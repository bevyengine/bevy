pub mod box_shadow;
mod pipeline;
mod render_pass;
mod ui_material_pipeline;
pub mod ui_texture_slice_pipeline;

use crate::{
    BackgroundColor, BorderColor, CalculatedClip, DefaultUiCamera, Node, Outline,
    ResolvedBorderRadius, TargetCamera, UiAntiAlias, UiBoxShadowSamples, UiImage, UiScale,
};
use bevy_app::prelude::*;
use bevy_asset::{load_internal_asset, AssetEvent, AssetId, Assets, Handle};
use bevy_color::{Alpha, ColorToComponents, LinearRgba};
use bevy_core_pipeline::core_2d::graph::{Core2d, Node2d};
use bevy_core_pipeline::core_3d::graph::{Core3d, Node3d};
use bevy_core_pipeline::{core_2d::Camera2d, core_3d::Camera3d};
use bevy_ecs::entity::{EntityHashMap, EntityHashSet};
use bevy_ecs::prelude::*;
use bevy_math::{FloatOrd, Mat4, Rect, URect, UVec4, Vec2, Vec3, Vec3Swizzles, Vec4Swizzles};
use bevy_render::render_phase::ViewSortedRenderPhases;
use bevy_render::sync_world::MainEntity;
use bevy_render::texture::TRANSPARENT_IMAGE_HANDLE;
use bevy_render::{
    camera::Camera,
    render_asset::RenderAssets,
    render_graph::{RenderGraph, RunGraphOnViewNode},
    render_phase::{sort_phase_system, AddRenderCommand, DrawFunctions},
    render_resource::*,
    renderer::{RenderDevice, RenderQueue},
    texture::Image,
    view::{ExtractedView, ViewUniforms},
    Extract, RenderApp, RenderSet,
};
use bevy_render::{
    render_phase::{PhaseItem, PhaseItemExtraIndex},
    sync_world::{RenderEntity, TemporaryRenderEntity},
    texture::GpuImage,
    view::ViewVisibility,
    ExtractSchedule, Render,
};
use bevy_sprite::TextureAtlasLayout;
use bevy_sprite::{BorderRect, ImageScaleMode, SpriteAssetEvents, TextureAtlas};
#[cfg(feature = "bevy_text")]
use bevy_text::{ComputedTextBlock, PositionedGlyph, TextLayoutInfo, TextStyle};
use bevy_transform::components::GlobalTransform;
use bevy_utils::HashMap;
use box_shadow::BoxShadowPlugin;
use bytemuck::{Pod, Zeroable};
use core::ops::Range;
use graph::{NodeUi, SubGraphUi};
pub use pipeline::*;
pub use render_pass::*;
pub use ui_material_pipeline::*;
use ui_texture_slice_pipeline::UiTextureSlicerPlugin;

pub mod graph {
    use bevy_render::render_graph::{RenderLabel, RenderSubGraph};

    #[derive(Debug, Hash, PartialEq, Eq, Clone, RenderSubGraph)]
    pub struct SubGraphUi;

    #[derive(Debug, Hash, PartialEq, Eq, Clone, RenderLabel)]
    pub enum NodeUi {
        UiPass,
    }
}

pub const UI_SHADER_HANDLE: Handle<Shader> = Handle::weak_from_u128(13012847047162779583);

#[derive(Debug, Hash, PartialEq, Eq, Clone, SystemSet)]
pub enum RenderUiSystem {
    ExtractBoxShadows,
    ExtractBackgrounds,
    ExtractImages,
    ExtractTextureSlice,
    ExtractBorders,
    ExtractText,
}

pub fn build_ui_render(app: &mut App) {
    load_internal_asset!(app, UI_SHADER_HANDLE, "ui.wgsl", Shader::from_wgsl);

    let Some(render_app) = app.get_sub_app_mut(RenderApp) else {
        return;
    };

    render_app
        .init_resource::<SpecializedRenderPipelines<UiPipeline>>()
        .init_resource::<UiImageBindGroups>()
        .init_resource::<UiMeta>()
        .init_resource::<ExtractedUiNodes>()
        .allow_ambiguous_resource::<ExtractedUiNodes>()
        .init_resource::<DrawFunctions<TransparentUi>>()
        .init_resource::<ViewSortedRenderPhases<TransparentUi>>()
        .add_render_command::<TransparentUi, DrawUi>()
        .configure_sets(
            ExtractSchedule,
            (
                RenderUiSystem::ExtractBoxShadows,
                RenderUiSystem::ExtractBackgrounds,
                RenderUiSystem::ExtractImages,
                RenderUiSystem::ExtractTextureSlice,
                RenderUiSystem::ExtractBorders,
                RenderUiSystem::ExtractText,
            )
                .chain(),
        )
        .add_systems(
            ExtractSchedule,
            (
                extract_default_ui_camera_view,
                extract_uinode_background_colors.in_set(RenderUiSystem::ExtractBackgrounds),
                extract_uinode_images.in_set(RenderUiSystem::ExtractImages),
                extract_uinode_borders.in_set(RenderUiSystem::ExtractBorders),
                #[cfg(feature = "bevy_text")]
                extract_text_sections.in_set(RenderUiSystem::ExtractText),
            ),
        )
        .add_systems(
            Render,
            (
                queue_uinodes.in_set(RenderSet::Queue),
                sort_phase_system::<TransparentUi>.in_set(RenderSet::PhaseSort),
                prepare_uinodes.in_set(RenderSet::PrepareBindGroups),
            ),
        );

    // Render graph
    let ui_graph_2d = get_ui_graph(render_app);
    let ui_graph_3d = get_ui_graph(render_app);
    let mut graph = render_app.world_mut().resource_mut::<RenderGraph>();

    if let Some(graph_2d) = graph.get_sub_graph_mut(Core2d) {
        graph_2d.add_sub_graph(SubGraphUi, ui_graph_2d);
        graph_2d.add_node(NodeUi::UiPass, RunGraphOnViewNode::new(SubGraphUi));
        graph_2d.add_node_edge(Node2d::EndMainPass, NodeUi::UiPass);
        graph_2d.add_node_edge(Node2d::EndMainPassPostProcessing, NodeUi::UiPass);
        graph_2d.add_node_edge(NodeUi::UiPass, Node2d::Upscaling);
    }

    if let Some(graph_3d) = graph.get_sub_graph_mut(Core3d) {
        graph_3d.add_sub_graph(SubGraphUi, ui_graph_3d);
        graph_3d.add_node(NodeUi::UiPass, RunGraphOnViewNode::new(SubGraphUi));
        graph_3d.add_node_edge(Node3d::EndMainPass, NodeUi::UiPass);
        graph_3d.add_node_edge(Node3d::EndMainPassPostProcessing, NodeUi::UiPass);
        graph_3d.add_node_edge(NodeUi::UiPass, Node3d::Upscaling);
    }

    app.add_plugins(UiTextureSlicerPlugin);
    app.add_plugins(BoxShadowPlugin);
}

fn get_ui_graph(render_app: &mut SubApp) -> RenderGraph {
    let ui_pass_node = UiPassNode::new(render_app.world_mut());
    let mut ui_graph = RenderGraph::default();
    ui_graph.add_node(NodeUi::UiPass, ui_pass_node);
    ui_graph
}

pub struct ExtractedUiNode {
    pub stack_index: u32,
    pub color: LinearRgba,
    pub rect: Rect,
    pub image: AssetId<Image>,
    pub clip: Option<Rect>,
    // Camera to render this UI node to. By the time it is extracted,
    // it is defaulted to a single camera if only one exists.
    // Nodes with ambiguous camera will be ignored.
    pub camera_entity: Entity,
    pub item: ExtractedUiItem,
    pub main_entity: MainEntity,
}

/// The type of UI node.
/// This is used to determine how to render the UI node.
#[derive(Clone, Copy, Debug, PartialEq)]
pub enum NodeType {
    Rect,
    Border,
}

pub enum ExtractedUiItem {
    Node {
        atlas_scaling: Option<Vec2>,
        flip_x: bool,
        flip_y: bool,
        /// Border radius of the UI node.
        /// Ordering: top left, top right, bottom right, bottom left.   
        border_radius: ResolvedBorderRadius,
        /// Border thickness of the UI node.
        /// Ordering: left, top, right, bottom.
        border: BorderRect,
        node_type: NodeType,
        transform: Mat4,
    },
    /// A contiguous sequence of text glyphs from the same section
    Glyphs {
        atlas_scaling: Vec2,
        /// Indices into [`ExtractedUiNodes::glyphs`]
        range: Range<usize>,
    },
}

pub struct ExtractedGlyph {
    pub transform: Mat4,
    pub rect: Rect,
}

#[derive(Resource, Default)]
pub struct ExtractedUiNodes {
    pub uinodes: EntityHashMap<ExtractedUiNode>,
    pub glyphs: Vec<ExtractedGlyph>,
}

impl ExtractedUiNodes {
    pub fn clear(&mut self) {
        self.uinodes.clear();
        self.glyphs.clear();
    }
}

#[allow(clippy::too_many_arguments)]
pub fn extract_uinode_background_colors(
    mut commands: Commands,
    mut extracted_uinodes: ResMut<ExtractedUiNodes>,
    default_ui_camera: Extract<DefaultUiCamera>,
    uinode_query: Extract<
        Query<(
            Entity,
            &Node,
            &GlobalTransform,
            &ViewVisibility,
            Option<&CalculatedClip>,
            Option<&TargetCamera>,
            &BackgroundColor,
        )>,
    >,
    mapping: Extract<Query<&RenderEntity>>,
) {
    for (entity, uinode, transform, view_visibility, clip, camera, background_color) in
        &uinode_query
    {
        let Some(camera_entity) = camera.map(TargetCamera::entity).or(default_ui_camera.get())
        else {
            continue;
        };

        let Ok(&render_camera_entity) = mapping.get(camera_entity) else {
            continue;
        };

        // Skip invisible backgrounds
        if !view_visibility.get() || background_color.0.is_fully_transparent() {
            continue;
        }

        extracted_uinodes.uinodes.insert(
            commands.spawn(TemporaryRenderEntity).id(),
            ExtractedUiNode {
                stack_index: uinode.stack_index,
                color: background_color.0.into(),
                rect: Rect {
                    min: Vec2::ZERO,
                    max: uinode.calculated_size,
                },
                clip: clip.map(|clip| clip.clip),
                image: AssetId::default(),
                camera_entity: render_camera_entity.id(),
                item: ExtractedUiItem::Node {
                    atlas_scaling: None,
                    transform: transform.compute_matrix(),
                    flip_x: false,
                    flip_y: false,
                    border: uinode.border(),
                    border_radius: uinode.border_radius(),
                    node_type: NodeType::Rect,
                },
                main_entity: entity.into(),
            },
        );
    }
}

#[allow(clippy::too_many_arguments)]
pub fn extract_uinode_images(
    mut commands: Commands,
    mut extracted_uinodes: ResMut<ExtractedUiNodes>,
    texture_atlases: Extract<Res<Assets<TextureAtlasLayout>>>,
    default_ui_camera: Extract<DefaultUiCamera>,
    uinode_query: Extract<
        Query<
            (
                Entity,
                &Node,
                &GlobalTransform,
                &ViewVisibility,
                Option<&CalculatedClip>,
                Option<&TargetCamera>,
                &UiImage,
                Option<&TextureAtlas>,
            ),
            Without<ImageScaleMode>,
        >,
    >,
    mapping: Extract<Query<&RenderEntity>>,
) {
    for (entity, uinode, transform, view_visibility, clip, camera, image, atlas) in &uinode_query {
        let Some(camera_entity) = camera.map(TargetCamera::entity).or(default_ui_camera.get())
        else {
            continue;
        };

        let Ok(render_camera_entity) = mapping.get(camera_entity) else {
            continue;
        };

        // Skip invisible images
        if !view_visibility.get()
            || image.color.is_fully_transparent()
            || image.texture.id() == TRANSPARENT_IMAGE_HANDLE.id()
        {
            continue;
        }

        let atlas_rect = atlas
            .and_then(|s| s.texture_rect(&texture_atlases))
            .map(|r| r.as_rect());

        let mut rect = match (atlas_rect, image.rect) {
            (None, None) => Rect {
                min: Vec2::ZERO,
                max: uinode.calculated_size,
            },
            (None, Some(image_rect)) => image_rect,
            (Some(atlas_rect), None) => atlas_rect,
            (Some(atlas_rect), Some(mut image_rect)) => {
                image_rect.min += atlas_rect.min;
                image_rect.max += atlas_rect.min;
                image_rect
            }
        };

        let atlas_scaling = if atlas_rect.is_some() || image.rect.is_some() {
            let atlas_scaling = uinode.size() / rect.size();
            rect.min *= atlas_scaling;
            rect.max *= atlas_scaling;
            Some(atlas_scaling)
        } else {
            None
        };

        extracted_uinodes.uinodes.insert(
            commands.spawn(TemporaryRenderEntity).id(),
            ExtractedUiNode {
                stack_index: uinode.stack_index,
                color: image.color.into(),
                rect,
                clip: clip.map(|clip| clip.clip),
                image: image.texture.id(),
                camera_entity: render_camera_entity.id(),
                item: ExtractedUiItem::Node {
                    atlas_scaling,
                    transform: transform.compute_matrix(),
                    flip_x: image.flip_x,
                    flip_y: image.flip_y,
                    border: uinode.border,
                    border_radius: uinode.border_radius,
                    node_type: NodeType::Rect,
                },
                main_entity: entity.into(),
            },
        );
    }
}

pub fn extract_uinode_borders(
    mut commands: Commands,
    mut extracted_uinodes: ResMut<ExtractedUiNodes>,
    default_ui_camera: Extract<DefaultUiCamera>,
    uinode_query: Extract<
        Query<(
            Entity,
            &Node,
            &GlobalTransform,
            &ViewVisibility,
            Option<&CalculatedClip>,
            Option<&TargetCamera>,
            AnyOf<(&BorderColor, &Outline)>,
        )>,
    >,
    mapping: Extract<Query<&RenderEntity>>,
) {
    let image = AssetId::<Image>::default();

    for (
        entity,
        uinode,
        global_transform,
        view_visibility,
        maybe_clip,
        maybe_camera,
        (maybe_border_color, maybe_outline),
    ) in &uinode_query
    {
        let Some(camera_entity) = maybe_camera
            .map(TargetCamera::entity)
            .or(default_ui_camera.get())
        else {
            continue;
        };

        let Ok(&render_camera_entity) = mapping.get(camera_entity) else {
            continue;
        };

        // Skip invisible borders
        if !view_visibility.get()
            || maybe_border_color.is_some_and(|border_color| border_color.0.is_fully_transparent())
                && maybe_outline.is_some_and(|outline| outline.color.is_fully_transparent())
        {
            continue;
        }

        // don't extract border if no border or the node is zero-sized (a zero sized node can still have an outline).
        if !uinode.is_empty() && uinode.border() != BorderRect::ZERO {
            if let Some(border_color) = maybe_border_color {
                extracted_uinodes.uinodes.insert(
                    commands.spawn(TemporaryRenderEntity).id(),
                    ExtractedUiNode {
                        stack_index: uinode.stack_index,
                        color: border_color.0.into(),
                        rect: Rect {
                            max: uinode.size(),
                            ..Default::default()
                        },
                        image,
                        clip: maybe_clip.map(|clip| clip.clip),
                        camera_entity: render_camera_entity.id(),
                        item: ExtractedUiItem::Node {
                            atlas_scaling: None,
                            transform: global_transform.compute_matrix(),
                            flip_x: false,
                            flip_y: false,
                            border: uinode.border(),
                            border_radius: uinode.border_radius(),
                            node_type: NodeType::Border,
                        },
                        main_entity: entity.into(),
                    },
                );
            }
        }

        if let Some(outline) = maybe_outline {
            let outline_size = uinode.outlined_node_size();
            extracted_uinodes.uinodes.insert(
                commands.spawn(TemporaryRenderEntity).id(),
                ExtractedUiNode {
                    stack_index: uinode.stack_index,
                    color: outline.color.into(),
                    rect: Rect {
                        max: outline_size,
                        ..Default::default()
                    },
                    image,
                    clip: maybe_clip.map(|clip| clip.clip),
                    camera_entity: render_camera_entity.id(),
                    item: ExtractedUiItem::Node {
                        transform: global_transform.compute_matrix(),
                        atlas_scaling: None,
                        flip_x: false,
                        flip_y: false,
                        border: BorderRect::square(uinode.outline_width()),
                        border_radius: uinode.outline_radius(),
                        node_type: NodeType::Border,
                    },
                    main_entity: entity.into(),
                },
            );
        }
    }
}

/// The UI camera is "moved back" by this many units (plus the [`UI_CAMERA_TRANSFORM_OFFSET`]) and also has a view
/// distance of this many units. This ensures that with a left-handed projection,
/// as ui elements are "stacked on top of each other", they are within the camera's view
/// and have room to grow.
// TODO: Consider computing this value at runtime based on the maximum z-value.
const UI_CAMERA_FAR: f32 = 1000.0;

// This value is subtracted from the far distance for the camera's z-position to ensure nodes at z == 0.0 are rendered
// TODO: Evaluate if we still need this.
const UI_CAMERA_TRANSFORM_OFFSET: f32 = -0.1;

#[derive(Component)]
pub struct DefaultCameraView(pub Entity);

/// Extracts all UI elements associated with a camera into the render world.
pub fn extract_default_ui_camera_view(
    mut commands: Commands,
    mut transparent_render_phases: ResMut<ViewSortedRenderPhases<TransparentUi>>,
    ui_scale: Extract<Res<UiScale>>,
    query: Extract<
        Query<
            (
                &RenderEntity,
                &Camera,
                Option<&UiAntiAlias>,
                Option<&UiBoxShadowSamples>,
            ),
            Or<(With<Camera2d>, With<Camera3d>)>,
        >,
    >,
    mut live_entities: Local<EntityHashSet>,
) {
    live_entities.clear();

    let scale = ui_scale.0.recip();
    for (entity, camera, ui_anti_alias, shadow_samples) in &query {
        // ignore inactive cameras
        if !camera.is_active {
            continue;
        }

        if let (
            Some(logical_size),
            Some(URect {
                min: physical_origin,
                ..
            }),
            Some(physical_size),
        ) = (
            camera.logical_viewport_size(),
            camera.physical_viewport_rect(),
            camera.physical_viewport_size(),
        ) {
            let entity = entity.id();
            // use a projection matrix with the origin in the top left instead of the bottom left that comes with OrthographicProjection
            let projection_matrix = Mat4::orthographic_rh(
                0.0,
                logical_size.x * scale,
                logical_size.y * scale,
                0.0,
                0.0,
                UI_CAMERA_FAR,
            );
            let default_camera_view = commands
                .spawn((
                    ExtractedView {
                        clip_from_view: projection_matrix,
                        world_from_view: GlobalTransform::from_xyz(
                            0.0,
                            0.0,
                            UI_CAMERA_FAR + UI_CAMERA_TRANSFORM_OFFSET,
                        ),
                        clip_from_world: None,
                        hdr: camera.hdr,
                        viewport: UVec4::new(
                            physical_origin.x,
                            physical_origin.y,
                            physical_size.x,
                            physical_size.y,
                        ),
                        color_grading: Default::default(),
                    },
                    TemporaryRenderEntity,
                ))
                .id();
            let mut entity_commands = commands
                .get_entity(entity)
                .expect("Camera entity wasn't synced.");
            entity_commands.insert(DefaultCameraView(default_camera_view));
            if let Some(ui_anti_alias) = ui_anti_alias {
                entity_commands.insert(*ui_anti_alias);
            }
            if let Some(shadow_samples) = shadow_samples {
                entity_commands.insert(*shadow_samples);
            }
            transparent_render_phases.insert_or_clear(entity);

            live_entities.insert(entity);
        }
    }

    transparent_render_phases.retain(|entity, _| live_entities.contains(entity));
}

#[cfg(feature = "bevy_text")]
#[allow(clippy::too_many_arguments)]
pub fn extract_text_sections(
    mut commands: Commands,
    mut extracted_uinodes: ResMut<ExtractedUiNodes>,
    camera_query: Extract<Query<&Camera>>,
    default_ui_camera: Extract<DefaultUiCamera>,
    texture_atlases: Extract<Res<Assets<TextureAtlasLayout>>>,
    ui_scale: Extract<Res<UiScale>>,
    uinode_query: Extract<
        Query<(
            Entity,
            &Node,
            &GlobalTransform,
            &ViewVisibility,
            Option<&CalculatedClip>,
            Option<&TargetCamera>,
            &ComputedTextBlock,
            &TextLayoutInfo,
        )>,
    >,
    text_styles: Extract<Query<&TextStyle>>,
    mapping: Extract<Query<&RenderEntity>>,
) {
    let mut start = 0;
    let mut end = 1;

    let default_ui_camera = default_ui_camera.get();
<<<<<<< HEAD
    for (entity, uinode, global_transform, view_visibility, clip, camera, text, text_layout_info) in
        &uinode_query
=======
    for (
        uinode,
        global_transform,
        view_visibility,
        clip,
        camera,
        computed_block,
        text_layout_info,
    ) in &uinode_query
>>>>>>> bd0c7464
    {
        let Some(camera_entity) = camera.map(TargetCamera::entity).or(default_ui_camera) else {
            continue;
        };

        // Skip if not visible or if size is set to zero (e.g. when a parent is set to `Display::None`)
        if !view_visibility.get() || uinode.is_empty() {
            continue;
        }

        let scale_factor = camera_query
            .get(camera_entity)
            .ok()
            .and_then(Camera::target_scaling_factor)
            .unwrap_or(1.0)
            * ui_scale.0;
        let inverse_scale_factor = scale_factor.recip();

        let Ok(&render_camera_entity) = mapping.get(camera_entity) else {
            continue;
        };
        // Align the text to the nearest physical pixel:
        // * Translate by minus the text node's half-size
        //      (The transform translates to the center of the node but the text coordinates are relative to the node's top left corner)
        // * Multiply the logical coordinates by the scale factor to get its position in physical coordinates
        // * Round the physical position to the nearest physical pixel
        // * Multiply by the rounded physical position by the inverse scale factor to return to logical coordinates

        let logical_top_left = -0.5 * uinode.size();

        let mut transform = global_transform.affine()
            * bevy_math::Affine3A::from_translation(logical_top_left.extend(0.));

        transform.translation *= scale_factor;
        transform.translation = transform.translation.round();
        transform.translation *= inverse_scale_factor;

        let mut color = LinearRgba::WHITE;
        let mut current_span = usize::MAX;
        for (
            i,
            PositionedGlyph {
                position,
                atlas_info,
                span_index,
                ..
            },
        ) in text_layout_info.glyphs.iter().enumerate()
        {
            if *span_index != current_span {
                color = text_styles
                    .get(
                        computed_block
                            .entities()
                            .get(*span_index)
                            .map(|t| t.entity)
                            .unwrap_or(Entity::PLACEHOLDER),
                    )
                    .map(|style| LinearRgba::from(style.color))
                    .unwrap_or_default();
                current_span = *span_index;
            }
            let atlas = texture_atlases.get(&atlas_info.texture_atlas).unwrap();

            let mut rect = atlas.textures[atlas_info.location.glyph_index].as_rect();
            rect.min *= inverse_scale_factor;
            rect.max *= inverse_scale_factor;

            extracted_uinodes.glyphs.push(ExtractedGlyph {
                transform: transform
                    * Mat4::from_translation(position.extend(0.) * inverse_scale_factor),
                rect,
            });

            if text_layout_info
                .glyphs
                .get(i + 1)
                .map(|info| {
                    info.span_index != current_span || info.atlas_info.texture != atlas_info.texture
                })
                .unwrap_or(true)
            {
                let id = commands.spawn(TemporaryRenderEntity).id();

                extracted_uinodes.uinodes.insert(
                    id,
                    ExtractedUiNode {
                        stack_index: uinode.stack_index,
                        color,
                        image: atlas_info.texture.id(),
                        clip: clip.map(|clip| clip.clip),
                        camera_entity: render_camera_entity.id(),
                        rect,
                        item: ExtractedUiItem::Glyphs {
                            atlas_scaling: Vec2::splat(inverse_scale_factor),
                            range: start..end,
                        },
                        main_entity: entity.into(),
                    },
                );
                start = end;
            }

            end += 1;
        }
    }
}

#[repr(C)]
#[derive(Copy, Clone, Pod, Zeroable)]
struct UiVertex {
    pub position: [f32; 3],
    pub uv: [f32; 2],
    pub color: [f32; 4],
    /// Shader flags to determine how to render the UI node.
    /// See [`shader_flags`] for possible values.
    pub flags: u32,
    /// Border radius of the UI node.
    /// Ordering: top left, top right, bottom right, bottom left.
    pub radius: [f32; 4],
    /// Border thickness of the UI node.
    /// Ordering: left, top, right, bottom.
    pub border: [f32; 4],
    /// Size of the UI node.
    pub size: [f32; 2],
}

#[derive(Resource)]
pub struct UiMeta {
    vertices: RawBufferVec<UiVertex>,
    indices: RawBufferVec<u32>,
    view_bind_group: Option<BindGroup>,
}

impl Default for UiMeta {
    fn default() -> Self {
        Self {
            vertices: RawBufferVec::new(BufferUsages::VERTEX),
            indices: RawBufferVec::new(BufferUsages::INDEX),
            view_bind_group: None,
        }
    }
}

pub(crate) const QUAD_VERTEX_POSITIONS: [Vec3; 4] = [
    Vec3::new(-0.5, -0.5, 0.0),
    Vec3::new(0.5, -0.5, 0.0),
    Vec3::new(0.5, 0.5, 0.0),
    Vec3::new(-0.5, 0.5, 0.0),
];

pub(crate) const QUAD_INDICES: [usize; 6] = [0, 2, 3, 0, 1, 2];

#[derive(Component)]
pub struct UiBatch {
    pub range: Range<u32>,
    pub image: AssetId<Image>,
    pub camera: Entity,
}

/// The values here should match the values for the constants in `ui.wgsl`
pub mod shader_flags {
    pub const UNTEXTURED: u32 = 0;
    pub const TEXTURED: u32 = 1;
    /// Ordering: top left, top right, bottom right, bottom left.
    pub const CORNERS: [u32; 4] = [0, 2, 2 | 4, 4];
    pub const BORDER: u32 = 8;
}

#[allow(clippy::too_many_arguments)]
pub fn queue_uinodes(
    extracted_uinodes: Res<ExtractedUiNodes>,
    ui_pipeline: Res<UiPipeline>,
    mut pipelines: ResMut<SpecializedRenderPipelines<UiPipeline>>,
    mut transparent_render_phases: ResMut<ViewSortedRenderPhases<TransparentUi>>,
    mut views: Query<(Entity, &ExtractedView, Option<&UiAntiAlias>)>,
    pipeline_cache: Res<PipelineCache>,
    draw_functions: Res<DrawFunctions<TransparentUi>>,
) {
    let draw_function = draw_functions.read().id::<DrawUi>();
    for (entity, extracted_uinode) in extracted_uinodes.uinodes.iter() {
        let Ok((view_entity, view, ui_anti_alias)) = views.get_mut(extracted_uinode.camera_entity)
        else {
            continue;
        };

        let Some(transparent_phase) = transparent_render_phases.get_mut(&view_entity) else {
            continue;
        };

        let pipeline = pipelines.specialize(
            &pipeline_cache,
            &ui_pipeline,
            UiPipelineKey {
                hdr: view.hdr,
                anti_alias: matches!(ui_anti_alias, None | Some(UiAntiAlias::On)),
            },
        );
        transparent_phase.add(TransparentUi {
            draw_function,
            pipeline,
            entity: (*entity, extracted_uinode.main_entity),
            sort_key: (
                FloatOrd(extracted_uinode.stack_index as f32),
                entity.index(),
            ),
            // batch_range will be calculated in prepare_uinodes
            batch_range: 0..0,
            extra_index: PhaseItemExtraIndex::NONE,
        });
    }
}

#[derive(Resource, Default)]
pub struct UiImageBindGroups {
    pub values: HashMap<AssetId<Image>, BindGroup>,
}

#[allow(clippy::too_many_arguments)]
pub fn prepare_uinodes(
    mut commands: Commands,
    render_device: Res<RenderDevice>,
    render_queue: Res<RenderQueue>,
    mut ui_meta: ResMut<UiMeta>,
    mut extracted_uinodes: ResMut<ExtractedUiNodes>,
    view_uniforms: Res<ViewUniforms>,
    ui_pipeline: Res<UiPipeline>,
    mut image_bind_groups: ResMut<UiImageBindGroups>,
    gpu_images: Res<RenderAssets<GpuImage>>,
    mut phases: ResMut<ViewSortedRenderPhases<TransparentUi>>,
    events: Res<SpriteAssetEvents>,
    mut previous_len: Local<usize>,
) {
    // If an image has changed, the GpuImage has (probably) changed
    for event in &events.images {
        match event {
            AssetEvent::Added { .. } |
            AssetEvent::Unused { .. } |
            // Images don't have dependencies
            AssetEvent::LoadedWithDependencies { .. } => {}
            AssetEvent::Modified { id } | AssetEvent::Removed { id } => {
                image_bind_groups.values.remove(id);
            }
        };
    }

    if let Some(view_binding) = view_uniforms.uniforms.binding() {
        let mut batches: Vec<(Entity, UiBatch)> = Vec::with_capacity(*previous_len);

        ui_meta.vertices.clear();
        ui_meta.indices.clear();
        ui_meta.view_bind_group = Some(render_device.create_bind_group(
            "ui_view_bind_group",
            &ui_pipeline.view_layout,
            &BindGroupEntries::single(view_binding),
        ));

        // Buffer indexes
        let mut vertices_index = 0;
        let mut indices_index = 0;

        for ui_phase in phases.values_mut() {
            let mut batch_item_index = 0;
            let mut batch_image_handle = AssetId::invalid();

            for item_index in 0..ui_phase.items.len() {
                let item = &mut ui_phase.items[item_index];
                if let Some(extracted_uinode) = extracted_uinodes.uinodes.get(&item.entity()) {
                    let mut existing_batch = batches.last_mut();

                    if batch_image_handle == AssetId::invalid()
                        || existing_batch.is_none()
                        || (batch_image_handle != AssetId::default()
                            && extracted_uinode.image != AssetId::default()
                            && batch_image_handle != extracted_uinode.image)
                        || existing_batch.as_ref().map(|(_, b)| b.camera)
                            != Some(extracted_uinode.camera_entity)
                    {
                        if let Some(gpu_image) = gpu_images.get(extracted_uinode.image) {
                            batch_item_index = item_index;
                            batch_image_handle = extracted_uinode.image;

                            let new_batch = UiBatch {
                                range: vertices_index..vertices_index,
                                image: extracted_uinode.image,
                                camera: extracted_uinode.camera_entity,
                            };

                            batches.push((item.entity(), new_batch));

                            image_bind_groups
                                .values
                                .entry(batch_image_handle)
                                .or_insert_with(|| {
                                    render_device.create_bind_group(
                                        "ui_material_bind_group",
                                        &ui_pipeline.image_layout,
                                        &BindGroupEntries::sequential((
                                            &gpu_image.texture_view,
                                            &gpu_image.sampler,
                                        )),
                                    )
                                });

                            existing_batch = batches.last_mut();
                        } else {
                            continue;
                        }
                    } else if batch_image_handle == AssetId::default()
                        && extracted_uinode.image != AssetId::default()
                    {
                        if let Some(gpu_image) = gpu_images.get(extracted_uinode.image) {
                            batch_image_handle = extracted_uinode.image;
                            existing_batch.as_mut().unwrap().1.image = extracted_uinode.image;

                            image_bind_groups
                                .values
                                .entry(batch_image_handle)
                                .or_insert_with(|| {
                                    render_device.create_bind_group(
                                        "ui_material_bind_group",
                                        &ui_pipeline.image_layout,
                                        &BindGroupEntries::sequential((
                                            &gpu_image.texture_view,
                                            &gpu_image.sampler,
                                        )),
                                    )
                                });
                        } else {
                            continue;
                        }
                    }
                    match &extracted_uinode.item {
                        ExtractedUiItem::Node {
                            atlas_scaling,
                            flip_x,
                            flip_y,
                            border_radius,
                            border,
                            node_type,
                            transform,
                        } => {
                            let mut flags = if extracted_uinode.image != AssetId::default() {
                                shader_flags::TEXTURED
                            } else {
                                shader_flags::UNTEXTURED
                            };

                            let mut uinode_rect = extracted_uinode.rect;

                            let rect_size = uinode_rect.size().extend(1.0);

                            // Specify the corners of the node
                            let positions = QUAD_VERTEX_POSITIONS
                                .map(|pos| (*transform * (pos * rect_size).extend(1.)).xyz());

                            // Calculate the effect of clipping
                            // Note: this won't work with rotation/scaling, but that's much more complex (may need more that 2 quads)
                            let mut positions_diff = if let Some(clip) = extracted_uinode.clip {
                                [
                                    Vec2::new(
                                        f32::max(clip.min.x - positions[0].x, 0.),
                                        f32::max(clip.min.y - positions[0].y, 0.),
                                    ),
                                    Vec2::new(
                                        f32::min(clip.max.x - positions[1].x, 0.),
                                        f32::max(clip.min.y - positions[1].y, 0.),
                                    ),
                                    Vec2::new(
                                        f32::min(clip.max.x - positions[2].x, 0.),
                                        f32::min(clip.max.y - positions[2].y, 0.),
                                    ),
                                    Vec2::new(
                                        f32::max(clip.min.x - positions[3].x, 0.),
                                        f32::min(clip.max.y - positions[3].y, 0.),
                                    ),
                                ]
                            } else {
                                [Vec2::ZERO; 4]
                            };

                            let positions_clipped = [
                                positions[0] + positions_diff[0].extend(0.),
                                positions[1] + positions_diff[1].extend(0.),
                                positions[2] + positions_diff[2].extend(0.),
                                positions[3] + positions_diff[3].extend(0.),
                            ];

                            let transformed_rect_size = transform.transform_vector3(rect_size);

                            // Don't try to cull nodes that have a rotation
                            // In a rotation around the Z-axis, this value is 0.0 for an angle of 0.0 or π
                            // In those two cases, the culling check can proceed normally as corners will be on
                            // horizontal / vertical lines
                            // For all other angles, bypass the culling check
                            // This does not properly handles all rotations on all axis
                            if transform.x_axis[1] == 0.0 {
                                // Cull nodes that are completely clipped
                                if positions_diff[0].x - positions_diff[1].x
                                    >= transformed_rect_size.x
                                    || positions_diff[1].y - positions_diff[2].y
                                        >= transformed_rect_size.y
                                {
                                    continue;
                                }
                            }
                            let uvs = if flags == shader_flags::UNTEXTURED {
                                [Vec2::ZERO, Vec2::X, Vec2::ONE, Vec2::Y]
                            } else {
                                let image = gpu_images.get(extracted_uinode.image).expect(
                                    "Image was checked during batching and should still exist",
                                );
                                // Rescale atlases. This is done here because we need texture data that might not be available in Extract.
                                let atlas_extent = atlas_scaling
                                    .map(|scaling| image.size.as_vec2() * scaling)
                                    .unwrap_or(uinode_rect.max);
                                if *flip_x {
                                    core::mem::swap(&mut uinode_rect.max.x, &mut uinode_rect.min.x);
                                    positions_diff[0].x *= -1.;
                                    positions_diff[1].x *= -1.;
                                    positions_diff[2].x *= -1.;
                                    positions_diff[3].x *= -1.;
                                }
                                if *flip_y {
                                    core::mem::swap(&mut uinode_rect.max.y, &mut uinode_rect.min.y);
                                    positions_diff[0].y *= -1.;
                                    positions_diff[1].y *= -1.;
                                    positions_diff[2].y *= -1.;
                                    positions_diff[3].y *= -1.;
                                }
                                [
                                    Vec2::new(
                                        uinode_rect.min.x + positions_diff[0].x,
                                        uinode_rect.min.y + positions_diff[0].y,
                                    ),
                                    Vec2::new(
                                        uinode_rect.max.x + positions_diff[1].x,
                                        uinode_rect.min.y + positions_diff[1].y,
                                    ),
                                    Vec2::new(
                                        uinode_rect.max.x + positions_diff[2].x,
                                        uinode_rect.max.y + positions_diff[2].y,
                                    ),
                                    Vec2::new(
                                        uinode_rect.min.x + positions_diff[3].x,
                                        uinode_rect.max.y + positions_diff[3].y,
                                    ),
                                ]
                                .map(|pos| pos / atlas_extent)
                            };

                            let color = extracted_uinode.color.to_f32_array();
                            if *node_type == NodeType::Border {
                                flags |= shader_flags::BORDER;
                            }

                            for i in 0..4 {
                                ui_meta.vertices.push(UiVertex {
                                    position: positions_clipped[i].into(),
                                    uv: uvs[i].into(),
                                    color,
                                    flags: flags | shader_flags::CORNERS[i],
                                    radius: [
                                        border_radius.top_left,
                                        border_radius.top_right,
                                        border_radius.bottom_right,
                                        border_radius.bottom_left,
                                    ],
                                    border: [border.left, border.top, border.right, border.bottom],
                                    size: rect_size.xy().into(),
                                });
                            }

                            for &i in &QUAD_INDICES {
                                ui_meta.indices.push(indices_index + i as u32);
                            }

                            vertices_index += 6;
                            indices_index += 4;
                        }
                        ExtractedUiItem::Glyphs {
                            atlas_scaling,
                            range,
                        } => {
                            let image = gpu_images
                                .get(extracted_uinode.image)
                                .expect("Image was checked during batching and should still exist");

                            let atlas_extent = image.size.as_vec2() * *atlas_scaling;

                            let color = extracted_uinode.color.to_f32_array();
                            for glyph in &extracted_uinodes.glyphs[range.clone()] {
                                let glyph_rect = glyph.rect;
                                let size = glyph.rect.size();

                                let rect_size = glyph_rect.size().extend(1.0);

                                // Specify the corners of the glyph
                                let positions = QUAD_VERTEX_POSITIONS.map(|pos| {
                                    (glyph.transform * (pos * rect_size).extend(1.)).xyz()
                                });

                                let positions_diff = if let Some(clip) = extracted_uinode.clip {
                                    [
                                        Vec2::new(
                                            f32::max(clip.min.x - positions[0].x, 0.),
                                            f32::max(clip.min.y - positions[0].y, 0.),
                                        ),
                                        Vec2::new(
                                            f32::min(clip.max.x - positions[1].x, 0.),
                                            f32::max(clip.min.y - positions[1].y, 0.),
                                        ),
                                        Vec2::new(
                                            f32::min(clip.max.x - positions[2].x, 0.),
                                            f32::min(clip.max.y - positions[2].y, 0.),
                                        ),
                                        Vec2::new(
                                            f32::max(clip.min.x - positions[3].x, 0.),
                                            f32::min(clip.max.y - positions[3].y, 0.),
                                        ),
                                    ]
                                } else {
                                    [Vec2::ZERO; 4]
                                };

                                let positions_clipped = [
                                    positions[0] + positions_diff[0].extend(0.),
                                    positions[1] + positions_diff[1].extend(0.),
                                    positions[2] + positions_diff[2].extend(0.),
                                    positions[3] + positions_diff[3].extend(0.),
                                ];

                                // cull nodes that are completely clipped
                                let transformed_rect_size =
                                    glyph.transform.transform_vector3(rect_size);
                                if positions_diff[0].x - positions_diff[1].x
                                    >= transformed_rect_size.x
                                    || positions_diff[1].y - positions_diff[2].y
                                        >= transformed_rect_size.y
                                {
                                    continue;
                                }

                                let uvs = [
                                    Vec2::new(
                                        glyph.rect.min.x + positions_diff[0].x,
                                        glyph.rect.min.y + positions_diff[0].y,
                                    ),
                                    Vec2::new(
                                        glyph.rect.max.x + positions_diff[1].x,
                                        glyph.rect.min.y + positions_diff[1].y,
                                    ),
                                    Vec2::new(
                                        glyph.rect.max.x + positions_diff[2].x,
                                        glyph.rect.max.y + positions_diff[2].y,
                                    ),
                                    Vec2::new(
                                        glyph.rect.min.x + positions_diff[3].x,
                                        glyph.rect.max.y + positions_diff[3].y,
                                    ),
                                ]
                                .map(|pos| pos / atlas_extent);

                                for i in 0..4 {
                                    ui_meta.vertices.push(UiVertex {
                                        position: positions_clipped[i].into(),
                                        uv: uvs[i].into(),
                                        color,
                                        flags: shader_flags::TEXTURED | shader_flags::CORNERS[i],
                                        radius: [0.0; 4],
                                        border: [0.0; 4],
                                        size: size.into(),
                                    });
                                }

                                for &i in &QUAD_INDICES {
                                    ui_meta.indices.push(indices_index + i as u32);
                                }

                                vertices_index += 6;
                                indices_index += 4;
                            }
                        }
                    }
                    existing_batch.unwrap().1.range.end = vertices_index;
                    ui_phase.items[batch_item_index].batch_range_mut().end += 1;
                } else {
                    batch_image_handle = AssetId::invalid();
                }
            }
        }

        ui_meta.vertices.write_buffer(&render_device, &render_queue);
        ui_meta.indices.write_buffer(&render_device, &render_queue);
        *previous_len = batches.len();
        commands.insert_or_spawn_batch(batches);
    }
    extracted_uinodes.clear();
}<|MERGE_RESOLUTION|>--- conflicted
+++ resolved
@@ -613,11 +613,8 @@
     let mut end = 1;
 
     let default_ui_camera = default_ui_camera.get();
-<<<<<<< HEAD
-    for (entity, uinode, global_transform, view_visibility, clip, camera, text, text_layout_info) in
-        &uinode_query
-=======
     for (
+        entity,
         uinode,
         global_transform,
         view_visibility,
@@ -626,7 +623,6 @@
         computed_block,
         text_layout_info,
     ) in &uinode_query
->>>>>>> bd0c7464
     {
         let Some(camera_entity) = camera.map(TargetCamera::entity).or(default_ui_camera) else {
             continue;
