mod pipeline;
mod render_pass;
mod ui_material_pipeline;

use bevy_core_pipeline::{core_2d::Camera2d, core_3d::Camera3d};

use bevy_derive::Deref;
use bevy_hierarchy::Parent;
use bevy_render::render_phase::PhaseItem;
use bevy_render::view::ViewVisibility;
use bevy_render::{render_resource::BindGroupEntries, ExtractSchedule, Render};
pub use pipeline::*;
pub use render_pass::*;
pub use ui_material_pipeline::*;

use crate::{
    prelude::UiCameraConfig, BackgroundColor, BorderColor, CalculatedClip, ContentSize, Node,
    Style, UiImage, UiScale, UiTextureAtlasImage, Val,
};
use crate::{Outline, UiCamera};

use bevy_app::prelude::*;
use bevy_asset::{load_internal_asset, AssetEvent, AssetId, Assets, Handle};
use bevy_ecs::prelude::*;
use bevy_math::Vec3Swizzles;
use bevy_math::{Mat4, Rect, URect, UVec4, Vec2, Vec3, Vec4Swizzles};
use bevy_render::{
    camera::Camera,
    color::Color,
    render_asset::RenderAssets,
    render_graph::{RenderGraph, RunGraphOnViewNode},
    render_phase::{sort_phase_system, AddRenderCommand, DrawFunctions, RenderPhase},
    render_resource::*,
    renderer::{RenderDevice, RenderQueue},
    texture::Image,
    view::{ExtractedView, ViewUniforms},
    Extract, RenderApp, RenderSet,
};
use bevy_sprite::{SpriteAssetEvents, TextureAtlas};
#[cfg(feature = "bevy_text")]
use bevy_text::{PositionedGlyph, Text, TextLayoutInfo};
use bevy_transform::components::GlobalTransform;
use bevy_utils::{EntityHashMap, FloatOrd, HashMap};
use bytemuck::{Pod, Zeroable};
use std::ops::Range;

pub mod node {
    pub const UI_PASS_DRIVER: &str = "ui_pass_driver";
}

pub mod draw_ui_graph {
    pub const NAME: &str = "draw_ui";
    pub mod node {
        pub const UI_PASS: &str = "ui_pass";
    }
}

pub const UI_SHADER_HANDLE: Handle<Shader> = Handle::weak_from_u128(13012847047162779583);

#[derive(Debug, Hash, PartialEq, Eq, Clone, SystemSet)]
pub enum RenderUiSystem {
    ExtractNode,
    ExtractAtlasNode,
}

pub fn build_ui_render(app: &mut App) {
    load_internal_asset!(app, UI_SHADER_HANDLE, "ui.wgsl", Shader::from_wgsl);

    let render_app = match app.get_sub_app_mut(RenderApp) {
        Ok(render_app) => render_app,
        Err(_) => return,
    };

    render_app
        .init_resource::<SpecializedRenderPipelines<UiPipeline>>()
        .init_resource::<UiImageBindGroups>()
        .init_resource::<UiMeta>()
        .init_resource::<ExtractedUiNodes>()
        .init_resource::<PrimaryWindowCamera>()
        .init_resource::<DrawFunctions<TransparentUi>>()
        .add_render_command::<TransparentUi, DrawUi>()
        .add_systems(
            ExtractSchedule,
            (
                (
                    extract_default_ui_camera_view::<Camera2d>,
                    extract_default_ui_camera_view::<Camera3d>,
                ),
                (
                    extract_uinodes.in_set(RenderUiSystem::ExtractNode),
                    extract_atlas_uinodes
                        .in_set(RenderUiSystem::ExtractAtlasNode)
                        .after(RenderUiSystem::ExtractNode),
                    extract_uinode_borders.after(RenderUiSystem::ExtractAtlasNode),
                    #[cfg(feature = "bevy_text")]
                    extract_text_uinodes.after(RenderUiSystem::ExtractAtlasNode),
                    extract_uinode_outlines.after(RenderUiSystem::ExtractAtlasNode),
                ),
            )
                .chain(),
        )
        .add_systems(
            Render,
            (
                queue_uinodes.in_set(RenderSet::Queue),
                sort_phase_system::<TransparentUi>.in_set(RenderSet::PhaseSort),
                prepare_uinodes.in_set(RenderSet::PrepareBindGroups),
            ),
        );

    // Render graph
    let ui_graph_2d = get_ui_graph(render_app);
    let ui_graph_3d = get_ui_graph(render_app);
    let mut graph = render_app.world.resource_mut::<RenderGraph>();

    if let Some(graph_2d) = graph.get_sub_graph_mut(bevy_core_pipeline::core_2d::graph::NAME) {
        graph_2d.add_sub_graph(draw_ui_graph::NAME, ui_graph_2d);
        graph_2d.add_node(
            draw_ui_graph::node::UI_PASS,
            RunGraphOnViewNode::new(draw_ui_graph::NAME),
        );
        graph_2d.add_node_edge(
            bevy_core_pipeline::core_2d::graph::node::MAIN_PASS,
            draw_ui_graph::node::UI_PASS,
        );
        graph_2d.add_node_edge(
            bevy_core_pipeline::core_2d::graph::node::END_MAIN_PASS_POST_PROCESSING,
            draw_ui_graph::node::UI_PASS,
        );
        graph_2d.add_node_edge(
            draw_ui_graph::node::UI_PASS,
            bevy_core_pipeline::core_2d::graph::node::UPSCALING,
        );
    }

    if let Some(graph_3d) = graph.get_sub_graph_mut(bevy_core_pipeline::core_3d::graph::NAME) {
        graph_3d.add_sub_graph(draw_ui_graph::NAME, ui_graph_3d);
        graph_3d.add_node(
            draw_ui_graph::node::UI_PASS,
            RunGraphOnViewNode::new(draw_ui_graph::NAME),
        );
        graph_3d.add_node_edge(
            bevy_core_pipeline::core_3d::graph::node::END_MAIN_PASS,
            draw_ui_graph::node::UI_PASS,
        );
        graph_3d.add_node_edge(
            bevy_core_pipeline::core_3d::graph::node::END_MAIN_PASS_POST_PROCESSING,
            draw_ui_graph::node::UI_PASS,
        );
        graph_3d.add_node_edge(
            draw_ui_graph::node::UI_PASS,
            bevy_core_pipeline::core_3d::graph::node::UPSCALING,
        );
    }
}

fn get_ui_graph(render_app: &mut App) -> RenderGraph {
    let ui_pass_node = UiPassNode::new(&mut render_app.world);
    let mut ui_graph = RenderGraph::default();
    ui_graph.add_node(draw_ui_graph::node::UI_PASS, ui_pass_node);
    ui_graph
}

pub struct ExtractedUiNode {
    pub stack_index: u32,
    pub transform: Mat4,
    pub color: Color,
    pub rect: Rect,
    pub image: AssetId<Image>,
    pub atlas_size: Option<Vec2>,
    pub clip: Option<Rect>,
    pub flip_x: bool,
    pub flip_y: bool,
    pub camera_entity: Entity,
}

#[derive(Resource, Default)]
pub struct ExtractedUiNodes {
    pub uinodes: EntityHashMap<Entity, ExtractedUiNode>,
}

pub fn extract_atlas_uinodes(
    mut extracted_uinodes: ResMut<ExtractedUiNodes>,
    primary_window_camera: Res<PrimaryWindowCamera>,
    images: Extract<Res<Assets<Image>>>,
    texture_atlases: Extract<Res<Assets<TextureAtlas>>>,
    uinode_query: Extract<
        Query<
            (
                Entity,
                &Node,
                &GlobalTransform,
                &BackgroundColor,
                &ViewVisibility,
                Option<&CalculatedClip>,
                &Handle<TextureAtlas>,
                &UiTextureAtlasImage,
                Option<&UiCamera>,
            ),
            Without<UiImage>,
        >,
    >,
) {
    for (
        entity,
        uinode,
        transform,
        color,
        view_visibility,
        clip,
        texture_atlas_handle,
        atlas_image,
        camera,
    ) in uinode_query.iter()
    {
        // Skip invisible and completely transparent nodes
        if !view_visibility.get() || color.0.is_fully_transparent() {
            continue;
        }

        // Skip if no camera is set
        let Some(camera_entity) = camera.map(UiCamera::entity).or(primary_window_camera.0) else {
            continue;
        };

        let (mut atlas_rect, mut atlas_size, image) =
            if let Some(texture_atlas) = texture_atlases.get(texture_atlas_handle) {
                let atlas_rect = *texture_atlas
                    .textures
                    .get(atlas_image.index)
                    .unwrap_or_else(|| {
                        panic!(
                            "Atlas index {:?} does not exist for texture atlas handle {:?}.",
                            atlas_image.index,
                            texture_atlas_handle.id(),
                        )
                    });
                (
                    atlas_rect,
                    texture_atlas.size,
                    texture_atlas.texture.clone(),
                )
            } else {
                // Atlas not present in assets resource (should this warn the user?)
                continue;
            };

        // Skip loading images
        if !images.contains(&image) {
            continue;
        }

        let scale = uinode.size() / atlas_rect.size();
        atlas_rect.min *= scale;
        atlas_rect.max *= scale;
        atlas_size *= scale;

        extracted_uinodes.uinodes.insert(
            entity,
            ExtractedUiNode {
                stack_index: uinode.stack_index,
                transform: transform.compute_matrix(),
                color: color.0,
                rect: atlas_rect,
                clip: clip.map(|clip| clip.clip),
                image: image.id(),
                atlas_size: Some(atlas_size),
                flip_x: atlas_image.flip_x,
                flip_y: atlas_image.flip_y,
                camera_entity,
            },
        );
    }
}

pub(crate) fn resolve_border_thickness(value: Val, parent_width: f32, viewport_size: Vec2) -> f32 {
    match value {
        Val::Auto => 0.,
        Val::Px(px) => px.max(0.),
        Val::Percent(percent) => (parent_width * percent / 100.).max(0.),
        Val::Vw(percent) => (viewport_size.x * percent / 100.).max(0.),
        Val::Vh(percent) => (viewport_size.y * percent / 100.).max(0.),
        Val::VMin(percent) => (viewport_size.min_element() * percent / 100.).max(0.),
        Val::VMax(percent) => (viewport_size.max_element() * percent / 100.).max(0.),
    }
}

pub fn extract_uinode_borders(
    mut commands: Commands,
    mut extracted_uinodes: ResMut<ExtractedUiNodes>,
    primary_window_camera: Res<PrimaryWindowCamera>,
    camera_query: Extract<Query<&Camera>>,
    ui_scale: Extract<Res<UiScale>>,
    uinode_query: Extract<
        Query<
            (
                &Node,
                &GlobalTransform,
                &Style,
                &BorderColor,
                Option<&Parent>,
                &ViewVisibility,
                Option<&CalculatedClip>,
                Option<&UiCamera>,
            ),
            Without<ContentSize>,
        >,
    >,
    node_query: Extract<Query<&Node>>,
) {
    let image = AssetId::<Image>::default();

    for (node, global_transform, style, border_color, parent, view_visibility, clip, camera) in
        uinode_query.iter()
    {
        // Skip invisible borders
        if !view_visibility.get()
            || border_color.0.is_fully_transparent()
            || node.size().x <= 0.
            || node.size().y <= 0.
        {
            continue;
        }
        // Skip if no camera is set
        let Some(camera_entity) = camera.map(UiCamera::entity).or(**primary_window_camera) else {
            continue;
        };
        let ui_logical_viewport_size = camera_query
            .get(camera_entity)
            .ok()
            .and_then(|c| c.logical_viewport_size())
            .unwrap_or(Vec2::ZERO)
            // The logical window resolution returned by `Window` only takes into account the window scale factor and not `UiScale`,
            // so we have to divide by `UiScale` to get the size of the UI viewport.
            / ui_scale.0 as f32;

        // Both vertical and horizontal percentage border values are calculated based on the width of the parent node
        // <https://developer.mozilla.org/en-US/docs/Web/CSS/border-width>
        let parent_width = parent
            .and_then(|parent| node_query.get(parent.get()).ok())
            .map(|parent_node| parent_node.size().x)
            .unwrap_or(ui_logical_viewport_size.x);
        let left =
            resolve_border_thickness(style.border.left, parent_width, ui_logical_viewport_size);
        let right =
            resolve_border_thickness(style.border.right, parent_width, ui_logical_viewport_size);
        let top =
            resolve_border_thickness(style.border.top, parent_width, ui_logical_viewport_size);
        let bottom =
            resolve_border_thickness(style.border.bottom, parent_width, ui_logical_viewport_size);

        // Calculate the border rects, ensuring no overlap.
        // The border occupies the space between the node's bounding rect and the node's bounding rect inset in each direction by the node's corresponding border value.
        let max = 0.5 * node.size();
        let min = -max;
        let inner_min = min + Vec2::new(left, top);
        let inner_max = (max - Vec2::new(right, bottom)).max(inner_min);
        let border_rects = [
            // Left border
            Rect {
                min,
                max: Vec2::new(inner_min.x, max.y),
            },
            // Right border
            Rect {
                min: Vec2::new(inner_max.x, min.y),
                max,
            },
            // Top border
            Rect {
                min: Vec2::new(inner_min.x, min.y),
                max: Vec2::new(inner_max.x, inner_min.y),
            },
            // Bottom border
            Rect {
                min: Vec2::new(inner_min.x, inner_max.y),
                max: Vec2::new(inner_max.x, max.y),
            },
        ];

        let transform = global_transform.compute_matrix();

        for edge in border_rects {
            if edge.min.x < edge.max.x && edge.min.y < edge.max.y {
                extracted_uinodes.uinodes.insert(
                    commands.spawn_empty().id(),
                    ExtractedUiNode {
                        stack_index: node.stack_index,
                        // This translates the uinode's transform to the center of the current border rectangle
                        transform: transform * Mat4::from_translation(edge.center().extend(0.)),
                        color: border_color.0,
                        rect: Rect {
                            max: edge.size(),
                            ..Default::default()
                        },
                        image,
                        atlas_size: None,
                        clip: clip.map(|clip| clip.clip),
                        flip_x: false,
                        flip_y: false,
                        camera_entity,
                    },
                );
            }
        }
    }
}

pub fn extract_uinode_outlines(
    mut commands: Commands,
    mut extracted_uinodes: ResMut<ExtractedUiNodes>,
    primary_window_camera: Res<PrimaryWindowCamera>,
    uinode_query: Extract<
        Query<(
            &Node,
            &GlobalTransform,
            &Outline,
            &ViewVisibility,
            Option<&Parent>,
            Option<&UiCamera>,
        )>,
    >,
    clip_query: Query<&CalculatedClip>,
) {
    let image = AssetId::<Image>::default();
    for (node, global_transform, outline, view_visibility, maybe_parent, camera) in
        uinode_query.iter()
    {
        // Skip invisible outlines
        if !view_visibility.get()
            || outline.color.is_fully_transparent()
            || node.outline_width == 0.
        {
            continue;
        }
        // Skip if no camera is set
        let Some(camera_entity) = camera.map(UiCamera::entity).or(**primary_window_camera) else {
            continue;
        };

        // Outline's are drawn outside of a node's borders, so they are clipped using the clipping Rect of their UI node entity's parent.
        let clip =
            maybe_parent.and_then(|parent| clip_query.get(parent.get()).ok().map(|clip| clip.clip));

        // Calculate the outline rects.
        let inner_rect = Rect::from_center_size(Vec2::ZERO, node.size() + 2. * node.outline_offset);
        let outer_rect = inner_rect.inset(node.outline_width());
        let outline_edges = [
            // Left edge
            Rect::new(
                outer_rect.min.x,
                outer_rect.min.y,
                inner_rect.min.x,
                outer_rect.max.y,
            ),
            // Right edge
            Rect::new(
                inner_rect.max.x,
                outer_rect.min.y,
                outer_rect.max.x,
                outer_rect.max.y,
            ),
            // Top edge
            Rect::new(
                inner_rect.min.x,
                outer_rect.min.y,
                inner_rect.max.x,
                inner_rect.min.y,
            ),
            // Bottom edge
            Rect::new(
                inner_rect.min.x,
                inner_rect.max.y,
                inner_rect.max.x,
                outer_rect.max.y,
            ),
        ];

        let transform = global_transform.compute_matrix();

        for edge in outline_edges {
            if edge.min.x < edge.max.x && edge.min.y < edge.max.y {
                extracted_uinodes.uinodes.insert(
                    commands.spawn_empty().id(),
                    ExtractedUiNode {
                        stack_index: node.stack_index,
                        // This translates the uinode's transform to the center of the current border rectangle
                        transform: transform * Mat4::from_translation(edge.center().extend(0.)),
                        color: outline.color,
                        rect: Rect {
                            max: edge.size(),
                            ..Default::default()
                        },
                        image,
                        atlas_size: None,
                        clip,
                        flip_x: false,
                        flip_y: false,
                        camera_entity,
                    },
                );
            }
        }
    }
}

pub fn extract_uinodes(
    mut extracted_uinodes: ResMut<ExtractedUiNodes>,
    primary_window_camera: Res<PrimaryWindowCamera>,
    images: Extract<Res<Assets<Image>>>,
    uinode_query: Extract<
        Query<
            (
                Entity,
                &Node,
                &GlobalTransform,
                &BackgroundColor,
                Option<&UiImage>,
                &ViewVisibility,
                Option<&CalculatedClip>,
                Option<&UiCamera>,
            ),
            Without<UiTextureAtlasImage>,
        >,
    >,
) {
    for (entity, uinode, transform, color, maybe_image, view_visibility, clip, camera) in
        uinode_query.iter()
    {
        // Skip invisible and completely transparent nodes
        if !view_visibility.get() || color.0.is_fully_transparent() {
            continue;
        }
        // Skip if no camera is set
        let Some(camera_entity) = camera.map(UiCamera::entity).or(**primary_window_camera) else {
            continue;
        };

        let (image, flip_x, flip_y) = if let Some(image) = maybe_image {
            // Skip loading images
            if !images.contains(&image.texture) {
                continue;
            }
            (image.texture.id(), image.flip_x, image.flip_y)
        } else {
            (AssetId::default(), false, false)
        };

        extracted_uinodes.uinodes.insert(
            entity,
            ExtractedUiNode {
                stack_index: uinode.stack_index,
                transform: transform.compute_matrix(),
                color: color.0,
                rect: Rect {
                    min: Vec2::ZERO,
                    max: uinode.calculated_size,
                },
                clip: clip.map(|clip| clip.clip),
                image,
                atlas_size: None,
                flip_x,
                flip_y,
                camera_entity,
            },
        );
    }
}

/// The UI camera is "moved back" by this many units (plus the [`UI_CAMERA_TRANSFORM_OFFSET`]) and also has a view
/// distance of this many units. This ensures that with a left-handed projection,
/// as ui elements are "stacked on top of each other", they are within the camera's view
/// and have room to grow.
// TODO: Consider computing this value at runtime based on the maximum z-value.
const UI_CAMERA_FAR: f32 = 1000.0;

// This value is subtracted from the far distance for the camera's z-position to ensure nodes at z == 0.0 are rendered
// TODO: Evaluate if we still need this.
const UI_CAMERA_TRANSFORM_OFFSET: f32 = -0.1;

#[derive(Resource, Deref, Default, Debug)]
pub struct PrimaryWindowCamera(pub Option<Entity>);

impl From<PrimaryWindowCamera> for Option<Entity> {
    fn from(camera: PrimaryWindowCamera) -> Self {
        camera.0
    }
}

#[derive(Component)]
pub struct DefaultCameraView(pub Entity);

pub fn extract_default_ui_camera_view<T: Component>(
    mut commands: Commands,
    mut primary_window_camera: ResMut<PrimaryWindowCamera>,
    ui_scale: Extract<Res<UiScale>>,
    query: Extract<Query<(Entity, &Camera, Option<&UiCameraConfig>), With<T>>>,
) {
    let scale = (ui_scale.0 as f32).recip();
    for (entity, camera, camera_ui) in &query {
        // ignore cameras with disabled ui
        if matches!(camera_ui, Some(&UiCameraConfig { show_ui: false, .. })) {
            continue;
        }
<<<<<<< HEAD

        if camera.is_primary() {
            primary_window_camera.0 = Some(entity);
=======
        // ignore inactive cameras
        if !camera.is_active {
            continue;
>>>>>>> 56d8a0e5
        }

        if let (
            Some(logical_size),
            Some(URect {
                min: physical_origin,
                ..
            }),
            Some(physical_size),
        ) = (
            camera.logical_viewport_size(),
            camera.physical_viewport_rect(),
            camera.physical_viewport_size(),
        ) {
            // use a projection matrix with the origin in the top left instead of the bottom left that comes with OrthographicProjection
            let projection_matrix = Mat4::orthographic_rh(
                0.0,
                logical_size.x * scale,
                logical_size.y * scale,
                0.0,
                0.0,
                UI_CAMERA_FAR,
            );
            let default_camera_view = commands
                .spawn(ExtractedView {
                    projection: projection_matrix,
                    transform: GlobalTransform::from_xyz(
                        0.0,
                        0.0,
                        UI_CAMERA_FAR + UI_CAMERA_TRANSFORM_OFFSET,
                    ),
                    view_projection: None,
                    hdr: camera.hdr,
                    viewport: UVec4::new(
                        physical_origin.x,
                        physical_origin.y,
                        physical_size.x,
                        physical_size.y,
                    ),
                    color_grading: Default::default(),
                })
                .id();
            commands.get_or_spawn(entity).insert((
                DefaultCameraView(default_camera_view),
                RenderPhase::<TransparentUi>::default(),
            ));
        }
    }
}

#[cfg(feature = "bevy_text")]
pub fn extract_text_uinodes(
    mut commands: Commands,
    mut extracted_uinodes: ResMut<ExtractedUiNodes>,
    primary_window_camera: Res<PrimaryWindowCamera>,
    camera_query: Extract<Query<&Camera>>,
    texture_atlases: Extract<Res<Assets<TextureAtlas>>>,
    ui_scale: Extract<Res<UiScale>>,
    uinode_query: Extract<
        Query<(
            &Node,
            &GlobalTransform,
            &Text,
            &TextLayoutInfo,
            &ViewVisibility,
            Option<&CalculatedClip>,
            Option<&UiCamera>,
        )>,
    >,
) {
<<<<<<< HEAD
    for (uinode, global_transform, text, text_layout_info, view_visibility, clip, camera) in
=======
    // TODO: Support window-independent UI scale: https://github.com/bevyengine/bevy/issues/5621

    let scale_factor = (windows
        .get_single()
        .map(|window| window.scale_factor())
        .unwrap_or(1.)
        * ui_scale.0) as f32;

    let inverse_scale_factor = scale_factor.recip();

    for (uinode, global_transform, text, text_layout_info, view_visibility, clip) in
>>>>>>> 56d8a0e5
        uinode_query.iter()
    {
        // Skip if not visible or if size is set to zero (e.g. when a parent is set to `Display::None`)
        if !view_visibility.get() || uinode.size().x == 0. || uinode.size().y == 0. {
            continue;
        }
<<<<<<< HEAD
        // Skip if no camera is set
        let Some(camera_entity) = camera.map(UiCamera::entity).or(**primary_window_camera) else {
            continue;
        };
        let scale_factor = camera_query
            .get(camera_entity)
            .ok()
            .and_then(|c| c.target_scaling_factor())
            .unwrap_or(1.0)
            * ui_scale.0;
        let inverse_scale_factor = (scale_factor as f32).recip();

        let transform = global_transform.compute_matrix()
            * Mat4::from_translation(-0.5 * uinode.size().extend(0.));
=======

        let mut affine = global_transform.affine();

        // Align the text to the nearest physical pixel:
        // * Translate by minus the text node's half-size
        //      (The transform translates to the center of the node but the text coordinates are relative to the node's top left corner)
        // * Multiply the logical coordinates by the scale factor to get its position in physical coordinates
        // * Round the physical position to the nearest physical pixel
        // * Multiply by the rounded physical position by the inverse scale factor to return to logical coordinates
        let logical_top_left = affine.translation.xy() - 0.5 * uinode.size();
        let physical_nearest_pixel = (logical_top_left * scale_factor).round();
        let logical_top_left_nearest_pixel = physical_nearest_pixel * inverse_scale_factor;
        affine.translation = logical_top_left_nearest_pixel.extend(0.).into();
        let transform = Mat4::from(affine);
>>>>>>> 56d8a0e5

        let mut color = Color::WHITE;
        let mut current_section = usize::MAX;
        for PositionedGlyph {
            position,
            atlas_info,
            section_index,
            ..
        } in &text_layout_info.glyphs
        {
            if *section_index != current_section {
                color = text.sections[*section_index].style.color.as_rgba_linear();
                current_section = *section_index;
            }
            let atlas = texture_atlases.get(&atlas_info.texture_atlas).unwrap();

            let mut rect = atlas.textures[atlas_info.glyph_index];
            rect.min *= inverse_scale_factor;
            rect.max *= inverse_scale_factor;
            extracted_uinodes.uinodes.insert(
                commands.spawn_empty().id(),
                ExtractedUiNode {
                    stack_index: uinode.stack_index,
                    transform: transform
                        * Mat4::from_translation(position.extend(0.) * inverse_scale_factor),
                    color,
                    rect,
                    image: atlas.texture.id(),
                    atlas_size: Some(atlas.size * inverse_scale_factor),
                    clip: clip.map(|clip| clip.clip),
                    flip_x: false,
                    flip_y: false,
                    camera_entity,
                },
            );
        }
    }
}

#[repr(C)]
#[derive(Copy, Clone, Pod, Zeroable)]
struct UiVertex {
    pub position: [f32; 3],
    pub uv: [f32; 2],
    pub color: [f32; 4],
    pub mode: u32,
}

#[derive(Resource)]
pub struct UiMeta {
    vertices: BufferVec<UiVertex>,
    view_bind_group: Option<BindGroup>,
}

impl Default for UiMeta {
    fn default() -> Self {
        Self {
            vertices: BufferVec::new(BufferUsages::VERTEX),
            view_bind_group: None,
        }
    }
}

pub(crate) const QUAD_VERTEX_POSITIONS: [Vec3; 4] = [
    Vec3::new(-0.5, -0.5, 0.0),
    Vec3::new(0.5, -0.5, 0.0),
    Vec3::new(0.5, 0.5, 0.0),
    Vec3::new(-0.5, 0.5, 0.0),
];

pub(crate) const QUAD_INDICES: [usize; 6] = [0, 2, 3, 0, 1, 2];

#[derive(Component)]
pub struct UiBatch {
    pub range: Range<u32>,
    pub image: AssetId<Image>,
    pub camera: Entity,
}

const TEXTURED_QUAD: u32 = 0;
const UNTEXTURED_QUAD: u32 = 1;

#[allow(clippy::too_many_arguments)]
pub fn queue_uinodes(
    extracted_uinodes: Res<ExtractedUiNodes>,
    ui_pipeline: Res<UiPipeline>,
    mut pipelines: ResMut<SpecializedRenderPipelines<UiPipeline>>,
    mut views: Query<(Entity, &ExtractedView, &mut RenderPhase<TransparentUi>)>,
    pipeline_cache: Res<PipelineCache>,
    draw_functions: Res<DrawFunctions<TransparentUi>>,
) {
    let draw_function = draw_functions.read().id::<DrawUi>();
    for (view_entity, view, mut transparent_phase) in &mut views {
        let pipeline = pipelines.specialize(
            &pipeline_cache,
            &ui_pipeline,
            UiPipelineKey { hdr: view.hdr },
        );
        transparent_phase
            .items
            .reserve(extracted_uinodes.uinodes.len());

        for (entity, extracted_uinode) in extracted_uinodes.uinodes.iter() {
            if view_entity != extracted_uinode.camera_entity {
                continue;
            }
            transparent_phase.add(TransparentUi {
                draw_function,
                pipeline,
                entity: *entity,
                sort_key: (
                    FloatOrd(extracted_uinode.stack_index as f32),
                    entity.index(),
                ),
                // batch_range will be calculated in prepare_uinodes
                batch_range: 0..0,
                dynamic_offset: None,
            });
        }
    }
}

#[derive(Resource, Default)]
pub struct UiImageBindGroups {
    pub values: HashMap<AssetId<Image>, BindGroup>,
}

#[allow(clippy::too_many_arguments)]
pub fn prepare_uinodes(
    mut commands: Commands,
    render_device: Res<RenderDevice>,
    render_queue: Res<RenderQueue>,
    mut ui_meta: ResMut<UiMeta>,
    mut extracted_uinodes: ResMut<ExtractedUiNodes>,
    view_uniforms: Res<ViewUniforms>,
    ui_pipeline: Res<UiPipeline>,
    mut image_bind_groups: ResMut<UiImageBindGroups>,
    gpu_images: Res<RenderAssets<Image>>,
    mut phases: Query<&mut RenderPhase<TransparentUi>>,
    events: Res<SpriteAssetEvents>,
    mut previous_len: Local<usize>,
) {
    // If an image has changed, the GpuImage has (probably) changed
    for event in &events.images {
        match event {
            AssetEvent::Added { .. } |
            // Images don't have dependencies
            AssetEvent::LoadedWithDependencies { .. } => {}
            AssetEvent::Modified { id } | AssetEvent::Removed { id } => {
                image_bind_groups.values.remove(id);
            }
        };
    }

    if let Some(view_binding) = view_uniforms.uniforms.binding() {
        let mut batches: Vec<(Entity, UiBatch)> = Vec::with_capacity(*previous_len);

        ui_meta.vertices.clear();
        ui_meta.view_bind_group = Some(render_device.create_bind_group(
            "ui_view_bind_group",
            &ui_pipeline.view_layout,
            &BindGroupEntries::single(view_binding),
        ));

        // Vertex buffer index
        let mut index = 0;
        for mut ui_phase in &mut phases {
            let mut batch_item_index = 0;
            let mut batch_image_handle = AssetId::invalid();

            for item_index in 0..ui_phase.items.len() {
                let item = &mut ui_phase.items[item_index];
                if let Some(extracted_uinode) = extracted_uinodes.uinodes.get(&item.entity) {
                    let mut existing_batch = batches.last_mut();

                    if batch_image_handle == AssetId::invalid()
                        || existing_batch.is_none()
                        || (batch_image_handle != AssetId::default()
                            && extracted_uinode.image != AssetId::default()
                            && batch_image_handle != extracted_uinode.image)
                        || existing_batch.as_ref().map(|(_, b)| b.camera)
                            != Some(extracted_uinode.camera_entity)
                    {
                        if let Some(gpu_image) = gpu_images.get(extracted_uinode.image) {
                            batch_item_index = item_index;
                            batch_image_handle = extracted_uinode.image;

                            let new_batch = UiBatch {
                                range: index..index,
                                image: extracted_uinode.image,
                                camera: extracted_uinode.camera_entity,
                            };

                            batches.push((item.entity, new_batch));

                            image_bind_groups
                                .values
                                .entry(batch_image_handle)
                                .or_insert_with(|| {
                                    render_device.create_bind_group(
                                        "ui_material_bind_group",
                                        &ui_pipeline.image_layout,
                                        &BindGroupEntries::sequential((
                                            &gpu_image.texture_view,
                                            &gpu_image.sampler,
                                        )),
                                    )
                                });

                            existing_batch = batches.last_mut();
                        } else {
                            continue;
                        }
                    } else if batch_image_handle == AssetId::default()
                        && extracted_uinode.image != AssetId::default()
                    {
                        if let Some(gpu_image) = gpu_images.get(extracted_uinode.image) {
                            batch_image_handle = extracted_uinode.image;
                            existing_batch.as_mut().unwrap().1.image = extracted_uinode.image;

                            image_bind_groups
                                .values
                                .entry(batch_image_handle)
                                .or_insert_with(|| {
                                    render_device.create_bind_group(
                                        "ui_material_bind_group",
                                        &ui_pipeline.image_layout,
                                        &BindGroupEntries::sequential((
                                            &gpu_image.texture_view,
                                            &gpu_image.sampler,
                                        )),
                                    )
                                });
                        } else {
                            continue;
                        }
                    }

                    let mode = if extracted_uinode.image != AssetId::default() {
                        TEXTURED_QUAD
                    } else {
                        UNTEXTURED_QUAD
                    };

                    let mut uinode_rect = extracted_uinode.rect;

                    let rect_size = uinode_rect.size().extend(1.0);

                    // Specify the corners of the node
                    let positions = QUAD_VERTEX_POSITIONS.map(|pos| {
                        (extracted_uinode.transform * (pos * rect_size).extend(1.)).xyz()
                    });

                    // Calculate the effect of clipping
                    // Note: this won't work with rotation/scaling, but that's much more complex (may need more that 2 quads)
                    let mut positions_diff = if let Some(clip) = extracted_uinode.clip {
                        [
                            Vec2::new(
                                f32::max(clip.min.x - positions[0].x, 0.),
                                f32::max(clip.min.y - positions[0].y, 0.),
                            ),
                            Vec2::new(
                                f32::min(clip.max.x - positions[1].x, 0.),
                                f32::max(clip.min.y - positions[1].y, 0.),
                            ),
                            Vec2::new(
                                f32::min(clip.max.x - positions[2].x, 0.),
                                f32::min(clip.max.y - positions[2].y, 0.),
                            ),
                            Vec2::new(
                                f32::max(clip.min.x - positions[3].x, 0.),
                                f32::min(clip.max.y - positions[3].y, 0.),
                            ),
                        ]
                    } else {
                        [Vec2::ZERO; 4]
                    };

                    let positions_clipped = [
                        positions[0] + positions_diff[0].extend(0.),
                        positions[1] + positions_diff[1].extend(0.),
                        positions[2] + positions_diff[2].extend(0.),
                        positions[3] + positions_diff[3].extend(0.),
                    ];

                    let transformed_rect_size =
                        extracted_uinode.transform.transform_vector3(rect_size);

                    // Don't try to cull nodes that have a rotation
                    // In a rotation around the Z-axis, this value is 0.0 for an angle of 0.0 or π
                    // In those two cases, the culling check can proceed normally as corners will be on
                    // horizontal / vertical lines
                    // For all other angles, bypass the culling check
                    // This does not properly handles all rotations on all axis
                    if extracted_uinode.transform.x_axis[1] == 0.0 {
                        // Cull nodes that are completely clipped
                        if positions_diff[0].x - positions_diff[1].x >= transformed_rect_size.x
                            || positions_diff[1].y - positions_diff[2].y >= transformed_rect_size.y
                        {
                            continue;
                        }
                    }
                    let uvs = if mode == UNTEXTURED_QUAD {
                        [Vec2::ZERO, Vec2::X, Vec2::ONE, Vec2::Y]
                    } else {
                        let atlas_extent = extracted_uinode.atlas_size.unwrap_or(uinode_rect.max);
                        if extracted_uinode.flip_x {
                            std::mem::swap(&mut uinode_rect.max.x, &mut uinode_rect.min.x);
                            positions_diff[0].x *= -1.;
                            positions_diff[1].x *= -1.;
                            positions_diff[2].x *= -1.;
                            positions_diff[3].x *= -1.;
                        }
                        if extracted_uinode.flip_y {
                            std::mem::swap(&mut uinode_rect.max.y, &mut uinode_rect.min.y);
                            positions_diff[0].y *= -1.;
                            positions_diff[1].y *= -1.;
                            positions_diff[2].y *= -1.;
                            positions_diff[3].y *= -1.;
                        }
                        [
                            Vec2::new(
                                uinode_rect.min.x + positions_diff[0].x,
                                uinode_rect.min.y + positions_diff[0].y,
                            ),
                            Vec2::new(
                                uinode_rect.max.x + positions_diff[1].x,
                                uinode_rect.min.y + positions_diff[1].y,
                            ),
                            Vec2::new(
                                uinode_rect.max.x + positions_diff[2].x,
                                uinode_rect.max.y + positions_diff[2].y,
                            ),
                            Vec2::new(
                                uinode_rect.min.x + positions_diff[3].x,
                                uinode_rect.max.y + positions_diff[3].y,
                            ),
                        ]
                        .map(|pos| pos / atlas_extent)
                    };

                    let color = extracted_uinode.color.as_linear_rgba_f32();
                    for i in QUAD_INDICES {
                        ui_meta.vertices.push(UiVertex {
                            position: positions_clipped[i].into(),
                            uv: uvs[i].into(),
                            color,
                            mode,
                        });
                    }
                    index += QUAD_INDICES.len() as u32;
                    existing_batch.unwrap().1.range.end = index;
                    ui_phase.items[batch_item_index].batch_range_mut().end += 1;
                } else {
                    batch_image_handle = AssetId::invalid();
                }
            }
        }
        ui_meta.vertices.write_buffer(&render_device, &render_queue);
        *previous_len = batches.len();
        commands.insert_or_spawn_batch(batches);
    }
    extracted_uinodes.uinodes.clear();
}<|MERGE_RESOLUTION|>--- conflicted
+++ resolved
@@ -602,15 +602,14 @@
         if matches!(camera_ui, Some(&UiCameraConfig { show_ui: false, .. })) {
             continue;
         }
-<<<<<<< HEAD
-
+
+        // ignore inactive cameras
+        if !camera.is_active {
+            continue;
+        }
+      
         if camera.is_primary() {
             primary_window_camera.0 = Some(entity);
-=======
-        // ignore inactive cameras
-        if !camera.is_active {
-            continue;
->>>>>>> 56d8a0e5
         }
 
         if let (
@@ -681,28 +680,14 @@
         )>,
     >,
 ) {
-<<<<<<< HEAD
+
     for (uinode, global_transform, text, text_layout_info, view_visibility, clip, camera) in
-=======
-    // TODO: Support window-independent UI scale: https://github.com/bevyengine/bevy/issues/5621
-
-    let scale_factor = (windows
-        .get_single()
-        .map(|window| window.scale_factor())
-        .unwrap_or(1.)
-        * ui_scale.0) as f32;
-
-    let inverse_scale_factor = scale_factor.recip();
-
-    for (uinode, global_transform, text, text_layout_info, view_visibility, clip) in
->>>>>>> 56d8a0e5
         uinode_query.iter()
     {
         // Skip if not visible or if size is set to zero (e.g. when a parent is set to `Display::None`)
         if !view_visibility.get() || uinode.size().x == 0. || uinode.size().y == 0. {
             continue;
         }
-<<<<<<< HEAD
         // Skip if no camera is set
         let Some(camera_entity) = camera.map(UiCamera::entity).or(**primary_window_camera) else {
             continue;
@@ -714,10 +699,6 @@
             .unwrap_or(1.0)
             * ui_scale.0;
         let inverse_scale_factor = (scale_factor as f32).recip();
-
-        let transform = global_transform.compute_matrix()
-            * Mat4::from_translation(-0.5 * uinode.size().extend(0.));
-=======
 
         let mut affine = global_transform.affine();
 
@@ -732,7 +713,6 @@
         let logical_top_left_nearest_pixel = physical_nearest_pixel * inverse_scale_factor;
         affine.translation = logical_top_left_nearest_pixel.extend(0.).into();
         let transform = Mat4::from(affine);
->>>>>>> 56d8a0e5
 
         let mut color = Color::WHITE;
         let mut current_section = usize::MAX;
