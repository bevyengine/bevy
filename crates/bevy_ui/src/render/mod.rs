pub mod box_shadow;
mod pipeline;
mod render_pass;
mod ui_material_pipeline;
pub mod ui_texture_slice_pipeline;

#[cfg(feature = "bevy_ui_debug")]
mod debug_overlay;

<<<<<<< HEAD
use crate::prelude::UiGlobalTransform;
use crate::widget::ImageNode;
=======
use crate::widget::{ImageNode, ViewportNode};
>>>>>>> 55edb0b4
use crate::{
    BackgroundColor, BorderColor, BoxShadowSamples, CalculatedClip, ComputedNode,
    ComputedNodeTarget, Outline, ResolvedBorderRadius, TextShadow, UiAntiAlias,
};
use bevy_app::prelude::*;
use bevy_asset::{load_internal_asset, weak_handle, AssetEvent, AssetId, Assets, Handle};
use bevy_color::{Alpha, ColorToComponents, LinearRgba};
use bevy_core_pipeline::core_2d::graph::{Core2d, Node2d};
use bevy_core_pipeline::core_3d::graph::{Core3d, Node3d};
use bevy_core_pipeline::{core_2d::Camera2d, core_3d::Camera3d};
use bevy_ecs::prelude::*;
use bevy_ecs::system::SystemParam;
use bevy_image::prelude::*;
use bevy_math::{Affine2, FloatOrd, Mat4, Rect, UVec4, Vec2, Vec3Swizzles};
use bevy_render::render_graph::{NodeRunError, RenderGraphContext};
use bevy_render::render_phase::ViewSortedRenderPhases;
use bevy_render::renderer::RenderContext;
use bevy_render::sync_world::MainEntity;
use bevy_render::texture::TRANSPARENT_IMAGE_HANDLE;
use bevy_render::view::RetainedViewEntity;
use bevy_render::{
    camera::Camera,
    render_asset::RenderAssets,
    render_graph::{Node as RenderGraphNode, RenderGraph},
    render_phase::{sort_phase_system, AddRenderCommand, DrawFunctions},
    render_resource::*,
    renderer::{RenderDevice, RenderQueue},
    view::{ExtractedView, ViewUniforms},
    Extract, RenderApp, RenderSystems,
};
use bevy_render::{
    render_phase::{PhaseItem, PhaseItemExtraIndex},
    sync_world::{RenderEntity, TemporaryRenderEntity},
    texture::GpuImage,
    view::InheritedVisibility,
    ExtractSchedule, Render,
};
use bevy_sprite::{BorderRect, SpriteAssetEvents};
#[cfg(feature = "bevy_ui_debug")]
pub use debug_overlay::UiDebugOptions;

use crate::{Display, Node};
use bevy_platform::collections::{HashMap, HashSet};
use bevy_text::{
    ComputedTextBlock, PositionedGlyph, TextBackgroundColor, TextColor, TextLayoutInfo,
};
use bevy_transform::components::GlobalTransform;
use box_shadow::BoxShadowPlugin;
use bytemuck::{Pod, Zeroable};
use core::ops::Range;
use graph::{NodeUi, SubGraphUi};
pub use pipeline::*;
pub use render_pass::*;
pub use ui_material_pipeline::*;
use ui_texture_slice_pipeline::UiTextureSlicerPlugin;

pub mod graph {
    use bevy_render::render_graph::{RenderLabel, RenderSubGraph};

    #[derive(Debug, Hash, PartialEq, Eq, Clone, RenderSubGraph)]
    pub struct SubGraphUi;

    #[derive(Debug, Hash, PartialEq, Eq, Clone, RenderLabel)]
    pub enum NodeUi {
        UiPass,
    }
}

/// Z offsets of "extracted nodes" for a given entity. These exist to allow rendering multiple "extracted nodes"
/// for a given source entity (ex: render both a background color _and_ a custom material for a given node).
///
/// When possible these offsets should be defined in _this_ module to ensure z-index coordination across contexts.
/// When this is _not_ possible, pick a suitably unique index unlikely to clash with other things (ex: `0.1826823` not `0.1`).
///
/// Offsets should be unique for a given node entity to avoid z fighting.
/// These should pretty much _always_ be larger than -0.5 and smaller than 0.5 to avoid clipping into nodes
/// above / below the current node in the stack.
///
/// A z-index of 0.0 is the baseline, which is used as the primary "background color" of the node.
///
/// Note that nodes "stack" on each other, so a negative offset on the node above could clip _into_
/// a positive offset on a node below.
pub mod stack_z_offsets {
    pub const BOX_SHADOW: f32 = -0.1;
    pub const TEXTURE_SLICE: f32 = 0.0;
    pub const NODE: f32 = 0.0;
    pub const MATERIAL: f32 = 0.18267;
}

pub const UI_SHADER_HANDLE: Handle<Shader> = weak_handle!("7d190d05-545b-42f5-bd85-22a0da85b0f6");

#[derive(Debug, Hash, PartialEq, Eq, Clone, SystemSet)]
pub enum RenderUiSystems {
    ExtractCameraViews,
    ExtractBoxShadows,
    ExtractBackgrounds,
    ExtractImages,
    ExtractTextureSlice,
    ExtractBorders,
    ExtractViewportNodes,
    ExtractTextBackgrounds,
    ExtractTextShadows,
    ExtractText,
    ExtractDebug,
}

/// Deprecated alias for [`RenderUiSystems`].
#[deprecated(since = "0.17.0", note = "Renamed to `RenderUiSystems`.")]
pub type RenderUiSystem = RenderUiSystems;

pub fn build_ui_render(app: &mut App) {
    load_internal_asset!(app, UI_SHADER_HANDLE, "ui.wgsl", Shader::from_wgsl);

    let Some(render_app) = app.get_sub_app_mut(RenderApp) else {
        return;
    };

    render_app
        .init_resource::<SpecializedRenderPipelines<UiPipeline>>()
        .init_resource::<ImageNodeBindGroups>()
        .init_resource::<UiMeta>()
        .init_resource::<ExtractedUiNodes>()
        .allow_ambiguous_resource::<ExtractedUiNodes>()
        .init_resource::<DrawFunctions<TransparentUi>>()
        .init_resource::<ViewSortedRenderPhases<TransparentUi>>()
        .add_render_command::<TransparentUi, DrawUi>()
        .configure_sets(
            ExtractSchedule,
            (
                RenderUiSystems::ExtractCameraViews,
                RenderUiSystems::ExtractBoxShadows,
                RenderUiSystems::ExtractBackgrounds,
                RenderUiSystems::ExtractImages,
                RenderUiSystems::ExtractTextureSlice,
                RenderUiSystems::ExtractBorders,
                RenderUiSystems::ExtractTextBackgrounds,
                RenderUiSystems::ExtractTextShadows,
                RenderUiSystems::ExtractText,
                RenderUiSystems::ExtractDebug,
            )
                .chain(),
        )
        .add_systems(
            ExtractSchedule,
            (
                extract_ui_camera_view.in_set(RenderUiSystems::ExtractCameraViews),
                extract_uinode_background_colors.in_set(RenderUiSystems::ExtractBackgrounds),
                extract_uinode_images.in_set(RenderUiSystems::ExtractImages),
                extract_uinode_borders.in_set(RenderUiSystems::ExtractBorders),
                extract_viewport_nodes.in_set(RenderUiSystems::ExtractViewportNodes),
                extract_text_background_colors.in_set(RenderUiSystems::ExtractTextBackgrounds),
                extract_text_shadows.in_set(RenderUiSystems::ExtractTextShadows),
                extract_text_sections.in_set(RenderUiSystems::ExtractText),
                #[cfg(feature = "bevy_ui_debug")]
                debug_overlay::extract_debug_overlay.in_set(RenderUiSystems::ExtractDebug),
            ),
        )
        .add_systems(
            Render,
            (
                queue_uinodes.in_set(RenderSystems::Queue),
                sort_phase_system::<TransparentUi>.in_set(RenderSystems::PhaseSort),
                prepare_uinodes.in_set(RenderSystems::PrepareBindGroups),
            ),
        );

    // Render graph
    let ui_graph_2d = get_ui_graph(render_app);
    let ui_graph_3d = get_ui_graph(render_app);
    let mut graph = render_app.world_mut().resource_mut::<RenderGraph>();

    if let Some(graph_2d) = graph.get_sub_graph_mut(Core2d) {
        graph_2d.add_sub_graph(SubGraphUi, ui_graph_2d);
        graph_2d.add_node(NodeUi::UiPass, RunUiSubgraphOnUiViewNode);
        graph_2d.add_node_edge(Node2d::EndMainPass, NodeUi::UiPass);
        graph_2d.add_node_edge(Node2d::EndMainPassPostProcessing, NodeUi::UiPass);
        graph_2d.add_node_edge(NodeUi::UiPass, Node2d::Upscaling);
    }

    if let Some(graph_3d) = graph.get_sub_graph_mut(Core3d) {
        graph_3d.add_sub_graph(SubGraphUi, ui_graph_3d);
        graph_3d.add_node(NodeUi::UiPass, RunUiSubgraphOnUiViewNode);
        graph_3d.add_node_edge(Node3d::EndMainPass, NodeUi::UiPass);
        graph_3d.add_node_edge(Node3d::EndMainPassPostProcessing, NodeUi::UiPass);
        graph_3d.add_node_edge(NodeUi::UiPass, Node3d::Upscaling);
    }

    app.add_plugins(UiTextureSlicerPlugin);
    app.add_plugins(BoxShadowPlugin);
}

fn get_ui_graph(render_app: &mut SubApp) -> RenderGraph {
    let ui_pass_node = UiPassNode::new(render_app.world_mut());
    let mut ui_graph = RenderGraph::default();
    ui_graph.add_node(NodeUi::UiPass, ui_pass_node);
    ui_graph
}

pub struct ExtractedUiNode {
    pub stack_index: u32,
    pub color: LinearRgba,
    pub rect: Rect,
    pub image: AssetId<Image>,
    pub clip: Option<Rect>,
    /// Render world entity of the extracted camera corresponding to this node's target camera.
    pub extracted_camera_entity: Entity,
    pub item: ExtractedUiItem,
    pub main_entity: MainEntity,
    pub render_entity: Entity,
}

/// The type of UI node.
/// This is used to determine how to render the UI node.
#[derive(Clone, Copy, Debug, PartialEq)]
pub enum NodeType {
    Rect,
    Border,
}

pub enum ExtractedUiItem {
    Node {
        atlas_scaling: Option<Vec2>,
        flip_x: bool,
        flip_y: bool,
        /// Border radius of the UI node.
        /// Ordering: top left, top right, bottom right, bottom left.
        border_radius: ResolvedBorderRadius,
        /// Border thickness of the UI node.
        /// Ordering: left, top, right, bottom.
        border: BorderRect,
        node_type: NodeType,
        transform: Affine2,
    },
    /// A contiguous sequence of text glyphs from the same section
    Glyphs {
        /// Indices into [`ExtractedUiNodes::glyphs`]
        range: Range<usize>,
    },
}

pub struct ExtractedGlyph {
    pub transform: Affine2,
    pub rect: Rect,
}

#[derive(Resource, Default)]
pub struct ExtractedUiNodes {
    pub uinodes: Vec<ExtractedUiNode>,
    pub glyphs: Vec<ExtractedGlyph>,
}

impl ExtractedUiNodes {
    pub fn clear(&mut self) {
        self.uinodes.clear();
        self.glyphs.clear();
    }
}

#[derive(SystemParam)]
pub struct UiCameraMap<'w, 's> {
    mapping: Query<'w, 's, RenderEntity>,
}

impl<'w, 's> UiCameraMap<'w, 's> {
    /// Get the default camera and create the mapper
    pub fn get_mapper(&'w self) -> UiCameraMapper<'w, 's> {
        UiCameraMapper {
            mapping: &self.mapping,
            camera_entity: Entity::PLACEHOLDER,
            render_entity: Entity::PLACEHOLDER,
        }
    }
}

pub struct UiCameraMapper<'w, 's> {
    mapping: &'w Query<'w, 's, RenderEntity>,
    camera_entity: Entity,
    render_entity: Entity,
}

impl<'w, 's> UiCameraMapper<'w, 's> {
    /// Returns the render entity corresponding to the given `UiTargetCamera` or the default camera if `None`.
    pub fn map(&mut self, computed_target: &ComputedNodeTarget) -> Option<Entity> {
        let camera_entity = computed_target.camera;
        if self.camera_entity != camera_entity {
            let Ok(new_render_camera_entity) = self.mapping.get(camera_entity) else {
                return None;
            };
            self.render_entity = new_render_camera_entity;
            self.camera_entity = camera_entity;
        }

        Some(self.render_entity)
    }

    pub fn current_camera(&self) -> Entity {
        self.camera_entity
    }
}

/// A [`RenderGraphNode`] that executes the UI rendering subgraph on the UI
/// view.
struct RunUiSubgraphOnUiViewNode;

impl RenderGraphNode for RunUiSubgraphOnUiViewNode {
    fn run<'w>(
        &self,
        graph: &mut RenderGraphContext,
        _: &mut RenderContext<'w>,
        world: &'w World,
    ) -> Result<(), NodeRunError> {
        // Fetch the UI view.
        let Some(mut render_views) = world.try_query::<&UiCameraView>() else {
            return Ok(());
        };
        let Ok(default_camera_view) = render_views.get(world, graph.view_entity()) else {
            return Ok(());
        };

        // Run the subgraph on the UI view.
        graph.run_sub_graph(SubGraphUi, vec![], Some(default_camera_view.0))?;
        Ok(())
    }
}

pub fn extract_uinode_background_colors(
    mut commands: Commands,
    mut extracted_uinodes: ResMut<ExtractedUiNodes>,
    uinode_query: Extract<
        Query<(
            Entity,
            &ComputedNode,
            &UiGlobalTransform,
            &InheritedVisibility,
            Option<&CalculatedClip>,
            &ComputedNodeTarget,
            &BackgroundColor,
        )>,
    >,
    camera_map: Extract<UiCameraMap>,
) {
    let mut camera_mapper = camera_map.get_mapper();

    for (entity, uinode, transform, inherited_visibility, clip, camera, background_color) in
        &uinode_query
    {
        // Skip invisible backgrounds
        if !inherited_visibility.get()
            || background_color.0.is_fully_transparent()
            || uinode.is_empty()
        {
            continue;
        }

        let Some(extracted_camera_entity) = camera_mapper.map(camera) else {
            continue;
        };

        extracted_uinodes.uinodes.push(ExtractedUiNode {
            render_entity: commands.spawn(TemporaryRenderEntity).id(),
            stack_index: uinode.stack_index,
            color: background_color.0.into(),
            rect: Rect {
                min: Vec2::ZERO,
                max: uinode.size,
            },
            clip: clip.map(|clip| clip.clip),
            image: AssetId::default(),
            extracted_camera_entity,
            item: ExtractedUiItem::Node {
                atlas_scaling: None,
                transform: transform.into(),
                flip_x: false,
                flip_y: false,
                border: uinode.border(),
                border_radius: uinode.border_radius(),
                node_type: NodeType::Rect,
            },
            main_entity: entity.into(),
        });
    }
}

pub fn extract_uinode_images(
    mut commands: Commands,
    mut extracted_uinodes: ResMut<ExtractedUiNodes>,
    texture_atlases: Extract<Res<Assets<TextureAtlasLayout>>>,
    uinode_query: Extract<
        Query<(
            Entity,
            &ComputedNode,
            &UiGlobalTransform,
            &InheritedVisibility,
            Option<&CalculatedClip>,
            &ComputedNodeTarget,
            &ImageNode,
        )>,
    >,
    camera_map: Extract<UiCameraMap>,
) {
    let mut camera_mapper = camera_map.get_mapper();
    for (entity, uinode, transform, inherited_visibility, clip, camera, image) in &uinode_query {
        // Skip invisible images
        if !inherited_visibility.get()
            || image.color.is_fully_transparent()
            || image.image.id() == TRANSPARENT_IMAGE_HANDLE.id()
            || image.image_mode.uses_slices()
            || uinode.is_empty()
        {
            continue;
        }

        let Some(extracted_camera_entity) = camera_mapper.map(camera) else {
            continue;
        };

        let atlas_rect = image
            .texture_atlas
            .as_ref()
            .and_then(|s| s.texture_rect(&texture_atlases))
            .map(|r| r.as_rect());

        let mut rect = match (atlas_rect, image.rect) {
            (None, None) => Rect {
                min: Vec2::ZERO,
                max: uinode.size,
            },
            (None, Some(image_rect)) => image_rect,
            (Some(atlas_rect), None) => atlas_rect,
            (Some(atlas_rect), Some(mut image_rect)) => {
                image_rect.min += atlas_rect.min;
                image_rect.max += atlas_rect.min;
                image_rect
            }
        };

        let atlas_scaling = if atlas_rect.is_some() || image.rect.is_some() {
            let atlas_scaling = uinode.size() / rect.size();
            rect.min *= atlas_scaling;
            rect.max *= atlas_scaling;
            Some(atlas_scaling)
        } else {
            None
        };

        extracted_uinodes.uinodes.push(ExtractedUiNode {
            render_entity: commands.spawn(TemporaryRenderEntity).id(),
            stack_index: uinode.stack_index,
            color: image.color.into(),
            rect,
            clip: clip.map(|clip| clip.clip),
            image: image.image.id(),
            extracted_camera_entity,
            item: ExtractedUiItem::Node {
                atlas_scaling,
                transform: transform.into(),
                flip_x: image.flip_x,
                flip_y: image.flip_y,
                border: uinode.border,
                border_radius: uinode.border_radius,
                node_type: NodeType::Rect,
            },
            main_entity: entity.into(),
        });
    }
}

pub fn extract_uinode_borders(
    mut commands: Commands,
    mut extracted_uinodes: ResMut<ExtractedUiNodes>,
    uinode_query: Extract<
        Query<(
            Entity,
            &Node,
            &ComputedNode,
            &UiGlobalTransform,
            &InheritedVisibility,
            Option<&CalculatedClip>,
            &ComputedNodeTarget,
            AnyOf<(&BorderColor, &Outline)>,
        )>,
    >,
    camera_map: Extract<UiCameraMap>,
) {
    let image = AssetId::<Image>::default();
    let mut camera_mapper = camera_map.get_mapper();

    for (
        entity,
        node,
        computed_node,
        transform,
        inherited_visibility,
        maybe_clip,
        camera,
        (maybe_border_color, maybe_outline),
    ) in &uinode_query
    {
        // Skip invisible borders and removed nodes
        if !inherited_visibility.get() || node.display == Display::None {
            continue;
        }

        let Some(extracted_camera_entity) = camera_mapper.map(camera) else {
            continue;
        };

        // Don't extract borders with zero width along all edges
        if computed_node.border() != BorderRect::ZERO {
            if let Some(border_color) = maybe_border_color.filter(|bc| !bc.0.is_fully_transparent())
            {
                extracted_uinodes.uinodes.push(ExtractedUiNode {
                    stack_index: computed_node.stack_index,
                    color: border_color.0.into(),
                    rect: Rect {
                        max: computed_node.size(),
                        ..Default::default()
                    },
                    image,
                    clip: maybe_clip.map(|clip| clip.clip),
                    extracted_camera_entity,
                    item: ExtractedUiItem::Node {
                        atlas_scaling: None,
                        transform: transform.into(),
                        flip_x: false,
                        flip_y: false,
                        border: computed_node.border(),
                        border_radius: computed_node.border_radius(),
                        node_type: NodeType::Border,
                    },
                    main_entity: entity.into(),
                    render_entity: commands.spawn(TemporaryRenderEntity).id(),
                });
            }
        }

        if computed_node.outline_width() <= 0. {
            continue;
        }

        if let Some(outline) = maybe_outline.filter(|outline| !outline.color.is_fully_transparent())
        {
            let outline_size = computed_node.outlined_node_size();
            extracted_uinodes.uinodes.push(ExtractedUiNode {
                render_entity: commands.spawn(TemporaryRenderEntity).id(),
                stack_index: computed_node.stack_index,
                color: outline.color.into(),
                rect: Rect {
                    max: outline_size,
                    ..Default::default()
                },
                image,
                clip: maybe_clip.map(|clip| clip.clip),
                extracted_camera_entity,
                item: ExtractedUiItem::Node {
                    transform: transform.into(),
                    atlas_scaling: None,
                    flip_x: false,
                    flip_y: false,
                    border: BorderRect::all(computed_node.outline_width()),
                    border_radius: computed_node.outline_radius(),
                    node_type: NodeType::Border,
                },
                main_entity: entity.into(),
            });
        }
    }
}

/// The UI camera is "moved back" by this many units (plus the [`UI_CAMERA_TRANSFORM_OFFSET`]) and also has a view
/// distance of this many units. This ensures that with a left-handed projection,
/// as ui elements are "stacked on top of each other", they are within the camera's view
/// and have room to grow.
// TODO: Consider computing this value at runtime based on the maximum z-value.
const UI_CAMERA_FAR: f32 = 1000.0;

// This value is subtracted from the far distance for the camera's z-position to ensure nodes at z == 0.0 are rendered
// TODO: Evaluate if we still need this.
const UI_CAMERA_TRANSFORM_OFFSET: f32 = -0.1;

/// The ID of the subview associated with a camera on which UI is to be drawn.
///
/// When UI is present, cameras extract to two views: the main 2D/3D one and a
/// UI one. The main 2D or 3D camera gets subview 0, and the corresponding UI
/// camera gets this subview, 1.
const UI_CAMERA_SUBVIEW: u32 = 1;

/// A render-world component that lives on the main render target view and
/// specifies the corresponding UI view.
///
/// For example, if UI is being rendered to a 3D camera, this component lives on
/// the 3D camera and contains the entity corresponding to the UI view.
#[derive(Component)]
/// Entity id of the temporary render entity with the corresponding extracted UI view.
pub struct UiCameraView(pub Entity);

/// A render-world component that lives on the UI view and specifies the
/// corresponding main render target view.
///
/// For example, if the UI is being rendered to a 3D camera, this component
/// lives on the UI view and contains the entity corresponding to the 3D camera.
///
/// This is the inverse of [`UiCameraView`].
#[derive(Component)]
pub struct UiViewTarget(pub Entity);

/// Extracts all UI elements associated with a camera into the render world.
pub fn extract_ui_camera_view(
    mut commands: Commands,
    mut transparent_render_phases: ResMut<ViewSortedRenderPhases<TransparentUi>>,
    query: Extract<
        Query<
            (
                Entity,
                RenderEntity,
                &Camera,
                Option<&UiAntiAlias>,
                Option<&BoxShadowSamples>,
            ),
            Or<(With<Camera2d>, With<Camera3d>)>,
        >,
    >,
    mut live_entities: Local<HashSet<RetainedViewEntity>>,
) {
    live_entities.clear();

    for (main_entity, render_entity, camera, ui_anti_alias, shadow_samples) in &query {
        // ignore inactive cameras
        if !camera.is_active {
            commands
                .get_entity(render_entity)
                .expect("Camera entity wasn't synced.")
                .remove::<(UiCameraView, UiAntiAlias, BoxShadowSamples)>();
            continue;
        }

        if let Some(physical_viewport_rect) = camera.physical_viewport_rect() {
            // use a projection matrix with the origin in the top left instead of the bottom left that comes with OrthographicProjection
            let projection_matrix = Mat4::orthographic_rh(
                0.0,
                physical_viewport_rect.width() as f32,
                physical_viewport_rect.height() as f32,
                0.0,
                0.0,
                UI_CAMERA_FAR,
            );
            // We use `UI_CAMERA_SUBVIEW` here so as not to conflict with the
            // main 3D or 2D camera, which will have subview index 0.
            let retained_view_entity =
                RetainedViewEntity::new(main_entity.into(), None, UI_CAMERA_SUBVIEW);
            // Creates the UI view.
            let ui_camera_view = commands
                .spawn((
                    ExtractedView {
                        retained_view_entity,
                        clip_from_view: projection_matrix,
                        world_from_view: GlobalTransform::from_xyz(
                            0.0,
                            0.0,
                            UI_CAMERA_FAR + UI_CAMERA_TRANSFORM_OFFSET,
                        ),
                        clip_from_world: None,
                        hdr: camera.hdr,
                        viewport: UVec4::from((
                            physical_viewport_rect.min,
                            physical_viewport_rect.size(),
                        )),
                        color_grading: Default::default(),
                    },
                    // Link to the main camera view.
                    UiViewTarget(render_entity),
                    TemporaryRenderEntity,
                ))
                .id();

            let mut entity_commands = commands
                .get_entity(render_entity)
                .expect("Camera entity wasn't synced.");
            // Link from the main 2D/3D camera view to the UI view.
            entity_commands.insert(UiCameraView(ui_camera_view));
            if let Some(ui_anti_alias) = ui_anti_alias {
                entity_commands.insert(*ui_anti_alias);
            }
            if let Some(shadow_samples) = shadow_samples {
                entity_commands.insert(*shadow_samples);
            }
            transparent_render_phases.insert_or_clear(retained_view_entity);

            live_entities.insert(retained_view_entity);
        }
    }

    transparent_render_phases.retain(|entity, _| live_entities.contains(entity));
}

pub fn extract_viewport_nodes(
    mut commands: Commands,
    mut extracted_uinodes: ResMut<ExtractedUiNodes>,
    camera_query: Extract<Query<&Camera>>,
    uinode_query: Extract<
        Query<(
            Entity,
            &ComputedNode,
            &GlobalTransform,
            &InheritedVisibility,
            Option<&CalculatedClip>,
            &ComputedNodeTarget,
            &ViewportNode,
        )>,
    >,
    camera_map: Extract<UiCameraMap>,
) {
    let mut camera_mapper = camera_map.get_mapper();
    for (entity, uinode, transform, inherited_visibility, clip, camera, viewport_node) in
        &uinode_query
    {
        // Skip invisible images
        if !inherited_visibility.get() || uinode.is_empty() {
            continue;
        }

        let Some(extracted_camera_entity) = camera_mapper.map(camera) else {
            continue;
        };

        let Some(image) = camera_query
            .get(viewport_node.camera)
            .ok()
            .and_then(|camera| camera.target.as_image())
        else {
            continue;
        };

        extracted_uinodes.uinodes.push(ExtractedUiNode {
            render_entity: commands.spawn(TemporaryRenderEntity).id(),
            stack_index: uinode.stack_index,
            color: LinearRgba::WHITE,
            rect: Rect {
                min: Vec2::ZERO,
                max: uinode.size,
            },
            clip: clip.map(|clip| clip.clip),
            image: image.id(),
            extracted_camera_entity,
            item: ExtractedUiItem::Node {
                atlas_scaling: None,
                transform: transform.compute_matrix(),
                flip_x: false,
                flip_y: false,
                border: uinode.border(),
                border_radius: uinode.border_radius(),
                node_type: NodeType::Rect,
            },
            main_entity: entity.into(),
        });
    }
}

pub fn extract_text_sections(
    mut commands: Commands,
    mut extracted_uinodes: ResMut<ExtractedUiNodes>,
    texture_atlases: Extract<Res<Assets<TextureAtlasLayout>>>,
    uinode_query: Extract<
        Query<(
            Entity,
            &ComputedNode,
            &UiGlobalTransform,
            &InheritedVisibility,
            Option<&CalculatedClip>,
            &ComputedNodeTarget,
            &ComputedTextBlock,
            &TextLayoutInfo,
        )>,
    >,
    text_styles: Extract<Query<&TextColor>>,
    camera_map: Extract<UiCameraMap>,
) {
    let mut start = extracted_uinodes.glyphs.len();
    let mut end = start + 1;

    let mut camera_mapper = camera_map.get_mapper();
    for (
        entity,
        uinode,
        transform,
        inherited_visibility,
        clip,
        camera,
        computed_block,
        text_layout_info,
    ) in &uinode_query
    {
        // Skip if not visible or if size is set to zero (e.g. when a parent is set to `Display::None`)
        if !inherited_visibility.get() || uinode.is_empty() {
            continue;
        }

        let Some(extracted_camera_entity) = camera_mapper.map(camera) else {
            continue;
        };

        let transform = Affine2::from(*transform) * Affine2::from_translation(-0.5 * uinode.size());

        for (
            i,
            PositionedGlyph {
                position,
                atlas_info,
                span_index,
                ..
            },
        ) in text_layout_info.glyphs.iter().enumerate()
        {
            let rect = texture_atlases
                .get(&atlas_info.texture_atlas)
                .unwrap()
                .textures[atlas_info.location.glyph_index]
                .as_rect();
            extracted_uinodes.glyphs.push(ExtractedGlyph {
                transform: transform * Affine2::from_translation(*position),
                rect,
            });

            if text_layout_info.glyphs.get(i + 1).is_none_or(|info| {
                info.span_index != *span_index || info.atlas_info.texture != atlas_info.texture
            }) {
                let color = text_styles
                    .get(
                        computed_block
                            .entities()
                            .get(*span_index)
                            .map(|t| t.entity)
                            .unwrap_or(Entity::PLACEHOLDER),
                    )
                    .map(|text_color| LinearRgba::from(text_color.0))
                    .unwrap_or_default();
                extracted_uinodes.uinodes.push(ExtractedUiNode {
                    render_entity: commands.spawn(TemporaryRenderEntity).id(),
                    stack_index: uinode.stack_index,
                    color,
                    image: atlas_info.texture.id(),
                    clip: clip.map(|clip| clip.clip),
                    extracted_camera_entity,
                    rect,
                    item: ExtractedUiItem::Glyphs { range: start..end },
                    main_entity: entity.into(),
                });
                start = end;
            }

            end += 1;
        }
    }
}

pub fn extract_text_shadows(
    mut commands: Commands,
    mut extracted_uinodes: ResMut<ExtractedUiNodes>,
    texture_atlases: Extract<Res<Assets<TextureAtlasLayout>>>,
    uinode_query: Extract<
        Query<(
            Entity,
            &ComputedNode,
            &UiGlobalTransform,
            &ComputedNodeTarget,
            &InheritedVisibility,
            Option<&CalculatedClip>,
            &TextLayoutInfo,
            &TextShadow,
        )>,
    >,
    camera_map: Extract<UiCameraMap>,
) {
    let mut start = extracted_uinodes.glyphs.len();
    let mut end = start + 1;

    let mut camera_mapper = camera_map.get_mapper();
    for (entity, uinode, transform, target, inherited_visibility, clip, text_layout_info, shadow) in
        &uinode_query
    {
        // Skip if not visible or if size is set to zero (e.g. when a parent is set to `Display::None`)
        if !inherited_visibility.get() || uinode.is_empty() {
            continue;
        }

        let Some(extracted_camera_entity) = camera_mapper.map(target) else {
            continue;
        };

        let node_transform = Affine2::from(*transform)
            * Affine2::from_translation(
                -0.5 * uinode.size() + shadow.offset / uinode.inverse_scale_factor(),
            );

        for (
            i,
            PositionedGlyph {
                position,
                atlas_info,
                span_index,
                ..
            },
        ) in text_layout_info.glyphs.iter().enumerate()
        {
            let rect = texture_atlases
                .get(&atlas_info.texture_atlas)
                .unwrap()
                .textures[atlas_info.location.glyph_index]
                .as_rect();
            extracted_uinodes.glyphs.push(ExtractedGlyph {
                transform: node_transform * Affine2::from_translation(*position),
                rect,
            });

            if text_layout_info.glyphs.get(i + 1).is_none_or(|info| {
                info.span_index != *span_index || info.atlas_info.texture != atlas_info.texture
            }) {
                extracted_uinodes.uinodes.push(ExtractedUiNode {
                    render_entity: commands.spawn(TemporaryRenderEntity).id(),
                    stack_index: uinode.stack_index,
                    color: shadow.color.into(),
                    image: atlas_info.texture.id(),
                    clip: clip.map(|clip| clip.clip),
                    extracted_camera_entity,
                    rect,
                    item: ExtractedUiItem::Glyphs { range: start..end },
                    main_entity: entity.into(),
                });
                start = end;
            }

            end += 1;
        }
    }
}

pub fn extract_text_background_colors(
    mut commands: Commands,
    mut extracted_uinodes: ResMut<ExtractedUiNodes>,
    uinode_query: Extract<
        Query<(
            Entity,
            &ComputedNode,
            &GlobalTransform,
            &InheritedVisibility,
            Option<&CalculatedClip>,
            &ComputedNodeTarget,
            &TextLayoutInfo,
        )>,
    >,
    text_background_colors_query: Extract<Query<&TextBackgroundColor>>,
    camera_map: Extract<UiCameraMap>,
) {
    let mut camera_mapper = camera_map.get_mapper();
    for (entity, uinode, global_transform, inherited_visibility, clip, camera, text_layout_info) in
        &uinode_query
    {
        // Skip if not visible or if size is set to zero (e.g. when a parent is set to `Display::None`)
        if !inherited_visibility.get() || uinode.is_empty() {
            continue;
        }

        let Some(extracted_camera_entity) = camera_mapper.map(camera) else {
            continue;
        };

        let transform = global_transform.affine()
            * bevy_math::Affine3A::from_translation(-0.5 * uinode.size().extend(0.));

        for &(section_entity, rect) in text_layout_info.section_rects.iter() {
            let Ok(text_background_color) = text_background_colors_query.get(section_entity) else {
                continue;
            };

            extracted_uinodes.uinodes.push(ExtractedUiNode {
                render_entity: commands.spawn(TemporaryRenderEntity).id(),
                stack_index: uinode.stack_index,
                color: text_background_color.0.to_linear(),
                rect: Rect {
                    min: Vec2::ZERO,
                    max: rect.size(),
                },
                clip: clip.map(|clip| clip.clip),
                image: AssetId::default(),
                extracted_camera_entity,
                item: ExtractedUiItem::Node {
                    atlas_scaling: None,
                    transform: transform * Mat4::from_translation(rect.center().extend(0.)),
                    flip_x: false,
                    flip_y: false,
                    border: uinode.border(),
                    border_radius: uinode.border_radius(),
                    node_type: NodeType::Rect,
                },
                main_entity: entity.into(),
            });
        }
    }
}

#[repr(C)]
#[derive(Copy, Clone, Pod, Zeroable)]
struct UiVertex {
    pub position: [f32; 3],
    pub uv: [f32; 2],
    pub color: [f32; 4],
    /// Shader flags to determine how to render the UI node.
    /// See [`shader_flags`] for possible values.
    pub flags: u32,
    /// Border radius of the UI node.
    /// Ordering: top left, top right, bottom right, bottom left.
    pub radius: [f32; 4],
    /// Border thickness of the UI node.
    /// Ordering: left, top, right, bottom.
    pub border: [f32; 4],
    /// Size of the UI node.
    pub size: [f32; 2],
    /// Position relative to the center of the UI node.
    pub point: [f32; 2],
}

#[derive(Resource)]
pub struct UiMeta {
    vertices: RawBufferVec<UiVertex>,
    indices: RawBufferVec<u32>,
    view_bind_group: Option<BindGroup>,
}

impl Default for UiMeta {
    fn default() -> Self {
        Self {
            vertices: RawBufferVec::new(BufferUsages::VERTEX),
            indices: RawBufferVec::new(BufferUsages::INDEX),
            view_bind_group: None,
        }
    }
}

pub(crate) const QUAD_VERTEX_POSITIONS: [Vec2; 4] = [
    Vec2::new(-0.5, -0.5),
    Vec2::new(0.5, -0.5),
    Vec2::new(0.5, 0.5),
    Vec2::new(-0.5, 0.5),
];

pub(crate) const QUAD_INDICES: [usize; 6] = [0, 2, 3, 0, 1, 2];

#[derive(Component)]
pub struct UiBatch {
    pub range: Range<u32>,
    pub image: AssetId<Image>,
}

/// The values here should match the values for the constants in `ui.wgsl`
pub mod shader_flags {
    pub const UNTEXTURED: u32 = 0;
    pub const TEXTURED: u32 = 1;
    /// Ordering: top left, top right, bottom right, bottom left.
    pub const CORNERS: [u32; 4] = [0, 2, 2 | 4, 4];
    pub const BORDER: u32 = 8;
}

pub fn queue_uinodes(
    extracted_uinodes: Res<ExtractedUiNodes>,
    ui_pipeline: Res<UiPipeline>,
    mut pipelines: ResMut<SpecializedRenderPipelines<UiPipeline>>,
    mut transparent_render_phases: ResMut<ViewSortedRenderPhases<TransparentUi>>,
    render_views: Query<(&UiCameraView, Option<&UiAntiAlias>), With<ExtractedView>>,
    camera_views: Query<&ExtractedView>,
    pipeline_cache: Res<PipelineCache>,
    draw_functions: Res<DrawFunctions<TransparentUi>>,
) {
    let draw_function = draw_functions.read().id::<DrawUi>();
    let mut current_camera_entity = Entity::PLACEHOLDER;
    let mut current_phase = None;

    for (index, extracted_uinode) in extracted_uinodes.uinodes.iter().enumerate() {
        if current_camera_entity != extracted_uinode.extracted_camera_entity {
            current_phase = render_views
                .get(extracted_uinode.extracted_camera_entity)
                .ok()
                .and_then(|(default_camera_view, ui_anti_alias)| {
                    camera_views
                        .get(default_camera_view.0)
                        .ok()
                        .and_then(|view| {
                            transparent_render_phases
                                .get_mut(&view.retained_view_entity)
                                .map(|transparent_phase| (view, ui_anti_alias, transparent_phase))
                        })
                });
            current_camera_entity = extracted_uinode.extracted_camera_entity;
        }

        let Some((view, ui_anti_alias, transparent_phase)) = current_phase.as_mut() else {
            continue;
        };

        let pipeline = pipelines.specialize(
            &pipeline_cache,
            &ui_pipeline,
            UiPipelineKey {
                hdr: view.hdr,
                anti_alias: matches!(ui_anti_alias, None | Some(UiAntiAlias::On)),
            },
        );

        transparent_phase.add(TransparentUi {
            draw_function,
            pipeline,
            entity: (extracted_uinode.render_entity, extracted_uinode.main_entity),
            sort_key: FloatOrd(extracted_uinode.stack_index as f32 + stack_z_offsets::NODE),
            index,
            // batch_range will be calculated in prepare_uinodes
            batch_range: 0..0,
            extra_index: PhaseItemExtraIndex::None,
            indexed: true,
        });
    }
}

#[derive(Resource, Default)]
pub struct ImageNodeBindGroups {
    pub values: HashMap<AssetId<Image>, BindGroup>,
}

pub fn prepare_uinodes(
    mut commands: Commands,
    render_device: Res<RenderDevice>,
    render_queue: Res<RenderQueue>,
    mut ui_meta: ResMut<UiMeta>,
    mut extracted_uinodes: ResMut<ExtractedUiNodes>,
    view_uniforms: Res<ViewUniforms>,
    ui_pipeline: Res<UiPipeline>,
    mut image_bind_groups: ResMut<ImageNodeBindGroups>,
    gpu_images: Res<RenderAssets<GpuImage>>,
    mut phases: ResMut<ViewSortedRenderPhases<TransparentUi>>,
    events: Res<SpriteAssetEvents>,
    mut previous_len: Local<usize>,
) {
    // If an image has changed, the GpuImage has (probably) changed
    for event in &events.images {
        match event {
            AssetEvent::Added { .. } |
            AssetEvent::Unused { .. } |
            // Images don't have dependencies
            AssetEvent::LoadedWithDependencies { .. } => {}
            AssetEvent::Modified { id } | AssetEvent::Removed { id } => {
                image_bind_groups.values.remove(id);
            }
        };
    }

    if let Some(view_binding) = view_uniforms.uniforms.binding() {
        let mut batches: Vec<(Entity, UiBatch)> = Vec::with_capacity(*previous_len);

        ui_meta.vertices.clear();
        ui_meta.indices.clear();
        ui_meta.view_bind_group = Some(render_device.create_bind_group(
            "ui_view_bind_group",
            &ui_pipeline.view_layout,
            &BindGroupEntries::single(view_binding),
        ));

        // Buffer indexes
        let mut vertices_index = 0;
        let mut indices_index = 0;

        for ui_phase in phases.values_mut() {
            let mut batch_item_index = 0;
            let mut batch_image_handle = AssetId::invalid();

            for item_index in 0..ui_phase.items.len() {
                let item = &mut ui_phase.items[item_index];
                if let Some(extracted_uinode) = extracted_uinodes
                    .uinodes
                    .get(item.index)
                    .filter(|n| item.entity() == n.render_entity)
                {
                    let mut existing_batch = batches.last_mut();

                    if batch_image_handle == AssetId::invalid()
                        || existing_batch.is_none()
                        || (batch_image_handle != AssetId::default()
                            && extracted_uinode.image != AssetId::default()
                            && batch_image_handle != extracted_uinode.image)
                    {
                        if let Some(gpu_image) = gpu_images.get(extracted_uinode.image) {
                            batch_item_index = item_index;
                            batch_image_handle = extracted_uinode.image;

                            let new_batch = UiBatch {
                                range: vertices_index..vertices_index,
                                image: extracted_uinode.image,
                            };

                            batches.push((item.entity(), new_batch));

                            image_bind_groups
                                .values
                                .entry(batch_image_handle)
                                .or_insert_with(|| {
                                    render_device.create_bind_group(
                                        "ui_material_bind_group",
                                        &ui_pipeline.image_layout,
                                        &BindGroupEntries::sequential((
                                            &gpu_image.texture_view,
                                            &gpu_image.sampler,
                                        )),
                                    )
                                });

                            existing_batch = batches.last_mut();
                        } else {
                            continue;
                        }
                    } else if batch_image_handle == AssetId::default()
                        && extracted_uinode.image != AssetId::default()
                    {
                        if let Some(gpu_image) = gpu_images.get(extracted_uinode.image) {
                            batch_image_handle = extracted_uinode.image;
                            existing_batch.as_mut().unwrap().1.image = extracted_uinode.image;

                            image_bind_groups
                                .values
                                .entry(batch_image_handle)
                                .or_insert_with(|| {
                                    render_device.create_bind_group(
                                        "ui_material_bind_group",
                                        &ui_pipeline.image_layout,
                                        &BindGroupEntries::sequential((
                                            &gpu_image.texture_view,
                                            &gpu_image.sampler,
                                        )),
                                    )
                                });
                        } else {
                            continue;
                        }
                    }
                    match &extracted_uinode.item {
                        ExtractedUiItem::Node {
                            atlas_scaling,
                            flip_x,
                            flip_y,
                            border_radius,
                            border,
                            node_type,
                            transform,
                        } => {
                            let mut flags = if extracted_uinode.image != AssetId::default() {
                                shader_flags::TEXTURED
                            } else {
                                shader_flags::UNTEXTURED
                            };

                            let mut uinode_rect = extracted_uinode.rect;

                            let rect_size = uinode_rect.size().extend(1.0);

                            // Specify the corners of the node
                            let positions = QUAD_VERTEX_POSITIONS.map(|pos| {
                                {
                                    transform
                                        .transform_point2(pos * rect_size.truncate())
                                        .extend(0.)
                                }
                            });
                            let points = QUAD_VERTEX_POSITIONS.map(|pos| pos * rect_size.xy());

                            // Calculate the effect of clipping
                            // Note: this won't work with rotation/scaling, but that's much more complex (may need more that 2 quads)
                            let mut positions_diff = if let Some(clip) = extracted_uinode.clip {
                                [
                                    Vec2::new(
                                        f32::max(clip.min.x - positions[0].x, 0.),
                                        f32::max(clip.min.y - positions[0].y, 0.),
                                    ),
                                    Vec2::new(
                                        f32::min(clip.max.x - positions[1].x, 0.),
                                        f32::max(clip.min.y - positions[1].y, 0.),
                                    ),
                                    Vec2::new(
                                        f32::min(clip.max.x - positions[2].x, 0.),
                                        f32::min(clip.max.y - positions[2].y, 0.),
                                    ),
                                    Vec2::new(
                                        f32::max(clip.min.x - positions[3].x, 0.),
                                        f32::min(clip.max.y - positions[3].y, 0.),
                                    ),
                                ]
                            } else {
                                [Vec2::ZERO; 4]
                            };

                            let positions_clipped = [
                                positions[0] + positions_diff[0].extend(0.),
                                positions[1] + positions_diff[1].extend(0.),
                                positions[2] + positions_diff[2].extend(0.),
                                positions[3] + positions_diff[3].extend(0.),
                            ];

                            let points = [
                                points[0] + positions_diff[0],
                                points[1] + positions_diff[1],
                                points[2] + positions_diff[2],
                                points[3] + positions_diff[3],
                            ];

                            let transformed_rect_size =
                                transform.transform_vector2(uinode_rect.size());

                            // Don't try to cull nodes that have a rotation
                            // In a rotation around the Z-axis, this value is 0.0 for an angle of 0.0 or π
                            // In those two cases, the culling check can proceed normally as corners will be on
                            // horizontal / vertical lines
                            // For all other angles, bypass the culling check
                            // This does not properly handles all rotations on all axis
                            if transform.x_axis[1] == 0.0 {
                                // Cull nodes that are completely clipped
                                if positions_diff[0].x - positions_diff[1].x
                                    >= transformed_rect_size.x
                                    || positions_diff[1].y - positions_diff[2].y
                                        >= transformed_rect_size.y
                                {
                                    continue;
                                }
                            }
                            let uvs = if flags == shader_flags::UNTEXTURED {
                                [Vec2::ZERO, Vec2::X, Vec2::ONE, Vec2::Y]
                            } else {
                                let image = gpu_images.get(extracted_uinode.image).expect(
                                    "Image was checked during batching and should still exist",
                                );
                                // Rescale atlases. This is done here because we need texture data that might not be available in Extract.
                                let atlas_extent = atlas_scaling
                                    .map(|scaling| image.size_2d().as_vec2() * scaling)
                                    .unwrap_or(uinode_rect.max);
                                if *flip_x {
                                    core::mem::swap(&mut uinode_rect.max.x, &mut uinode_rect.min.x);
                                    positions_diff[0].x *= -1.;
                                    positions_diff[1].x *= -1.;
                                    positions_diff[2].x *= -1.;
                                    positions_diff[3].x *= -1.;
                                }
                                if *flip_y {
                                    core::mem::swap(&mut uinode_rect.max.y, &mut uinode_rect.min.y);
                                    positions_diff[0].y *= -1.;
                                    positions_diff[1].y *= -1.;
                                    positions_diff[2].y *= -1.;
                                    positions_diff[3].y *= -1.;
                                }
                                [
                                    Vec2::new(
                                        uinode_rect.min.x + positions_diff[0].x,
                                        uinode_rect.min.y + positions_diff[0].y,
                                    ),
                                    Vec2::new(
                                        uinode_rect.max.x + positions_diff[1].x,
                                        uinode_rect.min.y + positions_diff[1].y,
                                    ),
                                    Vec2::new(
                                        uinode_rect.max.x + positions_diff[2].x,
                                        uinode_rect.max.y + positions_diff[2].y,
                                    ),
                                    Vec2::new(
                                        uinode_rect.min.x + positions_diff[3].x,
                                        uinode_rect.max.y + positions_diff[3].y,
                                    ),
                                ]
                                .map(|pos| pos / atlas_extent)
                            };

                            let color = extracted_uinode.color.to_f32_array();
                            if *node_type == NodeType::Border {
                                flags |= shader_flags::BORDER;
                            }

                            for i in 0..4 {
                                ui_meta.vertices.push(UiVertex {
                                    position: positions_clipped[i].into(),
                                    uv: uvs[i].into(),
                                    color,
                                    flags: flags | shader_flags::CORNERS[i],
                                    radius: [
                                        border_radius.top_left,
                                        border_radius.top_right,
                                        border_radius.bottom_right,
                                        border_radius.bottom_left,
                                    ],
                                    border: [border.left, border.top, border.right, border.bottom],
                                    size: rect_size.xy().into(),
                                    point: points[i].into(),
                                });
                            }

                            for &i in &QUAD_INDICES {
                                ui_meta.indices.push(indices_index + i as u32);
                            }

                            vertices_index += 6;
                            indices_index += 4;
                        }
                        ExtractedUiItem::Glyphs { range } => {
                            let image = gpu_images
                                .get(extracted_uinode.image)
                                .expect("Image was checked during batching and should still exist");

                            let atlas_extent = image.size_2d().as_vec2();

                            let color = extracted_uinode.color.to_f32_array();
                            for glyph in &extracted_uinodes.glyphs[range.clone()] {
                                let glyph_rect = glyph.rect;
                                let size = glyph.rect.size();

                                let rect_size = glyph_rect.size().extend(1.0);

                                // Specify the corners of the glyph
                                let positions = QUAD_VERTEX_POSITIONS.map(|pos| {
                                    glyph
                                        .transform
                                        .transform_point2(pos * glyph_rect.size())
                                        .extend(0.)
                                });

                                let positions_diff = if let Some(clip) = extracted_uinode.clip {
                                    [
                                        Vec2::new(
                                            f32::max(clip.min.x - positions[0].x, 0.),
                                            f32::max(clip.min.y - positions[0].y, 0.),
                                        ),
                                        Vec2::new(
                                            f32::min(clip.max.x - positions[1].x, 0.),
                                            f32::max(clip.min.y - positions[1].y, 0.),
                                        ),
                                        Vec2::new(
                                            f32::min(clip.max.x - positions[2].x, 0.),
                                            f32::min(clip.max.y - positions[2].y, 0.),
                                        ),
                                        Vec2::new(
                                            f32::max(clip.min.x - positions[3].x, 0.),
                                            f32::min(clip.max.y - positions[3].y, 0.),
                                        ),
                                    ]
                                } else {
                                    [Vec2::ZERO; 4]
                                };

                                let positions_clipped = [
                                    positions[0] + positions_diff[0].extend(0.),
                                    positions[1] + positions_diff[1].extend(0.),
                                    positions[2] + positions_diff[2].extend(0.),
                                    positions[3] + positions_diff[3].extend(0.),
                                ];

                                // cull nodes that are completely clipped
                                let transformed_rect_size =
                                    glyph.transform.transform_vector2(rect_size.truncate());
                                if positions_diff[0].x - positions_diff[1].x
                                    >= transformed_rect_size.x.abs()
                                    || positions_diff[1].y - positions_diff[2].y
                                        >= transformed_rect_size.y.abs()
                                {
                                    continue;
                                }

                                let uvs = [
                                    Vec2::new(
                                        glyph.rect.min.x + positions_diff[0].x,
                                        glyph.rect.min.y + positions_diff[0].y,
                                    ),
                                    Vec2::new(
                                        glyph.rect.max.x + positions_diff[1].x,
                                        glyph.rect.min.y + positions_diff[1].y,
                                    ),
                                    Vec2::new(
                                        glyph.rect.max.x + positions_diff[2].x,
                                        glyph.rect.max.y + positions_diff[2].y,
                                    ),
                                    Vec2::new(
                                        glyph.rect.min.x + positions_diff[3].x,
                                        glyph.rect.max.y + positions_diff[3].y,
                                    ),
                                ]
                                .map(|pos| pos / atlas_extent);

                                for i in 0..4 {
                                    ui_meta.vertices.push(UiVertex {
                                        position: positions_clipped[i].into(),
                                        uv: uvs[i].into(),
                                        color,
                                        flags: shader_flags::TEXTURED | shader_flags::CORNERS[i],
                                        radius: [0.0; 4],
                                        border: [0.0; 4],
                                        size: size.into(),
                                        point: [0.0; 2],
                                    });
                                }

                                for &i in &QUAD_INDICES {
                                    ui_meta.indices.push(indices_index + i as u32);
                                }

                                vertices_index += 6;
                                indices_index += 4;
                            }
                        }
                    }
                    existing_batch.unwrap().1.range.end = vertices_index;
                    ui_phase.items[batch_item_index].batch_range_mut().end += 1;
                } else {
                    batch_image_handle = AssetId::invalid();
                }
            }
        }

        ui_meta.vertices.write_buffer(&render_device, &render_queue);
        ui_meta.indices.write_buffer(&render_device, &render_queue);
        *previous_len = batches.len();
        commands.try_insert_batch(batches);
    }
    extracted_uinodes.clear();
}<|MERGE_RESOLUTION|>--- conflicted
+++ resolved
@@ -7,12 +7,9 @@
 #[cfg(feature = "bevy_ui_debug")]
 mod debug_overlay;
 
-<<<<<<< HEAD
 use crate::prelude::UiGlobalTransform;
-use crate::widget::ImageNode;
-=======
 use crate::widget::{ImageNode, ViewportNode};
->>>>>>> 55edb0b4
+
 use crate::{
     BackgroundColor, BorderColor, BoxShadowSamples, CalculatedClip, ComputedNode,
     ComputedNodeTarget, Outline, ResolvedBorderRadius, TextShadow, UiAntiAlias,
@@ -716,7 +713,7 @@
         Query<(
             Entity,
             &ComputedNode,
-            &GlobalTransform,
+            &UiGlobalTransform,
             &InheritedVisibility,
             Option<&CalculatedClip>,
             &ComputedNodeTarget,
@@ -759,7 +756,7 @@
             extracted_camera_entity,
             item: ExtractedUiItem::Node {
                 atlas_scaling: None,
-                transform: transform.compute_matrix(),
+                transform: transform.into(),
                 flip_x: false,
                 flip_y: false,
                 border: uinode.border(),
@@ -956,7 +953,7 @@
         Query<(
             Entity,
             &ComputedNode,
-            &GlobalTransform,
+            &UiGlobalTransform,
             &InheritedVisibility,
             Option<&CalculatedClip>,
             &ComputedNodeTarget,
@@ -979,8 +976,8 @@
             continue;
         };
 
-        let transform = global_transform.affine()
-            * bevy_math::Affine3A::from_translation(-0.5 * uinode.size().extend(0.));
+        let transform =
+            Affine2::from(global_transform) * Affine2::from_translation(-0.5 * uinode.size());
 
         for &(section_entity, rect) in text_layout_info.section_rects.iter() {
             let Ok(text_background_color) = text_background_colors_query.get(section_entity) else {
@@ -1000,7 +997,7 @@
                 extracted_camera_entity,
                 item: ExtractedUiItem::Node {
                     atlas_scaling: None,
-                    transform: transform * Mat4::from_translation(rect.center().extend(0.)),
+                    transform: Affine2::from(transform) * Affine2::from_translation(rect.center()),
                     flip_x: false,
                     flip_y: false,
                     border: uinode.border(),
