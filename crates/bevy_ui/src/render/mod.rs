mod pipeline;
mod render_pass;

use bevy_core_pipeline::{core_2d::Camera2d, core_3d::Camera3d};
pub use pipeline::*;
pub use render_pass::*;

use crate::{prelude::UiCameraConfig, CalculatedClip, Node, UiColor, UiImage};
use bevy_app::prelude::*;
use bevy_asset::{load_internal_asset, AssetEvent, Assets, Handle, HandleUntyped};
use bevy_ecs::prelude::*;
use bevy_math::{Mat4, Vec2, Vec3, Vec4Swizzles};
use bevy_reflect::TypeUuid;
use bevy_render::{
    camera::{Camera, CameraProjection, DepthCalculation, OrthographicProjection, WindowOrigin},
    color::Color,
    render_asset::RenderAssets,
    render_graph::{RenderGraph, RunGraphOnViewNode, SlotInfo, SlotType},
    render_phase::{sort_phase_system, AddRenderCommand, DrawFunctions, RenderPhase},
    render_resource::*,
    renderer::{RenderDevice, RenderQueue},
    texture::Image,
<<<<<<< HEAD
    view::{ComputedVisibility, ExtractedView, ViewUniforms},
    Extract, RenderApp, RenderStage,
=======
    view::{ExtractedWindows, ViewUniforms, Visibility},
    RenderApp, RenderStage, RenderWorld,
>>>>>>> 4a637922
};
use bevy_sprite::{Rect, SpriteAssetEvents, TextureAtlas};
use bevy_text::{DefaultTextPipeline, Text};
use bevy_transform::components::GlobalTransform;
use bevy_utils::FloatOrd;
use bevy_utils::HashMap;
use bevy_window::{WindowId, Windows};
<<<<<<< HEAD
=======

>>>>>>> 4a637922
use bytemuck::{Pod, Zeroable};
use std::ops::Range;

pub mod node {
    pub const UI_PASS_DRIVER: &str = "ui_pass_driver";
}

pub mod draw_ui_graph {
    pub const NAME: &str = "draw_ui";
    pub mod input {
        pub const VIEW_ENTITY: &str = "view_entity";
    }
    pub mod node {
        pub const UI_PASS: &str = "ui_pass";
    }
}

pub const UI_SHADER_HANDLE: HandleUntyped =
    HandleUntyped::weak_from_u64(Shader::TYPE_UUID, 13012847047162779583);

#[derive(Debug, Hash, PartialEq, Eq, Clone, SystemLabel)]
pub enum RenderUiSystem {
    ExtractNode,
}

pub fn build_ui_render(app: &mut App) {
    load_internal_asset!(app, UI_SHADER_HANDLE, "ui.wgsl", Shader::from_wgsl);

    let render_app = match app.get_sub_app_mut(RenderApp) {
        Ok(render_app) => render_app,
        Err(_) => return,
    };

    render_app
        .init_resource::<UiPipeline>()
        .init_resource::<SpecializedRenderPipelines<UiPipeline>>()
        .init_resource::<UiImageBindGroups>()
        .init_resource::<UiMeta>()
        .init_resource::<ExtractedUiNodes>()
        .init_resource::<DrawFunctions<TransparentUi>>()
        .add_render_command::<TransparentUi, DrawUi>()
        .add_system_to_stage(
            RenderStage::Extract,
            extract_default_ui_camera_view::<Camera2d>,
        )
        .add_system_to_stage(
            RenderStage::Extract,
            extract_default_ui_camera_view::<Camera3d>,
        )
        .add_system_to_stage(
            RenderStage::Extract,
            extract_uinodes.label(RenderUiSystem::ExtractNode),
        )
        .add_system_to_stage(
            RenderStage::Extract,
            extract_text_uinodes.after(RenderUiSystem::ExtractNode),
        )
        .add_system_to_stage(RenderStage::Prepare, prepare_uinodes)
        .add_system_to_stage(RenderStage::Queue, queue_uinodes)
        .add_system_to_stage(RenderStage::PhaseSort, sort_phase_system::<TransparentUi>);

    // Render graph
    let ui_graph_2d = get_ui_graph(render_app);
    let ui_graph_3d = get_ui_graph(render_app);
    let mut graph = render_app.world.resource_mut::<RenderGraph>();

    if let Some(graph_2d) = graph.get_sub_graph_mut(bevy_core_pipeline::core_2d::graph::NAME) {
        graph_2d.add_sub_graph(draw_ui_graph::NAME, ui_graph_2d);
        graph_2d.add_node(
            draw_ui_graph::node::UI_PASS,
            RunGraphOnViewNode::new(draw_ui_graph::NAME),
        );
        graph_2d
            .add_node_edge(
                bevy_core_pipeline::core_2d::graph::node::MAIN_PASS,
                draw_ui_graph::node::UI_PASS,
            )
            .unwrap();
        graph_2d
            .add_slot_edge(
                graph_2d.input_node().unwrap().id,
                bevy_core_pipeline::core_2d::graph::input::VIEW_ENTITY,
                draw_ui_graph::node::UI_PASS,
                RunGraphOnViewNode::IN_VIEW,
            )
            .unwrap();
    }

    if let Some(graph_3d) = graph.get_sub_graph_mut(bevy_core_pipeline::core_3d::graph::NAME) {
        graph_3d.add_sub_graph(draw_ui_graph::NAME, ui_graph_3d);
        graph_3d.add_node(
            draw_ui_graph::node::UI_PASS,
            RunGraphOnViewNode::new(draw_ui_graph::NAME),
        );
        graph_3d
            .add_node_edge(
                bevy_core_pipeline::core_3d::graph::node::MAIN_PASS,
                draw_ui_graph::node::UI_PASS,
            )
            .unwrap();
        graph_3d
            .add_slot_edge(
                graph_3d.input_node().unwrap().id,
                bevy_core_pipeline::core_3d::graph::input::VIEW_ENTITY,
                draw_ui_graph::node::UI_PASS,
                RunGraphOnViewNode::IN_VIEW,
            )
            .unwrap();
    }
}

fn get_ui_graph(render_app: &mut App) -> RenderGraph {
    let ui_pass_node = UiPassNode::new(&mut render_app.world);
    let mut ui_graph = RenderGraph::default();
    ui_graph.add_node(draw_ui_graph::node::UI_PASS, ui_pass_node);
    let input_node_id = ui_graph.set_input(vec![SlotInfo::new(
        draw_ui_graph::input::VIEW_ENTITY,
        SlotType::Entity,
    )]);
    ui_graph
        .add_slot_edge(
            input_node_id,
            draw_ui_graph::input::VIEW_ENTITY,
            draw_ui_graph::node::UI_PASS,
            UiPassNode::IN_VIEW,
        )
        .unwrap();
    ui_graph
}

pub struct ExtractedUiNode {
    pub transform: Mat4,
    pub color: Color,
    pub rect: Rect,
    pub image: Handle<Image>,
    pub atlas_size: Option<Vec2>,
    pub clip: Option<Rect>,
}

#[derive(Default)]
pub struct ExtractedUiNodes {
    pub uinodes: Vec<ExtractedUiNode>,
}

pub fn extract_uinodes(
    mut extracted_uinodes: ResMut<ExtractedUiNodes>,
    images: Extract<Res<Assets<Image>>>,
    uinode_query: Extract<
        Query<(
            &Node,
            &GlobalTransform,
            &UiColor,
            &UiImage,
            &ComputedVisibility,
            Option<&CalculatedClip>,
        )>,
    >,
) {
    extracted_uinodes.uinodes.clear();
    for (uinode, transform, color, image, visibility, clip) in uinode_query.iter() {
        if !visibility.is_visible() {
            continue;
        }
        let image = image.0.clone_weak();
        // Skip loading images
        if !images.contains(&image) {
            continue;
        }
        extracted_uinodes.uinodes.push(ExtractedUiNode {
            transform: transform.compute_matrix(),
            color: color.0,
            rect: bevy_sprite::Rect {
                min: Vec2::ZERO,
                max: uinode.size,
            },
            image,
            atlas_size: None,
            clip: clip.map(|clip| clip.clip),
        });
    }
}

/// The UI camera is "moved back" by this many units (plus the [`UI_CAMERA_TRANSFORM_OFFSET`]) and also has a view
/// distance of this many units. This ensures that with a left-handed projection,
/// as ui elements are "stacked on top of each other", they are within the camera's view
/// and have room to grow.
// TODO: Consider computing this value at runtime based on the maximum z-value.
const UI_CAMERA_FAR: f32 = 1000.0;

// This value is subtracted from the far distance for the camera's z-position to ensure nodes at z == 0.0 are rendered
// TODO: Evaluate if we still need this.
const UI_CAMERA_TRANSFORM_OFFSET: f32 = -0.1;

#[derive(Component)]
pub struct DefaultCameraView(pub Entity);

pub fn extract_default_ui_camera_view<T: Component>(
    mut commands: Commands,
    query: Extract<Query<(Entity, &Camera, Option<&UiCameraConfig>), With<T>>>,
) {
    for (entity, camera, camera_ui) in query.iter() {
        // ignore cameras with disabled ui
        if matches!(camera_ui, Some(&UiCameraConfig { show_ui: false, .. })) {
            continue;
        }
        if let (Some(logical_size), Some(physical_size)) = (
            camera.logical_viewport_size(),
            camera.physical_viewport_size(),
        ) {
            let mut projection = OrthographicProjection {
                far: UI_CAMERA_FAR,
                window_origin: WindowOrigin::BottomLeft,
                depth_calculation: DepthCalculation::ZDifference,
                ..Default::default()
            };
            projection.update(logical_size.x, logical_size.y);
            let default_camera_view = commands
                .spawn()
                .insert(ExtractedView {
                    projection: projection.get_projection_matrix(),
                    transform: GlobalTransform::from_xyz(
                        0.0,
                        0.0,
                        UI_CAMERA_FAR + UI_CAMERA_TRANSFORM_OFFSET,
                    ),
                    width: physical_size.x,
                    height: physical_size.y,
                })
                .id();
            commands.get_or_spawn(entity).insert_bundle((
                DefaultCameraView(default_camera_view),
                RenderPhase::<TransparentUi>::default(),
            ));
        }
    }
}

pub fn extract_text_uinodes(
    mut extracted_uinodes: ResMut<ExtractedUiNodes>,
    texture_atlases: Extract<Res<Assets<TextureAtlas>>>,
    text_pipeline: Extract<Res<DefaultTextPipeline>>,
    windows: Extract<Res<Windows>>,
    uinode_query: Extract<
        Query<(
            Entity,
            &Node,
            &GlobalTransform,
            &Text,
            &ComputedVisibility,
            Option<&CalculatedClip>,
        )>,
    >,
) {
    let scale_factor = windows.scale_factor(WindowId::primary()) as f32;
    for (entity, uinode, global_transform, text, visibility, clip) in uinode_query.iter() {
        if !visibility.is_visible() {
            continue;
        }
        // Skip if size is set to zero (e.g. when a parent is set to `Display::None`)
        if uinode.size == Vec2::ZERO {
            continue;
        }
        if let Some(text_layout) = text_pipeline.get_glyphs(&entity) {
            let text_glyphs = &text_layout.glyphs;
            let alignment_offset = (uinode.size / -2.0).extend(0.0);

            let mut color = Color::WHITE;
            let mut current_section = usize::MAX;
            for text_glyph in text_glyphs {
                if text_glyph.section_index != current_section {
                    color = text.sections[text_glyph.section_index]
                        .style
                        .color
                        .as_rgba_linear();
                    current_section = text_glyph.section_index;
                }
                let atlas = texture_atlases
                    .get(&text_glyph.atlas_info.texture_atlas)
                    .unwrap();
                let texture = atlas.texture.clone_weak();
                let index = text_glyph.atlas_info.glyph_index as usize;
                let rect = atlas.textures[index];
                let atlas_size = Some(atlas.size);

                // NOTE: Should match `bevy_text::text2d::extract_text2d_sprite`
                let extracted_transform = global_transform.compute_matrix()
                    * Mat4::from_scale(Vec3::splat(scale_factor.recip()))
                    * Mat4::from_translation(
                        alignment_offset * scale_factor + text_glyph.position.extend(0.),
                    );

                extracted_uinodes.uinodes.push(ExtractedUiNode {
                    transform: extracted_transform,
                    color,
                    rect,
                    image: texture,
                    atlas_size,
                    clip: clip.map(|clip| clip.clip),
                });
            }
        }
    }
}

#[repr(C)]
#[derive(Copy, Clone, Pod, Zeroable)]
struct UiVertex {
    pub position: [f32; 3],
    pub uv: [f32; 2],
    pub color: [f32; 4],
}

pub struct UiMeta {
    vertices: BufferVec<UiVertex>,
    view_bind_group: Option<BindGroup>,
}

impl Default for UiMeta {
    fn default() -> Self {
        Self {
            vertices: BufferVec::new(BufferUsages::VERTEX),
            view_bind_group: None,
        }
    }
}

const QUAD_VERTEX_POSITIONS: [Vec3; 4] = [
    Vec3::new(-0.5, -0.5, 0.0),
    Vec3::new(0.5, -0.5, 0.0),
    Vec3::new(0.5, 0.5, 0.0),
    Vec3::new(-0.5, 0.5, 0.0),
];

const QUAD_INDICES: [usize; 6] = [0, 2, 3, 0, 1, 2];

#[derive(Component)]
pub struct UiBatch {
    pub range: Range<u32>,
    pub image: Handle<Image>,
    pub z: f32,
}

pub fn prepare_uinodes(
    mut commands: Commands,
    render_device: Res<RenderDevice>,
    render_queue: Res<RenderQueue>,
    mut ui_meta: ResMut<UiMeta>,
    mut extracted_uinodes: ResMut<ExtractedUiNodes>,
    extracted_windows: Res<ExtractedWindows>,
) {
    ui_meta.vertices.clear();

    let scale_factor = if let Some(extracted_window) = extracted_windows.get(&WindowId::primary()) {
        extracted_window.scale_factor as f32
    } else {
        1.
    };

    // sort by increasing z for correct transparency
    extracted_uinodes
        .uinodes
        .sort_by(|a, b| FloatOrd(a.transform.w_axis[2]).cmp(&FloatOrd(b.transform.w_axis[2])));

    let mut start = 0;
    let mut end = 0;
    let mut current_batch_handle = Default::default();
    let mut last_z = 0.0;
    for extracted_uinode in &extracted_uinodes.uinodes {
        if current_batch_handle != extracted_uinode.image {
            if start != end {
                commands.spawn_bundle((UiBatch {
                    range: start..end,
                    image: current_batch_handle,
                    z: last_z,
                },));
                start = end;
            }
            current_batch_handle = extracted_uinode.image.clone_weak();
        }

        let uinode_rect = extracted_uinode.rect;
        let rect_size = uinode_rect.size().extend(1.0);

        // Specify the corners of the node
        let positions = QUAD_VERTEX_POSITIONS
            .map(|pos| (extracted_uinode.transform * (pos * rect_size).extend(1.)).xyz());

        // Calculate the effect of clipping
        // Note: this won't work with rotation/scaling, but that's much more complex (may need more that 2 quads)
        let positions_diff = if let Some(clip) = extracted_uinode.clip {
            [
                Vec2::new(
                    f32::max(clip.min.x - positions[0].x, 0.),
                    f32::max(clip.min.y - positions[0].y, 0.),
                ),
                Vec2::new(
                    f32::min(clip.max.x - positions[1].x, 0.),
                    f32::max(clip.min.y - positions[1].y, 0.),
                ),
                Vec2::new(
                    f32::min(clip.max.x - positions[2].x, 0.),
                    f32::min(clip.max.y - positions[2].y, 0.),
                ),
                Vec2::new(
                    f32::max(clip.min.x - positions[3].x, 0.),
                    f32::min(clip.max.y - positions[3].y, 0.),
                ),
            ]
        } else {
            [Vec2::ZERO; 4]
        };

        let positions_clipped = [
            positions[0] + positions_diff[0].extend(0.),
            positions[1] + positions_diff[1].extend(0.),
            positions[2] + positions_diff[2].extend(0.),
            positions[3] + positions_diff[3].extend(0.),
        ];

<<<<<<< HEAD
        let transformed_rect_size = extracted_uinode.transform.transform_vector3(rect_size);

        // Don't try to cull nodes that have a rotation
        // In a rotation around the Z-axis, this value is 0.0 for an angle of 0.0 or π
        // In those two cases, the culling check can proceed normally as corners will be on
        // horizontal / vertical lines
        // For all other angles, bypass the culling check
        // This does not properly handles all rotations on all axis
        if extracted_uinode.transform.x_axis[1] == 0.0 {
            // Cull nodes that are completely clipped
            if positions_diff[0].x - positions_diff[1].x >= transformed_rect_size.x
                || positions_diff[1].y - positions_diff[2].y >= transformed_rect_size.y
            {
                continue;
            }
=======
        // Cull nodes that are completely clipped
        if positions_clipped[0].x >= positions_clipped[1].x
            || positions_clipped[1].y >= positions_clipped[2].y
        {
            continue;
>>>>>>> 4a637922
        }

        // Clip UVs (Note: y is reversed in UV space)
        let atlas_extent = extracted_uinode.atlas_size.unwrap_or(uinode_rect.max);
        let uv_scale = if extracted_uinode.atlas_size.is_some() {
            scale_factor
        } else {
            1.0
        };
        let uvs = [
            Vec2::new(
                uinode_rect.min.x + positions_diff[0].x * uv_scale,
                uinode_rect.max.y - positions_diff[0].y * uv_scale,
            ),
            Vec2::new(
                uinode_rect.max.x + positions_diff[1].x * uv_scale,
                uinode_rect.max.y - positions_diff[1].y * uv_scale,
            ),
            Vec2::new(
                uinode_rect.max.x + positions_diff[2].x * uv_scale,
                uinode_rect.min.y - positions_diff[2].y * uv_scale,
            ),
            Vec2::new(
                uinode_rect.min.x + positions_diff[3].x * uv_scale,
                uinode_rect.min.y - positions_diff[3].y * uv_scale,
            ),
        ]
        .map(|pos| pos / atlas_extent);

        for i in QUAD_INDICES {
            ui_meta.vertices.push(UiVertex {
                position: positions_clipped[i].into(),
                uv: uvs[i].into(),
                color: extracted_uinode.color.as_linear_rgba_f32(),
            });
        }

        last_z = extracted_uinode.transform.w_axis[2];
        end += QUAD_INDICES.len() as u32;
    }

    // if start != end, there is one last batch to process
    if start != end {
        commands.spawn_bundle((UiBatch {
            range: start..end,
            image: current_batch_handle,
            z: last_z,
        },));
    }

    ui_meta.vertices.write_buffer(&render_device, &render_queue);
}

#[derive(Default)]
pub struct UiImageBindGroups {
    pub values: HashMap<Handle<Image>, BindGroup>,
}

#[allow(clippy::too_many_arguments)]
pub fn queue_uinodes(
    draw_functions: Res<DrawFunctions<TransparentUi>>,
    render_device: Res<RenderDevice>,
    mut ui_meta: ResMut<UiMeta>,
    view_uniforms: Res<ViewUniforms>,
    ui_pipeline: Res<UiPipeline>,
    mut pipelines: ResMut<SpecializedRenderPipelines<UiPipeline>>,
    mut pipeline_cache: ResMut<PipelineCache>,
    mut image_bind_groups: ResMut<UiImageBindGroups>,
    gpu_images: Res<RenderAssets<Image>>,
    ui_batches: Query<(Entity, &UiBatch)>,
    mut views: Query<&mut RenderPhase<TransparentUi>>,
    events: Res<SpriteAssetEvents>,
) {
    // If an image has changed, the GpuImage has (probably) changed
    for event in &events.images {
        match event {
            AssetEvent::Created { .. } => None,
            AssetEvent::Modified { handle } | AssetEvent::Removed { handle } => {
                image_bind_groups.values.remove(handle)
            }
        };
    }

    if let Some(view_binding) = view_uniforms.uniforms.binding() {
        ui_meta.view_bind_group = Some(render_device.create_bind_group(&BindGroupDescriptor {
            entries: &[BindGroupEntry {
                binding: 0,
                resource: view_binding,
            }],
            label: Some("ui_view_bind_group"),
            layout: &ui_pipeline.view_layout,
        }));
        let draw_ui_function = draw_functions.read().get_id::<DrawUi>().unwrap();
        let pipeline = pipelines.specialize(&mut pipeline_cache, &ui_pipeline, UiPipelineKey {});
        for mut transparent_phase in &mut views {
            for (entity, batch) in &ui_batches {
                image_bind_groups
                    .values
                    .entry(batch.image.clone_weak())
                    .or_insert_with(|| {
                        let gpu_image = gpu_images.get(&batch.image).unwrap();
                        render_device.create_bind_group(&BindGroupDescriptor {
                            entries: &[
                                BindGroupEntry {
                                    binding: 0,
                                    resource: BindingResource::TextureView(&gpu_image.texture_view),
                                },
                                BindGroupEntry {
                                    binding: 1,
                                    resource: BindingResource::Sampler(&gpu_image.sampler),
                                },
                            ],
                            label: Some("ui_material_bind_group"),
                            layout: &ui_pipeline.image_layout,
                        })
                    });
                transparent_phase.add(TransparentUi {
                    draw_function: draw_ui_function,
                    pipeline,
                    entity,
                    sort_key: FloatOrd(batch.z),
                });
            }
        }
    }
}<|MERGE_RESOLUTION|>--- conflicted
+++ resolved
@@ -20,13 +20,8 @@
     render_resource::*,
     renderer::{RenderDevice, RenderQueue},
     texture::Image,
-<<<<<<< HEAD
-    view::{ComputedVisibility, ExtractedView, ViewUniforms},
-    Extract, RenderApp, RenderStage,
-=======
-    view::{ExtractedWindows, ViewUniforms, Visibility},
-    RenderApp, RenderStage, RenderWorld,
->>>>>>> 4a637922
+    view::{ComputedVisibility, ExtractedView, ExtractedWindows, ViewUniforms},
+    Extract, RenderApp, RenderStage
 };
 use bevy_sprite::{Rect, SpriteAssetEvents, TextureAtlas};
 use bevy_text::{DefaultTextPipeline, Text};
@@ -34,10 +29,6 @@
 use bevy_utils::FloatOrd;
 use bevy_utils::HashMap;
 use bevy_window::{WindowId, Windows};
-<<<<<<< HEAD
-=======
-
->>>>>>> 4a637922
 use bytemuck::{Pod, Zeroable};
 use std::ops::Range;
 
@@ -457,7 +448,6 @@
             positions[3] + positions_diff[3].extend(0.),
         ];
 
-<<<<<<< HEAD
         let transformed_rect_size = extracted_uinode.transform.transform_vector3(rect_size);
 
         // Don't try to cull nodes that have a rotation
@@ -473,13 +463,6 @@
             {
                 continue;
             }
-=======
-        // Cull nodes that are completely clipped
-        if positions_clipped[0].x >= positions_clipped[1].x
-            || positions_clipped[1].y >= positions_clipped[2].y
-        {
-            continue;
->>>>>>> 4a637922
         }
 
         // Clip UVs (Note: y is reversed in UV space)
