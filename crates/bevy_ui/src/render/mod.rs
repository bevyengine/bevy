mod pipeline;
mod render_pass;

use bevy_core_pipeline::{core_2d::Camera2d, core_3d::Camera3d};
use bevy_hierarchy::Parent;
use bevy_render::{ExtractSchedule, Render};
#[cfg(feature = "bevy_text")]
use bevy_window::{PrimaryWindow, Window};
pub use pipeline::*;
pub use render_pass::*;

<<<<<<< HEAD
use crate::UiTextureAtlasImage;
use crate::{prelude::UiCameraConfig, BackgroundColor, CalculatedClip, Node, UiImage, UiStack};
=======
use crate::{
    prelude::UiCameraConfig, BackgroundColor, BorderColor, CalculatedClip, Node, UiImage, UiStack,
};
use crate::{ContentSize, Style, Val};
>>>>>>> 52911100
use bevy_app::prelude::*;
use bevy_asset::{load_internal_asset, AssetEvent, Assets, Handle, HandleUntyped};
use bevy_ecs::prelude::*;
use bevy_math::{Mat4, Rect, UVec4, Vec2, Vec3, Vec4Swizzles};
use bevy_reflect::TypeUuid;
use bevy_render::texture::DEFAULT_IMAGE_HANDLE;
use bevy_render::{
    camera::Camera,
    color::Color,
    render_asset::RenderAssets,
    render_graph::{RenderGraph, RunGraphOnViewNode},
    render_phase::{sort_phase_system, AddRenderCommand, DrawFunctions, RenderPhase},
    render_resource::*,
    renderer::{RenderDevice, RenderQueue},
    texture::Image,
    view::{ComputedVisibility, ExtractedView, ViewUniforms},
    Extract, RenderApp, RenderSet,
};
use bevy_sprite::SpriteAssetEvents;
#[cfg(feature = "bevy_text")]
use bevy_sprite::TextureAtlas;
#[cfg(feature = "bevy_text")]
use bevy_text::{PositionedGlyph, Text, TextLayoutInfo};
use bevy_transform::components::GlobalTransform;
use bevy_utils::FloatOrd;
use bevy_utils::HashMap;
use bytemuck::{Pod, Zeroable};
use std::ops::Range;

pub mod node {
    pub const UI_PASS_DRIVER: &str = "ui_pass_driver";
}

pub mod draw_ui_graph {
    pub const NAME: &str = "draw_ui";
    pub mod node {
        pub const UI_PASS: &str = "ui_pass";
    }
}

pub const UI_SHADER_HANDLE: HandleUntyped =
    HandleUntyped::weak_from_u64(Shader::TYPE_UUID, 13012847047162779583);

#[derive(Debug, Hash, PartialEq, Eq, Clone, SystemSet)]
pub enum RenderUiSystem {
    ExtractNode,
}

pub fn build_ui_render(app: &mut App) {
    load_internal_asset!(app, UI_SHADER_HANDLE, "ui.wgsl", Shader::from_wgsl);

    let render_app = match app.get_sub_app_mut(RenderApp) {
        Ok(render_app) => render_app,
        Err(_) => return,
    };

    render_app
        .init_resource::<SpecializedRenderPipelines<UiPipeline>>()
        .init_resource::<UiImageBindGroups>()
        .init_resource::<UiMeta>()
        .init_resource::<ExtractedUiNodes>()
        .init_resource::<DrawFunctions<TransparentUi>>()
        .add_render_command::<TransparentUi, DrawUi>()
        .add_systems(
            ExtractSchedule,
            (
                extract_default_ui_camera_view::<Camera2d>,
                extract_default_ui_camera_view::<Camera3d>,
                extract_uinodes.in_set(RenderUiSystem::ExtractNode),
<<<<<<< HEAD
                extract_atlas_uinodes.after(RenderUiSystem::ExtractNode),
=======
                extract_uinode_borders.after(RenderUiSystem::ExtractNode),
>>>>>>> 52911100
                #[cfg(feature = "bevy_text")]
                extract_text_uinodes.after(RenderUiSystem::ExtractNode),
            ),
        )
        .add_systems(
            Render,
            (
                prepare_uinodes.in_set(RenderSet::Prepare),
                queue_uinodes.in_set(RenderSet::Queue),
                sort_phase_system::<TransparentUi>.in_set(RenderSet::PhaseSort),
            ),
        );

    // Render graph
    let ui_graph_2d = get_ui_graph(render_app);
    let ui_graph_3d = get_ui_graph(render_app);
    let mut graph = render_app.world.resource_mut::<RenderGraph>();

    if let Some(graph_2d) = graph.get_sub_graph_mut(bevy_core_pipeline::core_2d::graph::NAME) {
        graph_2d.add_sub_graph(draw_ui_graph::NAME, ui_graph_2d);
        graph_2d.add_node(
            draw_ui_graph::node::UI_PASS,
            RunGraphOnViewNode::new(draw_ui_graph::NAME),
        );
        graph_2d.add_node_edge(
            bevy_core_pipeline::core_2d::graph::node::MAIN_PASS,
            draw_ui_graph::node::UI_PASS,
        );
        graph_2d.add_node_edge(
            bevy_core_pipeline::core_2d::graph::node::END_MAIN_PASS_POST_PROCESSING,
            draw_ui_graph::node::UI_PASS,
        );
        graph_2d.add_node_edge(
            draw_ui_graph::node::UI_PASS,
            bevy_core_pipeline::core_2d::graph::node::UPSCALING,
        );
    }

    if let Some(graph_3d) = graph.get_sub_graph_mut(bevy_core_pipeline::core_3d::graph::NAME) {
        graph_3d.add_sub_graph(draw_ui_graph::NAME, ui_graph_3d);
        graph_3d.add_node(
            draw_ui_graph::node::UI_PASS,
            RunGraphOnViewNode::new(draw_ui_graph::NAME),
        );
        graph_3d.add_node_edge(
            bevy_core_pipeline::core_3d::graph::node::END_MAIN_PASS,
            draw_ui_graph::node::UI_PASS,
        );
        graph_3d.add_node_edge(
            bevy_core_pipeline::core_3d::graph::node::END_MAIN_PASS_POST_PROCESSING,
            draw_ui_graph::node::UI_PASS,
        );
        graph_3d.add_node_edge(
            draw_ui_graph::node::UI_PASS,
            bevy_core_pipeline::core_3d::graph::node::UPSCALING,
        );
    }
}

fn get_ui_graph(render_app: &mut App) -> RenderGraph {
    let ui_pass_node = UiPassNode::new(&mut render_app.world);
    let mut ui_graph = RenderGraph::default();
    ui_graph.add_node(draw_ui_graph::node::UI_PASS, ui_pass_node);
    ui_graph
}

pub struct ExtractedUiNode {
    pub stack_index: usize,
    pub transform: Mat4,
    pub color: Color,
    pub rect: Rect,
    pub image: Handle<Image>,
    pub atlas_size: Option<Vec2>,
    pub clip: Option<Rect>,
    pub flip_x: bool,
    pub flip_y: bool,
}

#[derive(Resource, Default)]
pub struct ExtractedUiNodes {
    pub uinodes: Vec<ExtractedUiNode>,
}

<<<<<<< HEAD
pub fn extract_atlas_uinodes(
    mut extracted_uinodes: ResMut<ExtractedUiNodes>,
    images: Extract<Res<Assets<Image>>>,
    texture_atlases: Extract<Res<Assets<TextureAtlas>>>,
=======
fn resolve_border_thickness(value: Val, parent_width: f32, viewport_size: Vec2) -> f32 {
    match value {
        Val::Auto => 0.,
        Val::Px(px) => px.max(0.),
        Val::Percent(percent) => (parent_width * percent / 100.).max(0.),
        Val::Vw(percent) => (viewport_size.x * percent / 100.).max(0.),
        Val::Vh(percent) => (viewport_size.y * percent / 100.).max(0.),
        Val::VMin(percent) => (viewport_size.min_element() * percent / 100.).max(0.),
        Val::VMax(percent) => (viewport_size.max_element() * percent / 100.).max(0.),
    }
}

pub fn extract_uinode_borders(
    mut extracted_uinodes: ResMut<ExtractedUiNodes>,
    windows: Extract<Query<&Window, With<PrimaryWindow>>>,
>>>>>>> 52911100
    ui_stack: Extract<Res<UiStack>>,
    uinode_query: Extract<
        Query<
            (
                &Node,
                &GlobalTransform,
<<<<<<< HEAD
                &BackgroundColor,
                &ComputedVisibility,
                Option<&CalculatedClip>,
                &Handle<TextureAtlas>,
                &UiTextureAtlasImage,
            ),
            Without<UiImage>,
        >,
    >,
) {
    for (stack_index, entity) in ui_stack.uinodes.iter().enumerate() {
        if let Ok((uinode, transform, color, visibility, clip, texture_atlas_handle, atlas_image)) =
            uinode_query.get(*entity)
        {
            // Skip invisible and completely transparent nodes
            if !visibility.is_visible() || color.0.a() == 0.0 {
                continue;
            }

            let (mut atlas_rect, mut atlas_size, image) =
                if let Some(texture_atlas) = texture_atlases.get(texture_atlas_handle) {
                    let atlas_rect = *texture_atlas
                        .textures
                        .get(atlas_image.index)
                        .unwrap_or_else(|| {
                            panic!(
                                "Atlas index {:?} does not exist for texture atlas handle {:?}.",
                                atlas_image.index,
                                texture_atlas_handle.id(),
                            )
                        });
                    (
                        atlas_rect,
                        texture_atlas.size,
                        texture_atlas.texture.clone(),
                    )
                } else {
                    // Atlas not present in assets resource (should this warn the user?)
                    continue;
                };

            // Skip loading images
            if !images.contains(&image) {
                continue;
            }

            let scale = uinode.size() / atlas_rect.size();
            atlas_rect.min *= scale;
            atlas_rect.max *= scale;
            atlas_size *= scale;

            extracted_uinodes.uinodes.push(ExtractedUiNode {
                stack_index,
                transform: transform.compute_matrix(),
                color: color.0,
                rect: atlas_rect,
                clip: clip.map(|clip| clip.clip),
                image,
                atlas_size: Some(atlas_size),
                flip_x: atlas_image.flip_x,
                flip_y: atlas_image.flip_y,
            });
        };
=======
                &Style,
                &BorderColor,
                Option<&Parent>,
                &ComputedVisibility,
                Option<&CalculatedClip>,
            ),
            Without<ContentSize>,
        >,
    >,
    parent_node_query: Extract<Query<&Node, With<Parent>>>,
) {
    let image = bevy_render::texture::DEFAULT_IMAGE_HANDLE.typed();

    let viewport_size = windows
        .get_single()
        .map(|window| Vec2::new(window.resolution.width(), window.resolution.height()))
        .unwrap_or(Vec2::ZERO);

    for (stack_index, entity) in ui_stack.uinodes.iter().enumerate() {
        if let Ok((node, global_transform, style, border_color, parent, visibility, clip)) =
            uinode_query.get(*entity)
        {
            // Skip invisible borders
            if !visibility.is_visible()
                || border_color.0.a() == 0.0
                || node.size().x <= 0.
                || node.size().y <= 0.
            {
                continue;
            }

            // Both vertical and horizontal percentage border values are calculated based on the width of the parent node
            // <https://developer.mozilla.org/en-US/docs/Web/CSS/border-width>
            let parent_width = parent
                .and_then(|parent| parent_node_query.get(parent.get()).ok())
                .map(|parent_node| parent_node.size().x)
                .unwrap_or(viewport_size.x);
            let left = resolve_border_thickness(style.border.left, parent_width, viewport_size);
            let right = resolve_border_thickness(style.border.right, parent_width, viewport_size);
            let top = resolve_border_thickness(style.border.top, parent_width, viewport_size);
            let bottom = resolve_border_thickness(style.border.bottom, parent_width, viewport_size);

            // Calculate the border rects, ensuring no overlap.
            // The border occupies the space between the node's bounding rect and the node's bounding rect inset in each direction by the node's corresponding border value.
            let max = 0.5 * node.size();
            let min = -max;
            let inner_min = min + Vec2::new(left, top);
            let inner_max = (max - Vec2::new(right, bottom)).max(inner_min);
            let border_rects = [
                // Left border
                Rect {
                    min,
                    max: Vec2::new(inner_min.x, max.y),
                },
                // Right border
                Rect {
                    min: Vec2::new(inner_max.x, min.y),
                    max,
                },
                // Top border
                Rect {
                    min: Vec2::new(inner_min.x, min.y),
                    max: Vec2::new(inner_max.x, inner_min.y),
                },
                // Bottom border
                Rect {
                    min: Vec2::new(inner_min.x, inner_max.y),
                    max: Vec2::new(inner_max.x, max.y),
                },
            ];

            let transform = global_transform.compute_matrix();

            for edge in border_rects {
                if edge.min.x < edge.max.x && edge.min.y < edge.max.y {
                    extracted_uinodes.uinodes.push(ExtractedUiNode {
                        stack_index,
                        // This translates the uinode's transform to the center of the current border rectangle
                        transform: transform * Mat4::from_translation(edge.center().extend(0.)),
                        color: border_color.0,
                        rect: Rect {
                            max: edge.size(),
                            ..Default::default()
                        },
                        image: image.clone_weak(),
                        atlas_size: None,
                        clip: clip.map(|clip| clip.clip),
                        flip_x: false,
                        flip_y: false,
                    });
                }
            }
        }
>>>>>>> 52911100
    }
}

pub fn extract_uinodes(
    mut extracted_uinodes: ResMut<ExtractedUiNodes>,
    images: Extract<Res<Assets<Image>>>,
    ui_stack: Extract<Res<UiStack>>,
    uinode_query: Extract<
        Query<
            (
                &Node,
                &GlobalTransform,
                &BackgroundColor,
                Option<&UiImage>,
                &ComputedVisibility,
                Option<&CalculatedClip>,
            ),
            Without<UiTextureAtlasImage>,
        >,
    >,
) {
    extracted_uinodes.uinodes.clear();

    for (stack_index, entity) in ui_stack.uinodes.iter().enumerate() {
        if let Ok((uinode, transform, color, maybe_image, visibility, clip)) =
            uinode_query.get(*entity)
        {
            // Skip invisible and completely transparent nodes
            if !visibility.is_visible() || color.0.a() == 0.0 {
                continue;
            }

            let (image, flip_x, flip_y) = if let Some(image) = maybe_image {
                // Skip loading images
                if !images.contains(&image.texture) {
                    continue;
                }
                (image.texture.clone_weak(), image.flip_x, image.flip_y)
            } else {
                (DEFAULT_IMAGE_HANDLE.typed().clone_weak(), false, false)
            };

            extracted_uinodes.uinodes.push(ExtractedUiNode {
                stack_index,
                transform: transform.compute_matrix(),
                color: color.0,
                rect: Rect {
                    min: Vec2::ZERO,
                    max: uinode.calculated_size,
                },
                clip: clip.map(|clip| clip.clip),
                image,
                atlas_size: None,
                flip_x,
                flip_y,
            });
        };
    }
}

/// The UI camera is "moved back" by this many units (plus the [`UI_CAMERA_TRANSFORM_OFFSET`]) and also has a view
/// distance of this many units. This ensures that with a left-handed projection,
/// as ui elements are "stacked on top of each other", they are within the camera's view
/// and have room to grow.
// TODO: Consider computing this value at runtime based on the maximum z-value.
const UI_CAMERA_FAR: f32 = 1000.0;

// This value is subtracted from the far distance for the camera's z-position to ensure nodes at z == 0.0 are rendered
// TODO: Evaluate if we still need this.
const UI_CAMERA_TRANSFORM_OFFSET: f32 = -0.1;

#[derive(Component)]
pub struct DefaultCameraView(pub Entity);

pub fn extract_default_ui_camera_view<T: Component>(
    mut commands: Commands,
    query: Extract<Query<(Entity, &Camera, Option<&UiCameraConfig>), With<T>>>,
) {
    for (entity, camera, camera_ui) in &query {
        // ignore cameras with disabled ui
        if matches!(camera_ui, Some(&UiCameraConfig { show_ui: false, .. })) {
            continue;
        }
        if let (Some(logical_size), Some((physical_origin, _)), Some(physical_size)) = (
            camera.logical_viewport_size(),
            camera.physical_viewport_rect(),
            camera.physical_viewport_size(),
        ) {
            // use a projection matrix with the origin in the top left instead of the bottom left that comes with OrthographicProjection
            let projection_matrix =
                Mat4::orthographic_rh(0.0, logical_size.x, logical_size.y, 0.0, 0.0, UI_CAMERA_FAR);
            let default_camera_view = commands
                .spawn(ExtractedView {
                    projection: projection_matrix,
                    transform: GlobalTransform::from_xyz(
                        0.0,
                        0.0,
                        UI_CAMERA_FAR + UI_CAMERA_TRANSFORM_OFFSET,
                    ),
                    view_projection: None,
                    hdr: camera.hdr,
                    viewport: UVec4::new(
                        physical_origin.x,
                        physical_origin.y,
                        physical_size.x,
                        physical_size.y,
                    ),
                    color_grading: Default::default(),
                })
                .id();
            commands.get_or_spawn(entity).insert((
                DefaultCameraView(default_camera_view),
                RenderPhase::<TransparentUi>::default(),
            ));
        }
    }
}

#[cfg(feature = "bevy_text")]
pub fn extract_text_uinodes(
    mut extracted_uinodes: ResMut<ExtractedUiNodes>,
    texture_atlases: Extract<Res<Assets<TextureAtlas>>>,
    windows: Extract<Query<&Window, With<PrimaryWindow>>>,
    ui_stack: Extract<Res<UiStack>>,
    uinode_query: Extract<
        Query<(
            &Node,
            &GlobalTransform,
            &Text,
            &TextLayoutInfo,
            &ComputedVisibility,
            Option<&CalculatedClip>,
        )>,
    >,
) {
    // TODO: Support window-independent UI scale: https://github.com/bevyengine/bevy/issues/5621
    let scale_factor = windows
        .get_single()
        .map(|window| window.resolution.scale_factor() as f32)
        .unwrap_or(1.0);

    let inverse_scale_factor = scale_factor.recip();

    for (stack_index, entity) in ui_stack.uinodes.iter().enumerate() {
        if let Ok((uinode, global_transform, text, text_layout_info, visibility, clip)) =
            uinode_query.get(*entity)
        {
            // Skip if not visible or if size is set to zero (e.g. when a parent is set to `Display::None`)
            if !visibility.is_visible() || uinode.size().x == 0. || uinode.size().y == 0. {
                continue;
            }
            let transform = global_transform.compute_matrix()
                * Mat4::from_translation(-0.5 * uinode.size().extend(0.));

            let mut color = Color::WHITE;
            let mut current_section = usize::MAX;
            for PositionedGlyph {
                position,
                atlas_info,
                section_index,
                ..
            } in &text_layout_info.glyphs
            {
                if *section_index != current_section {
                    color = text.sections[*section_index].style.color.as_rgba_linear();
                    current_section = *section_index;
                }
                let atlas = texture_atlases.get(&atlas_info.texture_atlas).unwrap();

                let mut rect = atlas.textures[atlas_info.glyph_index];
                rect.min *= inverse_scale_factor;
                rect.max *= inverse_scale_factor;
                extracted_uinodes.uinodes.push(ExtractedUiNode {
                    stack_index,
                    transform: transform
                        * Mat4::from_translation(position.extend(0.) * inverse_scale_factor),
                    color,
                    rect,
                    image: atlas.texture.clone_weak(),
                    atlas_size: Some(atlas.size * inverse_scale_factor),
                    clip: clip.map(|clip| clip.clip),
                    flip_x: false,
                    flip_y: false,
                });
            }
        }
    }
}

#[repr(C)]
#[derive(Copy, Clone, Pod, Zeroable)]
struct UiVertex {
    pub position: [f32; 3],
    pub uv: [f32; 2],
    pub color: [f32; 4],
}

#[derive(Resource)]
pub struct UiMeta {
    vertices: BufferVec<UiVertex>,
    view_bind_group: Option<BindGroup>,
}

impl Default for UiMeta {
    fn default() -> Self {
        Self {
            vertices: BufferVec::new(BufferUsages::VERTEX),
            view_bind_group: None,
        }
    }
}

const QUAD_VERTEX_POSITIONS: [Vec3; 4] = [
    Vec3::new(-0.5, -0.5, 0.0),
    Vec3::new(0.5, -0.5, 0.0),
    Vec3::new(0.5, 0.5, 0.0),
    Vec3::new(-0.5, 0.5, 0.0),
];

const QUAD_INDICES: [usize; 6] = [0, 2, 3, 0, 1, 2];

#[derive(Component)]
pub struct UiBatch {
    pub range: Range<u32>,
    pub image: Handle<Image>,
    pub z: f32,
}

pub fn prepare_uinodes(
    mut commands: Commands,
    render_device: Res<RenderDevice>,
    render_queue: Res<RenderQueue>,
    mut ui_meta: ResMut<UiMeta>,
    mut extracted_uinodes: ResMut<ExtractedUiNodes>,
) {
    ui_meta.vertices.clear();

    // sort by ui stack index, starting from the deepest node
    extracted_uinodes
        .uinodes
        .sort_by_key(|node| node.stack_index);

    let mut start = 0;
    let mut end = 0;
    let mut current_batch_handle = Default::default();
    let mut last_z = 0.0;
    for extracted_uinode in &extracted_uinodes.uinodes {
        if current_batch_handle != extracted_uinode.image {
            if start != end {
                commands.spawn(UiBatch {
                    range: start..end,
                    image: current_batch_handle,
                    z: last_z,
                });
                start = end;
            }
            current_batch_handle = extracted_uinode.image.clone_weak();
        }

        let mut uinode_rect = extracted_uinode.rect;

        let rect_size = uinode_rect.size().extend(1.0);

        // Specify the corners of the node
        let positions = QUAD_VERTEX_POSITIONS
            .map(|pos| (extracted_uinode.transform * (pos * rect_size).extend(1.)).xyz());

        // Calculate the effect of clipping
        // Note: this won't work with rotation/scaling, but that's much more complex (may need more that 2 quads)
        let mut positions_diff = if let Some(clip) = extracted_uinode.clip {
            [
                Vec2::new(
                    f32::max(clip.min.x - positions[0].x, 0.),
                    f32::max(clip.min.y - positions[0].y, 0.),
                ),
                Vec2::new(
                    f32::min(clip.max.x - positions[1].x, 0.),
                    f32::max(clip.min.y - positions[1].y, 0.),
                ),
                Vec2::new(
                    f32::min(clip.max.x - positions[2].x, 0.),
                    f32::min(clip.max.y - positions[2].y, 0.),
                ),
                Vec2::new(
                    f32::max(clip.min.x - positions[3].x, 0.),
                    f32::min(clip.max.y - positions[3].y, 0.),
                ),
            ]
        } else {
            [Vec2::ZERO; 4]
        };

        let positions_clipped = [
            positions[0] + positions_diff[0].extend(0.),
            positions[1] + positions_diff[1].extend(0.),
            positions[2] + positions_diff[2].extend(0.),
            positions[3] + positions_diff[3].extend(0.),
        ];

        let transformed_rect_size = extracted_uinode.transform.transform_vector3(rect_size);

        // Don't try to cull nodes that have a rotation
        // In a rotation around the Z-axis, this value is 0.0 for an angle of 0.0 or π
        // In those two cases, the culling check can proceed normally as corners will be on
        // horizontal / vertical lines
        // For all other angles, bypass the culling check
        // This does not properly handles all rotations on all axis
        if extracted_uinode.transform.x_axis[1] == 0.0 {
            // Cull nodes that are completely clipped
            if positions_diff[0].x - positions_diff[1].x >= transformed_rect_size.x
                || positions_diff[1].y - positions_diff[2].y >= transformed_rect_size.y
            {
                continue;
            }
        }
        let uvs = if current_batch_handle.id() == DEFAULT_IMAGE_HANDLE.id() {
            [Vec2::ZERO, Vec2::X, Vec2::ONE, Vec2::Y]
        } else {
            let atlas_extent = extracted_uinode.atlas_size.unwrap_or(uinode_rect.max);
            if extracted_uinode.flip_x {
                std::mem::swap(&mut uinode_rect.max.x, &mut uinode_rect.min.x);
                positions_diff[0].x *= -1.;
                positions_diff[1].x *= -1.;
                positions_diff[2].x *= -1.;
                positions_diff[3].x *= -1.;
            }
            if extracted_uinode.flip_y {
                std::mem::swap(&mut uinode_rect.max.y, &mut uinode_rect.min.y);
                positions_diff[0].y *= -1.;
                positions_diff[1].y *= -1.;
                positions_diff[2].y *= -1.;
                positions_diff[3].y *= -1.;
            }
            [
                Vec2::new(
                    uinode_rect.min.x + positions_diff[0].x,
                    uinode_rect.min.y + positions_diff[0].y,
                ),
                Vec2::new(
                    uinode_rect.max.x + positions_diff[1].x,
                    uinode_rect.min.y + positions_diff[1].y,
                ),
                Vec2::new(
                    uinode_rect.max.x + positions_diff[2].x,
                    uinode_rect.max.y + positions_diff[2].y,
                ),
                Vec2::new(
                    uinode_rect.min.x + positions_diff[3].x,
                    uinode_rect.max.y + positions_diff[3].y,
                ),
            ]
            .map(|pos| pos / atlas_extent)
        };

        let color = extracted_uinode.color.as_linear_rgba_f32();
        for i in QUAD_INDICES {
            ui_meta.vertices.push(UiVertex {
                position: positions_clipped[i].into(),
                uv: uvs[i].into(),
                color,
            });
        }

        last_z = extracted_uinode.transform.w_axis[2];
        end += QUAD_INDICES.len() as u32;
    }

    // if start != end, there is one last batch to process
    if start != end {
        commands.spawn(UiBatch {
            range: start..end,
            image: current_batch_handle,
            z: last_z,
        });
    }

    ui_meta.vertices.write_buffer(&render_device, &render_queue);
}

#[derive(Resource, Default)]
pub struct UiImageBindGroups {
    pub values: HashMap<Handle<Image>, BindGroup>,
}

#[allow(clippy::too_many_arguments)]
pub fn queue_uinodes(
    draw_functions: Res<DrawFunctions<TransparentUi>>,
    render_device: Res<RenderDevice>,
    mut ui_meta: ResMut<UiMeta>,
    view_uniforms: Res<ViewUniforms>,
    ui_pipeline: Res<UiPipeline>,
    mut pipelines: ResMut<SpecializedRenderPipelines<UiPipeline>>,
    pipeline_cache: Res<PipelineCache>,
    mut image_bind_groups: ResMut<UiImageBindGroups>,
    gpu_images: Res<RenderAssets<Image>>,
    ui_batches: Query<(Entity, &UiBatch)>,
    mut views: Query<(&ExtractedView, &mut RenderPhase<TransparentUi>)>,
    events: Res<SpriteAssetEvents>,
) {
    // If an image has changed, the GpuImage has (probably) changed
    for event in &events.images {
        match event {
            AssetEvent::Created { .. } => None,
            AssetEvent::Modified { handle } | AssetEvent::Removed { handle } => {
                image_bind_groups.values.remove(handle)
            }
        };
    }

    if let Some(view_binding) = view_uniforms.uniforms.binding() {
        ui_meta.view_bind_group = Some(render_device.create_bind_group(&BindGroupDescriptor {
            entries: &[BindGroupEntry {
                binding: 0,
                resource: view_binding,
            }],
            label: Some("ui_view_bind_group"),
            layout: &ui_pipeline.view_layout,
        }));
        let draw_ui_function = draw_functions.read().id::<DrawUi>();
        for (view, mut transparent_phase) in &mut views {
            let pipeline = pipelines.specialize(
                &pipeline_cache,
                &ui_pipeline,
                UiPipelineKey { hdr: view.hdr },
            );
            for (entity, batch) in &ui_batches {
                image_bind_groups
                    .values
                    .entry(batch.image.clone_weak())
                    .or_insert_with(|| {
                        let gpu_image = gpu_images.get(&batch.image).unwrap();
                        render_device.create_bind_group(&BindGroupDescriptor {
                            entries: &[
                                BindGroupEntry {
                                    binding: 0,
                                    resource: BindingResource::TextureView(&gpu_image.texture_view),
                                },
                                BindGroupEntry {
                                    binding: 1,
                                    resource: BindingResource::Sampler(&gpu_image.sampler),
                                },
                            ],
                            label: Some("ui_material_bind_group"),
                            layout: &ui_pipeline.image_layout,
                        })
                    });
                transparent_phase.add(TransparentUi {
                    draw_function: draw_ui_function,
                    pipeline,
                    entity,
                    sort_key: FloatOrd(batch.z),
                });
            }
        }
    }
}<|MERGE_RESOLUTION|>--- conflicted
+++ resolved
@@ -9,15 +9,10 @@
 pub use pipeline::*;
 pub use render_pass::*;
 
-<<<<<<< HEAD
 use crate::UiTextureAtlasImage;
-use crate::{prelude::UiCameraConfig, BackgroundColor, CalculatedClip, Node, UiImage, UiStack};
-=======
 use crate::{
     prelude::UiCameraConfig, BackgroundColor, BorderColor, CalculatedClip, Node, UiImage, UiStack,
-};
 use crate::{ContentSize, Style, Val};
->>>>>>> 52911100
 use bevy_app::prelude::*;
 use bevy_asset::{load_internal_asset, AssetEvent, Assets, Handle, HandleUntyped};
 use bevy_ecs::prelude::*;
@@ -87,11 +82,8 @@
                 extract_default_ui_camera_view::<Camera2d>,
                 extract_default_ui_camera_view::<Camera3d>,
                 extract_uinodes.in_set(RenderUiSystem::ExtractNode),
-<<<<<<< HEAD
                 extract_atlas_uinodes.after(RenderUiSystem::ExtractNode),
-=======
                 extract_uinode_borders.after(RenderUiSystem::ExtractNode),
->>>>>>> 52911100
                 #[cfg(feature = "bevy_text")]
                 extract_text_uinodes.after(RenderUiSystem::ExtractNode),
             ),
@@ -175,35 +167,17 @@
     pub uinodes: Vec<ExtractedUiNode>,
 }
 
-<<<<<<< HEAD
 pub fn extract_atlas_uinodes(
     mut extracted_uinodes: ResMut<ExtractedUiNodes>,
     images: Extract<Res<Assets<Image>>>,
     texture_atlases: Extract<Res<Assets<TextureAtlas>>>,
-=======
-fn resolve_border_thickness(value: Val, parent_width: f32, viewport_size: Vec2) -> f32 {
-    match value {
-        Val::Auto => 0.,
-        Val::Px(px) => px.max(0.),
-        Val::Percent(percent) => (parent_width * percent / 100.).max(0.),
-        Val::Vw(percent) => (viewport_size.x * percent / 100.).max(0.),
-        Val::Vh(percent) => (viewport_size.y * percent / 100.).max(0.),
-        Val::VMin(percent) => (viewport_size.min_element() * percent / 100.).max(0.),
-        Val::VMax(percent) => (viewport_size.max_element() * percent / 100.).max(0.),
-    }
-}
-
-pub fn extract_uinode_borders(
-    mut extracted_uinodes: ResMut<ExtractedUiNodes>,
-    windows: Extract<Query<&Window, With<PrimaryWindow>>>,
->>>>>>> 52911100
+
     ui_stack: Extract<Res<UiStack>>,
     uinode_query: Extract<
         Query<
             (
                 &Node,
                 &GlobalTransform,
-<<<<<<< HEAD
                 &BackgroundColor,
                 &ComputedVisibility,
                 Option<&CalculatedClip>,
@@ -266,8 +240,25 @@
                 flip_x: atlas_image.flip_x,
                 flip_y: atlas_image.flip_y,
             });
-        };
-=======
+        }
+    }
+}
+      
+fn resolve_border_thickness(value: Val, parent_width: f32, viewport_size: Vec2) -> f32 {
+    match value {
+        Val::Auto => 0.,
+        Val::Px(px) => px.max(0.),
+        Val::Percent(percent) => (parent_width * percent / 100.).max(0.),
+        Val::Vw(percent) => (viewport_size.x * percent / 100.).max(0.),
+        Val::Vh(percent) => (viewport_size.y * percent / 100.).max(0.),
+        Val::VMin(percent) => (viewport_size.min_element() * percent / 100.).max(0.),
+        Val::VMax(percent) => (viewport_size.max_element() * percent / 100.).max(0.),
+    }
+}
+
+pub fn extract_uinode_borders(
+    mut extracted_uinodes: ResMut<ExtractedUiNodes>,
+    windows: Extract<Query<&Window, With<PrimaryWindow>>>,
                 &Style,
                 &BorderColor,
                 Option<&Parent>,
@@ -361,7 +352,6 @@
                 }
             }
         }
->>>>>>> 52911100
     }
 }
 
