--- conflicted
+++ resolved
@@ -292,12 +292,7 @@
     >,
     mapping: Extract<Query<RenderEntity>>,
 ) {
-<<<<<<< HEAD
-    for (entity, uinode, transform, view_visibility, clip, camera, background_color) in
-=======
-    let default_camera_entity = default_ui_camera.get();
     for (entity, uinode, transform, inherited_visibility, clip, camera, background_color) in
->>>>>>> 39a1e2b4
         &uinode_query
     {
         let Ok(extracted_camera_entity) = mapping.get(camera.0) else {
@@ -356,19 +351,8 @@
     >,
     mapping: Extract<Query<RenderEntity>>,
 ) {
-<<<<<<< HEAD
-    for (entity, uinode, transform, view_visibility, clip, camera, image) in &uinode_query {
+    for (entity, uinode, transform, inherited_visibility, clip, camera, image) in &uinode_query {
         let Ok(extracted_camera_entity) = mapping.get(camera.0) else {
-=======
-    let default_camera_entity = default_ui_camera.get();
-    for (entity, uinode, transform, inherited_visibility, clip, camera, image) in &uinode_query {
-        let Some(camera_entity) = camera.map(UiTargetCamera::entity).or(default_camera_entity)
-        else {
-            continue;
-        };
-
-        let Ok(extracted_camera_entity) = mapping.get(camera_entity) else {
->>>>>>> 39a1e2b4
             continue;
         };
 
