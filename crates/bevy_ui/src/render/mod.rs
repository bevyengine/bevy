--- conflicted
+++ resolved
@@ -39,7 +39,7 @@
 use bevy_text::{PositionedGlyph, Text, TextLayoutInfo};
 use bevy_transform::components::GlobalTransform;
 use bevy_utils::HashMap;
-use bevy_utils::{FloatOrd, Uuid};
+use bevy_utils::Uuid;
 use bytemuck::{Pod, Zeroable};
 use std::ops::Range;
 
@@ -165,7 +165,7 @@
     pub flip_y: bool,
 }
 
-struct ExtractedRange {
+pub struct ExtractedRange {
     stack_index: u32,
     range: Range<u32>,
 }
@@ -179,15 +179,17 @@
 
 #[derive(Resource, Default)]
 pub struct ExtractedUiNodes {
-<<<<<<< HEAD
-    ranges: Vec<ExtractedRange>,
+    //ranges: Vec<ExtractedRange>,
+    pub ranges: SparseSet<Entity, ExtractedRange>,
     uinodes: Vec<ExtractedUiNode>,
 }
 
 impl ExtractedUiNodes {
     /// Add a single `ExtractedUiNode` for rendering.
-    pub fn push_node(&mut self, stack_index: u32, item: ExtractedUiNode) {
-        self.ranges.push(ExtractedRange {
+    pub fn push_node(&mut self, entity: Entity, stack_index: u32, item: ExtractedUiNode) {
+        self.ranges.insert(
+            entity,
+            ExtractedRange {
             stack_index,
             range: self.uinodes.len() as u32..(self.uinodes.len() + 1) as u32,
         });
@@ -195,10 +197,12 @@
     }
 
     /// Add multiple `ExtractedUiNode`s for rendering.
-    pub fn push_nodes(&mut self, stack_index: u32, items: impl Iterator<Item = ExtractedUiNode>) {
+    pub fn push_nodes(&mut self, entity: Entity, stack_index: u32, items: impl Iterator<Item = ExtractedUiNode>) {
         let start = self.uinodes.len() as u32;
         self.uinodes.extend(items);
-        self.ranges.push(ExtractedRange {
+        self.ranges.insert(
+            entity,
+            ExtractedRange {
             stack_index,
             range: start..self.uinodes.len() as u32,
         });
@@ -209,23 +213,17 @@
         self.ranges.clear();
         self.uinodes.clear();
     }
-=======
-    pub uinodes: SparseSet<Entity, ExtractedUiNode>,
->>>>>>> c440de06
 }
 
 pub fn extract_atlas_uinodes(
+    mut commands: Commands,
     mut extracted_uinodes: ResMut<ExtractedUiNodes>,
     images: Extract<Res<Assets<Image>>>,
     texture_atlases: Extract<Res<Assets<TextureAtlas>>>,
     uinode_query: Extract<
         Query<
             (
-<<<<<<< HEAD
                 &UiStackIndex,
-=======
-                Entity,
->>>>>>> c440de06
                 &Node,
                 &GlobalTransform,
                 &BackgroundColor,
@@ -238,7 +236,6 @@
         >,
     >,
 ) {
-<<<<<<< HEAD
     for (
         stack_index,
         uinode,
@@ -254,46 +251,6 @@
         if !visibility.is_visible() || color.0.a() == 0.0 {
             continue;
         }
-=======
-    for (stack_index, entity) in ui_stack.uinodes.iter().enumerate() {
-        if let Ok((
-            entity,
-            uinode,
-            transform,
-            color,
-            visibility,
-            clip,
-            texture_atlas_handle,
-            atlas_image,
-        )) = uinode_query.get(*entity)
-        {
-            // Skip invisible and completely transparent nodes
-            if !visibility.is_visible() || color.0.a() == 0.0 {
-                continue;
-            }
-
-            let (mut atlas_rect, mut atlas_size, image) =
-                if let Some(texture_atlas) = texture_atlases.get(texture_atlas_handle) {
-                    let atlas_rect = *texture_atlas
-                        .textures
-                        .get(atlas_image.index)
-                        .unwrap_or_else(|| {
-                            panic!(
-                                "Atlas index {:?} does not exist for texture atlas handle {:?}.",
-                                atlas_image.index,
-                                texture_atlas_handle.id(),
-                            )
-                        });
-                    (
-                        atlas_rect,
-                        texture_atlas.size,
-                        texture_atlas.texture.clone(),
-                    )
-                } else {
-                    // Atlas not present in assets resource (should this warn the user?)
-                    continue;
-                };
->>>>>>> c440de06
 
         let (mut atlas_rect, mut atlas_size, image) =
             if let Some(texture_atlas) = texture_atlases.get(texture_atlas_handle) {
@@ -327,8 +284,8 @@
         atlas_rect.max *= scale;
         atlas_size *= scale;
 
-<<<<<<< HEAD
         extracted_uinodes.push_node(
+            commands.spawn_empty().id(),
             stack_index.0,
             ExtractedUiNode {
                 transform: transform.compute_matrix(),
@@ -341,23 +298,6 @@
                 flip_y: atlas_image.flip_y,
             },
         );
-=======
-            extracted_uinodes.uinodes.insert(
-                entity,
-                ExtractedUiNode {
-                    stack_index,
-                    transform: transform.compute_matrix(),
-                    color: color.0,
-                    rect: atlas_rect,
-                    clip: clip.map(|clip| clip.clip),
-                    image,
-                    atlas_size: Some(atlas_size),
-                    flip_x: atlas_image.flip_x,
-                    flip_y: atlas_image.flip_y,
-                },
-            );
-        }
->>>>>>> c440de06
     }
 }
 
@@ -461,9 +401,9 @@
             },
         ];
 
-<<<<<<< HEAD
         let transform = global_transform.compute_matrix();
         extracted_uinodes.push_nodes(
+            commands.spawn_empty().id(),
             stack_index.0,
             border_rects
                 .into_iter()
@@ -485,31 +425,6 @@
                     }
                 }),
         );
-=======
-            for edge in border_rects {
-                if edge.min.x < edge.max.x && edge.min.y < edge.max.y {
-                    extracted_uinodes.uinodes.insert(
-                        commands.spawn_empty().id(),
-                        ExtractedUiNode {
-                            stack_index,
-                            // This translates the uinode's transform to the center of the current border rectangle
-                            transform: transform * Mat4::from_translation(edge.center().extend(0.)),
-                            color: border_color.0,
-                            rect: Rect {
-                                max: edge.size(),
-                                ..Default::default()
-                            },
-                            image: image.clone_weak(),
-                            atlas_size: None,
-                            clip: clip.map(|clip| clip.clip),
-                            flip_x: false,
-                            flip_y: false,
-                        },
-                    );
-                }
-            }
-        }
->>>>>>> c440de06
     }
 }
 
@@ -519,11 +434,8 @@
     uinode_query: Extract<
         Query<
             (
-<<<<<<< HEAD
+                Entity,
                 &UiStackIndex,
-=======
-                Entity,
->>>>>>> c440de06
                 &Node,
                 &GlobalTransform,
                 &BackgroundColor,
@@ -535,8 +447,7 @@
         >,
     >,
 ) {
-<<<<<<< HEAD
-    for (stack_index, uinode, transform, color, maybe_image, visibility, clip) in
+    for (entity, stack_index, uinode, transform, color, maybe_image, visibility, clip) in
         uinode_query.iter()
     {
         // Skip invisible and completely transparent nodes
@@ -547,23 +458,15 @@
         let (image, flip_x, flip_y) = if let Some(image) = maybe_image {
             // Skip loading images
             if !images.contains(&image.texture) {
-=======
-    for (stack_index, entity) in ui_stack.uinodes.iter().enumerate() {
-        if let Ok((entity, uinode, transform, color, maybe_image, visibility, clip)) =
-            uinode_query.get(*entity)
-        {
-            // Skip invisible and completely transparent nodes
-            if !visibility.is_visible() || color.0.a() == 0.0 {
->>>>>>> c440de06
                 continue;
             }
             (image.texture.clone_weak(), image.flip_x, image.flip_y)
         } else {
             (DEFAULT_IMAGE_HANDLE.typed(), false, false)
         };
-
-<<<<<<< HEAD
+        
         extracted_uinodes.push_node(
+            entity,
             stack_index.0,
             ExtractedUiNode {
                 transform: transform.compute_matrix(),
@@ -579,36 +482,6 @@
                 flip_y,
             },
         );
-=======
-            let (image, flip_x, flip_y) = if let Some(image) = maybe_image {
-                // Skip loading images
-                if !images.contains(&image.texture) {
-                    continue;
-                }
-                (image.texture.clone_weak(), image.flip_x, image.flip_y)
-            } else {
-                (DEFAULT_IMAGE_HANDLE.typed(), false, false)
-            };
-
-            extracted_uinodes.uinodes.insert(
-                entity,
-                ExtractedUiNode {
-                    stack_index,
-                    transform: transform.compute_matrix(),
-                    color: color.0,
-                    rect: Rect {
-                        min: Vec2::ZERO,
-                        max: uinode.calculated_size,
-                    },
-                    clip: clip.map(|clip| clip.clip),
-                    image,
-                    atlas_size: None,
-                    flip_x,
-                    flip_y,
-                },
-            );
-        };
->>>>>>> c440de06
     }
 }
 
@@ -713,60 +586,12 @@
 
     let inverse_scale_factor = (scale_factor as f32).recip();
 
-<<<<<<< HEAD
     for (stack_index, uinode, global_transform, text, text_layout_info, visibility, clip) in
         uinode_query.iter()
     {
         // Skip if not visible or if size is set to zero (e.g. when a parent is set to `Display::None`)
         if !visibility.is_visible() || uinode.size().x == 0. || uinode.size().y == 0. {
             continue;
-=======
-    for (stack_index, entity) in ui_stack.uinodes.iter().enumerate() {
-        if let Ok((uinode, global_transform, text, text_layout_info, visibility, clip)) =
-            uinode_query.get(*entity)
-        {
-            // Skip if not visible or if size is set to zero (e.g. when a parent is set to `Display::None`)
-            if !visibility.is_visible() || uinode.size().x == 0. || uinode.size().y == 0. {
-                continue;
-            }
-            let transform = global_transform.compute_matrix()
-                * Mat4::from_translation(-0.5 * uinode.size().extend(0.));
-
-            let mut color = Color::WHITE;
-            let mut current_section = usize::MAX;
-            for PositionedGlyph {
-                position,
-                atlas_info,
-                section_index,
-                ..
-            } in &text_layout_info.glyphs
-            {
-                if *section_index != current_section {
-                    color = text.sections[*section_index].style.color.as_rgba_linear();
-                    current_section = *section_index;
-                }
-                let atlas = texture_atlases.get(&atlas_info.texture_atlas).unwrap();
-
-                let mut rect = atlas.textures[atlas_info.glyph_index];
-                rect.min *= inverse_scale_factor;
-                rect.max *= inverse_scale_factor;
-                extracted_uinodes.uinodes.insert(
-                    commands.spawn_empty().id(),
-                    ExtractedUiNode {
-                        stack_index,
-                        transform: transform
-                            * Mat4::from_translation(position.extend(0.) * inverse_scale_factor),
-                        color,
-                        rect,
-                        image: atlas.texture.clone_weak(),
-                        atlas_size: Some(atlas.size * inverse_scale_factor),
-                        clip: clip.map(|clip| clip.clip),
-                        flip_x: false,
-                        flip_y: false,
-                    },
-                );
-            }
->>>>>>> c440de06
         }
         let transform = global_transform.compute_matrix()
             * Mat4::from_translation(-0.5 * uinode.size().extend(0.));
@@ -774,6 +599,7 @@
         let mut color = Color::WHITE;
         let mut current_section = usize::MAX;
         extracted_uinodes.push_nodes(
+            commands.spawn_empty().id(),
             stack_index.0,
             text_layout_info.glyphs.iter().map(
                 |PositionedGlyph {
@@ -859,163 +685,163 @@
     pipeline_cache: Res<PipelineCache>,
     draw_functions: Res<DrawFunctions<TransparentUi>>,
 ) {
-<<<<<<< HEAD
-    ui_meta.vertices.clear();
-
-    extracted_uinodes
-        .ranges
-        .sort_by_key(|extracted_index| extracted_index.stack_index);
-
-    let mut start = 0;
-    let mut end = 0;
-    let mut current_batch_image = DEFAULT_IMAGE_HANDLE.typed();
-    let mut last_z = 0.0;
-    let is_textured = |image: &Handle<Image>| image.id() != DEFAULT_IMAGE_HANDLE.id();
-
-    for extracted_span in &extracted_uinodes.ranges {
-        for extracted_uinode in &extracted_uinodes.uinodes[extracted_span.range()] {
-            let mode = if is_textured(&extracted_uinode.image) {
-                if current_batch_image.id() != extracted_uinode.image.id() {
-                    if is_textured(&current_batch_image) && start != end {
-                        commands.spawn(UiBatch {
-                            range: start..end,
-                            image: current_batch_image,
-                            z: last_z,
-                        });
-                        start = end;
-                    }
-                    current_batch_image = extracted_uinode.image.clone_weak();
-                }
-                TEXTURED_QUAD
-            } else {
-                // Untextured `UiBatch`es are never spawned within the loop.
-                // If all the `extracted_uinodes` are untextured a single untextured UiBatch will be spawned after the loop terminates.
-                UNTEXTURED_QUAD
-            };
-
-            let mut uinode_rect = extracted_uinode.rect;
-
-            let rect_size = uinode_rect.size().extend(1.0);
-
-            // Specify the corners of the node
-            let positions = QUAD_VERTEX_POSITIONS
-                .map(|pos| (extracted_uinode.transform * (pos * rect_size).extend(1.)).xyz());
-
-            // Calculate the effect of clipping
-            // Note: this won't work with rotation/scaling, but that's much more complex (may need more that 2 quads)
-            let mut positions_diff = if let Some(clip) = extracted_uinode.clip {
-                [
-                    Vec2::new(
-                        f32::max(clip.min.x - positions[0].x, 0.),
-                        f32::max(clip.min.y - positions[0].y, 0.),
-                    ),
-                    Vec2::new(
-                        f32::min(clip.max.x - positions[1].x, 0.),
-                        f32::max(clip.min.y - positions[1].y, 0.),
-                    ),
-                    Vec2::new(
-                        f32::min(clip.max.x - positions[2].x, 0.),
-                        f32::min(clip.max.y - positions[2].y, 0.),
-                    ),
-                    Vec2::new(
-                        f32::max(clip.min.x - positions[3].x, 0.),
-                        f32::min(clip.max.y - positions[3].y, 0.),
-                    ),
-                ]
-            } else {
-                [Vec2::ZERO; 4]
-            };
-
-            let positions_clipped = [
-                positions[0] + positions_diff[0].extend(0.),
-                positions[1] + positions_diff[1].extend(0.),
-                positions[2] + positions_diff[2].extend(0.),
-                positions[3] + positions_diff[3].extend(0.),
-            ];
-
-            let transformed_rect_size = extracted_uinode.transform.transform_vector3(rect_size);
-
-            // Don't try to cull nodes that have a rotation
-            // In a rotation around the Z-axis, this value is 0.0 for an angle of 0.0 or π
-            // In those two cases, the culling check can proceed normally as corners will be on
-            // horizontal / vertical lines
-            // For all other angles, bypass the culling check
-            // This does not properly handles all rotations on all axis
-            if extracted_uinode.transform.x_axis[1] == 0.0 {
-                // Cull nodes that are completely clipped
-                if positions_diff[0].x - positions_diff[1].x >= transformed_rect_size.x
-                    || positions_diff[1].y - positions_diff[2].y >= transformed_rect_size.y
-                {
-                    continue;
-                }
-            }
-            let uvs = if mode == UNTEXTURED_QUAD {
-                [Vec2::ZERO, Vec2::X, Vec2::ONE, Vec2::Y]
-            } else {
-                let atlas_extent = extracted_uinode.atlas_size.unwrap_or(uinode_rect.max);
-                if extracted_uinode.flip_x {
-                    std::mem::swap(&mut uinode_rect.max.x, &mut uinode_rect.min.x);
-                    positions_diff[0].x *= -1.;
-                    positions_diff[1].x *= -1.;
-                    positions_diff[2].x *= -1.;
-                    positions_diff[3].x *= -1.;
-                }
-                if extracted_uinode.flip_y {
-                    std::mem::swap(&mut uinode_rect.max.y, &mut uinode_rect.min.y);
-                    positions_diff[0].y *= -1.;
-                    positions_diff[1].y *= -1.;
-                    positions_diff[2].y *= -1.;
-                    positions_diff[3].y *= -1.;
-                }
-                [
-                    Vec2::new(
-                        uinode_rect.min.x + positions_diff[0].x,
-                        uinode_rect.min.y + positions_diff[0].y,
-                    ),
-                    Vec2::new(
-                        uinode_rect.max.x + positions_diff[1].x,
-                        uinode_rect.min.y + positions_diff[1].y,
-                    ),
-                    Vec2::new(
-                        uinode_rect.max.x + positions_diff[2].x,
-                        uinode_rect.max.y + positions_diff[2].y,
-                    ),
-                    Vec2::new(
-                        uinode_rect.min.x + positions_diff[3].x,
-                        uinode_rect.max.y + positions_diff[3].y,
-                    ),
-                ]
-                .map(|pos| pos / atlas_extent)
-            };
-
-            let color = extracted_uinode.color.as_linear_rgba_f32();
-            for i in QUAD_INDICES {
-                ui_meta.vertices.push(UiVertex {
-                    position: positions_clipped[i].into(),
-                    uv: uvs[i].into(),
-                    color,
-                    mode,
-                });
-            }
-
-            last_z = extracted_uinode.transform.w_axis[2];
-            end += QUAD_INDICES.len() as u32;
-        }
-    }
-
-    // if start != end, there is one last batch to process
-    if start != end {
-        commands.spawn(UiBatch {
-            range: start..end,
-            image: current_batch_image,
-            z: last_z,
-        });
-    }
-
-    ui_meta.vertices.write_buffer(&render_device, &render_queue);
-
-    extracted_uinodes.clear();
-=======
+// <<<<<<< HEAD
+//     ui_meta.vertices.clear();
+
+//     extracted_uinodes
+//         .ranges
+//         .sort_by_key(|extracted_index| extracted_index.stack_index);
+
+//     let mut start = 0;
+//     let mut end = 0;
+//     let mut current_batch_image = DEFAULT_IMAGE_HANDLE.typed();
+//     let mut last_z = 0.0;
+//     let is_textured = |image: &Handle<Image>| image.id() != DEFAULT_IMAGE_HANDLE.id();
+
+//     for extracted_span in &extracted_uinodes.ranges {
+//         for extracted_uinode in &extracted_uinodes.uinodes[extracted_span.range()] {
+//             let mode = if is_textured(&extracted_uinode.image) {
+//                 if current_batch_image.id() != extracted_uinode.image.id() {
+//                     if is_textured(&current_batch_image) && start != end {
+//                         commands.spawn(UiBatch {
+//                             range: start..end,
+//                             image: current_batch_image,
+//                             z: last_z,
+//                         });
+//                         start = end;
+//                     }
+//                     current_batch_image = extracted_uinode.image.clone_weak();
+//                 }
+//                 TEXTURED_QUAD
+//             } else {
+//                 // Untextured `UiBatch`es are never spawned within the loop.
+//                 // If all the `extracted_uinodes` are untextured a single untextured UiBatch will be spawned after the loop terminates.
+//                 UNTEXTURED_QUAD
+//             };
+
+//             let mut uinode_rect = extracted_uinode.rect;
+
+//             let rect_size = uinode_rect.size().extend(1.0);
+
+//             // Specify the corners of the node
+//             let positions = QUAD_VERTEX_POSITIONS
+//                 .map(|pos| (extracted_uinode.transform * (pos * rect_size).extend(1.)).xyz());
+
+//             // Calculate the effect of clipping
+//             // Note: this won't work with rotation/scaling, but that's much more complex (may need more that 2 quads)
+//             let mut positions_diff = if let Some(clip) = extracted_uinode.clip {
+//                 [
+//                     Vec2::new(
+//                         f32::max(clip.min.x - positions[0].x, 0.),
+//                         f32::max(clip.min.y - positions[0].y, 0.),
+//                     ),
+//                     Vec2::new(
+//                         f32::min(clip.max.x - positions[1].x, 0.),
+//                         f32::max(clip.min.y - positions[1].y, 0.),
+//                     ),
+//                     Vec2::new(
+//                         f32::min(clip.max.x - positions[2].x, 0.),
+//                         f32::min(clip.max.y - positions[2].y, 0.),
+//                     ),
+//                     Vec2::new(
+//                         f32::max(clip.min.x - positions[3].x, 0.),
+//                         f32::min(clip.max.y - positions[3].y, 0.),
+//                     ),
+//                 ]
+//             } else {
+//                 [Vec2::ZERO; 4]
+//             };
+
+//             let positions_clipped = [
+//                 positions[0] + positions_diff[0].extend(0.),
+//                 positions[1] + positions_diff[1].extend(0.),
+//                 positions[2] + positions_diff[2].extend(0.),
+//                 positions[3] + positions_diff[3].extend(0.),
+//             ];
+
+//             let transformed_rect_size = extracted_uinode.transform.transform_vector3(rect_size);
+
+//             // Don't try to cull nodes that have a rotation
+//             // In a rotation around the Z-axis, this value is 0.0 for an angle of 0.0 or π
+//             // In those two cases, the culling check can proceed normally as corners will be on
+//             // horizontal / vertical lines
+//             // For all other angles, bypass the culling check
+//             // This does not properly handles all rotations on all axis
+//             if extracted_uinode.transform.x_axis[1] == 0.0 {
+//                 // Cull nodes that are completely clipped
+//                 if positions_diff[0].x - positions_diff[1].x >= transformed_rect_size.x
+//                     || positions_diff[1].y - positions_diff[2].y >= transformed_rect_size.y
+//                 {
+//                     continue;
+//                 }
+//             }
+//             let uvs = if mode == UNTEXTURED_QUAD {
+//                 [Vec2::ZERO, Vec2::X, Vec2::ONE, Vec2::Y]
+//             } else {
+//                 let atlas_extent = extracted_uinode.atlas_size.unwrap_or(uinode_rect.max);
+//                 if extracted_uinode.flip_x {
+//                     std::mem::swap(&mut uinode_rect.max.x, &mut uinode_rect.min.x);
+//                     positions_diff[0].x *= -1.;
+//                     positions_diff[1].x *= -1.;
+//                     positions_diff[2].x *= -1.;
+//                     positions_diff[3].x *= -1.;
+//                 }
+//                 if extracted_uinode.flip_y {
+//                     std::mem::swap(&mut uinode_rect.max.y, &mut uinode_rect.min.y);
+//                     positions_diff[0].y *= -1.;
+//                     positions_diff[1].y *= -1.;
+//                     positions_diff[2].y *= -1.;
+//                     positions_diff[3].y *= -1.;
+//                 }
+//                 [
+//                     Vec2::new(
+//                         uinode_rect.min.x + positions_diff[0].x,
+//                         uinode_rect.min.y + positions_diff[0].y,
+//                     ),
+//                     Vec2::new(
+//                         uinode_rect.max.x + positions_diff[1].x,
+//                         uinode_rect.min.y + positions_diff[1].y,
+//                     ),
+//                     Vec2::new(
+//                         uinode_rect.max.x + positions_diff[2].x,
+//                         uinode_rect.max.y + positions_diff[2].y,
+//                     ),
+//                     Vec2::new(
+//                         uinode_rect.min.x + positions_diff[3].x,
+//                         uinode_rect.max.y + positions_diff[3].y,
+//                     ),
+//                 ]
+//                 .map(|pos| pos / atlas_extent)
+//             };
+
+//             let color = extracted_uinode.color.as_linear_rgba_f32();
+//             for i in QUAD_INDICES {
+//                 ui_meta.vertices.push(UiVertex {
+//                     position: positions_clipped[i].into(),
+//                     uv: uvs[i].into(),
+//                     color,
+//                     mode,
+//                 });
+//             }
+
+//             last_z = extracted_uinode.transform.w_axis[2];
+//             end += QUAD_INDICES.len() as u32;
+//         }
+//     }
+
+//     // if start != end, there is one last batch to process
+//     if start != end {
+//         commands.spawn(UiBatch {
+//             range: start..end,
+//             image: current_batch_image,
+//             z: last_z,
+//         });
+//     }
+
+//     ui_meta.vertices.write_buffer(&render_device, &render_queue);
+
+//     extracted_uinodes.clear();
+// =======
     let draw_function = draw_functions.read().id::<DrawUi>();
     for (view, mut transparent_phase) in &mut views {
         let pipeline = pipelines.specialize(
@@ -1025,19 +851,18 @@
         );
         transparent_phase
             .items
-            .reserve(extracted_uinodes.uinodes.len());
-        for (entity, extracted_uinode) in extracted_uinodes.uinodes.iter() {
+            .reserve(extracted_uinodes.ranges.len());
+        for (entity, extracted_range) in extracted_uinodes.ranges.iter() {
             transparent_phase.add(TransparentUi {
                 draw_function,
                 pipeline,
                 entity: *entity,
-                sort_key: FloatOrd(extracted_uinode.stack_index as f32),
+                sort_key: extracted_range.stack_index,
                 // batch_size will be calculated in prepare_uinodes
                 batch_size: 0,
             });
         }
     }
->>>>>>> c440de06
 }
 
 #[derive(Resource, Default)]
@@ -1097,167 +922,171 @@
 
             for item_index in 0..ui_phase.items.len() {
                 let item = &mut ui_phase.items[item_index];
-                if let Some(extracted_uinode) = extracted_uinodes.uinodes.get(item.entity) {
-                    let mut existing_batch = batches
-                        .last_mut()
-                        .filter(|_| batch_image_handle == extracted_uinode.image.id());
-
-                    if existing_batch.is_none() {
-                        if let Some(gpu_image) = gpu_images.get(&extracted_uinode.image) {
-                            batch_item_index = item_index;
-                            batch_image_handle = extracted_uinode.image.id();
-
-                            let new_batch = UiBatch {
-                                range: index..index,
-                                image_handle_id: extracted_uinode.image.id(),
-                            };
-
-                            batches.push((item.entity, new_batch));
-
-                            image_bind_groups
-                                .values
-                                .entry(Handle::weak(batch_image_handle))
-                                .or_insert_with(|| {
-                                    render_device.create_bind_group(&BindGroupDescriptor {
-                                        entries: &[
-                                            BindGroupEntry {
-                                                binding: 0,
-                                                resource: BindingResource::TextureView(
-                                                    &gpu_image.texture_view,
-                                                ),
-                                            },
-                                            BindGroupEntry {
-                                                binding: 1,
-                                                resource: BindingResource::Sampler(
-                                                    &gpu_image.sampler,
-                                                ),
-                                            },
-                                        ],
-                                        label: Some("ui_material_bind_group"),
-                                        layout: &ui_pipeline.image_layout,
-                                    })
-                                });
-
-                            existing_batch = batches.last_mut();
+                if let Some(extracted_range) = extracted_uinodes.ranges.get(item.entity) {
+                    for node_index in extracted_range.range.start..extracted_range.range.end {
+                        let extracted_uinode = &extracted_uinodes.uinodes[node_index as usize];
+
+                        let mut existing_batch = batches
+                            .last_mut()
+                            .filter(|_| batch_image_handle == extracted_uinode.image.id());
+
+                        if existing_batch.is_none() {
+                            if let Some(gpu_image) = gpu_images.get(&extracted_uinode.image) {
+                                batch_item_index = item_index;
+                                batch_image_handle = extracted_uinode.image.id();
+
+                                let new_batch = UiBatch {
+                                    range: index..index,
+                                    image_handle_id: extracted_uinode.image.id(),
+                                };
+
+                                batches.push((item.entity, new_batch));
+
+                                image_bind_groups
+                                    .values
+                                    .entry(Handle::weak(batch_image_handle))
+                                    .or_insert_with(|| {
+                                        render_device.create_bind_group(&BindGroupDescriptor {
+                                            entries: &[
+                                                BindGroupEntry {
+                                                    binding: 0,
+                                                    resource: BindingResource::TextureView(
+                                                        &gpu_image.texture_view,
+                                                    ),
+                                                },
+                                                BindGroupEntry {
+                                                    binding: 1,
+                                                    resource: BindingResource::Sampler(
+                                                        &gpu_image.sampler,
+                                                    ),
+                                                },
+                                            ],
+                                            label: Some("ui_material_bind_group"),
+                                            layout: &ui_pipeline.image_layout,
+                                        })
+                                    });
+
+                                existing_batch = batches.last_mut();
+                            } else {
+                                continue;
+                            }
+                        }
+
+                        let mode = if is_textured(&extracted_uinode.image) {
+                            TEXTURED_QUAD
                         } else {
-                            continue;
+                            UNTEXTURED_QUAD
+                        };
+
+                        let mut uinode_rect = extracted_uinode.rect;
+
+                        let rect_size = uinode_rect.size().extend(1.0);
+
+                        // Specify the corners of the node
+                        let positions = QUAD_VERTEX_POSITIONS.map(|pos| {
+                            (extracted_uinode.transform * (pos * rect_size).extend(1.)).xyz()
+                        });
+
+                        // Calculate the effect of clipping
+                        // Note: this won't work with rotation/scaling, but that's much more complex (may need more that 2 quads)
+                        let mut positions_diff = if let Some(clip) = extracted_uinode.clip {
+                            [
+                                Vec2::new(
+                                    f32::max(clip.min.x - positions[0].x, 0.),
+                                    f32::max(clip.min.y - positions[0].y, 0.),
+                                ),
+                                Vec2::new(
+                                    f32::min(clip.max.x - positions[1].x, 0.),
+                                    f32::max(clip.min.y - positions[1].y, 0.),
+                                ),
+                                Vec2::new(
+                                    f32::min(clip.max.x - positions[2].x, 0.),
+                                    f32::min(clip.max.y - positions[2].y, 0.),
+                                ),
+                                Vec2::new(
+                                    f32::max(clip.min.x - positions[3].x, 0.),
+                                    f32::min(clip.max.y - positions[3].y, 0.),
+                                ),
+                            ]
+                        } else {
+                            [Vec2::ZERO; 4]
+                        };
+
+                        let positions_clipped = [
+                            positions[0] + positions_diff[0].extend(0.),
+                            positions[1] + positions_diff[1].extend(0.),
+                            positions[2] + positions_diff[2].extend(0.),
+                            positions[3] + positions_diff[3].extend(0.),
+                        ];
+
+                        let transformed_rect_size =
+                            extracted_uinode.transform.transform_vector3(rect_size);
+
+                        // Don't try to cull nodes that have a rotation
+                        // In a rotation around the Z-axis, this value is 0.0 for an angle of 0.0 or π
+                        // In those two cases, the culling check can proceed normally as corners will be on
+                        // horizontal / vertical lines
+                        // For all other angles, bypass the culling check
+                        // This does not properly handles all rotations on all axis
+                        if extracted_uinode.transform.x_axis[1] == 0.0 {
+                            // Cull nodes that are completely clipped
+                            if positions_diff[0].x - positions_diff[1].x >= transformed_rect_size.x
+                                || positions_diff[1].y - positions_diff[2].y >= transformed_rect_size.y
+                            {
+                                continue;
+                            }
                         }
+                        let uvs = if mode == UNTEXTURED_QUAD {
+                            [Vec2::ZERO, Vec2::X, Vec2::ONE, Vec2::Y]
+                        } else {
+                            let atlas_extent = extracted_uinode.atlas_size.unwrap_or(uinode_rect.max);
+                            if extracted_uinode.flip_x {
+                                std::mem::swap(&mut uinode_rect.max.x, &mut uinode_rect.min.x);
+                                positions_diff[0].x *= -1.;
+                                positions_diff[1].x *= -1.;
+                                positions_diff[2].x *= -1.;
+                                positions_diff[3].x *= -1.;
+                            }
+                            if extracted_uinode.flip_y {
+                                std::mem::swap(&mut uinode_rect.max.y, &mut uinode_rect.min.y);
+                                positions_diff[0].y *= -1.;
+                                positions_diff[1].y *= -1.;
+                                positions_diff[2].y *= -1.;
+                                positions_diff[3].y *= -1.;
+                            }
+                            [
+                                Vec2::new(
+                                    uinode_rect.min.x + positions_diff[0].x,
+                                    uinode_rect.min.y + positions_diff[0].y,
+                                ),
+                                Vec2::new(
+                                    uinode_rect.max.x + positions_diff[1].x,
+                                    uinode_rect.min.y + positions_diff[1].y,
+                                ),
+                                Vec2::new(
+                                    uinode_rect.max.x + positions_diff[2].x,
+                                    uinode_rect.max.y + positions_diff[2].y,
+                                ),
+                                Vec2::new(
+                                    uinode_rect.min.x + positions_diff[3].x,
+                                    uinode_rect.max.y + positions_diff[3].y,
+                                ),
+                            ]
+                            .map(|pos| pos / atlas_extent)
+                        };
+
+                        let color = extracted_uinode.color.as_linear_rgba_f32();
+                        for i in QUAD_INDICES {
+                            ui_meta.vertices.push(UiVertex {
+                                position: positions_clipped[i].into(),
+                                uv: uvs[i].into(),
+                                color,
+                                mode,
+                            });
+                        }
+                        index += QUAD_INDICES.len() as u32;
+                        existing_batch.unwrap().1.range.end = index;
                     }
-
-                    let mode = if is_textured(&extracted_uinode.image) {
-                        TEXTURED_QUAD
-                    } else {
-                        UNTEXTURED_QUAD
-                    };
-
-                    let mut uinode_rect = extracted_uinode.rect;
-
-                    let rect_size = uinode_rect.size().extend(1.0);
-
-                    // Specify the corners of the node
-                    let positions = QUAD_VERTEX_POSITIONS.map(|pos| {
-                        (extracted_uinode.transform * (pos * rect_size).extend(1.)).xyz()
-                    });
-
-                    // Calculate the effect of clipping
-                    // Note: this won't work with rotation/scaling, but that's much more complex (may need more that 2 quads)
-                    let mut positions_diff = if let Some(clip) = extracted_uinode.clip {
-                        [
-                            Vec2::new(
-                                f32::max(clip.min.x - positions[0].x, 0.),
-                                f32::max(clip.min.y - positions[0].y, 0.),
-                            ),
-                            Vec2::new(
-                                f32::min(clip.max.x - positions[1].x, 0.),
-                                f32::max(clip.min.y - positions[1].y, 0.),
-                            ),
-                            Vec2::new(
-                                f32::min(clip.max.x - positions[2].x, 0.),
-                                f32::min(clip.max.y - positions[2].y, 0.),
-                            ),
-                            Vec2::new(
-                                f32::max(clip.min.x - positions[3].x, 0.),
-                                f32::min(clip.max.y - positions[3].y, 0.),
-                            ),
-                        ]
-                    } else {
-                        [Vec2::ZERO; 4]
-                    };
-
-                    let positions_clipped = [
-                        positions[0] + positions_diff[0].extend(0.),
-                        positions[1] + positions_diff[1].extend(0.),
-                        positions[2] + positions_diff[2].extend(0.),
-                        positions[3] + positions_diff[3].extend(0.),
-                    ];
-
-                    let transformed_rect_size =
-                        extracted_uinode.transform.transform_vector3(rect_size);
-
-                    // Don't try to cull nodes that have a rotation
-                    // In a rotation around the Z-axis, this value is 0.0 for an angle of 0.0 or π
-                    // In those two cases, the culling check can proceed normally as corners will be on
-                    // horizontal / vertical lines
-                    // For all other angles, bypass the culling check
-                    // This does not properly handles all rotations on all axis
-                    if extracted_uinode.transform.x_axis[1] == 0.0 {
-                        // Cull nodes that are completely clipped
-                        if positions_diff[0].x - positions_diff[1].x >= transformed_rect_size.x
-                            || positions_diff[1].y - positions_diff[2].y >= transformed_rect_size.y
-                        {
-                            continue;
-                        }
-                    }
-                    let uvs = if mode == UNTEXTURED_QUAD {
-                        [Vec2::ZERO, Vec2::X, Vec2::ONE, Vec2::Y]
-                    } else {
-                        let atlas_extent = extracted_uinode.atlas_size.unwrap_or(uinode_rect.max);
-                        if extracted_uinode.flip_x {
-                            std::mem::swap(&mut uinode_rect.max.x, &mut uinode_rect.min.x);
-                            positions_diff[0].x *= -1.;
-                            positions_diff[1].x *= -1.;
-                            positions_diff[2].x *= -1.;
-                            positions_diff[3].x *= -1.;
-                        }
-                        if extracted_uinode.flip_y {
-                            std::mem::swap(&mut uinode_rect.max.y, &mut uinode_rect.min.y);
-                            positions_diff[0].y *= -1.;
-                            positions_diff[1].y *= -1.;
-                            positions_diff[2].y *= -1.;
-                            positions_diff[3].y *= -1.;
-                        }
-                        [
-                            Vec2::new(
-                                uinode_rect.min.x + positions_diff[0].x,
-                                uinode_rect.min.y + positions_diff[0].y,
-                            ),
-                            Vec2::new(
-                                uinode_rect.max.x + positions_diff[1].x,
-                                uinode_rect.min.y + positions_diff[1].y,
-                            ),
-                            Vec2::new(
-                                uinode_rect.max.x + positions_diff[2].x,
-                                uinode_rect.max.y + positions_diff[2].y,
-                            ),
-                            Vec2::new(
-                                uinode_rect.min.x + positions_diff[3].x,
-                                uinode_rect.max.y + positions_diff[3].y,
-                            ),
-                        ]
-                        .map(|pos| pos / atlas_extent)
-                    };
-
-                    let color = extracted_uinode.color.as_linear_rgba_f32();
-                    for i in QUAD_INDICES {
-                        ui_meta.vertices.push(UiVertex {
-                            position: positions_clipped[i].into(),
-                            uv: uvs[i].into(),
-                            color,
-                            mode,
-                        });
-                    }
-                    index += QUAD_INDICES.len() as u32;
-                    existing_batch.unwrap().1.range.end = index;
                     ui_phase.items[batch_item_index].batch_size += 1;
                 } else {
                     batch_image_handle = HandleId::Id(Uuid::nil(), u64::MAX);
