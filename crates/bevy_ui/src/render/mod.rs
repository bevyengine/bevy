pub mod box_shadow;
mod pipeline;
mod render_pass;
mod ui_material_pipeline;
pub mod ui_texture_slice_pipeline;

#[cfg(feature = "bevy_ui_debug")]
mod debug_overlay;
mod gradient;

use crate::prelude::UiGlobalTransform;
use crate::widget::{ImageNode, ViewportNode};

use crate::{
    BackgroundColor, BorderColor, BoxShadowSamples, CalculatedClip, ComputedNode,
    ComputedNodeTarget, Outline, ResolvedBorderRadius, TextShadow, UiAntiAlias,
};
use bevy_app::prelude::*;
use bevy_asset::{AssetEvent, AssetId, Assets};
use bevy_color::{Alpha, ColorToComponents, LinearRgba};
use bevy_core_pipeline::core_2d::graph::{Core2d, Node2d};
use bevy_core_pipeline::core_3d::graph::{Core3d, Node3d};
use bevy_core_pipeline::{core_2d::Camera2d, core_3d::Camera3d};
use bevy_ecs::prelude::*;
use bevy_ecs::system::SystemParam;
use bevy_image::prelude::*;
<<<<<<< HEAD
use bevy_math::{Affine2, FloatOrd, Mat4, Rect, UVec4, Vec2, Vec3Swizzles};
=======
use bevy_math::{FloatOrd, Mat4, Rect, UVec4, Vec2, Vec3, Vec3Swizzles, Vec4Swizzles};
use bevy_render::load_shader_library;
>>>>>>> a266e7e6
use bevy_render::render_graph::{NodeRunError, RenderGraphContext};
use bevy_render::render_phase::ViewSortedRenderPhases;
use bevy_render::renderer::RenderContext;
use bevy_render::sync_world::MainEntity;
use bevy_render::texture::TRANSPARENT_IMAGE_HANDLE;
use bevy_render::view::{Hdr, RetainedViewEntity};
use bevy_render::{
    camera::Camera,
    render_asset::RenderAssets,
    render_graph::{Node as RenderGraphNode, RenderGraph},
    render_phase::{sort_phase_system, AddRenderCommand, DrawFunctions},
    render_resource::*,
    renderer::{RenderDevice, RenderQueue},
    view::{ExtractedView, ViewUniforms},
    Extract, RenderApp, RenderSystems,
};
use bevy_render::{
    render_phase::{PhaseItem, PhaseItemExtraIndex},
    sync_world::{RenderEntity, TemporaryRenderEntity},
    texture::GpuImage,
    view::InheritedVisibility,
    ExtractSchedule, Render,
};
use bevy_sprite::{BorderRect, SpriteAssetEvents};
#[cfg(feature = "bevy_ui_debug")]
pub use debug_overlay::UiDebugOptions;
use gradient::GradientPlugin;

use crate::{Display, Node};
use bevy_platform::collections::{HashMap, HashSet};
use bevy_text::{
    ComputedTextBlock, PositionedGlyph, TextBackgroundColor, TextColor, TextLayoutInfo,
};
use bevy_transform::components::GlobalTransform;
use box_shadow::BoxShadowPlugin;
use bytemuck::{Pod, Zeroable};
use core::ops::Range;
use graph::{NodeUi, SubGraphUi};
pub use pipeline::*;
pub use render_pass::*;
pub use ui_material_pipeline::*;
use ui_texture_slice_pipeline::UiTextureSlicerPlugin;

pub mod graph {
    use bevy_render::render_graph::{RenderLabel, RenderSubGraph};

    #[derive(Debug, Hash, PartialEq, Eq, Clone, RenderSubGraph)]
    pub struct SubGraphUi;

    #[derive(Debug, Hash, PartialEq, Eq, Clone, RenderLabel)]
    pub enum NodeUi {
        UiPass,
    }
}

/// Z offsets of "extracted nodes" for a given entity. These exist to allow rendering multiple "extracted nodes"
/// for a given source entity (ex: render both a background color _and_ a custom material for a given node).
///
/// When possible these offsets should be defined in _this_ module to ensure z-index coordination across contexts.
/// When this is _not_ possible, pick a suitably unique index unlikely to clash with other things (ex: `0.1826823` not `0.1`).
///
/// Offsets should be unique for a given node entity to avoid z fighting.
/// These should pretty much _always_ be larger than -0.5 and smaller than 0.5 to avoid clipping into nodes
/// above / below the current node in the stack.
///
/// A z-index of 0.0 is the baseline, which is used as the primary "background color" of the node.
///
/// Note that nodes "stack" on each other, so a negative offset on the node above could clip _into_
/// a positive offset on a node below.
pub mod stack_z_offsets {
    pub const BOX_SHADOW: f32 = -0.1;
    pub const TEXTURE_SLICE: f32 = 0.0;
    pub const NODE: f32 = 0.0;
    pub const GRADIENT: f32 = 0.1;
    pub const MATERIAL: f32 = 0.18267;
}

#[derive(Debug, Hash, PartialEq, Eq, Clone, SystemSet)]
pub enum RenderUiSystems {
    ExtractCameraViews,
    ExtractBoxShadows,
    ExtractBackgrounds,
    ExtractImages,
    ExtractTextureSlice,
    ExtractBorders,
    ExtractViewportNodes,
    ExtractTextBackgrounds,
    ExtractTextShadows,
    ExtractText,
    ExtractDebug,
    ExtractGradient,
}

/// Deprecated alias for [`RenderUiSystems`].
#[deprecated(since = "0.17.0", note = "Renamed to `RenderUiSystems`.")]
pub type RenderUiSystem = RenderUiSystems;

pub fn build_ui_render(app: &mut App) {
    load_shader_library!(app, "ui.wgsl");

    let Some(render_app) = app.get_sub_app_mut(RenderApp) else {
        return;
    };

    render_app
        .init_resource::<SpecializedRenderPipelines<UiPipeline>>()
        .init_resource::<ImageNodeBindGroups>()
        .init_resource::<UiMeta>()
        .init_resource::<ExtractedUiNodes>()
        .allow_ambiguous_resource::<ExtractedUiNodes>()
        .init_resource::<DrawFunctions<TransparentUi>>()
        .init_resource::<ViewSortedRenderPhases<TransparentUi>>()
        .add_render_command::<TransparentUi, DrawUi>()
        .configure_sets(
            ExtractSchedule,
            (
                RenderUiSystems::ExtractCameraViews,
                RenderUiSystems::ExtractBoxShadows,
                RenderUiSystems::ExtractBackgrounds,
                RenderUiSystems::ExtractImages,
                RenderUiSystems::ExtractTextureSlice,
                RenderUiSystems::ExtractBorders,
                RenderUiSystems::ExtractTextBackgrounds,
                RenderUiSystems::ExtractTextShadows,
                RenderUiSystems::ExtractText,
                RenderUiSystems::ExtractDebug,
            )
                .chain(),
        )
        .add_systems(
            ExtractSchedule,
            (
                extract_ui_camera_view.in_set(RenderUiSystems::ExtractCameraViews),
                extract_uinode_background_colors.in_set(RenderUiSystems::ExtractBackgrounds),
                extract_uinode_images.in_set(RenderUiSystems::ExtractImages),
                extract_uinode_borders.in_set(RenderUiSystems::ExtractBorders),
                extract_viewport_nodes.in_set(RenderUiSystems::ExtractViewportNodes),
                extract_text_background_colors.in_set(RenderUiSystems::ExtractTextBackgrounds),
                extract_text_shadows.in_set(RenderUiSystems::ExtractTextShadows),
                extract_text_sections.in_set(RenderUiSystems::ExtractText),
                #[cfg(feature = "bevy_ui_debug")]
                debug_overlay::extract_debug_overlay.in_set(RenderUiSystems::ExtractDebug),
            ),
        )
        .add_systems(
            Render,
            (
                queue_uinodes.in_set(RenderSystems::Queue),
                sort_phase_system::<TransparentUi>.in_set(RenderSystems::PhaseSort),
                prepare_uinodes.in_set(RenderSystems::PrepareBindGroups),
            ),
        );

    // Render graph
    let ui_graph_2d = get_ui_graph(render_app);
    let ui_graph_3d = get_ui_graph(render_app);
    let mut graph = render_app.world_mut().resource_mut::<RenderGraph>();

    if let Some(graph_2d) = graph.get_sub_graph_mut(Core2d) {
        graph_2d.add_sub_graph(SubGraphUi, ui_graph_2d);
        graph_2d.add_node(NodeUi::UiPass, RunUiSubgraphOnUiViewNode);
        graph_2d.add_node_edge(Node2d::EndMainPass, NodeUi::UiPass);
        graph_2d.add_node_edge(Node2d::EndMainPassPostProcessing, NodeUi::UiPass);
        graph_2d.add_node_edge(NodeUi::UiPass, Node2d::Upscaling);
    }

    if let Some(graph_3d) = graph.get_sub_graph_mut(Core3d) {
        graph_3d.add_sub_graph(SubGraphUi, ui_graph_3d);
        graph_3d.add_node(NodeUi::UiPass, RunUiSubgraphOnUiViewNode);
        graph_3d.add_node_edge(Node3d::EndMainPass, NodeUi::UiPass);
        graph_3d.add_node_edge(Node3d::EndMainPassPostProcessing, NodeUi::UiPass);
        graph_3d.add_node_edge(NodeUi::UiPass, Node3d::Upscaling);
    }

    app.add_plugins(UiTextureSlicerPlugin);
    app.add_plugins(GradientPlugin);
    app.add_plugins(BoxShadowPlugin);
}

fn get_ui_graph(render_app: &mut SubApp) -> RenderGraph {
    let ui_pass_node = UiPassNode::new(render_app.world_mut());
    let mut ui_graph = RenderGraph::default();
    ui_graph.add_node(NodeUi::UiPass, ui_pass_node);
    ui_graph
}

pub struct ExtractedUiNode {
    pub stack_index: u32,
    pub color: LinearRgba,
    pub rect: Rect,
    pub image: AssetId<Image>,
    pub clip: Option<Rect>,
    /// Render world entity of the extracted camera corresponding to this node's target camera.
    pub extracted_camera_entity: Entity,
    pub item: ExtractedUiItem,
    pub main_entity: MainEntity,
    pub render_entity: Entity,
}

/// The type of UI node.
/// This is used to determine how to render the UI node.
#[derive(Clone, Copy, Debug, PartialEq)]
pub enum NodeType {
    Rect,
    Border(u32), // shader flags
}

pub enum ExtractedUiItem {
    Node {
        atlas_scaling: Option<Vec2>,
        flip_x: bool,
        flip_y: bool,
        /// Border radius of the UI node.
        /// Ordering: top left, top right, bottom right, bottom left.
        border_radius: ResolvedBorderRadius,
        /// Border thickness of the UI node.
        /// Ordering: left, top, right, bottom.
        border: BorderRect,
        node_type: NodeType,
        transform: Affine2,
    },
    /// A contiguous sequence of text glyphs from the same section
    Glyphs {
        /// Indices into [`ExtractedUiNodes::glyphs`]
        range: Range<usize>,
    },
}

pub struct ExtractedGlyph {
    pub transform: Affine2,
    pub rect: Rect,
}

#[derive(Resource, Default)]
pub struct ExtractedUiNodes {
    pub uinodes: Vec<ExtractedUiNode>,
    pub glyphs: Vec<ExtractedGlyph>,
}

impl ExtractedUiNodes {
    pub fn clear(&mut self) {
        self.uinodes.clear();
        self.glyphs.clear();
    }
}

#[derive(SystemParam)]
pub struct UiCameraMap<'w, 's> {
    mapping: Query<'w, 's, RenderEntity>,
}

impl<'w, 's> UiCameraMap<'w, 's> {
    /// Get the default camera and create the mapper
    pub fn get_mapper(&'w self) -> UiCameraMapper<'w, 's> {
        UiCameraMapper {
            mapping: &self.mapping,
            camera_entity: Entity::PLACEHOLDER,
            render_entity: Entity::PLACEHOLDER,
        }
    }
}

pub struct UiCameraMapper<'w, 's> {
    mapping: &'w Query<'w, 's, RenderEntity>,
    camera_entity: Entity,
    render_entity: Entity,
}

impl<'w, 's> UiCameraMapper<'w, 's> {
    /// Returns the render entity corresponding to the given `UiTargetCamera` or the default camera if `None`.
    pub fn map(&mut self, computed_target: &ComputedNodeTarget) -> Option<Entity> {
        let camera_entity = computed_target.camera;
        if self.camera_entity != camera_entity {
            let Ok(new_render_camera_entity) = self.mapping.get(camera_entity) else {
                return None;
            };
            self.render_entity = new_render_camera_entity;
            self.camera_entity = camera_entity;
        }

        Some(self.render_entity)
    }

    pub fn current_camera(&self) -> Entity {
        self.camera_entity
    }
}

/// A [`RenderGraphNode`] that executes the UI rendering subgraph on the UI
/// view.
struct RunUiSubgraphOnUiViewNode;

impl RenderGraphNode for RunUiSubgraphOnUiViewNode {
    fn run<'w>(
        &self,
        graph: &mut RenderGraphContext,
        _: &mut RenderContext<'w>,
        world: &'w World,
    ) -> Result<(), NodeRunError> {
        // Fetch the UI view.
        let Some(mut render_views) = world.try_query::<&UiCameraView>() else {
            return Ok(());
        };
        let Ok(default_camera_view) = render_views.get(world, graph.view_entity()) else {
            return Ok(());
        };

        // Run the subgraph on the UI view.
        graph.run_sub_graph(SubGraphUi, vec![], Some(default_camera_view.0))?;
        Ok(())
    }
}

pub fn extract_uinode_background_colors(
    mut commands: Commands,
    mut extracted_uinodes: ResMut<ExtractedUiNodes>,
    uinode_query: Extract<
        Query<(
            Entity,
            &ComputedNode,
            &UiGlobalTransform,
            &InheritedVisibility,
            Option<&CalculatedClip>,
            &ComputedNodeTarget,
            &BackgroundColor,
        )>,
    >,
    camera_map: Extract<UiCameraMap>,
) {
    let mut camera_mapper = camera_map.get_mapper();

    for (entity, uinode, transform, inherited_visibility, clip, camera, background_color) in
        &uinode_query
    {
        // Skip invisible backgrounds
        if !inherited_visibility.get()
            || background_color.0.is_fully_transparent()
            || uinode.is_empty()
        {
            continue;
        }

        let Some(extracted_camera_entity) = camera_mapper.map(camera) else {
            continue;
        };

        extracted_uinodes.uinodes.push(ExtractedUiNode {
            render_entity: commands.spawn(TemporaryRenderEntity).id(),
            stack_index: uinode.stack_index,
            color: background_color.0.into(),
            rect: Rect {
                min: Vec2::ZERO,
                max: uinode.size,
            },
            clip: clip.map(|clip| clip.clip),
            image: AssetId::default(),
            extracted_camera_entity,
            item: ExtractedUiItem::Node {
                atlas_scaling: None,
                transform: transform.into(),
                flip_x: false,
                flip_y: false,
                border: uinode.border(),
                border_radius: uinode.border_radius(),
                node_type: NodeType::Rect,
            },
            main_entity: entity.into(),
        });
    }
}

pub fn extract_uinode_images(
    mut commands: Commands,
    mut extracted_uinodes: ResMut<ExtractedUiNodes>,
    texture_atlases: Extract<Res<Assets<TextureAtlasLayout>>>,
    uinode_query: Extract<
        Query<(
            Entity,
            &ComputedNode,
            &UiGlobalTransform,
            &InheritedVisibility,
            Option<&CalculatedClip>,
            &ComputedNodeTarget,
            &ImageNode,
        )>,
    >,
    camera_map: Extract<UiCameraMap>,
) {
    let mut camera_mapper = camera_map.get_mapper();
    for (entity, uinode, transform, inherited_visibility, clip, camera, image) in &uinode_query {
        // Skip invisible images
        if !inherited_visibility.get()
            || image.color.is_fully_transparent()
            || image.image.id() == TRANSPARENT_IMAGE_HANDLE.id()
            || image.image_mode.uses_slices()
            || uinode.is_empty()
        {
            continue;
        }

        let Some(extracted_camera_entity) = camera_mapper.map(camera) else {
            continue;
        };

        let atlas_rect = image
            .texture_atlas
            .as_ref()
            .and_then(|s| s.texture_rect(&texture_atlases))
            .map(|r| r.as_rect());

        let mut rect = match (atlas_rect, image.rect) {
            (None, None) => Rect {
                min: Vec2::ZERO,
                max: uinode.size,
            },
            (None, Some(image_rect)) => image_rect,
            (Some(atlas_rect), None) => atlas_rect,
            (Some(atlas_rect), Some(mut image_rect)) => {
                image_rect.min += atlas_rect.min;
                image_rect.max += atlas_rect.min;
                image_rect
            }
        };

        let atlas_scaling = if atlas_rect.is_some() || image.rect.is_some() {
            let atlas_scaling = uinode.size() / rect.size();
            rect.min *= atlas_scaling;
            rect.max *= atlas_scaling;
            Some(atlas_scaling)
        } else {
            None
        };

        extracted_uinodes.uinodes.push(ExtractedUiNode {
            render_entity: commands.spawn(TemporaryRenderEntity).id(),
            stack_index: uinode.stack_index,
            color: image.color.into(),
            rect,
            clip: clip.map(|clip| clip.clip),
            image: image.image.id(),
            extracted_camera_entity,
            item: ExtractedUiItem::Node {
                atlas_scaling,
                transform: transform.into(),
                flip_x: image.flip_x,
                flip_y: image.flip_y,
                border: uinode.border,
                border_radius: uinode.border_radius,
                node_type: NodeType::Rect,
            },
            main_entity: entity.into(),
        });
    }
}

pub fn extract_uinode_borders(
    mut commands: Commands,
    mut extracted_uinodes: ResMut<ExtractedUiNodes>,
    uinode_query: Extract<
        Query<(
            Entity,
            &Node,
            &ComputedNode,
            &UiGlobalTransform,
            &InheritedVisibility,
            Option<&CalculatedClip>,
            &ComputedNodeTarget,
            AnyOf<(&BorderColor, &Outline)>,
        )>,
    >,
    camera_map: Extract<UiCameraMap>,
) {
    let image = AssetId::<Image>::default();
    let mut camera_mapper = camera_map.get_mapper();

    for (
        entity,
        node,
        computed_node,
        transform,
        inherited_visibility,
        maybe_clip,
        camera,
        (maybe_border_color, maybe_outline),
    ) in &uinode_query
    {
        // Skip invisible borders and removed nodes
        if !inherited_visibility.get() || node.display == Display::None {
            continue;
        }

        let Some(extracted_camera_entity) = camera_mapper.map(camera) else {
            continue;
        };

        // Don't extract borders with zero width along all edges
        if computed_node.border() != BorderRect::ZERO {
<<<<<<< HEAD
            if let Some(border_color) = maybe_border_color.filter(|bc| !bc.0.is_fully_transparent())
            {
                extracted_uinodes.uinodes.push(ExtractedUiNode {
                    stack_index: computed_node.stack_index,
                    color: border_color.0.into(),
                    rect: Rect {
                        max: computed_node.size(),
                        ..Default::default()
                    },
                    image,
                    clip: maybe_clip.map(|clip| clip.clip),
                    extracted_camera_entity,
                    item: ExtractedUiItem::Node {
                        atlas_scaling: None,
                        transform: transform.into(),
                        flip_x: false,
                        flip_y: false,
                        border: computed_node.border(),
                        border_radius: computed_node.border_radius(),
                        node_type: NodeType::Border,
                    },
                    main_entity: entity.into(),
                    render_entity: commands.spawn(TemporaryRenderEntity).id(),
                });
=======
            if let Some(border_color) = maybe_border_color {
                let border_colors = [
                    border_color.left.to_linear(),
                    border_color.top.to_linear(),
                    border_color.right.to_linear(),
                    border_color.bottom.to_linear(),
                ];

                const BORDER_FLAGS: [u32; 4] = [
                    shader_flags::BORDER_LEFT,
                    shader_flags::BORDER_TOP,
                    shader_flags::BORDER_RIGHT,
                    shader_flags::BORDER_BOTTOM,
                ];
                let mut completed_flags = 0;

                for (i, &color) in border_colors.iter().enumerate() {
                    if color.is_fully_transparent() {
                        continue;
                    }

                    let mut border_flags = BORDER_FLAGS[i];

                    if completed_flags & border_flags != 0 {
                        continue;
                    }

                    for j in i + 1..4 {
                        if color == border_colors[j] {
                            border_flags |= BORDER_FLAGS[j];
                        }
                    }
                    completed_flags |= border_flags;

                    extracted_uinodes.uinodes.push(ExtractedUiNode {
                        stack_index: computed_node.stack_index,
                        color,
                        rect: Rect {
                            max: computed_node.size(),
                            ..Default::default()
                        },
                        image,
                        clip: maybe_clip.map(|clip| clip.clip),
                        extracted_camera_entity,
                        item: ExtractedUiItem::Node {
                            atlas_scaling: None,
                            transform: global_transform.compute_matrix(),
                            flip_x: false,
                            flip_y: false,
                            border: computed_node.border(),
                            border_radius: computed_node.border_radius(),
                            node_type: NodeType::Border(border_flags),
                        },
                        main_entity: entity.into(),
                        render_entity: commands.spawn(TemporaryRenderEntity).id(),
                    });
                }
>>>>>>> a266e7e6
            }
        }

        if computed_node.outline_width() <= 0. {
            continue;
        }

        if let Some(outline) = maybe_outline.filter(|outline| !outline.color.is_fully_transparent())
        {
            let outline_size = computed_node.outlined_node_size();
            extracted_uinodes.uinodes.push(ExtractedUiNode {
                render_entity: commands.spawn(TemporaryRenderEntity).id(),
                stack_index: computed_node.stack_index,
                color: outline.color.into(),
                rect: Rect {
                    max: outline_size,
                    ..Default::default()
                },
                image,
                clip: maybe_clip.map(|clip| clip.clip),
                extracted_camera_entity,
                item: ExtractedUiItem::Node {
                    transform: transform.into(),
                    atlas_scaling: None,
                    flip_x: false,
                    flip_y: false,
                    border: BorderRect::all(computed_node.outline_width()),
                    border_radius: computed_node.outline_radius(),
                    node_type: NodeType::Border(shader_flags::BORDER_ALL),
                },
                main_entity: entity.into(),
            });
        }
    }
}

/// The UI camera is "moved back" by this many units (plus the [`UI_CAMERA_TRANSFORM_OFFSET`]) and also has a view
/// distance of this many units. This ensures that with a left-handed projection,
/// as ui elements are "stacked on top of each other", they are within the camera's view
/// and have room to grow.
// TODO: Consider computing this value at runtime based on the maximum z-value.
const UI_CAMERA_FAR: f32 = 1000.0;

// This value is subtracted from the far distance for the camera's z-position to ensure nodes at z == 0.0 are rendered
// TODO: Evaluate if we still need this.
const UI_CAMERA_TRANSFORM_OFFSET: f32 = -0.1;

/// The ID of the subview associated with a camera on which UI is to be drawn.
///
/// When UI is present, cameras extract to two views: the main 2D/3D one and a
/// UI one. The main 2D or 3D camera gets subview 0, and the corresponding UI
/// camera gets this subview, 1.
const UI_CAMERA_SUBVIEW: u32 = 1;

/// A render-world component that lives on the main render target view and
/// specifies the corresponding UI view.
///
/// For example, if UI is being rendered to a 3D camera, this component lives on
/// the 3D camera and contains the entity corresponding to the UI view.
#[derive(Component)]
/// Entity id of the temporary render entity with the corresponding extracted UI view.
pub struct UiCameraView(pub Entity);

/// A render-world component that lives on the UI view and specifies the
/// corresponding main render target view.
///
/// For example, if the UI is being rendered to a 3D camera, this component
/// lives on the UI view and contains the entity corresponding to the 3D camera.
///
/// This is the inverse of [`UiCameraView`].
#[derive(Component)]
pub struct UiViewTarget(pub Entity);

/// Extracts all UI elements associated with a camera into the render world.
pub fn extract_ui_camera_view(
    mut commands: Commands,
    mut transparent_render_phases: ResMut<ViewSortedRenderPhases<TransparentUi>>,
    query: Extract<
        Query<
            (
                Entity,
                RenderEntity,
                &Camera,
                Has<Hdr>,
                Option<&UiAntiAlias>,
                Option<&BoxShadowSamples>,
            ),
            Or<(With<Camera2d>, With<Camera3d>)>,
        >,
    >,
    mut live_entities: Local<HashSet<RetainedViewEntity>>,
) {
    live_entities.clear();

    for (main_entity, render_entity, camera, hdr, ui_anti_alias, shadow_samples) in &query {
        // ignore inactive cameras
        if !camera.is_active {
            commands
                .get_entity(render_entity)
                .expect("Camera entity wasn't synced.")
                .remove::<(UiCameraView, UiAntiAlias, BoxShadowSamples)>();
            continue;
        }

        if let Some(physical_viewport_rect) = camera.physical_viewport_rect() {
            // use a projection matrix with the origin in the top left instead of the bottom left that comes with OrthographicProjection
            let projection_matrix = Mat4::orthographic_rh(
                0.0,
                physical_viewport_rect.width() as f32,
                physical_viewport_rect.height() as f32,
                0.0,
                0.0,
                UI_CAMERA_FAR,
            );
            // We use `UI_CAMERA_SUBVIEW` here so as not to conflict with the
            // main 3D or 2D camera, which will have subview index 0.
            let retained_view_entity =
                RetainedViewEntity::new(main_entity.into(), None, UI_CAMERA_SUBVIEW);
            // Creates the UI view.
            let ui_camera_view = commands
                .spawn((
                    ExtractedView {
                        retained_view_entity,
                        clip_from_view: projection_matrix,
                        world_from_view: GlobalTransform::from_xyz(
                            0.0,
                            0.0,
                            UI_CAMERA_FAR + UI_CAMERA_TRANSFORM_OFFSET,
                        ),
                        clip_from_world: None,
                        hdr,
                        viewport: UVec4::from((
                            physical_viewport_rect.min,
                            physical_viewport_rect.size(),
                        )),
                        color_grading: Default::default(),
                    },
                    // Link to the main camera view.
                    UiViewTarget(render_entity),
                    TemporaryRenderEntity,
                ))
                .id();

            let mut entity_commands = commands
                .get_entity(render_entity)
                .expect("Camera entity wasn't synced.");
            // Link from the main 2D/3D camera view to the UI view.
            entity_commands.insert(UiCameraView(ui_camera_view));
            if let Some(ui_anti_alias) = ui_anti_alias {
                entity_commands.insert(*ui_anti_alias);
            }
            if let Some(shadow_samples) = shadow_samples {
                entity_commands.insert(*shadow_samples);
            }
            transparent_render_phases.insert_or_clear(retained_view_entity);

            live_entities.insert(retained_view_entity);
        }
    }

    transparent_render_phases.retain(|entity, _| live_entities.contains(entity));
}

pub fn extract_viewport_nodes(
    mut commands: Commands,
    mut extracted_uinodes: ResMut<ExtractedUiNodes>,
    camera_query: Extract<Query<&Camera>>,
    uinode_query: Extract<
        Query<(
            Entity,
            &ComputedNode,
            &UiGlobalTransform,
            &InheritedVisibility,
            Option<&CalculatedClip>,
            &ComputedNodeTarget,
            &ViewportNode,
        )>,
    >,
    camera_map: Extract<UiCameraMap>,
) {
    let mut camera_mapper = camera_map.get_mapper();
    for (entity, uinode, transform, inherited_visibility, clip, camera, viewport_node) in
        &uinode_query
    {
        // Skip invisible images
        if !inherited_visibility.get() || uinode.is_empty() {
            continue;
        }

        let Some(extracted_camera_entity) = camera_mapper.map(camera) else {
            continue;
        };

        let Some(image) = camera_query
            .get(viewport_node.camera)
            .ok()
            .and_then(|camera| camera.target.as_image())
        else {
            continue;
        };

        extracted_uinodes.uinodes.push(ExtractedUiNode {
            render_entity: commands.spawn(TemporaryRenderEntity).id(),
            stack_index: uinode.stack_index,
            color: LinearRgba::WHITE,
            rect: Rect {
                min: Vec2::ZERO,
                max: uinode.size,
            },
            clip: clip.map(|clip| clip.clip),
            image: image.id(),
            extracted_camera_entity,
            item: ExtractedUiItem::Node {
                atlas_scaling: None,
                transform: transform.into(),
                flip_x: false,
                flip_y: false,
                border: uinode.border(),
                border_radius: uinode.border_radius(),
                node_type: NodeType::Rect,
            },
            main_entity: entity.into(),
        });
    }
}

pub fn extract_text_sections(
    mut commands: Commands,
    mut extracted_uinodes: ResMut<ExtractedUiNodes>,
    texture_atlases: Extract<Res<Assets<TextureAtlasLayout>>>,
    uinode_query: Extract<
        Query<(
            Entity,
            &ComputedNode,
            &UiGlobalTransform,
            &InheritedVisibility,
            Option<&CalculatedClip>,
            &ComputedNodeTarget,
            &ComputedTextBlock,
            &TextLayoutInfo,
        )>,
    >,
    text_styles: Extract<Query<&TextColor>>,
    camera_map: Extract<UiCameraMap>,
) {
    let mut start = extracted_uinodes.glyphs.len();
    let mut end = start + 1;

    let mut camera_mapper = camera_map.get_mapper();
    for (
        entity,
        uinode,
        transform,
        inherited_visibility,
        clip,
        camera,
        computed_block,
        text_layout_info,
    ) in &uinode_query
    {
        // Skip if not visible or if size is set to zero (e.g. when a parent is set to `Display::None`)
        if !inherited_visibility.get() || uinode.is_empty() {
            continue;
        }

        let Some(extracted_camera_entity) = camera_mapper.map(camera) else {
            continue;
        };

        let transform = Affine2::from(*transform) * Affine2::from_translation(-0.5 * uinode.size());

        for (
            i,
            PositionedGlyph {
                position,
                atlas_info,
                span_index,
                ..
            },
        ) in text_layout_info.glyphs.iter().enumerate()
        {
            let rect = texture_atlases
                .get(&atlas_info.texture_atlas)
                .unwrap()
                .textures[atlas_info.location.glyph_index]
                .as_rect();
            extracted_uinodes.glyphs.push(ExtractedGlyph {
                transform: transform * Affine2::from_translation(*position),
                rect,
            });

            if text_layout_info.glyphs.get(i + 1).is_none_or(|info| {
                info.span_index != *span_index || info.atlas_info.texture != atlas_info.texture
            }) {
                let color = text_styles
                    .get(
                        computed_block
                            .entities()
                            .get(*span_index)
                            .map(|t| t.entity)
                            .unwrap_or(Entity::PLACEHOLDER),
                    )
                    .map(|text_color| LinearRgba::from(text_color.0))
                    .unwrap_or_default();
                extracted_uinodes.uinodes.push(ExtractedUiNode {
                    render_entity: commands.spawn(TemporaryRenderEntity).id(),
                    stack_index: uinode.stack_index,
                    color,
                    image: atlas_info.texture.id(),
                    clip: clip.map(|clip| clip.clip),
                    extracted_camera_entity,
                    rect,
                    item: ExtractedUiItem::Glyphs { range: start..end },
                    main_entity: entity.into(),
                });
                start = end;
            }

            end += 1;
        }
    }
}

pub fn extract_text_shadows(
    mut commands: Commands,
    mut extracted_uinodes: ResMut<ExtractedUiNodes>,
    texture_atlases: Extract<Res<Assets<TextureAtlasLayout>>>,
    uinode_query: Extract<
        Query<(
            Entity,
            &ComputedNode,
            &UiGlobalTransform,
            &ComputedNodeTarget,
            &InheritedVisibility,
            Option<&CalculatedClip>,
            &TextLayoutInfo,
            &TextShadow,
        )>,
    >,
    camera_map: Extract<UiCameraMap>,
) {
    let mut start = extracted_uinodes.glyphs.len();
    let mut end = start + 1;

    let mut camera_mapper = camera_map.get_mapper();
    for (entity, uinode, transform, target, inherited_visibility, clip, text_layout_info, shadow) in
        &uinode_query
    {
        // Skip if not visible or if size is set to zero (e.g. when a parent is set to `Display::None`)
        if !inherited_visibility.get() || uinode.is_empty() {
            continue;
        }

        let Some(extracted_camera_entity) = camera_mapper.map(target) else {
            continue;
        };

        let node_transform = Affine2::from(*transform)
            * Affine2::from_translation(
                -0.5 * uinode.size() + shadow.offset / uinode.inverse_scale_factor(),
            );

        for (
            i,
            PositionedGlyph {
                position,
                atlas_info,
                span_index,
                ..
            },
        ) in text_layout_info.glyphs.iter().enumerate()
        {
            let rect = texture_atlases
                .get(&atlas_info.texture_atlas)
                .unwrap()
                .textures[atlas_info.location.glyph_index]
                .as_rect();
            extracted_uinodes.glyphs.push(ExtractedGlyph {
                transform: node_transform * Affine2::from_translation(*position),
                rect,
            });

            if text_layout_info.glyphs.get(i + 1).is_none_or(|info| {
                info.span_index != *span_index || info.atlas_info.texture != atlas_info.texture
            }) {
                extracted_uinodes.uinodes.push(ExtractedUiNode {
                    render_entity: commands.spawn(TemporaryRenderEntity).id(),
                    stack_index: uinode.stack_index,
                    color: shadow.color.into(),
                    image: atlas_info.texture.id(),
                    clip: clip.map(|clip| clip.clip),
                    extracted_camera_entity,
                    rect,
                    item: ExtractedUiItem::Glyphs { range: start..end },
                    main_entity: entity.into(),
                });
                start = end;
            }

            end += 1;
        }
    }
}

pub fn extract_text_background_colors(
    mut commands: Commands,
    mut extracted_uinodes: ResMut<ExtractedUiNodes>,
    uinode_query: Extract<
        Query<(
            Entity,
            &ComputedNode,
            &UiGlobalTransform,
            &InheritedVisibility,
            Option<&CalculatedClip>,
            &ComputedNodeTarget,
            &TextLayoutInfo,
        )>,
    >,
    text_background_colors_query: Extract<Query<&TextBackgroundColor>>,
    camera_map: Extract<UiCameraMap>,
) {
    let mut camera_mapper = camera_map.get_mapper();
    for (entity, uinode, global_transform, inherited_visibility, clip, camera, text_layout_info) in
        &uinode_query
    {
        // Skip if not visible or if size is set to zero (e.g. when a parent is set to `Display::None`)
        if !inherited_visibility.get() || uinode.is_empty() {
            continue;
        }

        let Some(extracted_camera_entity) = camera_mapper.map(camera) else {
            continue;
        };

        let transform =
            Affine2::from(global_transform) * Affine2::from_translation(-0.5 * uinode.size());

        for &(section_entity, rect) in text_layout_info.section_rects.iter() {
            let Ok(text_background_color) = text_background_colors_query.get(section_entity) else {
                continue;
            };

            extracted_uinodes.uinodes.push(ExtractedUiNode {
                render_entity: commands.spawn(TemporaryRenderEntity).id(),
                stack_index: uinode.stack_index,
                color: text_background_color.0.to_linear(),
                rect: Rect {
                    min: Vec2::ZERO,
                    max: rect.size(),
                },
                clip: clip.map(|clip| clip.clip),
                image: AssetId::default(),
                extracted_camera_entity,
                item: ExtractedUiItem::Node {
                    atlas_scaling: None,
                    transform: transform * Affine2::from_translation(rect.center()),
                    flip_x: false,
                    flip_y: false,
                    border: uinode.border(),
                    border_radius: uinode.border_radius(),
                    node_type: NodeType::Rect,
                },
                main_entity: entity.into(),
            });
        }
    }
}

#[repr(C)]
#[derive(Copy, Clone, Pod, Zeroable)]
struct UiVertex {
    pub position: [f32; 3],
    pub uv: [f32; 2],
    pub color: [f32; 4],
    /// Shader flags to determine how to render the UI node.
    /// See [`shader_flags`] for possible values.
    pub flags: u32,
    /// Border radius of the UI node.
    /// Ordering: top left, top right, bottom right, bottom left.
    pub radius: [f32; 4],
    /// Border thickness of the UI node.
    /// Ordering: left, top, right, bottom.
    pub border: [f32; 4],
    /// Size of the UI node.
    pub size: [f32; 2],
    /// Position relative to the center of the UI node.
    pub point: [f32; 2],
}

#[derive(Resource)]
pub struct UiMeta {
    vertices: RawBufferVec<UiVertex>,
    indices: RawBufferVec<u32>,
    view_bind_group: Option<BindGroup>,
}

impl Default for UiMeta {
    fn default() -> Self {
        Self {
            vertices: RawBufferVec::new(BufferUsages::VERTEX),
            indices: RawBufferVec::new(BufferUsages::INDEX),
            view_bind_group: None,
        }
    }
}

pub(crate) const QUAD_VERTEX_POSITIONS: [Vec2; 4] = [
    Vec2::new(-0.5, -0.5),
    Vec2::new(0.5, -0.5),
    Vec2::new(0.5, 0.5),
    Vec2::new(-0.5, 0.5),
];

pub(crate) const QUAD_INDICES: [usize; 6] = [0, 2, 3, 0, 1, 2];

#[derive(Component)]
pub struct UiBatch {
    pub range: Range<u32>,
    pub image: AssetId<Image>,
}

/// The values here should match the values for the constants in `ui.wgsl`
pub mod shader_flags {
    pub const UNTEXTURED: u32 = 0;
    pub const TEXTURED: u32 = 1;
    /// Ordering: top left, top right, bottom right, bottom left.
    pub const CORNERS: [u32; 4] = [0, 2, 2 | 4, 4];
    pub const RADIAL: u32 = 16;
    pub const FILL_START: u32 = 32;
    pub const FILL_END: u32 = 64;
    pub const CONIC: u32 = 128;
    pub const BORDER_LEFT: u32 = 256;
    pub const BORDER_TOP: u32 = 512;
    pub const BORDER_RIGHT: u32 = 1024;
    pub const BORDER_BOTTOM: u32 = 2048;
    pub const BORDER_ALL: u32 = BORDER_LEFT + BORDER_TOP + BORDER_RIGHT + BORDER_BOTTOM;
}

pub fn queue_uinodes(
    extracted_uinodes: Res<ExtractedUiNodes>,
    ui_pipeline: Res<UiPipeline>,
    mut pipelines: ResMut<SpecializedRenderPipelines<UiPipeline>>,
    mut transparent_render_phases: ResMut<ViewSortedRenderPhases<TransparentUi>>,
    render_views: Query<(&UiCameraView, Option<&UiAntiAlias>), With<ExtractedView>>,
    camera_views: Query<&ExtractedView>,
    pipeline_cache: Res<PipelineCache>,
    draw_functions: Res<DrawFunctions<TransparentUi>>,
) {
    let draw_function = draw_functions.read().id::<DrawUi>();
    let mut current_camera_entity = Entity::PLACEHOLDER;
    let mut current_phase = None;

    for (index, extracted_uinode) in extracted_uinodes.uinodes.iter().enumerate() {
        if current_camera_entity != extracted_uinode.extracted_camera_entity {
            current_phase = render_views
                .get(extracted_uinode.extracted_camera_entity)
                .ok()
                .and_then(|(default_camera_view, ui_anti_alias)| {
                    camera_views
                        .get(default_camera_view.0)
                        .ok()
                        .and_then(|view| {
                            transparent_render_phases
                                .get_mut(&view.retained_view_entity)
                                .map(|transparent_phase| (view, ui_anti_alias, transparent_phase))
                        })
                });
            current_camera_entity = extracted_uinode.extracted_camera_entity;
        }

        let Some((view, ui_anti_alias, transparent_phase)) = current_phase.as_mut() else {
            continue;
        };

        let pipeline = pipelines.specialize(
            &pipeline_cache,
            &ui_pipeline,
            UiPipelineKey {
                hdr: view.hdr,
                anti_alias: matches!(ui_anti_alias, None | Some(UiAntiAlias::On)),
            },
        );

        transparent_phase.add(TransparentUi {
            draw_function,
            pipeline,
            entity: (extracted_uinode.render_entity, extracted_uinode.main_entity),
            sort_key: FloatOrd(extracted_uinode.stack_index as f32 + stack_z_offsets::NODE),
            index,
            // batch_range will be calculated in prepare_uinodes
            batch_range: 0..0,
            extra_index: PhaseItemExtraIndex::None,
            indexed: true,
        });
    }
}

#[derive(Resource, Default)]
pub struct ImageNodeBindGroups {
    pub values: HashMap<AssetId<Image>, BindGroup>,
}

pub fn prepare_uinodes(
    mut commands: Commands,
    render_device: Res<RenderDevice>,
    render_queue: Res<RenderQueue>,
    mut ui_meta: ResMut<UiMeta>,
    mut extracted_uinodes: ResMut<ExtractedUiNodes>,
    view_uniforms: Res<ViewUniforms>,
    ui_pipeline: Res<UiPipeline>,
    mut image_bind_groups: ResMut<ImageNodeBindGroups>,
    gpu_images: Res<RenderAssets<GpuImage>>,
    mut phases: ResMut<ViewSortedRenderPhases<TransparentUi>>,
    events: Res<SpriteAssetEvents>,
    mut previous_len: Local<usize>,
) {
    // If an image has changed, the GpuImage has (probably) changed
    for event in &events.images {
        match event {
            AssetEvent::Added { .. } |
            AssetEvent::Unused { .. } |
            // Images don't have dependencies
            AssetEvent::LoadedWithDependencies { .. } => {}
            AssetEvent::Modified { id } | AssetEvent::Removed { id } => {
                image_bind_groups.values.remove(id);
            }
        };
    }

    if let Some(view_binding) = view_uniforms.uniforms.binding() {
        let mut batches: Vec<(Entity, UiBatch)> = Vec::with_capacity(*previous_len);

        ui_meta.vertices.clear();
        ui_meta.indices.clear();
        ui_meta.view_bind_group = Some(render_device.create_bind_group(
            "ui_view_bind_group",
            &ui_pipeline.view_layout,
            &BindGroupEntries::single(view_binding),
        ));

        // Buffer indexes
        let mut vertices_index = 0;
        let mut indices_index = 0;

        for ui_phase in phases.values_mut() {
            let mut batch_item_index = 0;
            let mut batch_image_handle = AssetId::invalid();

            for item_index in 0..ui_phase.items.len() {
                let item = &mut ui_phase.items[item_index];
                if let Some(extracted_uinode) = extracted_uinodes
                    .uinodes
                    .get(item.index)
                    .filter(|n| item.entity() == n.render_entity)
                {
                    let mut existing_batch = batches.last_mut();

                    if batch_image_handle == AssetId::invalid()
                        || existing_batch.is_none()
                        || (batch_image_handle != AssetId::default()
                            && extracted_uinode.image != AssetId::default()
                            && batch_image_handle != extracted_uinode.image)
                    {
                        if let Some(gpu_image) = gpu_images.get(extracted_uinode.image) {
                            batch_item_index = item_index;
                            batch_image_handle = extracted_uinode.image;

                            let new_batch = UiBatch {
                                range: vertices_index..vertices_index,
                                image: extracted_uinode.image,
                            };

                            batches.push((item.entity(), new_batch));

                            image_bind_groups
                                .values
                                .entry(batch_image_handle)
                                .or_insert_with(|| {
                                    render_device.create_bind_group(
                                        "ui_material_bind_group",
                                        &ui_pipeline.image_layout,
                                        &BindGroupEntries::sequential((
                                            &gpu_image.texture_view,
                                            &gpu_image.sampler,
                                        )),
                                    )
                                });

                            existing_batch = batches.last_mut();
                        } else {
                            continue;
                        }
                    } else if batch_image_handle == AssetId::default()
                        && extracted_uinode.image != AssetId::default()
                    {
                        if let Some(gpu_image) = gpu_images.get(extracted_uinode.image) {
                            batch_image_handle = extracted_uinode.image;
                            existing_batch.as_mut().unwrap().1.image = extracted_uinode.image;

                            image_bind_groups
                                .values
                                .entry(batch_image_handle)
                                .or_insert_with(|| {
                                    render_device.create_bind_group(
                                        "ui_material_bind_group",
                                        &ui_pipeline.image_layout,
                                        &BindGroupEntries::sequential((
                                            &gpu_image.texture_view,
                                            &gpu_image.sampler,
                                        )),
                                    )
                                });
                        } else {
                            continue;
                        }
                    }
                    match &extracted_uinode.item {
                        ExtractedUiItem::Node {
                            atlas_scaling,
                            flip_x,
                            flip_y,
                            border_radius,
                            border,
                            node_type,
                            transform,
                        } => {
                            let mut flags = if extracted_uinode.image != AssetId::default() {
                                shader_flags::TEXTURED
                            } else {
                                shader_flags::UNTEXTURED
                            };

                            let mut uinode_rect = extracted_uinode.rect;

                            let rect_size = uinode_rect.size().extend(1.0);

                            // Specify the corners of the node
                            let positions = QUAD_VERTEX_POSITIONS.map(|pos| {
                                {
                                    transform
                                        .transform_point2(pos * rect_size.truncate())
                                        .extend(0.)
                                }
                            });
                            let points = QUAD_VERTEX_POSITIONS.map(|pos| pos * rect_size.xy());

                            // Calculate the effect of clipping
                            // Note: this won't work with rotation/scaling, but that's much more complex (may need more that 2 quads)
                            let mut positions_diff = if let Some(clip) = extracted_uinode.clip {
                                [
                                    Vec2::new(
                                        f32::max(clip.min.x - positions[0].x, 0.),
                                        f32::max(clip.min.y - positions[0].y, 0.),
                                    ),
                                    Vec2::new(
                                        f32::min(clip.max.x - positions[1].x, 0.),
                                        f32::max(clip.min.y - positions[1].y, 0.),
                                    ),
                                    Vec2::new(
                                        f32::min(clip.max.x - positions[2].x, 0.),
                                        f32::min(clip.max.y - positions[2].y, 0.),
                                    ),
                                    Vec2::new(
                                        f32::max(clip.min.x - positions[3].x, 0.),
                                        f32::min(clip.max.y - positions[3].y, 0.),
                                    ),
                                ]
                            } else {
                                [Vec2::ZERO; 4]
                            };

                            let positions_clipped = [
                                positions[0] + positions_diff[0].extend(0.),
                                positions[1] + positions_diff[1].extend(0.),
                                positions[2] + positions_diff[2].extend(0.),
                                positions[3] + positions_diff[3].extend(0.),
                            ];

                            let points = [
                                points[0] + positions_diff[0],
                                points[1] + positions_diff[1],
                                points[2] + positions_diff[2],
                                points[3] + positions_diff[3],
                            ];

                            let transformed_rect_size =
                                transform.transform_vector2(uinode_rect.size());

                            // Don't try to cull nodes that have a rotation
                            // In a rotation around the Z-axis, this value is 0.0 for an angle of 0.0 or π
                            // In those two cases, the culling check can proceed normally as corners will be on
                            // horizontal / vertical lines
                            // For all other angles, bypass the culling check
                            // This does not properly handles all rotations on all axis
                            if transform.x_axis[1] == 0.0 {
                                // Cull nodes that are completely clipped
                                if positions_diff[0].x - positions_diff[1].x
                                    >= transformed_rect_size.x
                                    || positions_diff[1].y - positions_diff[2].y
                                        >= transformed_rect_size.y
                                {
                                    continue;
                                }
                            }
                            let uvs = if flags == shader_flags::UNTEXTURED {
                                [Vec2::ZERO, Vec2::X, Vec2::ONE, Vec2::Y]
                            } else {
                                let image = gpu_images.get(extracted_uinode.image).expect(
                                    "Image was checked during batching and should still exist",
                                );
                                // Rescale atlases. This is done here because we need texture data that might not be available in Extract.
                                let atlas_extent = atlas_scaling
                                    .map(|scaling| image.size_2d().as_vec2() * scaling)
                                    .unwrap_or(uinode_rect.max);
                                if *flip_x {
                                    core::mem::swap(&mut uinode_rect.max.x, &mut uinode_rect.min.x);
                                    positions_diff[0].x *= -1.;
                                    positions_diff[1].x *= -1.;
                                    positions_diff[2].x *= -1.;
                                    positions_diff[3].x *= -1.;
                                }
                                if *flip_y {
                                    core::mem::swap(&mut uinode_rect.max.y, &mut uinode_rect.min.y);
                                    positions_diff[0].y *= -1.;
                                    positions_diff[1].y *= -1.;
                                    positions_diff[2].y *= -1.;
                                    positions_diff[3].y *= -1.;
                                }
                                [
                                    Vec2::new(
                                        uinode_rect.min.x + positions_diff[0].x,
                                        uinode_rect.min.y + positions_diff[0].y,
                                    ),
                                    Vec2::new(
                                        uinode_rect.max.x + positions_diff[1].x,
                                        uinode_rect.min.y + positions_diff[1].y,
                                    ),
                                    Vec2::new(
                                        uinode_rect.max.x + positions_diff[2].x,
                                        uinode_rect.max.y + positions_diff[2].y,
                                    ),
                                    Vec2::new(
                                        uinode_rect.min.x + positions_diff[3].x,
                                        uinode_rect.max.y + positions_diff[3].y,
                                    ),
                                ]
                                .map(|pos| pos / atlas_extent)
                            };

                            let color = extracted_uinode.color.to_f32_array();
                            if let NodeType::Border(border_flags) = *node_type {
                                flags |= border_flags;
                            }

                            for i in 0..4 {
                                ui_meta.vertices.push(UiVertex {
                                    position: positions_clipped[i].into(),
                                    uv: uvs[i].into(),
                                    color,
                                    flags: flags | shader_flags::CORNERS[i],
                                    radius: [
                                        border_radius.top_left,
                                        border_radius.top_right,
                                        border_radius.bottom_right,
                                        border_radius.bottom_left,
                                    ],
                                    border: [border.left, border.top, border.right, border.bottom],
                                    size: rect_size.xy().into(),
                                    point: points[i].into(),
                                });
                            }

                            for &i in &QUAD_INDICES {
                                ui_meta.indices.push(indices_index + i as u32);
                            }

                            vertices_index += 6;
                            indices_index += 4;
                        }
                        ExtractedUiItem::Glyphs { range } => {
                            let image = gpu_images
                                .get(extracted_uinode.image)
                                .expect("Image was checked during batching and should still exist");

                            let atlas_extent = image.size_2d().as_vec2();

                            let color = extracted_uinode.color.to_f32_array();
                            for glyph in &extracted_uinodes.glyphs[range.clone()] {
                                let glyph_rect = glyph.rect;
                                let size = glyph.rect.size();

                                let rect_size = glyph_rect.size().extend(1.0);

                                // Specify the corners of the glyph
                                let positions = QUAD_VERTEX_POSITIONS.map(|pos| {
                                    glyph
                                        .transform
                                        .transform_point2(pos * glyph_rect.size())
                                        .extend(0.)
                                });

                                let positions_diff = if let Some(clip) = extracted_uinode.clip {
                                    [
                                        Vec2::new(
                                            f32::max(clip.min.x - positions[0].x, 0.),
                                            f32::max(clip.min.y - positions[0].y, 0.),
                                        ),
                                        Vec2::new(
                                            f32::min(clip.max.x - positions[1].x, 0.),
                                            f32::max(clip.min.y - positions[1].y, 0.),
                                        ),
                                        Vec2::new(
                                            f32::min(clip.max.x - positions[2].x, 0.),
                                            f32::min(clip.max.y - positions[2].y, 0.),
                                        ),
                                        Vec2::new(
                                            f32::max(clip.min.x - positions[3].x, 0.),
                                            f32::min(clip.max.y - positions[3].y, 0.),
                                        ),
                                    ]
                                } else {
                                    [Vec2::ZERO; 4]
                                };

                                let positions_clipped = [
                                    positions[0] + positions_diff[0].extend(0.),
                                    positions[1] + positions_diff[1].extend(0.),
                                    positions[2] + positions_diff[2].extend(0.),
                                    positions[3] + positions_diff[3].extend(0.),
                                ];

                                // cull nodes that are completely clipped
                                let transformed_rect_size =
                                    glyph.transform.transform_vector2(rect_size.truncate());
                                if positions_diff[0].x - positions_diff[1].x
                                    >= transformed_rect_size.x.abs()
                                    || positions_diff[1].y - positions_diff[2].y
                                        >= transformed_rect_size.y.abs()
                                {
                                    continue;
                                }

                                let uvs = [
                                    Vec2::new(
                                        glyph.rect.min.x + positions_diff[0].x,
                                        glyph.rect.min.y + positions_diff[0].y,
                                    ),
                                    Vec2::new(
                                        glyph.rect.max.x + positions_diff[1].x,
                                        glyph.rect.min.y + positions_diff[1].y,
                                    ),
                                    Vec2::new(
                                        glyph.rect.max.x + positions_diff[2].x,
                                        glyph.rect.max.y + positions_diff[2].y,
                                    ),
                                    Vec2::new(
                                        glyph.rect.min.x + positions_diff[3].x,
                                        glyph.rect.max.y + positions_diff[3].y,
                                    ),
                                ]
                                .map(|pos| pos / atlas_extent);

                                for i in 0..4 {
                                    ui_meta.vertices.push(UiVertex {
                                        position: positions_clipped[i].into(),
                                        uv: uvs[i].into(),
                                        color,
                                        flags: shader_flags::TEXTURED | shader_flags::CORNERS[i],
                                        radius: [0.0; 4],
                                        border: [0.0; 4],
                                        size: size.into(),
                                        point: [0.0; 2],
                                    });
                                }

                                for &i in &QUAD_INDICES {
                                    ui_meta.indices.push(indices_index + i as u32);
                                }

                                vertices_index += 6;
                                indices_index += 4;
                            }
                        }
                    }
                    existing_batch.unwrap().1.range.end = vertices_index;
                    ui_phase.items[batch_item_index].batch_range_mut().end += 1;
                } else {
                    batch_image_handle = AssetId::invalid();
                }
            }
        }

        ui_meta.vertices.write_buffer(&render_device, &render_queue);
        ui_meta.indices.write_buffer(&render_device, &render_queue);
        *previous_len = batches.len();
        commands.try_insert_batch(batches);
    }
    extracted_uinodes.clear();
}<|MERGE_RESOLUTION|>--- conflicted
+++ resolved
@@ -24,12 +24,8 @@
 use bevy_ecs::prelude::*;
 use bevy_ecs::system::SystemParam;
 use bevy_image::prelude::*;
-<<<<<<< HEAD
-use bevy_math::{Affine2, FloatOrd, Mat4, Rect, UVec4, Vec2, Vec3Swizzles};
-=======
-use bevy_math::{FloatOrd, Mat4, Rect, UVec4, Vec2, Vec3, Vec3Swizzles, Vec4Swizzles};
+use bevy_math::{Affine2, FloatOrd, Mat4, Rect, UVec4, Vec2, Vec3Swizzles, Vec4Swizzles};
 use bevy_render::load_shader_library;
->>>>>>> a266e7e6
 use bevy_render::render_graph::{NodeRunError, RenderGraphContext};
 use bevy_render::render_phase::ViewSortedRenderPhases;
 use bevy_render::renderer::RenderContext;
@@ -527,32 +523,6 @@
 
         // Don't extract borders with zero width along all edges
         if computed_node.border() != BorderRect::ZERO {
-<<<<<<< HEAD
-            if let Some(border_color) = maybe_border_color.filter(|bc| !bc.0.is_fully_transparent())
-            {
-                extracted_uinodes.uinodes.push(ExtractedUiNode {
-                    stack_index: computed_node.stack_index,
-                    color: border_color.0.into(),
-                    rect: Rect {
-                        max: computed_node.size(),
-                        ..Default::default()
-                    },
-                    image,
-                    clip: maybe_clip.map(|clip| clip.clip),
-                    extracted_camera_entity,
-                    item: ExtractedUiItem::Node {
-                        atlas_scaling: None,
-                        transform: transform.into(),
-                        flip_x: false,
-                        flip_y: false,
-                        border: computed_node.border(),
-                        border_radius: computed_node.border_radius(),
-                        node_type: NodeType::Border,
-                    },
-                    main_entity: entity.into(),
-                    render_entity: commands.spawn(TemporaryRenderEntity).id(),
-                });
-=======
             if let Some(border_color) = maybe_border_color {
                 let border_colors = [
                     border_color.left.to_linear(),
@@ -599,7 +569,7 @@
                         extracted_camera_entity,
                         item: ExtractedUiItem::Node {
                             atlas_scaling: None,
-                            transform: global_transform.compute_matrix(),
+                            transform: transform.into(),
                             flip_x: false,
                             flip_y: false,
                             border: computed_node.border(),
@@ -610,7 +580,6 @@
                         render_entity: commands.spawn(TemporaryRenderEntity).id(),
                     });
                 }
->>>>>>> a266e7e6
             }
         }
 
@@ -1349,11 +1318,9 @@
 
                             // Specify the corners of the node
                             let positions = QUAD_VERTEX_POSITIONS.map(|pos| {
-                                {
-                                    transform
-                                        .transform_point2(pos * rect_size.truncate())
-                                        .extend(0.)
-                                }
+                                transform
+                                    .transform_point2(pos * rect_size.truncate())
+                                    .extend(0.)
                             });
                             let points = QUAD_VERTEX_POSITIONS.map(|pos| pos * rect_size.xy());
 
