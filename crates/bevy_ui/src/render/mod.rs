--- conflicted
+++ resolved
@@ -860,13 +860,8 @@
 ) {
     let draw_function = draw_functions.read().id::<DrawUi>();
     for (entity, extracted_uinode) in extracted_uinodes.uinodes.iter() {
-<<<<<<< HEAD
         let Ok((default_camera_view, ui_anti_alias)) =
-            render_views.get_mut(extracted_uinode.camera_entity)
-=======
-        let Ok((view_entity, view, ui_anti_alias)) =
-            views.get(extracted_uinode.extracted_camera_entity)
->>>>>>> f5d38f30
+            render_views.get_mut(extracted_uinode.extracted_camera_entity)
         else {
             continue;
         };
