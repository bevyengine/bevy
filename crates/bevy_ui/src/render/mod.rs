mod pipeline;
mod render_pass;

use bevy_core_pipeline::{core_2d::Camera2d, core_3d::Camera3d};
use bevy_hierarchy::Parent;
use bevy_render::render_phase::PhaseItem;
use bevy_render::view::ViewVisibility;
use bevy_render::{ExtractSchedule, Render};
use bevy_window::{PrimaryWindow, Window};
pub use pipeline::*;
pub use render_pass::*;

use crate::Outline;
use crate::{
    prelude::UiCameraConfig, BackgroundColor, BorderColor, CalculatedClip, ContentSize, Node,
    Style, UiImage, UiScale, UiStack, UiTextureAtlasImage, Val,
};

use bevy_app::prelude::*;
use bevy_asset::{load_internal_asset, AssetEvent, AssetId, Assets, Handle};
use bevy_ecs::prelude::*;
use bevy_math::{Mat4, Rect, URect, UVec4, Vec2, Vec3, Vec4Swizzles};
use bevy_render::{
    camera::Camera,
    color::Color,
    render_asset::RenderAssets,
    render_graph::{RenderGraph, RunGraphOnViewNode},
    render_phase::{sort_phase_system, AddRenderCommand, DrawFunctions, RenderPhase},
    render_resource::*,
    renderer::{RenderDevice, RenderQueue},
    texture::Image,
    view::{ExtractedView, ViewUniforms},
    Extract, RenderApp, RenderSet,
};
<<<<<<< HEAD
use bevy_sprite::SpriteAssetEvents;
#[cfg(feature = "bevy_text")]
use bevy_sprite::TextureAtlasLayout;
=======
use bevy_sprite::{SpriteAssetEvents, TextureAtlas};
>>>>>>> f8cbc735
#[cfg(feature = "bevy_text")]
use bevy_text::{PositionedGlyph, Text, TextLayoutInfo};
use bevy_transform::components::GlobalTransform;
use bevy_utils::{EntityHashMap, FloatOrd, HashMap};
use bytemuck::{Pod, Zeroable};
use std::ops::Range;

pub mod node {
    pub const UI_PASS_DRIVER: &str = "ui_pass_driver";
}

pub mod draw_ui_graph {
    pub const NAME: &str = "draw_ui";
    pub mod node {
        pub const UI_PASS: &str = "ui_pass";
    }
}

pub const UI_SHADER_HANDLE: Handle<Shader> = Handle::weak_from_u128(13012847047162779583);

#[derive(Debug, Hash, PartialEq, Eq, Clone, SystemSet)]
pub enum RenderUiSystem {
    ExtractNode,
    ExtractAtlasNode,
}

pub fn build_ui_render(app: &mut App) {
    load_internal_asset!(app, UI_SHADER_HANDLE, "ui.wgsl", Shader::from_wgsl);

    let render_app = match app.get_sub_app_mut(RenderApp) {
        Ok(render_app) => render_app,
        Err(_) => return,
    };

    render_app
        .init_resource::<SpecializedRenderPipelines<UiPipeline>>()
        .init_resource::<UiImageBindGroups>()
        .init_resource::<UiMeta>()
        .init_resource::<ExtractedUiNodes>()
        .init_resource::<DrawFunctions<TransparentUi>>()
        .add_render_command::<TransparentUi, DrawUi>()
        .add_systems(
            ExtractSchedule,
            (
                extract_default_ui_camera_view::<Camera2d>,
                extract_default_ui_camera_view::<Camera3d>,
                extract_uinodes.in_set(RenderUiSystem::ExtractNode),
                extract_atlas_uinodes
                    .in_set(RenderUiSystem::ExtractAtlasNode)
                    .after(RenderUiSystem::ExtractNode),
                extract_uinode_borders.after(RenderUiSystem::ExtractAtlasNode),
                #[cfg(feature = "bevy_text")]
                extract_text_uinodes.after(RenderUiSystem::ExtractAtlasNode),
                extract_uinode_outlines.after(RenderUiSystem::ExtractAtlasNode),
            ),
        )
        .add_systems(
            Render,
            (
                queue_uinodes.in_set(RenderSet::Queue),
                sort_phase_system::<TransparentUi>.in_set(RenderSet::PhaseSort),
                prepare_uinodes.in_set(RenderSet::PrepareBindGroups),
            ),
        );

    // Render graph
    let ui_graph_2d = get_ui_graph(render_app);
    let ui_graph_3d = get_ui_graph(render_app);
    let mut graph = render_app.world.resource_mut::<RenderGraph>();

    if let Some(graph_2d) = graph.get_sub_graph_mut(bevy_core_pipeline::core_2d::graph::NAME) {
        graph_2d.add_sub_graph(draw_ui_graph::NAME, ui_graph_2d);
        graph_2d.add_node(
            draw_ui_graph::node::UI_PASS,
            RunGraphOnViewNode::new(draw_ui_graph::NAME),
        );
        graph_2d.add_node_edge(
            bevy_core_pipeline::core_2d::graph::node::MAIN_PASS,
            draw_ui_graph::node::UI_PASS,
        );
        graph_2d.add_node_edge(
            bevy_core_pipeline::core_2d::graph::node::END_MAIN_PASS_POST_PROCESSING,
            draw_ui_graph::node::UI_PASS,
        );
        graph_2d.add_node_edge(
            draw_ui_graph::node::UI_PASS,
            bevy_core_pipeline::core_2d::graph::node::UPSCALING,
        );
    }

    if let Some(graph_3d) = graph.get_sub_graph_mut(bevy_core_pipeline::core_3d::graph::NAME) {
        graph_3d.add_sub_graph(draw_ui_graph::NAME, ui_graph_3d);
        graph_3d.add_node(
            draw_ui_graph::node::UI_PASS,
            RunGraphOnViewNode::new(draw_ui_graph::NAME),
        );
        graph_3d.add_node_edge(
            bevy_core_pipeline::core_3d::graph::node::END_MAIN_PASS,
            draw_ui_graph::node::UI_PASS,
        );
        graph_3d.add_node_edge(
            bevy_core_pipeline::core_3d::graph::node::END_MAIN_PASS_POST_PROCESSING,
            draw_ui_graph::node::UI_PASS,
        );
        graph_3d.add_node_edge(
            draw_ui_graph::node::UI_PASS,
            bevy_core_pipeline::core_3d::graph::node::UPSCALING,
        );
    }
}

fn get_ui_graph(render_app: &mut App) -> RenderGraph {
    let ui_pass_node = UiPassNode::new(&mut render_app.world);
    let mut ui_graph = RenderGraph::default();
    ui_graph.add_node(draw_ui_graph::node::UI_PASS, ui_pass_node);
    ui_graph
}

pub struct ExtractedUiNode {
    pub stack_index: usize,
    pub transform: Mat4,
    pub color: Color,
    pub rect: Rect,
    pub image: AssetId<Image>,
    pub atlas_size: Option<Vec2>,
    pub clip: Option<Rect>,
    pub flip_x: bool,
    pub flip_y: bool,
}

#[derive(Resource, Default)]
pub struct ExtractedUiNodes {
    pub uinodes: EntityHashMap<Entity, ExtractedUiNode>,
}

pub fn extract_atlas_uinodes(
    mut extracted_uinodes: ResMut<ExtractedUiNodes>,
    images: Extract<Res<Assets<Image>>>,
    texture_atlases: Extract<Res<Assets<TextureAtlas>>>,
    ui_stack: Extract<Res<UiStack>>,
    uinode_query: Extract<
        Query<
            (
                Entity,
                &Node,
                &GlobalTransform,
                &BackgroundColor,
                &ViewVisibility,
                Option<&CalculatedClip>,
                &Handle<TextureAtlas>,
                &UiTextureAtlasImage,
            ),
            Without<UiImage>,
        >,
    >,
) {
    for (stack_index, entity) in ui_stack.uinodes.iter().enumerate() {
        if let Ok((
            entity,
            uinode,
            transform,
            color,
            view_visibility,
            clip,
            texture_atlas_handle,
            atlas_image,
        )) = uinode_query.get(*entity)
        {
            // Skip invisible and completely transparent nodes
            if !view_visibility.get() || color.0.a() == 0.0 {
                continue;
            }

            let (mut atlas_rect, mut atlas_size, image) =
                if let Some(texture_atlas) = texture_atlases.get(texture_atlas_handle) {
                    let atlas_rect = *texture_atlas
                        .textures
                        .get(atlas_image.index)
                        .unwrap_or_else(|| {
                            panic!(
                                "Atlas index {:?} does not exist for texture atlas handle {:?}.",
                                atlas_image.index,
                                texture_atlas_handle.id(),
                            )
                        });
                    (
                        atlas_rect,
                        texture_atlas.size,
                        texture_atlas.texture.clone(),
                    )
                } else {
                    // Atlas not present in assets resource (should this warn the user?)
                    continue;
                };

            // Skip loading images
            if !images.contains(&image) {
                continue;
            }

            let scale = uinode.size() / atlas_rect.size();
            atlas_rect.min *= scale;
            atlas_rect.max *= scale;
            atlas_size *= scale;

            extracted_uinodes.uinodes.insert(
                entity,
                ExtractedUiNode {
                    stack_index,
                    transform: transform.compute_matrix(),
                    color: color.0,
                    rect: atlas_rect,
                    clip: clip.map(|clip| clip.clip),
                    image: image.id(),
                    atlas_size: Some(atlas_size),
                    flip_x: atlas_image.flip_x,
                    flip_y: atlas_image.flip_y,
                },
            );
        }
    }
}

fn resolve_border_thickness(value: Val, parent_width: f32, viewport_size: Vec2) -> f32 {
    match value {
        Val::Auto => 0.,
        Val::Px(px) => px.max(0.),
        Val::Percent(percent) => (parent_width * percent / 100.).max(0.),
        Val::Vw(percent) => (viewport_size.x * percent / 100.).max(0.),
        Val::Vh(percent) => (viewport_size.y * percent / 100.).max(0.),
        Val::VMin(percent) => (viewport_size.min_element() * percent / 100.).max(0.),
        Val::VMax(percent) => (viewport_size.max_element() * percent / 100.).max(0.),
    }
}

pub fn extract_uinode_borders(
    mut commands: Commands,
    mut extracted_uinodes: ResMut<ExtractedUiNodes>,
    windows: Extract<Query<&Window, With<PrimaryWindow>>>,
    ui_scale: Extract<Res<UiScale>>,
    ui_stack: Extract<Res<UiStack>>,
    uinode_query: Extract<
        Query<
            (
                &Node,
                &GlobalTransform,
                &Style,
                &BorderColor,
                Option<&Parent>,
                &ViewVisibility,
                Option<&CalculatedClip>,
            ),
            Without<ContentSize>,
        >,
    >,
    node_query: Extract<Query<&Node>>,
) {
    let image = AssetId::<Image>::default();

    let ui_logical_viewport_size = windows
        .get_single()
        .map(|window| Vec2::new(window.resolution.width(), window.resolution.height()))
        .unwrap_or(Vec2::ZERO)
        // The logical window resolution returned by `Window` only takes into account the window scale factor and not `UiScale`,
        // so we have to divide by `UiScale` to get the size of the UI viewport.
        / ui_scale.0 as f32;

    for (stack_index, entity) in ui_stack.uinodes.iter().enumerate() {
        if let Ok((node, global_transform, style, border_color, parent, view_visibility, clip)) =
            uinode_query.get(*entity)
        {
            // Skip invisible borders
            if !view_visibility.get()
                || border_color.0.a() == 0.0
                || node.size().x <= 0.
                || node.size().y <= 0.
            {
                continue;
            }

            // Both vertical and horizontal percentage border values are calculated based on the width of the parent node
            // <https://developer.mozilla.org/en-US/docs/Web/CSS/border-width>
            let parent_width = parent
                .and_then(|parent| node_query.get(parent.get()).ok())
                .map(|parent_node| parent_node.size().x)
                .unwrap_or(ui_logical_viewport_size.x);
            let left =
                resolve_border_thickness(style.border.left, parent_width, ui_logical_viewport_size);
            let right = resolve_border_thickness(
                style.border.right,
                parent_width,
                ui_logical_viewport_size,
            );
            let top =
                resolve_border_thickness(style.border.top, parent_width, ui_logical_viewport_size);
            let bottom = resolve_border_thickness(
                style.border.bottom,
                parent_width,
                ui_logical_viewport_size,
            );

            // Calculate the border rects, ensuring no overlap.
            // The border occupies the space between the node's bounding rect and the node's bounding rect inset in each direction by the node's corresponding border value.
            let max = 0.5 * node.size();
            let min = -max;
            let inner_min = min + Vec2::new(left, top);
            let inner_max = (max - Vec2::new(right, bottom)).max(inner_min);
            let border_rects = [
                // Left border
                Rect {
                    min,
                    max: Vec2::new(inner_min.x, max.y),
                },
                // Right border
                Rect {
                    min: Vec2::new(inner_max.x, min.y),
                    max,
                },
                // Top border
                Rect {
                    min: Vec2::new(inner_min.x, min.y),
                    max: Vec2::new(inner_max.x, inner_min.y),
                },
                // Bottom border
                Rect {
                    min: Vec2::new(inner_min.x, inner_max.y),
                    max: Vec2::new(inner_max.x, max.y),
                },
            ];

            let transform = global_transform.compute_matrix();

            for edge in border_rects {
                if edge.min.x < edge.max.x && edge.min.y < edge.max.y {
                    extracted_uinodes.uinodes.insert(
                        commands.spawn_empty().id(),
                        ExtractedUiNode {
                            stack_index,
                            // This translates the uinode's transform to the center of the current border rectangle
                            transform: transform * Mat4::from_translation(edge.center().extend(0.)),
                            color: border_color.0,
                            rect: Rect {
                                max: edge.size(),
                                ..Default::default()
                            },
                            image,
                            atlas_size: None,
                            clip: clip.map(|clip| clip.clip),
                            flip_x: false,
                            flip_y: false,
                        },
                    );
                }
            }
        }
    }
}

pub fn extract_uinode_outlines(
    mut commands: Commands,
    mut extracted_uinodes: ResMut<ExtractedUiNodes>,
    ui_stack: Extract<Res<UiStack>>,
    uinode_query: Extract<
        Query<(
            &Node,
            &GlobalTransform,
            &Outline,
            &ViewVisibility,
            Option<&Parent>,
        )>,
    >,
    clip_query: Query<&CalculatedClip>,
) {
    let image = AssetId::<Image>::default();

    for (stack_index, entity) in ui_stack.uinodes.iter().enumerate() {
        if let Ok((node, global_transform, outline, view_visibility, maybe_parent)) =
            uinode_query.get(*entity)
        {
            // Skip invisible outlines
            if !view_visibility.get() || outline.color.a() == 0. || node.outline_width == 0. {
                continue;
            }

            // Outline's are drawn outside of a node's borders, so they are clipped using the clipping Rect of their UI node entity's parent.
            let clip = maybe_parent
                .and_then(|parent| clip_query.get(parent.get()).ok().map(|clip| clip.clip));

            // Calculate the outline rects.
            let inner_rect =
                Rect::from_center_size(Vec2::ZERO, node.size() + 2. * node.outline_offset);
            let outer_rect = inner_rect.inset(node.outline_width());
            let outline_edges = [
                // Left edge
                Rect::new(
                    outer_rect.min.x,
                    outer_rect.min.y,
                    inner_rect.min.x,
                    outer_rect.max.y,
                ),
                // Right edge
                Rect::new(
                    inner_rect.max.x,
                    outer_rect.min.y,
                    outer_rect.max.x,
                    outer_rect.max.y,
                ),
                // Top edge
                Rect::new(
                    inner_rect.min.x,
                    outer_rect.min.y,
                    inner_rect.max.x,
                    inner_rect.min.y,
                ),
                // Bottom edge
                Rect::new(
                    inner_rect.min.x,
                    inner_rect.max.y,
                    inner_rect.max.x,
                    outer_rect.max.y,
                ),
            ];

            let transform = global_transform.compute_matrix();

            for edge in outline_edges {
                if edge.min.x < edge.max.x && edge.min.y < edge.max.y {
                    extracted_uinodes.uinodes.insert(
                        commands.spawn_empty().id(),
                        ExtractedUiNode {
                            stack_index,
                            // This translates the uinode's transform to the center of the current border rectangle
                            transform: transform * Mat4::from_translation(edge.center().extend(0.)),
                            color: outline.color,
                            rect: Rect {
                                max: edge.size(),
                                ..Default::default()
                            },
                            image,
                            atlas_size: None,
                            clip,
                            flip_x: false,
                            flip_y: false,
                        },
                    );
                }
            }
        }
    }
}

pub fn extract_uinodes(
    mut extracted_uinodes: ResMut<ExtractedUiNodes>,
    images: Extract<Res<Assets<Image>>>,
    ui_stack: Extract<Res<UiStack>>,
    uinode_query: Extract<
        Query<
            (
                Entity,
                &Node,
                &GlobalTransform,
                &BackgroundColor,
                Option<&UiImage>,
                &ViewVisibility,
                Option<&CalculatedClip>,
            ),
            Without<UiTextureAtlasImage>,
        >,
    >,
) {
    for (stack_index, entity) in ui_stack.uinodes.iter().enumerate() {
        if let Ok((entity, uinode, transform, color, maybe_image, view_visibility, clip)) =
            uinode_query.get(*entity)
        {
            // Skip invisible and completely transparent nodes
            if !view_visibility.get() || color.0.a() == 0.0 {
                continue;
            }

            let (image, flip_x, flip_y) = if let Some(image) = maybe_image {
                // Skip loading images
                if !images.contains(&image.texture) {
                    continue;
                }
                (image.texture.id(), image.flip_x, image.flip_y)
            } else {
                (AssetId::default(), false, false)
            };

            extracted_uinodes.uinodes.insert(
                entity,
                ExtractedUiNode {
                    stack_index,
                    transform: transform.compute_matrix(),
                    color: color.0,
                    rect: Rect {
                        min: Vec2::ZERO,
                        max: uinode.calculated_size,
                    },
                    clip: clip.map(|clip| clip.clip),
                    image,
                    atlas_size: None,
                    flip_x,
                    flip_y,
                },
            );
        };
    }
}

/// The UI camera is "moved back" by this many units (plus the [`UI_CAMERA_TRANSFORM_OFFSET`]) and also has a view
/// distance of this many units. This ensures that with a left-handed projection,
/// as ui elements are "stacked on top of each other", they are within the camera's view
/// and have room to grow.
// TODO: Consider computing this value at runtime based on the maximum z-value.
const UI_CAMERA_FAR: f32 = 1000.0;

// This value is subtracted from the far distance for the camera's z-position to ensure nodes at z == 0.0 are rendered
// TODO: Evaluate if we still need this.
const UI_CAMERA_TRANSFORM_OFFSET: f32 = -0.1;

#[derive(Component)]
pub struct DefaultCameraView(pub Entity);

pub fn extract_default_ui_camera_view<T: Component>(
    mut commands: Commands,
    ui_scale: Extract<Res<UiScale>>,
    query: Extract<Query<(Entity, &Camera, Option<&UiCameraConfig>), With<T>>>,
) {
    let scale = (ui_scale.0 as f32).recip();
    for (entity, camera, camera_ui) in &query {
        // ignore cameras with disabled ui
        if matches!(camera_ui, Some(&UiCameraConfig { show_ui: false, .. })) {
            continue;
        }
        if let (
            Some(logical_size),
            Some(URect {
                min: physical_origin,
                ..
            }),
            Some(physical_size),
        ) = (
            camera.logical_viewport_size(),
            camera.physical_viewport_rect(),
            camera.physical_viewport_size(),
        ) {
            // use a projection matrix with the origin in the top left instead of the bottom left that comes with OrthographicProjection
            let projection_matrix = Mat4::orthographic_rh(
                0.0,
                logical_size.x * scale,
                logical_size.y * scale,
                0.0,
                0.0,
                UI_CAMERA_FAR,
            );
            let default_camera_view = commands
                .spawn(ExtractedView {
                    projection: projection_matrix,
                    transform: GlobalTransform::from_xyz(
                        0.0,
                        0.0,
                        UI_CAMERA_FAR + UI_CAMERA_TRANSFORM_OFFSET,
                    ),
                    view_projection: None,
                    hdr: camera.hdr,
                    viewport: UVec4::new(
                        physical_origin.x,
                        physical_origin.y,
                        physical_size.x,
                        physical_size.y,
                    ),
                    color_grading: Default::default(),
                })
                .id();
            commands.get_or_spawn(entity).insert((
                DefaultCameraView(default_camera_view),
                RenderPhase::<TransparentUi>::default(),
            ));
        }
    }
}

#[cfg(feature = "bevy_text")]
pub fn extract_text_uinodes(
    mut commands: Commands,
    mut extracted_uinodes: ResMut<ExtractedUiNodes>,
    texture_atlases: Extract<Res<Assets<TextureAtlasLayout>>>,
    windows: Extract<Query<&Window, With<PrimaryWindow>>>,
    ui_stack: Extract<Res<UiStack>>,
    ui_scale: Extract<Res<UiScale>>,
    uinode_query: Extract<
        Query<(
            &Node,
            &GlobalTransform,
            &Text,
            &TextLayoutInfo,
            &ViewVisibility,
            Option<&CalculatedClip>,
        )>,
    >,
) {
    // TODO: Support window-independent UI scale: https://github.com/bevyengine/bevy/issues/5621
    let scale_factor = windows
        .get_single()
        .map(|window| window.resolution.scale_factor())
        .unwrap_or(1.0)
        * ui_scale.0;

    let inverse_scale_factor = (scale_factor as f32).recip();

    for (stack_index, entity) in ui_stack.uinodes.iter().enumerate() {
        if let Ok((uinode, global_transform, text, text_layout_info, view_visibility, clip)) =
            uinode_query.get(*entity)
        {
            // Skip if not visible or if size is set to zero (e.g. when a parent is set to `Display::None`)
            if !view_visibility.get() || uinode.size().x == 0. || uinode.size().y == 0. {
                continue;
            }
            let transform = global_transform.compute_matrix()
                * Mat4::from_translation(-0.5 * uinode.size().extend(0.));

            let mut color = Color::WHITE;
            let mut current_section = usize::MAX;
            for PositionedGlyph {
                position,
                atlas_info,
                section_index,
                ..
            } in &text_layout_info.glyphs
            {
                if *section_index != current_section {
                    color = text.sections[*section_index].style.color.as_rgba_linear();
                    current_section = *section_index;
                }
                let atlas = texture_atlases.get(&atlas_info.texture_atlas).unwrap();

                let mut rect = atlas.textures[atlas_info.glyph_index];
                rect.min *= inverse_scale_factor;
                rect.max *= inverse_scale_factor;
<<<<<<< HEAD
                extracted_uinodes.uinodes.push(ExtractedUiNode {
                    stack_index,
                    transform: transform
                        * Mat4::from_translation(position.extend(0.) * inverse_scale_factor),
                    color,
                    rect,
                    image: atlas_info.texture.clone_weak(),
                    atlas_size: Some(atlas.size * inverse_scale_factor),
                    clip: clip.map(|clip| clip.clip),
                    flip_x: false,
                    flip_y: false,
                });
=======
                extracted_uinodes.uinodes.insert(
                    commands.spawn_empty().id(),
                    ExtractedUiNode {
                        stack_index,
                        transform: transform
                            * Mat4::from_translation(position.extend(0.) * inverse_scale_factor),
                        color,
                        rect,
                        image: atlas.texture.id(),
                        atlas_size: Some(atlas.size * inverse_scale_factor),
                        clip: clip.map(|clip| clip.clip),
                        flip_x: false,
                        flip_y: false,
                    },
                );
>>>>>>> f8cbc735
            }
        }
    }
}

#[repr(C)]
#[derive(Copy, Clone, Pod, Zeroable)]
struct UiVertex {
    pub position: [f32; 3],
    pub uv: [f32; 2],
    pub color: [f32; 4],
    pub mode: u32,
}

#[derive(Resource)]
pub struct UiMeta {
    vertices: BufferVec<UiVertex>,
    view_bind_group: Option<BindGroup>,
}

impl Default for UiMeta {
    fn default() -> Self {
        Self {
            vertices: BufferVec::new(BufferUsages::VERTEX),
            view_bind_group: None,
        }
    }
}

const QUAD_VERTEX_POSITIONS: [Vec3; 4] = [
    Vec3::new(-0.5, -0.5, 0.0),
    Vec3::new(0.5, -0.5, 0.0),
    Vec3::new(0.5, 0.5, 0.0),
    Vec3::new(-0.5, 0.5, 0.0),
];

const QUAD_INDICES: [usize; 6] = [0, 2, 3, 0, 1, 2];

#[derive(Component)]
pub struct UiBatch {
    pub range: Range<u32>,
    pub image: AssetId<Image>,
}

const TEXTURED_QUAD: u32 = 0;
const UNTEXTURED_QUAD: u32 = 1;

#[allow(clippy::too_many_arguments)]
pub fn queue_uinodes(
    extracted_uinodes: Res<ExtractedUiNodes>,
    ui_pipeline: Res<UiPipeline>,
    mut pipelines: ResMut<SpecializedRenderPipelines<UiPipeline>>,
    mut views: Query<(&ExtractedView, &mut RenderPhase<TransparentUi>)>,
    pipeline_cache: Res<PipelineCache>,
    draw_functions: Res<DrawFunctions<TransparentUi>>,
) {
    let draw_function = draw_functions.read().id::<DrawUi>();
    for (view, mut transparent_phase) in &mut views {
        let pipeline = pipelines.specialize(
            &pipeline_cache,
            &ui_pipeline,
            UiPipelineKey { hdr: view.hdr },
        );
        transparent_phase
            .items
            .reserve(extracted_uinodes.uinodes.len());
        for (entity, extracted_uinode) in extracted_uinodes.uinodes.iter() {
            transparent_phase.add(TransparentUi {
                draw_function,
                pipeline,
                entity: *entity,
                sort_key: FloatOrd(extracted_uinode.stack_index as f32),
                // batch_range will be calculated in prepare_uinodes
                batch_range: 0..0,
                dynamic_offset: None,
            });
        }
    }
}

#[derive(Resource, Default)]
pub struct UiImageBindGroups {
    pub values: HashMap<AssetId<Image>, BindGroup>,
}

#[allow(clippy::too_many_arguments)]
pub fn prepare_uinodes(
    mut commands: Commands,
    render_device: Res<RenderDevice>,
    render_queue: Res<RenderQueue>,
    mut ui_meta: ResMut<UiMeta>,
    mut extracted_uinodes: ResMut<ExtractedUiNodes>,
    view_uniforms: Res<ViewUniforms>,
    ui_pipeline: Res<UiPipeline>,
    mut image_bind_groups: ResMut<UiImageBindGroups>,
    gpu_images: Res<RenderAssets<Image>>,
    mut phases: Query<&mut RenderPhase<TransparentUi>>,
    events: Res<SpriteAssetEvents>,
    mut previous_len: Local<usize>,
) {
    // If an image has changed, the GpuImage has (probably) changed
    for event in &events.images {
        match event {
            AssetEvent::Added { .. } |
            // Images don't have dependencies
            AssetEvent::LoadedWithDependencies { .. } => {}
            AssetEvent::Modified { id } | AssetEvent::Removed { id } => {
                image_bind_groups.values.remove(id);
            }
        };
    }

    #[inline]
    fn is_textured(image: AssetId<Image>) -> bool {
        image != AssetId::default()
    }

    if let Some(view_binding) = view_uniforms.uniforms.binding() {
        let mut batches: Vec<(Entity, UiBatch)> = Vec::with_capacity(*previous_len);

        ui_meta.vertices.clear();
        ui_meta.view_bind_group = Some(render_device.create_bind_group(&BindGroupDescriptor {
            entries: &[BindGroupEntry {
                binding: 0,
                resource: view_binding,
            }],
            label: Some("ui_view_bind_group"),
            layout: &ui_pipeline.view_layout,
        }));

        // Vertex buffer index
        let mut index = 0;

        for mut ui_phase in &mut phases {
            let mut batch_item_index = 0;
            let mut batch_image_handle = AssetId::invalid();

            for item_index in 0..ui_phase.items.len() {
                let item = &mut ui_phase.items[item_index];
                if let Some(extracted_uinode) = extracted_uinodes.uinodes.get(&item.entity) {
                    let mut existing_batch = batches
                        .last_mut()
                        .filter(|_| batch_image_handle == extracted_uinode.image);

                    if existing_batch.is_none() {
                        if let Some(gpu_image) = gpu_images.get(extracted_uinode.image) {
                            batch_item_index = item_index;
                            batch_image_handle = extracted_uinode.image;

                            let new_batch = UiBatch {
                                range: index..index,
                                image: extracted_uinode.image,
                            };

                            batches.push((item.entity, new_batch));

                            image_bind_groups
                                .values
                                .entry(batch_image_handle)
                                .or_insert_with(|| {
                                    render_device.create_bind_group(&BindGroupDescriptor {
                                        entries: &[
                                            BindGroupEntry {
                                                binding: 0,
                                                resource: BindingResource::TextureView(
                                                    &gpu_image.texture_view,
                                                ),
                                            },
                                            BindGroupEntry {
                                                binding: 1,
                                                resource: BindingResource::Sampler(
                                                    &gpu_image.sampler,
                                                ),
                                            },
                                        ],
                                        label: Some("ui_material_bind_group"),
                                        layout: &ui_pipeline.image_layout,
                                    })
                                });

                            existing_batch = batches.last_mut();
                        } else {
                            continue;
                        }
                    }

                    let mode = if is_textured(extracted_uinode.image) {
                        TEXTURED_QUAD
                    } else {
                        UNTEXTURED_QUAD
                    };

                    let mut uinode_rect = extracted_uinode.rect;

                    let rect_size = uinode_rect.size().extend(1.0);

                    // Specify the corners of the node
                    let positions = QUAD_VERTEX_POSITIONS.map(|pos| {
                        (extracted_uinode.transform * (pos * rect_size).extend(1.)).xyz()
                    });

                    // Calculate the effect of clipping
                    // Note: this won't work with rotation/scaling, but that's much more complex (may need more that 2 quads)
                    let mut positions_diff = if let Some(clip) = extracted_uinode.clip {
                        [
                            Vec2::new(
                                f32::max(clip.min.x - positions[0].x, 0.),
                                f32::max(clip.min.y - positions[0].y, 0.),
                            ),
                            Vec2::new(
                                f32::min(clip.max.x - positions[1].x, 0.),
                                f32::max(clip.min.y - positions[1].y, 0.),
                            ),
                            Vec2::new(
                                f32::min(clip.max.x - positions[2].x, 0.),
                                f32::min(clip.max.y - positions[2].y, 0.),
                            ),
                            Vec2::new(
                                f32::max(clip.min.x - positions[3].x, 0.),
                                f32::min(clip.max.y - positions[3].y, 0.),
                            ),
                        ]
                    } else {
                        [Vec2::ZERO; 4]
                    };

                    let positions_clipped = [
                        positions[0] + positions_diff[0].extend(0.),
                        positions[1] + positions_diff[1].extend(0.),
                        positions[2] + positions_diff[2].extend(0.),
                        positions[3] + positions_diff[3].extend(0.),
                    ];

                    let transformed_rect_size =
                        extracted_uinode.transform.transform_vector3(rect_size);

                    // Don't try to cull nodes that have a rotation
                    // In a rotation around the Z-axis, this value is 0.0 for an angle of 0.0 or π
                    // In those two cases, the culling check can proceed normally as corners will be on
                    // horizontal / vertical lines
                    // For all other angles, bypass the culling check
                    // This does not properly handles all rotations on all axis
                    if extracted_uinode.transform.x_axis[1] == 0.0 {
                        // Cull nodes that are completely clipped
                        if positions_diff[0].x - positions_diff[1].x >= transformed_rect_size.x
                            || positions_diff[1].y - positions_diff[2].y >= transformed_rect_size.y
                        {
                            continue;
                        }
                    }
                    let uvs = if mode == UNTEXTURED_QUAD {
                        [Vec2::ZERO, Vec2::X, Vec2::ONE, Vec2::Y]
                    } else {
                        let atlas_extent = extracted_uinode.atlas_size.unwrap_or(uinode_rect.max);
                        if extracted_uinode.flip_x {
                            std::mem::swap(&mut uinode_rect.max.x, &mut uinode_rect.min.x);
                            positions_diff[0].x *= -1.;
                            positions_diff[1].x *= -1.;
                            positions_diff[2].x *= -1.;
                            positions_diff[3].x *= -1.;
                        }
                        if extracted_uinode.flip_y {
                            std::mem::swap(&mut uinode_rect.max.y, &mut uinode_rect.min.y);
                            positions_diff[0].y *= -1.;
                            positions_diff[1].y *= -1.;
                            positions_diff[2].y *= -1.;
                            positions_diff[3].y *= -1.;
                        }
                        [
                            Vec2::new(
                                uinode_rect.min.x + positions_diff[0].x,
                                uinode_rect.min.y + positions_diff[0].y,
                            ),
                            Vec2::new(
                                uinode_rect.max.x + positions_diff[1].x,
                                uinode_rect.min.y + positions_diff[1].y,
                            ),
                            Vec2::new(
                                uinode_rect.max.x + positions_diff[2].x,
                                uinode_rect.max.y + positions_diff[2].y,
                            ),
                            Vec2::new(
                                uinode_rect.min.x + positions_diff[3].x,
                                uinode_rect.max.y + positions_diff[3].y,
                            ),
                        ]
                        .map(|pos| pos / atlas_extent)
                    };

                    let color = extracted_uinode.color.as_linear_rgba_f32();
                    for i in QUAD_INDICES {
                        ui_meta.vertices.push(UiVertex {
                            position: positions_clipped[i].into(),
                            uv: uvs[i].into(),
                            color,
                            mode,
                        });
                    }
                    index += QUAD_INDICES.len() as u32;
                    existing_batch.unwrap().1.range.end = index;
                    ui_phase.items[batch_item_index].batch_range_mut().end += 1;
                } else {
                    batch_image_handle = AssetId::invalid();
                }
            }
        }
        ui_meta.vertices.write_buffer(&render_device, &render_queue);
        *previous_len = batches.len();
        commands.insert_or_spawn_batch(batches);
    }
    extracted_uinodes.uinodes.clear();
}<|MERGE_RESOLUTION|>--- conflicted
+++ resolved
@@ -32,13 +32,7 @@
     view::{ExtractedView, ViewUniforms},
     Extract, RenderApp, RenderSet,
 };
-<<<<<<< HEAD
-use bevy_sprite::SpriteAssetEvents;
-#[cfg(feature = "bevy_text")]
-use bevy_sprite::TextureAtlasLayout;
-=======
-use bevy_sprite::{SpriteAssetEvents, TextureAtlas};
->>>>>>> f8cbc735
+use bevy_sprite::{SpriteAssetEvents, TextureAtlasLayout, TextureAtlas};
 #[cfg(feature = "bevy_text")]
 use bevy_text::{PositionedGlyph, Text, TextLayoutInfo};
 use bevy_transform::components::GlobalTransform;
@@ -174,10 +168,11 @@
     pub uinodes: EntityHashMap<Entity, ExtractedUiNode>,
 }
 
+// TODO: Fix atlas ui
 pub fn extract_atlas_uinodes(
     mut extracted_uinodes: ResMut<ExtractedUiNodes>,
     images: Extract<Res<Assets<Image>>>,
-    texture_atlases: Extract<Res<Assets<TextureAtlas>>>,
+    texture_atlases: Extract<Res<Assets<TextureAtlasLayout>>>,
     ui_stack: Extract<Res<UiStack>>,
     uinode_query: Extract<
         Query<
@@ -188,7 +183,7 @@
                 &BackgroundColor,
                 &ViewVisibility,
                 Option<&CalculatedClip>,
-                &Handle<TextureAtlas>,
+                &Handle<Image>,
                 &UiTextureAtlasImage,
             ),
             Without<UiImage>,
@@ -203,7 +198,7 @@
             color,
             view_visibility,
             clip,
-            texture_atlas_handle,
+            image_handle,
             atlas_image,
         )) = uinode_query.get(*entity)
         {
@@ -212,8 +207,12 @@
                 continue;
             }
 
-            let (mut atlas_rect, mut atlas_size, image) =
-                if let Some(texture_atlas) = texture_atlases.get(texture_atlas_handle) {
+            //TODO: Unwrap
+            let atlas = texture_atlases.get(&atlas_image.layout).unwrap();
+            let mut atlas_rect = atlas_image.texture_rect(&texture_atlases).unwrap();
+            let mut atlas_size = atlas.size;
+            /*let (mut atlas_rect, mut atlas_size) =
+                if let Some(texture_atlas) = texture_atlases.get(&atlas_image.layout) {
                     let atlas_rect = *texture_atlas
                         .textures
                         .get(atlas_image.index)
@@ -221,21 +220,21 @@
                             panic!(
                                 "Atlas index {:?} does not exist for texture atlas handle {:?}.",
                                 atlas_image.index,
-                                texture_atlas_handle.id(),
+                                image_handle,
                             )
                         });
                     (
                         atlas_rect,
                         texture_atlas.size,
-                        texture_atlas.texture.clone(),
+                        //texture_atlas.texture.clone(),
                     )
                 } else {
                     // Atlas not present in assets resource (should this warn the user?)
                     continue;
-                };
+                };*/
 
             // Skip loading images
-            if !images.contains(&image) {
+            if !images.contains(&*image_handle) {
                 continue;
             }
 
@@ -243,6 +242,8 @@
             atlas_rect.min *= scale;
             atlas_rect.max *= scale;
             atlas_size *= scale;
+
+
 
             extracted_uinodes.uinodes.insert(
                 entity,
@@ -252,7 +253,7 @@
                     color: color.0,
                     rect: atlas_rect,
                     clip: clip.map(|clip| clip.clip),
-                    image: image.id(),
+                    image: image_handle.id(),
                     atlas_size: Some(atlas_size),
                     flip_x: atlas_image.flip_x,
                     flip_y: atlas_image.flip_y,
@@ -679,20 +680,6 @@
                 let mut rect = atlas.textures[atlas_info.glyph_index];
                 rect.min *= inverse_scale_factor;
                 rect.max *= inverse_scale_factor;
-<<<<<<< HEAD
-                extracted_uinodes.uinodes.push(ExtractedUiNode {
-                    stack_index,
-                    transform: transform
-                        * Mat4::from_translation(position.extend(0.) * inverse_scale_factor),
-                    color,
-                    rect,
-                    image: atlas_info.texture.clone_weak(),
-                    atlas_size: Some(atlas.size * inverse_scale_factor),
-                    clip: clip.map(|clip| clip.clip),
-                    flip_x: false,
-                    flip_y: false,
-                });
-=======
                 extracted_uinodes.uinodes.insert(
                     commands.spawn_empty().id(),
                     ExtractedUiNode {
@@ -701,14 +688,13 @@
                             * Mat4::from_translation(position.extend(0.) * inverse_scale_factor),
                         color,
                         rect,
-                        image: atlas.texture.id(),
+                        image: atlas_info.texture.id(),
                         atlas_size: Some(atlas.size * inverse_scale_factor),
                         clip: clip.map(|clip| clip.clip),
                         flip_x: false,
                         flip_y: false,
                     },
                 );
->>>>>>> f8cbc735
             }
         }
     }
