mod pipeline;
mod render_pass;

use bevy_core_pipeline::{core_2d::Camera2d, core_3d::Camera3d};
pub use pipeline::*;
pub use render_pass::*;

use crate::{prelude::UiCameraConfig, CalculatedClip, Node, UiColor, UiImage};
use bevy_app::prelude::*;
use bevy_asset::{load_internal_asset, AssetEvent, Assets, Handle, HandleUntyped};
use bevy_ecs::prelude::*;
use bevy_math::{Mat4, Vec2, Vec3, Vec4Swizzles};
use bevy_reflect::TypeUuid;
use bevy_render::{
    camera::{Camera, CameraProjection, DepthCalculation, OrthographicProjection, WindowOrigin},
    color::Color,
    render_asset::RenderAssets,
    render_graph::{RenderGraph, RunGraphOnViewNode, SlotInfo, SlotType},
    render_phase::{sort_phase_system, AddRenderCommand, DrawFunctions, RenderPhase},
    render_resource::*,
    renderer::{RenderDevice, RenderQueue},
    texture::Image,
    view::{ComputedVisibility, ExtractedView, ViewUniforms},
    Extract, RenderApp, RenderStage,
};
use bevy_sprite::{Rect, SpriteAssetEvents, TextureAtlas};
use bevy_text::{BidiCorrectedText, DefaultTextPipeline};
use bevy_transform::components::GlobalTransform;
use bevy_utils::FloatOrd;
use bevy_utils::HashMap;
use bevy_window::{WindowId, Windows};
use bytemuck::{Pod, Zeroable};
use std::ops::Range;

pub mod node {
    pub const UI_PASS_DRIVER: &str = "ui_pass_driver";
}

pub mod draw_ui_graph {
    pub const NAME: &str = "draw_ui";
    pub mod input {
        pub const VIEW_ENTITY: &str = "view_entity";
    }
    pub mod node {
        pub const UI_PASS: &str = "ui_pass";
    }
}

pub const UI_SHADER_HANDLE: HandleUntyped =
    HandleUntyped::weak_from_u64(Shader::TYPE_UUID, 13012847047162779583);

#[derive(Debug, Hash, PartialEq, Eq, Clone, SystemLabel)]
pub enum RenderUiSystem {
    ExtractNode,
}

pub fn build_ui_render(app: &mut App) {
    load_internal_asset!(app, UI_SHADER_HANDLE, "ui.wgsl", Shader::from_wgsl);

    let render_app = match app.get_sub_app_mut(RenderApp) {
        Ok(render_app) => render_app,
        Err(_) => return,
    };

    render_app
        .init_resource::<UiPipeline>()
        .init_resource::<SpecializedRenderPipelines<UiPipeline>>()
        .init_resource::<UiImageBindGroups>()
        .init_resource::<UiMeta>()
        .init_resource::<ExtractedUiNodes>()
        .init_resource::<DrawFunctions<TransparentUi>>()
        .add_render_command::<TransparentUi, DrawUi>()
        .add_system_to_stage(
            RenderStage::Extract,
            extract_default_ui_camera_view::<Camera2d>,
        )
        .add_system_to_stage(
            RenderStage::Extract,
            extract_default_ui_camera_view::<Camera3d>,
        )
        .add_system_to_stage(
            RenderStage::Extract,
            extract_uinodes.label(RenderUiSystem::ExtractNode),
        )
        .add_system_to_stage(
            RenderStage::Extract,
            extract_text_uinodes.after(RenderUiSystem::ExtractNode),
        )
        .add_system_to_stage(RenderStage::Prepare, prepare_uinodes)
        .add_system_to_stage(RenderStage::Queue, queue_uinodes)
        .add_system_to_stage(RenderStage::PhaseSort, sort_phase_system::<TransparentUi>);

    // Render graph
    let ui_graph_2d = get_ui_graph(render_app);
    let ui_graph_3d = get_ui_graph(render_app);
    let mut graph = render_app.world.resource_mut::<RenderGraph>();

    if let Some(graph_2d) = graph.get_sub_graph_mut(bevy_core_pipeline::core_2d::graph::NAME) {
        graph_2d.add_sub_graph(draw_ui_graph::NAME, ui_graph_2d);
        graph_2d.add_node(
            draw_ui_graph::node::UI_PASS,
            RunGraphOnViewNode::new(draw_ui_graph::NAME),
        );
        graph_2d
            .add_node_edge(
                bevy_core_pipeline::core_2d::graph::node::MAIN_PASS,
                draw_ui_graph::node::UI_PASS,
            )
            .unwrap();
        graph_2d
            .add_slot_edge(
                graph_2d.input_node().unwrap().id,
                bevy_core_pipeline::core_2d::graph::input::VIEW_ENTITY,
                draw_ui_graph::node::UI_PASS,
                RunGraphOnViewNode::IN_VIEW,
            )
            .unwrap();
    }

    if let Some(graph_3d) = graph.get_sub_graph_mut(bevy_core_pipeline::core_3d::graph::NAME) {
        graph_3d.add_sub_graph(draw_ui_graph::NAME, ui_graph_3d);
        graph_3d.add_node(
            draw_ui_graph::node::UI_PASS,
            RunGraphOnViewNode::new(draw_ui_graph::NAME),
        );
        graph_3d
            .add_node_edge(
                bevy_core_pipeline::core_3d::graph::node::MAIN_PASS,
                draw_ui_graph::node::UI_PASS,
            )
            .unwrap();
        graph_3d
            .add_slot_edge(
                graph_3d.input_node().unwrap().id,
                bevy_core_pipeline::core_3d::graph::input::VIEW_ENTITY,
                draw_ui_graph::node::UI_PASS,
                RunGraphOnViewNode::IN_VIEW,
            )
            .unwrap();
    }
}

fn get_ui_graph(render_app: &mut App) -> RenderGraph {
    let ui_pass_node = UiPassNode::new(&mut render_app.world);
    let mut ui_graph = RenderGraph::default();
    ui_graph.add_node(draw_ui_graph::node::UI_PASS, ui_pass_node);
    let input_node_id = ui_graph.set_input(vec![SlotInfo::new(
        draw_ui_graph::input::VIEW_ENTITY,
        SlotType::Entity,
    )]);
    ui_graph
        .add_slot_edge(
            input_node_id,
            draw_ui_graph::input::VIEW_ENTITY,
            draw_ui_graph::node::UI_PASS,
            UiPassNode::IN_VIEW,
        )
        .unwrap();
    ui_graph
}

pub struct ExtractedUiNode {
    pub transform: Mat4,
    pub color: Color,
    pub rect: Rect,
    pub image: Handle<Image>,
    pub atlas_size: Option<Vec2>,
    pub clip: Option<Rect>,
}

#[derive(Default)]
pub struct ExtractedUiNodes {
    pub uinodes: Vec<ExtractedUiNode>,
}

pub fn extract_uinodes(
    mut extracted_uinodes: ResMut<ExtractedUiNodes>,
    images: Extract<Res<Assets<Image>>>,
    uinode_query: Extract<
        Query<(
            &Node,
            &GlobalTransform,
            &UiColor,
            &UiImage,
            &ComputedVisibility,
            Option<&CalculatedClip>,
        )>,
    >,
) {
    extracted_uinodes.uinodes.clear();
    for (uinode, transform, color, image, visibility, clip) in uinode_query.iter() {
        if !visibility.is_visible() {
            continue;
        }
        let image = image.0.clone_weak();
        // Skip loading images
        if !images.contains(&image) {
            continue;
        }
        extracted_uinodes.uinodes.push(ExtractedUiNode {
            transform: transform.compute_matrix(),
            color: color.0,
            rect: bevy_sprite::Rect {
                min: Vec2::ZERO,
                max: uinode.size,
            },
            image,
            atlas_size: None,
            clip: clip.map(|clip| clip.clip),
        });
    }
}

/// The UI camera is "moved back" by this many units (plus the [`UI_CAMERA_TRANSFORM_OFFSET`]) and also has a view
/// distance of this many units. This ensures that with a left-handed projection,
/// as ui elements are "stacked on top of each other", they are within the camera's view
/// and have room to grow.
// TODO: Consider computing this value at runtime based on the maximum z-value.
const UI_CAMERA_FAR: f32 = 1000.0;

// This value is subtracted from the far distance for the camera's z-position to ensure nodes at z == 0.0 are rendered
// TODO: Evaluate if we still need this.
const UI_CAMERA_TRANSFORM_OFFSET: f32 = -0.1;

#[derive(Component)]
pub struct DefaultCameraView(pub Entity);

pub fn extract_default_ui_camera_view<T: Component>(
    mut commands: Commands,
    query: Extract<Query<(Entity, &Camera, Option<&UiCameraConfig>), With<T>>>,
) {
    for (entity, camera, camera_ui) in query.iter() {
        // ignore cameras with disabled ui
        if matches!(camera_ui, Some(&UiCameraConfig { show_ui: false, .. })) {
            continue;
        }
        if let (Some(logical_size), Some(physical_size)) = (
            camera.logical_viewport_size(),
            camera.physical_viewport_size(),
        ) {
            let mut projection = OrthographicProjection {
                far: UI_CAMERA_FAR,
                window_origin: WindowOrigin::BottomLeft,
                depth_calculation: DepthCalculation::ZDifference,
                ..Default::default()
            };
            projection.update(logical_size.x, logical_size.y);
            let default_camera_view = commands
                .spawn()
                .insert(ExtractedView {
                    projection: projection.get_projection_matrix(),
                    transform: GlobalTransform::from_xyz(
                        0.0,
                        0.0,
                        UI_CAMERA_FAR + UI_CAMERA_TRANSFORM_OFFSET,
                    ),
                    width: physical_size.x,
                    height: physical_size.y,
                })
                .id();
            commands.get_or_spawn(entity).insert_bundle((
                DefaultCameraView(default_camera_view),
                RenderPhase::<TransparentUi>::default(),
            ));
        }
    }
}

<<<<<<< HEAD
pub(crate) fn extract_text_uinodes(
    mut render_world: ResMut<RenderWorld>,
    texture_atlases: Res<Assets<TextureAtlas>>,
    text_pipeline: Res<DefaultTextPipeline>,
    windows: Res<Windows>,
    uinode_query: Query<(
        Entity,
        &Node,
        &GlobalTransform,
        &BidiCorrectedText,
        &Visibility,
        Option<&CalculatedClip>,
    )>,
=======
pub fn extract_text_uinodes(
    mut extracted_uinodes: ResMut<ExtractedUiNodes>,
    texture_atlases: Extract<Res<Assets<TextureAtlas>>>,
    text_pipeline: Extract<Res<DefaultTextPipeline>>,
    windows: Extract<Res<Windows>>,
    uinode_query: Extract<
        Query<(
            Entity,
            &Node,
            &GlobalTransform,
            &Text,
            &ComputedVisibility,
            Option<&CalculatedClip>,
        )>,
    >,
>>>>>>> f3b5bf02
) {
    let scale_factor = windows.scale_factor(WindowId::primary()) as f32;
<<<<<<< HEAD

    for (entity, uinode, transform, bidi_corrected, visibility, clip) in uinode_query.iter() {
        if !visibility.is_visible {
=======
    for (entity, uinode, global_transform, text, visibility, clip) in uinode_query.iter() {
        if !visibility.is_visible() {
>>>>>>> f3b5bf02
            continue;
        }
        // Skip if size is set to zero (e.g. when a parent is set to `Display::None`)
        if uinode.size == Vec2::ZERO {
            continue;
        }
        if let Some(text_layout) = text_pipeline.get_glyphs(&entity) {
            let text_glyphs = &text_layout.glyphs;
            let alignment_offset = (uinode.size / -2.0).extend(0.0);

            let mut color = Color::WHITE;
            let mut current_section = usize::MAX;
            for text_glyph in text_glyphs {
<<<<<<< HEAD
                let color = bidi_corrected.sections[text_glyph.section_index]
                    .style
                    .color;
=======
                if text_glyph.section_index != current_section {
                    color = text.sections[text_glyph.section_index]
                        .style
                        .color
                        .as_rgba_linear();
                    current_section = text_glyph.section_index;
                }
>>>>>>> f3b5bf02
                let atlas = texture_atlases
                    .get(&text_glyph.atlas_info.texture_atlas)
                    .unwrap();
                let texture = atlas.texture.clone_weak();
                let index = text_glyph.atlas_info.glyph_index as usize;
                let rect = atlas.textures[index];
                let atlas_size = Some(atlas.size);

                // NOTE: Should match `bevy_text::text2d::extract_text2d_sprite`
                let extracted_transform = global_transform.compute_matrix()
                    * Mat4::from_scale(Vec3::splat(scale_factor.recip()))
                    * Mat4::from_translation(
                        alignment_offset * scale_factor + text_glyph.position.extend(0.),
                    );

                extracted_uinodes.uinodes.push(ExtractedUiNode {
                    transform: extracted_transform,
                    color,
                    rect,
                    image: texture,
                    atlas_size,
                    clip: clip.map(|clip| clip.clip),
                });
            }
        }
    }
}

#[repr(C)]
#[derive(Copy, Clone, Pod, Zeroable)]
struct UiVertex {
    pub position: [f32; 3],
    pub uv: [f32; 2],
    pub color: [f32; 4],
}

pub struct UiMeta {
    vertices: BufferVec<UiVertex>,
    view_bind_group: Option<BindGroup>,
}

impl Default for UiMeta {
    fn default() -> Self {
        Self {
            vertices: BufferVec::new(BufferUsages::VERTEX),
            view_bind_group: None,
        }
    }
}

const QUAD_VERTEX_POSITIONS: [Vec3; 4] = [
    Vec3::new(-0.5, -0.5, 0.0),
    Vec3::new(0.5, -0.5, 0.0),
    Vec3::new(0.5, 0.5, 0.0),
    Vec3::new(-0.5, 0.5, 0.0),
];

const QUAD_INDICES: [usize; 6] = [0, 2, 3, 0, 1, 2];

#[derive(Component)]
pub struct UiBatch {
    pub range: Range<u32>,
    pub image: Handle<Image>,
    pub z: f32,
}

pub fn prepare_uinodes(
    mut commands: Commands,
    render_device: Res<RenderDevice>,
    render_queue: Res<RenderQueue>,
    mut ui_meta: ResMut<UiMeta>,
    mut extracted_uinodes: ResMut<ExtractedUiNodes>,
) {
    ui_meta.vertices.clear();

    // sort by increasing z for correct transparency
    extracted_uinodes
        .uinodes
        .sort_by(|a, b| FloatOrd(a.transform.w_axis[2]).cmp(&FloatOrd(b.transform.w_axis[2])));

    let mut start = 0;
    let mut end = 0;
    let mut current_batch_handle = Default::default();
    let mut last_z = 0.0;
    for extracted_uinode in &extracted_uinodes.uinodes {
        if current_batch_handle != extracted_uinode.image {
            if start != end {
                commands.spawn_bundle((UiBatch {
                    range: start..end,
                    image: current_batch_handle,
                    z: last_z,
                },));
                start = end;
            }
            current_batch_handle = extracted_uinode.image.clone_weak();
        }

        let uinode_rect = extracted_uinode.rect;
        let rect_size = uinode_rect.size().extend(1.0);

        // Specify the corners of the node
        let positions = QUAD_VERTEX_POSITIONS
            .map(|pos| (extracted_uinode.transform * (pos * rect_size).extend(1.)).xyz());

        // Calculate the effect of clipping
        // Note: this won't work with rotation/scaling, but that's much more complex (may need more that 2 quads)
        let positions_diff = if let Some(clip) = extracted_uinode.clip {
            [
                Vec2::new(
                    f32::max(clip.min.x - positions[0].x, 0.),
                    f32::max(clip.min.y - positions[0].y, 0.),
                ),
                Vec2::new(
                    f32::min(clip.max.x - positions[1].x, 0.),
                    f32::max(clip.min.y - positions[1].y, 0.),
                ),
                Vec2::new(
                    f32::min(clip.max.x - positions[2].x, 0.),
                    f32::min(clip.max.y - positions[2].y, 0.),
                ),
                Vec2::new(
                    f32::max(clip.min.x - positions[3].x, 0.),
                    f32::min(clip.max.y - positions[3].y, 0.),
                ),
            ]
        } else {
            [Vec2::ZERO; 4]
        };

        let positions_clipped = [
            positions[0] + positions_diff[0].extend(0.),
            positions[1] + positions_diff[1].extend(0.),
            positions[2] + positions_diff[2].extend(0.),
            positions[3] + positions_diff[3].extend(0.),
        ];

        let transformed_rect_size = extracted_uinode.transform.transform_vector3(rect_size);

        // Don't try to cull nodes that have a rotation
        // In a rotation around the Z-axis, this value is 0.0 for an angle of 0.0 or π
        // In those two cases, the culling check can proceed normally as corners will be on
        // horizontal / vertical lines
        // For all other angles, bypass the culling check
        // This does not properly handles all rotations on all axis
        if extracted_uinode.transform.x_axis[1] == 0.0 {
            // Cull nodes that are completely clipped
            if positions_diff[0].x - positions_diff[1].x >= transformed_rect_size.x
                || positions_diff[1].y - positions_diff[2].y >= transformed_rect_size.y
            {
                continue;
            }
        }

        // Clip UVs (Note: y is reversed in UV space)
        let atlas_extent = extracted_uinode.atlas_size.unwrap_or(uinode_rect.max);
        let uvs = [
            Vec2::new(
                uinode_rect.min.x + positions_diff[0].x,
                uinode_rect.max.y - positions_diff[0].y,
            ),
            Vec2::new(
                uinode_rect.max.x + positions_diff[1].x,
                uinode_rect.max.y - positions_diff[1].y,
            ),
            Vec2::new(
                uinode_rect.max.x + positions_diff[2].x,
                uinode_rect.min.y - positions_diff[2].y,
            ),
            Vec2::new(
                uinode_rect.min.x + positions_diff[3].x,
                uinode_rect.min.y - positions_diff[3].y,
            ),
        ]
        .map(|pos| pos / atlas_extent);

        for i in QUAD_INDICES {
            ui_meta.vertices.push(UiVertex {
                position: positions_clipped[i].into(),
                uv: uvs[i].into(),
                color: extracted_uinode.color.as_linear_rgba_f32(),
            });
        }

        last_z = extracted_uinode.transform.w_axis[2];
        end += QUAD_INDICES.len() as u32;
    }

    // if start != end, there is one last batch to process
    if start != end {
        commands.spawn_bundle((UiBatch {
            range: start..end,
            image: current_batch_handle,
            z: last_z,
        },));
    }

    ui_meta.vertices.write_buffer(&render_device, &render_queue);
}

#[derive(Default)]
pub struct UiImageBindGroups {
    pub values: HashMap<Handle<Image>, BindGroup>,
}

#[allow(clippy::too_many_arguments)]
pub fn queue_uinodes(
    draw_functions: Res<DrawFunctions<TransparentUi>>,
    render_device: Res<RenderDevice>,
    mut ui_meta: ResMut<UiMeta>,
    view_uniforms: Res<ViewUniforms>,
    ui_pipeline: Res<UiPipeline>,
    mut pipelines: ResMut<SpecializedRenderPipelines<UiPipeline>>,
    mut pipeline_cache: ResMut<PipelineCache>,
    mut image_bind_groups: ResMut<UiImageBindGroups>,
    gpu_images: Res<RenderAssets<Image>>,
    ui_batches: Query<(Entity, &UiBatch)>,
    mut views: Query<&mut RenderPhase<TransparentUi>>,
    events: Res<SpriteAssetEvents>,
) {
    // If an image has changed, the GpuImage has (probably) changed
    for event in &events.images {
        match event {
            AssetEvent::Created { .. } => None,
            AssetEvent::Modified { handle } | AssetEvent::Removed { handle } => {
                image_bind_groups.values.remove(handle)
            }
        };
    }

    if let Some(view_binding) = view_uniforms.uniforms.binding() {
        ui_meta.view_bind_group = Some(render_device.create_bind_group(&BindGroupDescriptor {
            entries: &[BindGroupEntry {
                binding: 0,
                resource: view_binding,
            }],
            label: Some("ui_view_bind_group"),
            layout: &ui_pipeline.view_layout,
        }));
        let draw_ui_function = draw_functions.read().get_id::<DrawUi>().unwrap();
        let pipeline = pipelines.specialize(&mut pipeline_cache, &ui_pipeline, UiPipelineKey {});
        for mut transparent_phase in &mut views {
            for (entity, batch) in &ui_batches {
                image_bind_groups
                    .values
                    .entry(batch.image.clone_weak())
                    .or_insert_with(|| {
                        let gpu_image = gpu_images.get(&batch.image).unwrap();
                        render_device.create_bind_group(&BindGroupDescriptor {
                            entries: &[
                                BindGroupEntry {
                                    binding: 0,
                                    resource: BindingResource::TextureView(&gpu_image.texture_view),
                                },
                                BindGroupEntry {
                                    binding: 1,
                                    resource: BindingResource::Sampler(&gpu_image.sampler),
                                },
                            ],
                            label: Some("ui_material_bind_group"),
                            layout: &ui_pipeline.image_layout,
                        })
                    });
                transparent_phase.add(TransparentUi {
                    draw_function: draw_ui_function,
                    pipeline,
                    entity,
                    sort_key: FloatOrd(batch.z),
                });
            }
        }
    }
}<|MERGE_RESOLUTION|>--- conflicted
+++ resolved
@@ -266,21 +266,6 @@
     }
 }
 
-<<<<<<< HEAD
-pub(crate) fn extract_text_uinodes(
-    mut render_world: ResMut<RenderWorld>,
-    texture_atlases: Res<Assets<TextureAtlas>>,
-    text_pipeline: Res<DefaultTextPipeline>,
-    windows: Res<Windows>,
-    uinode_query: Query<(
-        Entity,
-        &Node,
-        &GlobalTransform,
-        &BidiCorrectedText,
-        &Visibility,
-        Option<&CalculatedClip>,
-    )>,
-=======
 pub fn extract_text_uinodes(
     mut extracted_uinodes: ResMut<ExtractedUiNodes>,
     texture_atlases: Extract<Res<Assets<TextureAtlas>>>,
@@ -291,22 +276,16 @@
             Entity,
             &Node,
             &GlobalTransform,
-            &Text,
+            &BidiCorrectedText,
             &ComputedVisibility,
             Option<&CalculatedClip>,
         )>,
     >,
->>>>>>> f3b5bf02
 ) {
     let scale_factor = windows.scale_factor(WindowId::primary()) as f32;
-<<<<<<< HEAD
-
-    for (entity, uinode, transform, bidi_corrected, visibility, clip) in uinode_query.iter() {
-        if !visibility.is_visible {
-=======
-    for (entity, uinode, global_transform, text, visibility, clip) in uinode_query.iter() {
+    for (entity, uinode, global_transform, bidi_corrected, visibility, clip) in uinode_query.iter()
+    {
         if !visibility.is_visible() {
->>>>>>> f3b5bf02
             continue;
         }
         // Skip if size is set to zero (e.g. when a parent is set to `Display::None`)
@@ -320,19 +299,13 @@
             let mut color = Color::WHITE;
             let mut current_section = usize::MAX;
             for text_glyph in text_glyphs {
-<<<<<<< HEAD
-                let color = bidi_corrected.sections[text_glyph.section_index]
-                    .style
-                    .color;
-=======
                 if text_glyph.section_index != current_section {
-                    color = text.sections[text_glyph.section_index]
+                    color = bidi_corrected.sections[text_glyph.section_index]
                         .style
                         .color
                         .as_rgba_linear();
                     current_section = text_glyph.section_index;
                 }
->>>>>>> f3b5bf02
                 let atlas = texture_atlases
                     .get(&text_glyph.atlas_info.texture_atlas)
                     .unwrap();
