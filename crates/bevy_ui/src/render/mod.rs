--- conflicted
+++ resolved
@@ -164,7 +164,6 @@
     // it is defaulted to a single camera if only one exists.
     // Nodes with ambiguous camera will be ignored.
     pub camera_entity: Entity,
-<<<<<<< HEAD
     pub item: ExtractedUiItem,
 }
 
@@ -183,10 +182,10 @@
         flip_y: bool,
         /// Border radius of the UI node.
         /// Ordering: top left, top right, bottom right, bottom left.   
-        border_radius: [f32; 4],
+        border_radius: ResolvedBorderRadius,
         /// Border thickness of the UI node.
         /// Ordering: left, top, right, bottom.
-        border: [f32; 4],
+        border: BorderRect,
         node_type: NodeType,
         transform: Mat4,
     },
@@ -201,13 +200,6 @@
 pub struct ExtractedGlyph {
     pub transform: Mat4,
     pub rect: Rect,
-=======
-    /// Border radius of the UI node.
-    pub border_radius: ResolvedBorderRadius,
-    /// Border thickness of the UI node.
-    pub border: BorderRect,
-    pub node_type: NodeType,
->>>>>>> 5289e18e
 }
 
 #[derive(Resource, Default)]
@@ -256,21 +248,17 @@
                 clip: clip.map(|clip| clip.clip),
                 image: AssetId::default(),
                 camera_entity,
-<<<<<<< HEAD
                 item: ExtractedUiItem::Node {
                     atlas_scaling: None,
                     transform: transform.compute_matrix(),
                     flip_x: false,
                     flip_y: false,
-                    border,
-                    border_radius,
+
+                    border: uinode.border(),
+                    border_radius: uinode.border_radius(),
+
                     node_type: NodeType::Rect,
                 },
-=======
-                border: uinode.border(),
-                border_radius: uinode.border_radius(),
-                node_type: NodeType::Rect,
->>>>>>> 5289e18e
             },
         );
     }
@@ -347,155 +335,23 @@
                 clip: clip.map(|clip| clip.clip),
                 image: image.texture.id(),
                 camera_entity,
-<<<<<<< HEAD
                 item: ExtractedUiItem::Node {
                     atlas_scaling,
                     transform: transform.compute_matrix(),
                     flip_x: image.flip_x,
                     flip_y: image.flip_y,
-                    border,
-                    border_radius,
+                    border: uinode.border,
+                    border_radius: uinode.border_radius,
                     node_type: NodeType::Rect,
-                },
-=======
-                border: uinode.border,
-                border_radius: uinode.border_radius,
-                node_type: NodeType::Rect,
->>>>>>> 5289e18e
-            },
-        );
-    }
-}
-
-pub fn extract_uinode_borders(
-    mut commands: Commands,
-    mut extracted_uinodes: ResMut<ExtractedUiNodes>,
-<<<<<<< HEAD
-    camera_query: Extract<Query<(Entity, &Camera)>>,
-    default_ui_camera: Extract<DefaultUiCamera>,
-    ui_scale: Extract<Res<UiScale>>,
-    uinode_query: Extract<
-        Query<
-            (
-                &Node,
-                &GlobalTransform,
-                &ViewVisibility,
-                Option<&CalculatedClip>,
-                Option<&TargetCamera>,
-                Option<&Parent>,
-                &Style,
-                &BorderColor,
-                Option<&BorderRadius>,
-            ),
-            Without<ContentSize>,
-        >,
-    >,
-    node_query: Extract<Query<&Node>>,
-) {
-    let image = AssetId::<Image>::default();
-
-    for (
-        node,
-        global_transform,
-        view_visibility,
-        clip,
-        camera,
-        parent,
-        style,
-        border_color,
-        maybe_border_radius,
-    ) in &uinode_query
-    {
-        let Some(camera_entity) = camera.map(TargetCamera::entity).or(default_ui_camera.get())
-        else {
-            continue;
-        };
-
-        // Skip invisible borders
-        if !view_visibility.get()
-            || border_color.0.is_fully_transparent()
-            || node.size().x <= 0.
-            || node.size().y <= 0.
-        {
-            continue;
-        }
-
-        let ui_logical_viewport_size = camera_query
-            .get(camera_entity)
-            .ok()
-            .and_then(|(_, c)| c.logical_viewport_size())
-            .unwrap_or(Vec2::ZERO)
-            // The logical window resolution returned by `Window` only takes into account the window scale factor and not `UiScale`,
-            // so we have to divide by `UiScale` to get the size of the UI viewport.
-            / ui_scale.0;
-
-        // Both vertical and horizontal percentage border values are calculated based on the width of the parent node
-        // <https://developer.mozilla.org/en-US/docs/Web/CSS/border-width>
-        let parent_width = parent
-            .and_then(|parent| node_query.get(parent.get()).ok())
-            .map(|parent_node| parent_node.size().x)
-            .unwrap_or(ui_logical_viewport_size.x);
-        let left =
-            resolve_border_thickness(style.border.left, parent_width, ui_logical_viewport_size);
-        let right =
-            resolve_border_thickness(style.border.right, parent_width, ui_logical_viewport_size);
-        let top =
-            resolve_border_thickness(style.border.top, parent_width, ui_logical_viewport_size);
-        let bottom =
-            resolve_border_thickness(style.border.bottom, parent_width, ui_logical_viewport_size);
-
-        let border = [left, top, right, bottom];
-
-        // don't extract border if no border
-        if left == 0.0 && top == 0.0 && right == 0.0 && bottom == 0.0 {
-            continue;
-        }
-
-        let border_radius = if let Some(border_radius) = maybe_border_radius {
-            let resolved_radius = resolve_border_radius(
-                border_radius,
-                node.size(),
-                ui_logical_viewport_size,
-                ui_scale.0,
-            );
-            clamp_radius(resolved_radius, node.size(), border.into())
-        } else {
-            [0.; 4]
-        };
-        let transform = global_transform.compute_matrix();
-
-        extracted_uinodes.uinodes.insert(
-            commands.spawn_empty().id(),
-            ExtractedUiNode {
-                stack_index: node.stack_index,
-                // This translates the uinode's transform to the center of the current border rectangle
-                color: border_color.0.into(),
-                rect: Rect {
-                    max: node.size(),
-                    ..Default::default()
-                },
-                image,
-                clip: clip.map(|clip| clip.clip),
-                camera_entity,
-                item: ExtractedUiItem::Node {
-                    atlas_scaling: None,
-                    transform,
-                    flip_x: false,
-                    flip_y: false,
-                    border,
-                    border_radius,
-                    node_type: NodeType::Border,
                 },
             },
         );
     }
 }
 
-pub fn extract_uinode_outlines(
+pub fn extract_uinode_borders(
     mut commands: Commands,
     mut extracted_uinodes: ResMut<ExtractedUiNodes>,
-=======
->>>>>>> 5289e18e
     default_ui_camera: Extract<DefaultUiCamera>,
     uinode_query: Extract<
         Query<(
@@ -540,15 +396,8 @@
                 extracted_uinodes.uinodes.insert(
                     commands.spawn_empty().id(),
                     ExtractedUiNode {
-<<<<<<< HEAD
-                        stack_index: node.stack_index,
-                        // This translates the uinode's transform to the center of the current border rectangle
-                        color: outline.color.into(),
-=======
                         stack_index: uinode.stack_index,
-                        transform: global_transform.compute_matrix(),
                         color: border_color.0.into(),
->>>>>>> 5289e18e
                         rect: Rect {
                             max: uinode.size(),
                             ..Default::default()
@@ -556,22 +405,15 @@
                         image,
                         clip: maybe_clip.map(|clip| clip.clip),
                         camera_entity,
-<<<<<<< HEAD
                         item: ExtractedUiItem::Node {
                             atlas_scaling: None,
-                            transform: world_from_local
-                                * Mat4::from_translation(edge.center().extend(0.)),
+                            transform: global_transform.compute_matrix(),
                             flip_x: false,
                             flip_y: false,
-                            border: [0.; 4],
-                            border_radius: [0.; 4],
+                            border: uinode.border(),
+                            border_radius: uinode.border_radius(),
                             node_type: NodeType::Rect,
                         },
-=======
-                        border_radius: uinode.border_radius(),
-                        border: uinode.border(),
-                        node_type: NodeType::Border,
->>>>>>> 5289e18e
                     },
                 );
             }
@@ -583,21 +425,23 @@
                 commands.spawn_empty().id(),
                 ExtractedUiNode {
                     stack_index: uinode.stack_index,
-                    transform: global_transform.compute_matrix(),
                     color: outline.color.into(),
                     rect: Rect {
                         max: outline_size,
                         ..Default::default()
                     },
                     image,
-                    atlas_scaling: None,
                     clip: maybe_clip.map(|clip| clip.clip),
-                    flip_x: false,
-                    flip_y: false,
                     camera_entity,
-                    border: BorderRect::square(uinode.outline_width()),
-                    border_radius: uinode.outline_radius(),
-                    node_type: NodeType::Border,
+                    item: ExtractedUiItem::Node {
+                        transform: global_transform.compute_matrix(),
+                        atlas_scaling: None,
+                        flip_x: false,
+                        flip_y: false,
+                        border: BorderRect::square(uinode.outline_width()),
+                        border_radius: uinode.outline_radius(),
+                        node_type: NodeType::Rect,
+                    },
                 },
             );
         }
@@ -767,7 +611,6 @@
             let mut rect = atlas.textures[atlas_info.location.glyph_index].as_rect();
             rect.min *= inverse_scale_factor;
             rect.max *= inverse_scale_factor;
-<<<<<<< HEAD
 
             extracted_uinodes.glyphs.push(ExtractedGlyph {
                 transform: transform
@@ -778,7 +621,10 @@
             if text_layout_info
                 .glyphs
                 .get(i + 1)
-                .map(|info| info.section_index != *section_index)
+                .map(|info| {
+                    info.section_index != *section_index
+                        || info.atlas_info.texture != atlas_info.texture
+                })
                 .unwrap_or(true)
             {
                 let entity = commands.spawn_empty().id();
@@ -802,27 +648,6 @@
             }
 
             end += 1;
-=======
-            extracted_uinodes.uinodes.insert(
-                commands.spawn_empty().id(),
-                ExtractedUiNode {
-                    stack_index: uinode.stack_index,
-                    transform: transform
-                        * Mat4::from_translation(position.extend(0.) * inverse_scale_factor),
-                    color,
-                    rect,
-                    image: atlas_info.texture.id(),
-                    atlas_scaling: Some(Vec2::splat(inverse_scale_factor)),
-                    clip: clip.map(|clip| clip.clip),
-                    flip_x: false,
-                    flip_y: false,
-                    camera_entity,
-                    border: BorderRect::ZERO,
-                    border_radius: ResolvedBorderRadius::ZERO,
-                    node_type: NodeType::Rect,
-                },
-            );
->>>>>>> 5289e18e
         }
     }
 }
@@ -1067,7 +892,6 @@
                                 shader_flags::UNTEXTURED
                             };
 
-<<<<<<< HEAD
                             let mut uinode_rect = extracted_uinode.rect;
 
                             let rect_size = uinode_rect.size().extend(1.0);
@@ -1170,144 +994,6 @@
                                 ]
                                 .map(|pos| pos / atlas_extent)
                             };
-=======
-                    let mut flags = if extracted_uinode.image != AssetId::default() {
-                        shader_flags::TEXTURED
-                    } else {
-                        shader_flags::UNTEXTURED
-                    };
-
-                    let mut uinode_rect = extracted_uinode.rect;
-
-                    let rect_size = uinode_rect.size().extend(1.0);
-
-                    // Specify the corners of the node
-                    let positions = QUAD_VERTEX_POSITIONS.map(|pos| {
-                        (extracted_uinode.transform * (pos * rect_size).extend(1.)).xyz()
-                    });
-
-                    // Calculate the effect of clipping
-                    // Note: this won't work with rotation/scaling, but that's much more complex (may need more that 2 quads)
-                    let mut positions_diff = if let Some(clip) = extracted_uinode.clip {
-                        [
-                            Vec2::new(
-                                f32::max(clip.min.x - positions[0].x, 0.),
-                                f32::max(clip.min.y - positions[0].y, 0.),
-                            ),
-                            Vec2::new(
-                                f32::min(clip.max.x - positions[1].x, 0.),
-                                f32::max(clip.min.y - positions[1].y, 0.),
-                            ),
-                            Vec2::new(
-                                f32::min(clip.max.x - positions[2].x, 0.),
-                                f32::min(clip.max.y - positions[2].y, 0.),
-                            ),
-                            Vec2::new(
-                                f32::max(clip.min.x - positions[3].x, 0.),
-                                f32::min(clip.max.y - positions[3].y, 0.),
-                            ),
-                        ]
-                    } else {
-                        [Vec2::ZERO; 4]
-                    };
-
-                    let positions_clipped = [
-                        positions[0] + positions_diff[0].extend(0.),
-                        positions[1] + positions_diff[1].extend(0.),
-                        positions[2] + positions_diff[2].extend(0.),
-                        positions[3] + positions_diff[3].extend(0.),
-                    ];
-
-                    let transformed_rect_size =
-                        extracted_uinode.transform.transform_vector3(rect_size);
-
-                    // Don't try to cull nodes that have a rotation
-                    // In a rotation around the Z-axis, this value is 0.0 for an angle of 0.0 or π
-                    // In those two cases, the culling check can proceed normally as corners will be on
-                    // horizontal / vertical lines
-                    // For all other angles, bypass the culling check
-                    // This does not properly handles all rotations on all axis
-                    if extracted_uinode.transform.x_axis[1] == 0.0 {
-                        // Cull nodes that are completely clipped
-                        if positions_diff[0].x - positions_diff[1].x >= transformed_rect_size.x
-                            || positions_diff[1].y - positions_diff[2].y >= transformed_rect_size.y
-                        {
-                            continue;
-                        }
-                    }
-                    let uvs = if flags == shader_flags::UNTEXTURED {
-                        [Vec2::ZERO, Vec2::X, Vec2::ONE, Vec2::Y]
-                    } else {
-                        let image = gpu_images
-                            .get(extracted_uinode.image)
-                            .expect("Image was checked during batching and should still exist");
-                        // Rescale atlases. This is done here because we need texture data that might not be available in Extract.
-                        let atlas_extent = extracted_uinode
-                            .atlas_scaling
-                            .map(|scaling| image.size.as_vec2() * scaling)
-                            .unwrap_or(uinode_rect.max);
-                        if extracted_uinode.flip_x {
-                            core::mem::swap(&mut uinode_rect.max.x, &mut uinode_rect.min.x);
-                            positions_diff[0].x *= -1.;
-                            positions_diff[1].x *= -1.;
-                            positions_diff[2].x *= -1.;
-                            positions_diff[3].x *= -1.;
-                        }
-                        if extracted_uinode.flip_y {
-                            core::mem::swap(&mut uinode_rect.max.y, &mut uinode_rect.min.y);
-                            positions_diff[0].y *= -1.;
-                            positions_diff[1].y *= -1.;
-                            positions_diff[2].y *= -1.;
-                            positions_diff[3].y *= -1.;
-                        }
-                        [
-                            Vec2::new(
-                                uinode_rect.min.x + positions_diff[0].x,
-                                uinode_rect.min.y + positions_diff[0].y,
-                            ),
-                            Vec2::new(
-                                uinode_rect.max.x + positions_diff[1].x,
-                                uinode_rect.min.y + positions_diff[1].y,
-                            ),
-                            Vec2::new(
-                                uinode_rect.max.x + positions_diff[2].x,
-                                uinode_rect.max.y + positions_diff[2].y,
-                            ),
-                            Vec2::new(
-                                uinode_rect.min.x + positions_diff[3].x,
-                                uinode_rect.max.y + positions_diff[3].y,
-                            ),
-                        ]
-                        .map(|pos| pos / atlas_extent)
-                    };
-
-                    let color = extracted_uinode.color.to_f32_array();
-                    if extracted_uinode.node_type == NodeType::Border {
-                        flags |= shader_flags::BORDER;
-                    }
-
-                    for i in 0..4 {
-                        ui_meta.vertices.push(UiVertex {
-                            position: positions_clipped[i].into(),
-                            uv: uvs[i].into(),
-                            color,
-                            flags: flags | shader_flags::CORNERS[i],
-                            radius: [
-                                extracted_uinode.border_radius.top_left,
-                                extracted_uinode.border_radius.top_right,
-                                extracted_uinode.border_radius.bottom_right,
-                                extracted_uinode.border_radius.bottom_left,
-                            ],
-                            border: [
-                                extracted_uinode.border.left,
-                                extracted_uinode.border.top,
-                                extracted_uinode.border.right,
-                                extracted_uinode.border.bottom,
-                            ],
-                            size: rect_size.xy().into(),
-                        });
-                    }
->>>>>>> 5289e18e
 
                             let color = extracted_uinode.color.to_f32_array();
                             if *node_type == NodeType::Border {
@@ -1320,8 +1006,13 @@
                                     uv: uvs[i].into(),
                                     color,
                                     flags: flags | shader_flags::CORNERS[i],
-                                    radius: *border_radius,
-                                    border: *border,
+                                    radius: [
+                                        border_radius.top_left,
+                                        border_radius.top_right,
+                                        border_radius.bottom_right,
+                                        border_radius.bottom_left,
+                                    ],
+                                    border: [border.left, border.top, border.right, border.bottom],
                                     size: rect_size.xy().into(),
                                 });
                             }
