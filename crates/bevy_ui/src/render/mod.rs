--- conflicted
+++ resolved
@@ -561,24 +561,7 @@
             continue;
         }
 
-<<<<<<< HEAD
         if let (Some(physical_viewport_rect),) = (camera.physical_viewport_rect(),) {
-=======
-        if let (
-            Some(logical_size),
-            Some(URect {
-                min: physical_origin,
-                ..
-            }),
-            Some(physical_size),
-            Some(scale_factor),
-        ) = (
-            camera.logical_viewport_size(),
-            camera.physical_viewport_rect(),
-            camera.physical_viewport_size(),
-            camera.target_scaling_factor(),
-        ) {
->>>>>>> 701ccdec
             // use a projection matrix with the origin in the top left instead of the bottom left that comes with OrthographicProjection
             let projection_matrix = Mat4::orthographic_rh(
                 0.0,
@@ -614,9 +597,7 @@
                 .expect("Camera entity wasn't synced.");
             entity_commands.insert(DefaultCameraView(default_camera_view));
             if ui_anti_alias != Some(&UiAntiAlias::Off) {
-                entity_commands.insert(ExtractedAA {
-                    scale_factor: (scale_factor * ui_scale.0),
-                });
+                entity_commands.insert(ExtractedAA { scale_factor: 1. });
             }
             if let Some(shadow_samples) = shadow_samples {
                 entity_commands.insert(*shadow_samples);
