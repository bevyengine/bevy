use super::{UiBatch, UiImageBindGroups, UiMeta};
use crate::{prelude::UiCameraConfig, DefaultCameraView};
use bevy_ecs::{
    prelude::*,
    system::{lifetimeless::*, SystemParamItem},
};
use bevy_render::{
    render_graph::*,
    render_phase::*,
    render_resource::{
        CachedRenderPipelineId, LoadOp, Operations, RenderPassColorAttachment, RenderPassDescriptor,
    },
    renderer::*,
    view::*,
};
use bevy_utils::FloatOrd;

pub struct UiPassNode {
    ui_view_query: QueryState<
        (
            &'static RenderPhase<TransparentUi>,
            &'static ViewTarget,
            Option<&'static UiCameraConfig>,
        ),
        With<ExtractedView>,
    >,
    default_camera_view_query: QueryState<&'static DefaultCameraView>,
}

impl UiPassNode {
    pub const IN_VIEW: &'static str = "view";

    pub fn new(world: &mut World) -> Self {
        Self {
            ui_view_query: world.query_filtered(),
            default_camera_view_query: world.query(),
        }
    }
}

impl Node for UiPassNode {
    fn input(&self) -> Vec<SlotInfo> {
        vec![SlotInfo::new(UiPassNode::IN_VIEW, SlotType::Entity)]
    }

    fn update(&mut self, world: &mut World) {
        self.ui_view_query.update_archetypes(world);
        self.default_camera_view_query.update_archetypes(world);
    }

    fn run(
        &self,
        graph: &mut RenderGraphContext,
        render_context: &mut RenderContext,
        world: &World,
    ) -> Result<(), NodeRunError> {
        let input_view_entity = graph.get_input_entity(Self::IN_VIEW)?;

        let (transparent_phase, target, camera_ui) =
            if let Ok(result) = self.ui_view_query.get_manual(world, input_view_entity) {
                result
            } else {
                return Ok(());
            };
        if transparent_phase.items.is_empty() {
            return Ok(());
        }
        // Don't render UI for cameras where it is explicitly disabled
        if matches!(camera_ui, Some(&UiCameraConfig { show_ui: false })) {
            return Ok(());
        }

        // use the "default" view entity if it is defined
        let view_entity = if let Ok(default_view) = self
            .default_camera_view_query
            .get_manual(world, input_view_entity)
        {
            default_view.0
        } else {
            input_view_entity
        };
        let pass_descriptor = RenderPassDescriptor {
            label: Some("ui_pass"),
<<<<<<< HEAD
            color_attachments: &[RenderPassColorAttachment {
                view: &target.out_texture,
=======
            color_attachments: &[Some(RenderPassColorAttachment {
                view: &target.view,
>>>>>>> c8aa047c
                resolve_target: None,
                ops: Operations {
                    load: LoadOp::Load,
                    store: true,
                },
            })],
            depth_stencil_attachment: None,
        };

        let draw_functions = world.resource::<DrawFunctions<TransparentUi>>();

        let render_pass = render_context
            .command_encoder
            .begin_render_pass(&pass_descriptor);

        let mut draw_functions = draw_functions.write();
        let mut tracked_pass = TrackedRenderPass::new(render_pass);
        for item in &transparent_phase.items {
            let draw_function = draw_functions.get_mut(item.draw_function).unwrap();
            draw_function.draw(world, &mut tracked_pass, view_entity, item);
        }
        Ok(())
    }
}

pub struct TransparentUi {
    pub sort_key: FloatOrd,
    pub entity: Entity,
    pub pipeline: CachedRenderPipelineId,
    pub draw_function: DrawFunctionId,
}

impl PhaseItem for TransparentUi {
    type SortKey = FloatOrd;

    #[inline]
    fn sort_key(&self) -> Self::SortKey {
        self.sort_key
    }

    #[inline]
    fn draw_function(&self) -> DrawFunctionId {
        self.draw_function
    }
}

impl EntityPhaseItem for TransparentUi {
    #[inline]
    fn entity(&self) -> Entity {
        self.entity
    }
}

impl CachedRenderPipelinePhaseItem for TransparentUi {
    #[inline]
    fn cached_pipeline(&self) -> CachedRenderPipelineId {
        self.pipeline
    }
}

pub type DrawUi = (
    SetItemPipeline,
    SetUiViewBindGroup<0>,
    SetUiTextureBindGroup<1>,
    DrawUiNode,
);

pub struct SetUiViewBindGroup<const I: usize>;
impl<const I: usize> EntityRenderCommand for SetUiViewBindGroup<I> {
    type Param = (SRes<UiMeta>, SQuery<Read<ViewUniformOffset>>);

    fn render<'w>(
        view: Entity,
        _item: Entity,
        (ui_meta, view_query): SystemParamItem<'w, '_, Self::Param>,
        pass: &mut TrackedRenderPass<'w>,
    ) -> RenderCommandResult {
        let view_uniform = view_query.get(view).unwrap();
        pass.set_bind_group(
            I,
            ui_meta.into_inner().view_bind_group.as_ref().unwrap(),
            &[view_uniform.offset],
        );
        RenderCommandResult::Success
    }
}
pub struct SetUiTextureBindGroup<const I: usize>;
impl<const I: usize> EntityRenderCommand for SetUiTextureBindGroup<I> {
    type Param = (SRes<UiImageBindGroups>, SQuery<Read<UiBatch>>);

    fn render<'w>(
        _view: Entity,
        item: Entity,
        (image_bind_groups, query_batch): SystemParamItem<'w, '_, Self::Param>,
        pass: &mut TrackedRenderPass<'w>,
    ) -> RenderCommandResult {
        let batch = query_batch.get(item).unwrap();
        let image_bind_groups = image_bind_groups.into_inner();

        pass.set_bind_group(I, image_bind_groups.values.get(&batch.image).unwrap(), &[]);
        RenderCommandResult::Success
    }
}
pub struct DrawUiNode;
impl EntityRenderCommand for DrawUiNode {
    type Param = (SRes<UiMeta>, SQuery<Read<UiBatch>>);

    fn render<'w>(
        _view: Entity,
        item: Entity,
        (ui_meta, query_batch): SystemParamItem<'w, '_, Self::Param>,
        pass: &mut TrackedRenderPass<'w>,
    ) -> RenderCommandResult {
        let batch = query_batch.get(item).unwrap();

        pass.set_vertex_buffer(0, ui_meta.into_inner().vertices.buffer().unwrap().slice(..));
        pass.draw(batch.range.clone(), 0..1);
        RenderCommandResult::Success
    }
}<|MERGE_RESOLUTION|>--- conflicted
+++ resolved
@@ -81,13 +81,8 @@
         };
         let pass_descriptor = RenderPassDescriptor {
             label: Some("ui_pass"),
-<<<<<<< HEAD
-            color_attachments: &[RenderPassColorAttachment {
+            color_attachments: &[Some(RenderPassColorAttachment {
                 view: &target.out_texture,
-=======
-            color_attachments: &[Some(RenderPassColorAttachment {
-                view: &target.view,
->>>>>>> c8aa047c
                 resolve_target: None,
                 ops: Operations {
                     load: LoadOp::Load,
