--- conflicted
+++ resolved
@@ -389,82 +389,18 @@
     // If there is only one camera, we use it as default
     let default_single_camera = default_ui_camera.get();
 
-<<<<<<< HEAD
-    for (stack_index, entity) in ui_stack.uinodes.iter().enumerate() {
-        if let Ok((
-            entity,
-            uinode,
-            style,
-            transform,
-            handle,
-            view_visibility,
-            clip,
-            camera,
-            maybe_parent,
-        )) = uinode_query.get(*entity)
-        {
-            let Some(camera_entity) = camera.map(TargetCamera::entity).or(default_single_camera)
-            else {
-                continue;
-            };
-
-            // skip invisible nodes
-            if !view_visibility.get() {
-                continue;
-            }
-=======
-    for (entity, uinode, style, transform, handle, view_visibility, clip, camera) in
+    for (entity, uinode, style, transform, handle, view_visibility, clip, camera, maybe_parent) in
         uinode_query.iter()
     {
         let Some(camera_entity) = camera.map(TargetCamera::entity).or(default_single_camera) else {
             continue;
         };
->>>>>>> 90bb1ade
 
         // skip invisible nodes
         if !view_visibility.get() {
             continue;
         }
 
-<<<<<<< HEAD
-            // Both vertical and horizontal percentage border values are calculated based on the width of the parent node
-            // <https://developer.mozilla.org/en-US/docs/Web/CSS/border-width>
-            let parent_width = maybe_parent
-                .and_then(|parent| node_query.get(parent.get()).ok())
-                .map(|parent_node| parent_node.size().x)
-                .unwrap_or(ui_logical_viewport_size.x);
-
-            let left =
-                resolve_border_thickness(style.border.left, parent_width, ui_logical_viewport_size)
-                    / uinode.size().x;
-            let right = resolve_border_thickness(
-                style.border.right,
-                parent_width,
-                ui_logical_viewport_size,
-            ) / uinode.size().x;
-            let top =
-                resolve_border_thickness(style.border.top, parent_width, ui_logical_viewport_size)
-                    / uinode.size().y;
-            let bottom = resolve_border_thickness(
-                style.border.bottom,
-                parent_width,
-                ui_logical_viewport_size,
-            ) / uinode.size().y;
-
-            extracted_uinodes.uinodes.insert(
-                entity,
-                ExtractedUiMaterialNode {
-                    stack_index,
-                    transform: transform.compute_matrix(),
-                    material: handle.id(),
-                    rect: Rect {
-                        min: Vec2::ZERO,
-                        max: uinode.calculated_size,
-                    },
-                    border: [left, right, top, bottom],
-                    clip: clip.map(|clip| clip.clip),
-                    camera_entity,
-=======
         // Skip loading materials
         if !materials.contains(handle) {
             continue;
@@ -472,7 +408,11 @@
 
         // Both vertical and horizontal percentage border values are calculated based on the width of the parent node
         // <https://developer.mozilla.org/en-US/docs/Web/CSS/border-width>
-        let parent_width = uinode.size().x;
+        let parent_width = maybe_parent
+            .and_then(|parent| node_query.get(parent.get()).ok())
+            .map(|parent_node| parent_node.size().x)
+            .unwrap_or(ui_logical_viewport_size.x);
+
         let left =
             resolve_border_thickness(style.border.left, parent_width, ui_logical_viewport_size)
                 / uinode.size().x;
@@ -495,7 +435,6 @@
                 rect: Rect {
                     min: Vec2::ZERO,
                     max: uinode.calculated_size,
->>>>>>> 90bb1ade
                 },
                 border: [left, right, top, bottom],
                 clip: clip.map(|clip| clip.clip),
