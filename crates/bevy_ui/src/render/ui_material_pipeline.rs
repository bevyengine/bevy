--- conflicted
+++ resolved
@@ -380,14 +380,7 @@
     >,
     mapping: Extract<Query<RenderEntity>>,
 ) {
-<<<<<<< HEAD
-    for (entity, uinode, transform, handle, inherited_visibility, clip, camera) in
-=======
-    // If there is only one camera, we use it as default
-    let default_single_camera = default_ui_camera.get();
-
     for (entity, computed_node, transform, handle, inherited_visibility, clip, camera) in
->>>>>>> b039bf67
         uinode_query.iter()
     {
         let Ok(extracted_camera_entity) = mapping.get(camera.0) else {
