--- conflicted
+++ resolved
@@ -1,10 +1,7 @@
-use core::{hash::Hash, marker::PhantomData, ops::Range};
-
-use crate::prelude::UiGlobalTransform;
 use crate::*;
 use bevy_asset::*;
 use bevy_ecs::{
-    prelude::Component,
+    prelude::{Component, With},
     query::ROQueryItem,
     system::{
         lifetimeless::{Read, SRes},
@@ -12,28 +9,22 @@
     },
 };
 use bevy_image::BevyDefault as _;
-<<<<<<< HEAD
-use bevy_math::{Affine2, FloatOrd, Rect, Vec2};
-use bevy_render::sync_world::{MainEntity, TemporaryRenderEntity};
-=======
-use bevy_math::{FloatOrd, Mat4, Rect, Vec2, Vec4Swizzles};
->>>>>>> a266e7e6
+use bevy_math::{Affine2, FloatOrd, Mat4, Rect, Vec2, Vec4Swizzles};
 use bevy_render::{
     extract_component::ExtractComponentPlugin,
     globals::{GlobalsBuffer, GlobalsUniform},
+    load_shader_library,
     render_asset::{PrepareAssetError, RenderAsset, RenderAssetPlugin, RenderAssets},
     render_phase::*,
     render_resource::{binding_types::uniform_buffer, *},
     renderer::{RenderDevice, RenderQueue},
+    sync_world::{MainEntity, TemporaryRenderEntity},
     view::*,
     Extract, ExtractSchedule, Render, RenderSystems,
 };
-use bevy_render::{
-    load_shader_library,
-    sync_world::{MainEntity, TemporaryRenderEntity},
-};
 use bevy_sprite::BorderRect;
 use bytemuck::{Pod, Zeroable};
+use core::{hash::Hash, marker::PhantomData, ops::Range};
 
 /// Adds the necessary ECS resources and render logic to enable rendering entities using the given
 /// [`UiMaterial`] asset type (which includes [`UiMaterial`] types).
