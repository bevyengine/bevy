use std::{hash::Hash, marker::PhantomData, ops::Range};

use bevy_app::{App, Plugin};
use bevy_asset::*;
use bevy_derive::{Deref, DerefMut};
use bevy_ecs::{
    prelude::{Component, Entity, EventReader},
    query::{ROQueryItem, With},
    schedule::IntoSystemConfigs,
    storage::SparseSet,
    system::lifetimeless::{Read, SRes},
    system::*,
    world::{FromWorld, World},
};
use bevy_math::{Mat4, Rect, Vec2, Vec4Swizzles};
use bevy_render::{
    extract_component::ExtractComponentPlugin,
    pipeline_keys::{KeyRepack, PackedPipelineKey, PipelineKey, PipelineKeys},
    render_asset::RenderAssets,
    render_phase::*,
    render_resource::*,
    renderer::{RenderDevice, RenderQueue},
    texture::{FallbackImage, Image},
    view::*,
    Extract, ExtractSchedule, Render, RenderApp, RenderSet,
};
use bevy_transform::prelude::GlobalTransform;
use bevy_utils::{FloatOrd, HashMap, HashSet};
use bevy_window::{PrimaryWindow, Window};
use bytemuck::{Pod, Zeroable};

use crate::*;

pub const UI_MATERIAL_SHADER_HANDLE: Handle<Shader> = Handle::weak_from_u128(10074188772096983955);

const UI_VERTEX_OUTPUT_SHADER_HANDLE: Handle<Shader> = Handle::weak_from_u128(10123618247720234751);

/// Adds the necessary ECS resources and render logic to enable rendering entities using the given
/// [`UiMaterial`] asset type (which includes [`UiMaterial`] types).
pub struct UiMaterialPlugin<M: UiMaterial>(PhantomData<M>);

impl<M: UiMaterial> Default for UiMaterialPlugin<M> {
    fn default() -> Self {
        Self(Default::default())
    }
}

impl<M: UiMaterial> Plugin for UiMaterialPlugin<M>
where
    M::Data: PartialEq + Eq + Hash + Clone,
{
    fn build(&self, app: &mut bevy_app::App) {
        load_internal_asset!(
            app,
            UI_VERTEX_OUTPUT_SHADER_HANDLE,
            "ui_vertex_output.wgsl",
            Shader::from_wgsl
        );
        load_internal_asset!(
            app,
            UI_MATERIAL_SHADER_HANDLE,
            "ui_material.wgsl",
            Shader::from_wgsl
        );
        app.init_asset::<M>()
            .add_plugins(ExtractComponentPlugin::<Handle<M>>::extract_visible());

        if let Ok(render_app) = app.get_sub_app_mut(RenderApp) {
            render_app
                .add_render_command::<TransparentUi, DrawUiMaterial<M>>()
                .init_resource::<ExtractedUiMaterials<M>>()
                .init_resource::<ExtractedUiMaterialNodes<M>>()
                .init_resource::<RenderUiMaterials<M>>()
                .init_resource::<UiMaterialMeta<M>>()
                .init_resource::<SpecializedRenderPipelines<UiMaterialPipeline<M>>>()
                .add_systems(
                    ExtractSchedule,
                    (
                        extract_ui_materials::<M>,
                        extract_ui_material_nodes::<M>.in_set(RenderUiSystem::ExtractNode),
                    ),
                )
                .add_systems(
                    Render,
                    (
                        prepare_ui_materials::<M>.in_set(RenderSet::PrepareAssets),
                        queue_ui_material_nodes::<M>.in_set(RenderSet::Queue),
                        prepare_uimaterial_nodes::<M>.in_set(RenderSet::PrepareBindGroups),
                    ),
                );
        }
    }

    fn finish(&self, app: &mut App) {
        if let Ok(render_app) = app.get_sub_app_mut(RenderApp) {
            render_app.init_resource::<UiMaterialPipeline<M>>();
        }
    }
}

#[derive(Resource)]
pub struct UiMaterialMeta<M: UiMaterial> {
    vertices: BufferVec<UiMaterialVertex>,
    view_bind_group: Option<BindGroup>,
    marker: PhantomData<M>,
}

impl<M: UiMaterial> Default for UiMaterialMeta<M> {
    fn default() -> Self {
        Self {
            vertices: BufferVec::new(BufferUsages::VERTEX),
            view_bind_group: Default::default(),
            marker: PhantomData,
        }
    }
}

#[repr(C)]
#[derive(Copy, Clone, Pod, Zeroable)]
pub struct UiMaterialVertex {
    pub position: [f32; 3],
    pub uv: [f32; 2],
    pub border_widths: [f32; 4],
}

// in this [`UiMaterialPipeline`] there is (currently) no batching going on.
// Therefore the [`UiMaterialBatch`] is more akin to a draw call.
#[derive(Component)]
pub struct UiMaterialBatch<M: UiMaterial> {
    /// The range of vertices inside the [`UiMaterialMeta`]
    pub range: Range<u32>,
    pub material: AssetId<M>,
}

/// Render pipeline data for a given [`UiMaterial`]
#[derive(Resource)]
pub struct UiMaterialPipeline<M: UiMaterial> {
    pub ui_layout: BindGroupLayout,
    pub view_layout: BindGroupLayout,
    pub vertex_shader: Option<Handle<Shader>>,
    pub fragment_shader: Option<Handle<Shader>>,
    marker: PhantomData<M>,
}

impl<M: UiMaterial> SpecializedRenderPipeline for UiMaterialPipeline<M>
where
    M::Data: PartialEq + Eq + Hash + Clone,
{
    type Key = UiMaterialKey<M>;

    fn specialize(&self, key: PipelineKey<Self::Key>) -> RenderPipelineDescriptor {
        let vertex_layout = VertexBufferLayout::from_vertex_formats(
            VertexStepMode::Vertex,
            vec![
                // position
                VertexFormat::Float32x3,
                // uv
                VertexFormat::Float32x2,
                // border_widths
                VertexFormat::Float32x4,
            ],
        );
        let shader_defs = Vec::new();

        let mut descriptor = RenderPipelineDescriptor {
            vertex: VertexState {
                shader: UI_MATERIAL_SHADER_HANDLE,
                entry_point: "vertex".into(),
                shader_defs: shader_defs.clone(),
                buffers: vec![vertex_layout],
            },
            fragment: Some(FragmentState {
                shader: UI_MATERIAL_SHADER_HANDLE,
                shader_defs,
                entry_point: "fragment".into(),
                targets: vec![Some(ColorTargetState {
                    format: key.texture_format.format(),
                    blend: Some(BlendState::ALPHA_BLENDING),
                    write_mask: ColorWrites::ALL,
                })],
            }),
            layout: vec![],
            push_constant_ranges: Vec::new(),
            primitive: PrimitiveState {
                front_face: FrontFace::Ccw,
                cull_mode: None,
                unclipped_depth: false,
                polygon_mode: PolygonMode::Fill,
                conservative: false,
                topology: PrimitiveTopology::TriangleList,
                strip_index_format: None,
            },
            depth_stencil: None,
            multisample: MultisampleState {
                count: 1,
                mask: !0,
                alpha_to_coverage_enabled: false,
            },
            label: Some("ui_material_pipeline".into()),
        };
        if let Some(vertex_shader) = &self.vertex_shader {
            descriptor.vertex.shader = vertex_shader.clone();
        }

        if let Some(fragment_shader) = &self.fragment_shader {
            descriptor.fragment.as_mut().unwrap().shader = fragment_shader.clone();
        }

        descriptor.layout = vec![self.view_layout.clone(), self.ui_layout.clone()];

        M::specialize(&mut descriptor, key);

        descriptor
    }
}

impl<M: UiMaterial> FromWorld for UiMaterialPipeline<M> {
    fn from_world(world: &mut World) -> Self {
        let asset_server = world.resource::<AssetServer>();
        let render_device = world.resource::<RenderDevice>();
        let ui_layout = M::bind_group_layout(render_device);

        let view_layout = render_device.create_bind_group_layout(&BindGroupLayoutDescriptor {
            entries: &[BindGroupLayoutEntry {
                binding: 0,
                visibility: ShaderStages::VERTEX | ShaderStages::FRAGMENT,
                ty: BindingType::Buffer {
                    ty: BufferBindingType::Uniform,
                    has_dynamic_offset: true,
                    min_binding_size: Some(ViewUniform::min_size()),
                },
                count: None,
            }],
            label: Some("ui_view_layout"),
        });
        UiMaterialPipeline {
            ui_layout,
            view_layout,
            vertex_shader: match M::vertex_shader() {
                ShaderRef::Default => None,
                ShaderRef::Handle(handle) => Some(handle),
                ShaderRef::Path(path) => Some(asset_server.load(path)),
            },
            fragment_shader: match M::fragment_shader() {
                ShaderRef::Default => None,
                ShaderRef::Handle(handle) => Some(handle),
                ShaderRef::Path(path) => Some(asset_server.load(path)),
            },
            marker: PhantomData,
        }
    }
}

pub type DrawUiMaterial<M> = (
    SetItemPipeline,
    SetMatUiViewBindGroup<M, 0>,
    SetUiMaterialBindGroup<M, 1>,
    DrawUiMaterialNode<M>,
);

pub struct SetMatUiViewBindGroup<M: UiMaterial, const I: usize>(PhantomData<M>);
impl<P: PhaseItem, M: UiMaterial, const I: usize> RenderCommand<P> for SetMatUiViewBindGroup<M, I> {
    type Param = SRes<UiMaterialMeta<M>>;
    type ViewWorldQuery = Read<ViewUniformOffset>;
    type ItemWorldQuery = ();

    fn render<'w>(
        _item: &P,
        view_uniform: &'w ViewUniformOffset,
        _entity: (),
        ui_meta: SystemParamItem<'w, '_, Self::Param>,
        pass: &mut TrackedRenderPass<'w>,
    ) -> RenderCommandResult {
        pass.set_bind_group(
            I,
            ui_meta.into_inner().view_bind_group.as_ref().unwrap(),
            &[view_uniform.offset],
        );
        RenderCommandResult::Success
    }
}

pub struct SetUiMaterialBindGroup<M: UiMaterial, const I: usize>(PhantomData<M>);
impl<P: PhaseItem, M: UiMaterial, const I: usize> RenderCommand<P>
    for SetUiMaterialBindGroup<M, I>
{
    type Param = SRes<RenderUiMaterials<M>>;
    type ViewWorldQuery = ();
    type ItemWorldQuery = Read<UiMaterialBatch<M>>;

    fn render<'w>(
        _item: &P,
        _view: (),
        material_handle: ROQueryItem<'_, Self::ItemWorldQuery>,
        materials: SystemParamItem<'w, '_, Self::Param>,
        pass: &mut TrackedRenderPass<'w>,
    ) -> RenderCommandResult {
        let Some(material) = materials.into_inner().get(&material_handle.material) else {
            return RenderCommandResult::Failure;
        };
        pass.set_bind_group(I, &material.bind_group, &[]);
        RenderCommandResult::Success
    }
}

pub struct DrawUiMaterialNode<M>(PhantomData<M>);
impl<P: PhaseItem, M: UiMaterial> RenderCommand<P> for DrawUiMaterialNode<M> {
    type Param = SRes<UiMaterialMeta<M>>;
    type ViewWorldQuery = ();
    type ItemWorldQuery = Read<UiMaterialBatch<M>>;

    #[inline]
    fn render<'w>(
        _item: &P,
        _view: (),
        batch: &'w UiMaterialBatch<M>,
        ui_meta: SystemParamItem<'w, '_, Self::Param>,
        pass: &mut TrackedRenderPass<'w>,
    ) -> RenderCommandResult {
        pass.set_vertex_buffer(0, ui_meta.into_inner().vertices.buffer().unwrap().slice(..));
        pass.draw(batch.range.clone(), 0..1);
        RenderCommandResult::Success
    }
}

pub struct ExtractedUiMaterialNode<M: UiMaterial> {
    pub stack_index: usize,
    pub transform: Mat4,
    pub rect: Rect,
    pub border: [f32; 4],
    pub material: AssetId<M>,
    pub clip: Option<Rect>,
}

#[derive(Resource)]
pub struct ExtractedUiMaterialNodes<M: UiMaterial> {
    pub uinodes: SparseSet<Entity, ExtractedUiMaterialNode<M>>,
}

impl<M: UiMaterial> Default for ExtractedUiMaterialNodes<M> {
    fn default() -> Self {
        Self {
            uinodes: Default::default(),
        }
    }
}

pub fn extract_ui_material_nodes<M: UiMaterial>(
    mut extracted_uinodes: ResMut<ExtractedUiMaterialNodes<M>>,
    materials: Extract<Res<Assets<M>>>,
    ui_stack: Extract<Res<UiStack>>,
    uinode_query: Extract<
        Query<
            (
                Entity,
                &Node,
                &Style,
                &GlobalTransform,
                &Handle<M>,
                &ViewVisibility,
                Option<&CalculatedClip>,
            ),
            Without<BackgroundColor>,
        >,
    >,
    windows: Extract<Query<&Window, With<PrimaryWindow>>>,
    ui_scale: Extract<Res<UiScale>>,
) {
    let ui_logical_viewport_size = windows
        .get_single()
        .map(|window| Vec2::new(window.resolution.width(), window.resolution.height()))
        .unwrap_or(Vec2::ZERO)
        // The logical window resolution returned by `Window` only takes into account the window scale factor and not `UiScale`,
        // so we have to divide by `UiScale` to get the size of the UI viewport.
        / ui_scale.0 as f32;
    for (stack_index, entity) in ui_stack.uinodes.iter().enumerate() {
        if let Ok((entity, uinode, style, transform, handle, view_visibility, clip)) =
            uinode_query.get(*entity)
        {
            // skip invisible nodes
            if !view_visibility.get() {
                continue;
            }

            // Skip loading materials
            if !materials.contains(handle) {
                continue;
            }

            // Both vertical and horizontal percentage border values are calculated based on the width of the parent node
            // <https://developer.mozilla.org/en-US/docs/Web/CSS/border-width>
            let parent_width = uinode.size().x;
            let left =
                resolve_border_thickness(style.border.left, parent_width, ui_logical_viewport_size)
                    / uinode.size().x;
            let right = resolve_border_thickness(
                style.border.right,
                parent_width,
                ui_logical_viewport_size,
            ) / uinode.size().x;
            let top =
                resolve_border_thickness(style.border.top, parent_width, ui_logical_viewport_size)
                    / uinode.size().y;
            let bottom = resolve_border_thickness(
                style.border.bottom,
                parent_width,
                ui_logical_viewport_size,
            ) / uinode.size().y;

            extracted_uinodes.uinodes.insert(
                entity,
                ExtractedUiMaterialNode {
                    stack_index,
                    transform: transform.compute_matrix(),
                    material: handle.id(),
                    rect: Rect {
                        min: Vec2::ZERO,
                        max: uinode.calculated_size,
                    },
                    border: [left, right, top, bottom],
                    clip: clip.map(|clip| clip.clip),
                },
            );
        };
    }
}

#[allow(clippy::too_many_arguments)]
pub fn prepare_uimaterial_nodes<M: UiMaterial>(
    mut commands: Commands,
    render_device: Res<RenderDevice>,
    render_queue: Res<RenderQueue>,
    mut ui_meta: ResMut<UiMaterialMeta<M>>,
    mut extracted_uinodes: ResMut<ExtractedUiMaterialNodes<M>>,
    view_uniforms: Res<ViewUniforms>,
    ui_material_pipeline: Res<UiMaterialPipeline<M>>,
    mut phases: Query<&mut RenderPhase<TransparentUi>>,
    mut previous_len: Local<usize>,
) {
    if let Some(view_binding) = view_uniforms.uniforms.binding() {
        let mut batches: Vec<(Entity, UiMaterialBatch<M>)> = Vec::with_capacity(*previous_len);

        ui_meta.vertices.clear();
        ui_meta.view_bind_group = Some(render_device.create_bind_group(
            "ui_material_view_bind_group",
            &ui_material_pipeline.view_layout,
            &BindGroupEntries::single(view_binding),
        ));
        let mut index = 0;

        for mut ui_phase in &mut phases {
            let mut batch_item_index = 0;
            let mut batch_shader_handle = AssetId::invalid();

            for item_index in 0..ui_phase.items.len() {
                let item = &mut ui_phase.items[item_index];
                if let Some(extracted_uinode) = extracted_uinodes.uinodes.get(item.entity) {
                    let mut existing_batch = batches
                        .last_mut()
                        .filter(|_| batch_shader_handle == extracted_uinode.material);

                    if existing_batch.is_none() {
                        batch_item_index = item_index;
                        batch_shader_handle = extracted_uinode.material;

                        let new_batch = UiMaterialBatch {
                            range: index..index,
                            material: extracted_uinode.material,
                        };

                        batches.push((item.entity, new_batch));

                        existing_batch = batches.last_mut();
                    }

                    let uinode_rect = extracted_uinode.rect;

                    let rect_size = uinode_rect.size().extend(1.0);

                    let positions = QUAD_VERTEX_POSITIONS.map(|pos| {
                        (extracted_uinode.transform * (pos * rect_size).extend(1.0)).xyz()
                    });

                    let positions_diff = if let Some(clip) = extracted_uinode.clip {
                        [
                            Vec2::new(
                                f32::max(clip.min.x - positions[0].x, 0.),
                                f32::max(clip.min.y - positions[0].y, 0.),
                            ),
                            Vec2::new(
                                f32::min(clip.max.x - positions[1].x, 0.),
                                f32::max(clip.min.y - positions[1].y, 0.),
                            ),
                            Vec2::new(
                                f32::min(clip.max.x - positions[2].x, 0.),
                                f32::min(clip.max.y - positions[2].y, 0.),
                            ),
                            Vec2::new(
                                f32::max(clip.min.x - positions[3].x, 0.),
                                f32::min(clip.max.y - positions[3].y, 0.),
                            ),
                        ]
                    } else {
                        [Vec2::ZERO; 4]
                    };

                    let positions_clipped = [
                        positions[0] + positions_diff[0].extend(0.),
                        positions[1] + positions_diff[1].extend(0.),
                        positions[2] + positions_diff[2].extend(0.),
                        positions[3] + positions_diff[3].extend(0.),
                    ];

                    let transformed_rect_size =
                        extracted_uinode.transform.transform_vector3(rect_size);

                    // Don't try to cull nodes that have a rotation
                    // In a rotation around the Z-axis, this value is 0.0 for an angle of 0.0 or π
                    // In those two cases, the culling check can proceed normally as corners will be on
                    // horizontal / vertical lines
                    // For all other angles, bypass the culling check
                    // This does not properly handles all rotations on all axis
                    if extracted_uinode.transform.x_axis[1] == 0.0 {
                        // Cull nodes that are completely clipped
                        if positions_diff[0].x - positions_diff[1].x >= transformed_rect_size.x
                            || positions_diff[1].y - positions_diff[2].y >= transformed_rect_size.y
                        {
                            continue;
                        }
                    }
                    let uvs = [
                        Vec2::new(
                            uinode_rect.min.x + positions_diff[0].x,
                            uinode_rect.min.y + positions_diff[0].y,
                        ),
                        Vec2::new(
                            uinode_rect.max.x + positions_diff[1].x,
                            uinode_rect.min.y + positions_diff[1].y,
                        ),
                        Vec2::new(
                            uinode_rect.max.x + positions_diff[2].x,
                            uinode_rect.max.y + positions_diff[2].y,
                        ),
                        Vec2::new(
                            uinode_rect.min.x + positions_diff[3].x,
                            uinode_rect.max.y + positions_diff[3].y,
                        ),
                    ]
                    .map(|pos| pos / uinode_rect.max);

                    for i in QUAD_INDICES {
                        ui_meta.vertices.push(UiMaterialVertex {
                            position: positions_clipped[i].into(),
                            uv: uvs[i].into(),
                            border_widths: extracted_uinode.border,
                        });
                    }

                    index += QUAD_INDICES.len() as u32;
                    existing_batch.unwrap().1.range.end = index;
                    ui_phase.items[batch_item_index].batch_range_mut().end += 1;
                } else {
                    batch_shader_handle = AssetId::invalid();
                }
            }
        }
        ui_meta.vertices.write_buffer(&render_device, &render_queue);
        *previous_len = batches.len();
        commands.insert_or_spawn_batch(batches);
    }
    extracted_uinodes.uinodes.clear();
}

#[derive(Resource, Deref, DerefMut)]
pub struct RenderUiMaterials<T: UiMaterial>(HashMap<AssetId<T>, PreparedUiMaterial<T>>);

impl<T: UiMaterial> Default for RenderUiMaterials<T> {
    fn default() -> Self {
        Self(Default::default())
    }
}

pub struct PreparedUiMaterial<T: UiMaterial> {
    pub bindings: Vec<(u32, OwnedBindingResource)>,
    pub bind_group: BindGroup,
    pub packed_key: PackedPipelineKey<T::Data>,
}

#[derive(Resource)]
pub struct ExtractedUiMaterials<M: UiMaterial> {
    extracted: Vec<(AssetId<M>, M)>,
    removed: Vec<AssetId<M>>,
}

impl<M: UiMaterial> Default for ExtractedUiMaterials<M> {
    fn default() -> Self {
        Self {
            extracted: Default::default(),
            removed: Default::default(),
        }
    }
}

pub fn extract_ui_materials<M: UiMaterial>(
    mut commands: Commands,
    mut events: Extract<EventReader<AssetEvent<M>>>,
    assets: Extract<Res<Assets<M>>>,
) {
    let mut changed_assets = HashSet::default();
    let mut removed = Vec::new();
    for event in events.read() {
        match event {
            AssetEvent::Added { id } | AssetEvent::Modified { id } => {
                changed_assets.insert(*id);
            }
            AssetEvent::Removed { id } => {
                changed_assets.remove(id);
                removed.push(*id);
            }
            AssetEvent::LoadedWithDependencies { .. } => {
                // not implemented
            }
        }
    }

    let mut extracted_assets = Vec::new();
    for id in changed_assets.drain() {
        if let Some(asset) = assets.get(id) {
            extracted_assets.push((id, asset.clone()));
        }
    }

    commands.insert_resource(ExtractedUiMaterials {
        extracted: extracted_assets,
        removed,
    });
}

pub struct PrepareNextFrameMaterials<M: UiMaterial> {
    assets: Vec<(AssetId<M>, M)>,
}

impl<M: UiMaterial> Default for PrepareNextFrameMaterials<M> {
    fn default() -> Self {
        Self {
            assets: Default::default(),
        }
    }
}

#[allow(clippy::too_many_arguments)]
pub fn prepare_ui_materials<M: UiMaterial>(
    mut prepare_next_frame: Local<PrepareNextFrameMaterials<M>>,
    mut extracted_assets: ResMut<ExtractedUiMaterials<M>>,
    mut render_materials: ResMut<RenderUiMaterials<M>>,
    render_device: Res<RenderDevice>,
    images: Res<RenderAssets<Image>>,
    fallback_image: Res<FallbackImage>,
    pipeline: Res<UiMaterialPipeline<M>>,
    pipeline_cache: Res<PipelineCache>,
) {
    let queued_assets = std::mem::take(&mut prepare_next_frame.assets);
    for (id, material) in queued_assets {
        match prepare_ui_material(
            &material,
            &render_device,
            &images,
            &fallback_image,
            &pipeline,
            &pipeline_cache,
        ) {
            Ok(prepared_asset) => {
                render_materials.insert(id, prepared_asset);
            }
            Err(AsBindGroupError::RetryNextUpdate) => {
                prepare_next_frame.assets.push((id, material));
            }
        }
    }

    for removed in std::mem::take(&mut extracted_assets.removed) {
        render_materials.remove(&removed);
    }

    for (handle, material) in std::mem::take(&mut extracted_assets.extracted) {
        match prepare_ui_material(
            &material,
            &render_device,
            &images,
            &fallback_image,
            &pipeline,
            &pipeline_cache,
        ) {
            Ok(prepared_asset) => {
                render_materials.insert(handle, prepared_asset);
            }
            Err(AsBindGroupError::RetryNextUpdate) => {
                prepare_next_frame.assets.push((handle, material));
            }
        }
    }
}

fn prepare_ui_material<M: UiMaterial>(
    material: &M,
    render_device: &RenderDevice,
    images: &RenderAssets<Image>,
    fallback_image: &Res<FallbackImage>,
    pipeline: &UiMaterialPipeline<M>,
    pipeline_cache: &PipelineCache,
) -> Result<PreparedUiMaterial<M>, AsBindGroupError> {
    let prepared =
        material.as_bind_group(&pipeline.ui_layout, render_device, images, fallback_image)?;
    Ok(PreparedUiMaterial {
        bindings: prepared.bindings,
        bind_group: prepared.bind_group,
        packed_key: pipeline_cache.pack_key(&prepared.data),
    })
}

#[allow(clippy::too_many_arguments)]
pub fn queue_ui_material_nodes<M: UiMaterial>(
    extracted_uinodes: Res<ExtractedUiMaterialNodes<M>>,
    draw_functions: Res<DrawFunctions<TransparentUi>>,
    ui_material_pipeline: Res<UiMaterialPipeline<M>>,
    mut pipelines: ResMut<SpecializedRenderPipelines<UiMaterialPipeline<M>>>,
    pipeline_cache: Res<PipelineCache>,
    render_materials: Res<RenderUiMaterials<M>>,
    mut views: Query<(&mut RenderPhase<TransparentUi>, &PipelineKeys)>,
) where
    M::Data: PartialEq + Eq + Hash + Clone,
{
    let draw_function = draw_functions.read().id::<DrawUiMaterial<M>>();

    for (entity, extracted_uinode) in extracted_uinodes.uinodes.iter() {
<<<<<<< HEAD
        let material = render_materials.get(&extracted_uinode.material).unwrap();
        for (mut transparent_phase, keys) in &mut views {
            let Some(texture_format) = keys.get_packed_key() else {
                continue;
            };

            let composite_key = UiMaterialKey::repack((texture_format, material.packed_key));

            let pipeline =
                pipelines.specialize(&pipeline_cache, &ui_material_pipeline, composite_key);
=======
        let Some(material) = render_materials.get(&extracted_uinode.material) else {
            continue;
        };
        for (view, mut transparent_phase) in &mut views {
            let pipeline = pipelines.specialize(
                &pipeline_cache,
                &ui_material_pipeline,
                UiMaterialKey {
                    hdr: view.hdr,
                    bind_group_data: material.key.clone(),
                },
            );
>>>>>>> bc9e159b
            transparent_phase
                .items
                .reserve(extracted_uinodes.uinodes.len());
            transparent_phase.add(TransparentUi {
                draw_function,
                pipeline,
                entity: *entity,
                sort_key: (
                    FloatOrd(extracted_uinode.stack_index as f32),
                    entity.index(),
                ),
                batch_range: 0..0,
                dynamic_offset: None,
            });
        }
    }
}<|MERGE_RESOLUTION|>--- conflicted
+++ resolved
@@ -733,8 +733,9 @@
     let draw_function = draw_functions.read().id::<DrawUiMaterial<M>>();
 
     for (entity, extracted_uinode) in extracted_uinodes.uinodes.iter() {
-<<<<<<< HEAD
-        let material = render_materials.get(&extracted_uinode.material).unwrap();
+        let Some(material) = render_materials.get(&extracted_uinode.material) else {
+            continue;
+        };
         for (mut transparent_phase, keys) in &mut views {
             let Some(texture_format) = keys.get_packed_key() else {
                 continue;
@@ -744,20 +745,6 @@
 
             let pipeline =
                 pipelines.specialize(&pipeline_cache, &ui_material_pipeline, composite_key);
-=======
-        let Some(material) = render_materials.get(&extracted_uinode.material) else {
-            continue;
-        };
-        for (view, mut transparent_phase) in &mut views {
-            let pipeline = pipelines.specialize(
-                &pipeline_cache,
-                &ui_material_pipeline,
-                UiMaterialKey {
-                    hdr: view.hdr,
-                    bind_group_data: material.key.clone(),
-                },
-            );
->>>>>>> bc9e159b
             transparent_phase
                 .items
                 .reserve(extracted_uinodes.uinodes.len());
