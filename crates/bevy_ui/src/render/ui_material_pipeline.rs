use core::{hash::Hash, marker::PhantomData, ops::Range};

use crate::*;
use bevy_asset::*;
use bevy_ecs::{
    prelude::Component,
    query::ROQueryItem,
    storage::SparseSet,
    system::{
        lifetimeless::{Read, SRes},
        *,
    },
};
use bevy_image::BevyDefault as _;
use bevy_math::{FloatOrd, Mat4, Rect, Vec2, Vec4Swizzles};
use bevy_render::sync_world::{MainEntity, TemporaryRenderEntity};
use bevy_render::{
    extract_component::ExtractComponentPlugin,
    globals::{GlobalsBuffer, GlobalsUniform},
    render_asset::{PrepareAssetError, RenderAsset, RenderAssetPlugin, RenderAssets},
    render_phase::*,
    render_resource::{binding_types::uniform_buffer, *},
    renderer::{RenderDevice, RenderQueue},
<<<<<<< HEAD
    sync_world::TemporaryRenderEntity,
=======
    sync_world::RenderEntity,
>>>>>>> b039bf67
    view::*,
    Extract, ExtractSchedule, Render, RenderSet,
};
use bevy_sprite::BorderRect;
use bevy_transform::prelude::GlobalTransform;
use bytemuck::{Pod, Zeroable};

pub const UI_MATERIAL_SHADER_HANDLE: Handle<Shader> = Handle::weak_from_u128(10074188772096983955);

const UI_VERTEX_OUTPUT_SHADER_HANDLE: Handle<Shader> = Handle::weak_from_u128(10123618247720234751);

/// Adds the necessary ECS resources and render logic to enable rendering entities using the given
/// [`UiMaterial`] asset type (which includes [`UiMaterial`] types).
pub struct UiMaterialPlugin<M: UiMaterial>(PhantomData<M>);

impl<M: UiMaterial> Default for UiMaterialPlugin<M> {
    fn default() -> Self {
        Self(Default::default())
    }
}

impl<M: UiMaterial> Plugin for UiMaterialPlugin<M>
where
    M::Data: PartialEq + Eq + Hash + Clone,
{
    fn build(&self, app: &mut App) {
        load_internal_asset!(
            app,
            UI_VERTEX_OUTPUT_SHADER_HANDLE,
            "ui_vertex_output.wgsl",
            Shader::from_wgsl
        );
        load_internal_asset!(
            app,
            UI_MATERIAL_SHADER_HANDLE,
            "ui_material.wgsl",
            Shader::from_wgsl
        );
        app.init_asset::<M>()
            .register_type::<MaterialNode<M>>()
            .add_plugins((
                ExtractComponentPlugin::<MaterialNode<M>>::extract_visible(),
                RenderAssetPlugin::<PreparedUiMaterial<M>>::default(),
            ));

        if let Some(render_app) = app.get_sub_app_mut(RenderApp) {
            render_app
                .add_render_command::<TransparentUi, DrawUiMaterial<M>>()
                .init_resource::<ExtractedUiMaterialNodes<M>>()
                .init_resource::<UiMaterialMeta<M>>()
                .init_resource::<SpecializedRenderPipelines<UiMaterialPipeline<M>>>()
                .add_systems(
                    ExtractSchedule,
                    extract_ui_material_nodes::<M>.in_set(RenderUiSystem::ExtractBackgrounds),
                )
                .add_systems(
                    Render,
                    (
                        queue_ui_material_nodes::<M>.in_set(RenderSet::Queue),
                        prepare_uimaterial_nodes::<M>.in_set(RenderSet::PrepareBindGroups),
                    ),
                );
        }
    }

    fn finish(&self, app: &mut App) {
        if let Some(render_app) = app.get_sub_app_mut(RenderApp) {
            render_app.init_resource::<UiMaterialPipeline<M>>();
        }
    }
}

#[derive(Resource)]
pub struct UiMaterialMeta<M: UiMaterial> {
    vertices: RawBufferVec<UiMaterialVertex>,
    view_bind_group: Option<BindGroup>,
    marker: PhantomData<M>,
}

impl<M: UiMaterial> Default for UiMaterialMeta<M> {
    fn default() -> Self {
        Self {
            vertices: RawBufferVec::new(BufferUsages::VERTEX),
            view_bind_group: Default::default(),
            marker: PhantomData,
        }
    }
}

#[repr(C)]
#[derive(Copy, Clone, Pod, Zeroable)]
pub struct UiMaterialVertex {
    pub position: [f32; 3],
    pub uv: [f32; 2],
    pub size: [f32; 2],
    pub border: [f32; 4],
    pub radius: [f32; 4],
}

// in this [`UiMaterialPipeline`] there is (currently) no batching going on.
// Therefore the [`UiMaterialBatch`] is more akin to a draw call.
#[derive(Component)]
pub struct UiMaterialBatch<M: UiMaterial> {
    /// The range of vertices inside the [`UiMaterialMeta`]
    pub range: Range<u32>,
    pub material: AssetId<M>,
}

/// Render pipeline data for a given [`UiMaterial`]
#[derive(Resource)]
pub struct UiMaterialPipeline<M: UiMaterial> {
    pub ui_layout: BindGroupLayout,
    pub view_layout: BindGroupLayout,
    pub vertex_shader: Option<Handle<Shader>>,
    pub fragment_shader: Option<Handle<Shader>>,
    marker: PhantomData<M>,
}

impl<M: UiMaterial> SpecializedRenderPipeline for UiMaterialPipeline<M>
where
    M::Data: PartialEq + Eq + Hash + Clone,
{
    type Key = UiMaterialKey<M>;

    fn specialize(&self, key: Self::Key) -> RenderPipelineDescriptor {
        let vertex_layout = VertexBufferLayout::from_vertex_formats(
            VertexStepMode::Vertex,
            vec![
                // position
                VertexFormat::Float32x3,
                // uv
                VertexFormat::Float32x2,
                // size
                VertexFormat::Float32x2,
                // border widths
                VertexFormat::Float32x4,
                // border radius
                VertexFormat::Float32x4,
            ],
        );
        let shader_defs = Vec::new();

        let mut descriptor = RenderPipelineDescriptor {
            vertex: VertexState {
                shader: UI_MATERIAL_SHADER_HANDLE,
                entry_point: "vertex".into(),
                shader_defs: shader_defs.clone(),
                buffers: vec![vertex_layout],
            },
            fragment: Some(FragmentState {
                shader: UI_MATERIAL_SHADER_HANDLE,
                shader_defs,
                entry_point: "fragment".into(),
                targets: vec![Some(ColorTargetState {
                    format: if key.hdr {
                        ViewTarget::TEXTURE_FORMAT_HDR
                    } else {
                        TextureFormat::bevy_default()
                    },
                    blend: Some(BlendState::ALPHA_BLENDING),
                    write_mask: ColorWrites::ALL,
                })],
            }),
            layout: vec![],
            push_constant_ranges: Vec::new(),
            primitive: PrimitiveState {
                front_face: FrontFace::Ccw,
                cull_mode: None,
                unclipped_depth: false,
                polygon_mode: PolygonMode::Fill,
                conservative: false,
                topology: PrimitiveTopology::TriangleList,
                strip_index_format: None,
            },
            depth_stencil: None,
            multisample: MultisampleState {
                count: 1,
                mask: !0,
                alpha_to_coverage_enabled: false,
            },
            label: Some("ui_material_pipeline".into()),
            zero_initialize_workgroup_memory: false,
        };
        if let Some(vertex_shader) = &self.vertex_shader {
            descriptor.vertex.shader = vertex_shader.clone();
        }

        if let Some(fragment_shader) = &self.fragment_shader {
            descriptor.fragment.as_mut().unwrap().shader = fragment_shader.clone();
        }

        descriptor.layout = vec![self.view_layout.clone(), self.ui_layout.clone()];

        M::specialize(&mut descriptor, key);

        descriptor
    }
}

impl<M: UiMaterial> FromWorld for UiMaterialPipeline<M> {
    fn from_world(world: &mut World) -> Self {
        let asset_server = world.resource::<AssetServer>();
        let render_device = world.resource::<RenderDevice>();
        let ui_layout = M::bind_group_layout(render_device);

        let view_layout = render_device.create_bind_group_layout(
            "ui_view_layout",
            &BindGroupLayoutEntries::sequential(
                ShaderStages::VERTEX_FRAGMENT,
                (
                    uniform_buffer::<ViewUniform>(true),
                    uniform_buffer::<GlobalsUniform>(false),
                ),
            ),
        );

        UiMaterialPipeline {
            ui_layout,
            view_layout,
            vertex_shader: match M::vertex_shader() {
                ShaderRef::Default => None,
                ShaderRef::Handle(handle) => Some(handle),
                ShaderRef::Path(path) => Some(asset_server.load(path)),
            },
            fragment_shader: match M::fragment_shader() {
                ShaderRef::Default => None,
                ShaderRef::Handle(handle) => Some(handle),
                ShaderRef::Path(path) => Some(asset_server.load(path)),
            },
            marker: PhantomData,
        }
    }
}

pub type DrawUiMaterial<M> = (
    SetItemPipeline,
    SetMatUiViewBindGroup<M, 0>,
    SetUiMaterialBindGroup<M, 1>,
    DrawUiMaterialNode<M>,
);

pub struct SetMatUiViewBindGroup<M: UiMaterial, const I: usize>(PhantomData<M>);
impl<P: PhaseItem, M: UiMaterial, const I: usize> RenderCommand<P> for SetMatUiViewBindGroup<M, I> {
    type Param = SRes<UiMaterialMeta<M>>;
    type ViewQuery = Read<ViewUniformOffset>;
    type ItemQuery = ();

    fn render<'w>(
        _item: &P,
        view_uniform: &'w ViewUniformOffset,
        _entity: Option<()>,
        ui_meta: SystemParamItem<'w, '_, Self::Param>,
        pass: &mut TrackedRenderPass<'w>,
    ) -> RenderCommandResult {
        pass.set_bind_group(
            I,
            ui_meta.into_inner().view_bind_group.as_ref().unwrap(),
            &[view_uniform.offset],
        );
        RenderCommandResult::Success
    }
}

pub struct SetUiMaterialBindGroup<M: UiMaterial, const I: usize>(PhantomData<M>);
impl<P: PhaseItem, M: UiMaterial, const I: usize> RenderCommand<P>
    for SetUiMaterialBindGroup<M, I>
{
    type Param = SRes<RenderAssets<PreparedUiMaterial<M>>>;
    type ViewQuery = ();
    type ItemQuery = Read<UiMaterialBatch<M>>;

    fn render<'w>(
        _item: &P,
        _view: (),
        material_handle: Option<ROQueryItem<'_, Self::ItemQuery>>,
        materials: SystemParamItem<'w, '_, Self::Param>,
        pass: &mut TrackedRenderPass<'w>,
    ) -> RenderCommandResult {
        let Some(material_handle) = material_handle else {
            return RenderCommandResult::Skip;
        };
        let Some(material) = materials.into_inner().get(material_handle.material) else {
            return RenderCommandResult::Skip;
        };
        pass.set_bind_group(I, &material.bind_group, &[]);
        RenderCommandResult::Success
    }
}

pub struct DrawUiMaterialNode<M>(PhantomData<M>);
impl<P: PhaseItem, M: UiMaterial> RenderCommand<P> for DrawUiMaterialNode<M> {
    type Param = SRes<UiMaterialMeta<M>>;
    type ViewQuery = ();
    type ItemQuery = Read<UiMaterialBatch<M>>;

    #[inline]
    fn render<'w>(
        _item: &P,
        _view: (),
        batch: Option<&'w UiMaterialBatch<M>>,
        ui_meta: SystemParamItem<'w, '_, Self::Param>,
        pass: &mut TrackedRenderPass<'w>,
    ) -> RenderCommandResult {
        let Some(batch) = batch else {
            return RenderCommandResult::Skip;
        };

        pass.set_vertex_buffer(0, ui_meta.into_inner().vertices.buffer().unwrap().slice(..));
        pass.draw(batch.range.clone(), 0..1);
        RenderCommandResult::Success
    }
}

pub struct ExtractedUiMaterialNode<M: UiMaterial> {
    pub stack_index: u32,
    pub transform: Mat4,
    pub rect: Rect,
    pub border: BorderRect,
    pub border_radius: ResolvedBorderRadius,
    pub material: AssetId<M>,
    pub clip: Option<Rect>,
    // Camera to render this UI node to. By the time it is extracted,
    // it is defaulted to a single camera if only one exists.
    // Nodes with ambiguous camera will be ignored.
    pub extracted_camera_entity: Entity,
    pub main_entity: MainEntity,
}

#[derive(Resource)]
pub struct ExtractedUiMaterialNodes<M: UiMaterial> {
    pub uinodes: SparseSet<Entity, ExtractedUiMaterialNode<M>>,
}

impl<M: UiMaterial> Default for ExtractedUiMaterialNodes<M> {
    fn default() -> Self {
        Self {
            uinodes: Default::default(),
        }
    }
}

pub fn extract_ui_material_nodes<M: UiMaterial>(
    mut commands: Commands,
    mut extracted_uinodes: ResMut<ExtractedUiMaterialNodes<M>>,
    materials: Extract<Res<Assets<M>>>,
    uinode_query: Extract<
        Query<(
            Entity,
            &ComputedNode,
            &GlobalTransform,
            &MaterialNode<M>,
            &InheritedVisibility,
            Option<&CalculatedClip>,
            Option<&UiTargetCamera>,
        )>,
    >,
    camera_map: Extract<UiCameraMap>,
) {
    let mut camera_mapper = camera_map.get_mapper();

<<<<<<< HEAD
    for (entity, uinode, transform, handle, view_visibility, clip, camera) in uinode_query.iter() {
=======
    for (entity, computed_node, transform, handle, inherited_visibility, clip, camera) in
        uinode_query.iter()
    {
        let Some(camera_entity) = camera.map(UiTargetCamera::entity).or(default_single_camera)
        else {
            continue;
        };

        let Ok(extracted_camera_entity) = mapping.get(camera_entity) else {
            continue;
        };

>>>>>>> b039bf67
        // skip invisible nodes
        if !inherited_visibility.get() || computed_node.is_empty() {
            continue;
        }

        // Skip loading materials
        if !materials.contains(handle) {
            continue;
        }

<<<<<<< HEAD
        let Some(extracted_camera_entity) = camera_mapper.map(camera) else {
            continue;
        };

        let border = [
            uinode.border.left / uinode.size().x,
            uinode.border.right / uinode.size().x,
            uinode.border.top / uinode.size().y,
            uinode.border.bottom / uinode.size().y,
        ];

=======
>>>>>>> b039bf67
        extracted_uinodes.uinodes.insert(
            commands.spawn(TemporaryRenderEntity).id(),
            ExtractedUiMaterialNode {
                stack_index: computed_node.stack_index,
                transform: transform.compute_matrix(),
                material: handle.id(),
                rect: Rect {
                    min: Vec2::ZERO,
                    max: computed_node.size(),
                },
                border: computed_node.border(),
                border_radius: computed_node.border_radius(),
                clip: clip.map(|clip| clip.clip),
                extracted_camera_entity,
                main_entity: entity.into(),
            },
        );
    }
}

pub fn prepare_uimaterial_nodes<M: UiMaterial>(
    mut commands: Commands,
    render_device: Res<RenderDevice>,
    render_queue: Res<RenderQueue>,
    mut ui_meta: ResMut<UiMaterialMeta<M>>,
    mut extracted_uinodes: ResMut<ExtractedUiMaterialNodes<M>>,
    view_uniforms: Res<ViewUniforms>,
    globals_buffer: Res<GlobalsBuffer>,
    ui_material_pipeline: Res<UiMaterialPipeline<M>>,
    mut phases: ResMut<ViewSortedRenderPhases<TransparentUi>>,
    mut previous_len: Local<usize>,
) {
    if let (Some(view_binding), Some(globals_binding)) = (
        view_uniforms.uniforms.binding(),
        globals_buffer.buffer.binding(),
    ) {
        let mut batches: Vec<(Entity, UiMaterialBatch<M>)> = Vec::with_capacity(*previous_len);

        ui_meta.vertices.clear();
        ui_meta.view_bind_group = Some(render_device.create_bind_group(
            "ui_material_view_bind_group",
            &ui_material_pipeline.view_layout,
            &BindGroupEntries::sequential((view_binding, globals_binding)),
        ));
        let mut index = 0;

        for ui_phase in phases.values_mut() {
            let mut batch_item_index = 0;
            let mut batch_shader_handle = AssetId::invalid();

            for item_index in 0..ui_phase.items.len() {
                let item = &mut ui_phase.items[item_index];
                if let Some(extracted_uinode) = extracted_uinodes.uinodes.get(item.entity()) {
                    let mut existing_batch = batches
                        .last_mut()
                        .filter(|_| batch_shader_handle == extracted_uinode.material);

                    if existing_batch.is_none() {
                        batch_item_index = item_index;
                        batch_shader_handle = extracted_uinode.material;

                        let new_batch = UiMaterialBatch {
                            range: index..index,
                            material: extracted_uinode.material,
                        };

                        batches.push((item.entity(), new_batch));

                        existing_batch = batches.last_mut();
                    }

                    let uinode_rect = extracted_uinode.rect;

                    let rect_size = uinode_rect.size().extend(1.0);

                    let positions = QUAD_VERTEX_POSITIONS.map(|pos| {
                        (extracted_uinode.transform * (pos * rect_size).extend(1.0)).xyz()
                    });

                    let positions_diff = if let Some(clip) = extracted_uinode.clip {
                        [
                            Vec2::new(
                                f32::max(clip.min.x - positions[0].x, 0.),
                                f32::max(clip.min.y - positions[0].y, 0.),
                            ),
                            Vec2::new(
                                f32::min(clip.max.x - positions[1].x, 0.),
                                f32::max(clip.min.y - positions[1].y, 0.),
                            ),
                            Vec2::new(
                                f32::min(clip.max.x - positions[2].x, 0.),
                                f32::min(clip.max.y - positions[2].y, 0.),
                            ),
                            Vec2::new(
                                f32::max(clip.min.x - positions[3].x, 0.),
                                f32::min(clip.max.y - positions[3].y, 0.),
                            ),
                        ]
                    } else {
                        [Vec2::ZERO; 4]
                    };

                    let positions_clipped = [
                        positions[0] + positions_diff[0].extend(0.),
                        positions[1] + positions_diff[1].extend(0.),
                        positions[2] + positions_diff[2].extend(0.),
                        positions[3] + positions_diff[3].extend(0.),
                    ];

                    let transformed_rect_size =
                        extracted_uinode.transform.transform_vector3(rect_size);

                    // Don't try to cull nodes that have a rotation
                    // In a rotation around the Z-axis, this value is 0.0 for an angle of 0.0 or π
                    // In those two cases, the culling check can proceed normally as corners will be on
                    // horizontal / vertical lines
                    // For all other angles, bypass the culling check
                    // This does not properly handles all rotations on all axis
                    if extracted_uinode.transform.x_axis[1] == 0.0 {
                        // Cull nodes that are completely clipped
                        if positions_diff[0].x - positions_diff[1].x >= transformed_rect_size.x
                            || positions_diff[1].y - positions_diff[2].y >= transformed_rect_size.y
                        {
                            continue;
                        }
                    }
                    let uvs = [
                        Vec2::new(
                            uinode_rect.min.x + positions_diff[0].x,
                            uinode_rect.min.y + positions_diff[0].y,
                        ),
                        Vec2::new(
                            uinode_rect.max.x + positions_diff[1].x,
                            uinode_rect.min.y + positions_diff[1].y,
                        ),
                        Vec2::new(
                            uinode_rect.max.x + positions_diff[2].x,
                            uinode_rect.max.y + positions_diff[2].y,
                        ),
                        Vec2::new(
                            uinode_rect.min.x + positions_diff[3].x,
                            uinode_rect.max.y + positions_diff[3].y,
                        ),
                    ]
                    .map(|pos| pos / uinode_rect.max);

                    for i in QUAD_INDICES {
                        ui_meta.vertices.push(UiMaterialVertex {
                            position: positions_clipped[i].into(),
                            uv: uvs[i].into(),
                            size: extracted_uinode.rect.size().into(),
                            radius: [
                                extracted_uinode.border_radius.top_left,
                                extracted_uinode.border_radius.top_right,
                                extracted_uinode.border_radius.bottom_right,
                                extracted_uinode.border_radius.bottom_left,
                            ],
                            border: [
                                extracted_uinode.border.left,
                                extracted_uinode.border.top,
                                extracted_uinode.border.right,
                                extracted_uinode.border.bottom,
                            ],
                        });
                    }

                    index += QUAD_INDICES.len() as u32;
                    existing_batch.unwrap().1.range.end = index;
                    ui_phase.items[batch_item_index].batch_range_mut().end += 1;
                } else {
                    batch_shader_handle = AssetId::invalid();
                }
            }
        }
        ui_meta.vertices.write_buffer(&render_device, &render_queue);
        *previous_len = batches.len();
        commands.insert_or_spawn_batch(batches);
    }
    extracted_uinodes.uinodes.clear();
}

pub struct PreparedUiMaterial<T: UiMaterial> {
    pub bindings: BindingResources,
    pub bind_group: BindGroup,
    pub key: T::Data,
}

impl<M: UiMaterial> RenderAsset for PreparedUiMaterial<M> {
    type SourceAsset = M;

    type Param = (SRes<RenderDevice>, SRes<UiMaterialPipeline<M>>, M::Param);

    fn prepare_asset(
        material: Self::SourceAsset,
        _: AssetId<Self::SourceAsset>,
        (render_device, pipeline, ref mut material_param): &mut SystemParamItem<Self::Param>,
    ) -> Result<Self, PrepareAssetError<Self::SourceAsset>> {
        match material.as_bind_group(&pipeline.ui_layout, render_device, material_param) {
            Ok(prepared) => Ok(PreparedUiMaterial {
                bindings: prepared.bindings,
                bind_group: prepared.bind_group,
                key: prepared.data,
            }),
            Err(AsBindGroupError::RetryNextUpdate) => {
                Err(PrepareAssetError::RetryNextUpdate(material))
            }
            Err(other) => Err(PrepareAssetError::AsBindGroupError(other)),
        }
    }
}

pub fn queue_ui_material_nodes<M: UiMaterial>(
    extracted_uinodes: Res<ExtractedUiMaterialNodes<M>>,
    draw_functions: Res<DrawFunctions<TransparentUi>>,
    ui_material_pipeline: Res<UiMaterialPipeline<M>>,
    mut pipelines: ResMut<SpecializedRenderPipelines<UiMaterialPipeline<M>>>,
    pipeline_cache: Res<PipelineCache>,
    render_materials: Res<RenderAssets<PreparedUiMaterial<M>>>,
    mut transparent_render_phases: ResMut<ViewSortedRenderPhases<TransparentUi>>,
    mut render_views: Query<&UiCameraView, With<ExtractedView>>,
    camera_views: Query<&ExtractedView>,
) where
    M::Data: PartialEq + Eq + Hash + Clone,
{
    let draw_function = draw_functions.read().id::<DrawUiMaterial<M>>();

    for (entity, extracted_uinode) in extracted_uinodes.uinodes.iter() {
        let Some(material) = render_materials.get(extracted_uinode.material) else {
            continue;
        };

        let Ok(default_camera_view) =
            render_views.get_mut(extracted_uinode.extracted_camera_entity)
        else {
            continue;
        };

        let Ok(view) = camera_views.get(default_camera_view.0) else {
            continue;
        };

        let Some(transparent_phase) = transparent_render_phases.get_mut(&view.retained_view_entity)
        else {
            continue;
        };

        let pipeline = pipelines.specialize(
            &pipeline_cache,
            &ui_material_pipeline,
            UiMaterialKey {
                hdr: view.hdr,
                bind_group_data: material.key.clone(),
            },
        );
        if transparent_phase.items.capacity() < extracted_uinodes.uinodes.len() {
            transparent_phase.items.reserve_exact(
                extracted_uinodes.uinodes.len() - transparent_phase.items.capacity(),
            );
        }
        transparent_phase.add(TransparentUi {
            draw_function,
            pipeline,
            entity: (*entity, extracted_uinode.main_entity),
            sort_key: (
                FloatOrd(extracted_uinode.stack_index as f32 + stack_z_offsets::MATERIAL),
                entity.index(),
            ),
            batch_range: 0..0,
            extra_index: PhaseItemExtraIndex::None,
            indexed: false,
        });
    }
}<|MERGE_RESOLUTION|>--- conflicted
+++ resolved
@@ -21,11 +21,7 @@
     render_phase::*,
     render_resource::{binding_types::uniform_buffer, *},
     renderer::{RenderDevice, RenderQueue},
-<<<<<<< HEAD
-    sync_world::TemporaryRenderEntity,
-=======
-    sync_world::RenderEntity,
->>>>>>> b039bf67
+    sync_world::{RenderEntity, TemporaryRenderEntity},
     view::*,
     Extract, ExtractSchedule, Render, RenderSet,
 };
@@ -386,22 +382,9 @@
 ) {
     let mut camera_mapper = camera_map.get_mapper();
 
-<<<<<<< HEAD
-    for (entity, uinode, transform, handle, view_visibility, clip, camera) in uinode_query.iter() {
-=======
     for (entity, computed_node, transform, handle, inherited_visibility, clip, camera) in
         uinode_query.iter()
     {
-        let Some(camera_entity) = camera.map(UiTargetCamera::entity).or(default_single_camera)
-        else {
-            continue;
-        };
-
-        let Ok(extracted_camera_entity) = mapping.get(camera_entity) else {
-            continue;
-        };
-
->>>>>>> b039bf67
         // skip invisible nodes
         if !inherited_visibility.get() || computed_node.is_empty() {
             continue;
@@ -412,20 +395,10 @@
             continue;
         }
 
-<<<<<<< HEAD
         let Some(extracted_camera_entity) = camera_mapper.map(camera) else {
             continue;
         };
 
-        let border = [
-            uinode.border.left / uinode.size().x,
-            uinode.border.right / uinode.size().x,
-            uinode.border.top / uinode.size().y,
-            uinode.border.bottom / uinode.size().y,
-        ];
-
-=======
->>>>>>> b039bf67
         extracted_uinodes.uinodes.insert(
             commands.spawn(TemporaryRenderEntity).id(),
             ExtractedUiMaterialNode {
