--- conflicted
+++ resolved
@@ -384,11 +384,7 @@
     // If there is only one camera, we use it as default
     let default_single_camera = default_ui_camera.get();
 
-<<<<<<< HEAD
-    for (entity, computed_node, transform, handle, view_visibility, clip, camera) in
-=======
-    for (entity, uinode, transform, handle, inherited_visibility, clip, camera) in
->>>>>>> 81a25bb0
+    for (entity, computed_node, transform, handle, inherited_visibility, clip, camera) in
         uinode_query.iter()
     {
         let Some(camera_entity) = camera.map(UiTargetCamera::entity).or(default_single_camera)
@@ -401,11 +397,7 @@
         };
 
         // skip invisible nodes
-<<<<<<< HEAD
-        if !view_visibility.get() || computed_node.is_empty() {
-=======
-        if !inherited_visibility.get() {
->>>>>>> 81a25bb0
+        if !inherited_visibility.get() || computed_node.is_empty() {
             continue;
         }
 
