--- conflicted
+++ resolved
@@ -379,16 +379,11 @@
     // If there is only one camera, we use it as default
     let default_single_camera = default_ui_camera.get();
 
-<<<<<<< HEAD
     for (entity, uinode, transform, handle, inherited_visibility, clip, camera) in
         uinode_query.iter()
     {
-        let Some(camera_entity) = camera.map(TargetCamera::entity).or(default_single_camera) else {
-=======
-    for (entity, uinode, transform, handle, view_visibility, clip, camera) in uinode_query.iter() {
         let Some(camera_entity) = camera.map(UiTargetCamera::entity).or(default_single_camera)
         else {
->>>>>>> b34833f0
             continue;
         };
 
