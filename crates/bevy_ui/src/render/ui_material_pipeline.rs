use std::{hash::Hash, marker::PhantomData, ops::Range};

use bevy_app::{App, Plugin};
use bevy_asset::*;
use bevy_derive::{Deref, DerefMut};
use bevy_ecs::{
    prelude::{Component, Entity, EventReader},
    query::{ROQueryItem, With},
    schedule::IntoSystemConfigs,
    storage::SparseSet,
    system::lifetimeless::{Read, SRes},
    system::*,
    world::{FromWorld, World},
};
use bevy_math::{Mat4, Rect, Vec2, Vec4Swizzles};
use bevy_render::{
    extract_component::ExtractComponentPlugin,
<<<<<<< HEAD
    pipeline_keys::{KeyRepack, PackedPipelineKey, PipelineKey, PipelineKeys},
=======
    globals::{GlobalsBuffer, GlobalsUniform},
>>>>>>> 4d42713e
    render_asset::RenderAssets,
    render_phase::*,
    render_resource::{binding_types::uniform_buffer, *},
    renderer::{RenderDevice, RenderQueue},
    texture::{FallbackImage, Image},
    view::*,
    Extract, ExtractSchedule, Render, RenderApp, RenderSet,
};
use bevy_transform::prelude::GlobalTransform;
use bevy_utils::{FloatOrd, HashMap, HashSet};
use bevy_window::{PrimaryWindow, Window};
use bytemuck::{Pod, Zeroable};

use crate::*;

pub const UI_MATERIAL_SHADER_HANDLE: Handle<Shader> = Handle::weak_from_u128(10074188772096983955);

const UI_VERTEX_OUTPUT_SHADER_HANDLE: Handle<Shader> = Handle::weak_from_u128(10123618247720234751);

/// Adds the necessary ECS resources and render logic to enable rendering entities using the given
/// [`UiMaterial`] asset type (which includes [`UiMaterial`] types).
pub struct UiMaterialPlugin<M: UiMaterial>(PhantomData<M>);

impl<M: UiMaterial> Default for UiMaterialPlugin<M> {
    fn default() -> Self {
        Self(Default::default())
    }
}

impl<M: UiMaterial> Plugin for UiMaterialPlugin<M>
where
    M::Data: PartialEq + Eq + Hash + Clone,
{
    fn build(&self, app: &mut App) {
        load_internal_asset!(
            app,
            UI_VERTEX_OUTPUT_SHADER_HANDLE,
            "ui_vertex_output.wgsl",
            Shader::from_wgsl
        );
        load_internal_asset!(
            app,
            UI_MATERIAL_SHADER_HANDLE,
            "ui_material.wgsl",
            Shader::from_wgsl
        );
        app.init_asset::<M>()
            .add_plugins(ExtractComponentPlugin::<Handle<M>>::extract_visible());

        if let Ok(render_app) = app.get_sub_app_mut(RenderApp) {
            render_app
                .add_render_command::<TransparentUi, DrawUiMaterial<M>>()
                .init_resource::<ExtractedUiMaterials<M>>()
                .init_resource::<ExtractedUiMaterialNodes<M>>()
                .init_resource::<RenderUiMaterials<M>>()
                .init_resource::<UiMaterialMeta<M>>()
                .init_resource::<SpecializedRenderPipelines<UiMaterialPipeline<M>>>()
                .add_systems(
                    ExtractSchedule,
                    (
                        extract_ui_materials::<M>,
                        extract_ui_material_nodes::<M>.in_set(RenderUiSystem::ExtractNode),
                    ),
                )
                .add_systems(
                    Render,
                    (
                        prepare_ui_materials::<M>.in_set(RenderSet::PrepareAssets),
                        queue_ui_material_nodes::<M>.in_set(RenderSet::Queue),
                        prepare_uimaterial_nodes::<M>.in_set(RenderSet::PrepareBindGroups),
                    ),
                );
        }
    }

    fn finish(&self, app: &mut App) {
        if let Ok(render_app) = app.get_sub_app_mut(RenderApp) {
            render_app.init_resource::<UiMaterialPipeline<M>>();
        }
    }
}

#[derive(Resource)]
pub struct UiMaterialMeta<M: UiMaterial> {
    vertices: BufferVec<UiMaterialVertex>,
    view_bind_group: Option<BindGroup>,
    marker: PhantomData<M>,
}

impl<M: UiMaterial> Default for UiMaterialMeta<M> {
    fn default() -> Self {
        Self {
            vertices: BufferVec::new(BufferUsages::VERTEX),
            view_bind_group: Default::default(),
            marker: PhantomData,
        }
    }
}

#[repr(C)]
#[derive(Copy, Clone, Pod, Zeroable)]
pub struct UiMaterialVertex {
    pub position: [f32; 3],
    pub uv: [f32; 2],
    pub border_widths: [f32; 4],
}

// in this [`UiMaterialPipeline`] there is (currently) no batching going on.
// Therefore the [`UiMaterialBatch`] is more akin to a draw call.
#[derive(Component)]
pub struct UiMaterialBatch<M: UiMaterial> {
    /// The range of vertices inside the [`UiMaterialMeta`]
    pub range: Range<u32>,
    pub material: AssetId<M>,
}

/// Render pipeline data for a given [`UiMaterial`]
#[derive(Resource)]
pub struct UiMaterialPipeline<M: UiMaterial> {
    pub ui_layout: BindGroupLayout,
    pub view_layout: BindGroupLayout,
    pub vertex_shader: Option<Handle<Shader>>,
    pub fragment_shader: Option<Handle<Shader>>,
    marker: PhantomData<M>,
}

impl<M: UiMaterial> SpecializedRenderPipeline for UiMaterialPipeline<M>
where
    M::Data: PartialEq + Eq + Hash + Clone,
{
    type Key = UiMaterialKey<M>;

    fn specialize(&self, key: PipelineKey<Self::Key>) -> RenderPipelineDescriptor {
        let vertex_layout = VertexBufferLayout::from_vertex_formats(
            VertexStepMode::Vertex,
            vec![
                // position
                VertexFormat::Float32x3,
                // uv
                VertexFormat::Float32x2,
                // border_widths
                VertexFormat::Float32x4,
            ],
        );
        let shader_defs = Vec::new();

        let mut descriptor = RenderPipelineDescriptor {
            vertex: VertexState {
                shader: UI_MATERIAL_SHADER_HANDLE,
                entry_point: "vertex".into(),
                shader_defs: shader_defs.clone(),
                buffers: vec![vertex_layout],
            },
            fragment: Some(FragmentState {
                shader: UI_MATERIAL_SHADER_HANDLE,
                shader_defs,
                entry_point: "fragment".into(),
                targets: vec![Some(ColorTargetState {
                    format: key.texture_format.format(),
                    blend: Some(BlendState::ALPHA_BLENDING),
                    write_mask: ColorWrites::ALL,
                })],
            }),
            layout: vec![],
            push_constant_ranges: Vec::new(),
            primitive: PrimitiveState {
                front_face: FrontFace::Ccw,
                cull_mode: None,
                unclipped_depth: false,
                polygon_mode: PolygonMode::Fill,
                conservative: false,
                topology: PrimitiveTopology::TriangleList,
                strip_index_format: None,
            },
            depth_stencil: None,
            multisample: MultisampleState {
                count: 1,
                mask: !0,
                alpha_to_coverage_enabled: false,
            },
            label: Some("ui_material_pipeline".into()),
        };
        if let Some(vertex_shader) = &self.vertex_shader {
            descriptor.vertex.shader = vertex_shader.clone();
        }

        if let Some(fragment_shader) = &self.fragment_shader {
            descriptor.fragment.as_mut().unwrap().shader = fragment_shader.clone();
        }

        descriptor.layout = vec![self.view_layout.clone(), self.ui_layout.clone()];

        M::specialize(&mut descriptor, key);

        descriptor
    }
}

impl<M: UiMaterial> FromWorld for UiMaterialPipeline<M> {
    fn from_world(world: &mut World) -> Self {
        let asset_server = world.resource::<AssetServer>();
        let render_device = world.resource::<RenderDevice>();
        let ui_layout = M::bind_group_layout(render_device);

        let view_layout = render_device.create_bind_group_layout(
            "ui_view_layout",
            &BindGroupLayoutEntries::sequential(
                ShaderStages::VERTEX_FRAGMENT,
                (
                    uniform_buffer::<ViewUniform>(true),
                    uniform_buffer::<GlobalsUniform>(false),
                ),
            ),
        );

        UiMaterialPipeline {
            ui_layout,
            view_layout,
            vertex_shader: match M::vertex_shader() {
                ShaderRef::Default => None,
                ShaderRef::Handle(handle) => Some(handle),
                ShaderRef::Path(path) => Some(asset_server.load(path)),
            },
            fragment_shader: match M::fragment_shader() {
                ShaderRef::Default => None,
                ShaderRef::Handle(handle) => Some(handle),
                ShaderRef::Path(path) => Some(asset_server.load(path)),
            },
            marker: PhantomData,
        }
    }
}

pub type DrawUiMaterial<M> = (
    SetItemPipeline,
    SetMatUiViewBindGroup<M, 0>,
    SetUiMaterialBindGroup<M, 1>,
    DrawUiMaterialNode<M>,
);

pub struct SetMatUiViewBindGroup<M: UiMaterial, const I: usize>(PhantomData<M>);
impl<P: PhaseItem, M: UiMaterial, const I: usize> RenderCommand<P> for SetMatUiViewBindGroup<M, I> {
    type Param = SRes<UiMaterialMeta<M>>;
    type ViewWorldQuery = Read<ViewUniformOffset>;
    type ItemWorldQuery = ();

    fn render<'w>(
        _item: &P,
        view_uniform: &'w ViewUniformOffset,
        _entity: (),
        ui_meta: SystemParamItem<'w, '_, Self::Param>,
        pass: &mut TrackedRenderPass<'w>,
    ) -> RenderCommandResult {
        pass.set_bind_group(
            I,
            ui_meta.into_inner().view_bind_group.as_ref().unwrap(),
            &[view_uniform.offset],
        );
        RenderCommandResult::Success
    }
}

pub struct SetUiMaterialBindGroup<M: UiMaterial, const I: usize>(PhantomData<M>);
impl<P: PhaseItem, M: UiMaterial, const I: usize> RenderCommand<P>
    for SetUiMaterialBindGroup<M, I>
{
    type Param = SRes<RenderUiMaterials<M>>;
    type ViewWorldQuery = ();
    type ItemWorldQuery = Read<UiMaterialBatch<M>>;

    fn render<'w>(
        _item: &P,
        _view: (),
        material_handle: ROQueryItem<'_, Self::ItemWorldQuery>,
        materials: SystemParamItem<'w, '_, Self::Param>,
        pass: &mut TrackedRenderPass<'w>,
    ) -> RenderCommandResult {
        let Some(material) = materials.into_inner().get(&material_handle.material) else {
            return RenderCommandResult::Failure;
        };
        pass.set_bind_group(I, &material.bind_group, &[]);
        RenderCommandResult::Success
    }
}

pub struct DrawUiMaterialNode<M>(PhantomData<M>);
impl<P: PhaseItem, M: UiMaterial> RenderCommand<P> for DrawUiMaterialNode<M> {
    type Param = SRes<UiMaterialMeta<M>>;
    type ViewWorldQuery = ();
    type ItemWorldQuery = Read<UiMaterialBatch<M>>;

    #[inline]
    fn render<'w>(
        _item: &P,
        _view: (),
        batch: &'w UiMaterialBatch<M>,
        ui_meta: SystemParamItem<'w, '_, Self::Param>,
        pass: &mut TrackedRenderPass<'w>,
    ) -> RenderCommandResult {
        pass.set_vertex_buffer(0, ui_meta.into_inner().vertices.buffer().unwrap().slice(..));
        pass.draw(batch.range.clone(), 0..1);
        RenderCommandResult::Success
    }
}

pub struct ExtractedUiMaterialNode<M: UiMaterial> {
    pub stack_index: usize,
    pub transform: Mat4,
    pub rect: Rect,
    pub border: [f32; 4],
    pub material: AssetId<M>,
    pub clip: Option<Rect>,
}

#[derive(Resource)]
pub struct ExtractedUiMaterialNodes<M: UiMaterial> {
    pub uinodes: SparseSet<Entity, ExtractedUiMaterialNode<M>>,
}

impl<M: UiMaterial> Default for ExtractedUiMaterialNodes<M> {
    fn default() -> Self {
        Self {
            uinodes: Default::default(),
        }
    }
}

pub fn extract_ui_material_nodes<M: UiMaterial>(
    mut extracted_uinodes: ResMut<ExtractedUiMaterialNodes<M>>,
    materials: Extract<Res<Assets<M>>>,
    ui_stack: Extract<Res<UiStack>>,
    uinode_query: Extract<
        Query<
            (
                Entity,
                &Node,
                &Style,
                &GlobalTransform,
                &Handle<M>,
                &ViewVisibility,
                Option<&CalculatedClip>,
            ),
            Without<BackgroundColor>,
        >,
    >,
    windows: Extract<Query<&Window, With<PrimaryWindow>>>,
    ui_scale: Extract<Res<UiScale>>,
) {
    let ui_logical_viewport_size = windows
        .get_single()
        .map(|window| Vec2::new(window.resolution.width(), window.resolution.height()))
        .unwrap_or(Vec2::ZERO)
        // The logical window resolution returned by `Window` only takes into account the window scale factor and not `UiScale`,
        // so we have to divide by `UiScale` to get the size of the UI viewport.
        / ui_scale.0 as f32;
    for (stack_index, entity) in ui_stack.uinodes.iter().enumerate() {
        if let Ok((entity, uinode, style, transform, handle, view_visibility, clip)) =
            uinode_query.get(*entity)
        {
            // skip invisible nodes
            if !view_visibility.get() {
                continue;
            }

            // Skip loading materials
            if !materials.contains(handle) {
                continue;
            }

            // Both vertical and horizontal percentage border values are calculated based on the width of the parent node
            // <https://developer.mozilla.org/en-US/docs/Web/CSS/border-width>
            let parent_width = uinode.size().x;
            let left =
                resolve_border_thickness(style.border.left, parent_width, ui_logical_viewport_size)
                    / uinode.size().x;
            let right = resolve_border_thickness(
                style.border.right,
                parent_width,
                ui_logical_viewport_size,
            ) / uinode.size().x;
            let top =
                resolve_border_thickness(style.border.top, parent_width, ui_logical_viewport_size)
                    / uinode.size().y;
            let bottom = resolve_border_thickness(
                style.border.bottom,
                parent_width,
                ui_logical_viewport_size,
            ) / uinode.size().y;

            extracted_uinodes.uinodes.insert(
                entity,
                ExtractedUiMaterialNode {
                    stack_index,
                    transform: transform.compute_matrix(),
                    material: handle.id(),
                    rect: Rect {
                        min: Vec2::ZERO,
                        max: uinode.calculated_size,
                    },
                    border: [left, right, top, bottom],
                    clip: clip.map(|clip| clip.clip),
                },
            );
        };
    }
}

#[allow(clippy::too_many_arguments)]
pub fn prepare_uimaterial_nodes<M: UiMaterial>(
    mut commands: Commands,
    render_device: Res<RenderDevice>,
    render_queue: Res<RenderQueue>,
    mut ui_meta: ResMut<UiMaterialMeta<M>>,
    mut extracted_uinodes: ResMut<ExtractedUiMaterialNodes<M>>,
    view_uniforms: Res<ViewUniforms>,
    globals_buffer: Res<GlobalsBuffer>,
    ui_material_pipeline: Res<UiMaterialPipeline<M>>,
    mut phases: Query<&mut RenderPhase<TransparentUi>>,
    mut previous_len: Local<usize>,
) {
    if let (Some(view_binding), Some(globals_binding)) = (
        view_uniforms.uniforms.binding(),
        globals_buffer.buffer.binding(),
    ) {
        let mut batches: Vec<(Entity, UiMaterialBatch<M>)> = Vec::with_capacity(*previous_len);

        ui_meta.vertices.clear();
        ui_meta.view_bind_group = Some(render_device.create_bind_group(
            "ui_material_view_bind_group",
            &ui_material_pipeline.view_layout,
            &BindGroupEntries::sequential((view_binding, globals_binding)),
        ));
        let mut index = 0;

        for mut ui_phase in &mut phases {
            let mut batch_item_index = 0;
            let mut batch_shader_handle = AssetId::invalid();

            for item_index in 0..ui_phase.items.len() {
                let item = &mut ui_phase.items[item_index];
                if let Some(extracted_uinode) = extracted_uinodes.uinodes.get(item.entity) {
                    let mut existing_batch = batches
                        .last_mut()
                        .filter(|_| batch_shader_handle == extracted_uinode.material);

                    if existing_batch.is_none() {
                        batch_item_index = item_index;
                        batch_shader_handle = extracted_uinode.material;

                        let new_batch = UiMaterialBatch {
                            range: index..index,
                            material: extracted_uinode.material,
                        };

                        batches.push((item.entity, new_batch));

                        existing_batch = batches.last_mut();
                    }

                    let uinode_rect = extracted_uinode.rect;

                    let rect_size = uinode_rect.size().extend(1.0);

                    let positions = QUAD_VERTEX_POSITIONS.map(|pos| {
                        (extracted_uinode.transform * (pos * rect_size).extend(1.0)).xyz()
                    });

                    let positions_diff = if let Some(clip) = extracted_uinode.clip {
                        [
                            Vec2::new(
                                f32::max(clip.min.x - positions[0].x, 0.),
                                f32::max(clip.min.y - positions[0].y, 0.),
                            ),
                            Vec2::new(
                                f32::min(clip.max.x - positions[1].x, 0.),
                                f32::max(clip.min.y - positions[1].y, 0.),
                            ),
                            Vec2::new(
                                f32::min(clip.max.x - positions[2].x, 0.),
                                f32::min(clip.max.y - positions[2].y, 0.),
                            ),
                            Vec2::new(
                                f32::max(clip.min.x - positions[3].x, 0.),
                                f32::min(clip.max.y - positions[3].y, 0.),
                            ),
                        ]
                    } else {
                        [Vec2::ZERO; 4]
                    };

                    let positions_clipped = [
                        positions[0] + positions_diff[0].extend(0.),
                        positions[1] + positions_diff[1].extend(0.),
                        positions[2] + positions_diff[2].extend(0.),
                        positions[3] + positions_diff[3].extend(0.),
                    ];

                    let transformed_rect_size =
                        extracted_uinode.transform.transform_vector3(rect_size);

                    // Don't try to cull nodes that have a rotation
                    // In a rotation around the Z-axis, this value is 0.0 for an angle of 0.0 or π
                    // In those two cases, the culling check can proceed normally as corners will be on
                    // horizontal / vertical lines
                    // For all other angles, bypass the culling check
                    // This does not properly handles all rotations on all axis
                    if extracted_uinode.transform.x_axis[1] == 0.0 {
                        // Cull nodes that are completely clipped
                        if positions_diff[0].x - positions_diff[1].x >= transformed_rect_size.x
                            || positions_diff[1].y - positions_diff[2].y >= transformed_rect_size.y
                        {
                            continue;
                        }
                    }
                    let uvs = [
                        Vec2::new(
                            uinode_rect.min.x + positions_diff[0].x,
                            uinode_rect.min.y + positions_diff[0].y,
                        ),
                        Vec2::new(
                            uinode_rect.max.x + positions_diff[1].x,
                            uinode_rect.min.y + positions_diff[1].y,
                        ),
                        Vec2::new(
                            uinode_rect.max.x + positions_diff[2].x,
                            uinode_rect.max.y + positions_diff[2].y,
                        ),
                        Vec2::new(
                            uinode_rect.min.x + positions_diff[3].x,
                            uinode_rect.max.y + positions_diff[3].y,
                        ),
                    ]
                    .map(|pos| pos / uinode_rect.max);

                    for i in QUAD_INDICES {
                        ui_meta.vertices.push(UiMaterialVertex {
                            position: positions_clipped[i].into(),
                            uv: uvs[i].into(),
                            border_widths: extracted_uinode.border,
                        });
                    }

                    index += QUAD_INDICES.len() as u32;
                    existing_batch.unwrap().1.range.end = index;
                    ui_phase.items[batch_item_index].batch_range_mut().end += 1;
                } else {
                    batch_shader_handle = AssetId::invalid();
                }
            }
        }
        ui_meta.vertices.write_buffer(&render_device, &render_queue);
        *previous_len = batches.len();
        commands.insert_or_spawn_batch(batches);
    }
    extracted_uinodes.uinodes.clear();
}

#[derive(Resource, Deref, DerefMut)]
pub struct RenderUiMaterials<T: UiMaterial>(HashMap<AssetId<T>, PreparedUiMaterial<T>>);

impl<T: UiMaterial> Default for RenderUiMaterials<T> {
    fn default() -> Self {
        Self(Default::default())
    }
}

pub struct PreparedUiMaterial<T: UiMaterial> {
    pub bindings: Vec<(u32, OwnedBindingResource)>,
    pub bind_group: BindGroup,
    pub packed_key: PackedPipelineKey<T::Data>,
}

#[derive(Resource)]
pub struct ExtractedUiMaterials<M: UiMaterial> {
    extracted: Vec<(AssetId<M>, M)>,
    removed: Vec<AssetId<M>>,
}

impl<M: UiMaterial> Default for ExtractedUiMaterials<M> {
    fn default() -> Self {
        Self {
            extracted: Default::default(),
            removed: Default::default(),
        }
    }
}

pub fn extract_ui_materials<M: UiMaterial>(
    mut commands: Commands,
    mut events: Extract<EventReader<AssetEvent<M>>>,
    assets: Extract<Res<Assets<M>>>,
) {
    let mut changed_assets = HashSet::default();
    let mut removed = Vec::new();
    for event in events.read() {
        match event {
            AssetEvent::Added { id } | AssetEvent::Modified { id } => {
                changed_assets.insert(*id);
            }
            AssetEvent::Removed { id } => {
                changed_assets.remove(id);
                removed.push(*id);
            }
            AssetEvent::LoadedWithDependencies { .. } => {
                // not implemented
            }
        }
    }

    let mut extracted_assets = Vec::new();
    for id in changed_assets.drain() {
        if let Some(asset) = assets.get(id) {
            extracted_assets.push((id, asset.clone()));
        }
    }

    commands.insert_resource(ExtractedUiMaterials {
        extracted: extracted_assets,
        removed,
    });
}

pub struct PrepareNextFrameMaterials<M: UiMaterial> {
    assets: Vec<(AssetId<M>, M)>,
}

impl<M: UiMaterial> Default for PrepareNextFrameMaterials<M> {
    fn default() -> Self {
        Self {
            assets: Default::default(),
        }
    }
}

#[allow(clippy::too_many_arguments)]
pub fn prepare_ui_materials<M: UiMaterial>(
    mut prepare_next_frame: Local<PrepareNextFrameMaterials<M>>,
    mut extracted_assets: ResMut<ExtractedUiMaterials<M>>,
    mut render_materials: ResMut<RenderUiMaterials<M>>,
    render_device: Res<RenderDevice>,
    images: Res<RenderAssets<Image>>,
    fallback_image: Res<FallbackImage>,
    pipeline: Res<UiMaterialPipeline<M>>,
    pipeline_cache: Res<PipelineCache>,
) {
    let queued_assets = std::mem::take(&mut prepare_next_frame.assets);
    for (id, material) in queued_assets {
        match prepare_ui_material(
            &material,
            &render_device,
            &images,
            &fallback_image,
            &pipeline,
            &pipeline_cache,
        ) {
            Ok(prepared_asset) => {
                render_materials.insert(id, prepared_asset);
            }
            Err(AsBindGroupError::RetryNextUpdate) => {
                prepare_next_frame.assets.push((id, material));
            }
        }
    }

    for removed in std::mem::take(&mut extracted_assets.removed) {
        render_materials.remove(&removed);
    }

    for (handle, material) in std::mem::take(&mut extracted_assets.extracted) {
        match prepare_ui_material(
            &material,
            &render_device,
            &images,
            &fallback_image,
            &pipeline,
            &pipeline_cache,
        ) {
            Ok(prepared_asset) => {
                render_materials.insert(handle, prepared_asset);
            }
            Err(AsBindGroupError::RetryNextUpdate) => {
                prepare_next_frame.assets.push((handle, material));
            }
        }
    }
}

fn prepare_ui_material<M: UiMaterial>(
    material: &M,
    render_device: &RenderDevice,
    images: &RenderAssets<Image>,
    fallback_image: &Res<FallbackImage>,
    pipeline: &UiMaterialPipeline<M>,
    pipeline_cache: &PipelineCache,
) -> Result<PreparedUiMaterial<M>, AsBindGroupError> {
    let prepared =
        material.as_bind_group(&pipeline.ui_layout, render_device, images, fallback_image)?;
    Ok(PreparedUiMaterial {
        bindings: prepared.bindings,
        bind_group: prepared.bind_group,
        packed_key: pipeline_cache.pack_key(&prepared.data),
    })
}

#[allow(clippy::too_many_arguments)]
pub fn queue_ui_material_nodes<M: UiMaterial>(
    extracted_uinodes: Res<ExtractedUiMaterialNodes<M>>,
    draw_functions: Res<DrawFunctions<TransparentUi>>,
    ui_material_pipeline: Res<UiMaterialPipeline<M>>,
    mut pipelines: ResMut<SpecializedRenderPipelines<UiMaterialPipeline<M>>>,
    pipeline_cache: Res<PipelineCache>,
    render_materials: Res<RenderUiMaterials<M>>,
    mut views: Query<(&mut RenderPhase<TransparentUi>, &PipelineKeys)>,
) where
    M::Data: PartialEq + Eq + Hash + Clone,
{
    let draw_function = draw_functions.read().id::<DrawUiMaterial<M>>();

    for (entity, extracted_uinode) in extracted_uinodes.uinodes.iter() {
        let Some(material) = render_materials.get(&extracted_uinode.material) else {
            continue;
        };
        for (mut transparent_phase, keys) in &mut views {
            let Some(texture_format) = keys.get_packed_key() else {
                continue;
            };

            let composite_key = UiMaterialKey::repack((texture_format, material.packed_key));

            let pipeline =
                pipelines.specialize(&pipeline_cache, &ui_material_pipeline, composite_key);
            transparent_phase
                .items
                .reserve(extracted_uinodes.uinodes.len());
            transparent_phase.add(TransparentUi {
                draw_function,
                pipeline,
                entity: *entity,
                sort_key: (
                    FloatOrd(extracted_uinode.stack_index as f32),
                    entity.index(),
                ),
                batch_range: 0..0,
                dynamic_offset: None,
            });
        }
    }
}<|MERGE_RESOLUTION|>--- conflicted
+++ resolved
@@ -15,11 +15,8 @@
 use bevy_math::{Mat4, Rect, Vec2, Vec4Swizzles};
 use bevy_render::{
     extract_component::ExtractComponentPlugin,
-<<<<<<< HEAD
+    globals::{GlobalsBuffer, GlobalsUniform},
     pipeline_keys::{KeyRepack, PackedPipelineKey, PipelineKey, PipelineKeys},
-=======
-    globals::{GlobalsBuffer, GlobalsUniform},
->>>>>>> 4d42713e
     render_asset::RenderAssets,
     render_phase::*,
     render_resource::{binding_types::uniform_buffer, *},
