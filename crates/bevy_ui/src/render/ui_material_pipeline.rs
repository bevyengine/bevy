use std::{hash::Hash, marker::PhantomData, ops::Range};

use bevy_asset::*;
use bevy_ecs::{
    prelude::Component,
    query::ROQueryItem,
    storage::SparseSet,
    system::lifetimeless::{Read, SRes},
    system::*,
};
use bevy_math::{FloatOrd, Mat4, Rect, Vec2, Vec4Swizzles};
use bevy_render::{
    extract_component::ExtractComponentPlugin,
    globals::{GlobalsBuffer, GlobalsUniform},
    render_asset::{PrepareAssetError, RenderAsset, RenderAssetPlugin, RenderAssets},
    render_phase::*,
    render_resource::{binding_types::uniform_buffer, *},
    renderer::{RenderDevice, RenderQueue},
    texture::{BevyDefault, FallbackImage, GpuImage},
    view::*,
    Extract, ExtractSchedule, Render, RenderSet,
};
use bevy_transform::prelude::GlobalTransform;
use bevy_window::{PrimaryWindow, Window};
use bytemuck::{Pod, Zeroable};

use crate::*;

pub const UI_MATERIAL_SHADER_HANDLE: Handle<Shader> = Handle::weak_from_u128(10074188772096983955);

const UI_VERTEX_OUTPUT_SHADER_HANDLE: Handle<Shader> = Handle::weak_from_u128(10123618247720234751);

/// Adds the necessary ECS resources and render logic to enable rendering entities using the given
/// [`UiMaterial`] asset type (which includes [`UiMaterial`] types).
pub struct UiMaterialPlugin<M: UiMaterial>(PhantomData<M>);

impl<M: UiMaterial> Default for UiMaterialPlugin<M> {
    fn default() -> Self {
        Self(Default::default())
    }
}

impl<M: UiMaterial> Plugin for UiMaterialPlugin<M>
where
    M::Data: PartialEq + Eq + Hash + Clone,
{
    fn build(&self, app: &mut App) {
        load_internal_asset!(
            app,
            UI_VERTEX_OUTPUT_SHADER_HANDLE,
            "ui_vertex_output.wgsl",
            Shader::from_wgsl
        );
        load_internal_asset!(
            app,
            UI_MATERIAL_SHADER_HANDLE,
            "ui_material.wgsl",
            Shader::from_wgsl
        );
        app.init_asset::<M>().add_plugins((
            ExtractComponentPlugin::<Handle<M>>::extract_visible(),
            RenderAssetPlugin::<PreparedUiMaterial<M>>::default(),
        ));

        if let Some(render_app) = app.get_sub_app_mut(RenderApp) {
            render_app
                .add_render_command::<TransparentUi, DrawUiMaterial<M>>()
                .init_resource::<ExtractedUiMaterialNodes<M>>()
                .init_resource::<UiMaterialMeta<M>>()
                .init_resource::<SpecializedRenderPipelines<UiMaterialPipeline<M>>>()
                .add_systems(
                    ExtractSchedule,
                    extract_ui_material_nodes::<M>.in_set(RenderUiSystem::ExtractBackgrounds),
                )
                .add_systems(
                    Render,
                    (
                        queue_ui_material_nodes::<M>.in_set(RenderSet::Queue),
                        prepare_uimaterial_nodes::<M>.in_set(RenderSet::PrepareBindGroups),
                    ),
                );
        }
    }

    fn finish(&self, app: &mut App) {
        if let Some(render_app) = app.get_sub_app_mut(RenderApp) {
            render_app.init_resource::<UiMaterialPipeline<M>>();
        }
    }
}

#[derive(Resource)]
pub struct UiMaterialMeta<M: UiMaterial> {
    vertices: BufferVec<UiMaterialVertex>,
    view_bind_group: Option<BindGroup>,
    marker: PhantomData<M>,
}

impl<M: UiMaterial> Default for UiMaterialMeta<M> {
    fn default() -> Self {
        Self {
            vertices: BufferVec::new(BufferUsages::VERTEX),
            view_bind_group: Default::default(),
            marker: PhantomData,
        }
    }
}

#[repr(C)]
#[derive(Copy, Clone, Pod, Zeroable)]
pub struct UiMaterialVertex {
    pub position: [f32; 3],
    pub uv: [f32; 2],
    pub size: [f32; 2],
    pub border_widths: [f32; 4],
}

// in this [`UiMaterialPipeline`] there is (currently) no batching going on.
// Therefore the [`UiMaterialBatch`] is more akin to a draw call.
#[derive(Component)]
pub struct UiMaterialBatch<M: UiMaterial> {
    /// The range of vertices inside the [`UiMaterialMeta`]
    pub range: Range<u32>,
    pub material: AssetId<M>,
}

/// Render pipeline data for a given [`UiMaterial`]
#[derive(Resource)]
pub struct UiMaterialPipeline<M: UiMaterial> {
    pub ui_layout: BindGroupLayout,
    pub view_layout: BindGroupLayout,
    pub vertex_shader: Option<Handle<Shader>>,
    pub fragment_shader: Option<Handle<Shader>>,
    marker: PhantomData<M>,
}

impl<M: UiMaterial> SpecializedRenderPipeline for UiMaterialPipeline<M>
where
    M::Data: PartialEq + Eq + Hash + Clone,
{
    type Key = UiMaterialKey<M>;

    fn specialize(&self, key: Self::Key) -> RenderPipelineDescriptor {
        let vertex_layout = VertexBufferLayout::from_vertex_formats(
            VertexStepMode::Vertex,
            vec![
                // position
                VertexFormat::Float32x3,
                // uv
                VertexFormat::Float32x2,
                // size
                VertexFormat::Float32x2,
                // border_widths
                VertexFormat::Float32x4,
            ],
        );
        let shader_defs = Vec::new();

        let mut descriptor = RenderPipelineDescriptor {
            vertex: VertexState {
                shader: UI_MATERIAL_SHADER_HANDLE,
                entry_point: "vertex".into(),
                shader_defs: shader_defs.clone(),
                buffers: vec![vertex_layout],
            },
            fragment: Some(FragmentState {
                shader: UI_MATERIAL_SHADER_HANDLE,
                shader_defs,
                entry_point: "fragment".into(),
                targets: vec![Some(ColorTargetState {
                    format: if key.hdr {
                        ViewTarget::TEXTURE_FORMAT_HDR
                    } else {
                        TextureFormat::bevy_default()
                    },
                    blend: Some(BlendState::ALPHA_BLENDING),
                    write_mask: ColorWrites::ALL,
                })],
            }),
            layout: vec![],
            push_constant_ranges: Vec::new(),
            primitive: PrimitiveState {
                front_face: FrontFace::Ccw,
                cull_mode: None,
                unclipped_depth: false,
                polygon_mode: PolygonMode::Fill,
                conservative: false,
                topology: PrimitiveTopology::TriangleList,
                strip_index_format: None,
            },
            depth_stencil: None,
            multisample: MultisampleState {
                count: 1,
                mask: !0,
                alpha_to_coverage_enabled: false,
            },
            label: Some("ui_material_pipeline".into()),
        };
        if let Some(vertex_shader) = &self.vertex_shader {
            descriptor.vertex.shader = vertex_shader.clone();
        }

        if let Some(fragment_shader) = &self.fragment_shader {
            descriptor.fragment.as_mut().unwrap().shader = fragment_shader.clone();
        }

        descriptor.layout = vec![self.view_layout.clone(), self.ui_layout.clone()];

        M::specialize(&mut descriptor, key);

        descriptor
    }
}

impl<M: UiMaterial> FromWorld for UiMaterialPipeline<M> {
    fn from_world(world: &mut World) -> Self {
        let asset_server = world.resource::<AssetServer>();
        let render_device = world.resource::<RenderDevice>();
        let ui_layout = M::bind_group_layout(render_device);

        let view_layout = render_device.create_bind_group_layout(
            "ui_view_layout",
            &BindGroupLayoutEntries::sequential(
                ShaderStages::VERTEX_FRAGMENT,
                (
                    uniform_buffer::<ViewUniform>(true),
                    uniform_buffer::<GlobalsUniform>(false),
                ),
            ),
        );

        UiMaterialPipeline {
            ui_layout,
            view_layout,
            vertex_shader: match M::vertex_shader() {
                ShaderRef::Default => None,
                ShaderRef::Handle(handle) => Some(handle),
                ShaderRef::Path(path) => Some(asset_server.load(path)),
            },
            fragment_shader: match M::fragment_shader() {
                ShaderRef::Default => None,
                ShaderRef::Handle(handle) => Some(handle),
                ShaderRef::Path(path) => Some(asset_server.load(path)),
            },
            marker: PhantomData,
        }
    }
}

pub type DrawUiMaterial<M> = (
    SetItemPipeline,
    SetMatUiViewBindGroup<M, 0>,
    SetUiMaterialBindGroup<M, 1>,
    DrawUiMaterialNode<M>,
);

pub struct SetMatUiViewBindGroup<M: UiMaterial, const I: usize>(PhantomData<M>);
impl<P: PhaseItem, M: UiMaterial, const I: usize> RenderCommand<P> for SetMatUiViewBindGroup<M, I> {
    type Param = SRes<UiMaterialMeta<M>>;
    type ViewQuery = Read<ViewUniformOffset>;
    type ItemQuery = ();

    fn render<'w>(
        _item: &P,
        view_uniform: &'w ViewUniformOffset,
        _entity: Option<()>,
        ui_meta: SystemParamItem<'w, '_, Self::Param>,
        pass: &mut TrackedRenderPass<'w>,
    ) -> RenderCommandResult {
        pass.set_bind_group(
            I,
            ui_meta.into_inner().view_bind_group.as_ref().unwrap(),
            &[view_uniform.offset],
        );
        RenderCommandResult::Success
    }
}

pub struct SetUiMaterialBindGroup<M: UiMaterial, const I: usize>(PhantomData<M>);
impl<P: PhaseItem, M: UiMaterial, const I: usize> RenderCommand<P>
    for SetUiMaterialBindGroup<M, I>
{
    type Param = SRes<RenderAssets<PreparedUiMaterial<M>>>;
    type ViewQuery = ();
    type ItemQuery = Read<UiMaterialBatch<M>>;

    fn render<'w>(
        _item: &P,
        _view: (),
        material_handle: Option<ROQueryItem<'_, Self::ItemQuery>>,
        materials: SystemParamItem<'w, '_, Self::Param>,
        pass: &mut TrackedRenderPass<'w>,
    ) -> RenderCommandResult {
        let Some(material_handle) = material_handle else {
            return RenderCommandResult::Failure;
        };
        let Some(material) = materials.into_inner().get(material_handle.material) else {
            return RenderCommandResult::Failure;
        };
        pass.set_bind_group(I, &material.bind_group, &[]);
        RenderCommandResult::Success
    }
}

pub struct DrawUiMaterialNode<M>(PhantomData<M>);
impl<P: PhaseItem, M: UiMaterial> RenderCommand<P> for DrawUiMaterialNode<M> {
    type Param = SRes<UiMaterialMeta<M>>;
    type ViewQuery = ();
    type ItemQuery = Read<UiMaterialBatch<M>>;

    #[inline]
    fn render<'w>(
        _item: &P,
        _view: (),
        batch: Option<&'w UiMaterialBatch<M>>,
        ui_meta: SystemParamItem<'w, '_, Self::Param>,
        pass: &mut TrackedRenderPass<'w>,
    ) -> RenderCommandResult {
        let Some(batch) = batch else {
            return RenderCommandResult::Failure;
        };

        pass.set_vertex_buffer(0, ui_meta.into_inner().vertices.buffer().unwrap().slice(..));
        pass.draw(batch.range.clone(), 0..1);
        RenderCommandResult::Success
    }
}

pub struct ExtractedUiMaterialNode<M: UiMaterial> {
    pub stack_index: usize,
    pub transform: Mat4,
    pub rect: Rect,
    pub border: [f32; 4],
    pub material: AssetId<M>,
    pub clip: Option<Rect>,
    // Camera to render this UI node to. By the time it is extracted,
    // it is defaulted to a single camera if only one exists.
    // Nodes with ambiguous camera will be ignored.
    pub camera_entity: Entity,
}

#[derive(Resource)]
pub struct ExtractedUiMaterialNodes<M: UiMaterial> {
    pub uinodes: SparseSet<Entity, ExtractedUiMaterialNode<M>>,
}

impl<M: UiMaterial> Default for ExtractedUiMaterialNodes<M> {
    fn default() -> Self {
        Self {
            uinodes: Default::default(),
        }
    }
}

pub fn extract_ui_material_nodes<M: UiMaterial>(
    mut extracted_uinodes: ResMut<ExtractedUiMaterialNodes<M>>,
    materials: Extract<Res<Assets<M>>>,
    ui_stack: Extract<Res<UiStack>>,
    default_ui_camera: Extract<DefaultUiCamera>,
    uinode_query: Extract<
        Query<
            (
                Entity,
                &Node,
                &Style,
                &GlobalTransform,
                &Handle<M>,
                &ViewVisibility,
                Option<&CalculatedClip>,
                Option<&TargetCamera>,
            ),
            Without<BackgroundColor>,
        >,
    >,
    windows: Extract<Query<&Window, With<PrimaryWindow>>>,
    ui_scale: Extract<Res<UiScale>>,
) {
    let ui_logical_viewport_size = windows
        .get_single()
        .map(|window| window.size())
        .unwrap_or(Vec2::ZERO)
        // The logical window resolution returned by `Window` only takes into account the window scale factor and not `UiScale`,
        // so we have to divide by `UiScale` to get the size of the UI viewport.
        / ui_scale.0;

    // If there is only one camera, we use it as default
    let default_single_camera = default_ui_camera.get();

    for (stack_index, entity) in ui_stack.uinodes.iter().enumerate() {
        if let Ok((entity, uinode, style, transform, handle, view_visibility, clip, camera)) =
            uinode_query.get(*entity)
        {
            let Some(camera_entity) = camera.map(TargetCamera::entity).or(default_single_camera)
            else {
                continue;
            };

            // skip invisible nodes
            if !view_visibility.get() {
                continue;
            }

            // Skip loading materials
            if !materials.contains(handle) {
                continue;
            }

            // Both vertical and horizontal percentage border values are calculated based on the width of the parent node
            // <https://developer.mozilla.org/en-US/docs/Web/CSS/border-width>
            let parent_width = uinode.size().x;
            let left =
                resolve_border_thickness(style.border.left, parent_width, ui_logical_viewport_size)
                    / uinode.size().x;
            let right = resolve_border_thickness(
                style.border.right,
                parent_width,
                ui_logical_viewport_size,
            ) / uinode.size().x;
            let top =
                resolve_border_thickness(style.border.top, parent_width, ui_logical_viewport_size)
                    / uinode.size().y;
            let bottom = resolve_border_thickness(
                style.border.bottom,
                parent_width,
                ui_logical_viewport_size,
            ) / uinode.size().y;

            extracted_uinodes.uinodes.insert(
                entity,
                ExtractedUiMaterialNode {
                    stack_index,
                    transform: transform.compute_matrix(),
                    material: handle.id(),
                    rect: Rect {
                        min: Vec2::ZERO,
                        max: uinode.calculated_size,
                    },
                    border: [left, right, top, bottom],
                    clip: clip.map(|clip| clip.clip),
                    camera_entity,
                },
            );
        };
    }
}

#[allow(clippy::too_many_arguments)]
pub fn prepare_uimaterial_nodes<M: UiMaterial>(
    mut commands: Commands,
    render_device: Res<RenderDevice>,
    render_queue: Res<RenderQueue>,
    mut ui_meta: ResMut<UiMaterialMeta<M>>,
    mut extracted_uinodes: ResMut<ExtractedUiMaterialNodes<M>>,
    view_uniforms: Res<ViewUniforms>,
    globals_buffer: Res<GlobalsBuffer>,
    ui_material_pipeline: Res<UiMaterialPipeline<M>>,
    mut phases: Query<&mut SortedRenderPhase<TransparentUi>>,
    mut previous_len: Local<usize>,
) {
    if let (Some(view_binding), Some(globals_binding)) = (
        view_uniforms.uniforms.binding(),
        globals_buffer.buffer.binding(),
    ) {
        let mut batches: Vec<(Entity, UiMaterialBatch<M>)> = Vec::with_capacity(*previous_len);

        ui_meta.vertices.clear();
        ui_meta.view_bind_group = Some(render_device.create_bind_group(
            "ui_material_view_bind_group",
            &ui_material_pipeline.view_layout,
            &BindGroupEntries::sequential((view_binding, globals_binding)),
        ));
        let mut index = 0;

        for mut ui_phase in &mut phases {
            let mut batch_item_index = 0;
            let mut batch_shader_handle = AssetId::invalid();

            for item_index in 0..ui_phase.items.len() {
                let item = &mut ui_phase.items[item_index];
                if let Some(extracted_uinode) = extracted_uinodes.uinodes.get(item.entity) {
                    let mut existing_batch = batches
                        .last_mut()
                        .filter(|_| batch_shader_handle == extracted_uinode.material);

                    if existing_batch.is_none() {
                        batch_item_index = item_index;
                        batch_shader_handle = extracted_uinode.material;

                        let new_batch = UiMaterialBatch {
                            range: index..index,
                            material: extracted_uinode.material,
                        };

                        batches.push((item.entity, new_batch));

                        existing_batch = batches.last_mut();
                    }

                    let uinode_rect = extracted_uinode.rect;

                    let rect_size = uinode_rect.size().extend(1.0);

                    let positions = QUAD_VERTEX_POSITIONS.map(|pos| {
                        (extracted_uinode.transform * (pos * rect_size).extend(1.0)).xyz()
                    });

                    let positions_diff = if let Some(clip) = extracted_uinode.clip {
                        [
                            Vec2::new(
                                f32::max(clip.min.x - positions[0].x, 0.),
                                f32::max(clip.min.y - positions[0].y, 0.),
                            ),
                            Vec2::new(
                                f32::min(clip.max.x - positions[1].x, 0.),
                                f32::max(clip.min.y - positions[1].y, 0.),
                            ),
                            Vec2::new(
                                f32::min(clip.max.x - positions[2].x, 0.),
                                f32::min(clip.max.y - positions[2].y, 0.),
                            ),
                            Vec2::new(
                                f32::max(clip.min.x - positions[3].x, 0.),
                                f32::min(clip.max.y - positions[3].y, 0.),
                            ),
                        ]
                    } else {
                        [Vec2::ZERO; 4]
                    };

                    let positions_clipped = [
                        positions[0] + positions_diff[0].extend(0.),
                        positions[1] + positions_diff[1].extend(0.),
                        positions[2] + positions_diff[2].extend(0.),
                        positions[3] + positions_diff[3].extend(0.),
                    ];

                    let transformed_rect_size =
                        extracted_uinode.transform.transform_vector3(rect_size);

                    // Don't try to cull nodes that have a rotation
                    // In a rotation around the Z-axis, this value is 0.0 for an angle of 0.0 or π
                    // In those two cases, the culling check can proceed normally as corners will be on
                    // horizontal / vertical lines
                    // For all other angles, bypass the culling check
                    // This does not properly handles all rotations on all axis
                    if extracted_uinode.transform.x_axis[1] == 0.0 {
                        // Cull nodes that are completely clipped
                        if positions_diff[0].x - positions_diff[1].x >= transformed_rect_size.x
                            || positions_diff[1].y - positions_diff[2].y >= transformed_rect_size.y
                        {
                            continue;
                        }
                    }
                    let uvs = [
                        Vec2::new(
                            uinode_rect.min.x + positions_diff[0].x,
                            uinode_rect.min.y + positions_diff[0].y,
                        ),
                        Vec2::new(
                            uinode_rect.max.x + positions_diff[1].x,
                            uinode_rect.min.y + positions_diff[1].y,
                        ),
                        Vec2::new(
                            uinode_rect.max.x + positions_diff[2].x,
                            uinode_rect.max.y + positions_diff[2].y,
                        ),
                        Vec2::new(
                            uinode_rect.min.x + positions_diff[3].x,
                            uinode_rect.max.y + positions_diff[3].y,
                        ),
                    ]
                    .map(|pos| pos / uinode_rect.max);

                    for i in QUAD_INDICES {
                        ui_meta.vertices.push(UiMaterialVertex {
                            position: positions_clipped[i].into(),
                            uv: uvs[i].into(),
                            size: extracted_uinode.rect.size().into(),
                            border_widths: extracted_uinode.border,
                        });
                    }

                    index += QUAD_INDICES.len() as u32;
                    existing_batch.unwrap().1.range.end = index;
                    ui_phase.items[batch_item_index].batch_range_mut().end += 1;
                } else {
                    batch_shader_handle = AssetId::invalid();
                }
            }
        }
        ui_meta.vertices.write_buffer(&render_device, &render_queue);
        *previous_len = batches.len();
        commands.insert_or_spawn_batch(batches);
    }
    extracted_uinodes.uinodes.clear();
}

pub struct PreparedUiMaterial<T: UiMaterial> {
    pub bindings: Vec<(u32, OwnedBindingResource)>,
    pub bind_group: BindGroup,
    pub key: T::Data,
}

impl<M: UiMaterial> RenderAsset for PreparedUiMaterial<M> {
    type SourceAsset = M;

    type Param = (
        SRes<RenderDevice>,
        SRes<RenderAssets<GpuImage>>,
        SRes<FallbackImage>,
        SRes<UiMaterialPipeline<M>>,
    );

    fn prepare_asset(
        material: Self::SourceAsset,
        (render_device, images, fallback_image, pipeline): &mut SystemParamItem<Self::Param>,
    ) -> Result<Self, PrepareAssetError<Self::SourceAsset>> {
        match material.as_bind_group(&pipeline.ui_layout, render_device, images, fallback_image) {
            Ok(prepared) => Ok(PreparedUiMaterial {
                bindings: prepared.bindings,
                bind_group: prepared.bind_group,
                key: prepared.data,
            }),
            Err(AsBindGroupError::RetryNextUpdate) => {
                Err(PrepareAssetError::RetryNextUpdate(material))
            }
        }
    }
}

#[allow(clippy::too_many_arguments)]
pub fn queue_ui_material_nodes<M: UiMaterial>(
    extracted_uinodes: Res<ExtractedUiMaterialNodes<M>>,
    draw_functions: Res<DrawFunctions<TransparentUi>>,
    ui_material_pipeline: Res<UiMaterialPipeline<M>>,
    mut pipelines: ResMut<SpecializedRenderPipelines<UiMaterialPipeline<M>>>,
    pipeline_cache: Res<PipelineCache>,
<<<<<<< HEAD
    render_materials: Res<RenderAssets<PreparedUiMaterial<M>>>,
    mut views: Query<(&ExtractedView, &mut RenderPhase<TransparentUi>)>,
=======
    render_materials: Res<RenderUiMaterials<M>>,
    mut views: Query<(&ExtractedView, &mut SortedRenderPhase<TransparentUi>)>,
>>>>>>> 93fd02e8
) where
    M::Data: PartialEq + Eq + Hash + Clone,
{
    let draw_function = draw_functions.read().id::<DrawUiMaterial<M>>();

    for (entity, extracted_uinode) in extracted_uinodes.uinodes.iter() {
        let Some(material) = render_materials.get(extracted_uinode.material) else {
            continue;
        };
        let Ok((view, mut transparent_phase)) = views.get_mut(extracted_uinode.camera_entity)
        else {
            continue;
        };

        let pipeline = pipelines.specialize(
            &pipeline_cache,
            &ui_material_pipeline,
            UiMaterialKey {
                hdr: view.hdr,
                bind_group_data: material.key.clone(),
            },
        );
        transparent_phase
            .items
            .reserve(extracted_uinodes.uinodes.len());
        transparent_phase.add(TransparentUi {
            draw_function,
            pipeline,
            entity: *entity,
            sort_key: (
                FloatOrd(extracted_uinode.stack_index as f32),
                entity.index(),
            ),
            batch_range: 0..0,
            dynamic_offset: None,
        });
    }
}<|MERGE_RESOLUTION|>--- conflicted
+++ resolved
@@ -635,13 +635,8 @@
     ui_material_pipeline: Res<UiMaterialPipeline<M>>,
     mut pipelines: ResMut<SpecializedRenderPipelines<UiMaterialPipeline<M>>>,
     pipeline_cache: Res<PipelineCache>,
-<<<<<<< HEAD
     render_materials: Res<RenderAssets<PreparedUiMaterial<M>>>,
-    mut views: Query<(&ExtractedView, &mut RenderPhase<TransparentUi>)>,
-=======
-    render_materials: Res<RenderUiMaterials<M>>,
     mut views: Query<(&ExtractedView, &mut SortedRenderPhase<TransparentUi>)>,
->>>>>>> 93fd02e8
 ) where
     M::Data: PartialEq + Eq + Hash + Clone,
 {
