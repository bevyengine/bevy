--- conflicted
+++ resolved
@@ -394,31 +394,6 @@
             continue;
         }
 
-<<<<<<< HEAD
-        // Both vertical and horizontal percentage border values are calculated based on the width of the parent node
-        // <https://developer.mozilla.org/en-US/docs/Web/CSS/border-width>
-        let parent_width = maybe_parent
-            .and_then(|parent| node_query.get(parent.get()).ok())
-            .map(|parent_node| parent_node.size().x)
-            .unwrap_or(ui_logical_viewport_size.x);
-
-        let left =
-            resolve_border_thickness(style.border.left, parent_width, ui_logical_viewport_size);
-        let right =
-            resolve_border_thickness(style.border.right, parent_width, ui_logical_viewport_size);
-        let top =
-            resolve_border_thickness(style.border.top, parent_width, ui_logical_viewport_size);
-        let bottom =
-            resolve_border_thickness(style.border.bottom, parent_width, ui_logical_viewport_size);
-=======
-        let border = [
-            uinode.border.left / uinode.size().x,
-            uinode.border.right / uinode.size().x,
-            uinode.border.top / uinode.size().y,
-            uinode.border.bottom / uinode.size().y,
-        ];
->>>>>>> 5289e18e
-
         extracted_uinodes.uinodes.insert(
             entity,
             ExtractedUiMaterialNode {
@@ -429,17 +404,18 @@
                     min: Vec2::ZERO,
                     max: uinode.size(),
                 },
-<<<<<<< HEAD
-                border: [left, right, top, bottom],
+                border: [
+                    uinode.border.left,
+                    uinode.border.right,
+                    uinode.border.top,
+                    uinode.border.bottom,
+                ],
                 border_radius: [
                     uinode.border_radius.top_left,
                     uinode.border_radius.top_right,
                     uinode.border_radius.bottom_right,
                     uinode.border_radius.bottom_left,
                 ],
-=======
-                border,
->>>>>>> 5289e18e
                 clip: clip.map(|clip| clip.clip),
                 camera_entity,
             },
