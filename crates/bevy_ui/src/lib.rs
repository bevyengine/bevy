#![allow(clippy::type_complexity)]

//! This crate contains Bevy's UI system, which can be used to create UI for both 2D and 3D games
//! # Basic usage
//! Spawn UI elements with [`node_bundles::ButtonBundle`], [`node_bundles::ImageBundle`], [`node_bundles::TextBundle`] and [`node_bundles::NodeBundle`]
//! This UI is laid out with the Flexbox and CSS Grid layout models (see <https://cssreference.io/flexbox/>)
<<<<<<< HEAD
mod focus;
mod geometry;
mod layout;
mod material;
mod render;
mod stack;
mod ui_node;
=======
>>>>>>> 17edf4f7

pub mod camera_config;
pub mod measurement;
pub mod node_bundles;
pub mod update;
pub mod widget;

use bevy_derive::{Deref, DerefMut};
use bevy_reflect::Reflect;
#[cfg(feature = "bevy_text")]
mod accessibility;
mod focus;
mod geometry;
mod layout;
mod render;
mod stack;
mod ui_node;

pub use focus::*;
pub use geometry::*;
pub use layout::*;
pub use material::*;
pub use measurement::*;
pub use render::*;
pub use ui_node::*;
use widget::UiImageSize;

#[doc(hidden)]
pub mod prelude {
    #[doc(hidden)]
    pub use crate::{
        camera_config::*, geometry::*, material::*, node_bundles::*, render::UiMaterialPlugin,
        ui_node::*, widget::Button, widget::Label, Interaction, UiScale,
    };
}

use crate::prelude::UiCameraConfig;
use bevy_app::prelude::*;
use bevy_asset::Assets;
use bevy_ecs::prelude::*;
use bevy_input::InputSystem;
use bevy_render::{extract_component::ExtractComponentPlugin, texture::Image, RenderApp};
use bevy_transform::TransformSystem;
use stack::ui_stack_system;
pub use stack::UiStack;
use update::update_clipping_system;

/// The basic plugin for Bevy UI
#[derive(Default)]
pub struct UiPlugin;

/// The label enum labeling the types of systems in the Bevy UI
#[derive(Debug, Hash, PartialEq, Eq, Clone, SystemSet)]
pub enum UiSystem {
    /// After this label, the ui layout state has been updated
    Layout,
    /// After this label, input interactions with UI entities have been updated for this frame
    Focus,
    /// After this label, the [`UiStack`] resource has been updated
    Stack,
}

/// The current scale of the UI.
///
/// A multiplier to fixed-sized ui values.
/// **Note:** This will only affect fixed ui values like [`Val::Px`]
#[derive(Debug, Reflect, Resource, Deref, DerefMut)]
pub struct UiScale(pub f64);

impl Default for UiScale {
    fn default() -> Self {
        Self(1.0)
    }
}

impl Plugin for UiPlugin {
    fn build(&self, app: &mut App) {
        app.add_plugins(ExtractComponentPlugin::<UiCameraConfig>::default())
            .init_resource::<UiSurface>()
            .init_resource::<UiScale>()
            .init_resource::<UiStack>()
            .register_type::<AlignContent>()
            .register_type::<AlignItems>()
            .register_type::<AlignSelf>()
            .register_type::<BackgroundColor>()
            .register_type::<CalculatedClip>()
            .register_type::<ContentSize>()
            .register_type::<Direction>()
            .register_type::<Display>()
            .register_type::<FlexDirection>()
            .register_type::<FlexWrap>()
            .register_type::<FocusPolicy>()
            .register_type::<GridAutoFlow>()
            .register_type::<GridPlacement>()
            .register_type::<GridTrack>()
            .register_type::<Interaction>()
            .register_type::<JustifyContent>()
            .register_type::<JustifyItems>()
            .register_type::<JustifySelf>()
            .register_type::<Node>()
            // NOTE: used by Style::aspect_ratio
            .register_type::<Option<f32>>()
            .register_type::<Overflow>()
            .register_type::<OverflowAxis>()
            .register_type::<PositionType>()
            .register_type::<RelativeCursorPosition>()
            .register_type::<RepeatedGridTrack>()
            .register_type::<Style>()
            .register_type::<UiCameraConfig>()
            .register_type::<UiImage>()
            .register_type::<UiImageSize>()
            .register_type::<UiRect>()
            .register_type::<UiScale>()
            .register_type::<UiTextureAtlasImage>()
            .register_type::<Val>()
            .register_type::<BorderColor>()
            .register_type::<widget::Button>()
            .register_type::<widget::Label>()
            .register_type::<ZIndex>()
            .add_systems(
                PreUpdate,
                ui_focus_system.in_set(UiSystem::Focus).after(InputSystem),
            );
        // add these systems to front because these must run before transform update systems
        #[cfg(feature = "bevy_text")]
        app.add_systems(
            PostUpdate,
            (
                widget::measure_text_system
                    .before(UiSystem::Layout)
                    // Potential conflict: `Assets<Image>`
                    // In practice, they run independently since `bevy_render::camera_update_system`
                    // will only ever observe its own render target, and `widget::measure_text_system`
                    // will never modify a pre-existing `Image` asset.
                    .ambiguous_with(bevy_render::camera::CameraUpdateSystem)
                    // Potential conflict: `Assets<Image>`
                    // Since both systems will only ever insert new [`Image`] assets,
                    // they will never observe each other's effects.
                    .ambiguous_with(bevy_text::update_text2d_layout),
                widget::text_system
                    .after(UiSystem::Layout)
                    .before(Assets::<Image>::track_assets),
            ),
        );
        #[cfg(feature = "bevy_text")]
        app.add_plugins(accessibility::AccessibilityPlugin);
        app.add_systems(PostUpdate, {
            let system = widget::update_image_content_size_system.before(UiSystem::Layout);
            // Potential conflicts: `Assets<Image>`
            // They run independently since `widget::image_node_system` will only ever observe
            // its own UiImage, and `widget::text_system` & `bevy_text::update_text2d_layout`
            // will never modify a pre-existing `Image` asset.
            #[cfg(feature = "bevy_text")]
            let system = system
                .ambiguous_with(bevy_text::update_text2d_layout)
                .ambiguous_with(widget::text_system);

            system
        });
        app.add_systems(
            PostUpdate,
            widget::update_atlas_content_size_system.before(UiSystem::Layout),
        );
        app.add_systems(
            PostUpdate,
            (
                ui_layout_system
                    .in_set(UiSystem::Layout)
                    .before(TransformSystem::TransformPropagate),
                ui_stack_system.in_set(UiSystem::Stack),
                update_clipping_system.after(TransformSystem::TransformPropagate),
            ),
        );

        crate::render::build_ui_render(app);
    }

    fn finish(&self, app: &mut App) {
        let render_app = match app.get_sub_app_mut(RenderApp) {
            Ok(render_app) => render_app,
            Err(_) => return,
        };

        render_app.init_resource::<UiPipeline>();
    }
}<|MERGE_RESOLUTION|>--- conflicted
+++ resolved
@@ -4,18 +4,9 @@
 //! # Basic usage
 //! Spawn UI elements with [`node_bundles::ButtonBundle`], [`node_bundles::ImageBundle`], [`node_bundles::TextBundle`] and [`node_bundles::NodeBundle`]
 //! This UI is laid out with the Flexbox and CSS Grid layout models (see <https://cssreference.io/flexbox/>)
-<<<<<<< HEAD
-mod focus;
-mod geometry;
-mod layout;
-mod material;
-mod render;
-mod stack;
-mod ui_node;
-=======
->>>>>>> 17edf4f7
 
 pub mod camera_config;
+pub mod material;
 pub mod measurement;
 pub mod node_bundles;
 pub mod update;
@@ -45,8 +36,8 @@
 pub mod prelude {
     #[doc(hidden)]
     pub use crate::{
-        camera_config::*, geometry::*, material::*, node_bundles::*, render::UiMaterialPlugin,
-        ui_node::*, widget::Button, widget::Label, Interaction, UiScale,
+        camera_config::*, geometry::*, material::*, node_bundles::*, ui_node::*, widget::Button,
+        widget::Label, Interaction, UiScale,
     };
 }
 
