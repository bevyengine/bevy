--- conflicted
+++ resolved
@@ -226,20 +226,12 @@
                 update_ui_context_system.in_set(UiSystems::Prepare),
                 ui_layout_system_config,
                 ui_stack_system
-<<<<<<< HEAD
-                    .in_set(UiSystem::Stack)
-                    // the systems don't care about stack index
-                    .ambiguous_with(ui_layout_system)
-                    .in_set(AmbiguousWithTextSystem),
-=======
                     .in_set(UiSystems::Stack)
                     // These systems don't care about stack index
-                    .ambiguous_with(update_clipping_system)
                     .ambiguous_with(ui_layout_system)
                     .ambiguous_with(widget::update_viewport_render_target_size)
                     .in_set(AmbiguousWithText),
                 update_clipping_system.after(TransformSystems::Propagate),
->>>>>>> 93b8f9a3
                 // Potential conflicts: `Assets<Image>`
                 // They run independently since `widget::image_node_system` will only ever observe
                 // its own ImageNode, and `widget::text_system` & `bevy_text::update_text2d_layout`
