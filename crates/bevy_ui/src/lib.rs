--- conflicted
+++ resolved
@@ -179,23 +179,15 @@
         #[cfg(feature = "bevy_text")]
         let ui_layout_system_config = ui_layout_system_config
             // Text and Text2D operate on disjoint sets of entities
-            .ambiguous_with(bevy_text::update_text2d_layout);
+            .ambiguous_with(bevy_text::update_text2d_layout)
+            .ambiguous_with(bevy_text::detect_text_needs_rerender::<bevy_text::Text2d>);
 
         app.add_systems(
             PostUpdate,
             (
                 check_visibility::<WithNode>.in_set(VisibilitySystems::CheckVisibility),
                 update_target_camera_system.in_set(UiSystem::Prepare),
-<<<<<<< HEAD
                 ui_layout_system_config,
-=======
-                ui_layout_system
-                    .in_set(UiSystem::Layout)
-                    .before(TransformSystem::TransformPropagate)
-                    // Text and Text2D operate on disjoint sets of entities
-                    .ambiguous_with(bevy_text::detect_text_needs_rerender::<bevy_text::Text2d>)
-                    .ambiguous_with(bevy_text::update_text2d_layout),
->>>>>>> a8530ebb
                 ui_stack_system
                     .in_set(UiSystem::Stack)
                     // the systems don't care about stack index
