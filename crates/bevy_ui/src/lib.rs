--- conflicted
+++ resolved
@@ -81,11 +81,18 @@
 use update::{update_clipping_system, update_target_camera_system};
 
 /// The basic plugin for Bevy UI
-#[derive(Default)]
 pub struct UiPlugin {
-    /// When set to true, UI rendering won't be added to the `RenderApp` and the UI will not be shown.
-    /// The UI layout and interaction components will still be updated as normal.
-    pub disable_ui_rendering: bool,
+    /// If set to false, the UI's rendering systems won't be added to the `RenderApp` and no UI elements will be drawn.
+    /// The layout and interaction components will still be updated as normal.
+    pub enable_rendering: bool,
+}
+
+impl Default for UiPlugin {
+    fn default() -> Self {
+        Self {
+            enable_rendering: true,
+        }
+    }
 }
 
 /// The label enum labeling the types of systems in the Bevy UI
@@ -209,36 +216,28 @@
                     .in_set(AmbiguousWithUpdateText2DLayout),
             ),
         );
-
-<<<<<<< HEAD
-        if !self.disable_ui_rendering {
-            crate::render::build_ui_render(app);
-        }
-    }
-
-    fn finish(&self, app: &mut App) {
-        if !self.disable_ui_rendering {
-            let render_app = match app.get_sub_app_mut(RenderApp) {
-                Ok(render_app) => render_app,
-                Err(_) => return,
-            };
-=======
         build_text_interop(app);
-
-        build_ui_render(app);
 
         #[cfg(feature = "bevy_ui_picking_backend")]
         app.add_plugins(picking_backend::UiPickingBackendPlugin);
+
+        if !self.enable_rendering {
+            return;
+        }
+
+        build_ui_render(app);
     }
 
     fn finish(&self, app: &mut App) {
+        if !self.enable_rendering {
+            return;
+        }
+
         let Some(render_app) = app.get_sub_app_mut(RenderApp) else {
             return;
         };
->>>>>>> 8f31c09e
-
-            render_app.init_resource::<UiPipeline>();
-        }
+
+        render_app.init_resource::<UiPipeline>();
     }
 }
 
