--- conflicted
+++ resolved
@@ -212,11 +212,7 @@
         app.add_systems(
             PostUpdate,
             (
-<<<<<<< HEAD
-                compute_node_targets_system.in_set(UiSystem::Prepare),
-=======
-                update_ui_context_system.in_set(UiSystems::Prepare),
->>>>>>> e7e9973c
+                compute_node_targets_system.in_set(UiSystems::Prepare),
                 ui_layout_system_config,
                 ui_stack_system
                     .in_set(UiSystems::Stack)
