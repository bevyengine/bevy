#![expect(missing_docs, reason = "Not all docs are written yet, see #3492.")]
#![cfg_attr(docsrs, feature(doc_auto_cfg))]
#![doc(
    html_logo_url = "https://bevyengine.org/assets/icon.png",
    html_favicon_url = "https://bevyengine.org/assets/icon.png"
)]

//! This crate contains Bevy's UI system, which can be used to create UI for both 2D and 3D games
//! # Basic usage
//! Spawn UI elements with [`widget::Button`], [`ImageNode`], [`Text`](prelude::Text) and [`Node`]
//! This UI is laid out with the Flexbox and CSS Grid layout models (see <https://cssreference.io/flexbox/>)

pub mod measurement;
pub mod ui_material;
pub mod update_target_cameras;
pub mod widget;

#[cfg(feature = "bevy_ui_picking_backend")]
pub mod picking_backend;

use bevy_derive::{Deref, DerefMut};
use bevy_reflect::{std_traits::ReflectDefault, Reflect};
mod accessibility;
// This module is not re-exported, but is instead made public.
// This is intended to discourage accidental use of the experimental API.
pub mod experimental;
mod focus;
mod geometry;
mod layout;
mod render;
mod stack;
mod ui_node;

pub use focus::*;
pub use geometry::*;
pub use layout::*;
pub use measurement::*;
pub use render::*;
pub use ui_material::*;
pub use ui_node::*;

use widget::{ImageNode, ImageNodeSize};

/// The UI prelude.
///
/// This includes the most common types in this crate, re-exported for your convenience.
pub mod prelude {
    #[doc(hidden)]
    #[cfg(feature = "bevy_ui_debug")]
    pub use crate::render::UiDebugOptions;
    #[doc(hidden)]
    pub use crate::widget::{Text, TextUiReader, TextUiWriter};
    #[doc(hidden)]
    pub use {
        crate::{
            geometry::*,
            ui_material::*,
            ui_node::*,
            widget::{Button, ImageNode, Label},
            Interaction, MaterialNode, UiMaterialPlugin, UiScale,
        },
        // `bevy_sprite` re-exports for texture slicing
        bevy_sprite::{BorderRect, SliceScaleMode, SpriteImageMode, TextureSlicer},
    };
}

use bevy_app::{prelude::*, Animation};
use bevy_ecs::prelude::*;
use bevy_input::InputSystem;
use bevy_render::{camera::CameraUpdateSystem, RenderApp};
use bevy_transform::TransformSystem;
use layout::ui_surface::UiSurface;
use stack::ui_stack_system;
pub use stack::UiStack;
<<<<<<< HEAD
use update_target_cameras::update_target_camera_system;
=======
use update::{update_clipping_system, update_ui_context_system};
>>>>>>> 232824c0

/// The basic plugin for Bevy UI
pub struct UiPlugin {
    /// If set to false, the UI's rendering systems won't be added to the `RenderApp` and no UI elements will be drawn.
    /// The layout and interaction components will still be updated as normal.
    pub enable_rendering: bool,
    /// Whether to add the UI picking backend to the app.
    #[cfg(feature = "bevy_ui_picking_backend")]
    pub add_picking: bool,
}

impl Default for UiPlugin {
    fn default() -> Self {
        Self {
            enable_rendering: true,
            #[cfg(feature = "bevy_ui_picking_backend")]
            add_picking: true,
        }
    }
}

/// The label enum labeling the types of systems in the Bevy UI
#[derive(Debug, Hash, PartialEq, Eq, Clone, SystemSet)]
pub enum UiSystem {
    /// After this label, input interactions with UI entities have been updated for this frame.
    ///
    /// Runs in [`PreUpdate`].
    Focus,
    /// All UI systems in [`PostUpdate`] will run in or after this label.
    Prepare,
    /// Update content requirements before layout.
    Content,
    /// After this label, the ui layout state has been updated.
    ///
    /// Runs in [`PostUpdate`].
    Layout,
    /// UI systems ordered after [`UiSystem::Layout`].
    ///
    /// Runs in [`PostUpdate`].
    PostLayout,
    /// After this label, the [`UiStack`] resource has been updated.
    ///
    /// Runs in [`PostUpdate`].
    Stack,
}

/// The current scale of the UI.
///
/// A multiplier to fixed-sized ui values.
/// **Note:** This will only affect fixed ui values like [`Val::Px`]
#[derive(Debug, Reflect, Resource, Deref, DerefMut)]
#[reflect(Resource, Debug, Default)]
pub struct UiScale(pub f32);

impl Default for UiScale {
    fn default() -> Self {
        Self(1.0)
    }
}

// Marks systems that can be ambiguous with [`widget::text_system`] if the `bevy_text` feature is enabled.
// See https://github.com/bevyengine/bevy/pull/11391 for more details.
#[derive(SystemSet, Debug, Hash, PartialEq, Eq, Clone)]
struct AmbiguousWithTextSystem;

#[derive(SystemSet, Debug, Hash, PartialEq, Eq, Clone)]
struct AmbiguousWithUpdateText2DLayout;

impl Plugin for UiPlugin {
    fn build(&self, app: &mut App) {
        app.init_resource::<UiSurface>()
            .init_resource::<UiScale>()
            .init_resource::<UiStack>()
            .register_type::<BackgroundColor>()
            .register_type::<CalculatedClip>()
            .register_type::<ComputedNode>()
            .register_type::<ContentSize>()
            .register_type::<FocusPolicy>()
            .register_type::<Interaction>()
            .register_type::<Node>()
            .register_type::<RelativeCursorPosition>()
            .register_type::<ScrollPosition>()
            .register_type::<UiTargetCamera>()
            .register_type::<ImageNode>()
            .register_type::<ImageNodeSize>()
            .register_type::<UiRect>()
            .register_type::<UiScale>()
            .register_type::<BorderColor>()
            .register_type::<BorderRadius>()
            .register_type::<BoxShadow>()
            .register_type::<widget::Button>()
            .register_type::<widget::Label>()
            .register_type::<ZIndex>()
            .register_type::<Outline>()
            .register_type::<BoxShadowSamples>()
            .register_type::<UiAntiAlias>()
            .register_type::<TextShadow>()
            .configure_sets(
                PostUpdate,
                (
                    CameraUpdateSystem,
                    UiSystem::Prepare.after(Animation),
                    UiSystem::Content,
                    UiSystem::Layout,
                    UiSystem::PostLayout,
                )
                    .chain(),
            )
            .add_systems(
                PreUpdate,
                ui_focus_system.in_set(UiSystem::Focus).after(InputSystem),
            );

        let ui_layout_system_config = ui_layout_system
            .in_set(UiSystem::Layout)
            .before(TransformSystem::TransformPropagate);

        let ui_layout_system_config = ui_layout_system_config
            // Text and Text2D operate on disjoint sets of entities
            .ambiguous_with(bevy_text::update_text2d_layout)
            .ambiguous_with(bevy_text::detect_text_needs_rerender::<bevy_text::Text2d>);

        app.add_systems(
            PostUpdate,
            (
                update_ui_context_system.in_set(UiSystem::Prepare),
                ui_layout_system_config,
                ui_stack_system
                    .in_set(UiSystem::Stack)
                    // the systems don't care about stack index
                    .ambiguous_with(ui_layout_system)
                    .in_set(AmbiguousWithTextSystem),
                // Potential conflicts: `Assets<Image>`
                // They run independently since `widget::image_node_system` will only ever observe
                // its own ImageNode, and `widget::text_system` & `bevy_text::update_text2d_layout`
                // will never modify a pre-existing `Image` asset.
                widget::update_image_content_size_system
                    .in_set(UiSystem::Content)
                    .in_set(AmbiguousWithTextSystem)
                    .in_set(AmbiguousWithUpdateText2DLayout),
            ),
        );
        build_text_interop(app);

        #[cfg(feature = "bevy_ui_picking_backend")]
        if self.add_picking {
            app.add_plugins(picking_backend::UiPickingPlugin);
        }

        if !self.enable_rendering {
            return;
        }

        #[cfg(feature = "bevy_ui_debug")]
        app.init_resource::<UiDebugOptions>();

        build_ui_render(app);
    }

    fn finish(&self, app: &mut App) {
        if !self.enable_rendering {
            return;
        }

        let Some(render_app) = app.get_sub_app_mut(RenderApp) else {
            return;
        };

        render_app.init_resource::<UiPipeline>();
    }
}

fn build_text_interop(app: &mut App) {
    use crate::widget::TextNodeFlags;
    use bevy_text::TextLayoutInfo;
    use widget::Text;

    app.register_type::<TextLayoutInfo>()
        .register_type::<TextNodeFlags>()
        .register_type::<Text>();

    app.add_systems(
        PostUpdate,
        (
            (
                bevy_text::detect_text_needs_rerender::<Text>,
                widget::measure_text_system,
            )
                .chain()
                .in_set(UiSystem::Content)
                // Text and Text2d are independent.
                .ambiguous_with(bevy_text::detect_text_needs_rerender::<bevy_text::Text2d>)
                // Potential conflict: `Assets<Image>`
                // Since both systems will only ever insert new [`Image`] assets,
                // they will never observe each other's effects.
                .ambiguous_with(bevy_text::update_text2d_layout)
                // We assume Text is on disjoint UI entities to ImageNode and UiTextureAtlasImage
                // FIXME: Add an archetype invariant for this https://github.com/bevyengine/bevy/issues/1481.
                .ambiguous_with(widget::update_image_content_size_system),
            widget::text_system
                .in_set(UiSystem::PostLayout)
                .after(bevy_text::remove_dropped_font_atlas_sets)
                .before(bevy_asset::AssetEvents)
                // Text2d and bevy_ui text are entirely on separate entities
                .ambiguous_with(bevy_text::detect_text_needs_rerender::<bevy_text::Text2d>)
                .ambiguous_with(bevy_text::update_text2d_layout)
                .ambiguous_with(bevy_text::calculate_bounds_text2d),
        ),
    );

    app.add_plugins(accessibility::AccessibilityPlugin);

    app.configure_sets(
        PostUpdate,
        AmbiguousWithTextSystem.ambiguous_with(widget::text_system),
    );

    app.configure_sets(
        PostUpdate,
        AmbiguousWithUpdateText2DLayout.ambiguous_with(bevy_text::update_text2d_layout),
    );
}<|MERGE_RESOLUTION|>--- conflicted
+++ resolved
@@ -12,7 +12,7 @@
 
 pub mod measurement;
 pub mod ui_material;
-pub mod update_target_cameras;
+pub mod update;
 pub mod widget;
 
 #[cfg(feature = "bevy_ui_picking_backend")]
@@ -72,11 +72,7 @@
 use layout::ui_surface::UiSurface;
 use stack::ui_stack_system;
 pub use stack::UiStack;
-<<<<<<< HEAD
-use update_target_cameras::update_target_camera_system;
-=======
-use update::{update_clipping_system, update_ui_context_system};
->>>>>>> 232824c0
+use update::update_ui_context_system;
 
 /// The basic plugin for Bevy UI
 pub struct UiPlugin {
