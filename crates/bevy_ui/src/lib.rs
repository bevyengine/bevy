--- conflicted
+++ resolved
@@ -188,7 +188,8 @@
             );
 
         #[cfg(feature = "bevy_ui_picking_backend")]
-        app.add_plugins(picking_backend::UiPickingPlugin);
+        app.add_plugins(picking_backend::UiPickingPlugin)
+            .add_systems(PreUpdate, widget::viewport_picking.in_set(PickSet::Last));
 
         let ui_layout_system_config = ui_layout_system
             .in_set(UiSystem::Layout)
@@ -232,15 +233,6 @@
 
         build_text_interop(app);
 
-<<<<<<< HEAD
-        #[cfg(feature = "bevy_ui_picking_backend")]
-        if self.add_picking {
-            app.add_plugins(picking_backend::UiPickingPlugin)
-                .add_systems(PreUpdate, widget::viewport_picking.in_set(PickSet::Last));
-        }
-
-=======
->>>>>>> 12f71a89
         if !self.enable_rendering {
             return;
         }
