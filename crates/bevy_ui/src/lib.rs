--- conflicted
+++ resolved
@@ -105,26 +105,7 @@
         // add these systems to front because these must run before transform update systems
         #[cfg(feature = "bevy_text")]
         app.add_plugin(accessibility::AccessibilityPlugin);
-<<<<<<< HEAD
-        app.add_system(
-=======
-        app.add_system({
-            let system = widget::update_image_calculated_size_system
-                .in_base_set(CoreSet::PostUpdate)
-                .before(UiSystem::Flex);
-            // Potential conflicts: `Assets<Image>`
-            // They run independently since `widget::image_node_system` will only ever observe
-            // its own UiImage, and `widget::text_system` & `bevy_text::update_text2d_layout`
-            // will never modify a pre-existing `Image` asset.
-            #[cfg(feature = "bevy_text")]
-            let system = system
-                .ambiguous_with(bevy_text::update_text2d_layout)
-                .ambiguous_with(widget::text_system);
-
-            system
-        })
-        .add_systems((
->>>>>>> 1d4910a1
+        app.add_systems((
             flex_node_system
                 .in_set(UiSystem::Flex)
                 .before(TransformSystem::TransformPropagate),
