#![expect(missing_docs, reason = "Not all docs are written yet, see #3492.")]
#![cfg_attr(docsrs, feature(doc_auto_cfg))]
#![doc(
    html_logo_url = "https://bevyengine.org/assets/icon.png",
    html_favicon_url = "https://bevyengine.org/assets/icon.png"
)]

//! This crate contains Bevy's UI system, which can be used to create UI for both 2D and 3D games
//! # Basic usage
//! Spawn UI elements with [`widget::Button`], [`ImageNode`], [`Text`](prelude::Text) and [`Node`]
//! This UI is laid out with the Flexbox and CSS Grid layout models (see <https://cssreference.io/flexbox/>)

pub mod measurement;
pub mod ui_material;
pub mod update;
pub mod widget;

pub mod gradients;
#[cfg(feature = "bevy_ui_picking_backend")]
pub mod picking_backend;

use bevy_derive::{Deref, DerefMut};
#[cfg(feature = "bevy_ui_picking_backend")]
use bevy_picking::PickingSystems;
use bevy_reflect::{std_traits::ReflectDefault, Reflect};
mod accessibility;
// This module is not re-exported, but is instead made public.
// This is intended to discourage accidental use of the experimental API.
pub mod experimental;
mod focus;
mod geometry;
mod layout;
mod render;
mod stack;
mod ui_node;

pub use focus::*;
pub use geometry::*;
pub use gradients::*;
pub use layout::*;
pub use measurement::*;
pub use render::*;
pub use ui_material::*;
pub use ui_node::*;

use widget::{ImageNode, ImageNodeSize, ViewportNode};

/// The UI prelude.
///
/// This includes the most common types in this crate, re-exported for your convenience.
pub mod prelude {
    #[cfg(feature = "bevy_ui_picking_backend")]
    #[doc(hidden)]
    pub use crate::picking_backend::{UiPickingCamera, UiPickingPlugin, UiPickingSettings};
    #[doc(hidden)]
    #[cfg(feature = "bevy_ui_debug")]
    pub use crate::render::UiDebugOptions;
    #[doc(hidden)]
    pub use crate::widget::{Text, TextUiReader, TextUiWriter};
    #[doc(hidden)]
    pub use {
        crate::{
            geometry::*,
            gradients::*,
            ui_material::*,
            ui_node::*,
            widget::{Button, ImageNode, Label, NodeImageMode, ViewportNode},
            Interaction, MaterialNode, UiMaterialPlugin, UiScale,
        },
        // `bevy_sprite` re-exports for texture slicing
        bevy_sprite::{BorderRect, SliceScaleMode, SpriteImageMode, TextureSlicer},
        bevy_text::TextBackgroundColor,
    };
}

use bevy_app::{prelude::*, AnimationSystems};
use bevy_ecs::prelude::*;
use bevy_input::InputSystems;
use bevy_render::{camera::CameraUpdateSystems, RenderApp};
use bevy_transform::TransformSystems;
use layout::ui_surface::UiSurface;
use stack::ui_stack_system;
pub use stack::UiStack;
use update::{update_clipping_system, update_ui_context_system};

/// The basic plugin for Bevy UI
pub struct UiPlugin {
    /// If set to false, the UI's rendering systems won't be added to the `RenderApp` and no UI elements will be drawn.
    /// The layout and interaction components will still be updated as normal.
    pub enable_rendering: bool,
}

impl Default for UiPlugin {
    fn default() -> Self {
        Self {
            enable_rendering: true,
        }
    }
}

/// The label enum labeling the types of systems in the Bevy UI
#[derive(Debug, Hash, PartialEq, Eq, Clone, SystemSet)]
pub enum UiSystems {
    /// After this label, input interactions with UI entities have been updated for this frame.
    ///
    /// Runs in [`PreUpdate`].
    Focus,
    /// All UI systems in [`PostUpdate`] will run in or after this label.
    Prepare,
    /// Update content requirements before layout.
    Content,
    /// After this label, the ui layout state has been updated.
    ///
    /// Runs in [`PostUpdate`].
    Layout,
    /// UI systems ordered after [`UiSystems::Layout`].
    ///
    /// Runs in [`PostUpdate`].
    PostLayout,
    /// After this label, the [`UiStack`] resource has been updated.
    ///
    /// Runs in [`PostUpdate`].
    Stack,
}

/// Deprecated alias for [`UiSystems`].
#[deprecated(since = "0.17.0", note = "Renamed to `UiSystems`.")]
pub type UiSystem = UiSystems;

/// The current scale of the UI.
///
/// A multiplier to fixed-sized ui values.
/// **Note:** This will only affect fixed ui values like [`Val::Px`]
#[derive(Debug, Reflect, Resource, Deref, DerefMut)]
#[reflect(Resource, Debug, Default)]
pub struct UiScale(pub f32);

impl Default for UiScale {
    fn default() -> Self {
        Self(1.0)
    }
}

// Marks systems that can be ambiguous with [`widget::text_system`] if the `bevy_text` feature is enabled.
// See https://github.com/bevyengine/bevy/pull/11391 for more details.
#[derive(SystemSet, Debug, Hash, PartialEq, Eq, Clone)]
struct AmbiguousWithText;

#[derive(SystemSet, Debug, Hash, PartialEq, Eq, Clone)]
struct AmbiguousWithUpdateText2dLayout;

impl Plugin for UiPlugin {
    fn build(&self, app: &mut App) {
        app.init_resource::<UiSurface>()
            .init_resource::<UiScale>()
            .init_resource::<UiStack>()
            .register_type::<BackgroundColor>()
            .register_type::<CalculatedClip>()
            .register_type::<ComputedNode>()
            .register_type::<ContentSize>()
            .register_type::<FocusPolicy>()
            .register_type::<Interaction>()
            .register_type::<Node>()
            .register_type::<RelativeCursorPosition>()
            .register_type::<ScrollPosition>()
            .register_type::<UiTargetCamera>()
            .register_type::<ImageNode>()
            .register_type::<ImageNodeSize>()
            .register_type::<ViewportNode>()
            .register_type::<UiRect>()
            .register_type::<UiScale>()
            .register_type::<BorderColor>()
            .register_type::<BorderRadius>()
            .register_type::<BoxShadow>()
            .register_type::<widget::Button>()
            .register_type::<widget::Label>()
            .register_type::<ZIndex>()
            .register_type::<Outline>()
            .register_type::<BoxShadowSamples>()
            .register_type::<UiAntiAlias>()
            .register_type::<TextShadow>()
<<<<<<< HEAD
            .register_type::<ColorStop>()
            .register_type::<AngularColorStop>()
            .register_type::<Position>()
            .register_type::<RadialGradientShape>()
            .register_type::<Gradient>()
            .register_type::<BackgroundGradient>()
            .register_type::<BorderGradient>()
=======
            .register_type::<ComputedNodeTarget>()
>>>>>>> ddc9f415
            .configure_sets(
                PostUpdate,
                (
                    CameraUpdateSystems,
                    UiSystems::Prepare.after(AnimationSystems),
                    UiSystems::Content,
                    UiSystems::Layout,
                    UiSystems::PostLayout,
                )
                    .chain(),
            )
            .add_systems(
                PreUpdate,
                ui_focus_system.in_set(UiSystems::Focus).after(InputSystems),
            );

        #[cfg(feature = "bevy_ui_picking_backend")]
        app.add_plugins(picking_backend::UiPickingPlugin)
            .add_systems(
                First,
                widget::viewport_picking.in_set(PickingSystems::PostInput),
            );

        let ui_layout_system_config = ui_layout_system
            .in_set(UiSystems::Layout)
            .before(TransformSystems::Propagate);

        let ui_layout_system_config = ui_layout_system_config
            // Text and Text2D operate on disjoint sets of entities
            .ambiguous_with(bevy_text::update_text2d_layout)
            .ambiguous_with(bevy_text::detect_text_needs_rerender::<bevy_text::Text2d>);

        app.add_systems(
            PostUpdate,
            (
                update_ui_context_system.in_set(UiSystems::Prepare),
                ui_layout_system_config,
                ui_stack_system
                    .in_set(UiSystems::Stack)
                    // These systems don't care about stack index
                    .ambiguous_with(update_clipping_system)
                    .ambiguous_with(ui_layout_system)
                    .ambiguous_with(widget::update_viewport_render_target_size)
                    .in_set(AmbiguousWithText),
                update_clipping_system.after(TransformSystems::Propagate),
                // Potential conflicts: `Assets<Image>`
                // They run independently since `widget::image_node_system` will only ever observe
                // its own ImageNode, and `widget::text_system` & `bevy_text::update_text2d_layout`
                // will never modify a pre-existing `Image` asset.
                widget::update_image_content_size_system
                    .in_set(UiSystems::Content)
                    .in_set(AmbiguousWithText)
                    .in_set(AmbiguousWithUpdateText2dLayout),
                // Potential conflicts: `Assets<Image>`
                // `widget::text_system` and `bevy_text::update_text2d_layout` run independently
                // since this system will only ever update viewport images.
                widget::update_viewport_render_target_size
                    .in_set(UiSystems::PostLayout)
                    .in_set(AmbiguousWithText)
                    .in_set(AmbiguousWithUpdateText2dLayout),
            ),
        );

        build_text_interop(app);

        if !self.enable_rendering {
            return;
        }

        #[cfg(feature = "bevy_ui_debug")]
        app.init_resource::<UiDebugOptions>();

        build_ui_render(app);
    }

    fn finish(&self, app: &mut App) {
        if !self.enable_rendering {
            return;
        }

        let Some(render_app) = app.get_sub_app_mut(RenderApp) else {
            return;
        };

        render_app.init_resource::<UiPipeline>();
    }
}

fn build_text_interop(app: &mut App) {
    use crate::widget::TextNodeFlags;
    use bevy_text::TextLayoutInfo;
    use widget::Text;

    app.register_type::<TextLayoutInfo>()
        .register_type::<TextNodeFlags>()
        .register_type::<Text>();

    app.add_systems(
        PostUpdate,
        (
            (
                bevy_text::detect_text_needs_rerender::<Text>,
                widget::measure_text_system,
            )
                .chain()
                .in_set(UiSystems::Content)
                // Text and Text2d are independent.
                .ambiguous_with(bevy_text::detect_text_needs_rerender::<bevy_text::Text2d>)
                // Potential conflict: `Assets<Image>`
                // Since both systems will only ever insert new [`Image`] assets,
                // they will never observe each other's effects.
                .ambiguous_with(bevy_text::update_text2d_layout)
                // We assume Text is on disjoint UI entities to ImageNode and UiTextureAtlasImage
                // FIXME: Add an archetype invariant for this https://github.com/bevyengine/bevy/issues/1481.
                .ambiguous_with(widget::update_image_content_size_system),
            widget::text_system
                .in_set(UiSystems::PostLayout)
                .after(bevy_text::remove_dropped_font_atlas_sets)
                .before(bevy_asset::AssetEventSystems)
                // Text2d and bevy_ui text are entirely on separate entities
                .ambiguous_with(bevy_text::detect_text_needs_rerender::<bevy_text::Text2d>)
                .ambiguous_with(bevy_text::update_text2d_layout)
                .ambiguous_with(bevy_text::calculate_bounds_text2d),
        ),
    );

    app.add_plugins(accessibility::AccessibilityPlugin);

    app.configure_sets(
        PostUpdate,
        AmbiguousWithText.ambiguous_with(widget::text_system),
    );

    app.configure_sets(
        PostUpdate,
        AmbiguousWithUpdateText2dLayout.ambiguous_with(bevy_text::update_text2d_layout),
    );
}<|MERGE_RESOLUTION|>--- conflicted
+++ resolved
@@ -179,7 +179,6 @@
             .register_type::<BoxShadowSamples>()
             .register_type::<UiAntiAlias>()
             .register_type::<TextShadow>()
-<<<<<<< HEAD
             .register_type::<ColorStop>()
             .register_type::<AngularColorStop>()
             .register_type::<Position>()
@@ -187,9 +186,7 @@
             .register_type::<Gradient>()
             .register_type::<BackgroundGradient>()
             .register_type::<BorderGradient>()
-=======
             .register_type::<ComputedNodeTarget>()
->>>>>>> ddc9f415
             .configure_sets(
                 PostUpdate,
                 (
