#![expect(missing_docs, reason = "Not all docs are written yet, see #3492.")]
#![cfg_attr(docsrs, feature(doc_auto_cfg))]
#![doc(
    html_logo_url = "https://bevyengine.org/assets/icon.png",
    html_favicon_url = "https://bevyengine.org/assets/icon.png"
)]

//! This crate contains Bevy's UI system, which can be used to create UI for both 2D and 3D games
//! # Basic usage
//! Spawn UI elements with [`widget::Button`], [`ImageNode`], [`Text`](prelude::Text) and [`Node`]
//! This UI is laid out with the Flexbox and CSS Grid layout models (see <https://cssreference.io/flexbox/>)

pub mod interaction_states;
pub mod measurement;
pub mod ui_material;
pub mod update;
pub mod widget;

pub mod gradients;
#[cfg(feature = "bevy_ui_picking_backend")]
pub mod picking_backend;

use bevy_derive::{Deref, DerefMut};
#[cfg(feature = "bevy_ui_picking_backend")]
use bevy_picking::PickingSystems;
use bevy_reflect::{std_traits::ReflectDefault, Reflect};
mod accessibility;
// This module is not re-exported, but is instead made public.
// This is intended to discourage accidental use of the experimental API.
pub mod experimental;
mod focus;
mod geometry;
mod layout;
mod render;
mod stack;
mod ui_node;

pub use focus::*;
pub use geometry::*;
<<<<<<< HEAD
pub use interaction_states::*;
=======
pub use gradients::*;
>>>>>>> 2b59ab8e
pub use layout::*;
pub use measurement::*;
pub use render::*;
pub use ui_material::*;
pub use ui_node::*;

use widget::{ImageNode, ImageNodeSize, ViewportNode};

/// The UI prelude.
///
/// This includes the most common types in this crate, re-exported for your convenience.
pub mod prelude {
    #[cfg(feature = "bevy_ui_picking_backend")]
    #[doc(hidden)]
    pub use crate::picking_backend::{UiPickingCamera, UiPickingPlugin, UiPickingSettings};
    #[doc(hidden)]
    #[cfg(feature = "bevy_ui_debug")]
    pub use crate::render::UiDebugOptions;
    #[doc(hidden)]
    pub use crate::widget::{Text, TextUiReader, TextUiWriter};
    #[doc(hidden)]
    pub use {
        crate::{
            geometry::*,
            gradients::*,
            ui_material::*,
            ui_node::*,
            widget::{Button, ImageNode, Label, NodeImageMode, ViewportNode},
            Interaction, MaterialNode, UiMaterialPlugin, UiScale,
        },
        // `bevy_sprite` re-exports for texture slicing
        bevy_sprite::{BorderRect, SliceScaleMode, SpriteImageMode, TextureSlicer},
        bevy_text::TextBackgroundColor,
    };
}

use bevy_app::{prelude::*, AnimationSystems};
use bevy_ecs::prelude::*;
use bevy_input::InputSystems;
use bevy_render::{camera::CameraUpdateSystems, RenderApp};
use bevy_transform::TransformSystems;
use layout::ui_surface::UiSurface;
use stack::ui_stack_system;
pub use stack::UiStack;
use update::{update_clipping_system, update_ui_context_system};

/// The basic plugin for Bevy UI
pub struct UiPlugin {
    /// If set to false, the UI's rendering systems won't be added to the `RenderApp` and no UI elements will be drawn.
    /// The layout and interaction components will still be updated as normal.
    pub enable_rendering: bool,
}

impl Default for UiPlugin {
    fn default() -> Self {
        Self {
            enable_rendering: true,
        }
    }
}

/// The label enum labeling the types of systems in the Bevy UI
#[derive(Debug, Hash, PartialEq, Eq, Clone, SystemSet)]
pub enum UiSystems {
    /// After this label, input interactions with UI entities have been updated for this frame.
    ///
    /// Runs in [`PreUpdate`].
    Focus,
    /// All UI systems in [`PostUpdate`] will run in or after this label.
    Prepare,
    /// Update content requirements before layout.
    Content,
    /// After this label, the ui layout state has been updated.
    ///
    /// Runs in [`PostUpdate`].
    Layout,
    /// UI systems ordered after [`UiSystems::Layout`].
    ///
    /// Runs in [`PostUpdate`].
    PostLayout,
    /// After this label, the [`UiStack`] resource has been updated.
    ///
    /// Runs in [`PostUpdate`].
    Stack,
}

/// Deprecated alias for [`UiSystems`].
#[deprecated(since = "0.17.0", note = "Renamed to `UiSystems`.")]
pub type UiSystem = UiSystems;

/// The current scale of the UI.
///
/// A multiplier to fixed-sized ui values.
/// **Note:** This will only affect fixed ui values like [`Val::Px`]
#[derive(Debug, Reflect, Resource, Deref, DerefMut)]
#[reflect(Resource, Debug, Default)]
pub struct UiScale(pub f32);

impl Default for UiScale {
    fn default() -> Self {
        Self(1.0)
    }
}

// Marks systems that can be ambiguous with [`widget::text_system`] if the `bevy_text` feature is enabled.
// See https://github.com/bevyengine/bevy/pull/11391 for more details.
#[derive(SystemSet, Debug, Hash, PartialEq, Eq, Clone)]
struct AmbiguousWithText;

#[derive(SystemSet, Debug, Hash, PartialEq, Eq, Clone)]
struct AmbiguousWithUpdateText2dLayout;

impl Plugin for UiPlugin {
    fn build(&self, app: &mut App) {
        app.init_resource::<UiSurface>()
            .init_resource::<UiScale>()
            .init_resource::<UiStack>()
            .register_type::<BackgroundColor>()
            .register_type::<CalculatedClip>()
            .register_type::<ComputedNode>()
            .register_type::<ContentSize>()
            .register_type::<FocusPolicy>()
            .register_type::<Interaction>()
            .register_type::<Node>()
            .register_type::<RelativeCursorPosition>()
            .register_type::<ScrollPosition>()
            .register_type::<UiTargetCamera>()
            .register_type::<ImageNode>()
            .register_type::<ImageNodeSize>()
            .register_type::<ViewportNode>()
            .register_type::<UiRect>()
            .register_type::<UiScale>()
            .register_type::<BorderColor>()
            .register_type::<BorderRadius>()
            .register_type::<BoxShadow>()
            .register_type::<widget::Button>()
            .register_type::<widget::Label>()
            .register_type::<ZIndex>()
            .register_type::<Outline>()
            .register_type::<BoxShadowSamples>()
            .register_type::<UiAntiAlias>()
            .register_type::<TextShadow>()
            .register_type::<ColorStop>()
            .register_type::<AngularColorStop>()
            .register_type::<Position>()
            .register_type::<RadialGradientShape>()
            .register_type::<Gradient>()
            .register_type::<BackgroundGradient>()
            .register_type::<BorderGradient>()
            .register_type::<ComputedNodeTarget>()
            .configure_sets(
                PostUpdate,
                (
                    CameraUpdateSystems,
                    UiSystems::Prepare.after(AnimationSystems),
                    UiSystems::Content,
                    UiSystems::Layout,
                    UiSystems::PostLayout,
                )
                    .chain(),
            )
            .add_systems(
                PreUpdate,
                ui_focus_system.in_set(UiSystems::Focus).after(InputSystems),
            );

        #[cfg(feature = "bevy_ui_picking_backend")]
        app.add_plugins(picking_backend::UiPickingPlugin)
            .add_systems(
                First,
                widget::viewport_picking.in_set(PickingSystems::PostInput),
            );

        let ui_layout_system_config = ui_layout_system
            .in_set(UiSystems::Layout)
            .before(TransformSystems::Propagate);

        let ui_layout_system_config = ui_layout_system_config
            // Text and Text2D operate on disjoint sets of entities
            .ambiguous_with(bevy_text::update_text2d_layout)
            .ambiguous_with(bevy_text::detect_text_needs_rerender::<bevy_text::Text2d>);

        app.add_systems(
            PostUpdate,
            (
                update_ui_context_system.in_set(UiSystems::Prepare),
                ui_layout_system_config,
                ui_stack_system
                    .in_set(UiSystems::Stack)
                    // These systems don't care about stack index
                    .ambiguous_with(update_clipping_system)
                    .ambiguous_with(ui_layout_system)
                    .ambiguous_with(widget::update_viewport_render_target_size)
                    .in_set(AmbiguousWithText),
                update_clipping_system.after(TransformSystems::Propagate),
                // Potential conflicts: `Assets<Image>`
                // They run independently since `widget::image_node_system` will only ever observe
                // its own ImageNode, and `widget::text_system` & `bevy_text::update_text2d_layout`
                // will never modify a pre-existing `Image` asset.
                widget::update_image_content_size_system
                    .in_set(UiSystems::Content)
                    .in_set(AmbiguousWithText)
                    .in_set(AmbiguousWithUpdateText2dLayout),
                // Potential conflicts: `Assets<Image>`
                // `widget::text_system` and `bevy_text::update_text2d_layout` run independently
                // since this system will only ever update viewport images.
                widget::update_viewport_render_target_size
                    .in_set(UiSystems::PostLayout)
                    .in_set(AmbiguousWithText)
                    .in_set(AmbiguousWithUpdateText2dLayout),
            ),
        );

        build_text_interop(app);

        if !self.enable_rendering {
            return;
        }

        #[cfg(feature = "bevy_ui_debug")]
        app.init_resource::<UiDebugOptions>();

        build_ui_render(app);
    }

    fn finish(&self, app: &mut App) {
        if !self.enable_rendering {
            return;
        }

        let Some(render_app) = app.get_sub_app_mut(RenderApp) else {
            return;
        };

        render_app.init_resource::<UiPipeline>();
    }
}

fn build_text_interop(app: &mut App) {
    use crate::widget::TextNodeFlags;
    use bevy_text::TextLayoutInfo;
    use widget::Text;

    app.register_type::<TextLayoutInfo>()
        .register_type::<TextNodeFlags>()
        .register_type::<Text>();

    app.add_systems(
        PostUpdate,
        (
            (
                bevy_text::detect_text_needs_rerender::<Text>,
                widget::measure_text_system,
            )
                .chain()
                .in_set(UiSystems::Content)
                // Text and Text2d are independent.
                .ambiguous_with(bevy_text::detect_text_needs_rerender::<bevy_text::Text2d>)
                // Potential conflict: `Assets<Image>`
                // Since both systems will only ever insert new [`Image`] assets,
                // they will never observe each other's effects.
                .ambiguous_with(bevy_text::update_text2d_layout)
                // We assume Text is on disjoint UI entities to ImageNode and UiTextureAtlasImage
                // FIXME: Add an archetype invariant for this https://github.com/bevyengine/bevy/issues/1481.
                .ambiguous_with(widget::update_image_content_size_system),
            widget::text_system
                .in_set(UiSystems::PostLayout)
                .after(bevy_text::remove_dropped_font_atlas_sets)
                .before(bevy_asset::AssetEventSystems)
                // Text2d and bevy_ui text are entirely on separate entities
                .ambiguous_with(bevy_text::detect_text_needs_rerender::<bevy_text::Text2d>)
                .ambiguous_with(bevy_text::update_text2d_layout)
                .ambiguous_with(bevy_text::calculate_bounds_text2d),
        ),
    );

    app.add_plugins(accessibility::AccessibilityPlugin);

    app.configure_sets(
        PostUpdate,
        AmbiguousWithText.ambiguous_with(widget::text_system),
    );

    app.configure_sets(
        PostUpdate,
        AmbiguousWithUpdateText2dLayout.ambiguous_with(bevy_text::update_text2d_layout),
    );
}<|MERGE_RESOLUTION|>--- conflicted
+++ resolved
@@ -37,11 +37,8 @@
 
 pub use focus::*;
 pub use geometry::*;
-<<<<<<< HEAD
+pub use gradients::*;
 pub use interaction_states::*;
-=======
-pub use gradients::*;
->>>>>>> 2b59ab8e
 pub use layout::*;
 pub use measurement::*;
 pub use render::*;
