--- conflicted
+++ resolved
@@ -45,15 +45,12 @@
 ///
 /// This includes the most common types in this crate, re-exported for your convenience.
 pub mod prelude {
-<<<<<<< HEAD
-=======
     #[doc(hidden)]
     #[cfg(feature = "bevy_ui_debug")]
     pub use crate::render::UiDebugOptions;
     #[allow(deprecated)]
     #[doc(hidden)]
     pub use crate::widget::TextBundle;
->>>>>>> 2931e350
     #[doc(hidden)]
     pub use crate::widget::{Text, TextUiReader, TextUiWriter};
     #[doc(hidden)]
