<<<<<<< HEAD
//! This crate contains Bevy's UI system, which can be used to create UI for both 2D and 3D games
//! # Basic usage
//! Spawn [`entity::UiCameraBundle`] and spawn UI elements with [`entity::ButtonBundle`], [`entity::ImageBundle`], [`entity::TextBundle`] and [`entity::NodeBundle`]
//! This UI is laid out with the Flexbox paradigm (see <https://cssreference.io/flexbox/> ) except the vertical axis is inverted
mod anchors;
=======
>>>>>>> 507441d9
mod flex;
mod focus;
mod margins;
mod render;
mod ui_node;

pub mod entity;
pub mod update;
pub mod widget;

pub use flex::*;
pub use focus::*;
pub use margins::*;
pub use render::*;
pub use ui_node::*;

#[doc(hidden)]
pub mod prelude {
    #[doc(hidden)]
    pub use crate::{entity::*, ui_node::*, widget::Button, Interaction, Margins};
}

use bevy_app::prelude::*;
use bevy_ecs::schedule::{ParallelSystemDescriptorCoercion, SystemLabel};
use bevy_input::InputSystem;
use bevy_math::{Rect, Size};
use bevy_transform::TransformSystem;
use update::{ui_z_system, update_clipping_system};

/// The basic plugin for Bevy UI
#[derive(Default)]
pub struct UiPlugin;

/// The label enum labeling the types of systems in the Bevy UI
#[derive(Debug, Hash, PartialEq, Eq, Clone, SystemLabel)]
pub enum UiSystem {
    /// After this label, the ui flex state has been updated
    Flex,
    /// After this label, input interactions with UI entities have been updated for this frame
    Focus,
}

impl Plugin for UiPlugin {
    fn build(&self, app: &mut App) {
        app.init_resource::<FlexSurface>()
            .register_type::<AlignContent>()
            .register_type::<AlignItems>()
            .register_type::<AlignSelf>()
            .register_type::<CalculatedSize>()
            .register_type::<Direction>()
            .register_type::<Display>()
            .register_type::<FlexDirection>()
            .register_type::<FlexWrap>()
            .register_type::<FocusPolicy>()
            .register_type::<Interaction>()
            .register_type::<JustifyContent>()
            .register_type::<Node>()
            // NOTE: used by Style::aspect_ratio
            .register_type::<Option<f32>>()
            .register_type::<Overflow>()
            .register_type::<PositionType>()
            .register_type::<Size<f32>>()
            .register_type::<Size<Val>>()
            .register_type::<Rect<Val>>()
            .register_type::<Style>()
            .register_type::<UiColor>()
            .register_type::<UiImage>()
            .register_type::<Val>()
            .register_type::<widget::Button>()
            .register_type::<widget::ImageMode>()
            .add_system_to_stage(
                CoreStage::PreUpdate,
                ui_focus_system.label(UiSystem::Focus).after(InputSystem),
            )
            // add these stages to front because these must run before transform update systems
            .add_system_to_stage(
                CoreStage::PostUpdate,
                widget::text_system.before(UiSystem::Flex),
            )
            .add_system_to_stage(
                CoreStage::PostUpdate,
                widget::image_node_system.before(UiSystem::Flex),
            )
            .add_system_to_stage(
                CoreStage::PostUpdate,
                flex_node_system
                    .label(UiSystem::Flex)
                    .before(TransformSystem::TransformPropagate),
            )
            .add_system_to_stage(
                CoreStage::PostUpdate,
                ui_z_system
                    .after(UiSystem::Flex)
                    .before(TransformSystem::TransformPropagate),
            )
            .add_system_to_stage(
                CoreStage::PostUpdate,
                update_clipping_system.after(TransformSystem::TransformPropagate),
            );

        crate::render::build_ui_render(app);
    }
}<|MERGE_RESOLUTION|>--- conflicted
+++ resolved
@@ -1,11 +1,7 @@
-<<<<<<< HEAD
 //! This crate contains Bevy's UI system, which can be used to create UI for both 2D and 3D games
 //! # Basic usage
 //! Spawn [`entity::UiCameraBundle`] and spawn UI elements with [`entity::ButtonBundle`], [`entity::ImageBundle`], [`entity::TextBundle`] and [`entity::NodeBundle`]
 //! This UI is laid out with the Flexbox paradigm (see <https://cssreference.io/flexbox/> ) except the vertical axis is inverted
-mod anchors;
-=======
->>>>>>> 507441d9
 mod flex;
 mod focus;
 mod margins;
