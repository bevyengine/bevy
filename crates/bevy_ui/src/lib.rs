--- conflicted
+++ resolved
@@ -22,13 +22,9 @@
 #[doc(hidden)]
 pub mod prelude {
     #[doc(hidden)]
-<<<<<<< HEAD
-    pub use crate::{entity::*, geometry::*, ui_node::*, widget::Button, Interaction};
-=======
     pub use crate::{
-        entity::*, ui_node::*, widget::Button, Anchors, Interaction, Margins, UiScale,
+        entity::*, geometry::*, ui_node::*, widget::Button, Interaction, UiScale,
     };
->>>>>>> 2eead4b8
 }
 
 use bevy_app::prelude::*;
@@ -78,13 +74,9 @@
 
 impl Plugin for UiPlugin {
     fn build(&self, app: &mut App) {
-<<<<<<< HEAD
         app.add_plugin(ExtractComponentPlugin::<UiCameraConfig>::default())
             .init_resource::<FlexSurface>()
-=======
-        app.init_resource::<FlexSurface>()
             .init_resource::<UiScale>()
->>>>>>> 2eead4b8
             .register_type::<AlignContent>()
             .register_type::<AlignItems>()
             .register_type::<AlignSelf>()
