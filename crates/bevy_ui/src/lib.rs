--- conflicted
+++ resolved
@@ -128,11 +128,8 @@
             .register_type::<widget::Button>()
             .register_type::<widget::Label>()
             .register_type::<ZIndex>()
-<<<<<<< HEAD
+            .register_type::<Outline>()
             .add_event::<Clicked>()
-=======
-            .register_type::<Outline>()
->>>>>>> 1258ceb6
             .add_systems(
                 PreUpdate,
                 ui_focus_system.in_set(UiSystem::Focus).after(InputSystem),
