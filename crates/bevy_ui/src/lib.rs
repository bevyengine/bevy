--- conflicted
+++ resolved
@@ -102,14 +102,8 @@
             .register_type::<JustifyItems>()
             .register_type::<JustifySelf>()
             .register_type::<Node>()
-<<<<<<< HEAD
             .register_type::<NodeTransform>()
-            .register_type::<NodeTranslation>()
-            .register_type::<NodeRotation>()
-            .register_type::<NodeScale>()
-=======
             .register_type::<ZIndex>()
->>>>>>> 8581f607
             // NOTE: used by Style::aspect_ratio
             .register_type::<Option<f32>>()
             .register_type::<Overflow>()
@@ -165,13 +159,7 @@
         .add_systems(
             PostUpdate,
             (
-<<<<<<< HEAD
                 flex_node_system.in_set(UiSystem::Flex),
-=======
-                ui_layout_system
-                    .in_set(UiSystem::Layout)
-                    .before(TransformSystem::TransformPropagate),
->>>>>>> 8581f607
                 ui_stack_system.in_set(UiSystem::Stack),
                 update_clipping_system,
             ),
