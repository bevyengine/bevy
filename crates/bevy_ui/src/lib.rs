#![allow(clippy::type_complexity)]

//! This crate contains Bevy's UI system, which can be used to create UI for both 2D and 3D games
<<<<<<< HEAD
//! This UI is laid out with the Flexbox paradigm (see <https://cssreference.io/flexbox/>)
mod flex;
=======
//! # Basic usage
//! Spawn UI elements with [`node_bundles::ButtonBundle`], [`node_bundles::ImageBundle`], [`node_bundles::TextBundle`] and [`node_bundles::NodeBundle`]
//! This UI is laid out with the Flexbox and CSS Grid layout models (see <https://cssreference.io/flexbox/>)
>>>>>>> 8070c29c
mod focus;
mod geometry;
mod layout;
mod render;
mod stack;
mod ui_node;

#[cfg(feature = "bevy_text")]
mod accessibility;
pub mod camera_config;
pub mod measurement;
pub mod node_bundles;
pub mod update;

#[cfg(feature = "bevy_text")]
use bevy_render::extract_component::ExtractComponentPlugin;
pub use focus::*;
pub use geometry::*;
pub use layout::*;
pub use measurement::*;
pub use render::*;
pub use ui_node::*;
use widget::UiImageSize;

#[doc(hidden)]
pub mod prelude {
    #[doc(hidden)]
    pub use crate::{
<<<<<<< HEAD
        camera_config::*, geometry::*, node_bundles::*, ui_node::*, Interaction, UiScale,
=======
        camera_config::*, geometry::*, node_bundles::*, ui_node::*, widget::Button, widget::Label,
        Interaction, UiScale,
>>>>>>> 8070c29c
    };
}

use crate::prelude::UiCameraConfig;
use bevy_app::prelude::*;
use bevy_ecs::prelude::*;
use bevy_input::InputSystem;
use bevy_transform::TransformSystem;
use stack::ui_stack_system;
pub use stack::UiStack;
use update::update_clipping_system;

/// The basic plugin for Bevy UI
#[derive(Default)]
pub struct UiPlugin;

/// The label enum labeling the types of systems in the Bevy UI
#[derive(Debug, Hash, PartialEq, Eq, Clone, SystemSet)]
pub enum UiSystem {
    /// After this label, the ui layout state has been updated
    Layout,
    /// After this label, input interactions with UI entities have been updated for this frame
    Focus,
    /// After this label, the [`UiStack`] resource has been updated
    Stack,
}

/// The current scale of the UI.
///
/// A multiplier to fixed-sized ui values.
/// **Note:** This will only affect fixed ui values like [`Val::Px`]
#[derive(Debug, Resource)]
pub struct UiScale {
    /// The scale to be applied.
    pub scale: f64,
}

impl Default for UiScale {
    fn default() -> Self {
        Self { scale: 1.0 }
    }
}

impl Plugin for UiPlugin {
    fn build(&self, app: &mut App) {
        app.add_plugin(ExtractComponentPlugin::<UiCameraConfig>::default())
            .init_resource::<UiSurface>()
            .init_resource::<UiScale>()
            .init_resource::<UiStack>()
            .register_type::<AlignContent>()
            .register_type::<AlignItems>()
            .register_type::<AlignSelf>()
            .register_type::<ContentSize>()
            .register_type::<Direction>()
            .register_type::<Display>()
            .register_type::<FlexDirection>()
            .register_type::<FlexWrap>()
            .register_type::<GridAutoFlow>()
            .register_type::<GridPlacement>()
            .register_type::<GridTrack>()
            .register_type::<RepeatedGridTrack>()
            .register_type::<FocusPolicy>()
            .register_type::<Interaction>()
            .register_type::<JustifyContent>()
            .register_type::<JustifyItems>()
            .register_type::<JustifySelf>()
            .register_type::<Node>()
            .register_type::<ZIndex>()
            // NOTE: used by Style::aspect_ratio
            .register_type::<Option<f32>>()
            .register_type::<Overflow>()
            .register_type::<OverflowAxis>()
            .register_type::<PositionType>()
            .register_type::<Size>()
            .register_type::<UiRect>()
            .register_type::<Style>()
            .register_type::<BackgroundColor>()
            .register_type::<UiImage>()
            .register_type::<UiImageSize>()
            .register_type::<Val>()
<<<<<<< HEAD
            .configure_set(UiSystem::Focus.in_base_set(CoreSet::PreUpdate))
            .configure_set(UiSystem::Flex.in_base_set(CoreSet::PostUpdate))
            .configure_set(UiSystem::Stack.in_base_set(CoreSet::PostUpdate))
            .add_system(ui_focus_system.in_set(UiSystem::Focus).after(InputSystem));
        // add these systems to front because these must run before transform update systems
        #[cfg(feature = "bevy_text")]
        app.add_plugin(accessibility::AccessibilityPlugin);
        app.add_systems((
            flex_node_system
                .in_set(UiSystem::Flex)
                .before(TransformSystem::TransformPropagate),
            ui_stack_system.in_set(UiSystem::Stack),
            update_clipping_system
                .after(TransformSystem::TransformPropagate)
                .in_base_set(CoreSet::PostUpdate),
        ));
=======
            .register_type::<widget::Button>()
            .register_type::<widget::Label>()
            .add_systems(
                PreUpdate,
                ui_focus_system.in_set(UiSystem::Focus).after(InputSystem),
            );
        // add these systems to front because these must run before transform update systems
        #[cfg(feature = "bevy_text")]
        app.add_systems(
            PostUpdate,
            (
                widget::measure_text_system
                    .before(UiSystem::Layout)
                    // Potential conflict: `Assets<Image>`
                    // In practice, they run independently since `bevy_render::camera_update_system`
                    // will only ever observe its own render target, and `widget::measure_text_system`
                    // will never modify a pre-existing `Image` asset.
                    .ambiguous_with(CameraUpdateSystem)
                    // Potential conflict: `Assets<Image>`
                    // Since both systems will only ever insert new [`Image`] assets,
                    // they will never observe each other's effects.
                    .ambiguous_with(bevy_text::update_text2d_layout),
                widget::text_system.after(UiSystem::Layout),
            ),
        );
        #[cfg(feature = "bevy_text")]
        app.add_plugin(accessibility::AccessibilityPlugin);
        app.add_systems(PostUpdate, {
            let system = widget::update_image_content_size_system.before(UiSystem::Layout);
            // Potential conflicts: `Assets<Image>`
            // They run independently since `widget::image_node_system` will only ever observe
            // its own UiImage, and `widget::text_system` & `bevy_text::update_text2d_layout`
            // will never modify a pre-existing `Image` asset.
            #[cfg(feature = "bevy_text")]
            let system = system
                .ambiguous_with(bevy_text::update_text2d_layout)
                .ambiguous_with(widget::text_system);

            system
        })
        .add_systems(
            PostUpdate,
            (
                ui_layout_system
                    .in_set(UiSystem::Layout)
                    .before(TransformSystem::TransformPropagate),
                ui_stack_system.in_set(UiSystem::Stack),
                update_clipping_system.after(TransformSystem::TransformPropagate),
            ),
        );
>>>>>>> 8070c29c

        crate::render::build_ui_render(app);
    }
}<|MERGE_RESOLUTION|>--- conflicted
+++ resolved
@@ -1,14 +1,9 @@
 #![allow(clippy::type_complexity)]
 
 //! This crate contains Bevy's UI system, which can be used to create UI for both 2D and 3D games
-<<<<<<< HEAD
-//! This UI is laid out with the Flexbox paradigm (see <https://cssreference.io/flexbox/>)
-mod flex;
-=======
 //! # Basic usage
 //! Spawn UI elements with [`node_bundles::ButtonBundle`], [`node_bundles::ImageBundle`], [`node_bundles::TextBundle`] and [`node_bundles::NodeBundle`]
 //! This UI is laid out with the Flexbox and CSS Grid layout models (see <https://cssreference.io/flexbox/>)
->>>>>>> 8070c29c
 mod focus;
 mod geometry;
 mod layout;
@@ -25,24 +20,22 @@
 
 #[cfg(feature = "bevy_text")]
 use bevy_render::extract_component::ExtractComponentPlugin;
+use bevy_transform::TransformSystem;
 pub use focus::*;
 pub use geometry::*;
 pub use layout::*;
 pub use measurement::*;
 pub use render::*;
+use stack::ui_stack_system;
 pub use ui_node::*;
-use widget::UiImageSize;
+use update::update_clipping_system;
 
 #[doc(hidden)]
 pub mod prelude {
     #[doc(hidden)]
     pub use crate::{
-<<<<<<< HEAD
-        camera_config::*, geometry::*, node_bundles::*, ui_node::*, Interaction, UiScale,
-=======
-        camera_config::*, geometry::*, node_bundles::*, ui_node::*, widget::Button, widget::Label,
+        camera_config::*, geometry::*, node_bundles::*, ui_node::*,
         Interaction, UiScale,
->>>>>>> 8070c29c
     };
 }
 
@@ -50,10 +43,7 @@
 use bevy_app::prelude::*;
 use bevy_ecs::prelude::*;
 use bevy_input::InputSystem;
-use bevy_transform::TransformSystem;
-use stack::ui_stack_system;
 pub use stack::UiStack;
-use update::update_clipping_system;
 
 /// The basic plugin for Bevy UI
 #[derive(Default)]
@@ -121,77 +111,20 @@
             .register_type::<Style>()
             .register_type::<BackgroundColor>()
             .register_type::<UiImage>()
-            .register_type::<UiImageSize>()
             .register_type::<Val>()
-<<<<<<< HEAD
-            .configure_set(UiSystem::Focus.in_base_set(CoreSet::PreUpdate))
-            .configure_set(UiSystem::Flex.in_base_set(CoreSet::PostUpdate))
-            .configure_set(UiSystem::Stack.in_base_set(CoreSet::PostUpdate))
-            .add_system(ui_focus_system.in_set(UiSystem::Focus).after(InputSystem));
-        // add these systems to front because these must run before transform update systems
-        #[cfg(feature = "bevy_text")]
-        app.add_plugin(accessibility::AccessibilityPlugin);
-        app.add_systems((
-            flex_node_system
-                .in_set(UiSystem::Flex)
-                .before(TransformSystem::TransformPropagate),
-            ui_stack_system.in_set(UiSystem::Stack),
-            update_clipping_system
-                .after(TransformSystem::TransformPropagate)
-                .in_base_set(CoreSet::PostUpdate),
-        ));
-=======
-            .register_type::<widget::Button>()
-            .register_type::<widget::Label>()
             .add_systems(
                 PreUpdate,
                 ui_focus_system.in_set(UiSystem::Focus).after(InputSystem),
+            ).add_systems(
+                PostUpdate,
+                (
+                    ui_layout_system
+                        .in_set(UiSystem::Layout)
+                        .before(TransformSystem::TransformPropagate),
+                    ui_stack_system.in_set(UiSystem::Stack),
+                    update_clipping_system.after(TransformSystem::TransformPropagate),
+                ),
             );
-        // add these systems to front because these must run before transform update systems
-        #[cfg(feature = "bevy_text")]
-        app.add_systems(
-            PostUpdate,
-            (
-                widget::measure_text_system
-                    .before(UiSystem::Layout)
-                    // Potential conflict: `Assets<Image>`
-                    // In practice, they run independently since `bevy_render::camera_update_system`
-                    // will only ever observe its own render target, and `widget::measure_text_system`
-                    // will never modify a pre-existing `Image` asset.
-                    .ambiguous_with(CameraUpdateSystem)
-                    // Potential conflict: `Assets<Image>`
-                    // Since both systems will only ever insert new [`Image`] assets,
-                    // they will never observe each other's effects.
-                    .ambiguous_with(bevy_text::update_text2d_layout),
-                widget::text_system.after(UiSystem::Layout),
-            ),
-        );
-        #[cfg(feature = "bevy_text")]
-        app.add_plugin(accessibility::AccessibilityPlugin);
-        app.add_systems(PostUpdate, {
-            let system = widget::update_image_content_size_system.before(UiSystem::Layout);
-            // Potential conflicts: `Assets<Image>`
-            // They run independently since `widget::image_node_system` will only ever observe
-            // its own UiImage, and `widget::text_system` & `bevy_text::update_text2d_layout`
-            // will never modify a pre-existing `Image` asset.
-            #[cfg(feature = "bevy_text")]
-            let system = system
-                .ambiguous_with(bevy_text::update_text2d_layout)
-                .ambiguous_with(widget::text_system);
-
-            system
-        })
-        .add_systems(
-            PostUpdate,
-            (
-                ui_layout_system
-                    .in_set(UiSystem::Layout)
-                    .before(TransformSystem::TransformPropagate),
-                ui_stack_system.in_set(UiSystem::Stack),
-                update_clipping_system.after(TransformSystem::TransformPropagate),
-            ),
-        );
->>>>>>> 8070c29c
 
         crate::render::build_ui_render(app);
     }
