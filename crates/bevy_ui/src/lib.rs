#![expect(missing_docs, reason = "Not all docs are written yet, see #3492.")]
#![cfg_attr(docsrs, feature(doc_auto_cfg))]
#![doc(
    html_logo_url = "https://bevyengine.org/assets/icon.png",
    html_favicon_url = "https://bevyengine.org/assets/icon.png"
)]

//! This crate contains Bevy's UI system, which can be used to create UI for both 2D and 3D games
//! # Basic usage
//! Spawn UI elements with [`widget::Button`], [`ImageNode`], [`Text`](prelude::Text) and [`Node`]
//! This UI is laid out with the Flexbox and CSS Grid layout models (see <https://cssreference.io/flexbox/>)

pub mod measurement;
pub mod ui_material;
pub mod update;
pub mod widget;

#[cfg(feature = "bevy_ui_picking_backend")]
pub mod picking_backend;
pub mod ui_transform;

use bevy_derive::{Deref, DerefMut};
#[cfg(feature = "bevy_ui_picking_backend")]
use bevy_picking::PickingSystems;
use bevy_reflect::{std_traits::ReflectDefault, Reflect};
mod accessibility;
// This module is not re-exported, but is instead made public.
// This is intended to discourage accidental use of the experimental API.
pub mod experimental;
mod focus;
mod geometry;
mod layout;
mod render;
mod stack;
mod ui_node;

pub use focus::*;
pub use geometry::*;
pub use layout::*;
pub use measurement::*;
pub use render::*;
pub use ui_material::*;
pub use ui_node::*;

use widget::{ImageNode, ImageNodeSize, ViewportNode};

/// The UI prelude.
///
/// This includes the most common types in this crate, re-exported for your convenience.
pub mod prelude {
    #[cfg(feature = "bevy_ui_picking_backend")]
    #[doc(hidden)]
    pub use crate::picking_backend::{UiPickingCamera, UiPickingPlugin, UiPickingSettings};
    #[doc(hidden)]
    #[cfg(feature = "bevy_ui_debug")]
    pub use crate::render::UiDebugOptions;
    #[doc(hidden)]
    pub use crate::widget::{Text, TextUiReader, TextUiWriter};
    #[doc(hidden)]
    pub use {
        crate::{
            geometry::*,
            ui_material::*,
            ui_node::*,
<<<<<<< HEAD
            ui_transform::*,
            widget::{Button, ImageNode, Label, NodeImageMode},
=======
            widget::{Button, ImageNode, Label, NodeImageMode, ViewportNode},
>>>>>>> 55edb0b4
            Interaction, MaterialNode, UiMaterialPlugin, UiScale,
        },
        // `bevy_sprite` re-exports for texture slicing
        bevy_sprite::{BorderRect, SliceScaleMode, SpriteImageMode, TextureSlicer},
        bevy_text::TextBackgroundColor,
    };
}

use bevy_app::{prelude::*, AnimationSystems};
use bevy_ecs::prelude::*;
use bevy_input::InputSystems;
use bevy_render::{camera::CameraUpdateSystems, RenderApp};
use bevy_transform::TransformSystems;
use layout::ui_surface::UiSurface;
use stack::ui_stack_system;
pub use stack::UiStack;
use update::{update_clipping_system, update_ui_context_system};

/// The basic plugin for Bevy UI
pub struct UiPlugin {
    /// If set to false, the UI's rendering systems won't be added to the `RenderApp` and no UI elements will be drawn.
    /// The layout and interaction components will still be updated as normal.
    pub enable_rendering: bool,
}

impl Default for UiPlugin {
    fn default() -> Self {
        Self {
            enable_rendering: true,
        }
    }
}

/// The label enum labeling the types of systems in the Bevy UI
#[derive(Debug, Hash, PartialEq, Eq, Clone, SystemSet)]
pub enum UiSystems {
    /// After this label, input interactions with UI entities have been updated for this frame.
    ///
    /// Runs in [`PreUpdate`].
    Focus,
    /// All UI systems in [`PostUpdate`] will run in or after this label.
    Prepare,
    /// Update content requirements before layout.
    Content,
    /// After this label, the ui layout state has been updated.
    ///
    /// Runs in [`PostUpdate`].
    Layout,
    /// UI systems ordered after [`UiSystems::Layout`].
    ///
    /// Runs in [`PostUpdate`].
    PostLayout,
    /// After this label, the [`UiStack`] resource has been updated.
    ///
    /// Runs in [`PostUpdate`].
    Stack,
}

/// Deprecated alias for [`UiSystems`].
#[deprecated(since = "0.17.0", note = "Renamed to `UiSystems`.")]
pub type UiSystem = UiSystems;

/// The current scale of the UI.
///
/// A multiplier to fixed-sized ui values.
/// **Note:** This will only affect fixed ui values like [`Val::Px`]
#[derive(Debug, Reflect, Resource, Deref, DerefMut)]
#[reflect(Resource, Debug, Default)]
pub struct UiScale(pub f32);

impl Default for UiScale {
    fn default() -> Self {
        Self(1.0)
    }
}

// Marks systems that can be ambiguous with [`widget::text_system`] if the `bevy_text` feature is enabled.
// See https://github.com/bevyengine/bevy/pull/11391 for more details.
#[derive(SystemSet, Debug, Hash, PartialEq, Eq, Clone)]
struct AmbiguousWithText;

#[derive(SystemSet, Debug, Hash, PartialEq, Eq, Clone)]
struct AmbiguousWithUpdateText2dLayout;

impl Plugin for UiPlugin {
    fn build(&self, app: &mut App) {
        app.init_resource::<UiSurface>()
            .init_resource::<UiScale>()
            .init_resource::<UiStack>()
            .register_type::<BackgroundColor>()
            .register_type::<CalculatedClip>()
            .register_type::<ComputedNode>()
            .register_type::<ContentSize>()
            .register_type::<FocusPolicy>()
            .register_type::<Interaction>()
            .register_type::<Node>()
            .register_type::<RelativeCursorPosition>()
            .register_type::<ScrollPosition>()
            .register_type::<UiTargetCamera>()
            .register_type::<ImageNode>()
            .register_type::<ImageNodeSize>()
            .register_type::<ViewportNode>()
            .register_type::<UiRect>()
            .register_type::<UiScale>()
            .register_type::<BorderColor>()
            .register_type::<BorderRadius>()
            .register_type::<BoxShadow>()
            .register_type::<widget::Button>()
            .register_type::<widget::Label>()
            .register_type::<ZIndex>()
            .register_type::<Outline>()
            .register_type::<BoxShadowSamples>()
            .register_type::<UiAntiAlias>()
            .register_type::<TextShadow>()
            .register_type::<ComputedNodeTarget>()
            .configure_sets(
                PostUpdate,
                (
                    CameraUpdateSystems,
                    UiSystems::Prepare.after(AnimationSystems),
                    UiSystems::Content,
                    UiSystems::Layout,
                    UiSystems::PostLayout,
                )
                    .chain(),
            )
            .add_systems(
                PreUpdate,
                ui_focus_system.in_set(UiSystems::Focus).after(InputSystems),
            );

        #[cfg(feature = "bevy_ui_picking_backend")]
        app.add_plugins(picking_backend::UiPickingPlugin)
            .add_systems(
                First,
                widget::viewport_picking.in_set(PickingSystems::PostInput),
            );

        let ui_layout_system_config = ui_layout_system
            .in_set(UiSystems::Layout)
            .before(TransformSystems::Propagate);

        let ui_layout_system_config = ui_layout_system_config
            // Text and Text2D operate on disjoint sets of entities
            .ambiguous_with(bevy_text::update_text2d_layout)
            .ambiguous_with(bevy_text::detect_text_needs_rerender::<bevy_text::Text2d>);

        app.add_systems(
            PostUpdate,
            (
                update_ui_context_system.in_set(UiSystems::Prepare),
                ui_layout_system_config,
                ui_stack_system
                    .in_set(UiSystems::Stack)
                    // These systems don't care about stack index
                    .ambiguous_with(update_clipping_system)
                    .ambiguous_with(ui_layout_system)
                    .ambiguous_with(widget::update_viewport_render_target_size)
                    .in_set(AmbiguousWithText),
                update_clipping_system.after(TransformSystems::Propagate),
                // Potential conflicts: `Assets<Image>`
                // They run independently since `widget::image_node_system` will only ever observe
                // its own ImageNode, and `widget::text_system` & `bevy_text::update_text2d_layout`
                // will never modify a pre-existing `Image` asset.
                widget::update_image_content_size_system
                    .in_set(UiSystems::Content)
                    .in_set(AmbiguousWithText)
                    .in_set(AmbiguousWithUpdateText2dLayout),
                // Potential conflicts: `Assets<Image>`
                // `widget::text_system` and `bevy_text::update_text2d_layout` run independently
                // since this system will only ever update viewport images.
                widget::update_viewport_render_target_size
                    .in_set(UiSystems::PostLayout)
                    .in_set(AmbiguousWithText)
                    .in_set(AmbiguousWithUpdateText2dLayout),
            ),
        );

        build_text_interop(app);

        if !self.enable_rendering {
            return;
        }

        #[cfg(feature = "bevy_ui_debug")]
        app.init_resource::<UiDebugOptions>();

        build_ui_render(app);
    }

    fn finish(&self, app: &mut App) {
        if !self.enable_rendering {
            return;
        }

        let Some(render_app) = app.get_sub_app_mut(RenderApp) else {
            return;
        };

        render_app.init_resource::<UiPipeline>();
    }
}

fn build_text_interop(app: &mut App) {
    use crate::widget::TextNodeFlags;
    use bevy_text::TextLayoutInfo;
    use widget::Text;

    app.register_type::<TextLayoutInfo>()
        .register_type::<TextNodeFlags>()
        .register_type::<Text>();

    app.add_systems(
        PostUpdate,
        (
            (
                bevy_text::detect_text_needs_rerender::<Text>,
                widget::measure_text_system,
            )
                .chain()
                .in_set(UiSystems::Content)
                // Text and Text2d are independent.
                .ambiguous_with(bevy_text::detect_text_needs_rerender::<bevy_text::Text2d>)
                // Potential conflict: `Assets<Image>`
                // Since both systems will only ever insert new [`Image`] assets,
                // they will never observe each other's effects.
                .ambiguous_with(bevy_text::update_text2d_layout)
                // We assume Text is on disjoint UI entities to ImageNode and UiTextureAtlasImage
                // FIXME: Add an archetype invariant for this https://github.com/bevyengine/bevy/issues/1481.
                .ambiguous_with(widget::update_image_content_size_system),
            widget::text_system
                .in_set(UiSystems::PostLayout)
                .after(bevy_text::remove_dropped_font_atlas_sets)
                .before(bevy_asset::AssetEventSystems)
                // Text2d and bevy_ui text are entirely on separate entities
                .ambiguous_with(bevy_text::detect_text_needs_rerender::<bevy_text::Text2d>)
                .ambiguous_with(bevy_text::update_text2d_layout)
                .ambiguous_with(bevy_text::calculate_bounds_text2d),
        ),
    );

    app.add_plugins(accessibility::AccessibilityPlugin);

    app.configure_sets(
        PostUpdate,
        AmbiguousWithText.ambiguous_with(widget::text_system),
    );

    app.configure_sets(
        PostUpdate,
        AmbiguousWithUpdateText2dLayout.ambiguous_with(bevy_text::update_text2d_layout),
    );
}<|MERGE_RESOLUTION|>--- conflicted
+++ resolved
@@ -62,12 +62,8 @@
             geometry::*,
             ui_material::*,
             ui_node::*,
-<<<<<<< HEAD
             ui_transform::*,
-            widget::{Button, ImageNode, Label, NodeImageMode},
-=======
             widget::{Button, ImageNode, Label, NodeImageMode, ViewportNode},
->>>>>>> 55edb0b4
             Interaction, MaterialNode, UiMaterialPlugin, UiScale,
         },
         // `bevy_sprite` re-exports for texture slicing
