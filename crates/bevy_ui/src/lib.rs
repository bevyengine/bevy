--- conflicted
+++ resolved
@@ -75,16 +75,8 @@
 ///
 /// A multiplier to fixed-sized ui values.
 /// **Note:** This will only affect fixed ui values like [`Val::Px`]
-<<<<<<< HEAD
-#[derive(Debug, Resource)]
-pub struct UiScale {
-    /// The scale to be applied.
-    pub scale: f32,
-}
-=======
 #[derive(Debug, Reflect, Resource, Deref, DerefMut)]
-pub struct UiScale(pub f64);
->>>>>>> a9622408
+pub struct UiScale(pub f32);
 
 impl Default for UiScale {
     fn default() -> Self {
