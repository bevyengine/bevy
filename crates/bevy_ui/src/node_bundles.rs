//! This module contains basic node bundles used to build UIs

use crate::{
    widget::Button, BackgroundColor, CalculatedSize, FocusPolicy, Interaction, Node, Style,
    UiImage, ZIndex,
};
use bevy_ecs::bundle::Bundle;
use bevy_render::{
    prelude::{Color, ComputedVisibility},
    view::Visibility,
};
use bevy_text::{Text, TextAlignment, TextLayoutInfo, TextSection, TextStyle};
use bevy_transform::prelude::{GlobalTransform, Transform};

/// The basic UI node
///
/// Useful as a container for a variety of child nodes.
#[derive(Bundle, Clone, Debug)]
pub struct NodeBundle {
    /// Describes the size of the node
    pub node: Node,
    /// Describes the style including flexbox settings
    pub style: Style,
    /// The background color, which serves as a "fill" for this node
    pub background_color: BackgroundColor,
    /// Whether this node should block interaction with lower nodes
    pub focus_policy: FocusPolicy,
    /// The transform of the node
    ///
    /// This field is automatically managed by the UI layout system.
    /// To alter the position of the `nodebundle`, use the properties of the [`Style`] component.
    pub transform: Transform,
    /// The global transform of the node
    ///
    /// This field is automatically managed by the UI layout system.
    /// To alter the position of the `NodeBundle`, use the properties of the [`Style`] component.
    pub global_transform: GlobalTransform,
    /// Describes the visibility properties of the node
    pub visibility: Visibility,
    /// Algorithmically-computed indication of whether an entity is visible and should be extracted for rendering
    pub computed_visibility: ComputedVisibility,
    /// Indicates the depth at which the node should appear in the UI
    pub z_index: ZIndex,
}

impl Default for NodeBundle {
    fn default() -> Self {
        NodeBundle {
            // Transparent background
            background_color: Color::NONE.into(),
            node: Default::default(),
            style: Default::default(),
            focus_policy: Default::default(),
            transform: Default::default(),
            global_transform: Default::default(),
            visibility: Default::default(),
            computed_visibility: Default::default(),
            z_index: Default::default(),
        }
    }
}

/// A UI node that is an image
#[derive(Bundle, Debug, Default)]
pub struct ImageBundle {
    /// Describes the size of the node
    pub node: Node,
    /// Describes the style including flexbox settings
    pub style: Style,
    /// The calculated size based on the given image
    pub calculated_size: CalculatedSize,
    /// The background color, which serves as a "fill" for this node
    ///
    /// Combines with `UiImage` to tint the provided image.
    pub background_color: BackgroundColor,
    /// The image of the node
    pub image: UiImage,
    /// Whether this node should block interaction with lower nodes
    pub focus_policy: FocusPolicy,
    /// The transform of the node
    ///
    /// This field is automatically managed by the UI layout system.
    /// To alter the position of the `NodeBundle`, use the properties of the [`Style`] component.
    pub transform: Transform,
    /// The global transform of the node
    ///
    /// This field is automatically managed by the UI layout system.
    /// To alter the position of the `NodeBundle`, use the properties of the [`Style`] component.
    pub global_transform: GlobalTransform,
    /// Describes the visibility properties of the node
    pub visibility: Visibility,
    /// Algorithmically-computed indication of whether an entity is visible and should be extracted for rendering
    pub computed_visibility: ComputedVisibility,
    /// Indicates the depth at which the node should appear in the UI
    pub z_index: ZIndex,
}

/// A UI node that is text
<<<<<<< HEAD
#[derive(Bundle, Clone, Debug)]
=======
#[derive(Bundle, Debug, Default)]
>>>>>>> 8934a6f7
pub struct TextBundle {
    /// Describes the size of the node
    pub node: Node,
    /// Describes the style including flexbox settings
    pub style: Style,
    /// Contains the text of the node
    pub text: Text,
    /// Text layout information
    pub text_layout_info: TextLayoutInfo,
    /// The calculated size based on the given image
    pub calculated_size: CalculatedSize,
    /// Whether this node should block interaction with lower nodes
    pub focus_policy: FocusPolicy,
    /// The transform of the node
    ///
    /// This field is automatically managed by the UI layout system.
    /// To alter the position of the `NodeBundle`, use the properties of the [`Style`] component.
    pub transform: Transform,
    /// The global transform of the node
    ///
    /// This field is automatically managed by the UI layout system.
    /// To alter the position of the `NodeBundle`, use the properties of the [`Style`] component.
    pub global_transform: GlobalTransform,
    /// Describes the visibility properties of the node
    pub visibility: Visibility,
    /// Algorithmically-computed indication of whether an entity is visible and should be extracted for rendering
    pub computed_visibility: ComputedVisibility,
    /// Indicates the depth at which the node should appear in the UI
    pub z_index: ZIndex,
    /// The background color that will fill the containing node
    pub background_color: BackgroundColor,
}

impl Default for TextBundle {
    fn default() -> Self {
        Self {
            text: Default::default(),
            text_layout_info: Default::default(),
            calculated_size: Default::default(),
            // Transparent background
            background_color: BackgroundColor(Color::NONE),
            node: Default::default(),
            style: Default::default(),
            focus_policy: Default::default(),
            transform: Default::default(),
            global_transform: Default::default(),
            visibility: Default::default(),
            computed_visibility: Default::default(),
            z_index: Default::default(),
        }
    }
}

impl TextBundle {
    /// Create a [`TextBundle`] from a single section.
    ///
    /// See [`Text::from_section`] for usage.
    pub fn from_section(value: impl Into<String>, style: TextStyle) -> Self {
        Self {
            text: Text::from_section(value, style),
            ..Default::default()
        }
    }

    /// Create a [`TextBundle`] from a list of sections.
    ///
    /// See [`Text::from_sections`] for usage.
    pub fn from_sections(sections: impl IntoIterator<Item = TextSection>) -> Self {
        Self {
            text: Text::from_sections(sections),
            ..Default::default()
        }
    }

    /// Returns this [`TextBundle`] with a new [`TextAlignment`] on [`Text`].
    pub const fn with_text_alignment(mut self, alignment: TextAlignment) -> Self {
        self.text.alignment = alignment;
        self
    }

    /// Returns this [`TextBundle`] with a new [`Style`].
    pub const fn with_style(mut self, style: Style) -> Self {
        self.style = style;
        self
    }

    /// Returns this [`TextBundle`] with a new [`BackgroundColor`].
    pub const fn with_background_color(mut self, color: Color) -> Self {
        self.background_color = BackgroundColor(color);
        self
    }
}

/// A UI node that is a button
#[derive(Bundle, Clone, Debug)]
pub struct ButtonBundle {
    /// Describes the size of the node
    pub node: Node,
    /// Marker component that signals this node is a button
    pub button: Button,
    /// Describes the style including flexbox settings
    pub style: Style,
    /// Describes whether and how the button has been interacted with by the input
    pub interaction: Interaction,
    /// Whether this node should block interaction with lower nodes
    pub focus_policy: FocusPolicy,
    /// The background color, which serves as a "fill" for this node
    ///
    /// When combined with `UiImage`, tints the provided image.
    pub background_color: BackgroundColor,
    /// The image of the node
    pub image: UiImage,
    /// The transform of the node
    ///
    /// This field is automatically managed by the UI layout system.
    /// To alter the position of the `NodeBundle`, use the properties of the [`Style`] component.
    pub transform: Transform,
    /// The global transform of the node
    ///
    /// This field is automatically managed by the UI layout system.
    /// To alter the position of the `NodeBundle`, use the properties of the [`Style`] component.
    pub global_transform: GlobalTransform,
    /// Describes the visibility properties of the node
    pub visibility: Visibility,
    /// Algorithmically-computed indication of whether an entity is visible and should be extracted for rendering
    pub computed_visibility: ComputedVisibility,
    /// Indicates the depth at which the node should appear in the UI
    pub z_index: ZIndex,
}

impl Default for ButtonBundle {
    fn default() -> Self {
        Self {
            focus_policy: FocusPolicy::Block,
            node: Default::default(),
            button: Default::default(),
            style: Default::default(),
            interaction: Default::default(),
            background_color: Default::default(),
            image: Default::default(),
            transform: Default::default(),
            global_transform: Default::default(),
            visibility: Default::default(),
            computed_visibility: Default::default(),
            z_index: Default::default(),
        }
    }
}<|MERGE_RESOLUTION|>--- conflicted
+++ resolved
@@ -1,8 +1,8 @@
 //! This module contains basic node bundles used to build UIs
 
 use crate::{
-    widget::Button, BackgroundColor, CalculatedSize, FocusPolicy, Interaction, Node, Style,
-    UiImage, ZIndex,
+    widget::Button, BackgroundColor, FocusPolicy, Interaction, IntrinsicSize, Node, Style, UiImage,
+    ZIndex,
 };
 use bevy_ecs::bundle::Bundle;
 use bevy_render::{
@@ -61,14 +61,14 @@
 }
 
 /// A UI node that is an image
-#[derive(Bundle, Debug, Default)]
+#[derive(Bundle, Clone, Debug, Default)]
 pub struct ImageBundle {
     /// Describes the size of the node
     pub node: Node,
     /// Describes the style including flexbox settings
     pub style: Style,
     /// The calculated size based on the given image
-    pub calculated_size: CalculatedSize,
+    pub calculated_size: IntrinsicSize,
     /// The background color, which serves as a "fill" for this node
     ///
     /// Combines with `UiImage` to tint the provided image.
@@ -96,11 +96,7 @@
 }
 
 /// A UI node that is text
-<<<<<<< HEAD
 #[derive(Bundle, Clone, Debug)]
-=======
-#[derive(Bundle, Debug, Default)]
->>>>>>> 8934a6f7
 pub struct TextBundle {
     /// Describes the size of the node
     pub node: Node,
@@ -111,7 +107,7 @@
     /// Text layout information
     pub text_layout_info: TextLayoutInfo,
     /// The calculated size based on the given image
-    pub calculated_size: CalculatedSize,
+    pub calculated_size: IntrinsicSize,
     /// Whether this node should block interaction with lower nodes
     pub focus_policy: FocusPolicy,
     /// The transform of the node
