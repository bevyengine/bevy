--- conflicted
+++ resolved
@@ -122,18 +122,16 @@
 
 /// A UI node that is a texture atlas sprite
 ///
-<<<<<<< HEAD
 /// # Extra behaviours
 ///
 /// You may add the following components to enable additional behaviours
 /// - [`ImageScaleMode`](bevy_sprite::ImageScaleMode) to enable either slicing or tiling of the texture
-=======
+///
 /// This bundle is identical to [`ImageBundle`] with an additional [`TextureAtlas`] component.
 #[deprecated(
     since = "0.14.0",
     note = "Use `TextureAtlas` alongside `ImageBundle` instead"
 )]
->>>>>>> d90cb57c
 #[derive(Bundle, Debug, Default)]
 pub struct AtlasImageBundle {
     /// Describes the logical size of the node
@@ -302,13 +300,9 @@
 ///
 /// You may add the following components to enable additional behaviours:
 /// - [`ImageScaleMode`](bevy_sprite::ImageScaleMode) to enable either slicing or tiling of the texture
-<<<<<<< HEAD
 /// - [`TextureAtlas`] to draw specific section of the texture
-=======
-/// - [`TextureAtlas`] to draw specific sections of the texture
 ///
 /// Note that `ImageScaleMode` is currently not compatible with `TextureAtlas`.
->>>>>>> d90cb57c
 #[derive(Bundle, Clone, Debug)]
 pub struct ButtonBundle {
     /// Describes the logical size of the node
