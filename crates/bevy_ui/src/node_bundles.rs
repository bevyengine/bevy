//! This module contains basic node bundles used to build UIs

#[cfg(feature = "bevy_text")]
use crate::widget::TextFlags;
use crate::{
    widget::{Button, UiImageSize},
    BackgroundColor, BorderColor, ContentSize, FocusPolicy, Interaction, Node, Style, UiImage,
    UiStackIndex, UiTextureAtlasImage, ZIndex,
};
use bevy_asset::Handle;
use bevy_ecs::bundle::Bundle;
use bevy_render::{
    prelude::{Color, ComputedVisibility},
    view::Visibility,
};
use bevy_sprite::TextureAtlas;
#[cfg(feature = "bevy_text")]
use bevy_text::{BreakLineOn, Text, TextAlignment, TextLayoutInfo, TextSection, TextStyle};
use bevy_transform::prelude::{GlobalTransform, Transform};

/// The basic UI node
///
/// Useful as a container for a variety of child nodes.
#[derive(Bundle, Clone, Debug)]
pub struct NodeBundle {
    /// Describes the logical size of the node
    pub node: Node,
    /// Styles which control the layout (size and position) of the node and it's children
    /// In some cases these styles also affect how the node drawn/painted.
    pub style: Style,
    /// The background color, which serves as a "fill" for this node
    pub background_color: BackgroundColor,
    /// The color of the Node's border
    pub border_color: BorderColor,
    /// Whether this node should block interaction with lower nodes
    pub focus_policy: FocusPolicy,
    /// The transform of the node
    ///
    /// This component is automatically managed by the UI layout system.
    /// To alter the position of the `NodeBundle`, use the properties of the [`Style`] component.
    pub transform: Transform,
    /// The global transform of the node
    ///
    /// This component is automatically managed by the UI layout system.
    /// To alter the position of the `NodeBundle`, use the properties of the [`Style`] component.
    pub global_transform: GlobalTransform,
    /// Describes the visibility properties of the node
    pub visibility: Visibility,
    /// Algorithmically-computed indication of whether an entity is visible and should be extracted for rendering
    pub computed_visibility: ComputedVisibility,
    /// Indicates the depth at which the node should appear in the UI
    pub z_index: ZIndex,
    /// The node's position in the UiStack. Nodes with lower stack indices are drawn first.
    /// Nodes with a higher stack index are drawn over nodes with a lower stack index.
    ///
    /// This component is automatically managed by `ui_stack_system`.
    pub stack_index: UiStackIndex,
}

impl Default for NodeBundle {
    fn default() -> Self {
        NodeBundle {
            // Transparent background
            background_color: Color::NONE.into(),
            border_color: Color::NONE.into(),
            node: Default::default(),
            style: Default::default(),
            focus_policy: Default::default(),
            transform: Default::default(),
            global_transform: Default::default(),
            visibility: Default::default(),
            computed_visibility: Default::default(),
            z_index: Default::default(),
            stack_index: Default::default(),
        }
    }
}

/// A UI node that is an image
#[derive(Bundle, Debug, Default)]
pub struct ImageBundle {
    /// Describes the logical size of the node
<<<<<<< HEAD
    ///
    /// This component is automatically managed by the UI layout system.
    /// To alter the position of the `NodeBundle`, use the properties of the [`Style`] component.
=======
>>>>>>> 8cd77e8c
    pub node: Node,
    /// Styles which control the layout (size and position) of the node and it's children
    /// In some cases these styles also affect how the node drawn/painted.
    pub style: Style,
    /// The calculated size based on the given image
    pub calculated_size: ContentSize,
    /// The background color, which serves as a "fill" for this node
    ///
    /// Combines with `UiImage` to tint the provided image.
    pub background_color: BackgroundColor,
    /// The image of the node
    pub image: UiImage,
    /// The size of the image in pixels
    ///
    /// This component is set automatically
    pub image_size: UiImageSize,
    /// Whether this node should block interaction with lower nodes
    pub focus_policy: FocusPolicy,
    /// The transform of the node
    ///
<<<<<<< HEAD
    /// This component is automatically managed by the UI layout system.
    /// To alter the position of the `NodeBundle`, use the properties of the [`Style`] component.
    pub transform: Transform,
    /// The global transform of the node
    ///
    /// This component is automatically managed by the UI layout system.
    /// To alter the position of the `NodeBundle`, use the properties of the [`Style`] component.
=======
    /// This field is automatically managed by the UI layout system.
    /// To alter the position of the `ImageBundle`, use the properties of the [`Style`] component.
    pub transform: Transform,
    /// The global transform of the node
    ///
    /// This field is automatically managed by the UI layout system.
    /// To alter the position of the `ImageBundle`, use the properties of the [`Style`] component.
>>>>>>> 8cd77e8c
    pub global_transform: GlobalTransform,
    /// Describes the visibility properties of the node
    pub visibility: Visibility,
    /// Algorithmically-computed indication of whether an entity is visible and should be extracted for rendering
    pub computed_visibility: ComputedVisibility,
    /// Indicates the depth at which the node should appear in the UI
    pub z_index: ZIndex,
    /// The node's position in the UiStack. Nodes with lower stack indices are drawn first.
    /// Nodes with a higher stack index are drawn over nodes with a lower stack index.
    ///
    /// This component is automatically managed by `ui_stack_system`.
    pub stack_index: UiStackIndex,
}

/// A UI node that is a texture atlas sprite
#[derive(Bundle, Debug, Default)]
pub struct AtlasImageBundle {
    /// Describes the logical size of the node
<<<<<<< HEAD
    ///
    /// This component is automatically managed by the UI layout system.
    /// To alter the position of the `NodeBundle`, use the properties of the [`Style`] component.
=======
>>>>>>> 8cd77e8c
    pub node: Node,
    /// Styles which control the layout (size and position) of the node and it's children
    /// In some cases these styles also affect how the node drawn/painted.
    pub style: Style,
    /// The calculated size based on the given image
    pub calculated_size: ContentSize,
    /// The background color, which serves as a "fill" for this node
    ///
    /// Combines with `UiImage` to tint the provided image.
    pub background_color: BackgroundColor,
    /// A handle to the texture atlas to use for this Ui Node
    pub texture_atlas: Handle<TextureAtlas>,
    /// The descriptor for which sprite to use from the given texture atlas
    pub texture_atlas_image: UiTextureAtlasImage,
    /// Whether this node should block interaction with lower nodes
    pub focus_policy: FocusPolicy,
    /// The size of the image in pixels
    ///
    /// This component is set automatically
    pub image_size: UiImageSize,
    /// The transform of the node
    ///
<<<<<<< HEAD
    /// This component is automatically managed by the UI layout system.
    /// To alter the position of the `NodeBundle`, use the properties of the [`Style`] component.
    pub transform: Transform,
    /// The global transform of the node
    ///
    /// This component is automatically managed by the UI layout system.
    /// To alter the position of the `NodeBundle`, use the properties of the [`Style`] component.
=======
    /// This field is automatically managed by the UI layout system.
    /// To alter the position of the `AtlasImageBundle`, use the properties of the [`Style`] component.
    pub transform: Transform,
    /// The global transform of the node
    ///
    /// This field is automatically managed by the UI layout system.
    /// To alter the position of the `AtlasImageBundle`, use the properties of the [`Style`] component.
>>>>>>> 8cd77e8c
    pub global_transform: GlobalTransform,
    /// Describes the visibility properties of the node
    pub visibility: Visibility,
    /// Algorithmically-computed indication of whether an entity is visible and should be extracted for rendering
    pub computed_visibility: ComputedVisibility,
    /// Indicates the depth at which the node should appear in the UI
    pub z_index: ZIndex,
    /// The node's position in the UiStack. Nodes with lower stack indices are drawn first.
    /// Nodes with a higher stack index are drawn over nodes with a lower stack index.
    ///
    /// This component is automatically managed by `ui_stack_system`.
    pub stack_index: UiStackIndex,
}

#[cfg(feature = "bevy_text")]
/// A UI node that is text
#[derive(Bundle, Debug)]
pub struct TextBundle {
    /// Describes the logical size of the node
    pub node: Node,
    /// Styles which control the layout (size and position) of the node and it's children
    /// In some cases these styles also affect how the node drawn/painted.
    pub style: Style,
    /// Contains the text of the node
    pub text: Text,
    /// Text layout information
    pub text_layout_info: TextLayoutInfo,
    /// Text system flags
    pub text_flags: TextFlags,
    /// The calculated size based on the given image
    pub calculated_size: ContentSize,
    /// Whether this node should block interaction with lower nodes
    pub focus_policy: FocusPolicy,
    /// The transform of the node
    ///
<<<<<<< HEAD
    /// This component is automatically managed by the UI layout system.
    /// To alter the position of the `NodeBundle`, use the properties of the [`Style`] component.
    pub transform: Transform,
    /// The global transform of the node
    ///
    /// This component is automatically managed by the UI layout system.
    /// To alter the position of the `NodeBundle`, use the properties of the [`Style`] component.
=======
    /// This field is automatically managed by the UI layout system.
    /// To alter the position of the `TextBundle`, use the properties of the [`Style`] component.
    pub transform: Transform,
    /// The global transform of the node
    ///
    /// This field is automatically managed by the UI layout system.
    /// To alter the position of the `TextBundle`, use the properties of the [`Style`] component.
>>>>>>> 8cd77e8c
    pub global_transform: GlobalTransform,
    /// Describes the visibility properties of the node
    pub visibility: Visibility,
    /// Algorithmically-computed indication of whether an entity is visible and should be extracted for rendering
    pub computed_visibility: ComputedVisibility,
    /// Indicates the depth at which the node should appear in the UI
    pub z_index: ZIndex,
    /// The node's position in the UiStack. Nodes with lower stack indices are drawn first.
    /// Nodes with a higher stack index are drawn over nodes with a lower stack index.
    ///
    /// This component is automatically managed by `ui_stack_system`.
    pub stack_index: UiStackIndex,
    /// The background color that will fill the containing node    
    pub background_color: BackgroundColor,
}

#[cfg(feature = "bevy_text")]
impl Default for TextBundle {
    fn default() -> Self {
        Self {
            text: Default::default(),
            text_layout_info: Default::default(),
            text_flags: Default::default(),
            calculated_size: Default::default(),
            // Transparent background
            background_color: BackgroundColor(Color::NONE),
            node: Default::default(),
            style: Default::default(),
            focus_policy: Default::default(),
            transform: Default::default(),
            global_transform: Default::default(),
            visibility: Default::default(),
            computed_visibility: Default::default(),
            z_index: Default::default(),
            stack_index: Default::default(),
        }
    }
}

#[cfg(feature = "bevy_text")]
impl TextBundle {
    /// Create a [`TextBundle`] from a single section.
    ///
    /// See [`Text::from_section`] for usage.
    pub fn from_section(value: impl Into<String>, style: TextStyle) -> Self {
        Self {
            text: Text::from_section(value, style),
            ..Default::default()
        }
    }

    /// Create a [`TextBundle`] from a list of sections.
    ///
    /// See [`Text::from_sections`] for usage.
    pub fn from_sections(sections: impl IntoIterator<Item = TextSection>) -> Self {
        Self {
            text: Text::from_sections(sections),
            ..Default::default()
        }
    }

    /// Returns this [`TextBundle`] with a new [`TextAlignment`] on [`Text`].
    pub const fn with_text_alignment(mut self, alignment: TextAlignment) -> Self {
        self.text.alignment = alignment;
        self
    }

    /// Returns this [`TextBundle`] with a new [`Style`].
    pub fn with_style(mut self, style: Style) -> Self {
        self.style = style;
        self
    }

    /// Returns this [`TextBundle`] with a new [`BackgroundColor`].
    pub const fn with_background_color(mut self, color: Color) -> Self {
        self.background_color = BackgroundColor(color);
        self
    }

    /// Returns this [`TextBundle`] with soft wrapping disabled.
    /// Hard wrapping, where text contains an explicit linebreak such as the escape sequence `\n`, will still occur.
    pub const fn with_no_wrap(mut self) -> Self {
        self.text.linebreak_behavior = BreakLineOn::NoWrap;
        self
    }
}

/// A UI node that is a button
#[derive(Bundle, Clone, Debug)]
pub struct ButtonBundle {
    /// Describes the logical size of the node
    pub node: Node,
    /// Marker component that signals this node is a button
    pub button: Button,
    /// Styles which control the layout (size and position) of the node and it's children
    /// In some cases these styles also affect how the node drawn/painted.
    pub style: Style,
    /// Describes whether and how the button has been interacted with by the input
    pub interaction: Interaction,
    /// Whether this node should block interaction with lower nodes
    pub focus_policy: FocusPolicy,
    /// The background color, which serves as a "fill" for this node
    ///
    /// When combined with `UiImage`, tints the provided image.
    pub background_color: BackgroundColor,
    /// The color of the Node's border
    pub border_color: BorderColor,
    /// The image of the node
    pub image: UiImage,
    /// The transform of the node
    ///
<<<<<<< HEAD
    /// This component is automatically managed by the UI layout system.
    /// To alter the position of the `NodeBundle`, use the properties of the [`Style`] component.
    pub transform: Transform,
    /// The global transform of the node
    ///
    /// This component is automatically managed by the UI layout system.
    /// To alter the position of the `NodeBundle`, use the properties of the [`Style`] component.
=======
    /// This field is automatically managed by the UI layout system.
    /// To alter the position of the `ButtonBundle`, use the properties of the [`Style`] component.
    pub transform: Transform,
    /// The global transform of the node
    ///
    /// This field is automatically managed by the UI layout system.
    /// To alter the position of the `ButtonBundle`, use the properties of the [`Style`] component.
>>>>>>> 8cd77e8c
    pub global_transform: GlobalTransform,
    /// Describes the visibility properties of the node
    pub visibility: Visibility,
    /// Algorithmically-computed indication of whether an entity is visible and should be extracted for rendering
    pub computed_visibility: ComputedVisibility,
    /// Indicates the depth at which the node should appear in the UI
    pub z_index: ZIndex,
    /// The node's position in the UiStack. Nodes with lower stack indices are drawn first.
    /// Nodes with a higher stack index are drawn over nodes with a lower stack index.
    ///
    /// This component is automatically managed by `ui_stack_system`.
    pub stack_index: UiStackIndex,
}

impl Default for ButtonBundle {
    fn default() -> Self {
        Self {
            focus_policy: FocusPolicy::Block,
            node: Default::default(),
            button: Default::default(),
            style: Default::default(),
            border_color: BorderColor(Color::NONE),
            interaction: Default::default(),
            background_color: Default::default(),
            image: Default::default(),
            transform: Default::default(),
            global_transform: Default::default(),
            visibility: Default::default(),
            computed_visibility: Default::default(),
            z_index: Default::default(),
            stack_index: Default::default(),
        }
    }
}<|MERGE_RESOLUTION|>--- conflicted
+++ resolved
@@ -80,12 +80,6 @@
 #[derive(Bundle, Debug, Default)]
 pub struct ImageBundle {
     /// Describes the logical size of the node
-<<<<<<< HEAD
-    ///
-    /// This component is automatically managed by the UI layout system.
-    /// To alter the position of the `NodeBundle`, use the properties of the [`Style`] component.
-=======
->>>>>>> 8cd77e8c
     pub node: Node,
     /// Styles which control the layout (size and position) of the node and it's children
     /// In some cases these styles also affect how the node drawn/painted.
@@ -106,15 +100,6 @@
     pub focus_policy: FocusPolicy,
     /// The transform of the node
     ///
-<<<<<<< HEAD
-    /// This component is automatically managed by the UI layout system.
-    /// To alter the position of the `NodeBundle`, use the properties of the [`Style`] component.
-    pub transform: Transform,
-    /// The global transform of the node
-    ///
-    /// This component is automatically managed by the UI layout system.
-    /// To alter the position of the `NodeBundle`, use the properties of the [`Style`] component.
-=======
     /// This field is automatically managed by the UI layout system.
     /// To alter the position of the `ImageBundle`, use the properties of the [`Style`] component.
     pub transform: Transform,
@@ -122,7 +107,6 @@
     ///
     /// This field is automatically managed by the UI layout system.
     /// To alter the position of the `ImageBundle`, use the properties of the [`Style`] component.
->>>>>>> 8cd77e8c
     pub global_transform: GlobalTransform,
     /// Describes the visibility properties of the node
     pub visibility: Visibility,
@@ -141,12 +125,6 @@
 #[derive(Bundle, Debug, Default)]
 pub struct AtlasImageBundle {
     /// Describes the logical size of the node
-<<<<<<< HEAD
-    ///
-    /// This component is automatically managed by the UI layout system.
-    /// To alter the position of the `NodeBundle`, use the properties of the [`Style`] component.
-=======
->>>>>>> 8cd77e8c
     pub node: Node,
     /// Styles which control the layout (size and position) of the node and it's children
     /// In some cases these styles also affect how the node drawn/painted.
@@ -169,15 +147,6 @@
     pub image_size: UiImageSize,
     /// The transform of the node
     ///
-<<<<<<< HEAD
-    /// This component is automatically managed by the UI layout system.
-    /// To alter the position of the `NodeBundle`, use the properties of the [`Style`] component.
-    pub transform: Transform,
-    /// The global transform of the node
-    ///
-    /// This component is automatically managed by the UI layout system.
-    /// To alter the position of the `NodeBundle`, use the properties of the [`Style`] component.
-=======
     /// This field is automatically managed by the UI layout system.
     /// To alter the position of the `AtlasImageBundle`, use the properties of the [`Style`] component.
     pub transform: Transform,
@@ -185,7 +154,6 @@
     ///
     /// This field is automatically managed by the UI layout system.
     /// To alter the position of the `AtlasImageBundle`, use the properties of the [`Style`] component.
->>>>>>> 8cd77e8c
     pub global_transform: GlobalTransform,
     /// Describes the visibility properties of the node
     pub visibility: Visibility,
@@ -221,15 +189,6 @@
     pub focus_policy: FocusPolicy,
     /// The transform of the node
     ///
-<<<<<<< HEAD
-    /// This component is automatically managed by the UI layout system.
-    /// To alter the position of the `NodeBundle`, use the properties of the [`Style`] component.
-    pub transform: Transform,
-    /// The global transform of the node
-    ///
-    /// This component is automatically managed by the UI layout system.
-    /// To alter the position of the `NodeBundle`, use the properties of the [`Style`] component.
-=======
     /// This field is automatically managed by the UI layout system.
     /// To alter the position of the `TextBundle`, use the properties of the [`Style`] component.
     pub transform: Transform,
@@ -237,7 +196,6 @@
     ///
     /// This field is automatically managed by the UI layout system.
     /// To alter the position of the `TextBundle`, use the properties of the [`Style`] component.
->>>>>>> 8cd77e8c
     pub global_transform: GlobalTransform,
     /// Describes the visibility properties of the node
     pub visibility: Visibility,
@@ -349,15 +307,6 @@
     pub image: UiImage,
     /// The transform of the node
     ///
-<<<<<<< HEAD
-    /// This component is automatically managed by the UI layout system.
-    /// To alter the position of the `NodeBundle`, use the properties of the [`Style`] component.
-    pub transform: Transform,
-    /// The global transform of the node
-    ///
-    /// This component is automatically managed by the UI layout system.
-    /// To alter the position of the `NodeBundle`, use the properties of the [`Style`] component.
-=======
     /// This field is automatically managed by the UI layout system.
     /// To alter the position of the `ButtonBundle`, use the properties of the [`Style`] component.
     pub transform: Transform,
@@ -365,7 +314,6 @@
     ///
     /// This field is automatically managed by the UI layout system.
     /// To alter the position of the `ButtonBundle`, use the properties of the [`Style`] component.
->>>>>>> 8cd77e8c
     pub global_transform: GlobalTransform,
     /// Describes the visibility properties of the node
     pub visibility: Visibility,
