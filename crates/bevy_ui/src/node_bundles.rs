//! This module contains basic node bundles used to build UIs

#[cfg(feature = "bevy_text")]
use crate::widget::TextFlags;
use crate::{
    widget::{Button, UiImageSize},
    BackgroundColor, BorderColor, ContentSize, FocusPolicy, Interaction, Node, Style, UiImage,
    UiTextureAtlasImage, ZIndex,
};
use bevy_asset::Handle;
use bevy_ecs::bundle::Bundle;
use bevy_render::{
    prelude::{Color, ComputedVisibility},
    view::Visibility,
};
use bevy_sprite::TextureAtlas;
#[cfg(feature = "bevy_text")]
use bevy_text::{BreakLineOn, Text, TextAlignment, TextLayoutInfo, TextSection, TextStyle};
use bevy_transform::prelude::{GlobalTransform, Transform};

/// The basic UI node
///
/// Useful as a container for a variety of child nodes.
#[derive(Bundle, Clone, Debug)]
pub struct NodeBundle {
    /// Describes the logical size of the node
    pub node: Node,
    /// Styles which control the layout (size and position) of the node and it's children
    /// In some cases these styles also affect how the node drawn/painted.
    pub style: Style,
    /// The background color, which serves as a "fill" for this node
    pub background_color: BackgroundColor,
    /// The color of the Node's border
    pub border_color: BorderColor,
    /// Whether this node should block interaction with lower nodes
    pub focus_policy: FocusPolicy,
    /// The transform of the node
    ///
    /// This component is automatically managed by the UI layout system.
    /// To alter the position of the `NodeBundle`, use the properties of the [`Style`] component.
    pub transform: Transform,
    /// The global transform of the node
    ///
    /// This component is automatically updated by the [`TransformPropagate`](`bevy_transform::TransformSystem::TransformPropagate`) systems.
    /// To alter the position of the `NodeBundle`, use the properties of the [`Style`] component.
    pub global_transform: GlobalTransform,
    /// Describes the visibility properties of the node
    pub visibility: Visibility,
    /// Algorithmically-computed indication of whether an entity is visible and should be extracted for rendering
    pub computed_visibility: ComputedVisibility,
    /// Indicates the depth at which the node should appear in the UI
    pub z_index: ZIndex,
}

impl Default for NodeBundle {
    fn default() -> Self {
        NodeBundle {
            // Transparent background
            background_color: Color::NONE.into(),
            border_color: Color::NONE.into(),
            node: Default::default(),
            style: Default::default(),
            focus_policy: Default::default(),
            transform: Default::default(),
            global_transform: Default::default(),
            visibility: Default::default(),
            computed_visibility: Default::default(),
            z_index: Default::default(),
        }
    }
}

/// A UI node that is an image
#[derive(Bundle, Debug, Default)]
pub struct ImageBundle {
    /// Describes the logical size of the node
<<<<<<< HEAD
    ///
    /// This component is automatically managed by the UI layout system.
    /// To alter the position of the `NodeBundle`, use the properties of the [`Style`] component.
=======
>>>>>>> aa489ece
    pub node: Node,
    /// Styles which control the layout (size and position) of the node and it's children
    /// In some cases these styles also affect how the node drawn/painted.
    pub style: Style,
    /// The calculated size based on the given image
    pub calculated_size: ContentSize,
    /// The background color, which serves as a "fill" for this node
    ///
    /// Combines with `UiImage` to tint the provided image.
    pub background_color: BackgroundColor,
    /// The image of the node
    pub image: UiImage,
    /// The size of the image in pixels
    ///
    /// This component is set automatically
    pub image_size: UiImageSize,
    /// Whether this node should block interaction with lower nodes
    pub focus_policy: FocusPolicy,
    /// The transform of the node
    ///
<<<<<<< HEAD
    /// This component is automatically managed by the UI layout system.
=======
    /// This field is automatically managed by the UI layout system.
>>>>>>> aa489ece
    /// To alter the position of the `ImageBundle`, use the properties of the [`Style`] component.
    pub transform: Transform,
    /// The global transform of the node
    ///
<<<<<<< HEAD
    /// This component is automatically updated by the [`TransformPropagate`](`bevy_transform::TransformSystem::TransformPropagate`) systems.
=======
    /// This field is automatically managed by the UI layout system.
    /// To alter the position of the `ImageBundle`, use the properties of the [`Style`] component.
>>>>>>> aa489ece
    pub global_transform: GlobalTransform,
    /// Describes the visibility properties of the node
    pub visibility: Visibility,
    /// Algorithmically-computed indication of whether an entity is visible and should be extracted for rendering
    pub computed_visibility: ComputedVisibility,
    /// Indicates the depth at which the node should appear in the UI
    pub z_index: ZIndex,
}

/// A UI node that is a texture atlas sprite
#[derive(Bundle, Debug, Default)]
pub struct AtlasImageBundle {
    /// Describes the logical size of the node
<<<<<<< HEAD
    ///
    /// This component is automatically managed by the UI layout system.
    /// To alter the position of the `NodeBundle`, use the properties of the [`Style`] component.
=======
>>>>>>> aa489ece
    pub node: Node,
    /// Styles which control the layout (size and position) of the node and it's children
    /// In some cases these styles also affect how the node drawn/painted.
    pub style: Style,
    /// The calculated size based on the given image
    pub calculated_size: ContentSize,
    /// The background color, which serves as a "fill" for this node
    ///
    /// Combines with `UiImage` to tint the provided image.
    pub background_color: BackgroundColor,
    /// A handle to the texture atlas to use for this Ui Node
    pub texture_atlas: Handle<TextureAtlas>,
    /// The descriptor for which sprite to use from the given texture atlas
    pub texture_atlas_image: UiTextureAtlasImage,
    /// Whether this node should block interaction with lower nodes
    pub focus_policy: FocusPolicy,
    /// The size of the image in pixels
    ///
    /// This component is set automatically
    pub image_size: UiImageSize,
    /// The transform of the node
    ///
<<<<<<< HEAD
    /// This component is automatically managed by the UI layout system.
=======
    /// This field is automatically managed by the UI layout system.
>>>>>>> aa489ece
    /// To alter the position of the `AtlasImageBundle`, use the properties of the [`Style`] component.
    pub transform: Transform,
    /// The global transform of the node
    ///
<<<<<<< HEAD
    /// This component is automatically updated by the [`TransformPropagate`](`bevy_transform::TransformSystem::TransformPropagate`) systems.
=======
    /// This field is automatically managed by the UI layout system.
    /// To alter the position of the `AtlasImageBundle`, use the properties of the [`Style`] component.
>>>>>>> aa489ece
    pub global_transform: GlobalTransform,
    /// Describes the visibility properties of the node
    pub visibility: Visibility,
    /// Algorithmically-computed indication of whether an entity is visible and should be extracted for rendering
    pub computed_visibility: ComputedVisibility,
    /// Indicates the depth at which the node should appear in the UI
    pub z_index: ZIndex,
}

#[cfg(feature = "bevy_text")]
/// A UI node that is text
#[derive(Bundle, Debug)]
pub struct TextBundle {
    /// Describes the logical size of the node
    pub node: Node,
    /// Styles which control the layout (size and position) of the node and it's children
    /// In some cases these styles also affect how the node drawn/painted.
    pub style: Style,
    /// Contains the text of the node
    pub text: Text,
    /// Text layout information
    pub text_layout_info: TextLayoutInfo,
    /// Text system flags
    pub text_flags: TextFlags,
    /// The calculated size based on the given image
    pub calculated_size: ContentSize,
    /// Whether this node should block interaction with lower nodes
    pub focus_policy: FocusPolicy,
    /// The transform of the node
    ///
<<<<<<< HEAD
    /// This component is automatically managed by the UI layout system.
=======
    /// This field is automatically managed by the UI layout system.
>>>>>>> aa489ece
    /// To alter the position of the `TextBundle`, use the properties of the [`Style`] component.
    pub transform: Transform,
    /// The global transform of the node
    ///
<<<<<<< HEAD
    /// This component is automatically updated by the [`TransformPropagate`](`bevy_transform::TransformSystem::TransformPropagate`) systems.
=======
    /// This field is automatically managed by the UI layout system.
    /// To alter the position of the `TextBundle`, use the properties of the [`Style`] component.
>>>>>>> aa489ece
    pub global_transform: GlobalTransform,
    /// Describes the visibility properties of the node
    pub visibility: Visibility,
    /// Algorithmically-computed indication of whether an entity is visible and should be extracted for rendering
    pub computed_visibility: ComputedVisibility,
    /// Indicates the depth at which the node should appear in the UI
    pub z_index: ZIndex,
    /// The background color that will fill the containing node
    pub background_color: BackgroundColor,
}

#[cfg(feature = "bevy_text")]
impl Default for TextBundle {
    fn default() -> Self {
        Self {
            text: Default::default(),
            text_layout_info: Default::default(),
            text_flags: Default::default(),
            calculated_size: Default::default(),
            // Transparent background
            background_color: BackgroundColor(Color::NONE),
            node: Default::default(),
            style: Default::default(),
            focus_policy: Default::default(),
            transform: Default::default(),
            global_transform: Default::default(),
            visibility: Default::default(),
            computed_visibility: Default::default(),
            z_index: Default::default(),
        }
    }
}

#[cfg(feature = "bevy_text")]
impl TextBundle {
    /// Create a [`TextBundle`] from a single section.
    ///
    /// See [`Text::from_section`] for usage.
    pub fn from_section(value: impl Into<String>, style: TextStyle) -> Self {
        Self {
            text: Text::from_section(value, style),
            ..Default::default()
        }
    }

    /// Create a [`TextBundle`] from a list of sections.
    ///
    /// See [`Text::from_sections`] for usage.
    pub fn from_sections(sections: impl IntoIterator<Item = TextSection>) -> Self {
        Self {
            text: Text::from_sections(sections),
            ..Default::default()
        }
    }

    /// Returns this [`TextBundle`] with a new [`TextAlignment`] on [`Text`].
    pub const fn with_text_alignment(mut self, alignment: TextAlignment) -> Self {
        self.text.alignment = alignment;
        self
    }

    /// Returns this [`TextBundle`] with a new [`Style`].
    pub fn with_style(mut self, style: Style) -> Self {
        self.style = style;
        self
    }

    /// Returns this [`TextBundle`] with a new [`BackgroundColor`].
    pub const fn with_background_color(mut self, color: Color) -> Self {
        self.background_color = BackgroundColor(color);
        self
    }

    /// Returns this [`TextBundle`] with soft wrapping disabled.
    /// Hard wrapping, where text contains an explicit linebreak such as the escape sequence `\n`, will still occur.
    pub const fn with_no_wrap(mut self) -> Self {
        self.text.linebreak_behavior = BreakLineOn::NoWrap;
        self
    }
}

/// A UI node that is a button
#[derive(Bundle, Clone, Debug)]
pub struct ButtonBundle {
    /// Describes the logical size of the node
    pub node: Node,
    /// Marker component that signals this node is a button
    pub button: Button,
    /// Styles which control the layout (size and position) of the node and it's children
    /// In some cases these styles also affect how the node drawn/painted.
    pub style: Style,
    /// Describes whether and how the button has been interacted with by the input
    pub interaction: Interaction,
    /// Whether this node should block interaction with lower nodes
    pub focus_policy: FocusPolicy,
    /// The background color, which serves as a "fill" for this node
    ///
    /// When combined with `UiImage`, tints the provided image.
    pub background_color: BackgroundColor,
    /// The color of the Node's border
    pub border_color: BorderColor,
    /// The image of the node
    pub image: UiImage,
    /// The transform of the node
    ///
<<<<<<< HEAD
    /// This component is automatically managed by the UI layout system.
=======
    /// This field is automatically managed by the UI layout system.
>>>>>>> aa489ece
    /// To alter the position of the `ButtonBundle`, use the properties of the [`Style`] component.
    pub transform: Transform,
    /// The global transform of the node
    ///
<<<<<<< HEAD
    /// This component is automatically updated by the [`TransformPropagate`](`bevy_transform::TransformSystem::TransformPropagate`) systems.
=======
    /// This field is automatically managed by the UI layout system.
    /// To alter the position of the `ButtonBundle`, use the properties of the [`Style`] component.
>>>>>>> aa489ece
    pub global_transform: GlobalTransform,
    /// Describes the visibility properties of the node
    pub visibility: Visibility,
    /// Algorithmically-computed indication of whether an entity is visible and should be extracted for rendering
    pub computed_visibility: ComputedVisibility,
    /// Indicates the depth at which the node should appear in the UI
    pub z_index: ZIndex,
}

impl Default for ButtonBundle {
    fn default() -> Self {
        Self {
            focus_policy: FocusPolicy::Block,
            node: Default::default(),
            button: Default::default(),
            style: Default::default(),
            border_color: BorderColor(Color::NONE),
            interaction: Default::default(),
            background_color: Default::default(),
            image: Default::default(),
            transform: Default::default(),
            global_transform: Default::default(),
            visibility: Default::default(),
            computed_visibility: Default::default(),
            z_index: Default::default(),
        }
    }
}<|MERGE_RESOLUTION|>--- conflicted
+++ resolved
@@ -74,12 +74,6 @@
 #[derive(Bundle, Debug, Default)]
 pub struct ImageBundle {
     /// Describes the logical size of the node
-<<<<<<< HEAD
-    ///
-    /// This component is automatically managed by the UI layout system.
-    /// To alter the position of the `NodeBundle`, use the properties of the [`Style`] component.
-=======
->>>>>>> aa489ece
     pub node: Node,
     /// Styles which control the layout (size and position) of the node and it's children
     /// In some cases these styles also affect how the node drawn/painted.
@@ -100,21 +94,12 @@
     pub focus_policy: FocusPolicy,
     /// The transform of the node
     ///
-<<<<<<< HEAD
-    /// This component is automatically managed by the UI layout system.
-=======
-    /// This field is automatically managed by the UI layout system.
->>>>>>> aa489ece
+    /// This component is automatically managed by the UI layout system.
     /// To alter the position of the `ImageBundle`, use the properties of the [`Style`] component.
     pub transform: Transform,
     /// The global transform of the node
     ///
-<<<<<<< HEAD
-    /// This component is automatically updated by the [`TransformPropagate`](`bevy_transform::TransformSystem::TransformPropagate`) systems.
-=======
-    /// This field is automatically managed by the UI layout system.
-    /// To alter the position of the `ImageBundle`, use the properties of the [`Style`] component.
->>>>>>> aa489ece
+    /// This component is automatically updated by the [`TransformPropagate`](`bevy_transform::TransformSystem::TransformPropagate`) systems.
     pub global_transform: GlobalTransform,
     /// Describes the visibility properties of the node
     pub visibility: Visibility,
@@ -128,12 +113,6 @@
 #[derive(Bundle, Debug, Default)]
 pub struct AtlasImageBundle {
     /// Describes the logical size of the node
-<<<<<<< HEAD
-    ///
-    /// This component is automatically managed by the UI layout system.
-    /// To alter the position of the `NodeBundle`, use the properties of the [`Style`] component.
-=======
->>>>>>> aa489ece
     pub node: Node,
     /// Styles which control the layout (size and position) of the node and it's children
     /// In some cases these styles also affect how the node drawn/painted.
@@ -156,21 +135,12 @@
     pub image_size: UiImageSize,
     /// The transform of the node
     ///
-<<<<<<< HEAD
-    /// This component is automatically managed by the UI layout system.
-=======
-    /// This field is automatically managed by the UI layout system.
->>>>>>> aa489ece
+    /// This component is automatically managed by the UI layout system.
     /// To alter the position of the `AtlasImageBundle`, use the properties of the [`Style`] component.
     pub transform: Transform,
     /// The global transform of the node
     ///
-<<<<<<< HEAD
-    /// This component is automatically updated by the [`TransformPropagate`](`bevy_transform::TransformSystem::TransformPropagate`) systems.
-=======
-    /// This field is automatically managed by the UI layout system.
-    /// To alter the position of the `AtlasImageBundle`, use the properties of the [`Style`] component.
->>>>>>> aa489ece
+    /// This component is automatically updated by the [`TransformPropagate`](`bevy_transform::TransformSystem::TransformPropagate`) systems.
     pub global_transform: GlobalTransform,
     /// Describes the visibility properties of the node
     pub visibility: Visibility,
@@ -201,21 +171,12 @@
     pub focus_policy: FocusPolicy,
     /// The transform of the node
     ///
-<<<<<<< HEAD
-    /// This component is automatically managed by the UI layout system.
-=======
-    /// This field is automatically managed by the UI layout system.
->>>>>>> aa489ece
+    /// This component is automatically managed by the UI layout system.
     /// To alter the position of the `TextBundle`, use the properties of the [`Style`] component.
     pub transform: Transform,
     /// The global transform of the node
     ///
-<<<<<<< HEAD
-    /// This component is automatically updated by the [`TransformPropagate`](`bevy_transform::TransformSystem::TransformPropagate`) systems.
-=======
-    /// This field is automatically managed by the UI layout system.
-    /// To alter the position of the `TextBundle`, use the properties of the [`Style`] component.
->>>>>>> aa489ece
+    /// This component is automatically updated by the [`TransformPropagate`](`bevy_transform::TransformSystem::TransformPropagate`) systems.
     pub global_transform: GlobalTransform,
     /// Describes the visibility properties of the node
     pub visibility: Visibility,
@@ -321,21 +282,12 @@
     pub image: UiImage,
     /// The transform of the node
     ///
-<<<<<<< HEAD
-    /// This component is automatically managed by the UI layout system.
-=======
-    /// This field is automatically managed by the UI layout system.
->>>>>>> aa489ece
+    /// This component is automatically managed by the UI layout system.
     /// To alter the position of the `ButtonBundle`, use the properties of the [`Style`] component.
     pub transform: Transform,
     /// The global transform of the node
     ///
-<<<<<<< HEAD
-    /// This component is automatically updated by the [`TransformPropagate`](`bevy_transform::TransformSystem::TransformPropagate`) systems.
-=======
-    /// This field is automatically managed by the UI layout system.
-    /// To alter the position of the `ButtonBundle`, use the properties of the [`Style`] component.
->>>>>>> aa489ece
+    /// This component is automatically updated by the [`TransformPropagate`](`bevy_transform::TransformSystem::TransformPropagate`) systems.
     pub global_transform: GlobalTransform,
     /// Describes the visibility properties of the node
     pub visibility: Visibility,
