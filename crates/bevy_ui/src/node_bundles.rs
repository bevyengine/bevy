--- conflicted
+++ resolved
@@ -1,13 +1,9 @@
 //! This module contains basic node bundles used to build UIs
 
 use crate::{
-<<<<<<< HEAD
-    widget::Button, BackgroundColor, Border, CalculatedSize, CornerRadius, FocusPolicy,
-    Interaction, Node, Style, UiImage, ZIndex,
-=======
-    widget::{Button, TextFlags, UiImageSize},
+
+    widget::{Button, TextFlags, UiImageSize, Border, CalculatedSize, CornerRadius,},
     BackgroundColor, ContentSize, FocusPolicy, Interaction, Node, Style, UiImage, ZIndex,
->>>>>>> d1158288
 };
 use bevy_ecs::bundle::Bundle;
 use bevy_render::{
