//! This module contains basic node bundles used to build UIs

use crate::{
<<<<<<< HEAD
    widget::Button, BackgroundColor, CalculatedSize, FocusPolicy, Node, Pressed,
    RelativeCursorPosition, Style, UiImage, ZIndex,
=======
    widget::{Button, UiImageSize},
    BackgroundColor, ContentSize, FocusPolicy, Interaction, Node, Style, UiImage, ZIndex,
>>>>>>> 5288be7c
};
use bevy_ecs::bundle::Bundle;
use bevy_render::{
    prelude::{Color, ComputedVisibility},
    view::Visibility,
};
#[cfg(feature = "bevy_text")]
use bevy_text::{Text, TextAlignment, TextLayoutInfo, TextSection, TextStyle};
use bevy_transform::prelude::{GlobalTransform, Transform};

/// The basic UI node
///
/// Useful as a container for a variety of child nodes.
#[derive(Bundle, Clone, Debug)]
pub struct NodeBundle {
    /// Describes the logical size of the node
    pub node: Node,
    /// Styles which control the layout (size and position) of the node and it's children
    /// In some cases these styles also affect how the node drawn/painted.
    pub style: Style,
    /// The background color, which serves as a "fill" for this node
    pub background_color: BackgroundColor,
    /// Whether this node should block interaction with lower nodes
    pub focus_policy: FocusPolicy,
    /// The transform of the node
    ///
    /// This field is automatically managed by the UI layout system.
    /// To alter the position of the `NodeBundle`, use the properties of the [`Style`] component.
    pub transform: Transform,
    /// The global transform of the node
    ///
    /// This field is automatically managed by the UI layout system.
    /// To alter the position of the `NodeBundle`, use the properties of the [`Style`] component.
    pub global_transform: GlobalTransform,
    /// Describes the visibility properties of the node
    pub visibility: Visibility,
    /// Algorithmically-computed indication of whether an entity is visible and should be extracted for rendering
    pub computed_visibility: ComputedVisibility,
    /// Indicates the depth at which the node should appear in the UI
    pub z_index: ZIndex,
}

impl Default for NodeBundle {
    fn default() -> Self {
        NodeBundle {
            // Transparent background
            background_color: Color::NONE.into(),
            node: Default::default(),
            style: Default::default(),
            focus_policy: Default::default(),
            transform: Default::default(),
            global_transform: Default::default(),
            visibility: Default::default(),
            computed_visibility: Default::default(),
            z_index: Default::default(),
        }
    }
}

/// A UI node that is an image
#[derive(Bundle, Debug, Default)]
pub struct ImageBundle {
    /// Describes the logical size of the node
    ///
    /// This field is automatically managed by the UI layout system.
    /// To alter the position of the `NodeBundle`, use the properties of the [`Style`] component.
    pub node: Node,
    /// Styles which control the layout (size and position) of the node and it's children
    /// In some cases these styles also affect how the node drawn/painted.
    pub style: Style,
    /// The calculated size based on the given image
    pub calculated_size: ContentSize,
    /// The background color, which serves as a "fill" for this node
    ///
    /// Combines with `UiImage` to tint the provided image.
    pub background_color: BackgroundColor,
    /// The image of the node
    pub image: UiImage,
    /// The size of the image in pixels
    ///
    /// This field is set automatically
    pub image_size: UiImageSize,
    /// Whether this node should block interaction with lower nodes
    pub focus_policy: FocusPolicy,
    /// The transform of the node
    ///
    /// This field is automatically managed by the UI layout system.
    /// To alter the position of the `NodeBundle`, use the properties of the [`Style`] component.
    pub transform: Transform,
    /// The global transform of the node
    ///
    /// This field is automatically managed by the UI layout system.
    /// To alter the position of the `NodeBundle`, use the properties of the [`Style`] component.
    pub global_transform: GlobalTransform,
    /// Describes the visibility properties of the node
    pub visibility: Visibility,
    /// Algorithmically-computed indication of whether an entity is visible and should be extracted for rendering
    pub computed_visibility: ComputedVisibility,
    /// Indicates the depth at which the node should appear in the UI
    pub z_index: ZIndex,
}

#[cfg(feature = "bevy_text")]
/// A UI node that is text
#[derive(Bundle, Debug)]
pub struct TextBundle {
    /// Describes the logical size of the node
    pub node: Node,
    /// Styles which control the layout (size and position) of the node and it's children
    /// In some cases these styles also affect how the node drawn/painted.
    pub style: Style,
    /// Contains the text of the node
    pub text: Text,
    /// Text layout information
    pub text_layout_info: TextLayoutInfo,
    /// The calculated size based on the given image
    pub calculated_size: ContentSize,
    /// Whether this node should block interaction with lower nodes
    pub focus_policy: FocusPolicy,
    /// The transform of the node
    ///
    /// This field is automatically managed by the UI layout system.
    /// To alter the position of the `NodeBundle`, use the properties of the [`Style`] component.
    pub transform: Transform,
    /// The global transform of the node
    ///
    /// This field is automatically managed by the UI layout system.
    /// To alter the position of the `NodeBundle`, use the properties of the [`Style`] component.
    pub global_transform: GlobalTransform,
    /// Describes the visibility properties of the node
    pub visibility: Visibility,
    /// Algorithmically-computed indication of whether an entity is visible and should be extracted for rendering
    pub computed_visibility: ComputedVisibility,
    /// Indicates the depth at which the node should appear in the UI
    pub z_index: ZIndex,
    /// The background color that will fill the containing node
    pub background_color: BackgroundColor,
}

#[cfg(feature = "bevy_text")]
impl Default for TextBundle {
    fn default() -> Self {
        Self {
            text: Default::default(),
            text_layout_info: Default::default(),
            calculated_size: Default::default(),
            // Transparent background
            background_color: BackgroundColor(Color::NONE),
            node: Default::default(),
            style: Default::default(),
            focus_policy: Default::default(),
            transform: Default::default(),
            global_transform: Default::default(),
            visibility: Default::default(),
            computed_visibility: Default::default(),
            z_index: Default::default(),
        }
    }
}

#[cfg(feature = "bevy_text")]
impl TextBundle {
    /// Create a [`TextBundle`] from a single section.
    ///
    /// See [`Text::from_section`] for usage.
    pub fn from_section(value: impl Into<String>, style: TextStyle) -> Self {
        Self {
            text: Text::from_section(value, style),
            ..Default::default()
        }
    }

    /// Create a [`TextBundle`] from a list of sections.
    ///
    /// See [`Text::from_sections`] for usage.
    pub fn from_sections(sections: impl IntoIterator<Item = TextSection>) -> Self {
        Self {
            text: Text::from_sections(sections),
            ..Default::default()
        }
    }

    /// Returns this [`TextBundle`] with a new [`TextAlignment`] on [`Text`].
    pub const fn with_text_alignment(mut self, alignment: TextAlignment) -> Self {
        self.text.alignment = alignment;
        self
    }

    /// Returns this [`TextBundle`] with a new [`Style`].
    pub fn with_style(mut self, style: Style) -> Self {
        self.style = style;
        self
    }

    /// Returns this [`TextBundle`] with a new [`BackgroundColor`].
    pub const fn with_background_color(mut self, color: Color) -> Self {
        self.background_color = BackgroundColor(color);
        self
    }
}

/// A UI node that is a button
#[derive(Bundle, Clone, Debug)]
pub struct ButtonBundle {
    /// Describes the logical size of the node
    pub node: Node,
    /// Marker component that signals this node is a button
    pub button: Button,
    /// Styles which control the layout (size and position) of the node and it's children
    /// In some cases these styles also affect how the node drawn/painted.
    pub style: Style,
    /// Describes whether the button is pressed
    pub pressed: Pressed,
    /// The position of the cursor relative to the node
    ///
    /// Used for checking if the cursor is hovering over the node
    pub relative_cursor_position: RelativeCursorPosition,
    /// Whether this node should block interaction with lower nodes
    pub focus_policy: FocusPolicy,
    /// The background color, which serves as a "fill" for this node
    ///
    /// When combined with `UiImage`, tints the provided image.
    pub background_color: BackgroundColor,
    /// The image of the node
    pub image: UiImage,
    /// The transform of the node
    ///
    /// This field is automatically managed by the UI layout system.
    /// To alter the position of the `NodeBundle`, use the properties of the [`Style`] component.
    pub transform: Transform,
    /// The global transform of the node
    ///
    /// This field is automatically managed by the UI layout system.
    /// To alter the position of the `NodeBundle`, use the properties of the [`Style`] component.
    pub global_transform: GlobalTransform,
    /// Describes the visibility properties of the node
    pub visibility: Visibility,
    /// Algorithmically-computed indication of whether an entity is visible and should be extracted for rendering
    pub computed_visibility: ComputedVisibility,
    /// Indicates the depth at which the node should appear in the UI
    pub z_index: ZIndex,
}

impl Default for ButtonBundle {
    fn default() -> Self {
        Self {
            focus_policy: FocusPolicy::Block,
            node: Default::default(),
            button: Default::default(),
            style: Default::default(),
            pressed: Default::default(),
            relative_cursor_position: Default::default(),
            background_color: Default::default(),
            image: Default::default(),
            transform: Default::default(),
            global_transform: Default::default(),
            visibility: Default::default(),
            computed_visibility: Default::default(),
            z_index: Default::default(),
        }
    }
}<|MERGE_RESOLUTION|>--- conflicted
+++ resolved
@@ -1,13 +1,10 @@
 //! This module contains basic node bundles used to build UIs
 
 use crate::{
-<<<<<<< HEAD
-    widget::Button, BackgroundColor, CalculatedSize, FocusPolicy, Node, Pressed,
+    widget::{Button, UiImageSize},
+    BackgroundColor, ContentSize, FocusPolicy, Node, Style, UiImage, ZIndex,
+    CalculatedSize, Pressed,
     RelativeCursorPosition, Style, UiImage, ZIndex,
-=======
-    widget::{Button, UiImageSize},
-    BackgroundColor, ContentSize, FocusPolicy, Interaction, Node, Style, UiImage, ZIndex,
->>>>>>> 5288be7c
 };
 use bevy_ecs::bundle::Bundle;
 use bevy_render::{
