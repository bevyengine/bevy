//! This module contains basic node bundles used to build UIs

use crate::{
    widget::{Button, UiImageSize},
<<<<<<< HEAD
    BackgroundColor, CalculatedSize, FocusPolicy, Interaction, Node, NodeSize, Style, UiImage,
    ZIndex,
=======
    BackgroundColor, ContentSize, FocusPolicy, Interaction, Node, Style, UiImage, ZIndex,
>>>>>>> a29d328f
};
use bevy_ecs::bundle::Bundle;
use bevy_render::{
    prelude::{Color, ComputedVisibility},
    view::Visibility,
};
#[cfg(feature = "bevy_text")]
use bevy_text::{Text, TextAlignment, TextLayoutInfo, TextSection, TextStyle};
use bevy_transform::prelude::{GlobalTransform, Transform};

/// The basic UI node
///
/// Useful as a container for a variety of child nodes.
#[derive(Bundle, Debug)]
pub struct NodeBundle {
    /// Identifier for the Node in the layout.
    pub node: Node,
    /// Describes the logical size of the node
    pub node_size: NodeSize,
    /// Styles which control the layout (size and position) of the node and it's children
    /// In some cases these styles also affect how the node drawn/painted.
    pub style: Style,
    /// The background color, which serves as a "fill" for this nodet
    pub background_color: BackgroundColor,
    /// Whether this node should block interaction with lower nodes
    pub focus_policy: FocusPolicy,
    /// The transform of the node
    ///
    /// This field is automatically managed by the UI layout system.
    /// To alter the position of the `NodeBundle`, use the properties of the [`Style`] component.
    pub transform: Transform,
    /// The global transform of the node
    ///
    /// This field is automatically managed by the UI layout system.
    /// To alter the position of the `NodeBundle`, use the properties of the [`Style`] component.
    pub global_transform: GlobalTransform,
    /// Describes the visibility properties of the node
    pub visibility: Visibility,
    /// Algorithmically-computed indication of whether an entity is visible and should be extracted for rendering
    pub computed_visibility: ComputedVisibility,
    /// Indicates the depth at which the node should appear in the UI
    pub z_index: ZIndex,
}

impl Default for NodeBundle {
    fn default() -> Self {
        NodeBundle {
            // Transparent background
            background_color: Color::NONE.into(),
            node: Default::default(),
            node_size: Default::default(),
            style: Default::default(),
            focus_policy: Default::default(),
            transform: Default::default(),
            global_transform: Default::default(),
            visibility: Default::default(),
            computed_visibility: Default::default(),
            z_index: Default::default(),
        }
    }
}

/// A UI node that is an image
#[derive(Bundle, Debug, Default)]
pub struct ImageBundle {
    /// Identifier for the Node in the layout.
    pub node: Node,
    /// Describes the logical size of the node
    ///
    /// This field is automatically managed by the UI layout system.
    /// To alter the position of the `NodeBundle`, use the properties of the [`Style`] component.
    pub node_size: NodeSize,
    /// Describes the style including flexbox settings
    /// Styles which control the layout (size and position) of the node and it's children
    /// In some cases these styles also affect how the node drawn/painted.
    pub style: Style,
    /// The calculated size based on the given image
    pub calculated_size: ContentSize,
    /// The background color, which serves as a "fill" for this node
    ///
    /// Combines with `UiImage` to tint the provided image.
    pub background_color: BackgroundColor,
    /// The image of the node
    pub image: UiImage,
    /// The size of the image in pixels
    ///
    /// This field is set automatically
    pub image_size: UiImageSize,
    /// Whether this node should block interaction with lower nodes
    pub focus_policy: FocusPolicy,
    /// The transform of the node
    ///
    /// This field is automatically managed by the UI layout system.
    /// To alter the position of the `NodeBundle`, use the properties of the [`Style`] component.
    pub transform: Transform,
    /// The global transform of the node
    ///
    /// This field is automatically managed by the UI layout system.
    /// To alter the position of the `NodeBundle`, use the properties of the [`Style`] component.
    pub global_transform: GlobalTransform,
    /// Describes the visibility properties of the node
    pub visibility: Visibility,
    /// Algorithmically-computed indication of whether an entity is visible and should be extracted for rendering
    pub computed_visibility: ComputedVisibility,
    /// Indicates the depth at which the node should appear in the UI
    pub z_index: ZIndex,
}

#[cfg(feature = "bevy_text")]
/// A UI node that is text
#[derive(Bundle, Debug)]
pub struct TextBundle {
    /// Identifier for the Node in the layout.
    pub node: Node,
    /// Describes the logical size of the node
    pub node_size: NodeSize,
    /// Describes the style including flexbox settings
    /// Styles which control the layout (size and position) of the node and it's children
    /// In some cases these styles also affect how the node drawn/painted.
    pub style: Style,
    /// Contains the text of the node
    pub text: Text,
    /// Text layout information
    pub text_layout_info: TextLayoutInfo,
    /// The calculated size based on the given image
    pub calculated_size: ContentSize,
    /// Whether this node should block interaction with lower nodes
    pub focus_policy: FocusPolicy,
    /// The transform of the node
    ///
    /// This field is automatically managed by the UI layout system.
    /// To alter the position of the `NodeBundle`, use the properties of the [`Style`] component.
    pub transform: Transform,
    /// The global transform of the node
    ///
    /// This field is automatically managed by the UI layout system.
    /// To alter the position of the `NodeBundle`, use the properties of the [`Style`] component.
    pub global_transform: GlobalTransform,
    /// Describes the visibility properties of the node
    pub visibility: Visibility,
    /// Algorithmically-computed indication of whether an entity is visible and should be extracted for rendering
    pub computed_visibility: ComputedVisibility,
    /// Indicates the depth at which the node should appear in the UI
    pub z_index: ZIndex,
    /// The background color that will fill the containing node
    pub background_color: BackgroundColor,
}

#[cfg(feature = "bevy_text")]
impl Default for TextBundle {
    fn default() -> Self {
        Self {
            node: Default::default(),
            text: Default::default(),
            text_layout_info: Default::default(),
            calculated_size: Default::default(),
            // Transparent background
            background_color: BackgroundColor(Color::NONE),
            node_size: Default::default(),
            style: Default::default(),
            focus_policy: Default::default(),
            transform: Default::default(),
            global_transform: Default::default(),
            visibility: Default::default(),
            computed_visibility: Default::default(),
            z_index: Default::default(),
        }
    }
}

#[cfg(feature = "bevy_text")]
impl TextBundle {
    /// Create a [`TextBundle`] from a single section.
    ///
    /// See [`Text::from_section`] for usage.
    pub fn from_section(value: impl Into<String>, style: TextStyle) -> Self {
        Self {
            text: Text::from_section(value, style),
            ..Default::default()
        }
    }

    /// Create a [`TextBundle`] from a list of sections.
    ///
    /// See [`Text::from_sections`] for usage.
    pub fn from_sections(sections: impl IntoIterator<Item = TextSection>) -> Self {
        Self {
            text: Text::from_sections(sections),
            ..Default::default()
        }
    }

    /// Returns this [`TextBundle`] with a new [`TextAlignment`] on [`Text`].
    pub const fn with_text_alignment(mut self, alignment: TextAlignment) -> Self {
        self.text.alignment = alignment;
        self
    }

    /// Returns this [`TextBundle`] with a new [`Style`].
    pub fn with_style(mut self, style: Style) -> Self {
        self.style = style;
        self
    }

    /// Returns this [`TextBundle`] with a new [`BackgroundColor`].
    pub const fn with_background_color(mut self, color: Color) -> Self {
        self.background_color = BackgroundColor(color);
        self
    }
}

/// A UI node that is a button
#[derive(Bundle, Debug)]
pub struct ButtonBundle {
    /// Identifier for the Node in the layout.
    pub node: Node,
    /// Describes the logical size of the node
    pub node_size: NodeSize,
    /// Marker component that signals this node is a button
    pub button: Button,
    /// Styles which control the layout (size and position) of the node and it's children
    /// In some cases these styles also affect how the node drawn/painted.
    pub style: Style,
    /// Describes whether and how the button has been interacted with by the input
    pub interaction: Interaction,
    /// Whether this node should block interaction with lower nodes
    pub focus_policy: FocusPolicy,
    /// The background color, which serves as a "fill" for this node
    ///
    /// When combined with `UiImage`, tints the provided image.
    pub background_color: BackgroundColor,
    /// The image of the node
    pub image: UiImage,
    /// The transform of the node
    ///
    /// This field is automatically managed by the UI layout system.
    /// To alter the position of the `NodeBundle`, use the properties of the [`Style`] component.
    pub transform: Transform,
    /// The global transform of the node
    ///
    /// This field is automatically managed by the UI layout system.
    /// To alter the position of the `NodeBundle`, use the properties of the [`Style`] component.
    pub global_transform: GlobalTransform,
    /// Describes the visibility properties of the node
    pub visibility: Visibility,
    /// Algorithmically-computed indication of whether an entity is visible and should be extracted for rendering
    pub computed_visibility: ComputedVisibility,
    /// Indicates the depth at which the node should appear in the UI
    pub z_index: ZIndex,
}

impl Default for ButtonBundle {
    fn default() -> Self {
        Self {
            focus_policy: FocusPolicy::Block,
            node: Default::default(),
            node_size: Default::default(),
            button: Default::default(),
            style: Default::default(),
            interaction: Default::default(),
            background_color: Default::default(),
            image: Default::default(),
            transform: Default::default(),
            global_transform: Default::default(),
            visibility: Default::default(),
            computed_visibility: Default::default(),
            z_index: Default::default(),
        }
    }
}<|MERGE_RESOLUTION|>--- conflicted
+++ resolved
@@ -2,12 +2,8 @@
 
 use crate::{
     widget::{Button, UiImageSize},
-<<<<<<< HEAD
-    BackgroundColor, CalculatedSize, FocusPolicy, Interaction, Node, NodeSize, Style, UiImage,
+    BackgroundColor, ContentSize, FocusPolicy, Interaction, Node, NodeSize, Style, UiImage,
     ZIndex,
-=======
-    BackgroundColor, ContentSize, FocusPolicy, Interaction, Node, Style, UiImage, ZIndex,
->>>>>>> a29d328f
 };
 use bevy_ecs::bundle::Bundle;
 use bevy_render::{
