--- conflicted
+++ resolved
@@ -1,14 +1,8 @@
 //! This module contains basic node bundles used to build UIs
 
 use crate::{
-<<<<<<< HEAD
-    widget::{Button, UiImageSize},
-    BackgroundColor, BorderColor, CalculatedSize, FocusPolicy, Interaction, Node, Style, UiImage,
-    ZIndex,
-=======
     widget::{Button, TextFlags, UiImageSize},
-    BackgroundColor, ContentSize, FocusPolicy, Interaction, Node, Style, UiImage, ZIndex,
->>>>>>> ca81d3e4
+    BackgroundColor, BorderColor, ContentSize, FocusPolicy, Interaction, Node, Style, UiImage, ZIndex,
 };
 use bevy_ecs::bundle::Bundle;
 use bevy_render::{
@@ -221,7 +215,6 @@
 pub struct ButtonBundle {
     /// Describes the logical size of the node
     pub node: Node,
-
     /// Marker component that signals this node is a button
     pub button: Button,
     /// Styles which control the layout (size and position) of the node and it's children
