//! This module contains basic node bundles used to build UIs

#[cfg(feature = "bevy_text")]
use crate::widget::TextFlags;
use crate::{
    widget::{Button, UiImageSize},
    BackgroundColor, BorderColor, ContentSize, FocusPolicy, Interaction, Node, Style, UiImage,
    UiStackIndex, UiTextureAtlasImage, ZIndex,
};
use bevy_asset::Handle;
use bevy_ecs::bundle::Bundle;
use bevy_render::{
    prelude::Color,
    view::{InheritedVisibility, ViewVisibility, Visibility},
};
use bevy_sprite::TextureAtlas;
#[cfg(feature = "bevy_text")]
use bevy_text::{BreakLineOn, Text, TextAlignment, TextLayoutInfo, TextSection, TextStyle};
use bevy_transform::prelude::{GlobalTransform, Transform};

/// The basic UI node
///
/// Useful as a container for a variety of child nodes.
#[derive(Bundle, Clone, Debug)]
pub struct NodeBundle {
    /// Describes the logical size of the node
    pub node: Node,
    /// Styles which control the layout (size and position) of the node and it's children
    /// In some cases these styles also affect how the node drawn/painted.
    pub style: Style,
    /// The background color, which serves as a "fill" for this node
    pub background_color: BackgroundColor,
    /// The color of the Node's border
    pub border_color: BorderColor,
    /// Whether this node should block interaction with lower nodes
    pub focus_policy: FocusPolicy,
    /// The transform of the node
    ///
    /// This component is automatically managed by the UI layout system.
    /// To alter the position of the `NodeBundle`, use the properties of the [`Style`] component.
    pub transform: Transform,
    /// The global transform of the node
    ///
    /// This component is automatically updated by the [`TransformPropagate`](`bevy_transform::TransformSystem::TransformPropagate`) systems.
    /// To alter the position of the `NodeBundle`, use the properties of the [`Style`] component.
    pub global_transform: GlobalTransform,
    /// Describes the visibility properties of the node
    pub visibility: Visibility,
    /// Inherited visibility of an entity.
    pub inherited_visibility: InheritedVisibility,
    /// Algorithmically-computed indication of whether an entity is visible and should be extracted for rendering
    pub view_visibility: ViewVisibility,
    /// Indicates the depth at which the node should appear in the UI
    pub z_index: ZIndex,
    /// The node's position in the UiStack. Nodes with lower stack indices are drawn first.
    /// Nodes with a higher stack index are drawn over nodes with a lower stack index.
    ///
    /// This component is automatically managed by `ui_stack_system`.
    pub stack_index: UiStackIndex,
}

impl Default for NodeBundle {
    fn default() -> Self {
        NodeBundle {
            // Transparent background
            background_color: Color::NONE.into(),
            border_color: Color::NONE.into(),
            node: Default::default(),
            style: Default::default(),
            focus_policy: Default::default(),
            transform: Default::default(),
            global_transform: Default::default(),
            visibility: Default::default(),
            inherited_visibility: Default::default(),
            view_visibility: Default::default(),
            z_index: Default::default(),
            stack_index: Default::default(),
        }
    }
}

/// A UI node that is an image
#[derive(Bundle, Debug, Default)]
pub struct ImageBundle {
    /// Describes the logical size of the node
    pub node: Node,
    /// Styles which control the layout (size and position) of the node and it's children
    /// In some cases these styles also affect how the node drawn/painted.
    pub style: Style,
    /// The calculated size based on the given image
    pub calculated_size: ContentSize,
    /// The background color, which serves as a "fill" for this node
    ///
    /// Combines with `UiImage` to tint the provided image.
    pub background_color: BackgroundColor,
    /// The image of the node
    pub image: UiImage,
    /// The size of the image in pixels
    ///
    /// This component is set automatically
    pub image_size: UiImageSize,
    /// Whether this node should block interaction with lower nodes
    pub focus_policy: FocusPolicy,
    /// The transform of the node
    ///
    /// This component is automatically managed by the UI layout system.
    /// To alter the position of the `ImageBundle`, use the properties of the [`Style`] component.
    pub transform: Transform,
    /// The global transform of the node
    ///
    /// This component is automatically updated by the [`TransformPropagate`](`bevy_transform::TransformSystem::TransformPropagate`) systems.
    pub global_transform: GlobalTransform,
    /// Describes the visibility properties of the node
    pub visibility: Visibility,
    /// Inherited visibility of an entity.
    pub inherited_visibility: InheritedVisibility,
    /// Algorithmically-computed indication of whether an entity is visible and should be extracted for rendering
    pub view_visibility: ViewVisibility,
    /// Indicates the depth at which the node should appear in the UI
    pub z_index: ZIndex,
    /// The node's position in the UiStack. Nodes with lower stack indices are drawn first.
    /// Nodes with a higher stack index are drawn over nodes with a lower stack index.
    ///
    /// This component is automatically managed by `ui_stack_system`.
    pub stack_index: UiStackIndex,
}

/// A UI node that is a texture atlas sprite
#[derive(Bundle, Debug, Default)]
pub struct AtlasImageBundle {
    /// Describes the logical size of the node
    pub node: Node,
    /// Styles which control the layout (size and position) of the node and it's children
    /// In some cases these styles also affect how the node drawn/painted.
    pub style: Style,
    /// The calculated size based on the given image
    pub calculated_size: ContentSize,
    /// The background color, which serves as a "fill" for this node
    ///
    /// Combines with `UiImage` to tint the provided image.
    pub background_color: BackgroundColor,
    /// A handle to the texture atlas to use for this Ui Node
    pub texture_atlas: Handle<TextureAtlas>,
    /// The descriptor for which sprite to use from the given texture atlas
    pub texture_atlas_image: UiTextureAtlasImage,
    /// Whether this node should block interaction with lower nodes
    pub focus_policy: FocusPolicy,
    /// The size of the image in pixels
    ///
    /// This component is set automatically
    pub image_size: UiImageSize,
    /// The transform of the node
    ///
    /// This component is automatically managed by the UI layout system.
    /// To alter the position of the `AtlasImageBundle`, use the properties of the [`Style`] component.
    pub transform: Transform,
    /// The global transform of the node
    ///
    /// This component is automatically updated by the [`TransformPropagate`](`bevy_transform::TransformSystem::TransformPropagate`) systems.
    pub global_transform: GlobalTransform,
    /// Describes the visibility properties of the node
    pub visibility: Visibility,
    /// Inherited visibility of an entity.
    pub inherited_visibility: InheritedVisibility,
    /// Algorithmically-computed indication of whether an entity is visible and should be extracted for rendering
    pub view_visibility: ViewVisibility,
    /// Indicates the depth at which the node should appear in the UI
    pub z_index: ZIndex,
    /// The node's position in the UiStack. Nodes with lower stack indices are drawn first.
    /// Nodes with a higher stack index are drawn over nodes with a lower stack index.
    ///
    /// This component is automatically managed by `ui_stack_system`.
    pub stack_index: UiStackIndex,
}

#[cfg(feature = "bevy_text")]
/// A UI node that is text
#[derive(Bundle, Debug)]
pub struct TextBundle {
    /// Describes the logical size of the node
    pub node: Node,
    /// Styles which control the layout (size and position) of the node and it's children
    /// In some cases these styles also affect how the node drawn/painted.
    pub style: Style,
    /// Contains the text of the node
    pub text: Text,
    /// Text layout information
    pub text_layout_info: TextLayoutInfo,
    /// Text system flags
    pub text_flags: TextFlags,
    /// The calculated size based on the given image
    pub calculated_size: ContentSize,
    /// Whether this node should block interaction with lower nodes
    pub focus_policy: FocusPolicy,
    /// The transform of the node
    ///
    /// This component is automatically managed by the UI layout system.
    /// To alter the position of the `TextBundle`, use the properties of the [`Style`] component.
    pub transform: Transform,
    /// The global transform of the node
    ///
    /// This component is automatically updated by the [`TransformPropagate`](`bevy_transform::TransformSystem::TransformPropagate`) systems.
    pub global_transform: GlobalTransform,
    /// Describes the visibility properties of the node
    pub visibility: Visibility,
    /// Inherited visibility of an entity.
    pub inherited_visibility: InheritedVisibility,
    /// Algorithmically-computed indication of whether an entity is visible and should be extracted for rendering
    pub view_visibility: ViewVisibility,
    /// Indicates the depth at which the node should appear in the UI
    pub z_index: ZIndex,
    /// The node's position in the UiStack. Nodes with lower stack indices are drawn first.
    /// Nodes with a higher stack index are drawn over nodes with a lower stack index.
    ///
    /// This component is automatically managed by `ui_stack_system`.
    pub stack_index: UiStackIndex,
    /// The background color that will fill the containing node    
    pub background_color: BackgroundColor,
}

#[cfg(feature = "bevy_text")]
impl Default for TextBundle {
    fn default() -> Self {
        Self {
            text: Default::default(),
            text_layout_info: Default::default(),
            text_flags: Default::default(),
            calculated_size: Default::default(),
            node: Default::default(),
            style: Default::default(),
            focus_policy: Default::default(),
            transform: Default::default(),
            global_transform: Default::default(),
            visibility: Default::default(),
            inherited_visibility: Default::default(),
            view_visibility: Default::default(),
            z_index: Default::default(),
<<<<<<< HEAD
            stack_index: Default::default(),
=======
            // Transparent background
            background_color: BackgroundColor(Color::NONE),
>>>>>>> 02b520b4
        }
    }
}

#[cfg(feature = "bevy_text")]
impl TextBundle {
    /// Create a [`TextBundle`] from a single section.
    ///
    /// See [`Text::from_section`] for usage.
    pub fn from_section(value: impl Into<String>, style: TextStyle) -> Self {
        Self {
            text: Text::from_section(value, style),
            ..Default::default()
        }
    }

    /// Create a [`TextBundle`] from a list of sections.
    ///
    /// See [`Text::from_sections`] for usage.
    pub fn from_sections(sections: impl IntoIterator<Item = TextSection>) -> Self {
        Self {
            text: Text::from_sections(sections),
            ..Default::default()
        }
    }

    /// Returns this [`TextBundle`] with a new [`TextAlignment`] on [`Text`].
    pub const fn with_text_alignment(mut self, alignment: TextAlignment) -> Self {
        self.text.alignment = alignment;
        self
    }

    /// Returns this [`TextBundle`] with a new [`Style`].
    pub fn with_style(mut self, style: Style) -> Self {
        self.style = style;
        self
    }

    /// Returns this [`TextBundle`] with a new [`BackgroundColor`].
    pub const fn with_background_color(mut self, color: Color) -> Self {
        self.background_color = BackgroundColor(color);
        self
    }

    /// Returns this [`TextBundle`] with soft wrapping disabled.
    /// Hard wrapping, where text contains an explicit linebreak such as the escape sequence `\n`, will still occur.
    pub const fn with_no_wrap(mut self) -> Self {
        self.text.linebreak_behavior = BreakLineOn::NoWrap;
        self
    }
}

/// A UI node that is a button
#[derive(Bundle, Clone, Debug)]
pub struct ButtonBundle {
    /// Describes the logical size of the node
    pub node: Node,
    /// Marker component that signals this node is a button
    pub button: Button,
    /// Styles which control the layout (size and position) of the node and it's children
    /// In some cases these styles also affect how the node drawn/painted.
    pub style: Style,
    /// Describes whether and how the button has been interacted with by the input
    pub interaction: Interaction,
    /// Whether this node should block interaction with lower nodes
    pub focus_policy: FocusPolicy,
    /// The background color, which serves as a "fill" for this node
    ///
    /// When combined with `UiImage`, tints the provided image.
    pub background_color: BackgroundColor,
    /// The color of the Node's border
    pub border_color: BorderColor,
    /// The image of the node
    pub image: UiImage,
    /// The transform of the node
    ///
    /// This component is automatically managed by the UI layout system.
    /// To alter the position of the `ButtonBundle`, use the properties of the [`Style`] component.
    pub transform: Transform,
    /// The global transform of the node
    ///
    /// This component is automatically updated by the [`TransformPropagate`](`bevy_transform::TransformSystem::TransformPropagate`) systems.
    pub global_transform: GlobalTransform,
    /// Describes the visibility properties of the node
    pub visibility: Visibility,
    /// Inherited visibility of an entity.
    pub inherited_visibility: InheritedVisibility,
    /// Algorithmically-computed indication of whether an entity is visible and should be extracted for rendering
    pub view_visibility: ViewVisibility,
    /// Indicates the depth at which the node should appear in the UI
    pub z_index: ZIndex,
    /// The node's position in the UiStack. Nodes with lower stack indices are drawn first.
    /// Nodes with a higher stack index are drawn over nodes with a lower stack index.
    ///
    /// This component is automatically managed by `ui_stack_system`.
    pub stack_index: UiStackIndex,
}

impl Default for ButtonBundle {
    fn default() -> Self {
        Self {
            focus_policy: FocusPolicy::Block,
            node: Default::default(),
            button: Default::default(),
            style: Default::default(),
            border_color: BorderColor(Color::NONE),
            interaction: Default::default(),
            background_color: Default::default(),
            image: Default::default(),
            transform: Default::default(),
            global_transform: Default::default(),
            visibility: Default::default(),
            inherited_visibility: Default::default(),
            view_visibility: Default::default(),
            z_index: Default::default(),
            stack_index: Default::default(),
        }
    }
}<|MERGE_RESOLUTION|>--- conflicted
+++ resolved
@@ -235,12 +235,9 @@
             inherited_visibility: Default::default(),
             view_visibility: Default::default(),
             z_index: Default::default(),
-<<<<<<< HEAD
             stack_index: Default::default(),
-=======
             // Transparent background
             background_color: BackgroundColor(Color::NONE),
->>>>>>> 02b520b4
         }
     }
 }
