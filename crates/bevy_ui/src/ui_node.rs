use crate::{
    ui_transform::{UiGlobalTransform, UiTransform},
    FocusPolicy, UiRect, Val,
};
use bevy_camera::{visibility::Visibility, Camera, RenderTarget};
use bevy_color::{Alpha, Color};
use bevy_derive::{Deref, DerefMut};
use bevy_ecs::{prelude::*, system::SystemParam};
use bevy_math::{vec4, BVec2, Rect, UVec2, Vec2, Vec4Swizzles};
use bevy_reflect::prelude::*;
use bevy_sprite::BorderRect;
use bevy_utils::once;
use bevy_window::{PrimaryWindow, WindowRef};
use core::{f32, num::NonZero};
use derive_more::derive::From;
use smallvec::SmallVec;
use thiserror::Error;
use tracing::warn;

/// Provides the computed size and layout properties of the node.
///
/// Fields in this struct are public but should not be modified under most circumstances.
/// For example, in a scrollbar you may want to derive the handle's size from the proportion of
/// scrollable content in-view. You can directly modify `ComputedNode` after layout to set the
/// handle size without any delays.
#[derive(Component, Debug, Copy, Clone, PartialEq, Reflect)]
#[reflect(Component, Default, Debug, Clone)]
pub struct ComputedNode {
    /// The order of the node in the UI layout.
    /// Nodes with a higher stack index are drawn on top of and receive interactions before nodes with lower stack indices.
    ///
    /// Automatically calculated in [`UiSystems::Stack`](`super::UiSystems::Stack`).
    pub stack_index: u32,
    /// The size of the node as width and height in physical pixels.
    ///
    /// Automatically calculated by [`ui_layout_system`](`super::layout::ui_layout_system`).
    pub size: Vec2,
    /// Size of this node's content.
    ///
    /// Automatically calculated by [`ui_layout_system`](`super::layout::ui_layout_system`).
    pub content_size: Vec2,
    /// Space allocated for scrollbars.
    ///
    /// Automatically calculated by [`ui_layout_system`](`super::layout::ui_layout_system`).
    pub scrollbar_size: Vec2,
    /// Resolved offset of scrolled content
    ///
    /// Automatically calculated by [`ui_layout_system`](`super::layout::ui_layout_system`).
    pub scroll_position: Vec2,
    /// The width of this node's outline.
    /// If this value is `Auto`, negative or `0.` then no outline will be rendered.
    /// Outline updates bypass change detection.
    ///
    /// Automatically calculated by [`ui_layout_system`](`super::layout::ui_layout_system`).
    pub outline_width: f32,
    /// The amount of space between the outline and the edge of the node.
    /// Outline updates bypass change detection.
    ///
    /// Automatically calculated by [`ui_layout_system`](`super::layout::ui_layout_system`).
    pub outline_offset: f32,
    /// The unrounded size of the node as width and height in physical pixels.
    ///
    /// Automatically calculated by [`ui_layout_system`](`super::layout::ui_layout_system`).
    pub unrounded_size: Vec2,
    /// Resolved border values in physical pixels.
    /// Border updates bypass change detection.
    ///
    /// Automatically calculated by [`ui_layout_system`](`super::layout::ui_layout_system`).
    pub border: BorderRect,
    /// Resolved border radius values in physical pixels.
    /// Border radius updates bypass change detection.
    ///
    /// Automatically calculated by [`ui_layout_system`](`super::layout::ui_layout_system`).
    pub border_radius: ResolvedBorderRadius,
    /// Resolved padding values in physical pixels.
    /// Padding updates bypass change detection.
    ///
    /// Automatically calculated by [`ui_layout_system`](`super::layout::ui_layout_system`).
    pub padding: BorderRect,
    /// Inverse scale factor for this Node.
    /// Multiply physical coordinates by the inverse scale factor to give logical coordinates.
    ///
    /// Automatically calculated by [`ui_layout_system`](`super::layout::ui_layout_system`).
    pub inverse_scale_factor: f32,
}

impl ComputedNode {
    /// The calculated node size as width and height in physical pixels.
    ///
    /// Automatically calculated by [`ui_layout_system`](`super::layout::ui_layout_system`).
    #[inline]
    pub const fn size(&self) -> Vec2 {
        self.size
    }

    /// The calculated node content size as width and height in physical pixels.
    ///
    /// Automatically calculated by [`ui_layout_system`](`super::layout::ui_layout_system`).
    #[inline]
    pub const fn content_size(&self) -> Vec2 {
        self.content_size
    }

    /// Check if the node is empty.
    /// A node is considered empty if it has a zero or negative extent along either of its axes.
    #[inline]
    pub const fn is_empty(&self) -> bool {
        self.size.x <= 0. || self.size.y <= 0.
    }

    /// The order of the node in the UI layout.
    /// Nodes with a higher stack index are drawn on top of and receive interactions before nodes with lower stack indices.
    ///
    /// Automatically calculated in [`UiSystems::Stack`](super::UiSystems::Stack).
    pub const fn stack_index(&self) -> u32 {
        self.stack_index
    }

    /// The calculated node size as width and height in physical pixels before rounding.
    ///
    /// Automatically calculated by [`ui_layout_system`](`super::layout::ui_layout_system`).
    #[inline]
    pub const fn unrounded_size(&self) -> Vec2 {
        self.unrounded_size
    }

    /// Returns the thickness of the UI node's outline in physical pixels.
    /// If this value is negative or `0.` then no outline will be rendered.
    ///
    /// Automatically calculated by [`ui_layout_system`](`super::layout::ui_layout_system`).
    #[inline]
    pub const fn outline_width(&self) -> f32 {
        self.outline_width
    }

    /// Returns the amount of space between the outline and the edge of the node in physical pixels.
    ///
    /// Automatically calculated by [`ui_layout_system`](`super::layout::ui_layout_system`).
    #[inline]
    pub const fn outline_offset(&self) -> f32 {
        self.outline_offset
    }

    /// Returns the size of the node when including its outline.
    ///
    /// Automatically calculated by [`ui_layout_system`](`super::layout::ui_layout_system`).
    #[inline]
    pub const fn outlined_node_size(&self) -> Vec2 {
        let offset = 2. * (self.outline_offset + self.outline_width);
        Vec2::new(self.size.x + offset, self.size.y + offset)
    }

    /// Returns the border radius for each corner of the outline
    /// An outline's border radius is derived from the node's border-radius
    /// so that the outline wraps the border equally at all points.
    ///
    /// Automatically calculated by [`ui_layout_system`](`super::layout::ui_layout_system`).
    #[inline]
    pub const fn outline_radius(&self) -> ResolvedBorderRadius {
        let outer_distance = self.outline_width + self.outline_offset;
        const fn compute_radius(radius: f32, outer_distance: f32) -> f32 {
            if radius > 0. {
                radius + outer_distance
            } else {
                0.
            }
        }
        ResolvedBorderRadius {
            top_left: compute_radius(self.border_radius.top_left, outer_distance),
            top_right: compute_radius(self.border_radius.top_right, outer_distance),
            bottom_right: compute_radius(self.border_radius.bottom_right, outer_distance),
            bottom_left: compute_radius(self.border_radius.bottom_left, outer_distance),
        }
    }

    /// Returns the thickness of the node's border on each edge in physical pixels.
    ///
    /// Automatically calculated by [`ui_layout_system`](`super::layout::ui_layout_system`).
    #[inline]
    pub const fn border(&self) -> BorderRect {
        self.border
    }

    /// Returns the border radius for each of the node's corners in physical pixels.
    ///
    /// Automatically calculated by [`ui_layout_system`](`super::layout::ui_layout_system`).
    #[inline]
    pub const fn border_radius(&self) -> ResolvedBorderRadius {
        self.border_radius
    }

    /// Returns the inner border radius for each of the node's corners in physical pixels.
    pub fn inner_radius(&self) -> ResolvedBorderRadius {
        fn clamp_corner(r: f32, size: Vec2, offset: Vec2) -> f32 {
            let s = 0.5 * size + offset;
            let sm = s.x.min(s.y);
            r.min(sm)
        }
        let b = vec4(
            self.border.left,
            self.border.top,
            self.border.right,
            self.border.bottom,
        );
        let s = self.size() - b.xy() - b.zw();
        ResolvedBorderRadius {
            top_left: clamp_corner(self.border_radius.top_left, s, b.xy()),
            top_right: clamp_corner(self.border_radius.top_right, s, b.zy()),
            bottom_right: clamp_corner(self.border_radius.bottom_left, s, b.xw()),
            bottom_left: clamp_corner(self.border_radius.bottom_right, s, b.zw()),
        }
    }

    /// Returns the thickness of the node's padding on each edge in physical pixels.
    ///
    /// Automatically calculated by [`ui_layout_system`](`super::layout::ui_layout_system`).
    #[inline]
    pub const fn padding(&self) -> BorderRect {
        self.padding
    }

    /// Returns the combined inset on each edge including both padding and border thickness in physical pixels.
    #[inline]
    pub fn content_inset(&self) -> BorderRect {
        let mut content_inset = self.border + self.padding;
        content_inset.right += self.scrollbar_size.x;
        content_inset.bottom += self.scrollbar_size.y;
        content_inset
    }

    /// Returns the inverse of the scale factor for this node.
    /// To convert from physical coordinates to logical coordinates multiply by this value.
    #[inline]
    pub const fn inverse_scale_factor(&self) -> f32 {
        self.inverse_scale_factor
    }

    // Returns true if `point` within the node.
    //
    // Matches the sdf function in `ui.wgsl` that is used by the UI renderer to draw rounded rectangles.
    pub fn contains_point(&self, transform: UiGlobalTransform, point: Vec2) -> bool {
        let Some(local_point) = transform
            .try_inverse()
            .map(|transform| transform.transform_point2(point))
        else {
            return false;
        };
        let [top, bottom] = if local_point.x < 0. {
            [self.border_radius.top_left, self.border_radius.bottom_left]
        } else {
            [
                self.border_radius.top_right,
                self.border_radius.bottom_right,
            ]
        };
        let r = if local_point.y < 0. { top } else { bottom };
        let corner_to_point = local_point.abs() - 0.5 * self.size;
        let q = corner_to_point + r;
        let l = q.max(Vec2::ZERO).length();
        let m = q.max_element().min(0.);
        l + m - r < 0.
    }

    /// Transform a point to normalized node space with the center of the node at the origin and the corners at [+/-0.5, +/-0.5]
    pub fn normalize_point(&self, transform: UiGlobalTransform, point: Vec2) -> Option<Vec2> {
        self.size
            .cmpgt(Vec2::ZERO)
            .all()
            .then(|| transform.try_inverse())
            .flatten()
            .map(|transform| transform.transform_point2(point) / self.size)
    }

    /// Resolve the node's clipping rect in local space
    pub fn resolve_clip_rect(
        &self,
        overflow: Overflow,
        overflow_clip_margin: OverflowClipMargin,
    ) -> Rect {
        let mut clip_rect = Rect::from_center_size(Vec2::ZERO, self.size);

        let clip_inset = match overflow_clip_margin.visual_box {
            OverflowClipBox::BorderBox => BorderRect::ZERO,
            OverflowClipBox::ContentBox => self.content_inset(),
            OverflowClipBox::PaddingBox => self.border(),
        };

        clip_rect.min.x += clip_inset.left;
        clip_rect.min.y += clip_inset.top;
        clip_rect.max.x -= clip_inset.right;
        clip_rect.max.y -= clip_inset.bottom;

        if overflow.x == OverflowAxis::Visible {
            clip_rect.min.x = -f32::INFINITY;
            clip_rect.max.x = f32::INFINITY;
        }
        if overflow.y == OverflowAxis::Visible {
            clip_rect.min.y = -f32::INFINITY;
            clip_rect.max.y = f32::INFINITY;
        }

        clip_rect
    }

<<<<<<< HEAD
    /// Returns the node's border-box in object-centered physical coordinates.
    /// This is the full rectangle enclosing the node.
    #[inline]
    pub fn border_box(&self) -> Rect {
        Rect::from_center_size(Vec2::ZERO, self.size)
    }

    /// Returns the node's padding-box in object-centered physical coordinates.
    /// This is the region inside the border containing the node's padding and content areas.
    #[inline]
    pub fn padding_box(&self) -> Rect {
        let mut out = self.border_box();
        out.min.x += self.border.left;
        out.max.x -= self.border.right;
        out.min.y += self.border.top;
        out.max.y -= self.border.bottom;
        out
    }

    /// Returns the node's content-box in object-centered physical coordinates.
    /// This is the innermost region of the node, where its content is placed.
    #[inline]
    pub fn content_box(&self) -> Rect {
        let mut out = self.border_box();
        let content_inset = self.content_inset();
        out.min.x += content_inset.left;
        out.max.x -= content_inset.right;
        out.min.y += content_inset.top;
        out.max.y -= content_inset.bottom;
        out
=======
    const fn compute_thumb(
        gutter_min: f32,
        content_length: f32,
        gutter_length: f32,
        scroll_position: f32,
    ) -> [f32; 2] {
        if content_length <= gutter_length {
            return [gutter_min, gutter_min + gutter_length];
        }
        let thumb_len = gutter_length * gutter_length / content_length;
        let thumb_min = gutter_min + scroll_position * gutter_length / content_length;
        [thumb_min, thumb_min + thumb_len]
    }

    /// Compute the bounds of the horizontal scrollbar and the thumb
    /// in object-centered coordinates.
    pub fn horizontal_scrollbar(&self) -> Option<(Rect, [f32; 2])> {
        if self.scrollbar_size.y <= 0. {
            return None;
        }
        let content_inset = self.content_inset();
        let half_size = 0.5 * self.size;
        let min_x = -half_size.x + content_inset.left;
        let max_x = half_size.x - content_inset.right;
        let min_y = half_size.y - content_inset.bottom;
        let max_y = min_y + self.scrollbar_size.y;
        let gutter = Rect {
            min: Vec2::new(min_x, min_y),
            max: Vec2::new(max_x, max_y),
        };
        Some((
            gutter,
            Self::compute_thumb(
                gutter.min.x,
                self.content_size.x,
                gutter.size().x,
                self.scroll_position.x,
            ),
        ))
    }

    /// Compute the bounds of the vertical scrollbar and the thumb
    /// in object-centered coordinates.
    pub fn vertical_scrollbar(&self) -> Option<(Rect, [f32; 2])> {
        if self.scrollbar_size.x <= 0. {
            return None;
        }
        let content_inset = self.content_inset();
        let half_size = 0.5 * self.size;
        let min_x = half_size.x - content_inset.right;
        let max_x = min_x + self.scrollbar_size.x;
        let min_y = -half_size.y + content_inset.top;
        let max_y = half_size.y - content_inset.bottom;
        let gutter = Rect {
            min: Vec2::new(min_x, min_y),
            max: Vec2::new(max_x, max_y),
        };
        Some((
            gutter,
            Self::compute_thumb(
                gutter.min.y,
                self.content_size.y,
                gutter.size().y,
                self.scroll_position.y,
            ),
        ))
>>>>>>> 4eed4d04
    }
}

impl ComputedNode {
    pub const DEFAULT: Self = Self {
        stack_index: 0,
        size: Vec2::ZERO,
        content_size: Vec2::ZERO,
        scrollbar_size: Vec2::ZERO,
        scroll_position: Vec2::ZERO,
        outline_width: 0.,
        outline_offset: 0.,
        unrounded_size: Vec2::ZERO,
        border_radius: ResolvedBorderRadius::ZERO,
        border: BorderRect::ZERO,
        padding: BorderRect::ZERO,
        inverse_scale_factor: 1.,
    };
}

impl Default for ComputedNode {
    fn default() -> Self {
        Self::DEFAULT
    }
}

/// The scroll position of the node. Values are in logical pixels, increasing from top-left to bottom-right.
///
/// Increasing the x-coordinate causes the scrolled content to visibly move left on the screen, while increasing the y-coordinate causes the scrolled content to move up.
/// This might seem backwards, however what's really happening is that
/// the scroll position is moving the visible "window" in the local coordinate system of the scrolled content -
/// moving the window down causes the content to move up.
///
/// Updating the values of `ScrollPosition` will reposition the children of the node by the offset amount in logical pixels.
/// `ScrollPosition` may be updated by the layout system when a layout change makes a previously valid `ScrollPosition` invalid.
/// Changing this does nothing on a `Node` without setting at least one `OverflowAxis` to `OverflowAxis::Scroll`.
#[derive(Component, Debug, Clone, Default, Deref, DerefMut, Reflect)]
#[reflect(Component, Default, Clone)]
pub struct ScrollPosition(pub Vec2);

impl ScrollPosition {
    pub const DEFAULT: Self = Self(Vec2::ZERO);
}

impl From<Vec2> for ScrollPosition {
    fn from(value: Vec2) -> Self {
        Self(value)
    }
}

/// Controls whether a UI element ignores its parent's [`ScrollPosition`] along specific axes.
///
/// When an axis is set to `true`, the node will not have the parent’s scroll position applied
/// on that axis. This can be used to keep an element visually fixed along one or both axes
/// even when its parent UI element is scrolled.
#[derive(Component, Debug, Clone, Default, Deref, DerefMut, Reflect)]
#[reflect(Component, Default, Clone)]
pub struct IgnoreScroll(pub BVec2);

impl From<BVec2> for IgnoreScroll {
    fn from(value: BVec2) -> Self {
        Self(value)
    }
}

/// The base component for UI entities. It describes UI layout and style properties.
///
/// When defining new types of UI entities, require [`Node`] to make them behave like UI nodes.
///
/// Nodes can be laid out using either Flexbox or CSS Grid Layout.
///
/// See below for general learning resources and for documentation on the individual style properties.
///
/// ### Flexbox
///
/// - [MDN: Basic Concepts of Flexbox](https://developer.mozilla.org/en-US/docs/Web/CSS/CSS_Flexible_Box_Layout/Basic_Concepts_of_Flexbox)
/// - [A Complete Guide To Flexbox](https://css-tricks.com/snippets/css/a-guide-to-flexbox/) by CSS Tricks. This is detailed guide with illustrations and comprehensive written explanation of the different Flexbox properties and how they work.
/// - [Flexbox Froggy](https://flexboxfroggy.com/). An interactive tutorial/game that teaches the essential parts of Flexbox in a fun engaging way.
///
/// ### CSS Grid
///
/// - [MDN: Basic Concepts of Grid Layout](https://developer.mozilla.org/en-US/docs/Web/CSS/CSS_Grid_Layout/Basic_Concepts_of_Grid_Layout)
/// - [A Complete Guide To CSS Grid](https://css-tricks.com/snippets/css/complete-guide-grid/) by CSS Tricks. This is detailed guide with illustrations and comprehensive written explanation of the different CSS Grid properties and how they work.
/// - [CSS Grid Garden](https://cssgridgarden.com/). An interactive tutorial/game that teaches the essential parts of CSS Grid in a fun engaging way.
///
/// # See also
///
/// - [`RelativeCursorPosition`](crate::RelativeCursorPosition) to obtain the cursor position relative to this node
/// - [`Interaction`](crate::Interaction) to obtain the interaction state of this node

#[derive(Component, Clone, PartialEq, Debug, Reflect)]
#[require(
    ComputedNode,
    ComputedUiTargetCamera,
    ComputedUiRenderTargetInfo,
    UiTransform,
    BackgroundColor,
    BorderColor,
    FocusPolicy,
    ScrollPosition,
    Visibility,
    ZIndex
)]
#[reflect(Component, Default, PartialEq, Debug, Clone)]
#[cfg_attr(
    feature = "serialize",
    derive(serde::Serialize, serde::Deserialize),
    reflect(Serialize, Deserialize)
)]
pub struct Node {
    /// Which layout algorithm to use when laying out this node's contents:
    ///   - [`Display::Flex`]: Use the Flexbox layout algorithm
    ///   - [`Display::Grid`]: Use the CSS Grid layout algorithm
    ///   - [`Display::None`]: Hide this node and perform layout as if it does not exist.
    ///
    /// <https://developer.mozilla.org/en-US/docs/Web/CSS/display>
    pub display: Display,

    /// Which part of a Node's box length styles like width and height control
    ///   - [`BoxSizing::BorderBox`]: They refer to the "border box" size (size including padding and border)
    ///   - [`BoxSizing::ContentBox`]: They refer to the "content box" size (size excluding padding and border)
    ///
    /// `BoxSizing::BorderBox` is generally considered more intuitive and is the default in Bevy even though it is not on the web.
    ///
    /// See: <https://developer.mozilla.org/en-US/docs/Web/CSS/box-sizing>
    pub box_sizing: BoxSizing,

    /// Whether a node should be laid out in-flow with, or independently of its siblings:
    ///  - [`PositionType::Relative`]: Layout this node in-flow with other nodes using the usual (flexbox/grid) layout algorithm.
    ///  - [`PositionType::Absolute`]: Layout this node on top and independently of other nodes.
    ///
    /// <https://developer.mozilla.org/en-US/docs/Web/CSS/position>
    pub position_type: PositionType,

    /// Whether overflowing content should be displayed or clipped.
    ///
    /// <https://developer.mozilla.org/en-US/docs/Web/CSS/overflow>
    pub overflow: Overflow,

    /// How much space in logical pixels should be reserved for scrollbars when overflow is set to scroll or auto on an axis.
    pub scrollbar_width: f32,

    /// How the bounds of clipped content should be determined
    ///
    /// <https://developer.mozilla.org/en-US/docs/Web/CSS/overflow-clip-margin>
    pub overflow_clip_margin: OverflowClipMargin,

    /// The horizontal position of the left edge of the node.
    ///  - For relatively positioned nodes, this is relative to the node's position as computed during regular layout.
    ///  - For absolutely positioned nodes, this is relative to the *parent* node's bounding box.
    ///
    /// <https://developer.mozilla.org/en-US/docs/Web/CSS/left>
    pub left: Val,

    /// The horizontal position of the right edge of the node.
    ///  - For relatively positioned nodes, this is relative to the node's position as computed during regular layout.
    ///  - For absolutely positioned nodes, this is relative to the *parent* node's bounding box.
    ///
    /// <https://developer.mozilla.org/en-US/docs/Web/CSS/right>
    pub right: Val,

    /// The vertical position of the top edge of the node.
    ///  - For relatively positioned nodes, this is relative to the node's position as computed during regular layout.
    ///  - For absolutely positioned nodes, this is relative to the *parent* node's bounding box.
    ///
    /// <https://developer.mozilla.org/en-US/docs/Web/CSS/top>
    pub top: Val,

    /// The vertical position of the bottom edge of the node.
    ///  - For relatively positioned nodes, this is relative to the node's position as computed during regular layout.
    ///  - For absolutely positioned nodes, this is relative to the *parent* node's bounding box.
    ///
    /// <https://developer.mozilla.org/en-US/docs/Web/CSS/bottom>
    pub bottom: Val,

    /// The ideal width of the node. `width` is used when it is within the bounds defined by `min_width` and `max_width`.
    ///
    /// <https://developer.mozilla.org/en-US/docs/Web/CSS/width>
    pub width: Val,

    /// The ideal height of the node. `height` is used when it is within the bounds defined by `min_height` and `max_height`.
    ///
    /// <https://developer.mozilla.org/en-US/docs/Web/CSS/height>
    pub height: Val,

    /// The minimum width of the node. `min_width` is used if it is greater than `width` and/or `max_width`.
    ///
    /// <https://developer.mozilla.org/en-US/docs/Web/CSS/min-width>
    pub min_width: Val,

    /// The minimum height of the node. `min_height` is used if it is greater than `height` and/or `max_height`.
    ///
    /// <https://developer.mozilla.org/en-US/docs/Web/CSS/min-height>
    pub min_height: Val,

    /// The maximum width of the node. `max_width` is used if it is within the bounds defined by `min_width` and `width`.
    ///
    /// <https://developer.mozilla.org/en-US/docs/Web/CSS/max-width>
    pub max_width: Val,

    /// The maximum height of the node. `max_height` is used if it is within the bounds defined by `min_height` and `height`.
    ///
    /// <https://developer.mozilla.org/en-US/docs/Web/CSS/max-height>
    pub max_height: Val,

    /// The aspect ratio of the node (defined as `width / height`)
    ///
    /// <https://developer.mozilla.org/en-US/docs/Web/CSS/aspect-ratio>
    pub aspect_ratio: Option<f32>,

    /// Used to control how each individual item is aligned by default within the space they're given.
    /// - For Flexbox containers, sets default cross axis alignment of the child items.
    /// - For CSS Grid containers, controls block (vertical) axis alignment of children of this grid container within their grid areas.
    ///
    /// This value is overridden if [`AlignSelf`] on the child node is set.
    ///
    /// <https://developer.mozilla.org/en-US/docs/Web/CSS/align-items>
    pub align_items: AlignItems,

    /// Used to control how each individual item is aligned by default within the space they're given.
    /// - For Flexbox containers, this property has no effect. See `justify_content` for main axis alignment of flex items.
    /// - For CSS Grid containers, sets default inline (horizontal) axis alignment of child items within their grid areas.
    ///
    /// This value is overridden if [`JustifySelf`] on the child node is set.
    ///
    /// <https://developer.mozilla.org/en-US/docs/Web/CSS/justify-items>
    pub justify_items: JustifyItems,

    /// Used to control how the specified item is aligned within the space it's given.
    /// - For Flexbox items, controls cross axis alignment of the item.
    /// - For CSS Grid items, controls block (vertical) axis alignment of a grid item within its grid area.
    ///
    /// If set to `Auto`, alignment is inherited from the value of [`AlignItems`] set on the parent node.
    ///
    /// <https://developer.mozilla.org/en-US/docs/Web/CSS/align-self>
    pub align_self: AlignSelf,

    /// Used to control how the specified item is aligned within the space it's given.
    /// - For Flexbox items, this property has no effect. See `justify_content` for main axis alignment of flex items.
    /// - For CSS Grid items, controls inline (horizontal) axis alignment of a grid item within its grid area.
    ///
    /// If set to `Auto`, alignment is inherited from the value of [`JustifyItems`] set on the parent node.
    ///
    /// <https://developer.mozilla.org/en-US/docs/Web/CSS/justify-self>
    pub justify_self: JustifySelf,

    /// Used to control how items are distributed.
    /// - For Flexbox containers, controls alignment of lines if `flex_wrap` is set to [`FlexWrap::Wrap`] and there are multiple lines of items.
    /// - For CSS Grid containers, controls alignment of grid rows.
    ///
    /// <https://developer.mozilla.org/en-US/docs/Web/CSS/align-content>
    pub align_content: AlignContent,

    /// Used to control how items are distributed.
    /// - For Flexbox containers, controls alignment of items in the main axis.
    /// - For CSS Grid containers, controls alignment of grid columns.
    ///
    /// <https://developer.mozilla.org/en-US/docs/Web/CSS/justify-content>
    pub justify_content: JustifyContent,

    /// The amount of space around a node outside its border.
    ///
    /// If a percentage value is used, the percentage is calculated based on the width of the parent node.
    ///
    /// # Example
    /// ```
    /// # use bevy_ui::{Node, UiRect, Val};
    /// let node = Node {
    ///     margin: UiRect {
    ///         left: Val::Percent(10.),
    ///         right: Val::Percent(10.),
    ///         top: Val::Percent(15.),
    ///         bottom: Val::Percent(15.)
    ///     },
    ///     ..Default::default()
    /// };
    /// ```
    /// A node with this style and a parent with dimensions of 100px by 300px will have calculated margins of 10px on both left and right edges, and 15px on both top and bottom edges.
    ///
    /// <https://developer.mozilla.org/en-US/docs/Web/CSS/margin>
    pub margin: UiRect,

    /// The amount of space between the edges of a node and its contents.
    ///
    /// If a percentage value is used, the percentage is calculated based on the width of the parent node.
    ///
    /// # Example
    /// ```
    /// # use bevy_ui::{Node, UiRect, Val};
    /// let node = Node {
    ///     padding: UiRect {
    ///         left: Val::Percent(1.),
    ///         right: Val::Percent(2.),
    ///         top: Val::Percent(3.),
    ///         bottom: Val::Percent(4.)
    ///     },
    ///     ..Default::default()
    /// };
    /// ```
    /// A node with this style and a parent with dimensions of 300px by 100px will have calculated padding of 3px on the left, 6px on the right, 9px on the top and 12px on the bottom.
    ///
    /// <https://developer.mozilla.org/en-US/docs/Web/CSS/padding>
    pub padding: UiRect,

    /// The amount of space between the margins of a node and its padding.
    ///
    /// If a percentage value is used, the percentage is calculated based on the width of the parent node.
    ///
    /// The size of the node will be expanded if there are constraints that prevent the layout algorithm from placing the border within the existing node boundary.
    ///
    /// <https://developer.mozilla.org/en-US/docs/Web/CSS/border-width>
    pub border: UiRect,

    /// Used to add rounded corners to a UI node. You can set a UI node to have uniformly
    /// rounded corners or specify different radii for each corner. If a given radius exceeds half
    /// the length of the smallest dimension between the node's height or width, the radius will
    /// calculated as half the smallest dimension.
    ///
    /// Elliptical nodes are not supported yet. Percentage values are based on the node's smallest
    /// dimension, either width or height.
    ///
    /// # Example
    /// ```rust
    /// # use bevy_ecs::prelude::*;
    /// # use bevy_ui::prelude::*;
    /// # use bevy_color::palettes::basic::{BLUE};
    /// fn setup_ui(mut commands: Commands) {
    ///     commands.spawn((
    ///         Node {
    ///             width: Val::Px(100.),
    ///             height: Val::Px(100.),
    ///             border: UiRect::all(Val::Px(2.)),
    ///             border_radius: BorderRadius::new(
    ///                 // top left
    ///                 Val::Px(10.),
    ///                 // top right
    ///                 Val::Px(20.),
    ///                 // bottom right
    ///                 Val::Px(30.),
    ///                 // bottom left
    ///                 Val::Px(40.),
    ///             ),
    ///             ..Default::default()
    ///         },
    ///         BackgroundColor(BLUE.into()),
    ///     ));
    /// }
    /// ```
    ///
    /// <https://developer.mozilla.org/en-US/docs/Web/CSS/border-radius>
    pub border_radius: BorderRadius,

    /// Whether a Flexbox container should be a row or a column. This property has no effect on Grid nodes.
    ///
    /// <https://developer.mozilla.org/en-US/docs/Web/CSS/flex-direction>
    pub flex_direction: FlexDirection,

    /// Whether a Flexbox container should wrap its contents onto multiple lines if they overflow. This property has no effect on Grid nodes.
    ///
    /// <https://developer.mozilla.org/en-US/docs/Web/CSS/flex-wrap>
    pub flex_wrap: FlexWrap,

    /// Defines how much a flexbox item should grow if there's space available. Defaults to 0 (don't grow at all).
    ///
    /// <https://developer.mozilla.org/en-US/docs/Web/CSS/flex-grow>
    pub flex_grow: f32,

    /// Defines how much a flexbox item should shrink if there's not enough space available. Defaults to 1.
    ///
    /// <https://developer.mozilla.org/en-US/docs/Web/CSS/flex-shrink>
    pub flex_shrink: f32,

    /// The initial length of a flexbox in the main axis, before flex growing/shrinking properties are applied.
    ///
    /// `flex_basis` overrides `width` (if the main axis is horizontal) or `height` (if the main axis is vertical) when both are set, but it obeys the constraints defined by `min_width`/`min_height` and `max_width`/`max_height`.
    ///
    /// <https://developer.mozilla.org/en-US/docs/Web/CSS/flex-basis>
    pub flex_basis: Val,

    /// The size of the gutters between items in a vertical flexbox layout or between rows in a grid layout.
    ///
    /// Note: Values of `Val::Auto` are not valid and are treated as zero.
    ///
    /// <https://developer.mozilla.org/en-US/docs/Web/CSS/row-gap>
    pub row_gap: Val,

    /// The size of the gutters between items in a horizontal flexbox layout or between column in a grid layout.
    ///
    /// Note: Values of `Val::Auto` are not valid and are treated as zero.
    ///
    /// <https://developer.mozilla.org/en-US/docs/Web/CSS/column-gap>
    pub column_gap: Val,

    /// Controls whether automatically placed grid items are placed row-wise or column-wise as well as whether the sparse or dense packing algorithm is used.
    /// Only affects Grid layouts.
    ///
    /// <https://developer.mozilla.org/en-US/docs/Web/CSS/grid-auto-flow>
    pub grid_auto_flow: GridAutoFlow,

    /// Defines the number of rows a grid has and the sizes of those rows. If grid items are given explicit placements then more rows may
    /// be implicitly generated by items that are placed out of bounds. The sizes of those rows are controlled by `grid_auto_rows` property.
    ///
    /// <https://developer.mozilla.org/en-US/docs/Web/CSS/grid-template-rows>
    pub grid_template_rows: Vec<RepeatedGridTrack>,

    /// Defines the number of columns a grid has and the sizes of those columns. If grid items are given explicit placements then more columns may
    /// be implicitly generated by items that are placed out of bounds. The sizes of those columns are controlled by `grid_auto_columns` property.
    ///
    /// <https://developer.mozilla.org/en-US/docs/Web/CSS/grid-template-columns>
    pub grid_template_columns: Vec<RepeatedGridTrack>,

    /// Defines the size of implicitly created rows. Rows are created implicitly when grid items are given explicit placements that are out of bounds
    /// of the rows explicitly created using `grid_template_rows`.
    ///
    /// <https://developer.mozilla.org/en-US/docs/Web/CSS/grid-auto-rows>
    pub grid_auto_rows: Vec<GridTrack>,
    /// Defines the size of implicitly created columns. Columns are created implicitly when grid items are given explicit placements that are out of bounds
    /// of the columns explicitly created using `grid_template_columns`.
    ///
    /// <https://developer.mozilla.org/en-US/docs/Web/CSS/grid-auto-columns>
    pub grid_auto_columns: Vec<GridTrack>,

    /// The row in which a grid item starts and how many rows it spans.
    ///
    /// <https://developer.mozilla.org/en-US/docs/Web/CSS/grid-row>
    pub grid_row: GridPlacement,

    /// The column in which a grid item starts and how many columns it spans.
    ///
    /// <https://developer.mozilla.org/en-US/docs/Web/CSS/grid-column>
    pub grid_column: GridPlacement,
}

impl Node {
    pub const DEFAULT: Self = Self {
        display: Display::DEFAULT,
        box_sizing: BoxSizing::DEFAULT,
        position_type: PositionType::DEFAULT,
        left: Val::Auto,
        right: Val::Auto,
        top: Val::Auto,
        bottom: Val::Auto,
        flex_direction: FlexDirection::DEFAULT,
        flex_wrap: FlexWrap::DEFAULT,
        align_items: AlignItems::DEFAULT,
        justify_items: JustifyItems::DEFAULT,
        align_self: AlignSelf::DEFAULT,
        justify_self: JustifySelf::DEFAULT,
        align_content: AlignContent::DEFAULT,
        justify_content: JustifyContent::DEFAULT,
        margin: UiRect::DEFAULT,
        padding: UiRect::DEFAULT,
        border: UiRect::DEFAULT,
        border_radius: BorderRadius::DEFAULT,
        flex_grow: 0.0,
        flex_shrink: 1.0,
        flex_basis: Val::Auto,
        width: Val::Auto,
        height: Val::Auto,
        min_width: Val::Auto,
        min_height: Val::Auto,
        max_width: Val::Auto,
        max_height: Val::Auto,
        aspect_ratio: None,
        overflow: Overflow::DEFAULT,
        overflow_clip_margin: OverflowClipMargin::DEFAULT,
        scrollbar_width: 0.,
        row_gap: Val::ZERO,
        column_gap: Val::ZERO,
        grid_auto_flow: GridAutoFlow::DEFAULT,
        grid_template_rows: Vec::new(),
        grid_template_columns: Vec::new(),
        grid_auto_rows: Vec::new(),
        grid_auto_columns: Vec::new(),
        grid_column: GridPlacement::DEFAULT,
        grid_row: GridPlacement::DEFAULT,
    };
}

impl Default for Node {
    fn default() -> Self {
        Self::DEFAULT
    }
}

/// Used to control how each individual item is aligned by default within the space they're given.
/// - For Flexbox containers, sets default cross axis alignment of the child items.
/// - For CSS Grid containers, controls block (vertical) axis alignment of children of this grid container within their grid areas.
///
/// <https://developer.mozilla.org/en-US/docs/Web/CSS/align-items>
#[derive(Copy, Clone, PartialEq, Eq, Debug, Reflect)]
#[reflect(Default, PartialEq, Clone)]
#[cfg_attr(
    feature = "serialize",
    derive(serde::Serialize, serde::Deserialize),
    reflect(Serialize, Deserialize)
)]
pub enum AlignItems {
    /// The items are packed in their default position as if no alignment was applied.
    Default,
    /// The items are packed towards the start of the axis.
    Start,
    /// The items are packed towards the end of the axis.
    End,
    /// The items are packed towards the start of the axis, unless the flex direction is reversed;
    /// then they are packed towards the end of the axis.
    FlexStart,
    /// The items are packed towards the end of the axis, unless the flex direction is reversed;
    /// then they are packed towards the start of the axis.
    FlexEnd,
    /// The items are packed along the center of the axis.
    Center,
    /// The items are packed such that their baselines align.
    Baseline,
    /// The items are stretched to fill the space they're given.
    Stretch,
}

impl AlignItems {
    pub const DEFAULT: Self = Self::Default;
}

impl Default for AlignItems {
    fn default() -> Self {
        Self::DEFAULT
    }
}

/// Used to control how each individual item is aligned by default within the space they're given.
/// - For Flexbox containers, this property has no effect. See `justify_content` for main axis alignment of flex items.
/// - For CSS Grid containers, sets default inline (horizontal) axis alignment of child items within their grid areas.
///
/// <https://developer.mozilla.org/en-US/docs/Web/CSS/justify-items>
#[derive(Copy, Clone, PartialEq, Eq, Debug, Reflect)]
#[reflect(Default, PartialEq, Clone)]
#[cfg_attr(
    feature = "serialize",
    derive(serde::Serialize, serde::Deserialize),
    reflect(Serialize, Deserialize)
)]
pub enum JustifyItems {
    /// The items are packed in their default position as if no alignment was applied.
    Default,
    /// The items are packed towards the start of the axis.
    Start,
    /// The items are packed towards the end of the axis.
    End,
    /// The items are packed along the center of the axis
    Center,
    /// The items are packed such that their baselines align.
    Baseline,
    /// The items are stretched to fill the space they're given.
    Stretch,
}

impl JustifyItems {
    pub const DEFAULT: Self = Self::Default;
}

impl Default for JustifyItems {
    fn default() -> Self {
        Self::DEFAULT
    }
}

/// Used to control how the specified item is aligned within the space it's given.
/// - For Flexbox items, controls cross axis alignment of the item.
/// - For CSS Grid items, controls block (vertical) axis alignment of a grid item within its grid area.
///
/// <https://developer.mozilla.org/en-US/docs/Web/CSS/align-self>
#[derive(Copy, Clone, PartialEq, Eq, Debug, Reflect)]
#[reflect(Default, PartialEq, Clone)]
#[cfg_attr(
    feature = "serialize",
    derive(serde::Serialize, serde::Deserialize),
    reflect(Serialize, Deserialize)
)]
pub enum AlignSelf {
    /// Use the parent node's [`AlignItems`] value to determine how this item should be aligned.
    Auto,
    /// This item will be aligned with the start of the axis.
    Start,
    /// This item will be aligned with the end of the axis.
    End,
    /// This item will be aligned with the start of the axis, unless the flex direction is reversed;
    /// then it will be aligned with the end of the axis.
    FlexStart,
    /// This item will be aligned with the end of the axis, unless the flex direction is reversed;
    /// then it will be aligned with the start of the axis.
    FlexEnd,
    /// This item will be aligned along the center of the axis.
    Center,
    /// This item will be aligned at the baseline.
    Baseline,
    /// This item will be stretched to fill the container.
    Stretch,
}

impl AlignSelf {
    pub const DEFAULT: Self = Self::Auto;
}

impl Default for AlignSelf {
    fn default() -> Self {
        Self::DEFAULT
    }
}

/// Used to control how the specified item is aligned within the space it's given.
/// - For children of flex nodes, this property has no effect. See `justify_content` for main axis alignment of flex items.
/// - For CSS Grid items, controls inline (horizontal) axis alignment of a grid item within its grid area.
///
/// <https://developer.mozilla.org/en-US/docs/Web/CSS/justify-self>
#[derive(Copy, Clone, PartialEq, Eq, Debug, Reflect)]
#[reflect(Default, PartialEq, Clone)]
#[cfg_attr(
    feature = "serialize",
    derive(serde::Serialize, serde::Deserialize),
    reflect(Serialize, Deserialize)
)]
pub enum JustifySelf {
    /// Use the parent node's [`JustifyItems`] value to determine how this item should be aligned.
    Auto,
    /// This item will be aligned with the start of the axis.
    Start,
    /// This item will be aligned with the end of the axis.
    End,
    /// This item will be aligned along the center of the axis.
    Center,
    /// This item will be aligned at the baseline.
    Baseline,
    /// This item will be stretched to fill the space it's given.
    Stretch,
}

impl JustifySelf {
    pub const DEFAULT: Self = Self::Auto;
}

impl Default for JustifySelf {
    fn default() -> Self {
        Self::DEFAULT
    }
}

/// Used to control how items are distributed.
/// - For Flexbox containers, controls alignment of lines if `flex_wrap` is set to [`FlexWrap::Wrap`] and there are multiple lines of items.
/// - For CSS Grid containers, controls alignment of grid rows.
///
/// <https://developer.mozilla.org/en-US/docs/Web/CSS/align-content>
#[derive(Copy, Clone, PartialEq, Eq, Debug, Reflect)]
#[reflect(Default, PartialEq, Clone)]
#[cfg_attr(
    feature = "serialize",
    derive(serde::Serialize, serde::Deserialize),
    reflect(Serialize, Deserialize)
)]
pub enum AlignContent {
    /// The items are packed in their default position as if no alignment was applied.
    Default,
    /// The items are packed towards the start of the axis.
    Start,
    /// The items are packed towards the end of the axis.
    End,
    /// The items are packed towards the start of the axis, unless the flex direction is reversed;
    /// then the items are packed towards the end of the axis.
    FlexStart,
    /// The items are packed towards the end of the axis, unless the flex direction is reversed;
    /// then the items are packed towards the start of the axis.
    FlexEnd,
    /// The items are packed along the center of the axis.
    Center,
    /// The items are stretched to fill the container along the axis.
    Stretch,
    /// The items are distributed such that the gap between any two items is equal.
    SpaceBetween,
    /// The items are distributed such that the gap between and around any two items is equal.
    SpaceEvenly,
    /// The items are distributed such that the gap between and around any two items is equal, with half-size gaps on either end.
    SpaceAround,
}

impl AlignContent {
    pub const DEFAULT: Self = Self::Default;
}

impl Default for AlignContent {
    fn default() -> Self {
        Self::DEFAULT
    }
}

/// Used to control how items are distributed.
/// - For Flexbox containers, controls alignment of items in the main axis.
/// - For CSS Grid containers, controls alignment of grid columns.
///
/// <https://developer.mozilla.org/en-US/docs/Web/CSS/justify-content>
#[derive(Copy, Clone, PartialEq, Eq, Debug, Reflect)]
#[reflect(Default, PartialEq, Clone)]
#[cfg_attr(
    feature = "serialize",
    derive(serde::Serialize, serde::Deserialize),
    reflect(Serialize, Deserialize)
)]
pub enum JustifyContent {
    /// The items are packed in their default position as if no alignment was applied.
    Default,
    /// The items are packed towards the start of the axis.
    Start,
    /// The items are packed towards the end of the axis.
    End,
    /// The items are packed towards the start of the axis, unless the flex direction is reversed;
    /// then the items are packed towards the end of the axis.
    FlexStart,
    /// The items are packed towards the end of the axis, unless the flex direction is reversed;
    /// then the items are packed towards the start of the axis.
    FlexEnd,
    /// The items are packed along the center of the axis.
    Center,
    /// The items are stretched to fill the container along the axis.
    Stretch,
    /// The items are distributed such that the gap between any two items is equal.
    SpaceBetween,
    /// The items are distributed such that the gap between and around any two items is equal.
    SpaceEvenly,
    /// The items are distributed such that the gap between and around any two items is equal, with half-size gaps on either end.
    SpaceAround,
}

impl JustifyContent {
    pub const DEFAULT: Self = Self::Default;
}

impl Default for JustifyContent {
    fn default() -> Self {
        Self::DEFAULT
    }
}

/// Defines the layout model used by this node.
///
/// Part of the [`Node`] component.
#[derive(Copy, Clone, PartialEq, Eq, Debug, Reflect)]
#[reflect(Default, PartialEq, Clone)]
#[cfg_attr(
    feature = "serialize",
    derive(serde::Serialize, serde::Deserialize),
    reflect(Serialize, Deserialize)
)]
pub enum Display {
    /// Use Flexbox layout model to determine the position of this [`Node`]'s children.
    Flex,
    /// Use CSS Grid layout model to determine the position of this [`Node`]'s children.
    Grid,
    /// Use CSS Block layout model to determine the position of this [`Node`]'s children.
    Block,
    /// Use no layout, don't render this node and its children.
    ///
    /// If you want to hide a node and its children,
    /// but keep its layout in place, set its [`Visibility`] component instead.
    None,
}

impl Display {
    pub const DEFAULT: Self = Self::Flex;
}

impl Default for Display {
    fn default() -> Self {
        Self::DEFAULT
    }
}

/// Which part of a Node's box length styles like width and height control
///
/// See: <https://developer.mozilla.org/en-US/docs/Web/CSS/box-sizing>
#[derive(Copy, Clone, PartialEq, Eq, Debug, Reflect)]
#[reflect(Default, PartialEq, Clone)]
#[cfg_attr(
    feature = "serialize",
    derive(serde::Serialize, serde::Deserialize),
    reflect(Serialize, Deserialize)
)]
pub enum BoxSizing {
    /// Length styles like width and height refer to the "border box" size (size including padding and border)
    BorderBox,
    /// Length styles like width and height refer to the "content box" size (size excluding padding and border)
    ContentBox,
}

impl BoxSizing {
    pub const DEFAULT: Self = Self::BorderBox;
}

impl Default for BoxSizing {
    fn default() -> Self {
        Self::DEFAULT
    }
}

/// Defines how flexbox items are ordered within a flexbox
#[derive(Copy, Clone, PartialEq, Eq, Debug, Reflect)]
#[reflect(Default, PartialEq, Clone)]
#[cfg_attr(
    feature = "serialize",
    derive(serde::Serialize, serde::Deserialize),
    reflect(Serialize, Deserialize)
)]
pub enum FlexDirection {
    /// Same way as text direction along the main axis.
    Row,
    /// Flex from top to bottom.
    Column,
    /// Opposite way as text direction along the main axis.
    RowReverse,
    /// Flex from bottom to top.
    ColumnReverse,
}

impl FlexDirection {
    pub const DEFAULT: Self = Self::Row;
}

impl Default for FlexDirection {
    fn default() -> Self {
        Self::DEFAULT
    }
}

/// Whether to show or hide overflowing items
#[derive(Copy, Clone, PartialEq, Eq, Debug, Reflect)]
#[reflect(Default, PartialEq, Clone)]
#[cfg_attr(
    feature = "serialize",
    derive(serde::Serialize, serde::Deserialize),
    reflect(Serialize, Deserialize)
)]
pub struct Overflow {
    /// Whether to show or clip overflowing items on the x axis
    pub x: OverflowAxis,
    /// Whether to show or clip overflowing items on the y axis
    pub y: OverflowAxis,
}

impl Overflow {
    pub const DEFAULT: Self = Self {
        x: OverflowAxis::DEFAULT,
        y: OverflowAxis::DEFAULT,
    };

    /// Show overflowing items on both axes
    pub const fn visible() -> Self {
        Self {
            x: OverflowAxis::Visible,
            y: OverflowAxis::Visible,
        }
    }

    /// Clip overflowing items on both axes
    pub const fn clip() -> Self {
        Self {
            x: OverflowAxis::Clip,
            y: OverflowAxis::Clip,
        }
    }

    /// Clip overflowing items on the x axis
    pub const fn clip_x() -> Self {
        Self {
            x: OverflowAxis::Clip,
            y: OverflowAxis::Visible,
        }
    }

    /// Clip overflowing items on the y axis
    pub const fn clip_y() -> Self {
        Self {
            x: OverflowAxis::Visible,
            y: OverflowAxis::Clip,
        }
    }

    /// Hide overflowing items on both axes by influencing layout and then clipping
    pub const fn hidden() -> Self {
        Self {
            x: OverflowAxis::Hidden,
            y: OverflowAxis::Hidden,
        }
    }

    /// Hide overflowing items on the x axis by influencing layout and then clipping
    pub const fn hidden_x() -> Self {
        Self {
            x: OverflowAxis::Hidden,
            y: OverflowAxis::Visible,
        }
    }

    /// Hide overflowing items on the y axis by influencing layout and then clipping
    pub const fn hidden_y() -> Self {
        Self {
            x: OverflowAxis::Visible,
            y: OverflowAxis::Hidden,
        }
    }

    /// Overflow is visible on both axes
    pub const fn is_visible(&self) -> bool {
        self.x.is_visible() && self.y.is_visible()
    }

    pub const fn scroll() -> Self {
        Self {
            x: OverflowAxis::Scroll,
            y: OverflowAxis::Scroll,
        }
    }

    /// Scroll overflowing items on the x axis
    pub const fn scroll_x() -> Self {
        Self {
            x: OverflowAxis::Scroll,
            y: OverflowAxis::Visible,
        }
    }

    /// Scroll overflowing items on the y axis
    pub const fn scroll_y() -> Self {
        Self {
            x: OverflowAxis::Visible,
            y: OverflowAxis::Scroll,
        }
    }
}

impl Default for Overflow {
    fn default() -> Self {
        Self::DEFAULT
    }
}

/// Whether to show or hide overflowing items
#[derive(Copy, Clone, PartialEq, Eq, Debug, Reflect)]
#[reflect(Default, PartialEq, Clone)]
#[cfg_attr(
    feature = "serialize",
    derive(serde::Serialize, serde::Deserialize),
    reflect(Serialize, Deserialize)
)]
pub enum OverflowAxis {
    /// Show overflowing items.
    Visible,
    /// Hide overflowing items by clipping.
    Clip,
    /// Hide overflowing items by influencing layout and then clipping.
    Hidden,
    /// Scroll overflowing items.
    Scroll,
}

impl OverflowAxis {
    pub const DEFAULT: Self = Self::Visible;

    /// Overflow is visible on this axis
    pub const fn is_visible(&self) -> bool {
        matches!(self, Self::Visible)
    }
}

impl Default for OverflowAxis {
    fn default() -> Self {
        Self::DEFAULT
    }
}

/// The bounds of the visible area when a UI node is clipped.
#[derive(Default, Copy, Clone, PartialEq, Debug, Reflect)]
#[reflect(Default, PartialEq, Clone)]
#[cfg_attr(
    feature = "serialize",
    derive(serde::Serialize, serde::Deserialize),
    reflect(Serialize, Deserialize)
)]
pub struct OverflowClipMargin {
    /// Visible unclipped area
    pub visual_box: OverflowClipBox,
    /// Width of the margin on each edge of the visual box in logical pixels.
    /// The width of the margin will be zero if a negative value is set.
    pub margin: f32,
}

impl OverflowClipMargin {
    pub const DEFAULT: Self = Self {
        visual_box: OverflowClipBox::PaddingBox,
        margin: 0.,
    };

    /// Clip any content that overflows outside the content box
    pub const fn content_box() -> Self {
        Self {
            visual_box: OverflowClipBox::ContentBox,
            ..Self::DEFAULT
        }
    }

    /// Clip any content that overflows outside the padding box
    pub const fn padding_box() -> Self {
        Self {
            visual_box: OverflowClipBox::PaddingBox,
            ..Self::DEFAULT
        }
    }

    /// Clip any content that overflows outside the border box
    pub const fn border_box() -> Self {
        Self {
            visual_box: OverflowClipBox::BorderBox,
            ..Self::DEFAULT
        }
    }

    /// Add a margin on each edge of the visual box in logical pixels.
    /// The width of the margin will be zero if a negative value is set.
    pub const fn with_margin(mut self, margin: f32) -> Self {
        self.margin = margin;
        self
    }
}

/// Used to determine the bounds of the visible area when a UI node is clipped.
#[derive(Default, Copy, Clone, PartialEq, Eq, Debug, Reflect)]
#[reflect(Default, PartialEq, Clone)]
#[cfg_attr(
    feature = "serialize",
    derive(serde::Serialize, serde::Deserialize),
    reflect(Serialize, Deserialize)
)]
pub enum OverflowClipBox {
    /// Clip any content that overflows outside the content box
    ContentBox,
    /// Clip any content that overflows outside the padding box
    #[default]
    PaddingBox,
    /// Clip any content that overflows outside the border box
    BorderBox,
}

/// The strategy used to position this node
#[derive(Copy, Clone, PartialEq, Eq, Debug, Reflect)]
#[reflect(Default, PartialEq, Clone)]
#[cfg_attr(
    feature = "serialize",
    derive(serde::Serialize, serde::Deserialize),
    reflect(Serialize, Deserialize)
)]
pub enum PositionType {
    /// Relative to all other nodes with the [`PositionType::Relative`] value.
    Relative,
    /// Independent of all other nodes, but relative to its parent node.
    Absolute,
}

impl PositionType {
    pub const DEFAULT: Self = Self::Relative;
}

impl Default for PositionType {
    fn default() -> Self {
        Self::DEFAULT
    }
}

/// Defines if flexbox items appear on a single line or on multiple lines
#[derive(Copy, Clone, PartialEq, Eq, Debug, Reflect)]
#[reflect(Default, PartialEq, Clone)]
#[cfg_attr(
    feature = "serialize",
    derive(serde::Serialize, serde::Deserialize),
    reflect(Serialize, Deserialize)
)]
pub enum FlexWrap {
    /// Single line, will overflow if needed.
    NoWrap,
    /// Multiple lines, if needed.
    Wrap,
    /// Same as [`FlexWrap::Wrap`] but new lines will appear before the previous one.
    WrapReverse,
}

impl FlexWrap {
    pub const DEFAULT: Self = Self::NoWrap;
}

impl Default for FlexWrap {
    fn default() -> Self {
        Self::DEFAULT
    }
}

/// Controls whether grid items are placed row-wise or column-wise as well as whether the sparse or dense packing algorithm is used.
///
/// The "dense" packing algorithm attempts to fill in holes earlier in the grid, if smaller items come up later.
/// This may cause items to appear out-of-order when doing so would fill in holes left by larger items.
///
/// Defaults to [`GridAutoFlow::Row`].
///
/// <https://developer.mozilla.org/en-US/docs/Web/CSS/grid-auto-flow>
#[derive(Copy, Clone, PartialEq, Eq, Debug, Reflect)]
#[reflect(Default, PartialEq, Clone)]
#[cfg_attr(
    feature = "serialize",
    derive(serde::Serialize, serde::Deserialize),
    reflect(Serialize, Deserialize)
)]
pub enum GridAutoFlow {
    /// Items are placed by filling each row in turn, adding new rows as necessary.
    Row,
    /// Items are placed by filling each column in turn, adding new columns as necessary.
    Column,
    /// Combines `Row` with the dense packing algorithm.
    RowDense,
    /// Combines `Column` with the dense packing algorithm.
    ColumnDense,
}

impl GridAutoFlow {
    pub const DEFAULT: Self = Self::Row;
}

impl Default for GridAutoFlow {
    fn default() -> Self {
        Self::DEFAULT
    }
}

#[derive(Default, Copy, Clone, PartialEq, Debug, Reflect)]
#[reflect(Default, PartialEq, Clone)]
#[cfg_attr(
    feature = "serialize",
    derive(serde::Serialize, serde::Deserialize),
    reflect(Serialize, Deserialize)
)]
pub enum MinTrackSizingFunction {
    /// Track minimum size should be a fixed pixel value
    Px(f32),
    /// Track minimum size should be a percentage value
    Percent(f32),
    /// Track minimum size should be content sized under a min-content constraint
    MinContent,
    /// Track minimum size should be content sized under a max-content constraint
    MaxContent,
    /// Track minimum size should be automatically sized
    #[default]
    Auto,
    /// Track minimum size should be a percent of the viewport's smaller dimension.
    VMin(f32),
    /// Track minimum size should be a percent of the viewport's larger dimension.
    VMax(f32),
    /// Track minimum size should be a percent of the viewport's height dimension.
    Vh(f32),
    /// Track minimum size should be a percent of the viewport's width dimension.
    Vw(f32),
}

#[derive(Default, Copy, Clone, PartialEq, Debug, Reflect)]
#[reflect(Default, PartialEq, Clone)]
#[cfg_attr(
    feature = "serialize",
    derive(serde::Serialize, serde::Deserialize),
    reflect(Serialize, Deserialize)
)]
pub enum MaxTrackSizingFunction {
    /// Track maximum size should be a fixed pixel value
    Px(f32),
    /// Track maximum size should be a percentage value
    Percent(f32),
    /// Track maximum size should be content sized under a min-content constraint
    MinContent,
    /// Track maximum size should be content sized under a max-content constraint
    MaxContent,
    /// Track maximum size should be sized according to the fit-content formula with a fixed pixel limit
    FitContentPx(f32),
    /// Track maximum size should be sized according to the fit-content formula with a percentage limit
    FitContentPercent(f32),
    /// Track maximum size should be automatically sized
    #[default]
    Auto,
    /// The dimension as a fraction of the total available grid space (`fr` units in CSS)
    /// Specified value is the numerator of the fraction. Denominator is the sum of all fractions specified in that grid dimension.
    ///
    /// Spec: <https://www.w3.org/TR/css3-grid-layout/#fr-unit>
    Fraction(f32),
    /// Track maximum size should be a percent of the viewport's smaller dimension.
    VMin(f32),
    /// Track maximum size should be a percent of the viewport's smaller dimension.
    VMax(f32),
    /// Track maximum size should be a percent of the viewport's height dimension.
    Vh(f32),
    /// Track maximum size should be a percent of the viewport's width dimension.
    Vw(f32),
}

/// A [`GridTrack`] is a Row or Column of a CSS Grid. This struct specifies what size the track should be.
/// See below for the different "track sizing functions" you can specify.
#[derive(Copy, Clone, PartialEq, Debug, Reflect)]
#[reflect(Default, PartialEq, Clone)]
#[cfg_attr(
    feature = "serialize",
    derive(serde::Serialize, serde::Deserialize),
    reflect(Serialize, Deserialize)
)]
pub struct GridTrack {
    pub(crate) min_sizing_function: MinTrackSizingFunction,
    pub(crate) max_sizing_function: MaxTrackSizingFunction,
}

impl GridTrack {
    pub const DEFAULT: Self = Self {
        min_sizing_function: MinTrackSizingFunction::Auto,
        max_sizing_function: MaxTrackSizingFunction::Auto,
    };

    /// Create a grid track with a fixed pixel size
    pub fn px<T: From<Self>>(value: f32) -> T {
        Self {
            min_sizing_function: MinTrackSizingFunction::Px(value),
            max_sizing_function: MaxTrackSizingFunction::Px(value),
        }
        .into()
    }

    /// Create a grid track with a percentage size
    pub fn percent<T: From<Self>>(value: f32) -> T {
        Self {
            min_sizing_function: MinTrackSizingFunction::Percent(value),
            max_sizing_function: MaxTrackSizingFunction::Percent(value),
        }
        .into()
    }

    /// Create a grid track with an `fr` size.
    /// Note that this will give the track a content-based minimum size.
    /// Usually you are best off using `GridTrack::flex` instead which uses a zero minimum size.
    pub fn fr<T: From<Self>>(value: f32) -> T {
        Self {
            min_sizing_function: MinTrackSizingFunction::Auto,
            max_sizing_function: MaxTrackSizingFunction::Fraction(value),
        }
        .into()
    }

    /// Create a grid track with a `minmax(0, Nfr)` size.
    pub fn flex<T: From<Self>>(value: f32) -> T {
        Self {
            min_sizing_function: MinTrackSizingFunction::Px(0.0),
            max_sizing_function: MaxTrackSizingFunction::Fraction(value),
        }
        .into()
    }

    /// Create a grid track which is automatically sized to fit its contents.
    pub fn auto<T: From<Self>>() -> T {
        Self {
            min_sizing_function: MinTrackSizingFunction::Auto,
            max_sizing_function: MaxTrackSizingFunction::Auto,
        }
        .into()
    }

    /// Create a grid track which is automatically sized to fit its contents when sized at their "min-content" sizes
    pub fn min_content<T: From<Self>>() -> T {
        Self {
            min_sizing_function: MinTrackSizingFunction::MinContent,
            max_sizing_function: MaxTrackSizingFunction::MinContent,
        }
        .into()
    }

    /// Create a grid track which is automatically sized to fit its contents when sized at their "max-content" sizes
    pub fn max_content<T: From<Self>>() -> T {
        Self {
            min_sizing_function: MinTrackSizingFunction::MaxContent,
            max_sizing_function: MaxTrackSizingFunction::MaxContent,
        }
        .into()
    }

    /// Create a `fit-content()` grid track with fixed pixel limit.
    ///
    /// <https://developer.mozilla.org/en-US/docs/Web/CSS/fit-content_function>
    pub fn fit_content_px<T: From<Self>>(limit: f32) -> T {
        Self {
            min_sizing_function: MinTrackSizingFunction::Auto,
            max_sizing_function: MaxTrackSizingFunction::FitContentPx(limit),
        }
        .into()
    }

    /// Create a `fit-content()` grid track with percentage limit.
    ///
    /// <https://developer.mozilla.org/en-US/docs/Web/CSS/fit-content_function>
    pub fn fit_content_percent<T: From<Self>>(limit: f32) -> T {
        Self {
            min_sizing_function: MinTrackSizingFunction::Auto,
            max_sizing_function: MaxTrackSizingFunction::FitContentPercent(limit),
        }
        .into()
    }

    /// Create a `minmax()` grid track.
    ///
    /// <https://developer.mozilla.org/en-US/docs/Web/CSS/minmax>
    pub fn minmax<T: From<Self>>(min: MinTrackSizingFunction, max: MaxTrackSizingFunction) -> T {
        Self {
            min_sizing_function: min,
            max_sizing_function: max,
        }
        .into()
    }

    /// Create a grid track with a percentage of the viewport's smaller dimension
    pub fn vmin<T: From<Self>>(value: f32) -> T {
        Self {
            min_sizing_function: MinTrackSizingFunction::VMin(value),
            max_sizing_function: MaxTrackSizingFunction::VMin(value),
        }
        .into()
    }

    /// Create a grid track with a percentage of the viewport's larger dimension
    pub fn vmax<T: From<Self>>(value: f32) -> T {
        Self {
            min_sizing_function: MinTrackSizingFunction::VMax(value),
            max_sizing_function: MaxTrackSizingFunction::VMax(value),
        }
        .into()
    }

    /// Create a grid track with a percentage of the viewport's height dimension
    pub fn vh<T: From<Self>>(value: f32) -> T {
        Self {
            min_sizing_function: MinTrackSizingFunction::Vh(value),
            max_sizing_function: MaxTrackSizingFunction::Vh(value),
        }
        .into()
    }

    /// Create a grid track with a percentage of the viewport's width dimension
    pub fn vw<T: From<Self>>(value: f32) -> T {
        Self {
            min_sizing_function: MinTrackSizingFunction::Vw(value),
            max_sizing_function: MaxTrackSizingFunction::Vw(value),
        }
        .into()
    }
}

impl Default for GridTrack {
    fn default() -> Self {
        Self::DEFAULT
    }
}

#[derive(Copy, Clone, PartialEq, Debug, Reflect, From)]
#[reflect(Default, PartialEq, Clone)]
#[cfg_attr(
    feature = "serialize",
    derive(serde::Serialize, serde::Deserialize),
    reflect(Serialize, Deserialize)
)]
/// How many times to repeat a repeated grid track
///
/// <https://developer.mozilla.org/en-US/docs/Web/CSS/repeat>
pub enum GridTrackRepetition {
    /// Repeat the track fixed number of times
    Count(u16),
    /// Repeat the track to fill available space
    ///
    /// <https://developer.mozilla.org/en-US/docs/Web/CSS/repeat#auto-fill>
    AutoFill,
    /// Repeat the track to fill available space but collapse any tracks that do not end up with
    /// an item placed in them.
    ///
    /// <https://developer.mozilla.org/en-US/docs/Web/CSS/repeat#auto-fit>
    AutoFit,
}

impl Default for GridTrackRepetition {
    fn default() -> Self {
        Self::Count(1)
    }
}

impl From<i32> for GridTrackRepetition {
    fn from(count: i32) -> Self {
        Self::Count(count as u16)
    }
}

impl From<usize> for GridTrackRepetition {
    fn from(count: usize) -> Self {
        Self::Count(count as u16)
    }
}

/// Represents a *possibly* repeated [`GridTrack`].
///
/// The repetition parameter can either be:
///   - The integer `1`, in which case the track is non-repeated.
///   - a `u16` count to repeat the track N times.
///   - A `GridTrackRepetition::AutoFit` or `GridTrackRepetition::AutoFill`.
///
/// Note: that in the common case you want a non-repeating track (repetition count 1), you may use the constructor methods on [`GridTrack`]
/// to create a `RepeatedGridTrack`. i.e. `GridTrack::px(10.0)` is equivalent to `RepeatedGridTrack::px(1, 10.0)`.
///
/// You may only use one auto-repetition per track list. And if your track list contains an auto repetition
/// then all tracks (in and outside of the repetition) must be fixed size (px or percent). Integer repetitions are just shorthand for writing out
/// N tracks longhand and are not subject to the same limitations.
#[derive(Clone, PartialEq, Debug, Reflect)]
#[reflect(Default, PartialEq, Clone)]
#[cfg_attr(
    feature = "serialize",
    derive(serde::Serialize, serde::Deserialize),
    reflect(Serialize, Deserialize)
)]
pub struct RepeatedGridTrack {
    pub(crate) repetition: GridTrackRepetition,
    pub(crate) tracks: SmallVec<[GridTrack; 1]>,
}

impl RepeatedGridTrack {
    /// Create a repeating set of grid tracks with a fixed pixel size
    pub fn px<T: From<Self>>(repetition: impl Into<GridTrackRepetition>, value: f32) -> T {
        Self {
            repetition: repetition.into(),
            tracks: SmallVec::from_buf([GridTrack::px(value)]),
        }
        .into()
    }

    /// Create a repeating set of grid tracks with a percentage size
    pub fn percent<T: From<Self>>(repetition: impl Into<GridTrackRepetition>, value: f32) -> T {
        Self {
            repetition: repetition.into(),
            tracks: SmallVec::from_buf([GridTrack::percent(value)]),
        }
        .into()
    }

    /// Create a repeating set of grid tracks with automatic size
    pub fn auto<T: From<Self>>(repetition: u16) -> T {
        Self {
            repetition: GridTrackRepetition::Count(repetition),
            tracks: SmallVec::from_buf([GridTrack::auto()]),
        }
        .into()
    }

    /// Create a repeating set of grid tracks with an `fr` size.
    /// Note that this will give the track a content-based minimum size.
    /// Usually you are best off using `GridTrack::flex` instead which uses a zero minimum size.
    pub fn fr<T: From<Self>>(repetition: u16, value: f32) -> T {
        Self {
            repetition: GridTrackRepetition::Count(repetition),
            tracks: SmallVec::from_buf([GridTrack::fr(value)]),
        }
        .into()
    }

    /// Create a repeating set of grid tracks with a `minmax(0, Nfr)` size.
    pub fn flex<T: From<Self>>(repetition: u16, value: f32) -> T {
        Self {
            repetition: GridTrackRepetition::Count(repetition),
            tracks: SmallVec::from_buf([GridTrack::flex(value)]),
        }
        .into()
    }

    /// Create a repeating set of grid tracks with min-content size
    pub fn min_content<T: From<Self>>(repetition: u16) -> T {
        Self {
            repetition: GridTrackRepetition::Count(repetition),
            tracks: SmallVec::from_buf([GridTrack::min_content()]),
        }
        .into()
    }

    /// Create a repeating set of grid tracks with max-content size
    pub fn max_content<T: From<Self>>(repetition: u16) -> T {
        Self {
            repetition: GridTrackRepetition::Count(repetition),
            tracks: SmallVec::from_buf([GridTrack::max_content()]),
        }
        .into()
    }

    /// Create a repeating set of `fit-content()` grid tracks with fixed pixel limit
    pub fn fit_content_px<T: From<Self>>(repetition: u16, limit: f32) -> T {
        Self {
            repetition: GridTrackRepetition::Count(repetition),
            tracks: SmallVec::from_buf([GridTrack::fit_content_px(limit)]),
        }
        .into()
    }

    /// Create a repeating set of `fit-content()` grid tracks with percentage limit
    pub fn fit_content_percent<T: From<Self>>(repetition: u16, limit: f32) -> T {
        Self {
            repetition: GridTrackRepetition::Count(repetition),
            tracks: SmallVec::from_buf([GridTrack::fit_content_percent(limit)]),
        }
        .into()
    }

    /// Create a repeating set of `minmax()` grid track
    pub fn minmax<T: From<Self>>(
        repetition: impl Into<GridTrackRepetition>,
        min: MinTrackSizingFunction,
        max: MaxTrackSizingFunction,
    ) -> T {
        Self {
            repetition: repetition.into(),
            tracks: SmallVec::from_buf([GridTrack::minmax(min, max)]),
        }
        .into()
    }

    /// Create a repeating set of grid tracks with the percentage size of the viewport's smaller dimension
    pub fn vmin<T: From<Self>>(repetition: impl Into<GridTrackRepetition>, value: f32) -> T {
        Self {
            repetition: repetition.into(),
            tracks: SmallVec::from_buf([GridTrack::vmin(value)]),
        }
        .into()
    }

    /// Create a repeating set of grid tracks with the percentage size of the viewport's larger dimension
    pub fn vmax<T: From<Self>>(repetition: impl Into<GridTrackRepetition>, value: f32) -> T {
        Self {
            repetition: repetition.into(),
            tracks: SmallVec::from_buf([GridTrack::vmax(value)]),
        }
        .into()
    }

    /// Create a repeating set of grid tracks with the percentage size of the viewport's height dimension
    pub fn vh<T: From<Self>>(repetition: impl Into<GridTrackRepetition>, value: f32) -> T {
        Self {
            repetition: repetition.into(),
            tracks: SmallVec::from_buf([GridTrack::vh(value)]),
        }
        .into()
    }

    /// Create a repeating set of grid tracks with the percentage size of the viewport's width dimension
    pub fn vw<T: From<Self>>(repetition: impl Into<GridTrackRepetition>, value: f32) -> T {
        Self {
            repetition: repetition.into(),
            tracks: SmallVec::from_buf([GridTrack::vw(value)]),
        }
        .into()
    }

    /// Create a repetition of a set of tracks
    pub fn repeat_many<T: From<Self>>(
        repetition: impl Into<GridTrackRepetition>,
        tracks: impl Into<Vec<GridTrack>>,
    ) -> T {
        Self {
            repetition: repetition.into(),
            tracks: SmallVec::from_vec(tracks.into()),
        }
        .into()
    }
}

impl Default for RepeatedGridTrack {
    fn default() -> Self {
        Self {
            repetition: Default::default(),
            tracks: SmallVec::from_buf([GridTrack::default()]),
        }
    }
}

impl From<GridTrack> for RepeatedGridTrack {
    fn from(track: GridTrack) -> Self {
        Self {
            repetition: GridTrackRepetition::Count(1),
            tracks: SmallVec::from_buf([track]),
        }
    }
}

impl From<GridTrack> for Vec<GridTrack> {
    fn from(track: GridTrack) -> Self {
        vec![track]
    }
}

impl From<GridTrack> for Vec<RepeatedGridTrack> {
    fn from(track: GridTrack) -> Self {
        vec![RepeatedGridTrack {
            repetition: GridTrackRepetition::Count(1),
            tracks: SmallVec::from_buf([track]),
        }]
    }
}

impl From<RepeatedGridTrack> for Vec<RepeatedGridTrack> {
    fn from(track: RepeatedGridTrack) -> Self {
        vec![track]
    }
}

#[derive(Copy, Clone, PartialEq, Eq, Debug, Reflect)]
#[reflect(Default, PartialEq, Clone)]
#[cfg_attr(
    feature = "serialize",
    derive(serde::Serialize, serde::Deserialize),
    reflect(Serialize, Deserialize)
)]
/// Represents the position of a grid item in a single axis.
///
/// There are 3 fields which may be set:
///   - `start`: which grid line the item should start at
///   - `end`: which grid line the item should end at
///   - `span`: how many tracks the item should span
///
/// The default `span` is 1. If neither `start` or `end` is set then the item will be placed automatically.
///
/// Generally, at most two fields should be set. If all three fields are specified then `span` will be ignored. If `end` specifies an earlier
/// grid line than `start` then `end` will be ignored and the item will have a span of 1.
///
/// <https://developer.mozilla.org/en-US/docs/Web/CSS/CSS_Grid_Layout/Line-based_Placement_with_CSS_Grid>
pub struct GridPlacement {
    /// The grid line at which the item should start.
    /// Lines are 1-indexed.
    /// Negative indexes count backwards from the end of the grid.
    /// Zero is not a valid index.
    pub(crate) start: Option<NonZero<i16>>,
    /// How many grid tracks the item should span.
    /// Defaults to 1.
    pub(crate) span: Option<NonZero<u16>>,
    /// The grid line at which the item should end.
    /// Lines are 1-indexed.
    /// Negative indexes count backwards from the end of the grid.
    /// Zero is not a valid index.
    pub(crate) end: Option<NonZero<i16>>,
}

impl GridPlacement {
    pub const DEFAULT: Self = Self {
        start: None,
        span: NonZero::<u16>::new(1),
        end: None,
    };

    /// Place the grid item automatically (letting the `span` default to `1`).
    pub fn auto() -> Self {
        Self::DEFAULT
    }

    /// Place the grid item automatically, specifying how many tracks it should `span`.
    ///
    /// # Panics
    ///
    /// Panics if `span` is `0`.
    pub fn span(span: u16) -> Self {
        Self {
            start: None,
            end: None,
            span: try_into_grid_span(span).expect("Invalid span value of 0."),
        }
    }

    /// Place the grid item specifying the `start` grid line (letting the `span` default to `1`).
    ///
    /// # Panics
    ///
    /// Panics if `start` is `0`.
    pub fn start(start: i16) -> Self {
        Self {
            start: try_into_grid_index(start).expect("Invalid start value of 0."),
            ..Self::DEFAULT
        }
    }

    /// Place the grid item specifying the `end` grid line (letting the `span` default to `1`).
    ///
    /// # Panics
    ///
    /// Panics if `end` is `0`.
    pub fn end(end: i16) -> Self {
        Self {
            end: try_into_grid_index(end).expect("Invalid end value of 0."),
            ..Self::DEFAULT
        }
    }

    /// Place the grid item specifying the `start` grid line and how many tracks it should `span`.
    ///
    /// # Panics
    ///
    /// Panics if `start` or `span` is `0`.
    pub fn start_span(start: i16, span: u16) -> Self {
        Self {
            start: try_into_grid_index(start).expect("Invalid start value of 0."),
            end: None,
            span: try_into_grid_span(span).expect("Invalid span value of 0."),
        }
    }

    /// Place the grid item specifying `start` and `end` grid lines (`span` will be inferred)
    ///
    /// # Panics
    ///
    /// Panics if `start` or `end` is `0`.
    pub fn start_end(start: i16, end: i16) -> Self {
        Self {
            start: try_into_grid_index(start).expect("Invalid start value of 0."),
            end: try_into_grid_index(end).expect("Invalid end value of 0."),
            span: None,
        }
    }

    /// Place the grid item specifying the `end` grid line and how many tracks it should `span`.
    ///
    /// # Panics
    ///
    /// Panics if `end` or `span` is `0`.
    pub fn end_span(end: i16, span: u16) -> Self {
        Self {
            start: None,
            end: try_into_grid_index(end).expect("Invalid end value of 0."),
            span: try_into_grid_span(span).expect("Invalid span value of 0."),
        }
    }

    /// Mutate the item, setting the `start` grid line
    ///
    /// # Panics
    ///
    /// Panics if `start` is `0`.
    pub fn set_start(mut self, start: i16) -> Self {
        self.start = try_into_grid_index(start).expect("Invalid start value of 0.");
        self
    }

    /// Mutate the item, setting the `end` grid line
    ///
    /// # Panics
    ///
    /// Panics if `end` is `0`.
    pub fn set_end(mut self, end: i16) -> Self {
        self.end = try_into_grid_index(end).expect("Invalid end value of 0.");
        self
    }

    /// Mutate the item, setting the number of tracks the item should `span`
    ///
    /// # Panics
    ///
    /// Panics if `span` is `0`.
    pub fn set_span(mut self, span: u16) -> Self {
        self.span = try_into_grid_span(span).expect("Invalid span value of 0.");
        self
    }

    /// Returns the grid line at which the item should start, or `None` if not set.
    pub fn get_start(self) -> Option<i16> {
        self.start.map(NonZero::<i16>::get)
    }

    /// Returns the grid line at which the item should end, or `None` if not set.
    pub fn get_end(self) -> Option<i16> {
        self.end.map(NonZero::<i16>::get)
    }

    /// Returns span for this grid item, or `None` if not set.
    pub fn get_span(self) -> Option<u16> {
        self.span.map(NonZero::<u16>::get)
    }
}

impl Default for GridPlacement {
    fn default() -> Self {
        Self::DEFAULT
    }
}

/// Convert an `i16` to `NonZero<i16>`, fails on `0` and returns the `InvalidZeroIndex` error.
fn try_into_grid_index(index: i16) -> Result<Option<NonZero<i16>>, GridPlacementError> {
    Ok(Some(
        NonZero::<i16>::new(index).ok_or(GridPlacementError::InvalidZeroIndex)?,
    ))
}

/// Convert a `u16` to `NonZero<u16>`, fails on `0` and returns the `InvalidZeroSpan` error.
fn try_into_grid_span(span: u16) -> Result<Option<NonZero<u16>>, GridPlacementError> {
    Ok(Some(
        NonZero::<u16>::new(span).ok_or(GridPlacementError::InvalidZeroSpan)?,
    ))
}

/// Errors that occur when setting constraints for a `GridPlacement`
#[derive(Debug, Eq, PartialEq, Clone, Copy, Error)]
pub enum GridPlacementError {
    #[error("Zero is not a valid grid position")]
    InvalidZeroIndex,
    #[error("Spans cannot be zero length")]
    InvalidZeroSpan,
}

/// The background color of the node
///
/// This serves as the "fill" color.
#[derive(Component, Copy, Clone, Debug, PartialEq, Reflect)]
#[reflect(Component, Default, Debug, PartialEq, Clone)]
#[cfg_attr(
    feature = "serialize",
    derive(serde::Serialize, serde::Deserialize),
    reflect(Serialize, Deserialize)
)]
pub struct BackgroundColor(pub Color);

impl BackgroundColor {
    /// Background color is transparent by default.
    pub const DEFAULT: Self = Self(Color::NONE);
}

impl Default for BackgroundColor {
    fn default() -> Self {
        Self::DEFAULT
    }
}

impl<T: Into<Color>> From<T> for BackgroundColor {
    fn from(color: T) -> Self {
        Self(color.into())
    }
}

/// The border color of the UI node.
#[derive(Component, Copy, Clone, Debug, PartialEq, Reflect)]
#[reflect(Component, Default, Debug, PartialEq, Clone)]
#[cfg_attr(
    feature = "serialize",
    derive(serde::Serialize, serde::Deserialize),
    reflect(Serialize, Deserialize)
)]
pub struct BorderColor {
    pub top: Color,
    pub right: Color,
    pub bottom: Color,
    pub left: Color,
}

impl<T: Into<Color>> From<T> for BorderColor {
    fn from(color: T) -> Self {
        Self::all(color.into())
    }
}

impl BorderColor {
    /// Border color is transparent by default.
    pub const DEFAULT: Self = BorderColor {
        top: Color::NONE,
        right: Color::NONE,
        bottom: Color::NONE,
        left: Color::NONE,
    };

    /// Helper to create a `BorderColor` struct with all borders set to the given color
    #[inline]
    pub fn all(color: impl Into<Color>) -> Self {
        let color = color.into();
        Self {
            top: color,
            bottom: color,
            left: color,
            right: color,
        }
    }

    /// Helper to set all border colors to a given color.
    pub fn set_all(&mut self, color: impl Into<Color>) -> &mut Self {
        let color: Color = color.into();
        self.top = color;
        self.bottom = color;
        self.left = color;
        self.right = color;
        self
    }

    /// Check if all contained border colors are transparent
    pub fn is_fully_transparent(&self) -> bool {
        self.top.is_fully_transparent()
            && self.bottom.is_fully_transparent()
            && self.left.is_fully_transparent()
            && self.right.is_fully_transparent()
    }
}

impl Default for BorderColor {
    fn default() -> Self {
        Self::DEFAULT
    }
}

#[derive(Component, Copy, Clone, Default, Debug, PartialEq, Reflect)]
#[reflect(Component, Default, Debug, PartialEq, Clone)]
#[cfg_attr(
    feature = "serialize",
    derive(serde::Serialize, serde::Deserialize),
    reflect(Serialize, Deserialize)
)]
/// The [`Outline`] component adds an outline outside the edge of a UI node.
/// Outlines do not take up space in the layout.
///
/// To add an [`Outline`] to a ui node you can spawn a `(Node, Outline)` tuple bundle:
/// ```
/// # use bevy_ecs::prelude::*;
/// # use bevy_ui::prelude::*;
/// # use bevy_color::palettes::basic::{RED, BLUE};
/// fn setup_ui(mut commands: Commands) {
///     commands.spawn((
///         Node {
///             width: Val::Px(100.),
///             height: Val::Px(100.),
///             ..Default::default()
///         },
///         BackgroundColor(BLUE.into()),
///         Outline::new(Val::Px(10.), Val::ZERO, RED.into())
///     ));
/// }
/// ```
///
/// [`Outline`] components can also be added later to existing UI nodes:
/// ```
/// # use bevy_ecs::prelude::*;
/// # use bevy_ui::prelude::*;
/// # use bevy_color::Color;
/// fn outline_hovered_button_system(
///     mut commands: Commands,
///     mut node_query: Query<(Entity, &Interaction, Option<&mut Outline>), Changed<Interaction>>,
/// ) {
///     for (entity, interaction, mut maybe_outline) in node_query.iter_mut() {
///         let outline_color =
///             if matches!(*interaction, Interaction::Hovered) {
///                 Color::WHITE
///             } else {
///                 Color::NONE
///             };
///         if let Some(mut outline) = maybe_outline {
///             outline.color = outline_color;
///         } else {
///             commands.entity(entity).insert(Outline::new(Val::Px(10.), Val::ZERO, outline_color));
///         }
///     }
/// }
/// ```
/// Inserting and removing an [`Outline`] component repeatedly will result in table moves, so it is generally preferable to
/// set `Outline::color` to [`Color::NONE`] to hide an outline.
pub struct Outline {
    /// The width of the outline.
    ///
    /// Percentage `Val` values are resolved based on the width of the outlined [`Node`].
    pub width: Val,
    /// The amount of space between a node's outline the edge of the node.
    ///
    /// Percentage `Val` values are resolved based on the width of the outlined [`Node`].
    pub offset: Val,
    /// The color of the outline.
    ///
    /// If you are frequently toggling outlines for a UI node on and off it is recommended to set [`Color::NONE`] to hide the outline.
    /// This avoids the table moves that would occur from the repeated insertion and removal of the `Outline` component.
    pub color: Color,
}

impl Outline {
    /// Create a new outline
    pub const fn new(width: Val, offset: Val, color: Color) -> Self {
        Self {
            width,
            offset,
            color,
        }
    }
}

/// The calculated clip of the node
#[derive(Component, Default, Copy, Clone, Debug, Reflect)]
#[reflect(Component, Default, Debug, Clone)]
pub struct CalculatedClip {
    /// The rect of the clip
    pub clip: Rect,
}

/// UI node entities with this component will ignore any clipping rect they inherit,
/// the node will not be clipped regardless of its ancestors' `Overflow` setting.
#[derive(Component)]
pub struct OverrideClip;

#[expect(
    rustdoc::redundant_explicit_links,
    reason = "To go around the `<code>` limitations, we put the link twice so we're \
sure it's recognized as a markdown link."
)]
/// Indicates that this [`Node`] entity's front-to-back ordering is not controlled solely
/// by its location in the UI hierarchy. A node with a higher z-index will appear on top
/// of sibling nodes with a lower z-index.
///
/// UI nodes that have the same z-index will appear according to the order in which they
/// appear in the UI hierarchy. In such a case, the last node to be added to its parent
/// will appear in front of its siblings.
///
/// Nodes without this component will be treated as if they had a value of
/// <code>[ZIndex][ZIndex]\(0\)</code>.
///
/// Use [`GlobalZIndex`] if you need to order separate UI hierarchies or nodes that are
/// not siblings in a given UI hierarchy.
#[derive(Component, Copy, Clone, Debug, Default, PartialEq, Eq, Reflect)]
#[reflect(Component, Default, Debug, PartialEq, Clone)]
pub struct ZIndex(pub i32);

/// `GlobalZIndex` allows a [`Node`] entity anywhere in the UI hierarchy to escape the implicit draw ordering of the UI's layout tree and
/// be rendered above or below other UI nodes.
/// Nodes with a `GlobalZIndex` of greater than 0 will be drawn on top of nodes without a `GlobalZIndex` or nodes with a lower `GlobalZIndex`.
/// Nodes with a `GlobalZIndex` of less than 0 will be drawn below nodes without a `GlobalZIndex` or nodes with a greater `GlobalZIndex`.
///
/// If two Nodes have the same `GlobalZIndex`, the node with the greater [`ZIndex`] will be drawn on top.
#[derive(Component, Copy, Clone, Debug, Default, PartialEq, Eq, Reflect)]
#[reflect(Component, Default, Debug, PartialEq, Clone)]
pub struct GlobalZIndex(pub i32);

/// Used to add rounded corners to a UI node. You can set a UI node to have uniformly
/// rounded corners or specify different radii for each corner. If a given radius exceeds half
/// the length of the smallest dimension between the node's height or width, the radius will
/// calculated as half the smallest dimension.
///
/// Elliptical nodes are not supported yet. Percentage values are based on the node's smallest
/// dimension, either width or height.
///
/// # Example
/// ```rust
/// # use bevy_ecs::prelude::*;
/// # use bevy_ui::prelude::*;
/// # use bevy_color::palettes::basic::{BLUE};
/// fn setup_ui(mut commands: Commands) {
///     commands.spawn((
///         Node {
///             width: Val::Px(100.),
///             height: Val::Px(100.),
///             border: UiRect::all(Val::Px(2.)),
///             border_radius: BorderRadius::new(
///                 // top left
///                 Val::Px(10.),
///                 // top right
///                 Val::Px(20.),
///                 // bottom right
///                 Val::Px(30.),
///                 // bottom left
///                 Val::Px(40.),
///             ),
///             ..Default::default()
///         },
///         BackgroundColor(BLUE.into()),
///     ));
/// }
/// ```
///
/// <https://developer.mozilla.org/en-US/docs/Web/CSS/border-radius>
#[derive(Copy, Clone, Debug, PartialEq, Reflect)]
#[reflect(PartialEq, Default, Debug, Clone)]
#[cfg_attr(
    feature = "serialize",
    derive(serde::Serialize, serde::Deserialize),
    reflect(Serialize, Deserialize)
)]
pub struct BorderRadius {
    pub top_left: Val,
    pub top_right: Val,
    pub bottom_right: Val,
    pub bottom_left: Val,
}

impl Default for BorderRadius {
    fn default() -> Self {
        Self::DEFAULT
    }
}

impl BorderRadius {
    pub const DEFAULT: Self = Self::ZERO;

    /// Zero curvature. All the corners will be right-angled.
    pub const ZERO: Self = Self::all(Val::Px(0.));

    /// Maximum curvature. The UI Node will take a capsule shape or circular if width and height are equal.
    pub const MAX: Self = Self::all(Val::Px(f32::MAX));

    #[inline]
    /// Set all four corners to the same curvature.
    pub const fn all(radius: Val) -> Self {
        Self {
            top_left: radius,
            top_right: radius,
            bottom_left: radius,
            bottom_right: radius,
        }
    }

    #[inline]
    pub const fn new(top_left: Val, top_right: Val, bottom_right: Val, bottom_left: Val) -> Self {
        Self {
            top_left,
            top_right,
            bottom_right,
            bottom_left,
        }
    }

    #[inline]
    /// Sets the radii to logical pixel values.
    pub const fn px(top_left: f32, top_right: f32, bottom_right: f32, bottom_left: f32) -> Self {
        Self {
            top_left: Val::Px(top_left),
            top_right: Val::Px(top_right),
            bottom_right: Val::Px(bottom_right),
            bottom_left: Val::Px(bottom_left),
        }
    }

    #[inline]
    /// Sets the radii to percentage values.
    pub const fn percent(
        top_left: f32,
        top_right: f32,
        bottom_right: f32,
        bottom_left: f32,
    ) -> Self {
        Self {
            top_left: Val::Percent(top_left),
            top_right: Val::Percent(top_right),
            bottom_right: Val::Percent(bottom_right),
            bottom_left: Val::Percent(bottom_left),
        }
    }

    #[inline]
    /// Sets the radius for the top left corner.
    /// Remaining corners will be right-angled.
    pub const fn top_left(radius: Val) -> Self {
        Self {
            top_left: radius,
            ..Self::DEFAULT
        }
    }

    #[inline]
    /// Sets the radius for the top right corner.
    /// Remaining corners will be right-angled.
    pub const fn top_right(radius: Val) -> Self {
        Self {
            top_right: radius,
            ..Self::DEFAULT
        }
    }

    #[inline]
    /// Sets the radius for the bottom right corner.
    /// Remaining corners will be right-angled.
    pub const fn bottom_right(radius: Val) -> Self {
        Self {
            bottom_right: radius,
            ..Self::DEFAULT
        }
    }

    #[inline]
    /// Sets the radius for the bottom left corner.
    /// Remaining corners will be right-angled.
    pub const fn bottom_left(radius: Val) -> Self {
        Self {
            bottom_left: radius,
            ..Self::DEFAULT
        }
    }

    #[inline]
    /// Sets the radii for the top left and bottom left corners.
    /// Remaining corners will be right-angled.
    pub const fn left(radius: Val) -> Self {
        Self {
            top_left: radius,
            bottom_left: radius,
            ..Self::DEFAULT
        }
    }

    #[inline]
    /// Sets the radii for the top right and bottom right corners.
    /// Remaining corners will be right-angled.
    pub const fn right(radius: Val) -> Self {
        Self {
            top_right: radius,
            bottom_right: radius,
            ..Self::DEFAULT
        }
    }

    #[inline]
    /// Sets the radii for the top left and top right corners.
    /// Remaining corners will be right-angled.
    pub const fn top(radius: Val) -> Self {
        Self {
            top_left: radius,
            top_right: radius,
            ..Self::DEFAULT
        }
    }

    #[inline]
    /// Sets the radii for the bottom left and bottom right corners.
    /// Remaining corners will be right-angled.
    pub const fn bottom(radius: Val) -> Self {
        Self {
            bottom_left: radius,
            bottom_right: radius,
            ..Self::DEFAULT
        }
    }

    /// Returns the [`BorderRadius`] with its `top_left` field set to the given value.
    #[inline]
    pub const fn with_top_left(mut self, radius: Val) -> Self {
        self.top_left = radius;
        self
    }

    /// Returns the [`BorderRadius`] with its `top_right` field set to the given value.
    #[inline]
    pub const fn with_top_right(mut self, radius: Val) -> Self {
        self.top_right = radius;
        self
    }

    /// Returns the [`BorderRadius`] with its `bottom_right` field set to the given value.
    #[inline]
    pub const fn with_bottom_right(mut self, radius: Val) -> Self {
        self.bottom_right = radius;
        self
    }

    /// Returns the [`BorderRadius`] with its `bottom_left` field set to the given value.
    #[inline]
    pub const fn with_bottom_left(mut self, radius: Val) -> Self {
        self.bottom_left = radius;
        self
    }

    /// Returns the [`BorderRadius`] with its `top_left` and `bottom_left` fields set to the given value.
    #[inline]
    pub const fn with_left(mut self, radius: Val) -> Self {
        self.top_left = radius;
        self.bottom_left = radius;
        self
    }

    /// Returns the [`BorderRadius`] with its `top_right` and `bottom_right` fields set to the given value.
    #[inline]
    pub const fn with_right(mut self, radius: Val) -> Self {
        self.top_right = radius;
        self.bottom_right = radius;
        self
    }

    /// Returns the [`BorderRadius`] with its `top_left` and `top_right` fields set to the given value.
    #[inline]
    pub const fn with_top(mut self, radius: Val) -> Self {
        self.top_left = radius;
        self.top_right = radius;
        self
    }

    /// Returns the [`BorderRadius`] with its `bottom_left` and `bottom_right` fields set to the given value.
    #[inline]
    pub const fn with_bottom(mut self, radius: Val) -> Self {
        self.bottom_left = radius;
        self.bottom_right = radius;
        self
    }

    /// Resolve the border radius for a single corner from the given context values.
    /// Returns the radius of the corner in physical pixels.
    pub const fn resolve_single_corner(
        radius: Val,
        scale_factor: f32,
        min_length: f32,
        viewport_size: Vec2,
    ) -> f32 {
        if let Ok(radius) = radius.resolve(scale_factor, min_length, viewport_size) {
            radius.clamp(0., 0.5 * min_length)
        } else {
            0.
        }
    }

    /// Resolve the border radii for the corners from the given context values.
    /// Returns the radii of the each corner in physical pixels.
    pub const fn resolve(
        &self,
        scale_factor: f32,
        node_size: Vec2,
        viewport_size: Vec2,
    ) -> ResolvedBorderRadius {
        let length = node_size.x.min(node_size.y);
        ResolvedBorderRadius {
            top_left: Self::resolve_single_corner(
                self.top_left,
                scale_factor,
                length,
                viewport_size,
            ),
            top_right: Self::resolve_single_corner(
                self.top_right,
                scale_factor,
                length,
                viewport_size,
            ),
            bottom_left: Self::resolve_single_corner(
                self.bottom_left,
                scale_factor,
                length,
                viewport_size,
            ),
            bottom_right: Self::resolve_single_corner(
                self.bottom_right,
                scale_factor,
                length,
                viewport_size,
            ),
        }
    }
}

/// Represents the resolved border radius values for a UI node.
///
/// The values are in physical pixels.
#[derive(Copy, Clone, Debug, Default, PartialEq, Reflect)]
#[reflect(Clone, PartialEq, Default)]
pub struct ResolvedBorderRadius {
    pub top_left: f32,
    pub top_right: f32,
    pub bottom_right: f32,
    pub bottom_left: f32,
}

impl ResolvedBorderRadius {
    pub const ZERO: Self = Self {
        top_left: 0.,
        top_right: 0.,
        bottom_right: 0.,
        bottom_left: 0.,
    };
}

impl From<ResolvedBorderRadius> for [f32; 4] {
    fn from(radius: ResolvedBorderRadius) -> Self {
        [
            radius.top_left,
            radius.top_right,
            radius.bottom_right,
            radius.bottom_left,
        ]
    }
}

#[derive(Component, Clone, Debug, Default, PartialEq, Reflect, Deref, DerefMut)]
#[reflect(Component, PartialEq, Default, Clone)]
#[cfg_attr(
    feature = "serialize",
    derive(serde::Serialize, serde::Deserialize),
    reflect(Serialize, Deserialize)
)]
/// List of shadows to draw for a [`Node`].
///
/// Draw order is determined implicitly from the vector of [`ShadowStyle`]s, back-to-front.
pub struct BoxShadow(pub Vec<ShadowStyle>);

impl BoxShadow {
    /// A single drop shadow
    pub fn new(
        color: Color,
        x_offset: Val,
        y_offset: Val,
        spread_radius: Val,
        blur_radius: Val,
    ) -> Self {
        Self(vec![ShadowStyle {
            color,
            x_offset,
            y_offset,
            spread_radius,
            blur_radius,
        }])
    }
}

impl From<ShadowStyle> for BoxShadow {
    fn from(value: ShadowStyle) -> Self {
        Self(vec![value])
    }
}

#[derive(Copy, Clone, Debug, PartialEq, Reflect)]
#[reflect(PartialEq, Default, Clone)]
#[cfg_attr(
    feature = "serialize",
    derive(serde::Serialize, serde::Deserialize),
    reflect(Serialize, Deserialize)
)]
pub struct ShadowStyle {
    /// The shadow's color
    pub color: Color,
    /// Horizontal offset
    pub x_offset: Val,
    /// Vertical offset
    pub y_offset: Val,
    /// How much the shadow should spread outward.
    ///
    /// Negative values will make the shadow shrink inwards.
    /// Percentage values are based on the width of the UI node.
    pub spread_radius: Val,
    /// Blurriness of the shadow
    pub blur_radius: Val,
}

impl Default for ShadowStyle {
    fn default() -> Self {
        Self {
            color: Color::BLACK,
            x_offset: Val::Percent(20.),
            y_offset: Val::Percent(20.),
            spread_radius: Val::ZERO,
            blur_radius: Val::Percent(10.),
        }
    }
}

#[derive(Component, Copy, Clone, Debug, PartialEq, Reflect)]
#[reflect(Component, Debug, PartialEq, Default, Clone)]
#[cfg_attr(
    feature = "serialize",
    derive(serde::Serialize, serde::Deserialize),
    reflect(Serialize, Deserialize)
)]
/// This component can be added to any UI node to modify its layout behavior.
pub struct LayoutConfig {
    /// If set to true the coordinates for this node and its descendents will be rounded to the nearest physical pixel.
    /// This can help prevent visual artifacts like blurry images or semi-transparent edges that can occur with sub-pixel positioning.
    ///
    /// Defaults to true.
    pub use_rounding: bool,
}

impl Default for LayoutConfig {
    fn default() -> Self {
        Self { use_rounding: true }
    }
}

/// Indicates that this root [`Node`] entity should be rendered to a specific camera.
///
/// UI then will be laid out respecting the camera's viewport and scale factor, and
/// rendered to this camera's [`bevy_camera::RenderTarget`].
///
/// Setting this component on a non-root node will have no effect. It will be overridden
/// by the root node's component.
///
/// Root node's without an explicit [`UiTargetCamera`] will be rendered to the default UI camera,
/// which is either a single camera with the [`IsDefaultUiCamera`] marker component or the highest
/// order camera targeting the primary window.
#[derive(Component, Clone, Debug, Reflect, Eq, PartialEq)]
#[reflect(Component, Debug, PartialEq, Clone)]
pub struct UiTargetCamera(pub Entity);

impl UiTargetCamera {
    pub fn entity(&self) -> Entity {
        self.0
    }
}

/// Marker used to identify default cameras, they will have priority over the [`PrimaryWindow`] camera.
///
/// This is useful if the [`PrimaryWindow`] has two cameras, one of them used
/// just for debug purposes and the user wants a way to choose the default [`Camera`]
/// without having to add a [`UiTargetCamera`] to the root node.
///
/// Another use is when the user wants the Ui to be in another window by default,
/// all that is needed is to place this component on the camera
///
/// ```
/// # use bevy_ui::prelude::*;
/// # use bevy_ecs::prelude::Commands;
/// # use bevy_camera::{Camera, Camera2d, RenderTarget};
/// # use bevy_window::{Window, WindowRef};
///
/// fn spawn_camera(mut commands: Commands) {
///     let another_window = commands.spawn(Window {
///         title: String::from("Another window"),
///         ..Default::default()
///     }).id();
///     commands.spawn((
///         Camera2d,
///         Camera {
///             ..Default::default()
///         },
///         RenderTarget::Window(WindowRef::Entity(another_window)),
///         // We add the Marker here so all Ui will spawn in
///         // another window if no UiTargetCamera is specified
///         IsDefaultUiCamera
///     ));
/// }
/// ```
#[derive(Component, Default)]
pub struct IsDefaultUiCamera;

#[derive(SystemParam)]
pub struct DefaultUiCamera<'w, 's> {
    cameras: Query<'w, 's, (Entity, &'static Camera, &'static RenderTarget)>,
    default_cameras: Query<'w, 's, Entity, (With<Camera>, With<IsDefaultUiCamera>)>,
    primary_window: Query<'w, 's, Entity, With<PrimaryWindow>>,
}

impl<'w, 's> DefaultUiCamera<'w, 's> {
    pub fn get(&self) -> Option<Entity> {
        self.default_cameras.single().ok().or_else(|| {
            // If there isn't a single camera and the query isn't empty, there is two or more cameras queried.
            if !self.default_cameras.is_empty() {
                once!(warn!("Two or more Entities with IsDefaultUiCamera found when only one Camera with this marker is allowed."));
            }
            self.cameras
                .iter()
                .filter(|(_, _, render_target)| match render_target {
                    RenderTarget::Window(WindowRef::Primary) => true,
                    RenderTarget::Window(WindowRef::Entity(w)) => {
                        self.primary_window.get(*w).is_ok()
                    }
                    _ => false,
                })
                .max_by_key(|(e, c, _)| (c.order, *e))
                .map(|(e, _, _)| e)
        })
    }
}

/// Derived information about the camera target for this UI node.
///
/// Updated in [`UiSystems::Prepare`](crate::UiSystems::Prepare) by [`propagate_ui_target_cameras`](crate::update::propagate_ui_target_cameras)
#[derive(Component, Clone, Copy, Debug, Reflect, PartialEq)]
#[reflect(Component, Default, PartialEq, Clone)]
pub struct ComputedUiTargetCamera {
    pub(crate) camera: Entity,
}

impl Default for ComputedUiTargetCamera {
    fn default() -> Self {
        Self {
            camera: Entity::PLACEHOLDER,
        }
    }
}

impl ComputedUiTargetCamera {
    /// Returns the id of the target camera for this UI node.
    pub fn get(&self) -> Option<Entity> {
        Some(self.camera).filter(|&entity| entity != Entity::PLACEHOLDER)
    }
}

/// Derived information about the render target for this UI node.
#[derive(Component, Clone, Copy, Debug, Reflect, PartialEq)]
#[reflect(Component, Default, PartialEq, Clone)]
pub struct ComputedUiRenderTargetInfo {
    /// The scale factor of the target camera's render target.
    pub(crate) scale_factor: f32,
    /// The size of the target camera's viewport in physical pixels.
    pub(crate) physical_size: UVec2,
}

impl Default for ComputedUiRenderTargetInfo {
    fn default() -> Self {
        Self {
            scale_factor: 1.,
            physical_size: UVec2::ZERO,
        }
    }
}

impl ComputedUiRenderTargetInfo {
    pub const fn scale_factor(&self) -> f32 {
        self.scale_factor
    }

    /// Returns the size of the target camera's viewport in physical pixels.
    pub const fn physical_size(&self) -> UVec2 {
        self.physical_size
    }

    /// Returns the size of the target camera's viewport in logical pixels.
    pub fn logical_size(&self) -> Vec2 {
        self.physical_size.as_vec2() / self.scale_factor
    }
}

#[cfg(test)]
mod tests {
<<<<<<< HEAD
=======
    use bevy_math::Rect;
    use bevy_math::Vec2;

>>>>>>> 4eed4d04
    use crate::ComputedNode;
    use crate::GridPlacement;
    use bevy_math::Vec2;
    use bevy_sprite::BorderRect;

    #[test]
    fn invalid_grid_placement_values() {
        assert!(std::panic::catch_unwind(|| GridPlacement::span(0)).is_err());
        assert!(std::panic::catch_unwind(|| GridPlacement::start(0)).is_err());
        assert!(std::panic::catch_unwind(|| GridPlacement::end(0)).is_err());
        assert!(std::panic::catch_unwind(|| GridPlacement::start_end(0, 1)).is_err());
        assert!(std::panic::catch_unwind(|| GridPlacement::start_end(-1, 0)).is_err());
        assert!(std::panic::catch_unwind(|| GridPlacement::start_span(1, 0)).is_err());
        assert!(std::panic::catch_unwind(|| GridPlacement::start_span(0, 1)).is_err());
        assert!(std::panic::catch_unwind(|| GridPlacement::end_span(0, 1)).is_err());
        assert!(std::panic::catch_unwind(|| GridPlacement::end_span(1, 0)).is_err());
        assert!(std::panic::catch_unwind(|| GridPlacement::default().set_start(0)).is_err());
        assert!(std::panic::catch_unwind(|| GridPlacement::default().set_end(0)).is_err());
        assert!(std::panic::catch_unwind(|| GridPlacement::default().set_span(0)).is_err());
    }

    #[test]
    fn grid_placement_accessors() {
        assert_eq!(GridPlacement::start(5).get_start(), Some(5));
        assert_eq!(GridPlacement::end(-4).get_end(), Some(-4));
        assert_eq!(GridPlacement::span(2).get_span(), Some(2));
        assert_eq!(GridPlacement::start_end(11, 21).get_span(), None);
        assert_eq!(GridPlacement::start_span(3, 5).get_end(), None);
        assert_eq!(GridPlacement::end_span(-4, 12).get_start(), None);
    }

    #[test]
<<<<<<< HEAD
    fn border_box_is_centered_rect_of_node_size() {
        let node = ComputedNode {
            size: Vec2::new(100.0, 50.0),
            ..Default::default()
        };
        let border_box = node.border_box();

        assert_eq!(border_box.min, Vec2::new(-50.0, -25.0));
        assert_eq!(border_box.max, Vec2::new(50.0, 25.0));
    }

    #[test]
    fn padding_box_subtracts_border_thickness() {
        let node = ComputedNode {
            size: Vec2::new(100.0, 60.0),
            border: BorderRect {
                left: 5.0,
                right: 7.0,
                top: 3.0,
                bottom: 9.0,
            },
            ..Default::default()
        };
        let padding_box = node.padding_box();

        assert_eq!(padding_box.min, Vec2::new(-50.0 + 5.0, -30.0 + 3.0));
        assert_eq!(padding_box.max, Vec2::new(50.0 - 7.0, 30.0 - 9.0));
    }

    #[test]
    fn content_box_uses_content_inset() {
        let node = ComputedNode {
            size: Vec2::new(80.0, 40.0),
            padding: BorderRect {
                left: 4.0,
                right: 6.0,
                top: 2.0,
                bottom: 8.0,
            },
            ..Default::default()
        };
        let content_box = node.content_box();

        assert_eq!(content_box.min, Vec2::new(-40.0 + 4.0, -20.0 + 2.0));
        assert_eq!(content_box.max, Vec2::new(40.0 - 6.0, 20.0 - 8.0));
=======
    fn computed_node_both_scrollbars() {
        let node = ComputedNode {
            size: Vec2::splat(100.),
            scrollbar_size: Vec2::splat(10.),
            content_size: Vec2::splat(100.),
            ..Default::default()
        };

        let (gutter, thumb) = node.horizontal_scrollbar().unwrap();
        assert_eq!(
            gutter,
            Rect {
                min: Vec2::new(-50., 40.),
                max: Vec2::new(40., 50.)
            }
        );
        assert_eq!(thumb, [-50., 31.]);

        let (gutter, thumb) = node.vertical_scrollbar().unwrap();
        assert_eq!(
            gutter,
            Rect {
                min: Vec2::new(40., -50.),
                max: Vec2::new(50., 40.)
            }
        );
        assert_eq!(thumb, [-50., 31.]);
    }

    #[test]
    fn computed_node_single_horizontal_scrollbar() {
        let mut node = ComputedNode {
            size: Vec2::splat(100.),
            scrollbar_size: Vec2::new(0., 10.),
            content_size: Vec2::new(200., 100.),
            scroll_position: Vec2::new(0., 0.),
            ..Default::default()
        };

        assert_eq!(None, node.vertical_scrollbar());

        let (gutter, thumb) = node.horizontal_scrollbar().unwrap();
        assert_eq!(
            gutter,
            Rect {
                min: Vec2::new(-50., 40.),
                max: Vec2::new(50., 50.)
            }
        );
        assert_eq!(thumb, [-50., 0.]);

        node.scroll_position.x += 100.;
        let (gutter, thumb) = node.horizontal_scrollbar().unwrap();
        assert_eq!(
            gutter,
            Rect {
                min: Vec2::new(-50., 40.),
                max: Vec2::new(50., 50.)
            }
        );
        assert_eq!(thumb, [0., 50.]);
    }

    #[test]
    fn computed_node_single_vertical_scrollbar() {
        let mut node = ComputedNode {
            size: Vec2::splat(100.),
            scrollbar_size: Vec2::new(10., 0.),
            content_size: Vec2::new(100., 200.),
            scroll_position: Vec2::new(0., 0.),
            ..Default::default()
        };

        assert_eq!(None, node.horizontal_scrollbar());

        let (gutter, thumb) = node.vertical_scrollbar().unwrap();
        assert_eq!(
            gutter,
            Rect {
                min: Vec2::new(40., -50.),
                max: Vec2::new(50., 50.)
            }
        );
        assert_eq!(thumb, [-50., 0.]);

        node.scroll_position.y += 100.;
        let (gutter, thumb) = node.vertical_scrollbar().unwrap();
        assert_eq!(
            gutter,
            Rect {
                min: Vec2::new(40., -50.),
                max: Vec2::new(50., 50.)
            }
        );
        assert_eq!(thumb, [0., 50.]);
>>>>>>> 4eed4d04
    }
}<|MERGE_RESOLUTION|>--- conflicted
+++ resolved
@@ -302,7 +302,6 @@
         clip_rect
     }
 
-<<<<<<< HEAD
     /// Returns the node's border-box in object-centered physical coordinates.
     /// This is the full rectangle enclosing the node.
     #[inline]
@@ -333,7 +332,8 @@
         out.min.y += content_inset.top;
         out.max.y -= content_inset.bottom;
         out
-=======
+    }
+
     const fn compute_thumb(
         gutter_min: f32,
         content_length: f32,
@@ -400,7 +400,6 @@
                 self.scroll_position.y,
             ),
         ))
->>>>>>> 4eed4d04
     }
 }
 
@@ -3020,12 +3019,6 @@
 
 #[cfg(test)]
 mod tests {
-<<<<<<< HEAD
-=======
-    use bevy_math::Rect;
-    use bevy_math::Vec2;
-
->>>>>>> 4eed4d04
     use crate::ComputedNode;
     use crate::GridPlacement;
     use bevy_math::Vec2;
@@ -3058,7 +3051,6 @@
     }
 
     #[test]
-<<<<<<< HEAD
     fn border_box_is_centered_rect_of_node_size() {
         let node = ComputedNode {
             size: Vec2::new(100.0, 50.0),
@@ -3104,102 +3096,5 @@
 
         assert_eq!(content_box.min, Vec2::new(-40.0 + 4.0, -20.0 + 2.0));
         assert_eq!(content_box.max, Vec2::new(40.0 - 6.0, 20.0 - 8.0));
-=======
-    fn computed_node_both_scrollbars() {
-        let node = ComputedNode {
-            size: Vec2::splat(100.),
-            scrollbar_size: Vec2::splat(10.),
-            content_size: Vec2::splat(100.),
-            ..Default::default()
-        };
-
-        let (gutter, thumb) = node.horizontal_scrollbar().unwrap();
-        assert_eq!(
-            gutter,
-            Rect {
-                min: Vec2::new(-50., 40.),
-                max: Vec2::new(40., 50.)
-            }
-        );
-        assert_eq!(thumb, [-50., 31.]);
-
-        let (gutter, thumb) = node.vertical_scrollbar().unwrap();
-        assert_eq!(
-            gutter,
-            Rect {
-                min: Vec2::new(40., -50.),
-                max: Vec2::new(50., 40.)
-            }
-        );
-        assert_eq!(thumb, [-50., 31.]);
-    }
-
-    #[test]
-    fn computed_node_single_horizontal_scrollbar() {
-        let mut node = ComputedNode {
-            size: Vec2::splat(100.),
-            scrollbar_size: Vec2::new(0., 10.),
-            content_size: Vec2::new(200., 100.),
-            scroll_position: Vec2::new(0., 0.),
-            ..Default::default()
-        };
-
-        assert_eq!(None, node.vertical_scrollbar());
-
-        let (gutter, thumb) = node.horizontal_scrollbar().unwrap();
-        assert_eq!(
-            gutter,
-            Rect {
-                min: Vec2::new(-50., 40.),
-                max: Vec2::new(50., 50.)
-            }
-        );
-        assert_eq!(thumb, [-50., 0.]);
-
-        node.scroll_position.x += 100.;
-        let (gutter, thumb) = node.horizontal_scrollbar().unwrap();
-        assert_eq!(
-            gutter,
-            Rect {
-                min: Vec2::new(-50., 40.),
-                max: Vec2::new(50., 50.)
-            }
-        );
-        assert_eq!(thumb, [0., 50.]);
-    }
-
-    #[test]
-    fn computed_node_single_vertical_scrollbar() {
-        let mut node = ComputedNode {
-            size: Vec2::splat(100.),
-            scrollbar_size: Vec2::new(10., 0.),
-            content_size: Vec2::new(100., 200.),
-            scroll_position: Vec2::new(0., 0.),
-            ..Default::default()
-        };
-
-        assert_eq!(None, node.horizontal_scrollbar());
-
-        let (gutter, thumb) = node.vertical_scrollbar().unwrap();
-        assert_eq!(
-            gutter,
-            Rect {
-                min: Vec2::new(40., -50.),
-                max: Vec2::new(50., 50.)
-            }
-        );
-        assert_eq!(thumb, [-50., 0.]);
-
-        node.scroll_position.y += 100.;
-        let (gutter, thumb) = node.vertical_scrollbar().unwrap();
-        assert_eq!(
-            gutter,
-            Rect {
-                min: Vec2::new(40., -50.),
-                max: Vec2::new(50., 50.)
-            }
-        );
-        assert_eq!(thumb, [0., 50.]);
->>>>>>> 4eed4d04
     }
 }