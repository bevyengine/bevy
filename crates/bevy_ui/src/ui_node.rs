--- conflicted
+++ resolved
@@ -30,13 +30,8 @@
 }
 
 /// An enum that describes possible types of value in flexbox layout options
-<<<<<<< HEAD
 #[derive(Copy, Clone, PartialEq, Debug, Serialize, Deserialize, Reflect)]
-#[reflect_value(PartialEq, Serialize, Deserialize)]
-=======
-#[derive(Copy, Clone, PartialEq, Debug, Default, Serialize, Deserialize, Reflect)]
-#[reflect(PartialEq, Serialize, Deserialize)]
->>>>>>> bd008589
+#[reflect(PartialEq, Serialize, Deserialize)]
 pub enum Val {
     /// No value defined
     Undefined,
@@ -235,13 +230,8 @@
 }
 
 /// How items are aligned according to the cross axis
-<<<<<<< HEAD
-#[derive(Copy, Clone, PartialEq, Eq, Debug, Serialize, Deserialize, Reflect)]
-#[reflect_value(PartialEq, Serialize, Deserialize)]
-=======
-#[derive(Copy, Clone, PartialEq, Eq, Debug, Default, Serialize, Deserialize, Reflect)]
-#[reflect(PartialEq, Serialize, Deserialize)]
->>>>>>> bd008589
+#[derive(Copy, Clone, PartialEq, Eq, Debug, Serialize, Deserialize, Reflect)]
+#[reflect(PartialEq, Serialize, Deserialize)]
 pub enum AlignItems {
     /// Items are aligned at the start
     FlexStart,
@@ -266,13 +256,8 @@
 }
 
 /// Works like [`AlignItems`] but applies only to a single item
-<<<<<<< HEAD
-#[derive(Copy, Clone, PartialEq, Eq, Debug, Serialize, Deserialize, Reflect)]
-#[reflect_value(PartialEq, Serialize, Deserialize)]
-=======
-#[derive(Copy, Clone, PartialEq, Eq, Debug, Default, Serialize, Deserialize, Reflect)]
-#[reflect(PartialEq, Serialize, Deserialize)]
->>>>>>> bd008589
+#[derive(Copy, Clone, PartialEq, Eq, Debug, Serialize, Deserialize, Reflect)]
+#[reflect(PartialEq, Serialize, Deserialize)]
 pub enum AlignSelf {
     /// Use the value of [`AlignItems`]
     Auto,
@@ -301,13 +286,8 @@
 /// Defines how each line is aligned within the flexbox.
 ///
 /// It only applies if [`FlexWrap::Wrap`] is present and if there are multiple lines of items.
-<<<<<<< HEAD
-#[derive(Copy, Clone, PartialEq, Eq, Debug, Serialize, Deserialize, Reflect)]
-#[reflect_value(PartialEq, Serialize, Deserialize)]
-=======
-#[derive(Copy, Clone, PartialEq, Eq, Debug, Default, Serialize, Deserialize, Reflect)]
-#[reflect(PartialEq, Serialize, Deserialize)]
->>>>>>> bd008589
+#[derive(Copy, Clone, PartialEq, Eq, Debug, Serialize, Deserialize, Reflect)]
+#[reflect(PartialEq, Serialize, Deserialize)]
 pub enum AlignContent {
     /// Each line moves towards the start of the cross axis
     FlexStart,
@@ -338,13 +318,8 @@
 /// Defines the text direction
 ///
 /// For example English is written LTR (left-to-right) while Arabic is written RTL (right-to-left).
-<<<<<<< HEAD
-#[derive(Copy, Clone, PartialEq, Eq, Debug, Serialize, Deserialize, Reflect)]
-#[reflect_value(PartialEq, Serialize, Deserialize)]
-=======
-#[derive(Copy, Clone, PartialEq, Eq, Debug, Default, Serialize, Deserialize, Reflect)]
-#[reflect(PartialEq, Serialize, Deserialize)]
->>>>>>> bd008589
+#[derive(Copy, Clone, PartialEq, Eq, Debug, Serialize, Deserialize, Reflect)]
+#[reflect(PartialEq, Serialize, Deserialize)]
 pub enum Direction {
     /// Inherit from parent node
     Inherit,
@@ -367,13 +342,8 @@
 /// Whether to use a Flexbox layout model.
 ///
 /// Part of the [`Style`] component.
-<<<<<<< HEAD
-#[derive(Copy, Clone, PartialEq, Eq, Debug, Serialize, Deserialize, Reflect)]
-#[reflect_value(PartialEq, Serialize, Deserialize)]
-=======
-#[derive(Copy, Clone, PartialEq, Eq, Debug, Default, Serialize, Deserialize, Reflect)]
-#[reflect(PartialEq, Serialize, Deserialize)]
->>>>>>> bd008589
+#[derive(Copy, Clone, PartialEq, Eq, Debug, Serialize, Deserialize, Reflect)]
+#[reflect(PartialEq, Serialize, Deserialize)]
 pub enum Display {
     /// Use Flexbox layout model to determine the position of this [`Node`].
     Flex,
@@ -395,13 +365,8 @@
 }
 
 /// Defines how flexbox items are ordered within a flexbox
-<<<<<<< HEAD
-#[derive(Copy, Clone, PartialEq, Eq, Debug, Serialize, Deserialize, Reflect)]
-#[reflect_value(PartialEq, Serialize, Deserialize)]
-=======
-#[derive(Copy, Clone, PartialEq, Eq, Debug, Default, Serialize, Deserialize, Reflect)]
-#[reflect(PartialEq, Serialize, Deserialize)]
->>>>>>> bd008589
+#[derive(Copy, Clone, PartialEq, Eq, Debug, Serialize, Deserialize, Reflect)]
+#[reflect(PartialEq, Serialize, Deserialize)]
 pub enum FlexDirection {
     /// Same way as text direction along the main axis
     Row,
@@ -424,13 +389,8 @@
 }
 
 /// Defines how items are aligned according to the main axis
-<<<<<<< HEAD
-#[derive(Copy, Clone, PartialEq, Eq, Debug, Serialize, Deserialize, Reflect)]
-#[reflect_value(PartialEq, Serialize, Deserialize)]
-=======
-#[derive(Copy, Clone, PartialEq, Eq, Debug, Default, Serialize, Deserialize, Reflect)]
-#[reflect(PartialEq, Serialize, Deserialize)]
->>>>>>> bd008589
+#[derive(Copy, Clone, PartialEq, Eq, Debug, Serialize, Deserialize, Reflect)]
+#[reflect(PartialEq, Serialize, Deserialize)]
 pub enum JustifyContent {
     /// Pushed towards the start
     FlexStart,
@@ -457,13 +417,8 @@
 }
 
 /// Whether to show or hide overflowing items
-<<<<<<< HEAD
 #[derive(Copy, Clone, PartialEq, Eq, Debug, Reflect, Serialize, Deserialize)]
-#[reflect_value(PartialEq, Serialize, Deserialize)]
-=======
-#[derive(Copy, Clone, PartialEq, Eq, Debug, Default, Reflect, Serialize, Deserialize)]
-#[reflect(PartialEq, Serialize, Deserialize)]
->>>>>>> bd008589
+#[reflect(PartialEq, Serialize, Deserialize)]
 pub enum Overflow {
     /// Show overflowing items
     Visible,
@@ -482,13 +437,8 @@
 }
 
 /// The strategy used to position this node
-<<<<<<< HEAD
-#[derive(Copy, Clone, PartialEq, Eq, Debug, Serialize, Deserialize, Reflect)]
-#[reflect_value(PartialEq, Serialize, Deserialize)]
-=======
-#[derive(Copy, Clone, PartialEq, Eq, Debug, Default, Serialize, Deserialize, Reflect)]
-#[reflect(PartialEq, Serialize, Deserialize)]
->>>>>>> bd008589
+#[derive(Copy, Clone, PartialEq, Eq, Debug, Serialize, Deserialize, Reflect)]
+#[reflect(PartialEq, Serialize, Deserialize)]
 pub enum PositionType {
     /// Relative to all other nodes with the [`PositionType::Relative`] value
     Relative,
@@ -509,13 +459,8 @@
 }
 
 /// Defines if flexbox items appear on a single line or on multiple lines
-<<<<<<< HEAD
-#[derive(Copy, Clone, PartialEq, Eq, Debug, Serialize, Deserialize, Reflect)]
-#[reflect_value(PartialEq, Serialize, Deserialize)]
-=======
-#[derive(Copy, Clone, PartialEq, Eq, Debug, Default, Serialize, Deserialize, Reflect)]
-#[reflect(PartialEq, Serialize, Deserialize)]
->>>>>>> bd008589
+#[derive(Copy, Clone, PartialEq, Eq, Debug, Serialize, Deserialize, Reflect)]
+#[reflect(PartialEq, Serialize, Deserialize)]
 pub enum FlexWrap {
     /// Single line, will overflow if needed
     NoWrap,
