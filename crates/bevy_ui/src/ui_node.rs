use crate::{Size, UiRect};
use bevy_asset::Handle;
use bevy_ecs::{prelude::Component, reflect::ReflectComponent};
use bevy_math::{Rect, Vec2};
use bevy_reflect::prelude::*;
use bevy_render::{
    color::Color,
    texture::{Image, DEFAULT_IMAGE_HANDLE},
};
use bevy_transform::prelude::GlobalTransform;
use serde::{Deserialize, Serialize};
use smallvec::SmallVec;
use std::ops::{Div, DivAssign, Mul, MulAssign};
use thiserror::Error;

/// Describes the size of a UI node
#[derive(Component, Debug, Clone, Reflect)]
#[reflect(Component, Default)]
pub struct Node {
    /// The size of the node as width and height in logical pixels
    /// automatically calculated by [`super::layout::ui_layout_system`]
    pub(crate) calculated_size: Vec2,
}

impl Node {
    /// The calculated node size as width and height in logical pixels
    /// automatically calculated by [`super::layout::ui_layout_system`]
    pub fn size(&self) -> Vec2 {
        self.calculated_size
    }

    /// Returns the logical pixel coordinates of the UI node, based on its `GlobalTransform`.
    #[inline]
    pub fn logical_rect(&self, transform: &GlobalTransform) -> Rect {
        Rect::from_center_size(transform.translation().truncate(), self.size())
    }

    /// Returns the physical pixel coordinates of the UI node, based on its `GlobalTransform` and the scale factor.
    #[inline]
    pub fn physical_rect(&self, transform: &GlobalTransform, scale_factor: f32) -> Rect {
        let rect = self.logical_rect(transform);
        Rect {
            min: rect.min / scale_factor,
            max: rect.max / scale_factor,
        }
    }
}

impl Node {
    pub const DEFAULT: Self = Self {
        calculated_size: Vec2::ZERO,
    };
}

impl Default for Node {
    fn default() -> Self {
        Self::DEFAULT
    }
}

/// Represents the possible value types for layout properties.
///
/// This enum allows specifying values for various [`Style`] properties in different units,
/// such as logical pixels, percentages, or automatically determined values.
#[derive(Copy, Clone, PartialEq, Debug, Serialize, Deserialize, Reflect)]
#[reflect(PartialEq, Serialize, Deserialize)]
pub enum Val {
    /// Automatically determine the value based on the context and other `Style` properties.
    Auto,
    /// Set this value in logical pixels.
    Px(f32),
    /// Set the value as a percentage of its parent node's length along a specific axis.
    ///
    /// If the UI node has no parent, the percentage is calculated based on the window's length
    /// along the corresponding axis.
    ///
    /// The chosen axis depends on the `Style` field set:
    /// * For `flex_basis`, the percentage is relative to the main-axis length determined by the `flex_direction`.
    /// * For `gap`, `min_size`, `size`, and `max_size`:
    ///   - `width` is relative to the parent's width.
    ///   - `height` is relative to the parent's height.
    /// * For `margin`, `padding`, and `border` values: the percentage is relative to the parent node's width.
    /// * For positions, `left` and `right` are relative to the parent's width, while `bottom` and `top` are relative to the parent's height.
    Percent(f32),
    /// Set this value in percent of the viewport width
    Vw(f32),
    /// Set this value in percent of the viewport height
    Vh(f32),
    /// Set this value in percent of the viewport's smaller dimension.
    VMin(f32),
    /// Set this value in percent of the viewport's larger dimension.
    VMax(f32),
}

impl Val {
    pub const DEFAULT: Self = Self::Auto;
}

impl Default for Val {
    fn default() -> Self {
        Self::DEFAULT
    }
}

impl Mul<f32> for Val {
    type Output = Val;

    fn mul(self, rhs: f32) -> Self::Output {
        match self {
            Val::Auto => Val::Auto,
            Val::Px(value) => Val::Px(value * rhs),
            Val::Percent(value) => Val::Percent(value * rhs),
            Val::Vw(value) => Val::Vw(value * rhs),
            Val::Vh(value) => Val::Vh(value * rhs),
            Val::VMin(value) => Val::VMin(value * rhs),
            Val::VMax(value) => Val::VMax(value * rhs),
        }
    }
}

impl MulAssign<f32> for Val {
    fn mul_assign(&mut self, rhs: f32) {
        match self {
            Val::Auto => {}
            Val::Px(value)
            | Val::Percent(value)
            | Val::Vw(value)
            | Val::Vh(value)
            | Val::VMin(value)
            | Val::VMax(value) => *value *= rhs,
        }
    }
}

impl Div<f32> for Val {
    type Output = Val;

    fn div(self, rhs: f32) -> Self::Output {
        match self {
            Val::Auto => Val::Auto,
            Val::Px(value) => Val::Px(value / rhs),
            Val::Percent(value) => Val::Percent(value / rhs),
            Val::Vw(value) => Val::Vw(value / rhs),
            Val::Vh(value) => Val::Vh(value / rhs),
            Val::VMin(value) => Val::VMin(value / rhs),
            Val::VMax(value) => Val::VMax(value / rhs),
        }
    }
}

impl DivAssign<f32> for Val {
    fn div_assign(&mut self, rhs: f32) {
        match self {
            Val::Auto => {}
            Val::Px(value)
            | Val::Percent(value)
            | Val::Vw(value)
            | Val::Vh(value)
            | Val::VMin(value)
            | Val::VMax(value) => *value /= rhs,
        }
    }
}

#[derive(Debug, Eq, PartialEq, Clone, Copy, Error)]
pub enum ValArithmeticError {
    #[error("the variants of the Vals don't match")]
    NonIdenticalVariants,
    #[error("the given variant of Val is not evaluateable (non-numeric)")]
    NonEvaluateable,
}

impl Val {
    /// Tries to add the values of two [`Val`]s.
    /// Returns [`ValArithmeticError::NonIdenticalVariants`] if two [`Val`]s are of different variants.
    /// When adding non-numeric [`Val`]s, it returns the value unchanged.
    pub fn try_add(&self, rhs: Val) -> Result<Val, ValArithmeticError> {
        match (self, rhs) {
            (Val::Auto, Val::Auto) => Ok(*self),
            (Val::Px(value), Val::Px(rhs_value)) => Ok(Val::Px(value + rhs_value)),
            (Val::Percent(value), Val::Percent(rhs_value)) => Ok(Val::Percent(value + rhs_value)),
            _ => Err(ValArithmeticError::NonIdenticalVariants),
        }
    }

    /// Adds `rhs` to `self` and assigns the result to `self` (see [`Val::try_add`])
    pub fn try_add_assign(&mut self, rhs: Val) -> Result<(), ValArithmeticError> {
        *self = self.try_add(rhs)?;
        Ok(())
    }

    /// Tries to subtract the values of two [`Val`]s.
    /// Returns [`ValArithmeticError::NonIdenticalVariants`] if two [`Val`]s are of different variants.
    /// When adding non-numeric [`Val`]s, it returns the value unchanged.
    pub fn try_sub(&self, rhs: Val) -> Result<Val, ValArithmeticError> {
        match (self, rhs) {
            (Val::Auto, Val::Auto) => Ok(*self),
            (Val::Px(value), Val::Px(rhs_value)) => Ok(Val::Px(value - rhs_value)),
            (Val::Percent(value), Val::Percent(rhs_value)) => Ok(Val::Percent(value - rhs_value)),
            _ => Err(ValArithmeticError::NonIdenticalVariants),
        }
    }

    /// Subtracts `rhs` from `self` and assigns the result to `self` (see [`Val::try_sub`])
    pub fn try_sub_assign(&mut self, rhs: Val) -> Result<(), ValArithmeticError> {
        *self = self.try_sub(rhs)?;
        Ok(())
    }

    /// A convenience function for simple evaluation of [`Val::Percent`] variant into a concrete [`Val::Px`] value.
    /// Returns a [`ValArithmeticError::NonEvaluateable`] if the [`Val`] is impossible to evaluate into [`Val::Px`].
    /// Otherwise it returns an [`f32`] containing the evaluated value in pixels.
    ///
    /// **Note:** If a [`Val::Px`] is evaluated, it's inner value returned unchanged.
    pub fn evaluate(&self, size: f32) -> Result<f32, ValArithmeticError> {
        match self {
            Val::Percent(value) => Ok(size * value / 100.0),
            Val::Px(value) => Ok(*value),
            _ => Err(ValArithmeticError::NonEvaluateable),
        }
    }

    /// Similar to [`Val::try_add`], but performs [`Val::evaluate`] on both values before adding.
    /// Returns an [`f32`] value in pixels.
    pub fn try_add_with_size(&self, rhs: Val, size: f32) -> Result<f32, ValArithmeticError> {
        let lhs = self.evaluate(size)?;
        let rhs = rhs.evaluate(size)?;

        Ok(lhs + rhs)
    }

    /// Similar to [`Val::try_add_assign`], but performs [`Val::evaluate`] on both values before adding.
    /// The value gets converted to [`Val::Px`].
    pub fn try_add_assign_with_size(
        &mut self,
        rhs: Val,
        size: f32,
    ) -> Result<(), ValArithmeticError> {
        *self = Val::Px(self.evaluate(size)? + rhs.evaluate(size)?);
        Ok(())
    }

    /// Similar to [`Val::try_sub`], but performs [`Val::evaluate`] on both values before subtracting.
    /// Returns an [`f32`] value in pixels.
    pub fn try_sub_with_size(&self, rhs: Val, size: f32) -> Result<f32, ValArithmeticError> {
        let lhs = self.evaluate(size)?;
        let rhs = rhs.evaluate(size)?;

        Ok(lhs - rhs)
    }

    /// Similar to [`Val::try_sub_assign`], but performs [`Val::evaluate`] on both values before adding.
    /// The value gets converted to [`Val::Px`].
    pub fn try_sub_assign_with_size(
        &mut self,
        rhs: Val,
        size: f32,
    ) -> Result<(), ValArithmeticError> {
        *self = Val::Px(self.try_add_with_size(rhs, size)?);
        Ok(())
    }
}

/// Describes the style of a UI container node
///
/// Node's can be laid out using either Flexbox or CSS Grid Layout.<br />
/// See below for general learning resources and for documentation on the individual style properties.
///
/// ### Flexbox
///
/// - [MDN: Basic Concepts of Grid Layout](https://developer.mozilla.org/en-US/docs/Web/CSS/CSS_Grid_Layout/Basic_Concepts_of_Grid_Layout)
/// - [A Complete Guide To Flexbox](https://css-tricks.com/snippets/css/a-guide-to-flexbox/) by CSS Tricks. This is detailed guide with illustrations and comphrehensive written explanation of the different Flexbox properties and how they work.
/// - [Flexbox Froggy](https://flexboxfroggy.com/). An interactive tutorial/game that teaches the essential parts of Flebox in a fun engaging way.
///
/// ### CSS Grid
///
/// - [MDN: Basic Concepts of Flexbox](https://developer.mozilla.org/en-US/docs/Web/CSS/CSS_Flexible_Box_Layout/Basic_Concepts_of_Flexbox)
/// - [A Complete Guide To CSS Grid](https://css-tricks.com/snippets/css/complete-guide-grid/) by CSS Tricks. This is detailed guide with illustrations and comphrehensive written explanation of the different CSS Grid properties and how they work.
/// - [CSS Grid Garden](https://cssgridgarden.com/). An interactive tutorial/game that teaches the essential parts of CSS Grid in a fun engaging way.

#[derive(Component, Clone, PartialEq, Debug, Reflect)]
#[reflect(Component, Default, PartialEq)]
pub struct Style {
    /// Which layout algorithm to use when laying out this node's contents:
    ///   - [`Display::Flex`]: Use the Flexbox layout algorithm
    ///   - [`Display::Grid`]: Use the CSS Grid layout algorithm
    ///   - [`Display::None`]: Hide this node and perform layout as if it does not exist.
    ///
    /// <https://developer.mozilla.org/en-US/docs/Web/CSS/display>
    pub display: Display,

    /// Whether a node should be laid out in-flow with, or independently of it's siblings:
    ///  - [`PositionType::Relative`]: Layout this node in-flow with other nodes using the usual (flexbox/grid) layout algorithm.
    ///  - [`PositionType::Absolute`]: Layout this node on top and independently of other nodes.
    ///
    /// <https://developer.mozilla.org/en-US/docs/Web/CSS/position>
    pub position_type: PositionType,

    /// Whether overflowing content should be displayed or clipped.
    ///
    /// <https://developer.mozilla.org/en-US/docs/Web/CSS/overflow>
    pub overflow: Overflow,

    /// Defines the text direction. For example English is written LTR (left-to-right) while Arabic is written RTL (right-to-left).
    ///
    /// Note: the corresponding CSS property also affects box layout order, but this isn't yet implemented in bevy.
    /// <https://developer.mozilla.org/en-US/docs/Web/CSS/direction>
    pub direction: Direction,

    /// The horizontal position of the left edge of the node.
    ///  - For relatively positioned nodes, this is relative to the node's position as computed during regular layout.
    ///  - For absolutely positioned nodes, this is relative to the *parent* node's bounding box.
    ///
    /// <https://developer.mozilla.org/en-US/docs/Web/CSS/left>
    pub left: Val,

    /// The horizontal position of the right edge of the node.
    ///  - For relatively positioned nodes, this is relative to the node's position as computed during regular layout.
    ///  - For absolutely positioned nodes, this is relative to the *parent* node's bounding box.
    ///
    /// <https://developer.mozilla.org/en-US/docs/Web/CSS/right>
    pub right: Val,

    /// The vertical position of the top edge of the node.
    ///  - For relatively positioned nodes, this is relative to the node's position as computed during regular layout.
    ///  - For absolutely positioned nodes, this is relative to the *parent* node's bounding box.
    ///
    /// <https://developer.mozilla.org/en-US/docs/Web/CSS/top>
    pub top: Val,

    /// The vertical position of the bottom edge of the node.
    ///  - For relatively positioned nodes, this is relative to the node's position as computed during regular layout.
    ///  - For absolutely positioned nodes, this is relative to the *parent* node's bounding box.
    ///
    /// <https://developer.mozilla.org/en-US/docs/Web/CSS/bottom>
    pub bottom: Val,

    /// The ideal size of the node
    ///
    /// `size.width` is used when it is within the bounds defined by `min_size.width` and `max_size.width`.
    /// `size.height` is used when it is within the bounds defined by `min_size.height` and `max_size.height`.
    ///
    /// <https://developer.mozilla.org/en-US/docs/Web/CSS/width> <br />
    /// <https://developer.mozilla.org/en-US/docs/Web/CSS/height>
    pub size: Size,

    /// The minimum size of the node
    ///
    /// `min_size.width` is used if it is greater than either `size.width` or `max_size.width`, or both.
    /// `min_size.height` is used if it is greater than either `size.height` or `max_size.height`, or both.
    ///
    /// <https://developer.mozilla.org/en-US/docs/Web/CSS/min-width> <br />
    /// <https://developer.mozilla.org/en-US/docs/Web/CSS/min-height>
    pub min_size: Size,

    /// The maximum size of the node
    ///
    /// `max_size.width` is used if it is within the bounds defined by `min_size.width` and `size.width`.
    /// `max_size.height` is used if it is within the bounds defined by `min_size.height` and `size.height.
    ///
    /// <https://developer.mozilla.org/en-US/docs/Web/CSS/max-width> <br />
    /// <https://developer.mozilla.org/en-US/docs/Web/CSS/max-height>
    pub max_size: Size,

    /// The aspect ratio of the node (defined as `width / height`)
    ///
    /// <https://developer.mozilla.org/en-US/docs/Web/CSS/aspect-ratio>
    pub aspect_ratio: Option<f32>,

    /// For Flexbox containers:
    ///   - Sets default cross-axis alignment of the child items.
    /// For CSS Grid containers:
    ///   - Controls block (vertical) axis alignment of children of this grid container within their grid areas
    ///
    /// This value is overriden [`JustifySelf`] on the child node is set.
    ///
    /// <https://developer.mozilla.org/en-US/docs/Web/CSS/align-items>
    pub align_items: AlignItems,

    /// For Flexbox containers:
    ///   - This property has no effect. See `justify_content` for main-axis alignment of flex items.
    /// For CSS Grid containers:
    ///   - Sets default inline (horizontal) axis alignment of child items within their grid areas
    ///
    /// This value is overriden [`JustifySelf`] on the child node is set.
    ///
    /// <https://developer.mozilla.org/en-US/docs/Web/CSS/justify-items>
    pub justify_items: JustifyItems,

    /// For Flexbox items:
    ///   - Controls cross-axis alignment of the item.
    /// For CSS Grid items:
    ///   - Controls block (vertical) axis alignment of a grid item within it's grid area
    ///
    /// If set to `Auto`, alignment is inherited from the value of [`AlignItems`] set on the parent node.
    ///
    /// <https://developer.mozilla.org/en-US/docs/Web/CSS/align-self>
    pub align_self: AlignSelf,

    /// For Flexbox items:
    ///   - This property has no effect. See `justify_content` for main-axis alignment of flex items.
    /// For CSS Grid items:
    ///   - Controls inline (horizontal) axis alignment of a grid item within it's grid area.
    ///
    /// If set to `Auto`, alignment is inherited from the value of [`JustifyItems`] set on the parent node.
    ///
    /// <https://developer.mozilla.org/en-US/docs/Web/CSS/justify-items>
    pub justify_self: JustifySelf,

    /// For Flexbox containers:
    ///   - Controls alignment of lines if flex_wrap is set to [`FlexWrap::Wrap`] and there are multiple lines of items
    /// For CSS Grid container:
    ///   - Controls alignment of grid rows
    ///
    /// <https://developer.mozilla.org/en-US/docs/Web/CSS/align-content>
    pub align_content: AlignContent,

    /// For Flexbox containers:
    ///   - Controls alignment of items in the main axis
    /// For CSS Grid containers:
    ///   - Controls alignment of grid columns
    ///
    /// <https://developer.mozilla.org/en-US/docs/Web/CSS/justify-content>
    pub justify_content: JustifyContent,

    /// The amount of space around a node outside its border.
    ///
    /// If a percentage value is used, the percentage is calculated based on the width of the parent node.
    ///
    /// # Example
    /// ```
    /// # use bevy_ui::{Style, UiRect, Val};
    /// let style = Style {
    ///     margin: UiRect {
    ///         left: Val::Percent(10.),
    ///         right: Val::Percent(10.),
    ///         top: Val::Percent(15.),
    ///         bottom: Val::Percent(15.)
    ///     },
    ///     ..Default::default()
    /// };
    /// ```
    /// A node with this style and a parent with dimensions of 100px by 300px, will have calculated margins of 10px on both left and right edges, and 15px on both top and bottom edges.
    ///
    /// <https://developer.mozilla.org/en-US/docs/Web/CSS/margin>
    pub margin: UiRect,

    /// The amount of space between the edges of a node and its contents.
    ///
    /// If a percentage value is used, the percentage is calculated based on the width of the parent node.
    ///
    /// # Example
    /// ```
    /// # use bevy_ui::{Style, UiRect, Val};
    /// let style = Style {
    ///     padding: UiRect {
    ///         left: Val::Percent(1.),
    ///         right: Val::Percent(2.),
    ///         top: Val::Percent(3.),
    ///         bottom: Val::Percent(4.)
    ///     },
    ///     ..Default::default()
    /// };
    /// ```
    /// A node with this style and a parent with dimensions of 300px by 100px, will have calculated padding of 3px on the left, 6px on the right, 9px on the top and 12px on the bottom.
    ///
    /// <https://developer.mozilla.org/en-US/docs/Web/CSS/padding>
    pub padding: UiRect,

    /// The amount of space between the margins of a node and its padding.
    ///
    /// If a percentage value is used, the percentage is calculated based on the width of the parent node.
    ///
    /// The size of the node will be expanded if there are constraints that prevent the layout algorithm from placing the border within the existing node boundary.
    ///
    /// Rendering for borders is not yet implemented.
    ///
    /// <https://developer.mozilla.org/en-US/docs/Web/CSS/border-width>
    pub border: UiRect,

    /// Whether a Flexbox container should be a row or a column. This property has no effect of Grid nodes.
    ///
    /// <https://developer.mozilla.org/en-US/docs/Web/CSS/flex-direction>
    pub flex_direction: FlexDirection,

    /// Whether a Flexbox container should wrap it's contents onto multiple line wrap if they overflow. This property has no effect of Grid nodes.
    ///
    /// <https://developer.mozilla.org/en-US/docs/Web/CSS/flex-wrap>
    pub flex_wrap: FlexWrap,

    /// Defines how much a flexbox item should grow if there's space available. Defaults to 0 (don't grow at all).
    ///
    /// <https://developer.mozilla.org/en-US/docs/Web/CSS/flex-grow>
    pub flex_grow: f32,

    /// Defines how much a flexbox item should shrink if there's not enough space available. Defaults to 1.
    ///
    /// <https://developer.mozilla.org/en-US/docs/Web/CSS/flex-shrink>
    pub flex_shrink: f32,

    /// The initial length of a flexbox in the main axis, before flex growing/shrinking properties are applied.
    ///
    /// `flex_basis` overrides `size` on the main axis if both are set,  but it obeys the bounds defined by `min_size` and `max_size`.
    ///
    /// <https://developer.mozilla.org/en-US/docs/Web/CSS/flex-basis>
    pub flex_basis: Val,

    /// The size of the gutters between items in flexbox layout or rows/columns in a grid layout
    ///
    /// Note: Values of `Val::Auto` are not valid and are treated as zero.
    ///
    /// <https://developer.mozilla.org/en-US/docs/Web/CSS/gap>
    pub gap: Size,

    /// Controls whether automatically placed grid items are placed row-wise or column-wise. And whether the sparse or dense packing algorithm is used.
    /// Only affect Grid layouts
    ///
    /// <https://developer.mozilla.org/en-US/docs/Web/CSS/grid-auto-flow>
    pub grid_auto_flow: GridAutoFlow,

    /// Defines the number of rows a grid has and the sizes of those rows. If grid items are given explicit placements then more rows may
    /// be implicitly generated by items that are placed out of bounds. The sizes of those rows are controlled by `grid_auto_rows` property.
    ///
    /// <https://developer.mozilla.org/en-US/docs/Web/CSS/grid-template-rows>
    pub grid_template_rows: Vec<RepeatedGridTrack>,

    /// Defines the number of columns a grid has and the sizes of those columns. If grid items are given explicit placements then more columns may
    /// be implicitly generated by items that are placed out of bounds. The sizes of those columns are controlled by `grid_auto_columns` property.
    ///
    /// <https://developer.mozilla.org/en-US/docs/Web/CSS/grid-template-columns>
    pub grid_template_columns: Vec<RepeatedGridTrack>,

    /// Defines the size of implicitly created rows. Rows are created implicitly when grid items are given explicit placements that are out of bounds
    /// of the rows explicitly created using `grid_template_rows`.
    ///
    /// <https://developer.mozilla.org/en-US/docs/Web/CSS/grid-auto-rows>
    pub grid_auto_rows: Vec<GridTrack>,
    /// Defines the size of implicitly created columns. Columns are created implicitly when grid items are given explicit placements that are out of bounds
    /// of the columns explicitly created using `grid_template_columms`.
    ///
    /// <https://developer.mozilla.org/en-US/docs/Web/CSS/grid-template-columns>
    pub grid_auto_columns: Vec<GridTrack>,

    /// The row in which a grid item starts and how many rows it spans.
    ///
    /// <https://developer.mozilla.org/en-US/docs/Web/CSS/grid-row>
    pub grid_row: GridPlacement,

    /// The column in which a grid item starts and how many columns it spans.
    ///
    /// <https://developer.mozilla.org/en-US/docs/Web/CSS/grid-column>
    pub grid_column: GridPlacement,
}

impl Style {
    pub const DEFAULT: Self = Self {
        display: Display::DEFAULT,
        position_type: PositionType::DEFAULT,
        left: Val::Auto,
        right: Val::Auto,
        top: Val::Auto,
        bottom: Val::Auto,
        direction: Direction::DEFAULT,
        flex_direction: FlexDirection::DEFAULT,
        flex_wrap: FlexWrap::DEFAULT,
        align_items: AlignItems::DEFAULT,
        justify_items: JustifyItems::DEFAULT,
        align_self: AlignSelf::DEFAULT,
        justify_self: JustifySelf::DEFAULT,
        align_content: AlignContent::DEFAULT,
        justify_content: JustifyContent::DEFAULT,
        margin: UiRect::DEFAULT,
        padding: UiRect::DEFAULT,
        border: UiRect::DEFAULT,
        flex_grow: 0.0,
        flex_shrink: 1.0,
        flex_basis: Val::Auto,
        size: Size::AUTO,
        min_size: Size::AUTO,
        max_size: Size::AUTO,
        aspect_ratio: None,
        overflow: Overflow::DEFAULT,
        gap: Size::all(Val::Px(0.0)),
        grid_auto_flow: GridAutoFlow::DEFAULT,
        grid_template_rows: Vec::new(),
        grid_template_columns: Vec::new(),
        grid_auto_rows: Vec::new(),
        grid_auto_columns: Vec::new(),
        grid_column: GridPlacement::DEFAULT,
        grid_row: GridPlacement::DEFAULT,
    };
}

impl Default for Style {
    fn default() -> Self {
        Self::DEFAULT
    }
}

/// How items are aligned according to the cross axis
#[derive(Copy, Clone, PartialEq, Eq, Debug, Serialize, Deserialize, Reflect)]
#[reflect(PartialEq, Serialize, Deserialize)]
pub enum AlignItems {
    /// The items are packed in their default position as if no alignment was applied
    Default,
    /// Items are packed towards the start of the axis.
    Start,
    /// Items are packed towards the end of the axis.
    End,
    /// Items are packed towards the start of the axis, unless the flex direction is reversed;
    /// then they are packed towards the end of the axis.
    FlexStart,
    /// Items are packed towards the end of the axis, unless the flex direction is reversed;
    /// then they are packed towards the start of the axis.
    FlexEnd,
    /// Items are aligned at the center.
    Center,
    /// Items are aligned at the baseline.
    Baseline,
    /// Items are stretched across the whole cross axis.
    Stretch,
}

impl AlignItems {
    pub const DEFAULT: Self = Self::Default;
}

impl Default for AlignItems {
    fn default() -> Self {
        Self::DEFAULT
    }
}

/// How items are aligned according to the cross axis
#[derive(Copy, Clone, PartialEq, Eq, Debug, Serialize, Deserialize, Reflect)]
#[reflect(PartialEq, Serialize, Deserialize)]
pub enum JustifyItems {
    /// The items are packed in their default position as if no alignment was applied
    Default,
    /// Items are packed towards the start of the axis.
    Start,
    /// Items are packed towards the end of the axis.
    End,
    /// Items are aligned at the center.
    Center,
    /// Items are aligned at the baseline.
    Baseline,
    /// Items are stretched across the whole cross axis.
    Stretch,
}

impl JustifyItems {
    pub const DEFAULT: Self = Self::Default;
}

impl Default for JustifyItems {
    fn default() -> Self {
        Self::DEFAULT
    }
}

/// How this item is aligned according to the cross axis.
/// Overrides [`AlignItems`].
#[derive(Copy, Clone, PartialEq, Eq, Debug, Serialize, Deserialize, Reflect)]
#[reflect(PartialEq, Serialize, Deserialize)]
pub enum AlignSelf {
    /// Use the parent node's [`AlignItems`] value to determine how this item should be aligned.
    Auto,
    /// This item will be aligned with the start of the axis.
    Start,
    /// This item will be aligned with the end of the axis.
    End,
    /// This item will be aligned with the start of the axis, unless the flex direction is reversed;
    /// then it will be aligned with the end of the axis.
    FlexStart,
    /// This item will be aligned with the end of the axis, unless the flex direction is reversed;
    /// then it will be aligned with the start of the axis.
    FlexEnd,
    /// This item will be aligned at the center.
    Center,
    /// This item will be aligned at the baseline.
    Baseline,
    /// This item will be stretched across the whole cross axis.
    Stretch,
}

impl AlignSelf {
    pub const DEFAULT: Self = Self::Auto;
}

impl Default for AlignSelf {
    fn default() -> Self {
        Self::DEFAULT
    }
}

/// How this item is aligned according to the cross axis.
/// Overrides [`AlignItems`].
#[derive(Copy, Clone, PartialEq, Eq, Debug, Serialize, Deserialize, Reflect)]
#[reflect(PartialEq, Serialize, Deserialize)]
pub enum JustifySelf {
    /// Use the parent node's [`AlignItems`] value to determine how this item should be aligned.
    Auto,
    /// This item will be aligned with the start of the axis.
    Start,
    /// This item will be aligned with the end of the axis.
    End,
    /// This item will be aligned at the center.
    Center,
    /// This item will be aligned at the baseline.
    Baseline,
    /// This item will be stretched across the whole cross axis.
    Stretch,
}

impl JustifySelf {
    pub const DEFAULT: Self = Self::Auto;
}

impl Default for JustifySelf {
    fn default() -> Self {
        Self::DEFAULT
    }
}

/// Defines how each line is aligned within the flexbox.
///
/// It only applies if [`FlexWrap::Wrap`] is present and if there are multiple lines of items.
#[derive(Copy, Clone, PartialEq, Eq, Debug, Serialize, Deserialize, Reflect)]
#[reflect(PartialEq, Serialize, Deserialize)]
pub enum AlignContent {
    /// The items are packed in their default position as if no alignment was applied
    Default,
    /// Each line moves towards the start of the cross axis.
    Start,
    /// Each line moves towards the end of the cross axis.
    End,
    /// Each line moves towards the start of the cross axis, unless the flex direction is reversed; then the line moves towards the end of the cross axis.
    FlexStart,
    /// Each line moves towards the end of the cross axis, unless the flex direction is reversed; then the line moves towards the start of the cross axis.
    FlexEnd,
    /// Each line moves towards the center of the cross axis.
    Center,
    /// Each line will stretch to fill the remaining space.
    Stretch,
    /// Each line fills the space it needs, putting the remaining space, if any
    /// inbetween the lines.
    SpaceBetween,
    /// The gap between the first and last items is exactly THE SAME as the gap between items.
    /// The gaps are distributed evenly.
    SpaceEvenly,
    /// Each line fills the space it needs, putting the remaining space, if any
    /// around the lines.
    SpaceAround,
}

impl AlignContent {
    pub const DEFAULT: Self = Self::Default;
}

impl Default for AlignContent {
    fn default() -> Self {
        Self::DEFAULT
    }
}

/// Defines how items are aligned according to the main axis
#[derive(Copy, Clone, PartialEq, Eq, Debug, Serialize, Deserialize, Reflect)]
#[reflect(PartialEq, Serialize, Deserialize)]
pub enum JustifyContent {
    /// The items are packed in their default position as if no alignment was applied
    Default,
    /// Items are packed toward the start of the axis.
    Start,
    /// Items are packed toward the end of the axis.
    End,
    /// Pushed towards the start, unless the flex direction is reversed; then pushed towards the end.
    FlexStart,
    /// Pushed towards the end, unless the flex direction is reversed; then pushed towards the start.
    FlexEnd,
    /// Centered along the main axis.
    Center,
    /// Remaining space is distributed between the items.
    SpaceBetween,
    /// Remaining space is distributed around the items.
    SpaceAround,
    /// Like [`JustifyContent::SpaceAround`] but with even spacing between items.
    SpaceEvenly,
}

impl JustifyContent {
    pub const DEFAULT: Self = Self::Default;
}

impl Default for JustifyContent {
    fn default() -> Self {
        Self::DEFAULT
    }
}

/// Defines the text direction
///
/// For example English is written LTR (left-to-right) while Arabic is written RTL (right-to-left).
#[derive(Copy, Clone, PartialEq, Eq, Debug, Serialize, Deserialize, Reflect)]
#[reflect(PartialEq, Serialize, Deserialize)]
pub enum Direction {
    /// Inherit from parent node.
    Inherit,
    /// Text is written left to right.
    LeftToRight,
    /// Text is written right to left.
    RightToLeft,
}

impl Direction {
    pub const DEFAULT: Self = Self::Inherit;
}

impl Default for Direction {
    fn default() -> Self {
        Self::DEFAULT
    }
}

/// Whether to use a Flexbox layout model.
///
/// Part of the [`Style`] component.
#[derive(Copy, Clone, PartialEq, Eq, Debug, Serialize, Deserialize, Reflect)]
#[reflect(PartialEq, Serialize, Deserialize)]
pub enum Display {
    /// Use Flexbox layout model to determine the position of this [`Node`].
    Flex,
    /// Use CSS Grid layout model to determine the position of this [`Node`].
    Grid,
    /// Use no layout, don't render this node and its children.
    ///
    /// If you want to hide a node and its children,
    /// but keep its layout in place, set its [`Visibility`](bevy_render::view::Visibility) component instead.
    None,
}

impl Display {
    pub const DEFAULT: Self = Self::Flex;
}

impl Default for Display {
    fn default() -> Self {
        Self::DEFAULT
    }
}

/// Defines how flexbox items are ordered within a flexbox
#[derive(Copy, Clone, PartialEq, Eq, Debug, Serialize, Deserialize, Reflect)]
#[reflect(PartialEq, Serialize, Deserialize)]
pub enum FlexDirection {
    /// Same way as text direction along the main axis.
    Row,
    /// Flex from top to bottom.
    Column,
    /// Opposite way as text direction along the main axis.
    RowReverse,
    /// Flex from bottom to top.
    ColumnReverse,
}

impl FlexDirection {
    pub const DEFAULT: Self = Self::Row;
}

impl Default for FlexDirection {
    fn default() -> Self {
        Self::DEFAULT
    }
}

/// Whether to show or hide overflowing items
#[derive(Copy, Clone, PartialEq, Eq, Debug, Reflect, Serialize, Deserialize)]
#[reflect(PartialEq, Serialize, Deserialize)]
pub enum Overflow {
    /// Show overflowing items.
    Visible,
    /// Hide overflowing items.
    Hidden,
}

impl Overflow {
    pub const DEFAULT: Self = Self::Visible;
}

impl Default for Overflow {
    fn default() -> Self {
        Self::DEFAULT
    }
}

/// The strategy used to position this node
#[derive(Copy, Clone, PartialEq, Eq, Debug, Serialize, Deserialize, Reflect)]
#[reflect(PartialEq, Serialize, Deserialize)]
pub enum PositionType {
    /// Relative to all other nodes with the [`PositionType::Relative`] value.
    Relative,
    /// Independent of all other nodes.
    ///
    /// As usual, the `Style.position` field of this node is specified relative to its parent node.
    Absolute,
}

impl PositionType {
    const DEFAULT: Self = Self::Relative;
}

impl Default for PositionType {
    fn default() -> Self {
        Self::DEFAULT
    }
}

/// Defines if flexbox items appear on a single line or on multiple lines
#[derive(Copy, Clone, PartialEq, Eq, Debug, Serialize, Deserialize, Reflect)]
#[reflect(PartialEq, Serialize, Deserialize)]
pub enum FlexWrap {
    /// Single line, will overflow if needed.
    NoWrap,
    /// Multiple lines, if needed.
    Wrap,
    /// Same as [`FlexWrap::Wrap`] but new lines will appear before the previous one.
    WrapReverse,
}

impl FlexWrap {
    const DEFAULT: Self = Self::NoWrap;
}

impl Default for FlexWrap {
    fn default() -> Self {
        Self::DEFAULT
    }
}

<<<<<<< HEAD
/// Controls whether grid items are placed row-wise or column-wise. And whether the sparse or dense packing algorithm is used.
///
/// The "dense" packing algorithm attempts to fill in holes earlier in the grid, if smaller items come up later. This may cause items to appear out-of-order, when doing so would fill in holes left by larger items.
///
/// Defaults to [`GridAutoFlow::Row`]
///
/// <https://developer.mozilla.org/en-US/docs/Web/CSS/grid-auto-flow>
#[derive(Copy, Clone, PartialEq, Eq, Debug, Serialize, Deserialize, Reflect)]
#[reflect(PartialEq, Serialize, Deserialize)]
pub enum GridAutoFlow {
    /// Items are placed by filling each row in turn, adding new rows as necessary
    Row,
    /// Items are placed by filling each column in turn, adding new columns as necessary.
    Column,
    /// Combines `Row` with the dense packing algorithm.
    RowDense,
    /// Combines `Column` with the dense packing algorithm.
    ColumnDense,
}

impl GridAutoFlow {
    const DEFAULT: Self = Self::Row;
}

impl Default for GridAutoFlow {
    fn default() -> Self {
        Self::DEFAULT
    }
}

#[derive(Copy, Clone, PartialEq, Debug, Serialize, Deserialize, Reflect, FromReflect)]
#[reflect_value(PartialEq, Serialize, Deserialize)]
pub enum MinTrackSizingFunction {
    /// Track minimum size should be a fixed pixel value
    Px(f32),
    /// Track minimum size should be a percentage value
    Percent(f32),
    /// Track minimum size should be content sized under a min-content constraint
    MinContent,
    /// Track minimum size should be content sized under a max-content constraint
    MaxContent,
    /// Track minimum size should be automatically sized
    Auto,
}

#[derive(Copy, Clone, PartialEq, Debug, Serialize, Deserialize, Reflect, FromReflect)]
#[reflect_value(PartialEq, Serialize, Deserialize)]
pub enum MaxTrackSizingFunction {
    /// Track maximum size should be a fixed pixel value
    Px(f32),
    /// Track maximum size should be a percentage value
    Percent(f32),
    /// Track maximum size should be content sized under a min-content constraint
    MinContent,
    /// Track maximum size should be content sized under a max-content constraint
    MaxContent,
    /// Track maximum size should be sized according to the fit-content formula with a fixed pixel limit
    FitContentPx(f32),
    /// Track maximum size should be sized according to the fit-content formula with a percentage limit
    FitContentPercent(f32),
    /// Track maximum size should be automatically sized
    Auto,
    /// The dimension as a fraction of the total available grid space (`fr` units in CSS)
    /// Specified value is the numerator of the fraction. Denominator is the sum of all fractions specified in that grid dimension
    /// Spec: <https://www.w3.org/TR/css3-grid-layout/#fr-unit>
    Fraction(f32),
}

/// A [`GridTrack`] is a Row or Column of a CSS Grid. This struct specifies what size the track should be.
/// See below for the different "track sizing functions" you can specify.
#[derive(Copy, Clone, PartialEq, Debug, Serialize, Deserialize, Reflect, FromReflect)]
#[reflect(PartialEq, Serialize, Deserialize)]
pub struct GridTrack {
    pub(crate) min_sizing_function: MinTrackSizingFunction,
    pub(crate) max_sizing_function: MaxTrackSizingFunction,
}

impl GridTrack {
    const DEFAULT: Self = Self {
        min_sizing_function: MinTrackSizingFunction::Auto,
        max_sizing_function: MaxTrackSizingFunction::Auto,
    };

    /// Create a grid track with a fixed pixel size
    pub fn px<T: From<Self>>(value: f32) -> T {
        Self {
            min_sizing_function: MinTrackSizingFunction::Px(value),
            max_sizing_function: MaxTrackSizingFunction::Px(value),
        }
        .into()
    }

    /// Create a grid track with a percentage size
    pub fn percent<T: From<Self>>(value: f32) -> T {
        Self {
            min_sizing_function: MinTrackSizingFunction::Percent(value),
            max_sizing_function: MaxTrackSizingFunction::Percent(value),
        }
        .into()
    }

    /// Create a grid track with an `fr` size.
    /// Note that this will give the track a content-based minimum size.
    /// Usually you are best off using `GridTrack::flex` instead which uses a zero minimum size
    pub fn fr<T: From<Self>>(value: f32) -> T {
        Self {
            min_sizing_function: MinTrackSizingFunction::Auto,
            max_sizing_function: MaxTrackSizingFunction::Fraction(value),
        }
        .into()
    }

    /// Create a grid track with an `minmax(0, Nfr)` size.
    pub fn flex<T: From<Self>>(value: f32) -> T {
        Self {
            min_sizing_function: MinTrackSizingFunction::Px(0.0),
            max_sizing_function: MaxTrackSizingFunction::Fraction(value),
        }
        .into()
    }

    /// Create a grid track which is automatically sized to fit it's contents, and then
    pub fn auto<T: From<Self>>() -> T {
        Self {
            min_sizing_function: MinTrackSizingFunction::Auto,
            max_sizing_function: MaxTrackSizingFunction::Auto,
        }
        .into()
    }

    /// Create a grid track which is automatically sized to fit it's contents when sized at their "min-content" sizes
    pub fn min_content<T: From<Self>>() -> T {
        Self {
            min_sizing_function: MinTrackSizingFunction::MinContent,
            max_sizing_function: MaxTrackSizingFunction::MinContent,
        }
        .into()
    }

    /// Create a grid track which is automatically sized to fit it's contents when sized at their "max-content" sizes
    pub fn max_content<T: From<Self>>() -> T {
        Self {
            min_sizing_function: MinTrackSizingFunction::MaxContent,
            max_sizing_function: MaxTrackSizingFunction::MaxContent,
        }
        .into()
    }

    /// Create a fit-content() grid track with fixed pixel limit
    ///
    /// <https://developer.mozilla.org/en-US/docs/Web/CSS/fit-content_function>
    pub fn fit_content_px<T: From<Self>>(limit: f32) -> T {
        Self {
            min_sizing_function: MinTrackSizingFunction::Auto,
            max_sizing_function: MaxTrackSizingFunction::FitContentPx(limit),
        }
        .into()
    }

    /// Create a fit-content() grid track with percentage limit
    ///
    /// <https://developer.mozilla.org/en-US/docs/Web/CSS/fit-content_function>
    pub fn fit_content_percent<T: From<Self>>(limit: f32) -> T {
        Self {
            min_sizing_function: MinTrackSizingFunction::Auto,
            max_sizing_function: MaxTrackSizingFunction::FitContentPercent(limit),
        }
        .into()
    }

    /// Create a minmax() grid track
    ///
    /// <https://developer.mozilla.org/en-US/docs/Web/CSS/minmax>
    pub fn minmax<T: From<Self>>(min: MinTrackSizingFunction, max: MaxTrackSizingFunction) -> T {
        Self {
            min_sizing_function: min,
            max_sizing_function: max,
        }
        .into()
    }
}

impl Default for GridTrack {
    fn default() -> Self {
        Self::DEFAULT
    }
}

#[derive(Copy, Clone, PartialEq, Debug, Serialize, Deserialize, Reflect, FromReflect)]
#[reflect(PartialEq, Serialize, Deserialize)]
/// How many times to repeat a repeated grid track
///
/// <https://developer.mozilla.org/en-US/docs/Web/CSS/repeat>
pub enum GridTrackRepetition {
    /// Repeat the track fixed number of times
    Count(u16),
    /// Repeat the track to fill available space
    ///
    /// <https://developer.mozilla.org/en-US/docs/Web/CSS/repeat#auto-fill>
    AutoFill,
    /// Repeat the track to fill available space but collapse any tracks that do not end up with
    /// an item placed in them.
    ///
    /// <https://developer.mozilla.org/en-US/docs/Web/CSS/repeat#auto-fit>
    AutoFit,
}

impl From<u16> for GridTrackRepetition {
    fn from(count: u16) -> Self {
        Self::Count(count)
    }
}

impl From<i32> for GridTrackRepetition {
    fn from(count: i32) -> Self {
        Self::Count(count as u16)
    }
}

impl From<usize> for GridTrackRepetition {
    fn from(count: usize) -> Self {
        Self::Count(count as u16)
    }
}

/// Represents a *possibly* repeated [`GridTrack`].
///
/// The repetition parameter can either be:
///   - The integer `1`, in which case the track is non-repeated.
///   - a `u16` count to repeat the track N times
///   - A `GridTrackRepetition::AutoFit` or `GridTrackRepetition::AutoFill`
///
/// Note: that in the common case you want a non-repeating track (repetition count 1), you may use the constructor methods on [`GridTrack`]
/// to create a `RepeatedGridTrack`. i.e. `GridTrack::px(10.0)` is equivalent to `RepeatedGridTrack::px(1, 10.0)`.
///
/// You may only use one auto-repetition per track list. And if your track list contains an auto repetition
/// then all track (in and outside of the repetition) must be fixed size (px or percent). Integer repetitions are just shorthand for writing out
/// N tracks longhand and are not subject to the same limitations.
#[derive(Clone, PartialEq, Debug, Serialize, Deserialize, Reflect, FromReflect)]
#[reflect(PartialEq, Serialize, Deserialize)]
pub struct RepeatedGridTrack {
    pub(crate) repetition: GridTrackRepetition,
    pub(crate) tracks: SmallVec<[GridTrack; 1]>,
}

impl RepeatedGridTrack {
    /// Create a repeating set of grid tracks with a fixed pixel size
    pub fn px<T: From<Self>>(repetition: impl Into<GridTrackRepetition>, value: f32) -> T {
        Self {
            repetition: repetition.into(),
            tracks: SmallVec::from_buf([GridTrack::px(value)]),
        }
        .into()
    }

    /// Create a repeating set of grid tracks with a percentage size
    pub fn percent<T: From<Self>>(repetition: impl Into<GridTrackRepetition>, value: f32) -> T {
        Self {
            repetition: repetition.into(),
            tracks: SmallVec::from_buf([GridTrack::percent(value)]),
        }
        .into()
    }

    /// Create a repeating set of grid tracks with automatic size
    pub fn auto<T: From<Self>>(repetition: u16) -> T {
        Self {
            repetition: GridTrackRepetition::Count(repetition),
            tracks: SmallVec::from_buf([GridTrack::auto()]),
        }
        .into()
    }

    /// Create a repeating set of grid tracks with an `fr` size.
    /// Note that this will give the track a content-based minimum size.
    /// Usually you are best off using `GridTrack::flex` instead which uses a zero minimum size
    pub fn fr<T: From<Self>>(repetition: u16, value: f32) -> T {
        Self {
            repetition: GridTrackRepetition::Count(repetition),
            tracks: SmallVec::from_buf([GridTrack::fr(value)]),
        }
        .into()
    }

    /// Create a repeating set of grid tracks with an `minmax(0, Nfr)` size.
    pub fn flex<T: From<Self>>(repetition: u16, value: f32) -> T {
        Self {
            repetition: GridTrackRepetition::Count(repetition),
            tracks: SmallVec::from_buf([GridTrack::flex(value)]),
        }
        .into()
    }

    /// Create a repeating set of grid tracks with min-content size
    pub fn min_content<T: From<Self>>(repetition: u16) -> T {
        Self {
            repetition: GridTrackRepetition::Count(repetition),
            tracks: SmallVec::from_buf([GridTrack::min_content()]),
        }
        .into()
    }

    /// Create a repeating set of grid tracks with max-content size
    pub fn max_content<T: From<Self>>(repetition: u16) -> T {
        Self {
            repetition: GridTrackRepetition::Count(repetition),
            tracks: SmallVec::from_buf([GridTrack::max_content()]),
        }
        .into()
    }

    /// Create a repeating set of fit-content() grid tracks with fixed pixel limit
    pub fn fit_content_px<T: From<Self>>(repetition: u16, limit: f32) -> T {
        Self {
            repetition: GridTrackRepetition::Count(repetition),
            tracks: SmallVec::from_buf([GridTrack::fit_content_px(limit)]),
        }
        .into()
    }

    /// Create a repeating set of fit-content() grid tracks with percentage limit
    pub fn fit_content_percent<T: From<Self>>(repetition: u16, limit: f32) -> T {
        Self {
            repetition: GridTrackRepetition::Count(repetition),
            tracks: SmallVec::from_buf([GridTrack::fit_content_percent(limit)]),
        }
        .into()
    }

    /// Create a repeating set of minmax() grid track
    pub fn minmax<T: From<Self>>(
        repetition: impl Into<GridTrackRepetition>,
        min: MinTrackSizingFunction,
        max: MaxTrackSizingFunction,
    ) -> T {
        Self {
            repetition: repetition.into(),
            tracks: SmallVec::from_buf([GridTrack::minmax(min, max)]),
        }
        .into()
    }

    /// Create a repetition of a set of tracks
    pub fn repeat_many<T: From<Self>>(
        repetition: impl Into<GridTrackRepetition>,
        tracks: impl Into<Vec<GridTrack>>,
    ) -> T {
        Self {
            repetition: repetition.into(),
            tracks: SmallVec::from_vec(tracks.into()),
        }
        .into()
    }
}

impl From<GridTrack> for RepeatedGridTrack {
    fn from(track: GridTrack) -> Self {
        Self {
            repetition: GridTrackRepetition::Count(1),
            tracks: SmallVec::from_buf([track]),
        }
    }
}

impl From<GridTrack> for Vec<GridTrack> {
    fn from(track: GridTrack) -> Self {
        vec![GridTrack {
            min_sizing_function: track.min_sizing_function,
            max_sizing_function: track.max_sizing_function,
        }]
    }
}

impl From<GridTrack> for Vec<RepeatedGridTrack> {
    fn from(track: GridTrack) -> Self {
        vec![RepeatedGridTrack {
            repetition: GridTrackRepetition::Count(1),
            tracks: SmallVec::from_buf([track]),
        }]
    }
}

impl From<RepeatedGridTrack> for Vec<RepeatedGridTrack> {
    fn from(track: RepeatedGridTrack) -> Self {
        vec![track]
    }
}

#[derive(Copy, Clone, PartialEq, Eq, Debug, Serialize, Deserialize, Reflect)]
#[reflect(PartialEq, Serialize, Deserialize)]
/// Represents the position of a grid item in a single axis.
///
/// There are 3 fields which may be set:
///   - `start`: which grid line the item should start at
///   - `end`: which grid line the item should end at
///   - `span`: how many tracks the item should span
///
/// The default `span` is 1. If neither `start` or `end` is set then the item will be placed automatically.
///
/// Generally, at most two fields should be set. If all three fields are specifed then `span` will be ignored. If `end` specifies an earlier
/// grid line than `start` then `end` will be ignored and the item will have a span of 1.
///
/// <https://developer.mozilla.org/en-US/docs/Web/CSS/CSS_Grid_Layout/Line-based_Placement_with_CSS_Grid>
pub struct GridPlacement {
    /// The grid line at which the item should start. Lines are 1-indexed. Negative indexes count backwards from the end of the grid. Zero is not a valid index.
    pub(crate) start: Option<i16>,
    /// How many grid tracks the item should span. Defaults to 1.
    pub(crate) span: Option<u16>,
    /// The grid line at which the node should end. Lines are 1-indexed. Negative indexes count backwards from the end of the grid. Zero is not a valid index.
    pub(crate) end: Option<i16>,
}

impl GridPlacement {
    const DEFAULT: Self = Self {
        start: None,
        span: Some(1),
        end: None,
    };

    /// Place the grid item automatically (letting the `span` default to `1`).
    pub fn auto() -> Self {
        Self {
            start: None,
            end: None,
            span: Some(1),
        }
    }

    /// Place the grid item automatically, specifying how many tracks it should `span`.
    pub fn span(span: u16) -> Self {
        Self {
            start: None,
            end: None,
            span: Some(span),
        }
    }

    /// Place the grid item specifying the `start` grid line (letting the `span` default to `1`).
    pub fn start(start: i16) -> Self {
        Self {
            start: Some(start),
            end: None,
            span: Some(1),
        }
    }

    /// Place the grid item specifying the `end` grid line (letting the `span` default to `1`).
    pub fn end(end: i16) -> Self {
        Self {
            start: None,
            end: Some(end),
            span: Some(1),
        }
    }

    /// Place the grid item specifying the `start` grid line and how many tracks it should `span`.
    pub fn start_span(start: i16, span: u16) -> Self {
        Self {
            start: Some(start),
            end: None,
            span: Some(span),
        }
    }

    /// Place the grid item specifying `start` and `end` grid lines (`span` will be inferred)
    pub fn start_end(start: i16, end: i16) -> Self {
        Self {
            start: Some(start),
            end: Some(end),
            span: None,
        }
    }

    /// Place the grid item specifying the `end` grid line and how many tracks it should `span`.
    pub fn end_span(end: i16, span: u16) -> Self {
        Self {
            start: None,
            end: Some(end),
            span: Some(span),
        }
    }

    /// Mutate the item, setting the `start` grid line
    pub fn set_start(mut self, start: i16) -> Self {
        self.start = Some(start);
        self
    }

    /// Mutate the item, setting the `end` grid line
    pub fn set_end(mut self, end: i16) -> Self {
        self.end = Some(end);
        self
    }

    /// Mutate the item, setting the number of tracks the item should `span`
    pub fn set_span(mut self, span: u16) -> Self {
        self.span = Some(span);
        self
    }
}

impl Default for GridPlacement {
    fn default() -> Self {
        Self::DEFAULT
    }
}

/// The calculated size of the node
#[derive(Component, Copy, Clone, Debug, Reflect)]
#[reflect(Component)]
pub struct CalculatedSize {
    /// The size of the node in logical pixels
    pub size: Vec2,
    /// Whether to attempt to preserve the aspect ratio when determining the layout for this item
    pub preserve_aspect_ratio: bool,
}

impl CalculatedSize {
    const DEFAULT: Self = Self {
        size: Vec2::ZERO,
        preserve_aspect_ratio: false,
    };
}

impl Default for CalculatedSize {
    fn default() -> Self {
        Self::DEFAULT
    }
}

=======
>>>>>>> ffc62c1a
/// The background color of the node
///
/// This serves as the "fill" color.
/// When combined with [`UiImage`], tints the provided texture.
#[derive(Component, Copy, Clone, Debug, Reflect)]
#[reflect(Component, Default)]
pub struct BackgroundColor(pub Color);

impl BackgroundColor {
    pub const DEFAULT: Self = Self(Color::WHITE);
}

impl Default for BackgroundColor {
    fn default() -> Self {
        Self::DEFAULT
    }
}

impl From<Color> for BackgroundColor {
    fn from(color: Color) -> Self {
        Self(color)
    }
}

/// The 2D texture displayed for this UI node
#[derive(Component, Clone, Debug, Reflect)]
#[reflect(Component, Default)]
pub struct UiImage {
    /// Handle to the texture
    pub texture: Handle<Image>,
    /// Whether the image should be flipped along its x-axis
    pub flip_x: bool,
    /// Whether the image should be flipped along its y-axis
    pub flip_y: bool,
}

impl Default for UiImage {
    fn default() -> UiImage {
        UiImage {
            texture: DEFAULT_IMAGE_HANDLE.typed(),
            flip_x: false,
            flip_y: false,
        }
    }
}

impl UiImage {
    pub fn new(texture: Handle<Image>) -> Self {
        Self {
            texture,
            ..Default::default()
        }
    }

    /// flip the image along its x-axis
    #[must_use]
    pub const fn with_flip_x(mut self) -> Self {
        self.flip_x = true;
        self
    }

    /// flip the image along its y-axis
    #[must_use]
    pub const fn with_flip_y(mut self) -> Self {
        self.flip_y = true;
        self
    }
}

impl From<Handle<Image>> for UiImage {
    fn from(texture: Handle<Image>) -> Self {
        Self::new(texture)
    }
}

/// The calculated clip of the node
#[derive(Component, Default, Copy, Clone, Debug, Reflect)]
#[reflect(Component)]
pub struct CalculatedClip {
    /// The rect of the clip
    pub clip: Rect,
}

/// Indicates that this [`Node`] entity's front-to-back ordering is not controlled solely
/// by its location in the UI hierarchy. A node with a higher z-index will appear on top
/// of other nodes with a lower z-index.
///
/// UI nodes that have the same z-index will appear according to the order in which they
/// appear in the UI hierarchy. In such a case, the last node to be added to its parent
/// will appear in front of this parent's other children.
///
/// Internally, nodes with a global z-index share the stacking context of root UI nodes
/// (nodes that have no parent). Because of this, there is no difference between using
/// [`ZIndex::Local(n)`] and [`ZIndex::Global(n)`] for root nodes.
///
/// Nodes without this component will be treated as if they had a value of [`ZIndex::Local(0)`].
#[derive(Component, Copy, Clone, Debug, Reflect)]
pub enum ZIndex {
    /// Indicates the order in which this node should be rendered relative to its siblings.
    Local(i32),
    /// Indicates the order in which this node should be rendered relative to root nodes and
    /// all other nodes that have a global z-index.
    Global(i32),
}

impl Default for ZIndex {
    fn default() -> Self {
        Self::Local(0)
    }
}

#[cfg(test)]
mod tests {
    use crate::ValArithmeticError;

    use super::Val;

    #[test]
    fn val_try_add() {
        let auto_sum = Val::Auto.try_add(Val::Auto).unwrap();
        let px_sum = Val::Px(20.).try_add(Val::Px(22.)).unwrap();
        let percent_sum = Val::Percent(50.).try_add(Val::Percent(50.)).unwrap();

        assert_eq!(auto_sum, Val::Auto);
        assert_eq!(px_sum, Val::Px(42.));
        assert_eq!(percent_sum, Val::Percent(100.));
    }

    #[test]
    fn val_try_add_to_self() {
        let mut val = Val::Px(5.);

        val.try_add_assign(Val::Px(3.)).unwrap();

        assert_eq!(val, Val::Px(8.));
    }

    #[test]
    fn val_try_sub() {
        let auto_sum = Val::Auto.try_sub(Val::Auto).unwrap();
        let px_sum = Val::Px(72.).try_sub(Val::Px(30.)).unwrap();
        let percent_sum = Val::Percent(100.).try_sub(Val::Percent(50.)).unwrap();

        assert_eq!(auto_sum, Val::Auto);
        assert_eq!(px_sum, Val::Px(42.));
        assert_eq!(percent_sum, Val::Percent(50.));
    }

    #[test]
    fn different_variant_val_try_add() {
        let different_variant_sum_1 = Val::Px(50.).try_add(Val::Percent(50.));
        let different_variant_sum_2 = Val::Percent(50.).try_add(Val::Auto);

        assert_eq!(
            different_variant_sum_1,
            Err(ValArithmeticError::NonIdenticalVariants)
        );
        assert_eq!(
            different_variant_sum_2,
            Err(ValArithmeticError::NonIdenticalVariants)
        );
    }

    #[test]
    fn different_variant_val_try_sub() {
        let different_variant_diff_1 = Val::Px(50.).try_sub(Val::Percent(50.));
        let different_variant_diff_2 = Val::Percent(50.).try_sub(Val::Auto);

        assert_eq!(
            different_variant_diff_1,
            Err(ValArithmeticError::NonIdenticalVariants)
        );
        assert_eq!(
            different_variant_diff_2,
            Err(ValArithmeticError::NonIdenticalVariants)
        );
    }

    #[test]
    fn val_evaluate() {
        let size = 250.;
        let result = Val::Percent(80.).evaluate(size).unwrap();

        assert_eq!(result, size * 0.8);
    }

    #[test]
    fn val_evaluate_px() {
        let size = 250.;
        let result = Val::Px(10.).evaluate(size).unwrap();

        assert_eq!(result, 10.);
    }

    #[test]
    fn val_invalid_evaluation() {
        let size = 250.;
        let evaluate_auto = Val::Auto.evaluate(size);

        assert_eq!(evaluate_auto, Err(ValArithmeticError::NonEvaluateable));
    }

    #[test]
    fn val_try_add_with_size() {
        let size = 250.;

        let px_sum = Val::Px(21.).try_add_with_size(Val::Px(21.), size).unwrap();
        let percent_sum = Val::Percent(20.)
            .try_add_with_size(Val::Percent(30.), size)
            .unwrap();
        let mixed_sum = Val::Px(20.)
            .try_add_with_size(Val::Percent(30.), size)
            .unwrap();

        assert_eq!(px_sum, 42.);
        assert_eq!(percent_sum, 0.5 * size);
        assert_eq!(mixed_sum, 20. + 0.3 * size);
    }

    #[test]
    fn val_try_sub_with_size() {
        let size = 250.;

        let px_sum = Val::Px(60.).try_sub_with_size(Val::Px(18.), size).unwrap();
        let percent_sum = Val::Percent(80.)
            .try_sub_with_size(Val::Percent(30.), size)
            .unwrap();
        let mixed_sum = Val::Percent(50.)
            .try_sub_with_size(Val::Px(30.), size)
            .unwrap();

        assert_eq!(px_sum, 42.);
        assert_eq!(percent_sum, 0.5 * size);
        assert_eq!(mixed_sum, 0.5 * size - 30.);
    }

    #[test]
    fn val_try_add_non_numeric_with_size() {
        let size = 250.;

        let percent_sum = Val::Auto.try_add_with_size(Val::Auto, size);

        assert_eq!(percent_sum, Err(ValArithmeticError::NonEvaluateable));
    }

    #[test]
    fn val_arithmetic_error_messages() {
        assert_eq!(
            format!("{}", ValArithmeticError::NonIdenticalVariants),
            "the variants of the Vals don't match"
        );
        assert_eq!(
            format!("{}", ValArithmeticError::NonEvaluateable),
            "the given variant of Val is not evaluateable (non-numeric)"
        );
    }

    #[test]
    fn default_val_equals_const_default_val() {
        assert_eq!(Val::default(), Val::DEFAULT);
    }
}<|MERGE_RESOLUTION|>--- conflicted
+++ resolved
@@ -937,7 +937,6 @@
     }
 }
 
-<<<<<<< HEAD
 /// Controls whether grid items are placed row-wise or column-wise. And whether the sparse or dense packing algorithm is used.
 ///
 /// The "dense" packing algorithm attempts to fill in holes earlier in the grid, if smaller items come up later. This may cause items to appear out-of-order, when doing so would fill in holes left by larger items.
@@ -1445,31 +1444,6 @@
     }
 }
 
-/// The calculated size of the node
-#[derive(Component, Copy, Clone, Debug, Reflect)]
-#[reflect(Component)]
-pub struct CalculatedSize {
-    /// The size of the node in logical pixels
-    pub size: Vec2,
-    /// Whether to attempt to preserve the aspect ratio when determining the layout for this item
-    pub preserve_aspect_ratio: bool,
-}
-
-impl CalculatedSize {
-    const DEFAULT: Self = Self {
-        size: Vec2::ZERO,
-        preserve_aspect_ratio: false,
-    };
-}
-
-impl Default for CalculatedSize {
-    fn default() -> Self {
-        Self::DEFAULT
-    }
-}
-
-=======
->>>>>>> ffc62c1a
 /// The background color of the node
 ///
 /// This serves as the "fill" color.
