use crate::{Size, UiRect};
use bevy_asset::Handle;
use bevy_ecs::{prelude::Component, reflect::ReflectComponent};
use bevy_math::{Rect, Vec2};
use bevy_reflect::prelude::*;
use bevy_render::{
    color::Color,
    texture::{Image, DEFAULT_IMAGE_HANDLE},
};
use bevy_transform::prelude::GlobalTransform;
use serde::{Deserialize, Serialize};
use std::ops::{Div, DivAssign, Mul, MulAssign};
use thiserror::Error;

/// Describes the size of a UI node
#[derive(Component, Debug, Clone, Reflect)]
#[reflect(Component, Default)]
pub struct Node {
    /// The size of the node as width and height in logical pixels
    /// automatically calculated by [`super::flex::flex_node_system`]
    pub(crate) calculated_size: Vec2,
}

impl Node {
    /// The calculated node size as width and height in logical pixels
    /// automatically calculated by [`super::flex::flex_node_system`]
    pub fn size(&self) -> Vec2 {
        self.calculated_size
    }

    /// Returns the logical pixel coordinates of the UI node, based on its `GlobalTransform`.
    #[inline]
    pub fn logical_rect(&self, transform: &GlobalTransform) -> Rect {
        Rect::from_center_size(transform.translation().truncate(), self.size())
    }

    /// Returns the physical pixel coordinates of the UI node, based on its `GlobalTransform` and the scale factor.
    #[inline]
    pub fn physical_rect(&self, transform: &GlobalTransform, scale_factor: f32) -> Rect {
        let rect = self.logical_rect(transform);
        Rect {
            min: rect.min / scale_factor,
            max: rect.max / scale_factor,
        }
    }
}

impl Node {
    pub const DEFAULT: Self = Self {
        calculated_size: Vec2::ZERO,
    };
}

impl Default for Node {
    fn default() -> Self {
        Self::DEFAULT
    }
}

/// An enum that describes possible types of value in flexbox layout options
#[derive(Copy, Clone, PartialEq, Debug, Serialize, Deserialize, Reflect)]
#[reflect(PartialEq, Serialize, Deserialize)]
pub enum Val {
    /// Automatically determine this value
    Auto,
    /// Set this value in pixels
    Px(f32),
    /// Set this value in percent
    Percent(f32),
}

impl Val {
    pub const DEFAULT: Self = Self::Auto;
}

impl Default for Val {
    fn default() -> Self {
        Self::DEFAULT
    }
}

impl Mul<f32> for Val {
    type Output = Val;

    fn mul(self, rhs: f32) -> Self::Output {
        match self {
            Val::Auto => Val::Auto,
            Val::Px(value) => Val::Px(value * rhs),
            Val::Percent(value) => Val::Percent(value * rhs),
        }
    }
}

impl MulAssign<f32> for Val {
    fn mul_assign(&mut self, rhs: f32) {
        match self {
            Val::Auto => {}
            Val::Px(value) | Val::Percent(value) => *value *= rhs,
        }
    }
}

impl Div<f32> for Val {
    type Output = Val;

    fn div(self, rhs: f32) -> Self::Output {
        match self {
            Val::Auto => Val::Auto,
            Val::Px(value) => Val::Px(value / rhs),
            Val::Percent(value) => Val::Percent(value / rhs),
        }
    }
}

impl DivAssign<f32> for Val {
    fn div_assign(&mut self, rhs: f32) {
        match self {
            Val::Auto => {}
            Val::Px(value) | Val::Percent(value) => *value /= rhs,
        }
    }
}

#[derive(Debug, Eq, PartialEq, Clone, Copy, Error)]
pub enum ValArithmeticError {
    #[error("the variants of the Vals don't match")]
    NonIdenticalVariants,
    #[error("the given variant of Val is not evaluateable (non-numeric)")]
    NonEvaluateable,
}

impl Val {
    /// Tries to add the values of two [`Val`]s.
    /// Returns [`ValArithmeticError::NonIdenticalVariants`] if two [`Val`]s are of different variants.
    /// When adding non-numeric [`Val`]s, it returns the value unchanged.
    pub fn try_add(&self, rhs: Val) -> Result<Val, ValArithmeticError> {
        match (self, rhs) {
            (Val::Auto, Val::Auto) => Ok(*self),
            (Val::Px(value), Val::Px(rhs_value)) => Ok(Val::Px(value + rhs_value)),
            (Val::Percent(value), Val::Percent(rhs_value)) => Ok(Val::Percent(value + rhs_value)),
            _ => Err(ValArithmeticError::NonIdenticalVariants),
        }
    }

    /// Adds `rhs` to `self` and assigns the result to `self` (see [`Val::try_add`])
    pub fn try_add_assign(&mut self, rhs: Val) -> Result<(), ValArithmeticError> {
        *self = self.try_add(rhs)?;
        Ok(())
    }

    /// Tries to subtract the values of two [`Val`]s.
    /// Returns [`ValArithmeticError::NonIdenticalVariants`] if two [`Val`]s are of different variants.
    /// When adding non-numeric [`Val`]s, it returns the value unchanged.
    pub fn try_sub(&self, rhs: Val) -> Result<Val, ValArithmeticError> {
        match (self, rhs) {
            (Val::Auto, Val::Auto) => Ok(*self),
            (Val::Px(value), Val::Px(rhs_value)) => Ok(Val::Px(value - rhs_value)),
            (Val::Percent(value), Val::Percent(rhs_value)) => Ok(Val::Percent(value - rhs_value)),
            _ => Err(ValArithmeticError::NonIdenticalVariants),
        }
    }

    /// Subtracts `rhs` from `self` and assigns the result to `self` (see [`Val::try_sub`])
    pub fn try_sub_assign(&mut self, rhs: Val) -> Result<(), ValArithmeticError> {
        *self = self.try_sub(rhs)?;
        Ok(())
    }

    /// A convenience function for simple evaluation of [`Val::Percent`] variant into a concrete [`Val::Px`] value.
    /// Returns a [`ValArithmeticError::NonEvaluateable`] if the [`Val`] is impossible to evaluate into [`Val::Px`].
    /// Otherwise it returns an [`f32`] containing the evaluated value in pixels.
    ///
    /// **Note:** If a [`Val::Px`] is evaluated, it's inner value returned unchanged.
    pub fn evaluate(&self, size: f32) -> Result<f32, ValArithmeticError> {
        match self {
            Val::Percent(value) => Ok(size * value / 100.0),
            Val::Px(value) => Ok(*value),
            _ => Err(ValArithmeticError::NonEvaluateable),
        }
    }

    /// Similar to [`Val::try_add`], but performs [`Val::evaluate`] on both values before adding.
    /// Returns an [`f32`] value in pixels.
    pub fn try_add_with_size(&self, rhs: Val, size: f32) -> Result<f32, ValArithmeticError> {
        let lhs = self.evaluate(size)?;
        let rhs = rhs.evaluate(size)?;

        Ok(lhs + rhs)
    }

    /// Similar to [`Val::try_add_assign`], but performs [`Val::evaluate`] on both values before adding.
    /// The value gets converted to [`Val::Px`].
    pub fn try_add_assign_with_size(
        &mut self,
        rhs: Val,
        size: f32,
    ) -> Result<(), ValArithmeticError> {
        *self = Val::Px(self.evaluate(size)? + rhs.evaluate(size)?);
        Ok(())
    }

    /// Similar to [`Val::try_sub`], but performs [`Val::evaluate`] on both values before subtracting.
    /// Returns an [`f32`] value in pixels.
    pub fn try_sub_with_size(&self, rhs: Val, size: f32) -> Result<f32, ValArithmeticError> {
        let lhs = self.evaluate(size)?;
        let rhs = rhs.evaluate(size)?;

        Ok(lhs - rhs)
    }

    /// Similar to [`Val::try_sub_assign`], but performs [`Val::evaluate`] on both values before adding.
    /// The value gets converted to [`Val::Px`].
    pub fn try_sub_assign_with_size(
        &mut self,
        rhs: Val,
        size: f32,
    ) -> Result<(), ValArithmeticError> {
        *self = Val::Px(self.try_add_with_size(rhs, size)?);
        Ok(())
    }
}

/// Describes the style of a UI node
///
/// It uses the [Flexbox](https://cssreference.io/flexbox/) system.
#[derive(Component, Clone, PartialEq, Debug, Reflect)]
#[reflect(Component, Default, PartialEq)]
pub struct Style {
    /// Whether to arrange this node and its children with flexbox layout
    ///
    /// If this is set to [`Display::None`], this node will be collapsed.
    pub display: Display,
    /// Whether to arrange this node relative to other nodes, or positioned absolutely
    pub position_type: PositionType,
    pub left: Val,
    pub right: Val,
    pub top: Val,
    pub bottom: Val,
    /// Which direction the content of this node should go
    pub direction: Direction,
    /// Whether to use column or row layout
    pub flex_direction: FlexDirection,
    /// How to wrap nodes
    pub flex_wrap: FlexWrap,
    /// How items are aligned according to the cross axis
    pub align_items: AlignItems,
    /// How items are aligned according to the inline axis
    pub justify_items: JustifyItems,
    /// How this item is aligned according to the cross axis.
    /// Overrides [`AlignItems`].
    pub align_self: AlignSelf,
    /// How this item is aligned according to the inline axis.
    /// Overrides [`JustifyItems`].
    pub justify_self: JustifySelf,
    /// How to align each line, only applies if flex_wrap is set to
    /// [`FlexWrap::Wrap`] and there are multiple lines of items
    pub align_content: AlignContent,
    /// How items align according to the main axis
    pub justify_content: JustifyContent,
    /// The amount of space around a node outside its border.
    ///
    /// If a percentage value is used, the percentage is calculated based on the width of the parent node.
    ///
    /// # Example
    /// ```
    /// # use bevy_ui::{Style, UiRect, Val};
    /// let style = Style {
    ///     margin: UiRect {
    ///         left: Val::Percent(10.),
    ///         right: Val::Percent(10.),
    ///         top: Val::Percent(15.),
    ///         bottom: Val::Percent(15.)
    ///     },
    ///     ..Default::default()
    /// };
    /// ```
    /// A node with this style and a parent with dimensions of 100px by 300px, will have calculated margins of 10px on both left and right edges, and 15px on both top and bottom egdes.
    pub margin: UiRect,
    /// The amount of space between the edges of a node and its contents.
    ///
    /// If a percentage value is used, the percentage is calculated based on the width of the parent node.
    ///
    /// # Example
    /// ```
    /// # use bevy_ui::{Style, UiRect, Val};
    /// let style = Style {
    ///     padding: UiRect {
    ///         left: Val::Percent(1.),
    ///         right: Val::Percent(2.),
    ///         top: Val::Percent(3.),
    ///         bottom: Val::Percent(4.)
    ///     },
    ///     ..Default::default()
    /// };
    /// ```
    /// A node with this style and a parent with dimensions of 300px by 100px, will have calculated padding of 3px on the left, 6px on the right, 9px on the top and 12px on the bottom.
    pub padding: UiRect,
    /// The amount of space between the margins of a node and its padding.
    ///
    /// If a percentage value is used, the percentage is calculated based on the width of the parent node.
    ///
    /// The size of the node will be expanded if there are constraints that prevent the layout algorithm from placing the border within the existing node boundary.
    ///
    /// Rendering for borders is not yet implemented.
    pub border: UiRect,
    /// Defines how much a flexbox item should grow if there's space available
    pub flex_grow: f32,
    /// How to shrink if there's not enough space available
    pub flex_shrink: f32,
    /// The initial length of the main axis, before other properties are applied.
    ///
    /// If both are set, `flex_basis` overrides `size` on the main axis but it obeys the bounds defined by `min_size` and `max_size`.
    pub flex_basis: Val,
    /// The ideal size of the flexbox
    ///
    /// `size.width` is used when it is within the bounds defined by `min_size.width` and `max_size.width`.
    /// `size.height` is used when it is within the bounds defined by `min_size.height` and `max_size.height`.
    pub size: Size,
    /// The minimum size of the flexbox
    ///
    /// `min_size.width` is used if it is greater than either `size.width` or `max_size.width`, or both.
    /// `min_size.height` is used if it is greater than either `size.height` or `max_size.height`, or both.
    pub min_size: Size,
    /// The maximum size of the flexbox
    ///
    /// `max_size.width` is used if it is within the bounds defined by `min_size.width` and `size.width`.
    /// `max_size.height` is used if it is within the bounds defined by `min_size.height` and `size.height.
    pub max_size: Size,
    /// The aspect ratio of the flexbox
    pub aspect_ratio: Option<f32>,
    /// How to handle overflow
    pub overflow: Overflow,
    /// The size of the gutters between the rows and columns of the flexbox layout
    ///
    /// A value of `Size::AUTO` is treated as zero.
    pub gap: Size,
    /// Controls whether grid items are placed row-wise or column-wise. And whether the sparse or dense packing algorithm is used.
    ///
    /// Only affect Grid layouts
    pub grid_auto_flow: GridAutoFlow,
    /// Defines the track sizing functions (widths) of the grid rows
    pub grid_template_rows: Vec<RepeatedGridTrack>,
    /// Defines the track sizing functions (heights) of the grid columns
    pub grid_template_columns: Vec<RepeatedGridTrack>,
    /// Defines the size of implicitly created rows
    pub grid_auto_rows: Vec<GridTrack>,
    /// Defined the size of implicitly created columns
    pub grid_auto_columns: Vec<GridTrack>,
    /// The column in which a grid item starts and how many columns it span
    pub grid_column: GridPlacement,
    /// The row in which a grid item starts and how many rows it span
    pub grid_row: GridPlacement,
}

impl Style {
    pub const DEFAULT: Self = Self {
        display: Display::DEFAULT,
        position_type: PositionType::DEFAULT,
        left: Val::Auto,
        right: Val::Auto,
        top: Val::Auto,
        bottom: Val::Auto,
        direction: Direction::DEFAULT,
        flex_direction: FlexDirection::DEFAULT,
        flex_wrap: FlexWrap::DEFAULT,
        align_items: AlignItems::DEFAULT,
        justify_items: JustifyItems::DEFAULT,
        align_self: AlignSelf::DEFAULT,
        justify_self: JustifySelf::DEFAULT,
        align_content: AlignContent::DEFAULT,
        justify_content: JustifyContent::DEFAULT,
        margin: UiRect::DEFAULT,
        padding: UiRect::DEFAULT,
        border: UiRect::DEFAULT,
        flex_grow: 0.0,
        flex_shrink: 1.0,
        flex_basis: Val::Auto,
        size: Size::AUTO,
        min_size: Size::AUTO,
        max_size: Size::AUTO,
        aspect_ratio: None,
        overflow: Overflow::DEFAULT,
<<<<<<< HEAD
        gap: Size::UNDEFINED,
        grid_auto_flow: GridAutoFlow::DEFAULT,
        grid_template_rows: Vec::new(),
        grid_template_columns: Vec::new(),
        grid_auto_rows: Vec::new(),
        grid_auto_columns: Vec::new(),
        grid_column: GridPlacement::DEFAULT,
        grid_row: GridPlacement::DEFAULT,
=======
        gap: Size::AUTO,
>>>>>>> 87dda354
    };
}

impl Default for Style {
    fn default() -> Self {
        Self::DEFAULT
    }
}

/// How items are aligned according to the cross axis
#[derive(Copy, Clone, PartialEq, Eq, Debug, Serialize, Deserialize, Reflect)]
#[reflect(PartialEq, Serialize, Deserialize)]
pub enum AlignItems {
    /// The items are packed in their default position as if no alignment was applied
    Default,
    /// Items are packed towards the start of the axis.
    Start,
    /// Items are packed towards the end of the axis.
    End,
    /// Items are packed towards the start of the axis, unless the flex direction is reversed;
    /// then they are packed towards the end of the axis.
    FlexStart,
    /// Items are packed towards the end of the axis, unless the flex direction is reversed;
    /// then they are packed towards the end of the axis.
    FlexEnd,
    /// Items are aligned at the center.
    Center,
    /// Items are aligned at the baseline.
    Baseline,
    /// Items are stretched across the whole cross axis.
    Stretch,
}

impl AlignItems {
    pub const DEFAULT: Self = Self::Default;
}

impl Default for AlignItems {
    fn default() -> Self {
        Self::DEFAULT
    }
}

/// How items are aligned according to the cross axis
#[derive(Copy, Clone, PartialEq, Eq, Debug, Serialize, Deserialize, Reflect)]
#[reflect(PartialEq, Serialize, Deserialize)]
pub enum JustifyItems {
    /// The items are packed in their default position as if no alignment was applied
    Default,
    /// Items are packed towards the start of the axis.
    Start,
    /// Items are packed towards the end of the axis.
    End,
    /// Items are packed towards the start of the axis, unless the flex direction is reversed;
    /// then they are packed towards the end of the axis.
    FlexStart,
    /// Items are packed towards the end of the axis, unless the flex direction is reversed;
    /// then they are packed towards the start of the axis.
    FlexEnd,
    /// Items are aligned at the center.
    Center,
    /// Items are aligned at the baseline.
    Baseline,
    /// Items are stretched across the whole cross axis.
    Stretch,
}

impl JustifyItems {
    pub const DEFAULT: Self = Self::Default;
}

impl Default for JustifyItems {
    fn default() -> Self {
        Self::DEFAULT
    }
}

/// How this item is aligned according to the cross axis.
/// Overrides [`AlignItems`].
#[derive(Copy, Clone, PartialEq, Eq, Debug, Serialize, Deserialize, Reflect)]
#[reflect(PartialEq, Serialize, Deserialize)]
pub enum AlignSelf {
    /// Use the parent node's [`AlignItems`] value to determine how this item should be aligned.
    Auto,
    /// This item will be aligned with the start of the axis.
    Start,
    /// This item will be aligned with the end of the axis.
    End,
    /// This item will be aligned with the start of the axis, unless the flex direction is reversed;
    /// then it will be aligned with the end of the axis.
    FlexStart,
    /// This item will be aligned with the start of the axis, unless the flex direction is reversed;
    /// then it will be aligned with the end of the axis.
    FlexEnd,
    /// This item will be aligned at the center.
    Center,
    /// This item will be aligned at the baseline.
    Baseline,
    /// This item will be stretched across the whole cross axis.
    Stretch,
}

impl AlignSelf {
    pub const DEFAULT: Self = Self::Auto;
}

impl Default for AlignSelf {
    fn default() -> Self {
        Self::DEFAULT
    }
}

/// How this item is aligned according to the cross axis.
/// Overrides [`AlignItems`].
#[derive(Copy, Clone, PartialEq, Eq, Debug, Serialize, Deserialize, Reflect)]
#[reflect(PartialEq, Serialize, Deserialize)]
pub enum JustifySelf {
    /// Use the parent node's [`AlignItems`] value to determine how this item should be aligned.
    Auto,
    /// This item will be aligned with the start of the axis.
    Start,
    /// This item will be aligned with the end of the axis.
    End,
    /// This item will be aligned with the start of the axis, unless the flex direction is reversed;
    /// then it will be aligned with the end of the axis.
    FlexStart,
    /// This item will be aligned with the end of the axis, unless the flex direction is reversed;
    /// then it will be aligned with the start of the axis.
    FlexEnd,
    /// This item will be aligned at the center.
    Center,
    /// This item will be aligned at the baseline.
    Baseline,
    /// This item will be stretched across the whole cross axis.
    Stretch,
}

impl JustifySelf {
    pub const DEFAULT: Self = Self::Auto;
}

impl Default for JustifySelf {
    fn default() -> Self {
        Self::DEFAULT
    }
}

/// Defines how each line is aligned within the flexbox.
///
/// It only applies if [`FlexWrap::Wrap`] is present and if there are multiple lines of items.
#[derive(Copy, Clone, PartialEq, Eq, Debug, Serialize, Deserialize, Reflect)]
#[reflect(PartialEq, Serialize, Deserialize)]
pub enum AlignContent {
    /// The items are packed in their default position as if no alignment was applied
    Default,
    /// Each line moves towards the start of the cross axis.
    Start,
    /// Each line moves towards the end of the cross axis.
    End,
    /// Each line moves towards the start of the cross axis, unless the flex direction is reversed; then the line moves towards the end of the cross axis.
    FlexStart,
    /// Each line moves towards the end of the cross axis, unless the flex direction is reversed; then the line moves towards the start of the cross axis.
    FlexEnd,
    /// Each line moves towards the center of the cross axis.
    Center,
    /// Each line will stretch to fill the remaining space.
    Stretch,
    /// Each line fills the space it needs, putting the remaining space, if any
    /// inbetween the lines.
    SpaceBetween,
    /// The gap between the first and last items is exactly THE SAME as the gap between items.
    /// The gaps are distributed evenly.
    SpaceEvenly,
    /// Each line fills the space it needs, putting the remaining space, if any
    /// around the lines.
    SpaceAround,
}

impl AlignContent {
    pub const DEFAULT: Self = Self::Default;
}

impl Default for AlignContent {
    fn default() -> Self {
        Self::DEFAULT
    }
}

/// Defines how items are aligned according to the main axis
#[derive(Copy, Clone, PartialEq, Eq, Debug, Serialize, Deserialize, Reflect)]
#[reflect(PartialEq, Serialize, Deserialize)]
pub enum JustifyContent {
    /// The items are packed in their default position as if no alignment was applied
    Default,
    /// Items are packed toward the start of the axis.
    Start,
    /// Items are packed toward the end of the axis.
    End,
    /// Pushed towards the start, unless the flex direction is reversed; then pushed towards the end.
    FlexStart,
    /// Pushed towards the end, unless the flex direction is reversed; then pushed towards the start.
    FlexEnd,
    /// Centered along the main axis.
    Center,
    /// Remaining space is distributed between the items.
    SpaceBetween,
    /// Remaining space is distributed around the items.
    SpaceAround,
    /// Like [`JustifyContent::SpaceAround`] but with even spacing between items.
    SpaceEvenly,
}

impl JustifyContent {
    pub const DEFAULT: Self = Self::Default;
}

impl Default for JustifyContent {
    fn default() -> Self {
        Self::DEFAULT
    }
}

/// Defines the text direction
///
/// For example English is written LTR (left-to-right) while Arabic is written RTL (right-to-left).
#[derive(Copy, Clone, PartialEq, Eq, Debug, Serialize, Deserialize, Reflect)]
#[reflect(PartialEq, Serialize, Deserialize)]
pub enum Direction {
    /// Inherit from parent node.
    Inherit,
    /// Text is written left to right.
    LeftToRight,
    /// Text is written right to left.
    RightToLeft,
}

impl Direction {
    pub const DEFAULT: Self = Self::Inherit;
}

impl Default for Direction {
    fn default() -> Self {
        Self::DEFAULT
    }
}

/// Whether to use a Flexbox layout model.
///
/// Part of the [`Style`] component.
#[derive(Copy, Clone, PartialEq, Eq, Debug, Serialize, Deserialize, Reflect)]
#[reflect(PartialEq, Serialize, Deserialize)]
pub enum Display {
    /// Use Flexbox layout model to determine the position of this [`Node`].
    Flex,
    /// Use CSS Grid layout model to determine the position of this [`Node`].
    Grid,
    /// Use no layout, don't render this node and its children.
    ///
    /// If you want to hide a node and its children,
    /// but keep its layout in place, set its [`Visibility`](bevy_render::view::Visibility) component instead.
    None,
}

impl Display {
    pub const DEFAULT: Self = Self::Flex;
}

impl Default for Display {
    fn default() -> Self {
        Self::DEFAULT
    }
}

/// Defines how flexbox items are ordered within a flexbox
#[derive(Copy, Clone, PartialEq, Eq, Debug, Serialize, Deserialize, Reflect)]
#[reflect(PartialEq, Serialize, Deserialize)]
pub enum FlexDirection {
    /// Same way as text direction along the main axis.
    Row,
    /// Flex from top to bottom.
    Column,
    /// Opposite way as text direction along the main axis.
    RowReverse,
    /// Flex from bottom to top.
    ColumnReverse,
}

impl FlexDirection {
    pub const DEFAULT: Self = Self::Row;
}

impl Default for FlexDirection {
    fn default() -> Self {
        Self::DEFAULT
    }
}

/// Whether to show or hide overflowing items
#[derive(Copy, Clone, PartialEq, Eq, Debug, Reflect, Serialize, Deserialize)]
#[reflect(PartialEq, Serialize, Deserialize)]
pub enum Overflow {
    /// Show overflowing items.
    Visible,
    /// Hide overflowing items.
    Hidden,
}

impl Overflow {
    pub const DEFAULT: Self = Self::Visible;
}

impl Default for Overflow {
    fn default() -> Self {
        Self::DEFAULT
    }
}

/// The strategy used to position this node
#[derive(Copy, Clone, PartialEq, Eq, Debug, Serialize, Deserialize, Reflect)]
#[reflect(PartialEq, Serialize, Deserialize)]
pub enum PositionType {
    /// Relative to all other nodes with the [`PositionType::Relative`] value.
    Relative,
    /// Independent of all other nodes.
    ///
    /// As usual, the `Style.position` field of this node is specified relative to its parent node.
    Absolute,
}

impl PositionType {
    const DEFAULT: Self = Self::Relative;
}

impl Default for PositionType {
    fn default() -> Self {
        Self::DEFAULT
    }
}

/// Defines if flexbox items appear on a single line or on multiple lines
#[derive(Copy, Clone, PartialEq, Eq, Debug, Serialize, Deserialize, Reflect)]
#[reflect(PartialEq, Serialize, Deserialize)]
pub enum FlexWrap {
    /// Single line, will overflow if needed.
    NoWrap,
    /// Multiple lines, if needed.
    Wrap,
    /// Same as [`FlexWrap::Wrap`] but new lines will appear before the previous one.
    WrapReverse,
}

impl FlexWrap {
    const DEFAULT: Self = Self::NoWrap;
}

impl Default for FlexWrap {
    fn default() -> Self {
        Self::DEFAULT
    }
}

/// Controls whether grid items are placed row-wise or column-wise. And whether the sparse or dense packing algorithm is used.
///
/// The "dense" packing algorithm attempts to fill in holes earlier in the grid, if smaller items come up later. This may cause items to appear out-of-order, when doing so would fill in holes left by larger items.
///
/// Defaults to [`GridAutoFlow::Row`]
///
/// [MDN](https://developer.mozilla.org/en-US/docs/Web/CSS/grid-auto-flow)
#[derive(Copy, Clone, PartialEq, Eq, Debug, Serialize, Deserialize, Reflect)]
#[reflect(PartialEq, Serialize, Deserialize)]
pub enum GridAutoFlow {
    /// Items are placed by filling each row in turn, adding new rows as necessary
    Row,
    /// Items are placed by filling each column in turn, adding new columns as necessary.
    Column,
    /// Combines `Row` with the dense packing algorithm.
    RowDense,
    /// Combines `Column` with the dense packing algorithm.
    ColumnDense,
}

impl GridAutoFlow {
    const DEFAULT: Self = Self::Row;
}

impl Default for GridAutoFlow {
    fn default() -> Self {
        Self::DEFAULT
    }
}

#[derive(Copy, Clone, PartialEq, Debug, Serialize, Deserialize, Reflect, FromReflect)]
#[reflect_value(PartialEq, Serialize, Deserialize)]
pub enum MinTrackSizingFunction {
    /// Track minimum size should be a fixed points or percentage value
    Fixed(Val),
    /// Track minimum size should be content sized under a min-content constraint
    MinContent,
    /// Track minimum size should be content sized under a max-content constraint
    MaxContent,
    /// Track minimum size should be automatically sized
    Auto,
}

#[derive(Copy, Clone, PartialEq, Debug, Serialize, Deserialize, Reflect, FromReflect)]
#[reflect_value(PartialEq, Serialize, Deserialize)]
pub enum MaxTrackSizingFunction {
    /// Track maximum size should be a fixed points or percentage value
    Fixed(Val),
    /// Track maximum size should be content sized under a min-content constraint
    MinContent,
    /// Track maximum size should be content sized under a max-content constraint
    MaxContent,
    /// Track maximum size should be sized according to the fit-content formula
    FitContent(Val),
    /// Track maximum size should be automatically sized
    Auto,
    /// The dimension as a fraction of the total available grid space (`fr` units in CSS)
    /// Specified value is the numerator of the fraction. Denominator is the sum of all fractions specified in that grid dimension
    /// Spec: <https://www.w3.org/TR/css3-grid-layout/#fr-unit>
    Fraction(f32),
}

#[derive(Copy, Clone, PartialEq, Debug, Serialize, Deserialize, Reflect, FromReflect)]
#[reflect(PartialEq, Serialize, Deserialize)]
pub struct GridTrack {
    pub(crate) min_sizing_function: MinTrackSizingFunction,
    pub(crate) max_sizing_function: MaxTrackSizingFunction,
}

impl GridTrack {
    const DEFAULT: Self = Self {
        min_sizing_function: MinTrackSizingFunction::Auto,
        max_sizing_function: MaxTrackSizingFunction::Auto,
    };

    /// Create a grid track with automatic size
    pub fn auto<T: From<Self>>() -> T {
        Self {
            min_sizing_function: MinTrackSizingFunction::Auto,
            max_sizing_function: MaxTrackSizingFunction::Auto,
        }
        .into()
    }

    /// Create a grid track with a fixed pixel size
    pub fn px<T: From<Self>>(value: f32) -> T {
        Self {
            min_sizing_function: MinTrackSizingFunction::Fixed(Val::Px(value)),
            max_sizing_function: MaxTrackSizingFunction::Fixed(Val::Px(value)),
        }
        .into()
    }

    /// Create a grid track with a percentage size
    pub fn percent<T: From<Self>>(value: f32) -> T {
        Self {
            min_sizing_function: MinTrackSizingFunction::Fixed(Val::Percent(value)),
            max_sizing_function: MaxTrackSizingFunction::Fixed(Val::Percent(value)),
        }
        .into()
    }

    /// Create a grid track with an `fr` size.
    /// Note that this will give the track a content-based minimum size.
    /// Usually you are best off using `GridTrack::flex` instead which uses a zero minimum size
    pub fn fr<T: From<Self>>(value: f32) -> T {
        Self {
            min_sizing_function: MinTrackSizingFunction::Auto,
            max_sizing_function: MaxTrackSizingFunction::Fraction(value),
        }
        .into()
    }

    /// Create a grid track with an `minmax(0, Nfr)` size.
    pub fn flex<T: From<Self>>(value: f32) -> T {
        Self {
            min_sizing_function: MinTrackSizingFunction::Fixed(Val::Px(0.0)),
            max_sizing_function: MaxTrackSizingFunction::Fraction(value),
        }
        .into()
    }

    /// Create a grid track with min-content size
    pub fn min_content<T: From<Self>>() -> T {
        Self {
            min_sizing_function: MinTrackSizingFunction::MinContent,
            max_sizing_function: MaxTrackSizingFunction::MinContent,
        }
        .into()
    }

    /// Create a grid track with max-content size
    pub fn max_content<T: From<Self>>() -> T {
        Self {
            min_sizing_function: MinTrackSizingFunction::MaxContent,
            max_sizing_function: MaxTrackSizingFunction::MaxContent,
        }
        .into()
    }

    /// Create a fit-content() grid track with fixed pixel limit
    pub fn fit_content_px<T: From<Self>>(limit: f32) -> T {
        Self {
            min_sizing_function: MinTrackSizingFunction::Auto,
            max_sizing_function: MaxTrackSizingFunction::FitContent(Val::Px(limit)),
        }
        .into()
    }

    /// Create a fit-content() grid track with percentage limit
    pub fn fit_content_percent<T: From<Self>>(limit: f32) -> T {
        Self {
            min_sizing_function: MinTrackSizingFunction::Auto,
            max_sizing_function: MaxTrackSizingFunction::FitContent(Val::Percent(limit)),
        }
        .into()
    }

    /// Create a minmax() grid track
    pub fn minmax<T: From<Self>>(min: MinTrackSizingFunction, max: MaxTrackSizingFunction) -> T {
        Self {
            min_sizing_function: min,
            max_sizing_function: max,
        }
        .into()
    }

    /// Created a repeated set of grid tracks.
    ///
    /// The repetition parameter can either be:
    ///   - a `u16` count to repeat the track N times
    ///   - A `GridTrackRepetition::AutoFit` or `GridTrackRepetition::AutoFill`
    ///
    /// You may only use one auto-repetition per track list. And if your track list contains an auto repetition
    /// then all track (in and outside of the repetition) must be fixed size (px or percent).
    ///
    /// Integer repetitions are just shorthand for writing out N tracks longhand and are not subject to the same limitations.
    pub fn repeat<Repetition: Into<GridTrackRepetition>>(
        self,
        repetition: Repetition,
    ) -> RepeatedGridTrack {
        RepeatedGridTrack {
            repetition: repetition.into(),
            min_sizing_function: self.min_sizing_function,
            max_sizing_function: self.max_sizing_function,
        }
    }
}

impl Default for GridTrack {
    fn default() -> Self {
        Self::DEFAULT
    }
}

#[derive(Copy, Clone, PartialEq, Debug, Serialize, Deserialize, Reflect, FromReflect)]
#[reflect(PartialEq, Serialize, Deserialize)]
pub enum GridTrackRepetition {
    AutoFit,
    AutoFill,
    Count(u16),
}

impl From<u16> for GridTrackRepetition {
    fn from(count: u16) -> Self {
        Self::Count(count)
    }
}

#[derive(Copy, Clone, PartialEq, Debug, Serialize, Deserialize, Reflect, FromReflect)]
#[reflect(PartialEq, Serialize, Deserialize)]
pub struct RepeatedGridTrack {
    pub(crate) repetition: GridTrackRepetition,
    pub(crate) min_sizing_function: MinTrackSizingFunction,
    pub(crate) max_sizing_function: MaxTrackSizingFunction,
}

impl From<GridTrack> for RepeatedGridTrack {
    fn from(track: GridTrack) -> Self {
        Self {
            repetition: GridTrackRepetition::Count(1),
            min_sizing_function: track.min_sizing_function,
            max_sizing_function: track.max_sizing_function,
        }
    }
}

#[derive(Copy, Clone, PartialEq, Eq, Debug, Serialize, Deserialize, Reflect)]
#[reflect(PartialEq, Serialize, Deserialize)]
pub struct GridPlacement {
    /// The grid line at which the node should start. Lines are 1-indexed.
    /// None indicates automatic placement.
    pub start: Option<u16>,
    /// How many grid tracks the node should span. Defaults to 1.
    pub span: u16,
}

impl GridPlacement {
    const DEFAULT: Self = Self {
        start: None,
        span: 1,
    };

    /// Place the grid item automatically and make it span 1 track
    pub fn auto() -> Self {
        Self {
            start: None,
            span: 1,
        }
    }

    /// Place the grid item starting in the specified track
    pub fn start(start: u16) -> Self {
        Self {
            start: Some(start),
            span: 1,
        }
    }

    /// Place the grid item automatically and make it span the specified number of tracks
    pub fn span(span: u16) -> Self {
        Self { start: None, span }
    }

    /// Place the grid item starting in the specified track
    pub fn set_start(mut self, start: u16) -> Self {
        self.start = Some(start);
        self
    }

    /// Place the grid item automatically and make it span the specified number of tracks
    pub fn set_span(mut self, span: u16) -> Self {
        self.span = span;
        self
    }
}

impl Default for GridPlacement {
    fn default() -> Self {
        Self::DEFAULT
    }
}

/// The calculated size of the node
#[derive(Component, Copy, Clone, Debug, Reflect)]
#[reflect(Component)]
pub struct CalculatedSize {
    /// The size of the node in logical pixels
    pub size: Vec2,
    /// Whether to attempt to preserve the aspect ratio when determining the layout for this item
    pub preserve_aspect_ratio: bool,
}

impl CalculatedSize {
    const DEFAULT: Self = Self {
        size: Vec2::ZERO,
        preserve_aspect_ratio: false,
    };
}

impl Default for CalculatedSize {
    fn default() -> Self {
        Self::DEFAULT
    }
}

/// The background color of the node
///
/// This serves as the "fill" color.
/// When combined with [`UiImage`], tints the provided texture.
#[derive(Component, Copy, Clone, Debug, Reflect)]
#[reflect(Component, Default)]
pub struct BackgroundColor(pub Color);

impl BackgroundColor {
    pub const DEFAULT: Self = Self(Color::WHITE);
}

impl Default for BackgroundColor {
    fn default() -> Self {
        Self::DEFAULT
    }
}

impl From<Color> for BackgroundColor {
    fn from(color: Color) -> Self {
        Self(color)
    }
}

/// The 2D texture displayed for this UI node
#[derive(Component, Clone, Debug, Reflect)]
#[reflect(Component, Default)]
pub struct UiImage {
    /// Handle to the texture
    pub texture: Handle<Image>,
    /// Whether the image should be flipped along its x-axis
    pub flip_x: bool,
    /// Whether the image should be flipped along its y-axis
    pub flip_y: bool,
}

impl Default for UiImage {
    fn default() -> UiImage {
        UiImage {
            texture: DEFAULT_IMAGE_HANDLE.typed(),
            flip_x: false,
            flip_y: false,
        }
    }
}

impl UiImage {
    pub fn new(texture: Handle<Image>) -> Self {
        Self {
            texture,
            ..Default::default()
        }
    }
}

impl From<Handle<Image>> for UiImage {
    fn from(texture: Handle<Image>) -> Self {
        Self::new(texture)
    }
}

/// The calculated clip of the node
#[derive(Component, Default, Copy, Clone, Debug, Reflect)]
#[reflect(Component)]
pub struct CalculatedClip {
    /// The rect of the clip
    pub clip: Rect,
}

/// Indicates that this [`Node`] entity's front-to-back ordering is not controlled solely
/// by its location in the UI hierarchy. A node with a higher z-index will appear on top
/// of other nodes with a lower z-index.
///
/// UI nodes that have the same z-index will appear according to the order in which they
/// appear in the UI hierarchy. In such a case, the last node to be added to its parent
/// will appear in front of this parent's other children.
///
/// Internally, nodes with a global z-index share the stacking context of root UI nodes
/// (nodes that have no parent). Because of this, there is no difference between using
/// [`ZIndex::Local(n)`] and [`ZIndex::Global(n)`] for root nodes.
///
/// Nodes without this component will be treated as if they had a value of [`ZIndex::Local(0)`].
#[derive(Component, Copy, Clone, Debug, Reflect)]
pub enum ZIndex {
    /// Indicates the order in which this node should be rendered relative to its siblings.
    Local(i32),
    /// Indicates the order in which this node should be rendered relative to root nodes and
    /// all other nodes that have a global z-index.
    Global(i32),
}

impl Default for ZIndex {
    fn default() -> Self {
        Self::Local(0)
    }
}

#[cfg(test)]
mod tests {
    use crate::ValArithmeticError;

    use super::Val;

    #[test]
    fn val_try_add() {
        let auto_sum = Val::Auto.try_add(Val::Auto).unwrap();
        let px_sum = Val::Px(20.).try_add(Val::Px(22.)).unwrap();
        let percent_sum = Val::Percent(50.).try_add(Val::Percent(50.)).unwrap();

        assert_eq!(auto_sum, Val::Auto);
        assert_eq!(px_sum, Val::Px(42.));
        assert_eq!(percent_sum, Val::Percent(100.));
    }

    #[test]
    fn val_try_add_to_self() {
        let mut val = Val::Px(5.);

        val.try_add_assign(Val::Px(3.)).unwrap();

        assert_eq!(val, Val::Px(8.));
    }

    #[test]
    fn val_try_sub() {
        let auto_sum = Val::Auto.try_sub(Val::Auto).unwrap();
        let px_sum = Val::Px(72.).try_sub(Val::Px(30.)).unwrap();
        let percent_sum = Val::Percent(100.).try_sub(Val::Percent(50.)).unwrap();

        assert_eq!(auto_sum, Val::Auto);
        assert_eq!(px_sum, Val::Px(42.));
        assert_eq!(percent_sum, Val::Percent(50.));
    }

    #[test]
    fn different_variant_val_try_add() {
        let different_variant_sum_1 = Val::Px(50.).try_add(Val::Percent(50.));
        let different_variant_sum_2 = Val::Percent(50.).try_add(Val::Auto);

        assert_eq!(
            different_variant_sum_1,
            Err(ValArithmeticError::NonIdenticalVariants)
        );
        assert_eq!(
            different_variant_sum_2,
            Err(ValArithmeticError::NonIdenticalVariants)
        );
    }

    #[test]
    fn different_variant_val_try_sub() {
        let different_variant_diff_1 = Val::Px(50.).try_sub(Val::Percent(50.));
        let different_variant_diff_2 = Val::Percent(50.).try_sub(Val::Auto);

        assert_eq!(
            different_variant_diff_1,
            Err(ValArithmeticError::NonIdenticalVariants)
        );
        assert_eq!(
            different_variant_diff_2,
            Err(ValArithmeticError::NonIdenticalVariants)
        );
    }

    #[test]
    fn val_evaluate() {
        let size = 250.;
        let result = Val::Percent(80.).evaluate(size).unwrap();

        assert_eq!(result, size * 0.8);
    }

    #[test]
    fn val_evaluate_px() {
        let size = 250.;
        let result = Val::Px(10.).evaluate(size).unwrap();

        assert_eq!(result, 10.);
    }

    #[test]
    fn val_invalid_evaluation() {
        let size = 250.;
        let evaluate_auto = Val::Auto.evaluate(size);

        assert_eq!(evaluate_auto, Err(ValArithmeticError::NonEvaluateable));
    }

    #[test]
    fn val_try_add_with_size() {
        let size = 250.;

        let px_sum = Val::Px(21.).try_add_with_size(Val::Px(21.), size).unwrap();
        let percent_sum = Val::Percent(20.)
            .try_add_with_size(Val::Percent(30.), size)
            .unwrap();
        let mixed_sum = Val::Px(20.)
            .try_add_with_size(Val::Percent(30.), size)
            .unwrap();

        assert_eq!(px_sum, 42.);
        assert_eq!(percent_sum, 0.5 * size);
        assert_eq!(mixed_sum, 20. + 0.3 * size);
    }

    #[test]
    fn val_try_sub_with_size() {
        let size = 250.;

        let px_sum = Val::Px(60.).try_sub_with_size(Val::Px(18.), size).unwrap();
        let percent_sum = Val::Percent(80.)
            .try_sub_with_size(Val::Percent(30.), size)
            .unwrap();
        let mixed_sum = Val::Percent(50.)
            .try_sub_with_size(Val::Px(30.), size)
            .unwrap();

        assert_eq!(px_sum, 42.);
        assert_eq!(percent_sum, 0.5 * size);
        assert_eq!(mixed_sum, 0.5 * size - 30.);
    }

    #[test]
    fn val_try_add_non_numeric_with_size() {
        let size = 250.;

        let percent_sum = Val::Auto.try_add_with_size(Val::Auto, size);

        assert_eq!(percent_sum, Err(ValArithmeticError::NonEvaluateable));
    }

    #[test]
    fn val_arithmetic_error_messages() {
        assert_eq!(
            format!("{}", ValArithmeticError::NonIdenticalVariants),
            "the variants of the Vals don't match"
        );
        assert_eq!(
            format!("{}", ValArithmeticError::NonEvaluateable),
            "the given variant of Val is not evaluateable (non-numeric)"
        );
    }

    #[test]
    fn default_val_equals_const_default_val() {
        assert_eq!(Val::default(), Val::DEFAULT);
    }
}<|MERGE_RESOLUTION|>--- conflicted
+++ resolved
@@ -380,8 +380,7 @@
         max_size: Size::AUTO,
         aspect_ratio: None,
         overflow: Overflow::DEFAULT,
-<<<<<<< HEAD
-        gap: Size::UNDEFINED,
+        gap: Size::all(Val::Px(0.0)),
         grid_auto_flow: GridAutoFlow::DEFAULT,
         grid_template_rows: Vec::new(),
         grid_template_columns: Vec::new(),
@@ -389,9 +388,6 @@
         grid_auto_columns: Vec::new(),
         grid_column: GridPlacement::DEFAULT,
         grid_row: GridPlacement::DEFAULT,
-=======
-        gap: Size::AUTO,
->>>>>>> 87dda354
     };
 }
 
