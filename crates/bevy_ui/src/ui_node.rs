--- conflicted
+++ resolved
@@ -10,13 +10,8 @@
     view::VisibilityClass,
 };
 use bevy_sprite::BorderRect;
-<<<<<<< HEAD
-use bevy_transform::components::{GlobalTransform, Transform};
-use bevy_utils::warn_once;
-=======
-use bevy_transform::components::Transform;
+use bevy_transform::components::GlobalTransform;
 use bevy_utils::once;
->>>>>>> 45c26665
 use bevy_window::{PrimaryWindow, WindowRef};
 use core::num::NonZero;
 use derive_more::derive::From;
@@ -335,13 +330,9 @@
     FocusPolicy,
     ScrollPosition,
     Visibility,
-<<<<<<< HEAD
-    ZIndex,
     GlobalTransform
-=======
     VisibilityClass,
     ZIndex
->>>>>>> 45c26665
 )]
 #[reflect(Component, Default, PartialEq, Debug)]
 #[cfg_attr(
