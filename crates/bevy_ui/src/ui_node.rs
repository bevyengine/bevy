--- conflicted
+++ resolved
@@ -14,17 +14,12 @@
 #[derive(Component, Debug, Copy, Clone, Reflect)]
 #[reflect(Component, Default)]
 pub struct Node {
-<<<<<<< HEAD
     /// The order of the node in the UI layout.
     /// Nodes with a higher stack index are drawn on top of and recieve interactions before nodes with lower stack indices.
     pub(crate) stack_index: u32,
     /// The size of the node as width and height in logical pixels
+    /// 
     /// automatically calculated by [`super::layout::ui_layout_system`]
-=======
-    /// The size of the node as width and height in logical pixels.
-    ///
-    /// Automatically calculated by [`super::layout::ui_layout_system`].
->>>>>>> d3e41e2f
     pub(crate) calculated_size: Vec2,
     /// The width of this node's outline.
     /// If this value is `Auto`, negative or `0.` then no outline will be rendered.
@@ -47,16 +42,17 @@
         self.calculated_size
     }
 
-<<<<<<< HEAD
+    /// The order of the node in the UI layout.
+    /// Nodes with a higher stack index are drawn on top of and recieve interactions before nodes with lower stack indices.
     pub const fn stack_index(&self) -> u32 {
         self.stack_index
-=======
+    }
+    
     /// The calculated node size as width and height in logical pixels before rounding.
     ///
     /// Automatically calculated by [`super::layout::ui_layout_system`].
     pub const fn unrounded_size(&self) -> Vec2 {
         self.unrounded_size
->>>>>>> d3e41e2f
     }
 
     /// Returns the size of the node in physical pixels based on the given scale factor and `UiScale`.
