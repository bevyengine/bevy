--- conflicted
+++ resolved
@@ -408,8 +408,7 @@
 #[reflect(Component)]
 pub struct CalculatedClip {
     /// The rect of the clip
-<<<<<<< HEAD
-    pub clip: bevy_sprite::Rect,
+    pub clip: Rect,
 }
 
 /// Indicates that this node has special requirements for the order of depth in which
@@ -431,7 +430,4 @@
     fn default() -> Self {
         Self::Local(0)
     }
-=======
-    pub clip: Rect,
->>>>>>> 7a29c707
 }