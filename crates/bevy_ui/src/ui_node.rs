--- conflicted
+++ resolved
@@ -2768,7 +2768,6 @@
     }
 }
 
-<<<<<<< HEAD
 /// Scale factor of the UI node's render target.
 #[derive(Component, Clone, Copy, Debug, Reflect, PartialEq)]
 #[reflect(Component, Default)]
@@ -2817,7 +2816,9 @@
 impl ComputedNodeTargetCamera {
     pub fn get(&self) -> Option<Entity> {
         Some(self.0).filter(|&entity| entity != Entity::PLACEHOLDER)
-=======
+    }
+}
+
 /// Adds a shadow behind text
 #[derive(Component, Copy, Clone, Debug, Reflect)]
 #[reflect(Component, Default, Debug)]
@@ -2835,6 +2836,5 @@
             offset: Vec2::splat(4.),
             color: Color::linear_rgba(0., 0., 0., 0.75),
         }
->>>>>>> fdc7cb30
     }
 }