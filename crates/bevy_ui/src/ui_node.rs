--- conflicted
+++ resolved
@@ -1,8 +1,4 @@
-<<<<<<< HEAD
-use bevy_ecs::{prelude::Entity, reflect::ReflectComponent};
-=======
-use bevy_ecs::{component::Component, reflect::ReflectComponent};
->>>>>>> 07ed1d05
+use bevy_ecs::{prelude::*, reflect::ReflectComponent};
 use bevy_math::{Rect, Size, Vec2};
 use bevy_reflect::{Reflect, ReflectDeserialize};
 use bevy_render::renderer::RenderResources;
@@ -18,7 +14,7 @@
 /// If you add this to an entity, it should be the *only* component on it from bevy_ui.
 /// This component marks an entity as "transparent" to the UI layout system, meaning the
 /// children of this entity will be treated as the children of this entity s parent by the layout system.
-#[derive(Clone, Default)]
+#[derive(Clone, Default, Component)]
 pub struct ControlNode {
     pub(crate) true_parent: Option<Entity>,
 }
