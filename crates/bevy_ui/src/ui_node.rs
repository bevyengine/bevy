use crate::{
    ui_transform::{UiGlobalTransform, UiTransform},
    FocusPolicy, UiRect, Val,
};
use bevy_camera::{visibility::Visibility, Camera, RenderTarget};
use bevy_color::{Alpha, Color};
use bevy_derive::{Deref, DerefMut};
use bevy_ecs::{prelude::*, system::SystemParam};
use bevy_math::{vec4, Rect, UVec2, Vec2, Vec4Swizzles};
use bevy_reflect::prelude::*;
use bevy_sprite::BorderRect;
use bevy_utils::once;
use bevy_window::{PrimaryWindow, WindowRef};
use core::{f32, num::NonZero};
use derive_more::derive::From;
use smallvec::SmallVec;
use thiserror::Error;
use tracing::warn;

/// Provides the computed size and layout properties of the node.
///
/// Fields in this struct are public but should not be modified under most circumstances.
/// For example, in a scrollbar you may want to derive the handle's size from the proportion of
/// scrollable content in-view. You can directly modify `ComputedNode` after layout to set the
/// handle size without any delays.
#[derive(Component, Debug, Copy, Clone, PartialEq, Reflect)]
#[reflect(Component, Default, Debug, Clone)]
pub struct ComputedNode {
    /// The order of the node in the UI layout.
    /// Nodes with a higher stack index are drawn on top of and receive interactions before nodes with lower stack indices.
    ///
    /// Automatically calculated in [`super::UiSystems::Stack`].
    pub stack_index: u32,
    /// The size of the node as width and height in physical pixels.
    ///
    /// Automatically calculated by [`super::layout::ui_layout_system`].
    pub size: Vec2,
    /// Size of this node's content.
    ///
    /// Automatically calculated by [`super::layout::ui_layout_system`].
    pub content_size: Vec2,
    /// Space allocated for scrollbars.
    ///
    /// Automatically calculated by [`super::layout::ui_layout_system`].
    pub scrollbar_size: Vec2,
    /// Resolved offset of scrolled content
    ///
    /// Automatically calculated by [`super::layout::ui_layout_system`].
    pub scroll_position: Vec2,
    /// The width of this node's outline.
    /// If this value is `Auto`, negative or `0.` then no outline will be rendered.
    /// Outline updates bypass change detection.
    ///
    /// Automatically calculated by [`super::layout::ui_layout_system`].
    pub outline_width: f32,
    /// The amount of space between the outline and the edge of the node.
    /// Outline updates bypass change detection.
    ///
    /// Automatically calculated by [`super::layout::ui_layout_system`].
    pub outline_offset: f32,
    /// The unrounded size of the node as width and height in physical pixels.
    ///
    /// Automatically calculated by [`super::layout::ui_layout_system`].
    pub unrounded_size: Vec2,
    /// Resolved border values in physical pixels.
    /// Border updates bypass change detection.
    ///
    /// Automatically calculated by [`super::layout::ui_layout_system`].
    pub border: BorderRect,
    /// Resolved border radius values in physical pixels.
    /// Border radius updates bypass change detection.
    ///
    /// Automatically calculated by [`super::layout::ui_layout_system`].
    pub border_radius: ResolvedBorderRadius,
    /// Resolved padding values in physical pixels.
    /// Padding updates bypass change detection.
    ///
    /// Automatically calculated by [`super::layout::ui_layout_system`].
    pub padding: BorderRect,
    /// Inverse scale factor for this Node.
    /// Multiply physical coordinates by the inverse scale factor to give logical coordinates.
    ///
    /// Automatically calculated by [`super::layout::ui_layout_system`].
    pub inverse_scale_factor: f32,
}

impl ComputedNode {
    /// The calculated node size as width and height in physical pixels.
    ///
    /// Automatically calculated by [`super::layout::ui_layout_system`].
    #[inline]
    pub const fn size(&self) -> Vec2 {
        self.size
    }

    /// The calculated node content size as width and height in physical pixels.
    ///
    /// Automatically calculated by [`super::layout::ui_layout_system`].
    #[inline]
    pub const fn content_size(&self) -> Vec2 {
        self.content_size
    }

    /// Check if the node is empty.
    /// A node is considered empty if it has a zero or negative extent along either of its axes.
    #[inline]
    pub const fn is_empty(&self) -> bool {
        self.size.x <= 0. || self.size.y <= 0.
    }

    /// The order of the node in the UI layout.
    /// Nodes with a higher stack index are drawn on top of and receive interactions before nodes with lower stack indices.
    ///
    /// Automatically calculated by [`super::layout::ui_layout_system`].
    pub const fn stack_index(&self) -> u32 {
        self.stack_index
    }

    /// The calculated node size as width and height in physical pixels before rounding.
    ///
    /// Automatically calculated by [`super::layout::ui_layout_system`].
    #[inline]
    pub const fn unrounded_size(&self) -> Vec2 {
        self.unrounded_size
    }

    /// Returns the thickness of the UI node's outline in physical pixels.
    /// If this value is negative or `0.` then no outline will be rendered.
    ///
    /// Automatically calculated by [`super::layout::ui_layout_system`].
    #[inline]
    pub const fn outline_width(&self) -> f32 {
        self.outline_width
    }

    /// Returns the amount of space between the outline and the edge of the node in physical pixels.
    ///
    /// Automatically calculated by [`super::layout::ui_layout_system`].
    #[inline]
    pub const fn outline_offset(&self) -> f32 {
        self.outline_offset
    }

    /// Returns the size of the node when including its outline.
    ///
    /// Automatically calculated by [`super::layout::ui_layout_system`].
    #[inline]
    pub const fn outlined_node_size(&self) -> Vec2 {
        let offset = 2. * (self.outline_offset + self.outline_width);
        Vec2::new(self.size.x + offset, self.size.y + offset)
    }

    /// Returns the border radius for each corner of the outline
    /// An outline's border radius is derived from the node's border-radius
    /// so that the outline wraps the border equally at all points.
    ///
    /// Automatically calculated by [`super::layout::ui_layout_system`].
    #[inline]
    pub const fn outline_radius(&self) -> ResolvedBorderRadius {
        let outer_distance = self.outline_width + self.outline_offset;
        const fn compute_radius(radius: f32, outer_distance: f32) -> f32 {
            if radius > 0. {
                radius + outer_distance
            } else {
                0.
            }
        }
        ResolvedBorderRadius {
            top_left: compute_radius(self.border_radius.top_left, outer_distance),
            top_right: compute_radius(self.border_radius.top_right, outer_distance),
            bottom_right: compute_radius(self.border_radius.bottom_right, outer_distance),
            bottom_left: compute_radius(self.border_radius.bottom_left, outer_distance),
        }
    }

    /// Returns the thickness of the node's border on each edge in physical pixels.
    ///
    /// Automatically calculated by [`super::layout::ui_layout_system`].
    #[inline]
    pub const fn border(&self) -> BorderRect {
        self.border
    }

    /// Returns the border radius for each of the node's corners in physical pixels.
    ///
    /// Automatically calculated by [`super::layout::ui_layout_system`].
    #[inline]
    pub const fn border_radius(&self) -> ResolvedBorderRadius {
        self.border_radius
    }

    /// Returns the inner border radius for each of the node's corners in physical pixels.
    pub fn inner_radius(&self) -> ResolvedBorderRadius {
        fn clamp_corner(r: f32, size: Vec2, offset: Vec2) -> f32 {
            let s = 0.5 * size + offset;
            let sm = s.x.min(s.y);
            r.min(sm)
        }
        let b = vec4(
            self.border.left,
            self.border.top,
            self.border.right,
            self.border.bottom,
        );
        let s = self.size() - b.xy() - b.zw();
        ResolvedBorderRadius {
            top_left: clamp_corner(self.border_radius.top_left, s, b.xy()),
            top_right: clamp_corner(self.border_radius.top_right, s, b.zy()),
            bottom_right: clamp_corner(self.border_radius.bottom_left, s, b.xw()),
            bottom_left: clamp_corner(self.border_radius.bottom_right, s, b.zw()),
        }
    }

    /// Returns the thickness of the node's padding on each edge in physical pixels.
    ///
    /// Automatically calculated by [`super::layout::ui_layout_system`].
    #[inline]
    pub const fn padding(&self) -> BorderRect {
        self.padding
    }

    /// Returns the combined inset on each edge including both padding and border thickness in physical pixels.
    #[inline]
    pub const fn content_inset(&self) -> BorderRect {
        BorderRect {
            left: self.border.left + self.padding.left,
            right: self.border.right + self.padding.right,
            top: self.border.top + self.padding.top,
            bottom: self.border.bottom + self.padding.bottom,
        }
    }

    /// Returns the inverse of the scale factor for this node.
    /// To convert from physical coordinates to logical coordinates multiply by this value.
    #[inline]
    pub const fn inverse_scale_factor(&self) -> f32 {
        self.inverse_scale_factor
    }

    // Returns true if `point` within the node.
    //
    // Matches the sdf function in `ui.wgsl` that is used by the UI renderer to draw rounded rectangles.
    pub fn contains_point(&self, transform: UiGlobalTransform, point: Vec2) -> bool {
        let Some(local_point) = transform
            .try_inverse()
            .map(|transform| transform.transform_point2(point))
        else {
            return false;
        };
        let [top, bottom] = if local_point.x < 0. {
            [self.border_radius.top_left, self.border_radius.bottom_left]
        } else {
            [
                self.border_radius.top_right,
                self.border_radius.bottom_right,
            ]
        };
        let r = if local_point.y < 0. { top } else { bottom };
        let corner_to_point = local_point.abs() - 0.5 * self.size;
        let q = corner_to_point + r;
        let l = q.max(Vec2::ZERO).length();
        let m = q.max_element().min(0.);
        l + m - r < 0.
    }

    /// Transform a point to normalized node space with the center of the node at the origin and the corners at [+/-0.5, +/-0.5]
    pub fn normalize_point(&self, transform: UiGlobalTransform, point: Vec2) -> Option<Vec2> {
        self.size
            .cmpgt(Vec2::ZERO)
            .all()
            .then(|| transform.try_inverse())
            .flatten()
            .map(|transform| transform.transform_point2(point) / self.size)
    }

    /// Resolve the node's clipping rect in local space
    pub fn resolve_clip_rect(
        &self,
        overflow: Overflow,
        overflow_clip_margin: OverflowClipMargin,
    ) -> Rect {
        let mut clip_rect = Rect::from_center_size(Vec2::ZERO, self.size);

        let clip_inset = match overflow_clip_margin.visual_box {
            OverflowClipBox::BorderBox => BorderRect::ZERO,
            OverflowClipBox::ContentBox => self.content_inset(),
            OverflowClipBox::PaddingBox => self.border(),
        };

        clip_rect.min.x += clip_inset.left;
        clip_rect.min.y += clip_inset.top;
        clip_rect.max.x -= clip_inset.right;
        clip_rect.max.y -= clip_inset.bottom;

        if overflow.x == OverflowAxis::Visible {
            clip_rect.min.x = -f32::INFINITY;
            clip_rect.max.x = f32::INFINITY;
        }
        if overflow.y == OverflowAxis::Visible {
            clip_rect.min.y = -f32::INFINITY;
            clip_rect.max.y = f32::INFINITY;
        }

        clip_rect
    }
}

impl ComputedNode {
    pub const DEFAULT: Self = Self {
        stack_index: 0,
        size: Vec2::ZERO,
        content_size: Vec2::ZERO,
        scrollbar_size: Vec2::ZERO,
        scroll_position: Vec2::ZERO,
        outline_width: 0.,
        outline_offset: 0.,
        unrounded_size: Vec2::ZERO,
        border_radius: ResolvedBorderRadius::ZERO,
        border: BorderRect::ZERO,
        padding: BorderRect::ZERO,
        inverse_scale_factor: 1.,
    };
}

impl Default for ComputedNode {
    fn default() -> Self {
        Self::DEFAULT
    }
}

/// The scroll position of the node. Values are in logical pixels, increasing from top-left to bottom-right.
///
/// Increasing the x-coordinate causes the scrolled content to visibly move left on the screen, while increasing the y-coordinate causes the scrolled content to move up.
/// This might seem backwards, however what's really happening is that
/// the scroll position is moving the visible "window" in the local coordinate system of the scrolled content -
/// moving the window down causes the content to move up.
///
/// Updating the values of `ScrollPosition` will reposition the children of the node by the offset amount in logical pixels.
/// `ScrollPosition` may be updated by the layout system when a layout change makes a previously valid `ScrollPosition` invalid.
/// Changing this does nothing on a `Node` without setting at least one `OverflowAxis` to `OverflowAxis::Scroll`.
#[derive(Component, Debug, Clone, Default, Deref, DerefMut, Reflect)]
#[reflect(Component, Default, Clone)]
pub struct ScrollPosition(pub Vec2);

impl ScrollPosition {
    pub const DEFAULT: Self = Self(Vec2::ZERO);
}

impl From<Vec2> for ScrollPosition {
    fn from(value: Vec2) -> Self {
        Self(value)
    }
}

/// The base component for UI entities. It describes UI layout and style properties.
///
/// When defining new types of UI entities, require [`Node`] to make them behave like UI nodes.
///
/// Nodes can be laid out using either Flexbox or CSS Grid Layout.
///
/// See below for general learning resources and for documentation on the individual style properties.
///
/// ### Flexbox
///
/// - [MDN: Basic Concepts of Flexbox](https://developer.mozilla.org/en-US/docs/Web/CSS/CSS_Flexible_Box_Layout/Basic_Concepts_of_Flexbox)
/// - [A Complete Guide To Flexbox](https://css-tricks.com/snippets/css/a-guide-to-flexbox/) by CSS Tricks. This is detailed guide with illustrations and comprehensive written explanation of the different Flexbox properties and how they work.
/// - [Flexbox Froggy](https://flexboxfroggy.com/). An interactive tutorial/game that teaches the essential parts of Flexbox in a fun engaging way.
///
/// ### CSS Grid
///
/// - [MDN: Basic Concepts of Grid Layout](https://developer.mozilla.org/en-US/docs/Web/CSS/CSS_Grid_Layout/Basic_Concepts_of_Grid_Layout)
/// - [A Complete Guide To CSS Grid](https://css-tricks.com/snippets/css/complete-guide-grid/) by CSS Tricks. This is detailed guide with illustrations and comprehensive written explanation of the different CSS Grid properties and how they work.
/// - [CSS Grid Garden](https://cssgridgarden.com/). An interactive tutorial/game that teaches the essential parts of CSS Grid in a fun engaging way.
///
/// # See also
///
/// - [`RelativeCursorPosition`](crate::RelativeCursorPosition) to obtain the cursor position relative to this node
/// - [`Interaction`](crate::Interaction) to obtain the interaction state of this node

#[derive(Component, Clone, PartialEq, Debug, Reflect)]
#[require(
    ComputedNode,
    ComputedUiTargetCamera,
    UiTransform,
    BackgroundColor,
    BorderColor,
    BorderRadius,
    FocusPolicy,
    ScrollPosition,
    Visibility,
    ZIndex
)]
#[reflect(Component, Default, PartialEq, Debug, Clone)]
#[cfg_attr(
    feature = "serialize",
    derive(serde::Serialize, serde::Deserialize),
    reflect(Serialize, Deserialize)
)]
pub struct Node {
    /// Which layout algorithm to use when laying out this node's contents:
    ///   - [`Display::Flex`]: Use the Flexbox layout algorithm
    ///   - [`Display::Grid`]: Use the CSS Grid layout algorithm
    ///   - [`Display::None`]: Hide this node and perform layout as if it does not exist.
    ///
    /// <https://developer.mozilla.org/en-US/docs/Web/CSS/display>
    pub display: Display,

    /// Which part of a Node's box length styles like width and height control
    ///   - [`BoxSizing::BorderBox`]: They refer to the "border box" size (size including padding and border)
    ///   - [`BoxSizing::ContentBox`]: They refer to the "content box" size (size excluding padding and border)
    ///
    /// `BoxSizing::BorderBox` is generally considered more intuitive and is the default in Bevy even though it is not on the web.
    ///
    /// See: <https://developer.mozilla.org/en-US/docs/Web/CSS/box-sizing>
    pub box_sizing: BoxSizing,

    /// Whether a node should be laid out in-flow with, or independently of its siblings:
    ///  - [`PositionType::Relative`]: Layout this node in-flow with other nodes using the usual (flexbox/grid) layout algorithm.
    ///  - [`PositionType::Absolute`]: Layout this node on top and independently of other nodes.
    ///
    /// <https://developer.mozilla.org/en-US/docs/Web/CSS/position>
    pub position_type: PositionType,

    /// Whether overflowing content should be displayed or clipped.
    ///
    /// <https://developer.mozilla.org/en-US/docs/Web/CSS/overflow>
    pub overflow: Overflow,

    /// How much space in logical pixels should be reserved for scrollbars when overflow is set to scroll or auto on an axis.
    pub scrollbar_width: f32,

    /// How the bounds of clipped content should be determined
    ///
    /// <https://developer.mozilla.org/en-US/docs/Web/CSS/overflow-clip-margin>
    pub overflow_clip_margin: OverflowClipMargin,

    /// The horizontal position of the left edge of the node.
    ///  - For relatively positioned nodes, this is relative to the node's position as computed during regular layout.
    ///  - For absolutely positioned nodes, this is relative to the *parent* node's bounding box.
    ///
    /// <https://developer.mozilla.org/en-US/docs/Web/CSS/left>
    pub left: Val,

    /// The horizontal position of the right edge of the node.
    ///  - For relatively positioned nodes, this is relative to the node's position as computed during regular layout.
    ///  - For absolutely positioned nodes, this is relative to the *parent* node's bounding box.
    ///
    /// <https://developer.mozilla.org/en-US/docs/Web/CSS/right>
    pub right: Val,

    /// The vertical position of the top edge of the node.
    ///  - For relatively positioned nodes, this is relative to the node's position as computed during regular layout.
    ///  - For absolutely positioned nodes, this is relative to the *parent* node's bounding box.
    ///
    /// <https://developer.mozilla.org/en-US/docs/Web/CSS/top>
    pub top: Val,

    /// The vertical position of the bottom edge of the node.
    ///  - For relatively positioned nodes, this is relative to the node's position as computed during regular layout.
    ///  - For absolutely positioned nodes, this is relative to the *parent* node's bounding box.
    ///
    /// <https://developer.mozilla.org/en-US/docs/Web/CSS/bottom>
    pub bottom: Val,

    /// The ideal width of the node. `width` is used when it is within the bounds defined by `min_width` and `max_width`.
    ///
    /// <https://developer.mozilla.org/en-US/docs/Web/CSS/width>
    pub width: Val,

    /// The ideal height of the node. `height` is used when it is within the bounds defined by `min_height` and `max_height`.
    ///
    /// <https://developer.mozilla.org/en-US/docs/Web/CSS/height>
    pub height: Val,

    /// The minimum width of the node. `min_width` is used if it is greater than `width` and/or `max_width`.
    ///
    /// <https://developer.mozilla.org/en-US/docs/Web/CSS/min-width>
    pub min_width: Val,

    /// The minimum height of the node. `min_height` is used if it is greater than `height` and/or `max_height`.
    ///
    /// <https://developer.mozilla.org/en-US/docs/Web/CSS/min-height>
    pub min_height: Val,

    /// The maximum width of the node. `max_width` is used if it is within the bounds defined by `min_width` and `width`.
    ///
    /// <https://developer.mozilla.org/en-US/docs/Web/CSS/max-width>
    pub max_width: Val,

    /// The maximum height of the node. `max_height` is used if it is within the bounds defined by `min_height` and `height`.
    ///
    /// <https://developer.mozilla.org/en-US/docs/Web/CSS/max-height>
    pub max_height: Val,

    /// The aspect ratio of the node (defined as `width / height`)
    ///
    /// <https://developer.mozilla.org/en-US/docs/Web/CSS/aspect-ratio>
    pub aspect_ratio: Option<f32>,

    /// Used to control how each individual item is aligned by default within the space they're given.
    /// - For Flexbox containers, sets default cross axis alignment of the child items.
    /// - For CSS Grid containers, controls block (vertical) axis alignment of children of this grid container within their grid areas.
    ///
    /// This value is overridden if [`AlignSelf`] on the child node is set.
    ///
    /// <https://developer.mozilla.org/en-US/docs/Web/CSS/align-items>
    pub align_items: AlignItems,

    /// Used to control how each individual item is aligned by default within the space they're given.
    /// - For Flexbox containers, this property has no effect. See `justify_content` for main axis alignment of flex items.
    /// - For CSS Grid containers, sets default inline (horizontal) axis alignment of child items within their grid areas.
    ///
    /// This value is overridden if [`JustifySelf`] on the child node is set.
    ///
    /// <https://developer.mozilla.org/en-US/docs/Web/CSS/justify-items>
    pub justify_items: JustifyItems,

    /// Used to control how the specified item is aligned within the space it's given.
    /// - For Flexbox items, controls cross axis alignment of the item.
    /// - For CSS Grid items, controls block (vertical) axis alignment of a grid item within its grid area.
    ///
    /// If set to `Auto`, alignment is inherited from the value of [`AlignItems`] set on the parent node.
    ///
    /// <https://developer.mozilla.org/en-US/docs/Web/CSS/align-self>
    pub align_self: AlignSelf,

    /// Used to control how the specified item is aligned within the space it's given.
    /// - For Flexbox items, this property has no effect. See `justify_content` for main axis alignment of flex items.
    /// - For CSS Grid items, controls inline (horizontal) axis alignment of a grid item within its grid area.
    ///
    /// If set to `Auto`, alignment is inherited from the value of [`JustifyItems`] set on the parent node.
    ///
    /// <https://developer.mozilla.org/en-US/docs/Web/CSS/justify-self>
    pub justify_self: JustifySelf,

    /// Used to control how items are distributed.
    /// - For Flexbox containers, controls alignment of lines if `flex_wrap` is set to [`FlexWrap::Wrap`] and there are multiple lines of items.
    /// - For CSS Grid containers, controls alignment of grid rows.
    ///
    /// <https://developer.mozilla.org/en-US/docs/Web/CSS/align-content>
    pub align_content: AlignContent,

    /// Used to control how items are distributed.
    /// - For Flexbox containers, controls alignment of items in the main axis.
    /// - For CSS Grid containers, controls alignment of grid columns.
    ///
    /// <https://developer.mozilla.org/en-US/docs/Web/CSS/justify-content>
    pub justify_content: JustifyContent,

    /// The amount of space around a node outside its border.
    ///
    /// If a percentage value is used, the percentage is calculated based on the width of the parent node.
    ///
    /// # Example
    /// ```
    /// # use bevy_ui::{Node, UiRect, Val};
    /// let node = Node {
    ///     margin: UiRect {
    ///         left: Val::Percent(10.),
    ///         right: Val::Percent(10.),
    ///         top: Val::Percent(15.),
    ///         bottom: Val::Percent(15.)
    ///     },
    ///     ..Default::default()
    /// };
    /// ```
    /// A node with this style and a parent with dimensions of 100px by 300px will have calculated margins of 10px on both left and right edges, and 15px on both top and bottom edges.
    ///
    /// <https://developer.mozilla.org/en-US/docs/Web/CSS/margin>
    pub margin: UiRect,

    /// The amount of space between the edges of a node and its contents.
    ///
    /// If a percentage value is used, the percentage is calculated based on the width of the parent node.
    ///
    /// # Example
    /// ```
    /// # use bevy_ui::{Node, UiRect, Val};
    /// let node = Node {
    ///     padding: UiRect {
    ///         left: Val::Percent(1.),
    ///         right: Val::Percent(2.),
    ///         top: Val::Percent(3.),
    ///         bottom: Val::Percent(4.)
    ///     },
    ///     ..Default::default()
    /// };
    /// ```
    /// A node with this style and a parent with dimensions of 300px by 100px will have calculated padding of 3px on the left, 6px on the right, 9px on the top and 12px on the bottom.
    ///
    /// <https://developer.mozilla.org/en-US/docs/Web/CSS/padding>
    pub padding: UiRect,

    /// The amount of space between the margins of a node and its padding.
    ///
    /// If a percentage value is used, the percentage is calculated based on the width of the parent node.
    ///
    /// The size of the node will be expanded if there are constraints that prevent the layout algorithm from placing the border within the existing node boundary.
    ///
    /// <https://developer.mozilla.org/en-US/docs/Web/CSS/border-width>
    pub border: UiRect,

    /// Whether a Flexbox container should be a row or a column. This property has no effect on Grid nodes.
    ///
    /// <https://developer.mozilla.org/en-US/docs/Web/CSS/flex-direction>
    pub flex_direction: FlexDirection,

    /// Whether a Flexbox container should wrap its contents onto multiple lines if they overflow. This property has no effect on Grid nodes.
    ///
    /// <https://developer.mozilla.org/en-US/docs/Web/CSS/flex-wrap>
    pub flex_wrap: FlexWrap,

    /// Defines how much a flexbox item should grow if there's space available. Defaults to 0 (don't grow at all).
    ///
    /// <https://developer.mozilla.org/en-US/docs/Web/CSS/flex-grow>
    pub flex_grow: f32,

    /// Defines how much a flexbox item should shrink if there's not enough space available. Defaults to 1.
    ///
    /// <https://developer.mozilla.org/en-US/docs/Web/CSS/flex-shrink>
    pub flex_shrink: f32,

    /// The initial length of a flexbox in the main axis, before flex growing/shrinking properties are applied.
    ///
    /// `flex_basis` overrides `width` (if the main axis is horizontal) or `height` (if the main axis is vertical) when both are set, but it obeys the constraints defined by `min_width`/`min_height` and `max_width`/`max_height`.
    ///
    /// <https://developer.mozilla.org/en-US/docs/Web/CSS/flex-basis>
    pub flex_basis: Val,

    /// The size of the gutters between items in a vertical flexbox layout or between rows in a grid layout.
    ///
    /// Note: Values of `Val::Auto` are not valid and are treated as zero.
    ///
    /// <https://developer.mozilla.org/en-US/docs/Web/CSS/row-gap>
    pub row_gap: Val,

    /// The size of the gutters between items in a horizontal flexbox layout or between column in a grid layout.
    ///
    /// Note: Values of `Val::Auto` are not valid and are treated as zero.
    ///
    /// <https://developer.mozilla.org/en-US/docs/Web/CSS/column-gap>
    pub column_gap: Val,

    /// Controls whether automatically placed grid items are placed row-wise or column-wise as well as whether the sparse or dense packing algorithm is used.
    /// Only affects Grid layouts.
    ///
    /// <https://developer.mozilla.org/en-US/docs/Web/CSS/grid-auto-flow>
    pub grid_auto_flow: GridAutoFlow,

    /// Defines the number of rows a grid has and the sizes of those rows. If grid items are given explicit placements then more rows may
    /// be implicitly generated by items that are placed out of bounds. The sizes of those rows are controlled by `grid_auto_rows` property.
    ///
    /// <https://developer.mozilla.org/en-US/docs/Web/CSS/grid-template-rows>
    pub grid_template_rows: Vec<RepeatedGridTrack>,

    /// Defines the number of columns a grid has and the sizes of those columns. If grid items are given explicit placements then more columns may
    /// be implicitly generated by items that are placed out of bounds. The sizes of those columns are controlled by `grid_auto_columns` property.
    ///
    /// <https://developer.mozilla.org/en-US/docs/Web/CSS/grid-template-columns>
    pub grid_template_columns: Vec<RepeatedGridTrack>,

    /// Defines the size of implicitly created rows. Rows are created implicitly when grid items are given explicit placements that are out of bounds
    /// of the rows explicitly created using `grid_template_rows`.
    ///
    /// <https://developer.mozilla.org/en-US/docs/Web/CSS/grid-auto-rows>
    pub grid_auto_rows: Vec<GridTrack>,
    /// Defines the size of implicitly created columns. Columns are created implicitly when grid items are given explicit placements that are out of bounds
    /// of the columns explicitly created using `grid_template_columns`.
    ///
    /// <https://developer.mozilla.org/en-US/docs/Web/CSS/grid-auto-columns>
    pub grid_auto_columns: Vec<GridTrack>,

    /// The row in which a grid item starts and how many rows it spans.
    ///
    /// <https://developer.mozilla.org/en-US/docs/Web/CSS/grid-row>
    pub grid_row: GridPlacement,

    /// The column in which a grid item starts and how many columns it spans.
    ///
    /// <https://developer.mozilla.org/en-US/docs/Web/CSS/grid-column>
    pub grid_column: GridPlacement,
}

impl Node {
    pub const DEFAULT: Self = Self {
        display: Display::DEFAULT,
        box_sizing: BoxSizing::DEFAULT,
        position_type: PositionType::DEFAULT,
        left: Val::Auto,
        right: Val::Auto,
        top: Val::Auto,
        bottom: Val::Auto,
        flex_direction: FlexDirection::DEFAULT,
        flex_wrap: FlexWrap::DEFAULT,
        align_items: AlignItems::DEFAULT,
        justify_items: JustifyItems::DEFAULT,
        align_self: AlignSelf::DEFAULT,
        justify_self: JustifySelf::DEFAULT,
        align_content: AlignContent::DEFAULT,
        justify_content: JustifyContent::DEFAULT,
        margin: UiRect::DEFAULT,
        padding: UiRect::DEFAULT,
        border: UiRect::DEFAULT,
        flex_grow: 0.0,
        flex_shrink: 1.0,
        flex_basis: Val::Auto,
        width: Val::Auto,
        height: Val::Auto,
        min_width: Val::Auto,
        min_height: Val::Auto,
        max_width: Val::Auto,
        max_height: Val::Auto,
        aspect_ratio: None,
        overflow: Overflow::DEFAULT,
        overflow_clip_margin: OverflowClipMargin::DEFAULT,
        scrollbar_width: 0.,
        row_gap: Val::ZERO,
        column_gap: Val::ZERO,
        grid_auto_flow: GridAutoFlow::DEFAULT,
        grid_template_rows: Vec::new(),
        grid_template_columns: Vec::new(),
        grid_auto_rows: Vec::new(),
        grid_auto_columns: Vec::new(),
        grid_column: GridPlacement::DEFAULT,
        grid_row: GridPlacement::DEFAULT,
    };
}

impl Default for Node {
    fn default() -> Self {
        Self::DEFAULT
    }
}

/// Used to control how each individual item is aligned by default within the space they're given.
/// - For Flexbox containers, sets default cross axis alignment of the child items.
/// - For CSS Grid containers, controls block (vertical) axis alignment of children of this grid container within their grid areas.
///
/// <https://developer.mozilla.org/en-US/docs/Web/CSS/align-items>
#[derive(Copy, Clone, PartialEq, Eq, Debug, Reflect)]
#[reflect(Default, PartialEq, Clone)]
#[cfg_attr(
    feature = "serialize",
    derive(serde::Serialize, serde::Deserialize),
    reflect(Serialize, Deserialize)
)]
pub enum AlignItems {
    /// The items are packed in their default position as if no alignment was applied.
    Default,
    /// The items are packed towards the start of the axis.
    Start,
    /// The items are packed towards the end of the axis.
    End,
    /// The items are packed towards the start of the axis, unless the flex direction is reversed;
    /// then they are packed towards the end of the axis.
    FlexStart,
    /// The items are packed towards the end of the axis, unless the flex direction is reversed;
    /// then they are packed towards the start of the axis.
    FlexEnd,
    /// The items are packed along the center of the axis.
    Center,
    /// The items are packed such that their baselines align.
    Baseline,
    /// The items are stretched to fill the space they're given.
    Stretch,
}

impl AlignItems {
    pub const DEFAULT: Self = Self::Default;
}

impl Default for AlignItems {
    fn default() -> Self {
        Self::DEFAULT
    }
}

/// Used to control how each individual item is aligned by default within the space they're given.
/// - For Flexbox containers, this property has no effect. See `justify_content` for main axis alignment of flex items.
/// - For CSS Grid containers, sets default inline (horizontal) axis alignment of child items within their grid areas.
///
/// <https://developer.mozilla.org/en-US/docs/Web/CSS/justify-items>
#[derive(Copy, Clone, PartialEq, Eq, Debug, Reflect)]
#[reflect(Default, PartialEq, Clone)]
#[cfg_attr(
    feature = "serialize",
    derive(serde::Serialize, serde::Deserialize),
    reflect(Serialize, Deserialize)
)]
pub enum JustifyItems {
    /// The items are packed in their default position as if no alignment was applied.
    Default,
    /// The items are packed towards the start of the axis.
    Start,
    /// The items are packed towards the end of the axis.
    End,
    /// The items are packed along the center of the axis
    Center,
    /// The items are packed such that their baselines align.
    Baseline,
    /// The items are stretched to fill the space they're given.
    Stretch,
}

impl JustifyItems {
    pub const DEFAULT: Self = Self::Default;
}

impl Default for JustifyItems {
    fn default() -> Self {
        Self::DEFAULT
    }
}

/// Used to control how the specified item is aligned within the space it's given.
/// - For Flexbox items, controls cross axis alignment of the item.
/// - For CSS Grid items, controls block (vertical) axis alignment of a grid item within its grid area.
///
/// <https://developer.mozilla.org/en-US/docs/Web/CSS/align-self>
#[derive(Copy, Clone, PartialEq, Eq, Debug, Reflect)]
#[reflect(Default, PartialEq, Clone)]
#[cfg_attr(
    feature = "serialize",
    derive(serde::Serialize, serde::Deserialize),
    reflect(Serialize, Deserialize)
)]
pub enum AlignSelf {
    /// Use the parent node's [`AlignItems`] value to determine how this item should be aligned.
    Auto,
    /// This item will be aligned with the start of the axis.
    Start,
    /// This item will be aligned with the end of the axis.
    End,
    /// This item will be aligned with the start of the axis, unless the flex direction is reversed;
    /// then it will be aligned with the end of the axis.
    FlexStart,
    /// This item will be aligned with the end of the axis, unless the flex direction is reversed;
    /// then it will be aligned with the start of the axis.
    FlexEnd,
    /// This item will be aligned along the center of the axis.
    Center,
    /// This item will be aligned at the baseline.
    Baseline,
    /// This item will be stretched to fill the container.
    Stretch,
}

impl AlignSelf {
    pub const DEFAULT: Self = Self::Auto;
}

impl Default for AlignSelf {
    fn default() -> Self {
        Self::DEFAULT
    }
}

/// Used to control how the specified item is aligned within the space it's given.
/// - For Flexbox items, this property has no effect. See `justify_content` for main axis alignment of flex items.
/// - For CSS Grid items, controls inline (horizontal) axis alignment of a grid item within its grid area.
///
/// <https://developer.mozilla.org/en-US/docs/Web/CSS/justify-self>
#[derive(Copy, Clone, PartialEq, Eq, Debug, Reflect)]
#[reflect(Default, PartialEq, Clone)]
#[cfg_attr(
    feature = "serialize",
    derive(serde::Serialize, serde::Deserialize),
    reflect(Serialize, Deserialize)
)]
pub enum JustifySelf {
    /// Use the parent node's [`JustifyItems`] value to determine how this item should be aligned.
    Auto,
    /// This item will be aligned with the start of the axis.
    Start,
    /// This item will be aligned with the end of the axis.
    End,
    /// This item will be aligned along the center of the axis.
    Center,
    /// This item will be aligned at the baseline.
    Baseline,
    /// This item will be stretched to fill the space it's given.
    Stretch,
}

impl JustifySelf {
    pub const DEFAULT: Self = Self::Auto;
}

impl Default for JustifySelf {
    fn default() -> Self {
        Self::DEFAULT
    }
}

/// Used to control how items are distributed.
/// - For Flexbox containers, controls alignment of lines if `flex_wrap` is set to [`FlexWrap::Wrap`] and there are multiple lines of items.
/// - For CSS Grid containers, controls alignment of grid rows.
///
/// <https://developer.mozilla.org/en-US/docs/Web/CSS/align-content>
#[derive(Copy, Clone, PartialEq, Eq, Debug, Reflect)]
#[reflect(Default, PartialEq, Clone)]
#[cfg_attr(
    feature = "serialize",
    derive(serde::Serialize, serde::Deserialize),
    reflect(Serialize, Deserialize)
)]
pub enum AlignContent {
    /// The items are packed in their default position as if no alignment was applied.
    Default,
    /// The items are packed towards the start of the axis.
    Start,
    /// The items are packed towards the end of the axis.
    End,
    /// The items are packed towards the start of the axis, unless the flex direction is reversed;
    /// then the items are packed towards the end of the axis.
    FlexStart,
    /// The items are packed towards the end of the axis, unless the flex direction is reversed;
    /// then the items are packed towards the start of the axis.
    FlexEnd,
    /// The items are packed along the center of the axis.
    Center,
    /// The items are stretched to fill the container along the axis.
    Stretch,
    /// The items are distributed such that the gap between any two items is equal.
    SpaceBetween,
    /// The items are distributed such that the gap between and around any two items is equal.
    SpaceEvenly,
    /// The items are distributed such that the gap between and around any two items is equal, with half-size gaps on either end.
    SpaceAround,
}

impl AlignContent {
    pub const DEFAULT: Self = Self::Default;
}

impl Default for AlignContent {
    fn default() -> Self {
        Self::DEFAULT
    }
}

/// Used to control how items are distributed.
/// - For Flexbox containers, controls alignment of items in the main axis.
/// - For CSS Grid containers, controls alignment of grid columns.
///
/// <https://developer.mozilla.org/en-US/docs/Web/CSS/justify-content>
#[derive(Copy, Clone, PartialEq, Eq, Debug, Reflect)]
#[reflect(Default, PartialEq, Clone)]
#[cfg_attr(
    feature = "serialize",
    derive(serde::Serialize, serde::Deserialize),
    reflect(Serialize, Deserialize)
)]
pub enum JustifyContent {
    /// The items are packed in their default position as if no alignment was applied.
    Default,
    /// The items are packed towards the start of the axis.
    Start,
    /// The items are packed towards the end of the axis.
    End,
    /// The items are packed towards the start of the axis, unless the flex direction is reversed;
    /// then the items are packed towards the end of the axis.
    FlexStart,
    /// The items are packed towards the end of the axis, unless the flex direction is reversed;
    /// then the items are packed towards the start of the axis.
    FlexEnd,
    /// The items are packed along the center of the axis.
    Center,
    /// The items are stretched to fill the container along the axis.
    Stretch,
    /// The items are distributed such that the gap between any two items is equal.
    SpaceBetween,
    /// The items are distributed such that the gap between and around any two items is equal.
    SpaceEvenly,
    /// The items are distributed such that the gap between and around any two items is equal, with half-size gaps on either end.
    SpaceAround,
}

impl JustifyContent {
    pub const DEFAULT: Self = Self::Default;
}

impl Default for JustifyContent {
    fn default() -> Self {
        Self::DEFAULT
    }
}

/// Defines the layout model used by this node.
///
/// Part of the [`Node`] component.
#[derive(Copy, Clone, PartialEq, Eq, Debug, Reflect)]
#[reflect(Default, PartialEq, Clone)]
#[cfg_attr(
    feature = "serialize",
    derive(serde::Serialize, serde::Deserialize),
    reflect(Serialize, Deserialize)
)]
pub enum Display {
    /// Use Flexbox layout model to determine the position of this [`Node`]'s children.
    Flex,
    /// Use CSS Grid layout model to determine the position of this [`Node`]'s children.
    Grid,
    /// Use CSS Block layout model to determine the position of this [`Node`]'s children.
    Block,
    /// Use no layout, don't render this node and its children.
    ///
    /// If you want to hide a node and its children,
    /// but keep its layout in place, set its [`Visibility`] component instead.
    None,
}

impl Display {
    pub const DEFAULT: Self = Self::Flex;
}

impl Default for Display {
    fn default() -> Self {
        Self::DEFAULT
    }
}

/// Which part of a Node's box length styles like width and height control
///
/// See: <https://developer.mozilla.org/en-US/docs/Web/CSS/box-sizing>
#[derive(Copy, Clone, PartialEq, Eq, Debug, Reflect)]
#[reflect(Default, PartialEq, Clone)]
#[cfg_attr(
    feature = "serialize",
    derive(serde::Serialize, serde::Deserialize),
    reflect(Serialize, Deserialize)
)]
pub enum BoxSizing {
    /// Length styles like width and height refer to the "border box" size (size including padding and border)
    BorderBox,
    /// Length styles like width and height refer to the "content box" size (size excluding padding and border)
    ContentBox,
}

impl BoxSizing {
    pub const DEFAULT: Self = Self::BorderBox;
}

impl Default for BoxSizing {
    fn default() -> Self {
        Self::DEFAULT
    }
}

/// Defines how flexbox items are ordered within a flexbox
#[derive(Copy, Clone, PartialEq, Eq, Debug, Reflect)]
#[reflect(Default, PartialEq, Clone)]
#[cfg_attr(
    feature = "serialize",
    derive(serde::Serialize, serde::Deserialize),
    reflect(Serialize, Deserialize)
)]
pub enum FlexDirection {
    /// Same way as text direction along the main axis.
    Row,
    /// Flex from top to bottom.
    Column,
    /// Opposite way as text direction along the main axis.
    RowReverse,
    /// Flex from bottom to top.
    ColumnReverse,
}

impl FlexDirection {
    pub const DEFAULT: Self = Self::Row;
}

impl Default for FlexDirection {
    fn default() -> Self {
        Self::DEFAULT
    }
}

/// Whether to show or hide overflowing items
#[derive(Copy, Clone, PartialEq, Eq, Debug, Reflect)]
#[reflect(Default, PartialEq, Clone)]
#[cfg_attr(
    feature = "serialize",
    derive(serde::Serialize, serde::Deserialize),
    reflect(Serialize, Deserialize)
)]
pub struct Overflow {
    /// Whether to show or clip overflowing items on the x axis
    pub x: OverflowAxis,
    /// Whether to show or clip overflowing items on the y axis
    pub y: OverflowAxis,
}

impl Overflow {
    pub const DEFAULT: Self = Self {
        x: OverflowAxis::DEFAULT,
        y: OverflowAxis::DEFAULT,
    };

    /// Show overflowing items on both axes
    pub const fn visible() -> Self {
        Self {
            x: OverflowAxis::Visible,
            y: OverflowAxis::Visible,
        }
    }

    /// Clip overflowing items on both axes
    pub const fn clip() -> Self {
        Self {
            x: OverflowAxis::Clip,
            y: OverflowAxis::Clip,
        }
    }

    /// Clip overflowing items on the x axis
    pub const fn clip_x() -> Self {
        Self {
            x: OverflowAxis::Clip,
            y: OverflowAxis::Visible,
        }
    }

    /// Clip overflowing items on the y axis
    pub const fn clip_y() -> Self {
        Self {
            x: OverflowAxis::Visible,
            y: OverflowAxis::Clip,
        }
    }

    /// Hide overflowing items on both axes by influencing layout and then clipping
    pub const fn hidden() -> Self {
        Self {
            x: OverflowAxis::Hidden,
            y: OverflowAxis::Hidden,
        }
    }

    /// Hide overflowing items on the x axis by influencing layout and then clipping
    pub const fn hidden_x() -> Self {
        Self {
            x: OverflowAxis::Hidden,
            y: OverflowAxis::Visible,
        }
    }

    /// Hide overflowing items on the y axis by influencing layout and then clipping
    pub const fn hidden_y() -> Self {
        Self {
            x: OverflowAxis::Visible,
            y: OverflowAxis::Hidden,
        }
    }

    /// Overflow is visible on both axes
    pub const fn is_visible(&self) -> bool {
        self.x.is_visible() && self.y.is_visible()
    }

    pub const fn scroll() -> Self {
        Self {
            x: OverflowAxis::Scroll,
            y: OverflowAxis::Scroll,
        }
    }

    /// Scroll overflowing items on the x axis
    pub const fn scroll_x() -> Self {
        Self {
            x: OverflowAxis::Scroll,
            y: OverflowAxis::Visible,
        }
    }

    /// Scroll overflowing items on the y axis
    pub const fn scroll_y() -> Self {
        Self {
            x: OverflowAxis::Visible,
            y: OverflowAxis::Scroll,
        }
    }
}

impl Default for Overflow {
    fn default() -> Self {
        Self::DEFAULT
    }
}

/// Whether to show or hide overflowing items
#[derive(Copy, Clone, PartialEq, Eq, Debug, Reflect)]
#[reflect(Default, PartialEq, Clone)]
#[cfg_attr(
    feature = "serialize",
    derive(serde::Serialize, serde::Deserialize),
    reflect(Serialize, Deserialize)
)]
pub enum OverflowAxis {
    /// Show overflowing items.
    Visible,
    /// Hide overflowing items by clipping.
    Clip,
    /// Hide overflowing items by influencing layout and then clipping.
    Hidden,
    /// Scroll overflowing items.
    Scroll,
}

impl OverflowAxis {
    pub const DEFAULT: Self = Self::Visible;

    /// Overflow is visible on this axis
    pub const fn is_visible(&self) -> bool {
        matches!(self, Self::Visible)
    }
}

impl Default for OverflowAxis {
    fn default() -> Self {
        Self::DEFAULT
    }
}

/// The bounds of the visible area when a UI node is clipped.
#[derive(Default, Copy, Clone, PartialEq, Debug, Reflect)]
#[reflect(Default, PartialEq, Clone)]
#[cfg_attr(
    feature = "serialize",
    derive(serde::Serialize, serde::Deserialize),
    reflect(Serialize, Deserialize)
)]
pub struct OverflowClipMargin {
    /// Visible unclipped area
    pub visual_box: OverflowClipBox,
    /// Width of the margin on each edge of the visual box in logical pixels.
    /// The width of the margin will be zero if a negative value is set.
    pub margin: f32,
}

impl OverflowClipMargin {
    pub const DEFAULT: Self = Self {
        visual_box: OverflowClipBox::PaddingBox,
        margin: 0.,
    };

    /// Clip any content that overflows outside the content box
    pub const fn content_box() -> Self {
        Self {
            visual_box: OverflowClipBox::ContentBox,
            ..Self::DEFAULT
        }
    }

    /// Clip any content that overflows outside the padding box
    pub const fn padding_box() -> Self {
        Self {
            visual_box: OverflowClipBox::PaddingBox,
            ..Self::DEFAULT
        }
    }

    /// Clip any content that overflows outside the border box
    pub const fn border_box() -> Self {
        Self {
            visual_box: OverflowClipBox::BorderBox,
            ..Self::DEFAULT
        }
    }

    /// Add a margin on each edge of the visual box in logical pixels.
    /// The width of the margin will be zero if a negative value is set.
    pub const fn with_margin(mut self, margin: f32) -> Self {
        self.margin = margin;
        self
    }
}

/// Used to determine the bounds of the visible area when a UI node is clipped.
#[derive(Default, Copy, Clone, PartialEq, Eq, Debug, Reflect)]
#[reflect(Default, PartialEq, Clone)]
#[cfg_attr(
    feature = "serialize",
    derive(serde::Serialize, serde::Deserialize),
    reflect(Serialize, Deserialize)
)]
pub enum OverflowClipBox {
    /// Clip any content that overflows outside the content box
    ContentBox,
    /// Clip any content that overflows outside the padding box
    #[default]
    PaddingBox,
    /// Clip any content that overflows outside the border box
    BorderBox,
}

/// The strategy used to position this node
#[derive(Copy, Clone, PartialEq, Eq, Debug, Reflect)]
#[reflect(Default, PartialEq, Clone)]
#[cfg_attr(
    feature = "serialize",
    derive(serde::Serialize, serde::Deserialize),
    reflect(Serialize, Deserialize)
)]
pub enum PositionType {
    /// Relative to all other nodes with the [`PositionType::Relative`] value.
    Relative,
    /// Independent of all other nodes, but relative to its parent node.
    Absolute,
}

impl PositionType {
    pub const DEFAULT: Self = Self::Relative;
}

impl Default for PositionType {
    fn default() -> Self {
        Self::DEFAULT
    }
}

/// Defines if flexbox items appear on a single line or on multiple lines
#[derive(Copy, Clone, PartialEq, Eq, Debug, Reflect)]
#[reflect(Default, PartialEq, Clone)]
#[cfg_attr(
    feature = "serialize",
    derive(serde::Serialize, serde::Deserialize),
    reflect(Serialize, Deserialize)
)]
pub enum FlexWrap {
    /// Single line, will overflow if needed.
    NoWrap,
    /// Multiple lines, if needed.
    Wrap,
    /// Same as [`FlexWrap::Wrap`] but new lines will appear before the previous one.
    WrapReverse,
}

impl FlexWrap {
    pub const DEFAULT: Self = Self::NoWrap;
}

impl Default for FlexWrap {
    fn default() -> Self {
        Self::DEFAULT
    }
}

/// Controls whether grid items are placed row-wise or column-wise as well as whether the sparse or dense packing algorithm is used.
///
/// The "dense" packing algorithm attempts to fill in holes earlier in the grid, if smaller items come up later.
/// This may cause items to appear out-of-order when doing so would fill in holes left by larger items.
///
/// Defaults to [`GridAutoFlow::Row`].
///
/// <https://developer.mozilla.org/en-US/docs/Web/CSS/grid-auto-flow>
#[derive(Copy, Clone, PartialEq, Eq, Debug, Reflect)]
#[reflect(Default, PartialEq, Clone)]
#[cfg_attr(
    feature = "serialize",
    derive(serde::Serialize, serde::Deserialize),
    reflect(Serialize, Deserialize)
)]
pub enum GridAutoFlow {
    /// Items are placed by filling each row in turn, adding new rows as necessary.
    Row,
    /// Items are placed by filling each column in turn, adding new columns as necessary.
    Column,
    /// Combines `Row` with the dense packing algorithm.
    RowDense,
    /// Combines `Column` with the dense packing algorithm.
    ColumnDense,
}

impl GridAutoFlow {
    pub const DEFAULT: Self = Self::Row;
}

impl Default for GridAutoFlow {
    fn default() -> Self {
        Self::DEFAULT
    }
}

#[derive(Default, Copy, Clone, PartialEq, Debug, Reflect)]
#[reflect(Default, PartialEq, Clone)]
#[cfg_attr(
    feature = "serialize",
    derive(serde::Serialize, serde::Deserialize),
    reflect(Serialize, Deserialize)
)]
pub enum MinTrackSizingFunction {
    /// Track minimum size should be a fixed pixel value
    Px(f32),
    /// Track minimum size should be a percentage value
    Percent(f32),
    /// Track minimum size should be content sized under a min-content constraint
    MinContent,
    /// Track minimum size should be content sized under a max-content constraint
    MaxContent,
    /// Track minimum size should be automatically sized
    #[default]
    Auto,
    /// Track minimum size should be a percent of the viewport's smaller dimension.
    VMin(f32),
    /// Track minimum size should be a percent of the viewport's larger dimension.
    VMax(f32),
    /// Track minimum size should be a percent of the viewport's height dimension.
    Vh(f32),
    /// Track minimum size should be a percent of the viewport's width dimension.
    Vw(f32),
}

#[derive(Default, Copy, Clone, PartialEq, Debug, Reflect)]
#[reflect(Default, PartialEq, Clone)]
#[cfg_attr(
    feature = "serialize",
    derive(serde::Serialize, serde::Deserialize),
    reflect(Serialize, Deserialize)
)]
pub enum MaxTrackSizingFunction {
    /// Track maximum size should be a fixed pixel value
    Px(f32),
    /// Track maximum size should be a percentage value
    Percent(f32),
    /// Track maximum size should be content sized under a min-content constraint
    MinContent,
    /// Track maximum size should be content sized under a max-content constraint
    MaxContent,
    /// Track maximum size should be sized according to the fit-content formula with a fixed pixel limit
    FitContentPx(f32),
    /// Track maximum size should be sized according to the fit-content formula with a percentage limit
    FitContentPercent(f32),
    /// Track maximum size should be automatically sized
    #[default]
    Auto,
    /// The dimension as a fraction of the total available grid space (`fr` units in CSS)
    /// Specified value is the numerator of the fraction. Denominator is the sum of all fractions specified in that grid dimension.
    ///
    /// Spec: <https://www.w3.org/TR/css3-grid-layout/#fr-unit>
    Fraction(f32),
    /// Track maximum size should be a percent of the viewport's smaller dimension.
    VMin(f32),
    /// Track maximum size should be a percent of the viewport's smaller dimension.
    VMax(f32),
    /// Track maximum size should be a percent of the viewport's height dimension.
    Vh(f32),
    /// Track maximum size should be a percent of the viewport's width dimension.
    Vw(f32),
}

/// A [`GridTrack`] is a Row or Column of a CSS Grid. This struct specifies what size the track should be.
/// See below for the different "track sizing functions" you can specify.
#[derive(Copy, Clone, PartialEq, Debug, Reflect)]
#[reflect(Default, PartialEq, Clone)]
#[cfg_attr(
    feature = "serialize",
    derive(serde::Serialize, serde::Deserialize),
    reflect(Serialize, Deserialize)
)]
pub struct GridTrack {
    pub(crate) min_sizing_function: MinTrackSizingFunction,
    pub(crate) max_sizing_function: MaxTrackSizingFunction,
}

impl GridTrack {
    pub const DEFAULT: Self = Self {
        min_sizing_function: MinTrackSizingFunction::Auto,
        max_sizing_function: MaxTrackSizingFunction::Auto,
    };

    /// Create a grid track with a fixed pixel size
    pub fn px<T: From<Self>>(value: f32) -> T {
        Self {
            min_sizing_function: MinTrackSizingFunction::Px(value),
            max_sizing_function: MaxTrackSizingFunction::Px(value),
        }
        .into()
    }

    /// Create a grid track with a percentage size
    pub fn percent<T: From<Self>>(value: f32) -> T {
        Self {
            min_sizing_function: MinTrackSizingFunction::Percent(value),
            max_sizing_function: MaxTrackSizingFunction::Percent(value),
        }
        .into()
    }

    /// Create a grid track with an `fr` size.
    /// Note that this will give the track a content-based minimum size.
    /// Usually you are best off using `GridTrack::flex` instead which uses a zero minimum size.
    pub fn fr<T: From<Self>>(value: f32) -> T {
        Self {
            min_sizing_function: MinTrackSizingFunction::Auto,
            max_sizing_function: MaxTrackSizingFunction::Fraction(value),
        }
        .into()
    }

    /// Create a grid track with a `minmax(0, Nfr)` size.
    pub fn flex<T: From<Self>>(value: f32) -> T {
        Self {
            min_sizing_function: MinTrackSizingFunction::Px(0.0),
            max_sizing_function: MaxTrackSizingFunction::Fraction(value),
        }
        .into()
    }

    /// Create a grid track which is automatically sized to fit its contents.
    pub fn auto<T: From<Self>>() -> T {
        Self {
            min_sizing_function: MinTrackSizingFunction::Auto,
            max_sizing_function: MaxTrackSizingFunction::Auto,
        }
        .into()
    }

    /// Create a grid track which is automatically sized to fit its contents when sized at their "min-content" sizes
    pub fn min_content<T: From<Self>>() -> T {
        Self {
            min_sizing_function: MinTrackSizingFunction::MinContent,
            max_sizing_function: MaxTrackSizingFunction::MinContent,
        }
        .into()
    }

    /// Create a grid track which is automatically sized to fit its contents when sized at their "max-content" sizes
    pub fn max_content<T: From<Self>>() -> T {
        Self {
            min_sizing_function: MinTrackSizingFunction::MaxContent,
            max_sizing_function: MaxTrackSizingFunction::MaxContent,
        }
        .into()
    }

    /// Create a `fit-content()` grid track with fixed pixel limit.
    ///
    /// <https://developer.mozilla.org/en-US/docs/Web/CSS/fit-content_function>
    pub fn fit_content_px<T: From<Self>>(limit: f32) -> T {
        Self {
            min_sizing_function: MinTrackSizingFunction::Auto,
            max_sizing_function: MaxTrackSizingFunction::FitContentPx(limit),
        }
        .into()
    }

    /// Create a `fit-content()` grid track with percentage limit.
    ///
    /// <https://developer.mozilla.org/en-US/docs/Web/CSS/fit-content_function>
    pub fn fit_content_percent<T: From<Self>>(limit: f32) -> T {
        Self {
            min_sizing_function: MinTrackSizingFunction::Auto,
            max_sizing_function: MaxTrackSizingFunction::FitContentPercent(limit),
        }
        .into()
    }

    /// Create a `minmax()` grid track.
    ///
    /// <https://developer.mozilla.org/en-US/docs/Web/CSS/minmax>
    pub fn minmax<T: From<Self>>(min: MinTrackSizingFunction, max: MaxTrackSizingFunction) -> T {
        Self {
            min_sizing_function: min,
            max_sizing_function: max,
        }
        .into()
    }

    /// Create a grid track with a percentage of the viewport's smaller dimension
    pub fn vmin<T: From<Self>>(value: f32) -> T {
        Self {
            min_sizing_function: MinTrackSizingFunction::VMin(value),
            max_sizing_function: MaxTrackSizingFunction::VMin(value),
        }
        .into()
    }

    /// Create a grid track with a percentage of the viewport's larger dimension
    pub fn vmax<T: From<Self>>(value: f32) -> T {
        Self {
            min_sizing_function: MinTrackSizingFunction::VMax(value),
            max_sizing_function: MaxTrackSizingFunction::VMax(value),
        }
        .into()
    }

    /// Create a grid track with a percentage of the viewport's height dimension
    pub fn vh<T: From<Self>>(value: f32) -> T {
        Self {
            min_sizing_function: MinTrackSizingFunction::Vh(value),
            max_sizing_function: MaxTrackSizingFunction::Vh(value),
        }
        .into()
    }

    /// Create a grid track with a percentage of the viewport's width dimension
    pub fn vw<T: From<Self>>(value: f32) -> T {
        Self {
            min_sizing_function: MinTrackSizingFunction::Vw(value),
            max_sizing_function: MaxTrackSizingFunction::Vw(value),
        }
        .into()
    }
}

impl Default for GridTrack {
    fn default() -> Self {
        Self::DEFAULT
    }
}

#[derive(Copy, Clone, PartialEq, Debug, Reflect, From)]
#[reflect(Default, PartialEq, Clone)]
#[cfg_attr(
    feature = "serialize",
    derive(serde::Serialize, serde::Deserialize),
    reflect(Serialize, Deserialize)
)]
/// How many times to repeat a repeated grid track
///
/// <https://developer.mozilla.org/en-US/docs/Web/CSS/repeat>
pub enum GridTrackRepetition {
    /// Repeat the track fixed number of times
    Count(u16),
    /// Repeat the track to fill available space
    ///
    /// <https://developer.mozilla.org/en-US/docs/Web/CSS/repeat#auto-fill>
    AutoFill,
    /// Repeat the track to fill available space but collapse any tracks that do not end up with
    /// an item placed in them.
    ///
    /// <https://developer.mozilla.org/en-US/docs/Web/CSS/repeat#auto-fit>
    AutoFit,
}

impl Default for GridTrackRepetition {
    fn default() -> Self {
        Self::Count(1)
    }
}

impl From<i32> for GridTrackRepetition {
    fn from(count: i32) -> Self {
        Self::Count(count as u16)
    }
}

impl From<usize> for GridTrackRepetition {
    fn from(count: usize) -> Self {
        Self::Count(count as u16)
    }
}

/// Represents a *possibly* repeated [`GridTrack`].
///
/// The repetition parameter can either be:
///   - The integer `1`, in which case the track is non-repeated.
///   - a `u16` count to repeat the track N times.
///   - A `GridTrackRepetition::AutoFit` or `GridTrackRepetition::AutoFill`.
///
/// Note: that in the common case you want a non-repeating track (repetition count 1), you may use the constructor methods on [`GridTrack`]
/// to create a `RepeatedGridTrack`. i.e. `GridTrack::px(10.0)` is equivalent to `RepeatedGridTrack::px(1, 10.0)`.
///
/// You may only use one auto-repetition per track list. And if your track list contains an auto repetition
/// then all tracks (in and outside of the repetition) must be fixed size (px or percent). Integer repetitions are just shorthand for writing out
/// N tracks longhand and are not subject to the same limitations.
#[derive(Clone, PartialEq, Debug, Reflect)]
#[reflect(Default, PartialEq, Clone)]
#[cfg_attr(
    feature = "serialize",
    derive(serde::Serialize, serde::Deserialize),
    reflect(Serialize, Deserialize)
)]
pub struct RepeatedGridTrack {
    pub(crate) repetition: GridTrackRepetition,
    pub(crate) tracks: SmallVec<[GridTrack; 1]>,
}

impl RepeatedGridTrack {
    /// Create a repeating set of grid tracks with a fixed pixel size
    pub fn px<T: From<Self>>(repetition: impl Into<GridTrackRepetition>, value: f32) -> T {
        Self {
            repetition: repetition.into(),
            tracks: SmallVec::from_buf([GridTrack::px(value)]),
        }
        .into()
    }

    /// Create a repeating set of grid tracks with a percentage size
    pub fn percent<T: From<Self>>(repetition: impl Into<GridTrackRepetition>, value: f32) -> T {
        Self {
            repetition: repetition.into(),
            tracks: SmallVec::from_buf([GridTrack::percent(value)]),
        }
        .into()
    }

    /// Create a repeating set of grid tracks with automatic size
    pub fn auto<T: From<Self>>(repetition: u16) -> T {
        Self {
            repetition: GridTrackRepetition::Count(repetition),
            tracks: SmallVec::from_buf([GridTrack::auto()]),
        }
        .into()
    }

    /// Create a repeating set of grid tracks with an `fr` size.
    /// Note that this will give the track a content-based minimum size.
    /// Usually you are best off using `GridTrack::flex` instead which uses a zero minimum size.
    pub fn fr<T: From<Self>>(repetition: u16, value: f32) -> T {
        Self {
            repetition: GridTrackRepetition::Count(repetition),
            tracks: SmallVec::from_buf([GridTrack::fr(value)]),
        }
        .into()
    }

    /// Create a repeating set of grid tracks with a `minmax(0, Nfr)` size.
    pub fn flex<T: From<Self>>(repetition: u16, value: f32) -> T {
        Self {
            repetition: GridTrackRepetition::Count(repetition),
            tracks: SmallVec::from_buf([GridTrack::flex(value)]),
        }
        .into()
    }

    /// Create a repeating set of grid tracks with min-content size
    pub fn min_content<T: From<Self>>(repetition: u16) -> T {
        Self {
            repetition: GridTrackRepetition::Count(repetition),
            tracks: SmallVec::from_buf([GridTrack::min_content()]),
        }
        .into()
    }

    /// Create a repeating set of grid tracks with max-content size
    pub fn max_content<T: From<Self>>(repetition: u16) -> T {
        Self {
            repetition: GridTrackRepetition::Count(repetition),
            tracks: SmallVec::from_buf([GridTrack::max_content()]),
        }
        .into()
    }

    /// Create a repeating set of `fit-content()` grid tracks with fixed pixel limit
    pub fn fit_content_px<T: From<Self>>(repetition: u16, limit: f32) -> T {
        Self {
            repetition: GridTrackRepetition::Count(repetition),
            tracks: SmallVec::from_buf([GridTrack::fit_content_px(limit)]),
        }
        .into()
    }

    /// Create a repeating set of `fit-content()` grid tracks with percentage limit
    pub fn fit_content_percent<T: From<Self>>(repetition: u16, limit: f32) -> T {
        Self {
            repetition: GridTrackRepetition::Count(repetition),
            tracks: SmallVec::from_buf([GridTrack::fit_content_percent(limit)]),
        }
        .into()
    }

    /// Create a repeating set of `minmax()` grid track
    pub fn minmax<T: From<Self>>(
        repetition: impl Into<GridTrackRepetition>,
        min: MinTrackSizingFunction,
        max: MaxTrackSizingFunction,
    ) -> T {
        Self {
            repetition: repetition.into(),
            tracks: SmallVec::from_buf([GridTrack::minmax(min, max)]),
        }
        .into()
    }

    /// Create a repeating set of grid tracks with the percentage size of the viewport's smaller dimension
    pub fn vmin<T: From<Self>>(repetition: impl Into<GridTrackRepetition>, value: f32) -> T {
        Self {
            repetition: repetition.into(),
            tracks: SmallVec::from_buf([GridTrack::vmin(value)]),
        }
        .into()
    }

    /// Create a repeating set of grid tracks with the percentage size of the viewport's larger dimension
    pub fn vmax<T: From<Self>>(repetition: impl Into<GridTrackRepetition>, value: f32) -> T {
        Self {
            repetition: repetition.into(),
            tracks: SmallVec::from_buf([GridTrack::vmax(value)]),
        }
        .into()
    }

    /// Create a repeating set of grid tracks with the percentage size of the viewport's height dimension
    pub fn vh<T: From<Self>>(repetition: impl Into<GridTrackRepetition>, value: f32) -> T {
        Self {
            repetition: repetition.into(),
            tracks: SmallVec::from_buf([GridTrack::vh(value)]),
        }
        .into()
    }

    /// Create a repeating set of grid tracks with the percentage size of the viewport's width dimension
    pub fn vw<T: From<Self>>(repetition: impl Into<GridTrackRepetition>, value: f32) -> T {
        Self {
            repetition: repetition.into(),
            tracks: SmallVec::from_buf([GridTrack::vw(value)]),
        }
        .into()
    }

    /// Create a repetition of a set of tracks
    pub fn repeat_many<T: From<Self>>(
        repetition: impl Into<GridTrackRepetition>,
        tracks: impl Into<Vec<GridTrack>>,
    ) -> T {
        Self {
            repetition: repetition.into(),
            tracks: SmallVec::from_vec(tracks.into()),
        }
        .into()
    }
}

impl Default for RepeatedGridTrack {
    fn default() -> Self {
        Self {
            repetition: Default::default(),
            tracks: SmallVec::from_buf([GridTrack::default()]),
        }
    }
}

impl From<GridTrack> for RepeatedGridTrack {
    fn from(track: GridTrack) -> Self {
        Self {
            repetition: GridTrackRepetition::Count(1),
            tracks: SmallVec::from_buf([track]),
        }
    }
}

impl From<GridTrack> for Vec<GridTrack> {
    fn from(track: GridTrack) -> Self {
        vec![track]
    }
}

impl From<GridTrack> for Vec<RepeatedGridTrack> {
    fn from(track: GridTrack) -> Self {
        vec![RepeatedGridTrack {
            repetition: GridTrackRepetition::Count(1),
            tracks: SmallVec::from_buf([track]),
        }]
    }
}

impl From<RepeatedGridTrack> for Vec<RepeatedGridTrack> {
    fn from(track: RepeatedGridTrack) -> Self {
        vec![track]
    }
}

#[derive(Copy, Clone, PartialEq, Eq, Debug, Reflect)]
#[reflect(Default, PartialEq, Clone)]
#[cfg_attr(
    feature = "serialize",
    derive(serde::Serialize, serde::Deserialize),
    reflect(Serialize, Deserialize)
)]
/// Represents the position of a grid item in a single axis.
///
/// There are 3 fields which may be set:
///   - `start`: which grid line the item should start at
///   - `end`: which grid line the item should end at
///   - `span`: how many tracks the item should span
///
/// The default `span` is 1. If neither `start` or `end` is set then the item will be placed automatically.
///
/// Generally, at most two fields should be set. If all three fields are specified then `span` will be ignored. If `end` specifies an earlier
/// grid line than `start` then `end` will be ignored and the item will have a span of 1.
///
/// <https://developer.mozilla.org/en-US/docs/Web/CSS/CSS_Grid_Layout/Line-based_Placement_with_CSS_Grid>
pub struct GridPlacement {
    /// The grid line at which the item should start.
    /// Lines are 1-indexed.
    /// Negative indexes count backwards from the end of the grid.
    /// Zero is not a valid index.
    pub(crate) start: Option<NonZero<i16>>,
    /// How many grid tracks the item should span.
    /// Defaults to 1.
    pub(crate) span: Option<NonZero<u16>>,
    /// The grid line at which the item should end.
    /// Lines are 1-indexed.
    /// Negative indexes count backwards from the end of the grid.
    /// Zero is not a valid index.
    pub(crate) end: Option<NonZero<i16>>,
}

impl GridPlacement {
    pub const DEFAULT: Self = Self {
        start: None,
        span: NonZero::<u16>::new(1),
        end: None,
    };

    /// Place the grid item automatically (letting the `span` default to `1`).
    pub fn auto() -> Self {
        Self::DEFAULT
    }

    /// Place the grid item automatically, specifying how many tracks it should `span`.
    ///
    /// # Panics
    ///
    /// Panics if `span` is `0`.
    pub fn span(span: u16) -> Self {
        Self {
            start: None,
            end: None,
            span: try_into_grid_span(span).expect("Invalid span value of 0."),
        }
    }

    /// Place the grid item specifying the `start` grid line (letting the `span` default to `1`).
    ///
    /// # Panics
    ///
    /// Panics if `start` is `0`.
    pub fn start(start: i16) -> Self {
        Self {
            start: try_into_grid_index(start).expect("Invalid start value of 0."),
            ..Self::DEFAULT
        }
    }

    /// Place the grid item specifying the `end` grid line (letting the `span` default to `1`).
    ///
    /// # Panics
    ///
    /// Panics if `end` is `0`.
    pub fn end(end: i16) -> Self {
        Self {
            end: try_into_grid_index(end).expect("Invalid end value of 0."),
            ..Self::DEFAULT
        }
    }

    /// Place the grid item specifying the `start` grid line and how many tracks it should `span`.
    ///
    /// # Panics
    ///
    /// Panics if `start` or `span` is `0`.
    pub fn start_span(start: i16, span: u16) -> Self {
        Self {
            start: try_into_grid_index(start).expect("Invalid start value of 0."),
            end: None,
            span: try_into_grid_span(span).expect("Invalid span value of 0."),
        }
    }

    /// Place the grid item specifying `start` and `end` grid lines (`span` will be inferred)
    ///
    /// # Panics
    ///
    /// Panics if `start` or `end` is `0`.
    pub fn start_end(start: i16, end: i16) -> Self {
        Self {
            start: try_into_grid_index(start).expect("Invalid start value of 0."),
            end: try_into_grid_index(end).expect("Invalid end value of 0."),
            span: None,
        }
    }

    /// Place the grid item specifying the `end` grid line and how many tracks it should `span`.
    ///
    /// # Panics
    ///
    /// Panics if `end` or `span` is `0`.
    pub fn end_span(end: i16, span: u16) -> Self {
        Self {
            start: None,
            end: try_into_grid_index(end).expect("Invalid end value of 0."),
            span: try_into_grid_span(span).expect("Invalid span value of 0."),
        }
    }

    /// Mutate the item, setting the `start` grid line
    ///
    /// # Panics
    ///
    /// Panics if `start` is `0`.
    pub fn set_start(mut self, start: i16) -> Self {
        self.start = try_into_grid_index(start).expect("Invalid start value of 0.");
        self
    }

    /// Mutate the item, setting the `end` grid line
    ///
    /// # Panics
    ///
    /// Panics if `end` is `0`.
    pub fn set_end(mut self, end: i16) -> Self {
        self.end = try_into_grid_index(end).expect("Invalid end value of 0.");
        self
    }

    /// Mutate the item, setting the number of tracks the item should `span`
    ///
    /// # Panics
    ///
    /// Panics if `span` is `0`.
    pub fn set_span(mut self, span: u16) -> Self {
        self.span = try_into_grid_span(span).expect("Invalid span value of 0.");
        self
    }

    /// Returns the grid line at which the item should start, or `None` if not set.
    pub fn get_start(self) -> Option<i16> {
        self.start.map(NonZero::<i16>::get)
    }

    /// Returns the grid line at which the item should end, or `None` if not set.
    pub fn get_end(self) -> Option<i16> {
        self.end.map(NonZero::<i16>::get)
    }

    /// Returns span for this grid item, or `None` if not set.
    pub fn get_span(self) -> Option<u16> {
        self.span.map(NonZero::<u16>::get)
    }
}

impl Default for GridPlacement {
    fn default() -> Self {
        Self::DEFAULT
    }
}

/// Convert an `i16` to `NonZero<i16>`, fails on `0` and returns the `InvalidZeroIndex` error.
fn try_into_grid_index(index: i16) -> Result<Option<NonZero<i16>>, GridPlacementError> {
    Ok(Some(
        NonZero::<i16>::new(index).ok_or(GridPlacementError::InvalidZeroIndex)?,
    ))
}

/// Convert a `u16` to `NonZero<u16>`, fails on `0` and returns the `InvalidZeroSpan` error.
fn try_into_grid_span(span: u16) -> Result<Option<NonZero<u16>>, GridPlacementError> {
    Ok(Some(
        NonZero::<u16>::new(span).ok_or(GridPlacementError::InvalidZeroSpan)?,
    ))
}

/// Errors that occur when setting constraints for a `GridPlacement`
#[derive(Debug, Eq, PartialEq, Clone, Copy, Error)]
pub enum GridPlacementError {
    #[error("Zero is not a valid grid position")]
    InvalidZeroIndex,
    #[error("Spans cannot be zero length")]
    InvalidZeroSpan,
}

/// The background color of the node
///
/// This serves as the "fill" color.
#[derive(Component, Copy, Clone, Debug, PartialEq, Reflect)]
#[reflect(Component, Default, Debug, PartialEq, Clone)]
#[cfg_attr(
    feature = "serialize",
    derive(serde::Serialize, serde::Deserialize),
    reflect(Serialize, Deserialize)
)]
pub struct BackgroundColor(pub Color);

impl BackgroundColor {
    /// Background color is transparent by default.
    pub const DEFAULT: Self = Self(Color::NONE);
}

impl Default for BackgroundColor {
    fn default() -> Self {
        Self::DEFAULT
    }
}

impl<T: Into<Color>> From<T> for BackgroundColor {
    fn from(color: T) -> Self {
        Self(color.into())
    }
}

/// The border color of the UI node.
#[derive(Component, Copy, Clone, Debug, PartialEq, Reflect)]
#[reflect(Component, Default, Debug, PartialEq, Clone)]
#[cfg_attr(
    feature = "serialize",
    derive(serde::Serialize, serde::Deserialize),
    reflect(Serialize, Deserialize)
)]
pub struct BorderColor {
    pub top: Color,
    pub right: Color,
    pub bottom: Color,
    pub left: Color,
}

impl<T: Into<Color>> From<T> for BorderColor {
    fn from(color: T) -> Self {
        Self::all(color.into())
    }
}

impl BorderColor {
    /// Border color is transparent by default.
    pub const DEFAULT: Self = BorderColor {
        top: Color::NONE,
        right: Color::NONE,
        bottom: Color::NONE,
        left: Color::NONE,
    };

    /// Helper to create a `BorderColor` struct with all borders set to the given color
    #[inline]
    pub fn all(color: impl Into<Color>) -> Self {
        let color = color.into();
        Self {
            top: color,
            bottom: color,
            left: color,
            right: color,
        }
    }

    /// Helper to set all border colors to a given color.
    pub fn set_all(&mut self, color: impl Into<Color>) -> &mut Self {
        let color: Color = color.into();
        self.top = color;
        self.bottom = color;
        self.left = color;
        self.right = color;
        self
    }

    /// Check if all contained border colors are transparent
    pub fn is_fully_transparent(&self) -> bool {
        self.top.is_fully_transparent()
            && self.bottom.is_fully_transparent()
            && self.left.is_fully_transparent()
            && self.right.is_fully_transparent()
    }
}

impl Default for BorderColor {
    fn default() -> Self {
        Self::DEFAULT
    }
}

#[derive(Component, Copy, Clone, Default, Debug, PartialEq, Reflect)]
#[reflect(Component, Default, Debug, PartialEq, Clone)]
#[cfg_attr(
    feature = "serialize",
    derive(serde::Serialize, serde::Deserialize),
    reflect(Serialize, Deserialize)
)]
/// The [`Outline`] component adds an outline outside the edge of a UI node.
/// Outlines do not take up space in the layout.
///
/// To add an [`Outline`] to a ui node you can spawn a `(Node, Outline)` tuple bundle:
/// ```
/// # use bevy_ecs::prelude::*;
/// # use bevy_ui::prelude::*;
/// # use bevy_color::palettes::basic::{RED, BLUE};
/// fn setup_ui(mut commands: Commands) {
///     commands.spawn((
///         Node {
///             width: Val::Px(100.),
///             height: Val::Px(100.),
///             ..Default::default()
///         },
///         BackgroundColor(BLUE.into()),
///         Outline::new(Val::Px(10.), Val::ZERO, RED.into())
///     ));
/// }
/// ```
///
/// [`Outline`] components can also be added later to existing UI nodes:
/// ```
/// # use bevy_ecs::prelude::*;
/// # use bevy_ui::prelude::*;
/// # use bevy_color::Color;
/// fn outline_hovered_button_system(
///     mut commands: Commands,
///     mut node_query: Query<(Entity, &Interaction, Option<&mut Outline>), Changed<Interaction>>,
/// ) {
///     for (entity, interaction, mut maybe_outline) in node_query.iter_mut() {
///         let outline_color =
///             if matches!(*interaction, Interaction::Hovered) {
///                 Color::WHITE
///             } else {
///                 Color::NONE
///             };
///         if let Some(mut outline) = maybe_outline {
///             outline.color = outline_color;
///         } else {
///             commands.entity(entity).insert(Outline::new(Val::Px(10.), Val::ZERO, outline_color));
///         }
///     }
/// }
/// ```
/// Inserting and removing an [`Outline`] component repeatedly will result in table moves, so it is generally preferable to
/// set `Outline::color` to [`Color::NONE`] to hide an outline.
pub struct Outline {
    /// The width of the outline.
    ///
    /// Percentage `Val` values are resolved based on the width of the outlined [`Node`].
    pub width: Val,
    /// The amount of space between a node's outline the edge of the node.
    ///
    /// Percentage `Val` values are resolved based on the width of the outlined [`Node`].
    pub offset: Val,
    /// The color of the outline.
    ///
    /// If you are frequently toggling outlines for a UI node on and off it is recommended to set [`Color::NONE`] to hide the outline.
    /// This avoids the table moves that would occur from the repeated insertion and removal of the `Outline` component.
    pub color: Color,
}

impl Outline {
    /// Create a new outline
    pub const fn new(width: Val, offset: Val, color: Color) -> Self {
        Self {
            width,
            offset,
            color,
        }
    }
}

/// The calculated clip of the node
#[derive(Component, Default, Copy, Clone, Debug, Reflect)]
#[reflect(Component, Default, Debug, Clone)]
pub struct CalculatedClip {
    /// The rect of the clip
    pub clip: Rect,
}

/// UI node entities with this component will ignore any clipping rect they inherit,
/// the node will not be clipped regardless of its ancestors' `Overflow` setting.
#[derive(Component)]
pub struct OverrideClip;

/// Indicates that this [`Node`] entity's front-to-back ordering is not controlled solely
/// by its location in the UI hierarchy. A node with a higher z-index will appear on top
/// of sibling nodes with a lower z-index.
///
/// UI nodes that have the same z-index will appear according to the order in which they
/// appear in the UI hierarchy. In such a case, the last node to be added to its parent
/// will appear in front of its siblings.
///
/// Nodes without this component will be treated as if they had a value of [`ZIndex(0)`].
///
/// Use [`GlobalZIndex`] if you need to order separate UI hierarchies or nodes that are
/// not siblings in a given UI hierarchy.
#[derive(Component, Copy, Clone, Debug, Default, PartialEq, Eq, Reflect)]
#[reflect(Component, Default, Debug, PartialEq, Clone)]
pub struct ZIndex(pub i32);

/// `GlobalZIndex` allows a [`Node`] entity anywhere in the UI hierarchy to escape the implicit draw ordering of the UI's layout tree and
/// be rendered above or below other UI nodes.
/// Nodes with a `GlobalZIndex` of greater than 0 will be drawn on top of nodes without a `GlobalZIndex` or nodes with a lower `GlobalZIndex`.
/// Nodes with a `GlobalZIndex` of less than 0 will be drawn below nodes without a `GlobalZIndex` or nodes with a greater `GlobalZIndex`.
///
/// If two Nodes have the same `GlobalZIndex`, the node with the greater [`ZIndex`] will be drawn on top.
#[derive(Component, Copy, Clone, Debug, Default, PartialEq, Eq, Reflect)]
#[reflect(Component, Default, Debug, PartialEq, Clone)]
pub struct GlobalZIndex(pub i32);

/// Used to add rounded corners to a UI node. You can set a UI node to have uniformly
/// rounded corners or specify different radii for each corner. If a given radius exceeds half
/// the length of the smallest dimension between the node's height or width, the radius will
/// calculated as half the smallest dimension.
///
/// Elliptical nodes are not supported yet. Percentage values are based on the node's smallest
/// dimension, either width or height.
///
/// # Example
/// ```rust
/// # use bevy_ecs::prelude::*;
/// # use bevy_ui::prelude::*;
/// # use bevy_color::palettes::basic::{BLUE};
/// fn setup_ui(mut commands: Commands) {
///     commands.spawn((
///         Node {
///             width: Val::Px(100.),
///             height: Val::Px(100.),
///             border: UiRect::all(Val::Px(2.)),
///             ..Default::default()
///         },
///         BackgroundColor(BLUE.into()),
///         BorderRadius::new(
///             // top left
///             Val::Px(10.),
///             // top right
///             Val::Px(20.),
///             // bottom right
///             Val::Px(30.),
///             // bottom left
///             Val::Px(40.),
///         ),
///     ));
/// }
/// ```
///
/// <https://developer.mozilla.org/en-US/docs/Web/CSS/border-radius>
#[derive(Component, Copy, Clone, Debug, PartialEq, Reflect)]
#[reflect(Component, PartialEq, Default, Debug, Clone)]
#[cfg_attr(
    feature = "serialize",
    derive(serde::Serialize, serde::Deserialize),
    reflect(Serialize, Deserialize)
)]
pub struct BorderRadius {
    pub top_left: Val,
    pub top_right: Val,
    pub bottom_right: Val,
    pub bottom_left: Val,
}

impl Default for BorderRadius {
    fn default() -> Self {
        Self::DEFAULT
    }
}

impl BorderRadius {
    pub const DEFAULT: Self = Self::ZERO;

    /// Zero curvature. All the corners will be right-angled.
    pub const ZERO: Self = Self::all(Val::Px(0.));

    /// Maximum curvature. The UI Node will take a capsule shape or circular if width and height are equal.
    pub const MAX: Self = Self::all(Val::Px(f32::MAX));

    #[inline]
    /// Set all four corners to the same curvature.
    pub const fn all(radius: Val) -> Self {
        Self {
            top_left: radius,
            top_right: radius,
            bottom_left: radius,
            bottom_right: radius,
        }
    }

    #[inline]
    pub const fn new(top_left: Val, top_right: Val, bottom_right: Val, bottom_left: Val) -> Self {
        Self {
            top_left,
            top_right,
            bottom_right,
            bottom_left,
        }
    }

    #[inline]
    /// Sets the radii to logical pixel values.
    pub const fn px(top_left: f32, top_right: f32, bottom_right: f32, bottom_left: f32) -> Self {
        Self {
            top_left: Val::Px(top_left),
            top_right: Val::Px(top_right),
            bottom_right: Val::Px(bottom_right),
            bottom_left: Val::Px(bottom_left),
        }
    }

    #[inline]
    /// Sets the radii to percentage values.
    pub const fn percent(
        top_left: f32,
        top_right: f32,
        bottom_right: f32,
        bottom_left: f32,
    ) -> Self {
        Self {
            top_left: Val::Percent(top_left),
            top_right: Val::Percent(top_right),
            bottom_right: Val::Percent(bottom_right),
            bottom_left: Val::Percent(bottom_left),
        }
    }

    #[inline]
    /// Sets the radius for the top left corner.
    /// Remaining corners will be right-angled.
    pub const fn top_left(radius: Val) -> Self {
        Self {
            top_left: radius,
            ..Self::DEFAULT
        }
    }

    #[inline]
    /// Sets the radius for the top right corner.
    /// Remaining corners will be right-angled.
    pub const fn top_right(radius: Val) -> Self {
        Self {
            top_right: radius,
            ..Self::DEFAULT
        }
    }

    #[inline]
    /// Sets the radius for the bottom right corner.
    /// Remaining corners will be right-angled.
    pub const fn bottom_right(radius: Val) -> Self {
        Self {
            bottom_right: radius,
            ..Self::DEFAULT
        }
    }

    #[inline]
    /// Sets the radius for the bottom left corner.
    /// Remaining corners will be right-angled.
    pub const fn bottom_left(radius: Val) -> Self {
        Self {
            bottom_left: radius,
            ..Self::DEFAULT
        }
    }

    #[inline]
    /// Sets the radii for the top left and bottom left corners.
    /// Remaining corners will be right-angled.
    pub const fn left(radius: Val) -> Self {
        Self {
            top_left: radius,
            bottom_left: radius,
            ..Self::DEFAULT
        }
    }

    #[inline]
    /// Sets the radii for the top right and bottom right corners.
    /// Remaining corners will be right-angled.
    pub const fn right(radius: Val) -> Self {
        Self {
            top_right: radius,
            bottom_right: radius,
            ..Self::DEFAULT
        }
    }

    #[inline]
    /// Sets the radii for the top left and top right corners.
    /// Remaining corners will be right-angled.
    pub const fn top(radius: Val) -> Self {
        Self {
            top_left: radius,
            top_right: radius,
            ..Self::DEFAULT
        }
    }

    #[inline]
    /// Sets the radii for the bottom left and bottom right corners.
    /// Remaining corners will be right-angled.
    pub const fn bottom(radius: Val) -> Self {
        Self {
            bottom_left: radius,
            bottom_right: radius,
            ..Self::DEFAULT
        }
    }

    /// Returns the [`BorderRadius`] with its `top_left` field set to the given value.
    #[inline]
    pub const fn with_top_left(mut self, radius: Val) -> Self {
        self.top_left = radius;
        self
    }

    /// Returns the [`BorderRadius`] with its `top_right` field set to the given value.
    #[inline]
    pub const fn with_top_right(mut self, radius: Val) -> Self {
        self.top_right = radius;
        self
    }

    /// Returns the [`BorderRadius`] with its `bottom_right` field set to the given value.
    #[inline]
    pub const fn with_bottom_right(mut self, radius: Val) -> Self {
        self.bottom_right = radius;
        self
    }

    /// Returns the [`BorderRadius`] with its `bottom_left` field set to the given value.
    #[inline]
    pub const fn with_bottom_left(mut self, radius: Val) -> Self {
        self.bottom_left = radius;
        self
    }

    /// Returns the [`BorderRadius`] with its `top_left` and `bottom_left` fields set to the given value.
    #[inline]
    pub const fn with_left(mut self, radius: Val) -> Self {
        self.top_left = radius;
        self.bottom_left = radius;
        self
    }

    /// Returns the [`BorderRadius`] with its `top_right` and `bottom_right` fields set to the given value.
    #[inline]
    pub const fn with_right(mut self, radius: Val) -> Self {
        self.top_right = radius;
        self.bottom_right = radius;
        self
    }

    /// Returns the [`BorderRadius`] with its `top_left` and `top_right` fields set to the given value.
    #[inline]
    pub const fn with_top(mut self, radius: Val) -> Self {
        self.top_left = radius;
        self.top_right = radius;
        self
    }

    /// Returns the [`BorderRadius`] with its `bottom_left` and `bottom_right` fields set to the given value.
    #[inline]
    pub const fn with_bottom(mut self, radius: Val) -> Self {
        self.bottom_left = radius;
        self.bottom_right = radius;
        self
    }

    /// Resolve the border radius for a single corner from the given context values.
    /// Returns the radius of the corner in physical pixels.
    pub const fn resolve_single_corner(
        radius: Val,
        scale_factor: f32,
        min_length: f32,
        viewport_size: Vec2,
    ) -> f32 {
        if let Ok(radius) = radius.resolve(scale_factor, min_length, viewport_size) {
            radius.clamp(0., 0.5 * min_length)
        } else {
            0.
        }
    }

    /// Resolve the border radii for the corners from the given context values.
    /// Returns the radii of the each corner in physical pixels.
    pub const fn resolve(
        &self,
        scale_factor: f32,
        node_size: Vec2,
        viewport_size: Vec2,
    ) -> ResolvedBorderRadius {
        let length = node_size.x.min(node_size.y);
        ResolvedBorderRadius {
            top_left: Self::resolve_single_corner(
                self.top_left,
                scale_factor,
                length,
                viewport_size,
            ),
            top_right: Self::resolve_single_corner(
                self.top_right,
                scale_factor,
                length,
                viewport_size,
            ),
            bottom_left: Self::resolve_single_corner(
                self.bottom_left,
                scale_factor,
                length,
                viewport_size,
            ),
            bottom_right: Self::resolve_single_corner(
                self.bottom_right,
                scale_factor,
                length,
                viewport_size,
            ),
        }
    }
}

/// Represents the resolved border radius values for a UI node.
///
/// The values are in physical pixels.
#[derive(Copy, Clone, Debug, Default, PartialEq, Reflect)]
#[reflect(Clone, PartialEq, Default)]
pub struct ResolvedBorderRadius {
    pub top_left: f32,
    pub top_right: f32,
    pub bottom_right: f32,
    pub bottom_left: f32,
}

impl ResolvedBorderRadius {
    pub const ZERO: Self = Self {
        top_left: 0.,
        top_right: 0.,
        bottom_right: 0.,
        bottom_left: 0.,
    };
}

impl From<ResolvedBorderRadius> for [f32; 4] {
    fn from(radius: ResolvedBorderRadius) -> Self {
        [
            radius.top_left,
            radius.top_right,
            radius.bottom_right,
            radius.bottom_left,
        ]
    }
}

#[derive(Component, Clone, Debug, Default, PartialEq, Reflect, Deref, DerefMut)]
#[reflect(Component, PartialEq, Default, Clone)]
#[cfg_attr(
    feature = "serialize",
    derive(serde::Serialize, serde::Deserialize),
    reflect(Serialize, Deserialize)
)]
/// List of shadows to draw for a [`Node`].
///
/// Draw order is determined implicitly from the vector of [`ShadowStyle`]s, back-to-front.
pub struct BoxShadow(pub Vec<ShadowStyle>);

impl BoxShadow {
    /// A single drop shadow
    pub fn new(
        color: Color,
        x_offset: Val,
        y_offset: Val,
        spread_radius: Val,
        blur_radius: Val,
    ) -> Self {
        Self(vec![ShadowStyle {
            color,
            x_offset,
            y_offset,
            spread_radius,
            blur_radius,
        }])
    }
}

impl From<ShadowStyle> for BoxShadow {
    fn from(value: ShadowStyle) -> Self {
        Self(vec![value])
    }
}

#[derive(Copy, Clone, Debug, PartialEq, Reflect)]
#[reflect(PartialEq, Default, Clone)]
#[cfg_attr(
    feature = "serialize",
    derive(serde::Serialize, serde::Deserialize),
    reflect(Serialize, Deserialize)
)]
pub struct ShadowStyle {
    /// The shadow's color
    pub color: Color,
    /// Horizontal offset
    pub x_offset: Val,
    /// Vertical offset
    pub y_offset: Val,
    /// How much the shadow should spread outward.
    ///
    /// Negative values will make the shadow shrink inwards.
    /// Percentage values are based on the width of the UI node.
    pub spread_radius: Val,
    /// Blurriness of the shadow
    pub blur_radius: Val,
}

impl Default for ShadowStyle {
    fn default() -> Self {
        Self {
            color: Color::BLACK,
            x_offset: Val::Percent(20.),
            y_offset: Val::Percent(20.),
            spread_radius: Val::ZERO,
            blur_radius: Val::Percent(10.),
        }
    }
}

#[derive(Component, Copy, Clone, Debug, PartialEq, Reflect)]
#[reflect(Component, Debug, PartialEq, Default, Clone)]
#[cfg_attr(
    feature = "serialize",
    derive(serde::Serialize, serde::Deserialize),
    reflect(Serialize, Deserialize)
)]
/// This component can be added to any UI node to modify its layout behavior.
pub struct LayoutConfig {
    /// If set to true the coordinates for this node and its descendents will be rounded to the nearest physical pixel.
    /// This can help prevent visual artifacts like blurry images or semi-transparent edges that can occur with sub-pixel positioning.
    ///
    /// Defaults to true.
    pub use_rounding: bool,
}

impl Default for LayoutConfig {
    fn default() -> Self {
        Self { use_rounding: true }
    }
}

/// Indicates that this root [`Node`] entity should be rendered to a specific camera.
///
/// UI then will be laid out respecting the camera's viewport and scale factor, and
/// rendered to this camera's [`bevy_camera::RenderTarget`].
///
/// Setting this component on a non-root node will have no effect. It will be overridden
/// by the root node's component.
///
/// Root node's without an explicit [`UiTargetCamera`] will be rendered to the default UI camera,
/// which is either a single camera with the [`IsDefaultUiCamera`] marker component or the highest
/// order camera targeting the primary window.
#[derive(Component, Clone, Debug, Reflect, Eq, PartialEq)]
#[reflect(Component, Debug, PartialEq, Clone)]
pub struct UiTargetCamera(pub Entity);

impl UiTargetCamera {
    pub fn entity(&self) -> Entity {
        self.0
    }
}

/// Marker used to identify default cameras, they will have priority over the [`PrimaryWindow`] camera.
///
/// This is useful if the [`PrimaryWindow`] has two cameras, one of them used
/// just for debug purposes and the user wants a way to choose the default [`Camera`]
/// without having to add a [`UiTargetCamera`] to the root node.
///
/// Another use is when the user wants the Ui to be in another window by default,
/// all that is needed is to place this component on the camera
///
/// ```
/// # use bevy_ui::prelude::*;
/// # use bevy_ecs::prelude::Commands;
/// # use bevy_camera::{Camera, Camera2d, RenderTarget};
/// # use bevy_window::{Window, WindowRef};
///
/// fn spawn_camera(mut commands: Commands) {
///     let another_window = commands.spawn(Window {
///         title: String::from("Another window"),
///         ..Default::default()
///     }).id();
///     commands.spawn((
///         Camera2d,
///         Camera {
///             target: RenderTarget::Window(WindowRef::Entity(another_window)),
///             ..Default::default()
///         },
///         // We add the Marker here so all Ui will spawn in
///         // another window if no UiTargetCamera is specified
///         IsDefaultUiCamera
///     ));
/// }
/// ```
#[derive(Component, Default)]
pub struct IsDefaultUiCamera;

#[derive(SystemParam)]
pub struct DefaultUiCamera<'w, 's> {
    cameras: Query<'w, 's, (Entity, &'static Camera)>,
    default_cameras: Query<'w, 's, Entity, (With<Camera>, With<IsDefaultUiCamera>)>,
    primary_window: Query<'w, 's, Entity, With<PrimaryWindow>>,
}

impl<'w, 's> DefaultUiCamera<'w, 's> {
    pub fn get(&self) -> Option<Entity> {
        self.default_cameras.single().ok().or_else(|| {
            // If there isn't a single camera and the query isn't empty, there is two or more cameras queried.
            if !self.default_cameras.is_empty() {
                once!(warn!("Two or more Entities with IsDefaultUiCamera found when only one Camera with this marker is allowed."));
            }
            self.cameras
                .iter()
                .filter(|(_, c)| match c.target {
                    RenderTarget::Window(WindowRef::Primary) => true,
                    RenderTarget::Window(WindowRef::Entity(w)) => {
                        self.primary_window.get(w).is_ok()
                    }
                    _ => false,
                })
                .max_by_key(|(e, c)| (c.order, *e))
                .map(|(e, _)| e)
        })
    }
}

/// Derived information about the camera target for this UI node.
///
/// Updated in [`UiSystems::Prepare`](crate::UiSystems::Prepare) by [`update_ui_context_system`](crate::update::update_ui_context_system)
#[derive(Component, Clone, Copy, Debug, Reflect, PartialEq)]
#[reflect(Component, Default, PartialEq, Clone)]
<<<<<<< HEAD
pub struct ComputedNodeTarget {
    /// The id of the target camera for this UI node.
=======
pub struct ComputedUiTargetCamera {
>>>>>>> c0eb89ee
    pub(crate) camera: Entity,
    /// The scale factor of the target camera's render target.
    pub(crate) scale_factor: f32,
    /// The size of the target camera's viewport in physical pixels.
    pub(crate) physical_size: UVec2,
}

impl Default for ComputedUiTargetCamera {
    fn default() -> Self {
        Self {
            camera: Entity::PLACEHOLDER,
            scale_factor: 1.,
            physical_size: UVec2::ZERO,
        }
    }
}

<<<<<<< HEAD
impl ComputedNodeTarget {
    /// Returns the id of the target camera for this UI node.
=======
impl ComputedUiTargetCamera {
>>>>>>> c0eb89ee
    pub fn camera(&self) -> Option<Entity> {
        Some(self.camera).filter(|&entity| entity != Entity::PLACEHOLDER)
    }

    /// Returns the scale factor of the target camera's render target.
    pub const fn scale_factor(&self) -> f32 {
        self.scale_factor
    }

    /// Returns the size of the target camera's viewport in physical pixels.
    pub const fn physical_size(&self) -> UVec2 {
        self.physical_size
    }

    /// Returns the size of the target camera's viewport in logical pixels.
    pub fn logical_size(&self) -> Vec2 {
        self.physical_size.as_vec2() / self.scale_factor
    }
}

#[cfg(test)]
mod tests {
    use crate::GridPlacement;

    #[test]
    fn invalid_grid_placement_values() {
        assert!(std::panic::catch_unwind(|| GridPlacement::span(0)).is_err());
        assert!(std::panic::catch_unwind(|| GridPlacement::start(0)).is_err());
        assert!(std::panic::catch_unwind(|| GridPlacement::end(0)).is_err());
        assert!(std::panic::catch_unwind(|| GridPlacement::start_end(0, 1)).is_err());
        assert!(std::panic::catch_unwind(|| GridPlacement::start_end(-1, 0)).is_err());
        assert!(std::panic::catch_unwind(|| GridPlacement::start_span(1, 0)).is_err());
        assert!(std::panic::catch_unwind(|| GridPlacement::start_span(0, 1)).is_err());
        assert!(std::panic::catch_unwind(|| GridPlacement::end_span(0, 1)).is_err());
        assert!(std::panic::catch_unwind(|| GridPlacement::end_span(1, 0)).is_err());
        assert!(std::panic::catch_unwind(|| GridPlacement::default().set_start(0)).is_err());
        assert!(std::panic::catch_unwind(|| GridPlacement::default().set_end(0)).is_err());
        assert!(std::panic::catch_unwind(|| GridPlacement::default().set_span(0)).is_err());
    }

    #[test]
    fn grid_placement_accessors() {
        assert_eq!(GridPlacement::start(5).get_start(), Some(5));
        assert_eq!(GridPlacement::end(-4).get_end(), Some(-4));
        assert_eq!(GridPlacement::span(2).get_span(), Some(2));
        assert_eq!(GridPlacement::start_end(11, 21).get_span(), None);
        assert_eq!(GridPlacement::start_span(3, 5).get_end(), None);
        assert_eq!(GridPlacement::end_span(-4, 12).get_start(), None);
    }
}<|MERGE_RESOLUTION|>--- conflicted
+++ resolved
@@ -2804,12 +2804,7 @@
 /// Updated in [`UiSystems::Prepare`](crate::UiSystems::Prepare) by [`update_ui_context_system`](crate::update::update_ui_context_system)
 #[derive(Component, Clone, Copy, Debug, Reflect, PartialEq)]
 #[reflect(Component, Default, PartialEq, Clone)]
-<<<<<<< HEAD
-pub struct ComputedNodeTarget {
-    /// The id of the target camera for this UI node.
-=======
 pub struct ComputedUiTargetCamera {
->>>>>>> c0eb89ee
     pub(crate) camera: Entity,
     /// The scale factor of the target camera's render target.
     pub(crate) scale_factor: f32,
@@ -2827,12 +2822,8 @@
     }
 }
 
-<<<<<<< HEAD
-impl ComputedNodeTarget {
+impl ComputedUiTargetCamera {
     /// Returns the id of the target camera for this UI node.
-=======
-impl ComputedUiTargetCamera {
->>>>>>> c0eb89ee
     pub fn camera(&self) -> Option<Entity> {
         Some(self.camera).filter(|&entity| entity != Entity::PLACEHOLDER)
     }
