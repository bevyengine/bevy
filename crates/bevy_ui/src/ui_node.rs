use crate::{UiRect, Val};
use bevy_asset::Handle;
use bevy_ecs::{prelude::Component, reflect::ReflectComponent};
use bevy_math::{Rect, Vec2};
use bevy_reflect::prelude::*;
use bevy_render::{color::Color, texture::Image};
use bevy_transform::prelude::GlobalTransform;
use serde::{Deserialize, Serialize};
use smallvec::SmallVec;
use std::num::{NonZeroI16, NonZeroU16};
use thiserror::Error;

/// Describes the size of a UI node
#[derive(Component, Debug, Copy, Clone, Reflect)]
#[reflect(Component, Default)]
pub struct Node {
    /// The size of the node as width and height in logical pixels
    /// automatically calculated by [`super::layout::ui_layout_system`]
    pub(crate) calculated_size: Vec2,
    /// The width of this node's outline
    /// If this value is `Auto`, negative or `0.` then no outline will be rendered
    /// automatically calculated by [`super::layout::resolve_outlines_system`]
    pub(crate) outline_width: f32,
    // The amount of space between the outline and the edge of the node
    pub(crate) outline_offset: f32,
    /// The unrounded size of the node as width and height in logical pixels
    /// automatically calculated by [`super::layout::ui_layout_system`]
    pub(crate) unrounded_size: Vec2,
}

impl Node {
    /// The calculated node size as width and height in logical pixels
    /// automatically calculated by [`super::layout::ui_layout_system`]
    pub const fn size(&self) -> Vec2 {
        self.calculated_size
    }

    /// The calculated node size as width and height in logical pixels before rounding
    /// automatically calculated by [`super::layout::ui_layout_system`]
    pub const fn unrounded_size(&self) -> Vec2 {
        self.unrounded_size
    }

    /// Returns the size of the node in physical pixels based on the given scale factor and `UiScale`.
    #[inline]
<<<<<<< HEAD
    pub fn physical_size(&self, scale_factor: f32) -> Vec2 {
        Vec2::new(
            self.calculated_size.x * scale_factor,
            self.calculated_size.y * scale_factor,
=======
    pub fn physical_size(&self, scale_factor: f64, ui_scale: f64) -> Vec2 {
        Vec2::new(
            (self.calculated_size.x as f64 * scale_factor * ui_scale) as f32,
            (self.calculated_size.y as f64 * scale_factor * ui_scale) as f32,
>>>>>>> a9622408
        )
    }

    /// Returns the logical pixel coordinates of the UI node, based on its [`GlobalTransform`].
    #[inline]
    pub fn logical_rect(&self, transform: &GlobalTransform) -> Rect {
        Rect::from_center_size(transform.translation().truncate(), self.size())
    }

    /// Returns the physical pixel coordinates of the UI node, based on its [`GlobalTransform`] and the scale factor.
    #[inline]
<<<<<<< HEAD
    pub fn physical_rect(&self, transform: &GlobalTransform, scale_factor: f32) -> Rect {
        let rect = self.logical_rect(transform);
        Rect {
            min: Vec2::new(rect.min.x * scale_factor, rect.min.y * scale_factor),
            max: Vec2::new(rect.max.x * scale_factor, rect.max.y * scale_factor),
=======
    pub fn physical_rect(
        &self,
        transform: &GlobalTransform,
        scale_factor: f64,
        ui_scale: f64,
    ) -> Rect {
        let rect = self.logical_rect(transform);
        Rect {
            min: Vec2::new(
                (rect.min.x as f64 * scale_factor * ui_scale) as f32,
                (rect.min.y as f64 * scale_factor * ui_scale) as f32,
            ),
            max: Vec2::new(
                (rect.max.x as f64 * scale_factor * ui_scale) as f32,
                (rect.max.y as f64 * scale_factor * ui_scale) as f32,
            ),
>>>>>>> a9622408
        }
    }

    #[inline]
    /// Returns the thickness of the UI node's outline.
    /// If this value is negative or `0.` then no outline will be rendered.
    pub fn outline_width(&self) -> f32 {
        self.outline_width
    }
}

impl Node {
    pub const DEFAULT: Self = Self {
        calculated_size: Vec2::ZERO,
        outline_width: 0.,
        outline_offset: 0.,
        unrounded_size: Vec2::ZERO,
    };
}

impl Default for Node {
    fn default() -> Self {
        Self::DEFAULT
    }
}

/// Describes the style of a UI container node
///
/// Node's can be laid out using either Flexbox or CSS Grid Layout.<br />
/// See below for general learning resources and for documentation on the individual style properties.
///
/// ### Flexbox
///
/// - [MDN: Basic Concepts of Flexbox](https://developer.mozilla.org/en-US/docs/Web/CSS/CSS_Flexible_Box_Layout/Basic_Concepts_of_Flexbox)
/// - [A Complete Guide To Flexbox](https://css-tricks.com/snippets/css/a-guide-to-flexbox/) by CSS Tricks. This is detailed guide with illustrations and comprehensive written explanation of the different Flexbox properties and how they work.
/// - [Flexbox Froggy](https://flexboxfroggy.com/). An interactive tutorial/game that teaches the essential parts of Flexbox in a fun engaging way.
///
/// ### CSS Grid
///
/// - [MDN: Basic Concepts of Grid Layout](https://developer.mozilla.org/en-US/docs/Web/CSS/CSS_Grid_Layout/Basic_Concepts_of_Grid_Layout)
/// - [A Complete Guide To CSS Grid](https://css-tricks.com/snippets/css/complete-guide-grid/) by CSS Tricks. This is detailed guide with illustrations and comprehensive written explanation of the different CSS Grid properties and how they work.
/// - [CSS Grid Garden](https://cssgridgarden.com/). An interactive tutorial/game that teaches the essential parts of CSS Grid in a fun engaging way.

#[derive(Component, Clone, PartialEq, Debug, Reflect)]
#[reflect(Component, Default, PartialEq)]
pub struct Style {
    /// Which layout algorithm to use when laying out this node's contents:
    ///   - [`Display::Flex`]: Use the Flexbox layout algorithm
    ///   - [`Display::Grid`]: Use the CSS Grid layout algorithm
    ///   - [`Display::None`]: Hide this node and perform layout as if it does not exist.
    ///
    /// <https://developer.mozilla.org/en-US/docs/Web/CSS/display>
    pub display: Display,

    /// Whether a node should be laid out in-flow with, or independently of it's siblings:
    ///  - [`PositionType::Relative`]: Layout this node in-flow with other nodes using the usual (flexbox/grid) layout algorithm.
    ///  - [`PositionType::Absolute`]: Layout this node on top and independently of other nodes.
    ///
    /// <https://developer.mozilla.org/en-US/docs/Web/CSS/position>
    pub position_type: PositionType,

    /// Whether overflowing content should be displayed or clipped.
    ///
    /// <https://developer.mozilla.org/en-US/docs/Web/CSS/overflow>
    pub overflow: Overflow,

    /// Defines the text direction. For example English is written LTR (left-to-right) while Arabic is written RTL (right-to-left).
    ///
    /// Note: the corresponding CSS property also affects box layout order, but this isn't yet implemented in bevy.
    /// <https://developer.mozilla.org/en-US/docs/Web/CSS/direction>
    pub direction: Direction,

    /// The horizontal position of the left edge of the node.
    ///  - For relatively positioned nodes, this is relative to the node's position as computed during regular layout.
    ///  - For absolutely positioned nodes, this is relative to the *parent* node's bounding box.
    ///
    /// <https://developer.mozilla.org/en-US/docs/Web/CSS/left>
    pub left: Val,

    /// The horizontal position of the right edge of the node.
    ///  - For relatively positioned nodes, this is relative to the node's position as computed during regular layout.
    ///  - For absolutely positioned nodes, this is relative to the *parent* node's bounding box.
    ///
    /// <https://developer.mozilla.org/en-US/docs/Web/CSS/right>
    pub right: Val,

    /// The vertical position of the top edge of the node.
    ///  - For relatively positioned nodes, this is relative to the node's position as computed during regular layout.
    ///  - For absolutely positioned nodes, this is relative to the *parent* node's bounding box.
    ///
    /// <https://developer.mozilla.org/en-US/docs/Web/CSS/top>
    pub top: Val,

    /// The vertical position of the bottom edge of the node.
    ///  - For relatively positioned nodes, this is relative to the node's position as computed during regular layout.
    ///  - For absolutely positioned nodes, this is relative to the *parent* node's bounding box.
    ///
    /// <https://developer.mozilla.org/en-US/docs/Web/CSS/bottom>
    pub bottom: Val,

    /// The ideal width of the node. `width` is used when it is within the bounds defined by `min_width` and `max_width`.
    ///
    /// <https://developer.mozilla.org/en-US/docs/Web/CSS/width>
    pub width: Val,

    /// The ideal height of the node. `height` is used when it is within the bounds defined by `min_height` and `max_height`.
    ///
    /// <https://developer.mozilla.org/en-US/docs/Web/CSS/height>
    pub height: Val,

    /// The minimum width of the node. `min_width` is used if it is greater than either `width` and/or `max_width`.
    ///
    /// <https://developer.mozilla.org/en-US/docs/Web/CSS/min-width>
    pub min_width: Val,

    /// The minimum height of the node. `min_height` is used if it is greater than either `height` and/or `max_height`.
    ///
    /// <https://developer.mozilla.org/en-US/docs/Web/CSS/min-height>
    pub min_height: Val,

    /// The maximum width of the node. `max_width` is used if it is within the bounds defined by `min_width` and `width`.
    ///
    /// <https://developer.mozilla.org/en-US/docs/Web/CSS/max-width>
    pub max_width: Val,

    /// The maximum height of the node. `max_height` is used if it is within the bounds defined by `min_height` and `height`.
    ///
    /// <https://developer.mozilla.org/en-US/docs/Web/CSS/max-height>
    pub max_height: Val,

    /// The aspect ratio of the node (defined as `width / height`)
    ///
    /// <https://developer.mozilla.org/en-US/docs/Web/CSS/aspect-ratio>
    pub aspect_ratio: Option<f32>,

    /// - For Flexbox containers, sets default cross-axis alignment of the child items.
    /// - For CSS Grid containers, controls block (vertical) axis alignment of children of this grid container within their grid areas.
    ///
    /// This value is overridden if [`AlignSelf`] on the child node is set.
    ///
    /// <https://developer.mozilla.org/en-US/docs/Web/CSS/align-items>
    pub align_items: AlignItems,

    /// - For Flexbox containers, this property has no effect. See `justify_content` for main-axis alignment of flex items.
    /// - For CSS Grid containers, sets default inline (horizontal) axis alignment of child items within their grid areas.
    ///
    /// This value is overridden if [`JustifySelf`] on the child node is set.
    ///
    /// <https://developer.mozilla.org/en-US/docs/Web/CSS/justify-items>
    pub justify_items: JustifyItems,

    /// - For Flexbox items, controls cross-axis alignment of the item.
    /// - For CSS Grid items, controls block (vertical) axis alignment of a grid item within it's grid area.
    ///
    /// If set to `Auto`, alignment is inherited from the value of [`AlignItems`] set on the parent node.
    ///
    /// <https://developer.mozilla.org/en-US/docs/Web/CSS/align-self>
    pub align_self: AlignSelf,

    /// - For Flexbox items, this property has no effect. See `justify_content` for main-axis alignment of flex items.
    /// - For CSS Grid items, controls inline (horizontal) axis alignment of a grid item within it's grid area.
    ///
    /// If set to `Auto`, alignment is inherited from the value of [`JustifyItems`] set on the parent node.
    ///
    /// <https://developer.mozilla.org/en-US/docs/Web/CSS/justify-items>
    pub justify_self: JustifySelf,

    /// - For Flexbox containers, controls alignment of lines if flex_wrap is set to [`FlexWrap::Wrap`] and there are multiple lines of items.
    /// - For CSS Grid containers, controls alignment of grid rows.
    ///
    /// <https://developer.mozilla.org/en-US/docs/Web/CSS/align-content>
    pub align_content: AlignContent,

    /// - For Flexbox containers, controls alignment of items in the main axis.
    /// - For CSS Grid containers, controls alignment of grid columns.
    ///
    /// <https://developer.mozilla.org/en-US/docs/Web/CSS/justify-content>
    pub justify_content: JustifyContent,

    /// The amount of space around a node outside its border.
    ///
    /// If a percentage value is used, the percentage is calculated based on the width of the parent node.
    ///
    /// # Example
    /// ```
    /// # use bevy_ui::{Style, UiRect, Val};
    /// let style = Style {
    ///     margin: UiRect {
    ///         left: Val::Percent(10.),
    ///         right: Val::Percent(10.),
    ///         top: Val::Percent(15.),
    ///         bottom: Val::Percent(15.)
    ///     },
    ///     ..Default::default()
    /// };
    /// ```
    /// A node with this style and a parent with dimensions of 100px by 300px, will have calculated margins of 10px on both left and right edges, and 15px on both top and bottom edges.
    ///
    /// <https://developer.mozilla.org/en-US/docs/Web/CSS/margin>
    pub margin: UiRect,

    /// The amount of space between the edges of a node and its contents.
    ///
    /// If a percentage value is used, the percentage is calculated based on the width of the parent node.
    ///
    /// # Example
    /// ```
    /// # use bevy_ui::{Style, UiRect, Val};
    /// let style = Style {
    ///     padding: UiRect {
    ///         left: Val::Percent(1.),
    ///         right: Val::Percent(2.),
    ///         top: Val::Percent(3.),
    ///         bottom: Val::Percent(4.)
    ///     },
    ///     ..Default::default()
    /// };
    /// ```
    /// A node with this style and a parent with dimensions of 300px by 100px, will have calculated padding of 3px on the left, 6px on the right, 9px on the top and 12px on the bottom.
    ///
    /// <https://developer.mozilla.org/en-US/docs/Web/CSS/padding>
    pub padding: UiRect,

    /// The amount of space between the margins of a node and its padding.
    ///
    /// If a percentage value is used, the percentage is calculated based on the width of the parent node.
    ///
    /// The size of the node will be expanded if there are constraints that prevent the layout algorithm from placing the border within the existing node boundary.
    ///
    /// <https://developer.mozilla.org/en-US/docs/Web/CSS/border-width>
    pub border: UiRect,

    /// Whether a Flexbox container should be a row or a column. This property has no effect of Grid nodes.
    ///
    /// <https://developer.mozilla.org/en-US/docs/Web/CSS/flex-direction>
    pub flex_direction: FlexDirection,

    /// Whether a Flexbox container should wrap it's contents onto multiple line wrap if they overflow. This property has no effect of Grid nodes.
    ///
    /// <https://developer.mozilla.org/en-US/docs/Web/CSS/flex-wrap>
    pub flex_wrap: FlexWrap,

    /// Defines how much a flexbox item should grow if there's space available. Defaults to 0 (don't grow at all).
    ///
    /// <https://developer.mozilla.org/en-US/docs/Web/CSS/flex-grow>
    pub flex_grow: f32,

    /// Defines how much a flexbox item should shrink if there's not enough space available. Defaults to 1.
    ///
    /// <https://developer.mozilla.org/en-US/docs/Web/CSS/flex-shrink>
    pub flex_shrink: f32,

    /// The initial length of a flexbox in the main axis, before flex growing/shrinking properties are applied.
    ///
    /// `flex_basis` overrides `size` on the main axis if both are set,  but it obeys the bounds defined by `min_size` and `max_size`.
    ///
    /// <https://developer.mozilla.org/en-US/docs/Web/CSS/flex-basis>
    pub flex_basis: Val,

    /// The size of the gutters between items in a vertical flexbox layout or between rows in a grid layout
    ///
    /// Note: Values of `Val::Auto` are not valid and are treated as zero.
    ///
    /// <https://developer.mozilla.org/en-US/docs/Web/CSS/row-gap>
    pub row_gap: Val,

    /// The size of the gutters between items in a horizontal flexbox layout or between column in a grid layout
    ///
    /// Note: Values of `Val::Auto` are not valid and are treated as zero.
    ///
    /// <https://developer.mozilla.org/en-US/docs/Web/CSS/column-gap>
    pub column_gap: Val,

    /// Controls whether automatically placed grid items are placed row-wise or column-wise. And whether the sparse or dense packing algorithm is used.
    /// Only affect Grid layouts
    ///
    /// <https://developer.mozilla.org/en-US/docs/Web/CSS/grid-auto-flow>
    pub grid_auto_flow: GridAutoFlow,

    /// Defines the number of rows a grid has and the sizes of those rows. If grid items are given explicit placements then more rows may
    /// be implicitly generated by items that are placed out of bounds. The sizes of those rows are controlled by `grid_auto_rows` property.
    ///
    /// <https://developer.mozilla.org/en-US/docs/Web/CSS/grid-template-rows>
    pub grid_template_rows: Vec<RepeatedGridTrack>,

    /// Defines the number of columns a grid has and the sizes of those columns. If grid items are given explicit placements then more columns may
    /// be implicitly generated by items that are placed out of bounds. The sizes of those columns are controlled by `grid_auto_columns` property.
    ///
    /// <https://developer.mozilla.org/en-US/docs/Web/CSS/grid-template-columns>
    pub grid_template_columns: Vec<RepeatedGridTrack>,

    /// Defines the size of implicitly created rows. Rows are created implicitly when grid items are given explicit placements that are out of bounds
    /// of the rows explicitly created using `grid_template_rows`.
    ///
    /// <https://developer.mozilla.org/en-US/docs/Web/CSS/grid-auto-rows>
    pub grid_auto_rows: Vec<GridTrack>,
    /// Defines the size of implicitly created columns. Columns are created implicitly when grid items are given explicit placements that are out of bounds
    /// of the columns explicitly created using `grid_template_columns`.
    ///
    /// <https://developer.mozilla.org/en-US/docs/Web/CSS/grid-template-columns>
    pub grid_auto_columns: Vec<GridTrack>,

    /// The row in which a grid item starts and how many rows it spans.
    ///
    /// <https://developer.mozilla.org/en-US/docs/Web/CSS/grid-row>
    pub grid_row: GridPlacement,

    /// The column in which a grid item starts and how many columns it spans.
    ///
    /// <https://developer.mozilla.org/en-US/docs/Web/CSS/grid-column>
    pub grid_column: GridPlacement,
}

impl Style {
    pub const DEFAULT: Self = Self {
        display: Display::DEFAULT,
        position_type: PositionType::DEFAULT,
        left: Val::Auto,
        right: Val::Auto,
        top: Val::Auto,
        bottom: Val::Auto,
        direction: Direction::DEFAULT,
        flex_direction: FlexDirection::DEFAULT,
        flex_wrap: FlexWrap::DEFAULT,
        align_items: AlignItems::DEFAULT,
        justify_items: JustifyItems::DEFAULT,
        align_self: AlignSelf::DEFAULT,
        justify_self: JustifySelf::DEFAULT,
        align_content: AlignContent::DEFAULT,
        justify_content: JustifyContent::DEFAULT,
        margin: UiRect::DEFAULT,
        padding: UiRect::DEFAULT,
        border: UiRect::DEFAULT,
        flex_grow: 0.0,
        flex_shrink: 1.0,
        flex_basis: Val::Auto,
        width: Val::Auto,
        height: Val::Auto,
        min_width: Val::Auto,
        min_height: Val::Auto,
        max_width: Val::Auto,
        max_height: Val::Auto,
        aspect_ratio: None,
        overflow: Overflow::DEFAULT,
        row_gap: Val::ZERO,
        column_gap: Val::ZERO,
        grid_auto_flow: GridAutoFlow::DEFAULT,
        grid_template_rows: Vec::new(),
        grid_template_columns: Vec::new(),
        grid_auto_rows: Vec::new(),
        grid_auto_columns: Vec::new(),
        grid_column: GridPlacement::DEFAULT,
        grid_row: GridPlacement::DEFAULT,
    };
}

impl Default for Style {
    fn default() -> Self {
        Self::DEFAULT
    }
}

/// How items are aligned according to the cross axis
#[derive(Copy, Clone, PartialEq, Eq, Debug, Serialize, Deserialize, Reflect)]
#[reflect(PartialEq, Serialize, Deserialize)]
pub enum AlignItems {
    /// The items are packed in their default position as if no alignment was applied
    Default,
    /// Items are packed towards the start of the axis.
    Start,
    /// Items are packed towards the end of the axis.
    End,
    /// Items are packed towards the start of the axis, unless the flex direction is reversed;
    /// then they are packed towards the end of the axis.
    FlexStart,
    /// Items are packed towards the end of the axis, unless the flex direction is reversed;
    /// then they are packed towards the start of the axis.
    FlexEnd,
    /// Items are aligned at the center.
    Center,
    /// Items are aligned at the baseline.
    Baseline,
    /// Items are stretched across the whole cross axis.
    Stretch,
}

impl AlignItems {
    pub const DEFAULT: Self = Self::Default;
}

impl Default for AlignItems {
    fn default() -> Self {
        Self::DEFAULT
    }
}

/// How items are aligned according to the main axis
#[derive(Copy, Clone, PartialEq, Eq, Debug, Serialize, Deserialize, Reflect)]
#[reflect(PartialEq, Serialize, Deserialize)]
pub enum JustifyItems {
    /// The items are packed in their default position as if no alignment was applied
    Default,
    /// Items are packed towards the start of the axis.
    Start,
    /// Items are packed towards the end of the axis.
    End,
    /// Items are aligned at the center.
    Center,
    /// Items are aligned at the baseline.
    Baseline,
    /// Items are stretched across the whole main axis.
    Stretch,
}

impl JustifyItems {
    pub const DEFAULT: Self = Self::Default;
}

impl Default for JustifyItems {
    fn default() -> Self {
        Self::DEFAULT
    }
}

/// How this item is aligned according to the cross axis.
/// Overrides [`AlignItems`].
#[derive(Copy, Clone, PartialEq, Eq, Debug, Serialize, Deserialize, Reflect)]
#[reflect(PartialEq, Serialize, Deserialize)]
pub enum AlignSelf {
    /// Use the parent node's [`AlignItems`] value to determine how this item should be aligned.
    Auto,
    /// This item will be aligned with the start of the axis.
    Start,
    /// This item will be aligned with the end of the axis.
    End,
    /// This item will be aligned with the start of the axis, unless the flex direction is reversed;
    /// then it will be aligned with the end of the axis.
    FlexStart,
    /// This item will be aligned with the end of the axis, unless the flex direction is reversed;
    /// then it will be aligned with the start of the axis.
    FlexEnd,
    /// This item will be aligned at the center.
    Center,
    /// This item will be aligned at the baseline.
    Baseline,
    /// This item will be stretched across the whole cross axis.
    Stretch,
}

impl AlignSelf {
    pub const DEFAULT: Self = Self::Auto;
}

impl Default for AlignSelf {
    fn default() -> Self {
        Self::DEFAULT
    }
}

/// How this item is aligned according to the main axis.
/// Overrides [`JustifyItems`].
#[derive(Copy, Clone, PartialEq, Eq, Debug, Serialize, Deserialize, Reflect)]
#[reflect(PartialEq, Serialize, Deserialize)]
pub enum JustifySelf {
    /// Use the parent node's [`JustifyItems`] value to determine how this item should be aligned.
    Auto,
    /// This item will be aligned with the start of the axis.
    Start,
    /// This item will be aligned with the end of the axis.
    End,
    /// This item will be aligned at the center.
    Center,
    /// This item will be aligned at the baseline.
    Baseline,
    /// This item will be stretched across the whole main axis.
    Stretch,
}

impl JustifySelf {
    pub const DEFAULT: Self = Self::Auto;
}

impl Default for JustifySelf {
    fn default() -> Self {
        Self::DEFAULT
    }
}

/// Defines how each line is aligned within the flexbox.
///
/// It only applies if [`FlexWrap::Wrap`] is present and if there are multiple lines of items.
#[derive(Copy, Clone, PartialEq, Eq, Debug, Serialize, Deserialize, Reflect)]
#[reflect(PartialEq, Serialize, Deserialize)]
pub enum AlignContent {
    /// The items are packed in their default position as if no alignment was applied
    Default,
    /// Each line moves towards the start of the cross axis.
    Start,
    /// Each line moves towards the end of the cross axis.
    End,
    /// Each line moves towards the start of the cross axis, unless the flex direction is reversed; then the line moves towards the end of the cross axis.
    FlexStart,
    /// Each line moves towards the end of the cross axis, unless the flex direction is reversed; then the line moves towards the start of the cross axis.
    FlexEnd,
    /// Each line moves towards the center of the cross axis.
    Center,
    /// Each line will stretch to fill the remaining space.
    Stretch,
    /// Each line fills the space it needs, putting the remaining space, if any
    /// inbetween the lines.
    SpaceBetween,
    /// The gap between the first and last items is exactly THE SAME as the gap between items.
    /// The gaps are distributed evenly.
    SpaceEvenly,
    /// Each line fills the space it needs, putting the remaining space, if any
    /// around the lines.
    SpaceAround,
}

impl AlignContent {
    pub const DEFAULT: Self = Self::Default;
}

impl Default for AlignContent {
    fn default() -> Self {
        Self::DEFAULT
    }
}

/// Defines how items are aligned according to the main axis
#[derive(Copy, Clone, PartialEq, Eq, Debug, Serialize, Deserialize, Reflect)]
#[reflect(PartialEq, Serialize, Deserialize)]
pub enum JustifyContent {
    /// The items are packed in their default position as if no alignment was applied
    Default,
    /// Items are packed toward the start of the axis.
    Start,
    /// Items are packed toward the end of the axis.
    End,
    /// Pushed towards the start, unless the flex direction is reversed; then pushed towards the end.
    FlexStart,
    /// Pushed towards the end, unless the flex direction is reversed; then pushed towards the start.
    FlexEnd,
    /// Centered along the main axis.
    Center,
    /// Remaining space is distributed between the items.
    SpaceBetween,
    /// Remaining space is distributed around the items.
    SpaceAround,
    /// Like [`JustifyContent::SpaceAround`] but with even spacing between items.
    SpaceEvenly,
}

impl JustifyContent {
    pub const DEFAULT: Self = Self::Default;
}

impl Default for JustifyContent {
    fn default() -> Self {
        Self::DEFAULT
    }
}

/// Defines the text direction
///
/// For example English is written LTR (left-to-right) while Arabic is written RTL (right-to-left).
#[derive(Copy, Clone, PartialEq, Eq, Debug, Serialize, Deserialize, Reflect)]
#[reflect(PartialEq, Serialize, Deserialize)]
pub enum Direction {
    /// Inherit from parent node.
    Inherit,
    /// Text is written left to right.
    LeftToRight,
    /// Text is written right to left.
    RightToLeft,
}

impl Direction {
    pub const DEFAULT: Self = Self::Inherit;
}

impl Default for Direction {
    fn default() -> Self {
        Self::DEFAULT
    }
}

/// Whether to use a Flexbox layout model.
///
/// Part of the [`Style`] component.
#[derive(Copy, Clone, PartialEq, Eq, Debug, Serialize, Deserialize, Reflect)]
#[reflect(PartialEq, Serialize, Deserialize)]
pub enum Display {
    /// Use Flexbox layout model to determine the position of this [`Node`].
    Flex,
    /// Use CSS Grid layout model to determine the position of this [`Node`].
    Grid,
    /// Use no layout, don't render this node and its children.
    ///
    /// If you want to hide a node and its children,
    /// but keep its layout in place, set its [`Visibility`](bevy_render::view::Visibility) component instead.
    None,
}

impl Display {
    pub const DEFAULT: Self = Self::Flex;
}

impl Default for Display {
    fn default() -> Self {
        Self::DEFAULT
    }
}

/// Defines how flexbox items are ordered within a flexbox
#[derive(Copy, Clone, PartialEq, Eq, Debug, Serialize, Deserialize, Reflect)]
#[reflect(PartialEq, Serialize, Deserialize)]
pub enum FlexDirection {
    /// Same way as text direction along the main axis.
    Row,
    /// Flex from top to bottom.
    Column,
    /// Opposite way as text direction along the main axis.
    RowReverse,
    /// Flex from bottom to top.
    ColumnReverse,
}

impl FlexDirection {
    pub const DEFAULT: Self = Self::Row;
}

impl Default for FlexDirection {
    fn default() -> Self {
        Self::DEFAULT
    }
}

/// Whether to show or hide overflowing items
#[derive(Copy, Clone, PartialEq, Eq, Debug, Reflect, Serialize, Deserialize)]
#[reflect(PartialEq, Serialize, Deserialize)]
pub struct Overflow {
    /// Whether to show or clip overflowing items on the x axis
    pub x: OverflowAxis,
    /// Whether to show or clip overflowing items on the y axis
    pub y: OverflowAxis,
}

impl Overflow {
    pub const DEFAULT: Self = Self {
        x: OverflowAxis::DEFAULT,
        y: OverflowAxis::DEFAULT,
    };

    /// Show overflowing items on both axes
    pub const fn visible() -> Self {
        Self {
            x: OverflowAxis::Visible,
            y: OverflowAxis::Visible,
        }
    }

    /// Clip overflowing items on both axes
    pub const fn clip() -> Self {
        Self {
            x: OverflowAxis::Clip,
            y: OverflowAxis::Clip,
        }
    }

    /// Clip overflowing items on the x axis
    pub const fn clip_x() -> Self {
        Self {
            x: OverflowAxis::Clip,
            y: OverflowAxis::Visible,
        }
    }

    /// Clip overflowing items on the y axis
    pub const fn clip_y() -> Self {
        Self {
            x: OverflowAxis::Visible,
            y: OverflowAxis::Clip,
        }
    }

    /// Overflow is visible on both axes
    pub const fn is_visible(&self) -> bool {
        self.x.is_visible() && self.y.is_visible()
    }
}

impl Default for Overflow {
    fn default() -> Self {
        Self::DEFAULT
    }
}

/// Whether to show or hide overflowing items
#[derive(Copy, Clone, PartialEq, Eq, Debug, Reflect, Serialize, Deserialize)]
#[reflect(PartialEq, Serialize, Deserialize)]
pub enum OverflowAxis {
    /// Show overflowing items.
    Visible,
    /// Hide overflowing items.
    Clip,
}

impl OverflowAxis {
    pub const DEFAULT: Self = Self::Visible;

    /// Overflow is visible on this axis
    pub const fn is_visible(&self) -> bool {
        matches!(self, Self::Visible)
    }
}

impl Default for OverflowAxis {
    fn default() -> Self {
        Self::DEFAULT
    }
}

/// The strategy used to position this node
#[derive(Copy, Clone, PartialEq, Eq, Debug, Serialize, Deserialize, Reflect)]
#[reflect(PartialEq, Serialize, Deserialize)]
pub enum PositionType {
    /// Relative to all other nodes with the [`PositionType::Relative`] value.
    Relative,
    /// Independent of all other nodes.
    ///
    /// As usual, the `Style.position` field of this node is specified relative to its parent node.
    Absolute,
}

impl PositionType {
    pub const DEFAULT: Self = Self::Relative;
}

impl Default for PositionType {
    fn default() -> Self {
        Self::DEFAULT
    }
}

/// Defines if flexbox items appear on a single line or on multiple lines
#[derive(Copy, Clone, PartialEq, Eq, Debug, Serialize, Deserialize, Reflect)]
#[reflect(PartialEq, Serialize, Deserialize)]
pub enum FlexWrap {
    /// Single line, will overflow if needed.
    NoWrap,
    /// Multiple lines, if needed.
    Wrap,
    /// Same as [`FlexWrap::Wrap`] but new lines will appear before the previous one.
    WrapReverse,
}

impl FlexWrap {
    pub const DEFAULT: Self = Self::NoWrap;
}

impl Default for FlexWrap {
    fn default() -> Self {
        Self::DEFAULT
    }
}

/// Controls whether grid items are placed row-wise or column-wise. And whether the sparse or dense packing algorithm is used.
///
/// The "dense" packing algorithm attempts to fill in holes earlier in the grid, if smaller items come up later. This may cause items to appear out-of-order, when doing so would fill in holes left by larger items.
///
/// Defaults to [`GridAutoFlow::Row`]
///
/// <https://developer.mozilla.org/en-US/docs/Web/CSS/grid-auto-flow>
#[derive(Copy, Clone, PartialEq, Eq, Debug, Serialize, Deserialize, Reflect)]
#[reflect(PartialEq, Serialize, Deserialize)]
pub enum GridAutoFlow {
    /// Items are placed by filling each row in turn, adding new rows as necessary
    Row,
    /// Items are placed by filling each column in turn, adding new columns as necessary.
    Column,
    /// Combines `Row` with the dense packing algorithm.
    RowDense,
    /// Combines `Column` with the dense packing algorithm.
    ColumnDense,
}

impl GridAutoFlow {
    pub const DEFAULT: Self = Self::Row;
}

impl Default for GridAutoFlow {
    fn default() -> Self {
        Self::DEFAULT
    }
}

#[derive(Copy, Clone, PartialEq, Debug, Serialize, Deserialize, Reflect)]
#[reflect_value(PartialEq, Serialize, Deserialize)]
pub enum MinTrackSizingFunction {
    /// Track minimum size should be a fixed pixel value
    Px(f32),
    /// Track minimum size should be a percentage value
    Percent(f32),
    /// Track minimum size should be content sized under a min-content constraint
    MinContent,
    /// Track minimum size should be content sized under a max-content constraint
    MaxContent,
    /// Track minimum size should be automatically sized
    Auto,
}

#[derive(Copy, Clone, PartialEq, Debug, Serialize, Deserialize, Reflect)]
#[reflect_value(PartialEq, Serialize, Deserialize)]
pub enum MaxTrackSizingFunction {
    /// Track maximum size should be a fixed pixel value
    Px(f32),
    /// Track maximum size should be a percentage value
    Percent(f32),
    /// Track maximum size should be content sized under a min-content constraint
    MinContent,
    /// Track maximum size should be content sized under a max-content constraint
    MaxContent,
    /// Track maximum size should be sized according to the fit-content formula with a fixed pixel limit
    FitContentPx(f32),
    /// Track maximum size should be sized according to the fit-content formula with a percentage limit
    FitContentPercent(f32),
    /// Track maximum size should be automatically sized
    Auto,
    /// The dimension as a fraction of the total available grid space (`fr` units in CSS)
    /// Specified value is the numerator of the fraction. Denominator is the sum of all fractions specified in that grid dimension
    /// Spec: <https://www.w3.org/TR/css3-grid-layout/#fr-unit>
    Fraction(f32),
}

/// A [`GridTrack`] is a Row or Column of a CSS Grid. This struct specifies what size the track should be.
/// See below for the different "track sizing functions" you can specify.
#[derive(Copy, Clone, PartialEq, Debug, Serialize, Deserialize, Reflect)]
#[reflect(PartialEq, Serialize, Deserialize)]
pub struct GridTrack {
    pub(crate) min_sizing_function: MinTrackSizingFunction,
    pub(crate) max_sizing_function: MaxTrackSizingFunction,
}

impl GridTrack {
    pub const DEFAULT: Self = Self {
        min_sizing_function: MinTrackSizingFunction::Auto,
        max_sizing_function: MaxTrackSizingFunction::Auto,
    };

    /// Create a grid track with a fixed pixel size
    pub fn px<T: From<Self>>(value: f32) -> T {
        Self {
            min_sizing_function: MinTrackSizingFunction::Px(value),
            max_sizing_function: MaxTrackSizingFunction::Px(value),
        }
        .into()
    }

    /// Create a grid track with a percentage size
    pub fn percent<T: From<Self>>(value: f32) -> T {
        Self {
            min_sizing_function: MinTrackSizingFunction::Percent(value),
            max_sizing_function: MaxTrackSizingFunction::Percent(value),
        }
        .into()
    }

    /// Create a grid track with an `fr` size.
    /// Note that this will give the track a content-based minimum size.
    /// Usually you are best off using `GridTrack::flex` instead which uses a zero minimum size
    pub fn fr<T: From<Self>>(value: f32) -> T {
        Self {
            min_sizing_function: MinTrackSizingFunction::Auto,
            max_sizing_function: MaxTrackSizingFunction::Fraction(value),
        }
        .into()
    }

    /// Create a grid track with an `minmax(0, Nfr)` size.
    pub fn flex<T: From<Self>>(value: f32) -> T {
        Self {
            min_sizing_function: MinTrackSizingFunction::Px(0.0),
            max_sizing_function: MaxTrackSizingFunction::Fraction(value),
        }
        .into()
    }

    /// Create a grid track which is automatically sized to fit it's contents, and then
    pub fn auto<T: From<Self>>() -> T {
        Self {
            min_sizing_function: MinTrackSizingFunction::Auto,
            max_sizing_function: MaxTrackSizingFunction::Auto,
        }
        .into()
    }

    /// Create a grid track which is automatically sized to fit it's contents when sized at their "min-content" sizes
    pub fn min_content<T: From<Self>>() -> T {
        Self {
            min_sizing_function: MinTrackSizingFunction::MinContent,
            max_sizing_function: MaxTrackSizingFunction::MinContent,
        }
        .into()
    }

    /// Create a grid track which is automatically sized to fit it's contents when sized at their "max-content" sizes
    pub fn max_content<T: From<Self>>() -> T {
        Self {
            min_sizing_function: MinTrackSizingFunction::MaxContent,
            max_sizing_function: MaxTrackSizingFunction::MaxContent,
        }
        .into()
    }

    /// Create a fit-content() grid track with fixed pixel limit
    ///
    /// <https://developer.mozilla.org/en-US/docs/Web/CSS/fit-content_function>
    pub fn fit_content_px<T: From<Self>>(limit: f32) -> T {
        Self {
            min_sizing_function: MinTrackSizingFunction::Auto,
            max_sizing_function: MaxTrackSizingFunction::FitContentPx(limit),
        }
        .into()
    }

    /// Create a fit-content() grid track with percentage limit
    ///
    /// <https://developer.mozilla.org/en-US/docs/Web/CSS/fit-content_function>
    pub fn fit_content_percent<T: From<Self>>(limit: f32) -> T {
        Self {
            min_sizing_function: MinTrackSizingFunction::Auto,
            max_sizing_function: MaxTrackSizingFunction::FitContentPercent(limit),
        }
        .into()
    }

    /// Create a minmax() grid track
    ///
    /// <https://developer.mozilla.org/en-US/docs/Web/CSS/minmax>
    pub fn minmax<T: From<Self>>(min: MinTrackSizingFunction, max: MaxTrackSizingFunction) -> T {
        Self {
            min_sizing_function: min,
            max_sizing_function: max,
        }
        .into()
    }
}

impl Default for GridTrack {
    fn default() -> Self {
        Self::DEFAULT
    }
}

#[derive(Copy, Clone, PartialEq, Debug, Serialize, Deserialize, Reflect)]
#[reflect(PartialEq, Serialize, Deserialize)]
/// How many times to repeat a repeated grid track
///
/// <https://developer.mozilla.org/en-US/docs/Web/CSS/repeat>
pub enum GridTrackRepetition {
    /// Repeat the track fixed number of times
    Count(u16),
    /// Repeat the track to fill available space
    ///
    /// <https://developer.mozilla.org/en-US/docs/Web/CSS/repeat#auto-fill>
    AutoFill,
    /// Repeat the track to fill available space but collapse any tracks that do not end up with
    /// an item placed in them.
    ///
    /// <https://developer.mozilla.org/en-US/docs/Web/CSS/repeat#auto-fit>
    AutoFit,
}

impl From<u16> for GridTrackRepetition {
    fn from(count: u16) -> Self {
        Self::Count(count)
    }
}

impl From<i32> for GridTrackRepetition {
    fn from(count: i32) -> Self {
        Self::Count(count as u16)
    }
}

impl From<usize> for GridTrackRepetition {
    fn from(count: usize) -> Self {
        Self::Count(count as u16)
    }
}

/// Represents a *possibly* repeated [`GridTrack`].
///
/// The repetition parameter can either be:
///   - The integer `1`, in which case the track is non-repeated.
///   - a `u16` count to repeat the track N times
///   - A `GridTrackRepetition::AutoFit` or `GridTrackRepetition::AutoFill`
///
/// Note: that in the common case you want a non-repeating track (repetition count 1), you may use the constructor methods on [`GridTrack`]
/// to create a `RepeatedGridTrack`. i.e. `GridTrack::px(10.0)` is equivalent to `RepeatedGridTrack::px(1, 10.0)`.
///
/// You may only use one auto-repetition per track list. And if your track list contains an auto repetition
/// then all track (in and outside of the repetition) must be fixed size (px or percent). Integer repetitions are just shorthand for writing out
/// N tracks longhand and are not subject to the same limitations.
#[derive(Clone, PartialEq, Debug, Serialize, Deserialize, Reflect)]
#[reflect(PartialEq, Serialize, Deserialize)]
pub struct RepeatedGridTrack {
    pub(crate) repetition: GridTrackRepetition,
    pub(crate) tracks: SmallVec<[GridTrack; 1]>,
}

impl RepeatedGridTrack {
    /// Create a repeating set of grid tracks with a fixed pixel size
    pub fn px<T: From<Self>>(repetition: impl Into<GridTrackRepetition>, value: f32) -> T {
        Self {
            repetition: repetition.into(),
            tracks: SmallVec::from_buf([GridTrack::px(value)]),
        }
        .into()
    }

    /// Create a repeating set of grid tracks with a percentage size
    pub fn percent<T: From<Self>>(repetition: impl Into<GridTrackRepetition>, value: f32) -> T {
        Self {
            repetition: repetition.into(),
            tracks: SmallVec::from_buf([GridTrack::percent(value)]),
        }
        .into()
    }

    /// Create a repeating set of grid tracks with automatic size
    pub fn auto<T: From<Self>>(repetition: u16) -> T {
        Self {
            repetition: GridTrackRepetition::Count(repetition),
            tracks: SmallVec::from_buf([GridTrack::auto()]),
        }
        .into()
    }

    /// Create a repeating set of grid tracks with an `fr` size.
    /// Note that this will give the track a content-based minimum size.
    /// Usually you are best off using `GridTrack::flex` instead which uses a zero minimum size
    pub fn fr<T: From<Self>>(repetition: u16, value: f32) -> T {
        Self {
            repetition: GridTrackRepetition::Count(repetition),
            tracks: SmallVec::from_buf([GridTrack::fr(value)]),
        }
        .into()
    }

    /// Create a repeating set of grid tracks with an `minmax(0, Nfr)` size.
    pub fn flex<T: From<Self>>(repetition: u16, value: f32) -> T {
        Self {
            repetition: GridTrackRepetition::Count(repetition),
            tracks: SmallVec::from_buf([GridTrack::flex(value)]),
        }
        .into()
    }

    /// Create a repeating set of grid tracks with min-content size
    pub fn min_content<T: From<Self>>(repetition: u16) -> T {
        Self {
            repetition: GridTrackRepetition::Count(repetition),
            tracks: SmallVec::from_buf([GridTrack::min_content()]),
        }
        .into()
    }

    /// Create a repeating set of grid tracks with max-content size
    pub fn max_content<T: From<Self>>(repetition: u16) -> T {
        Self {
            repetition: GridTrackRepetition::Count(repetition),
            tracks: SmallVec::from_buf([GridTrack::max_content()]),
        }
        .into()
    }

    /// Create a repeating set of fit-content() grid tracks with fixed pixel limit
    pub fn fit_content_px<T: From<Self>>(repetition: u16, limit: f32) -> T {
        Self {
            repetition: GridTrackRepetition::Count(repetition),
            tracks: SmallVec::from_buf([GridTrack::fit_content_px(limit)]),
        }
        .into()
    }

    /// Create a repeating set of fit-content() grid tracks with percentage limit
    pub fn fit_content_percent<T: From<Self>>(repetition: u16, limit: f32) -> T {
        Self {
            repetition: GridTrackRepetition::Count(repetition),
            tracks: SmallVec::from_buf([GridTrack::fit_content_percent(limit)]),
        }
        .into()
    }

    /// Create a repeating set of minmax() grid track
    pub fn minmax<T: From<Self>>(
        repetition: impl Into<GridTrackRepetition>,
        min: MinTrackSizingFunction,
        max: MaxTrackSizingFunction,
    ) -> T {
        Self {
            repetition: repetition.into(),
            tracks: SmallVec::from_buf([GridTrack::minmax(min, max)]),
        }
        .into()
    }

    /// Create a repetition of a set of tracks
    pub fn repeat_many<T: From<Self>>(
        repetition: impl Into<GridTrackRepetition>,
        tracks: impl Into<Vec<GridTrack>>,
    ) -> T {
        Self {
            repetition: repetition.into(),
            tracks: SmallVec::from_vec(tracks.into()),
        }
        .into()
    }
}

impl From<GridTrack> for RepeatedGridTrack {
    fn from(track: GridTrack) -> Self {
        Self {
            repetition: GridTrackRepetition::Count(1),
            tracks: SmallVec::from_buf([track]),
        }
    }
}

impl From<GridTrack> for Vec<GridTrack> {
    fn from(track: GridTrack) -> Self {
        vec![GridTrack {
            min_sizing_function: track.min_sizing_function,
            max_sizing_function: track.max_sizing_function,
        }]
    }
}

impl From<GridTrack> for Vec<RepeatedGridTrack> {
    fn from(track: GridTrack) -> Self {
        vec![RepeatedGridTrack {
            repetition: GridTrackRepetition::Count(1),
            tracks: SmallVec::from_buf([track]),
        }]
    }
}

impl From<RepeatedGridTrack> for Vec<RepeatedGridTrack> {
    fn from(track: RepeatedGridTrack) -> Self {
        vec![track]
    }
}

#[derive(Copy, Clone, PartialEq, Eq, Debug, Serialize, Deserialize, Reflect)]
#[reflect(PartialEq, Serialize, Deserialize)]
/// Represents the position of a grid item in a single axis.
///
/// There are 3 fields which may be set:
///   - `start`: which grid line the item should start at
///   - `end`: which grid line the item should end at
///   - `span`: how many tracks the item should span
///
/// The default `span` is 1. If neither `start` or `end` is set then the item will be placed automatically.
///
/// Generally, at most two fields should be set. If all three fields are specified then `span` will be ignored. If `end` specifies an earlier
/// grid line than `start` then `end` will be ignored and the item will have a span of 1.
///
/// <https://developer.mozilla.org/en-US/docs/Web/CSS/CSS_Grid_Layout/Line-based_Placement_with_CSS_Grid>
pub struct GridPlacement {
    /// The grid line at which the item should start. Lines are 1-indexed. Negative indexes count backwards from the end of the grid. Zero is not a valid index.
    pub(crate) start: Option<NonZeroI16>,
    /// How many grid tracks the item should span. Defaults to 1.
    pub(crate) span: Option<NonZeroU16>,
    /// The grid line at which the item should end. Lines are 1-indexed. Negative indexes count backwards from the end of the grid. Zero is not a valid index.
    pub(crate) end: Option<NonZeroI16>,
}

impl GridPlacement {
    pub const DEFAULT: Self = Self {
        start: None,
        span: Some(unsafe { NonZeroU16::new_unchecked(1) }),
        end: None,
    };

    /// Place the grid item automatically (letting the `span` default to `1`).
    pub fn auto() -> Self {
        Self::DEFAULT
    }

    /// Place the grid item automatically, specifying how many tracks it should `span`.
    ///
    /// # Panics
    ///
    /// Panics if `span` is `0`
    pub fn span(span: u16) -> Self {
        Self {
            start: None,
            end: None,
            span: try_into_grid_span(span).expect("Invalid span value of 0."),
        }
    }

    /// Place the grid item specifying the `start` grid line (letting the `span` default to `1`).
    ///
    /// # Panics
    ///
    /// Panics if `start` is `0`
    pub fn start(start: i16) -> Self {
        Self {
            start: try_into_grid_index(start).expect("Invalid start value of 0."),
            ..Self::DEFAULT
        }
    }

    /// Place the grid item specifying the `end` grid line (letting the `span` default to `1`).
    ///
    /// # Panics
    ///
    /// Panics if `end` is `0`
    pub fn end(end: i16) -> Self {
        Self {
            end: try_into_grid_index(end).expect("Invalid end value of 0."),
            ..Self::DEFAULT
        }
    }

    /// Place the grid item specifying the `start` grid line and how many tracks it should `span`.
    ///
    /// # Panics
    ///
    /// Panics if `start` or `span` is `0`
    pub fn start_span(start: i16, span: u16) -> Self {
        Self {
            start: try_into_grid_index(start).expect("Invalid start value of 0."),
            end: None,
            span: try_into_grid_span(span).expect("Invalid span value of 0."),
        }
    }

    /// Place the grid item specifying `start` and `end` grid lines (`span` will be inferred)
    ///
    /// # Panics
    ///
    /// Panics if `start` or `end` is `0`
    pub fn start_end(start: i16, end: i16) -> Self {
        Self {
            start: try_into_grid_index(start).expect("Invalid start value of 0."),
            end: try_into_grid_index(end).expect("Invalid end value of 0."),
            span: None,
        }
    }

    /// Place the grid item specifying the `end` grid line and how many tracks it should `span`.
    ///
    /// # Panics
    ///
    /// Panics if `end` or `span` is `0`
    pub fn end_span(end: i16, span: u16) -> Self {
        Self {
            start: None,
            end: try_into_grid_index(end).expect("Invalid end value of 0."),
            span: try_into_grid_span(span).expect("Invalid span value of 0."),
        }
    }

    /// Mutate the item, setting the `start` grid line
    ///
    /// # Panics
    ///
    /// Panics if `start` is `0`
    pub fn set_start(mut self, start: i16) -> Self {
        self.start = try_into_grid_index(start).expect("Invalid start value of 0.");
        self
    }

    /// Mutate the item, setting the `end` grid line
    ///
    /// # Panics
    ///
    /// Panics if `end` is `0`
    pub fn set_end(mut self, end: i16) -> Self {
        self.end = try_into_grid_index(end).expect("Invalid end value of 0.");
        self
    }

    /// Mutate the item, setting the number of tracks the item should `span`
    ///
    /// # Panics
    ///
    /// Panics if `span` is `0`
    pub fn set_span(mut self, span: u16) -> Self {
        self.span = try_into_grid_span(span).expect("Invalid span value of 0.");
        self
    }

    /// Returns the grid line at which the item should start, or `None` if not set.
    pub fn get_start(self) -> Option<i16> {
        self.start.map(NonZeroI16::get)
    }

    /// Returns the grid line at which the item should end, or `None` if not set.
    pub fn get_end(self) -> Option<i16> {
        self.end.map(NonZeroI16::get)
    }

    /// Returns span for this grid item, or `None` if not set.
    pub fn get_span(self) -> Option<u16> {
        self.span.map(NonZeroU16::get)
    }
}

impl Default for GridPlacement {
    fn default() -> Self {
        Self::DEFAULT
    }
}

/// Convert an `i16` to `NonZeroI16`, fails on `0` and returns the `InvalidZeroIndex` error.
fn try_into_grid_index(index: i16) -> Result<Option<NonZeroI16>, GridPlacementError> {
    Ok(Some(
        NonZeroI16::new(index).ok_or(GridPlacementError::InvalidZeroIndex)?,
    ))
}

/// Convert a `u16` to `NonZeroU16`, fails on `0` and returns the `InvalidZeroSpan` error.
fn try_into_grid_span(span: u16) -> Result<Option<NonZeroU16>, GridPlacementError> {
    Ok(Some(
        NonZeroU16::new(span).ok_or(GridPlacementError::InvalidZeroSpan)?,
    ))
}

/// Errors that occur when setting constraints for a `GridPlacement`
#[derive(Debug, Eq, PartialEq, Clone, Copy, Error)]
pub enum GridPlacementError {
    #[error("Zero is not a valid grid position")]
    InvalidZeroIndex,
    #[error("Spans cannot be zero length")]
    InvalidZeroSpan,
}

/// The background color of the node
///
/// This serves as the "fill" color.
/// When combined with [`UiImage`], tints the provided texture.
#[derive(Component, Copy, Clone, Debug, Reflect)]
#[reflect(Component, Default)]
pub struct BackgroundColor(pub Color);

impl BackgroundColor {
    pub const DEFAULT: Self = Self(Color::WHITE);
}

impl Default for BackgroundColor {
    fn default() -> Self {
        Self::DEFAULT
    }
}

impl From<Color> for BackgroundColor {
    fn from(color: Color) -> Self {
        Self(color)
    }
}

/// The atlas sprite to be used in a UI Texture Atlas Node
#[derive(Component, Clone, Debug, Reflect, Default)]
#[reflect(Component, Default)]
pub struct UiTextureAtlasImage {
    /// Texture index in the TextureAtlas
    pub index: usize,
    /// Whether to flip the sprite in the X axis
    pub flip_x: bool,
    /// Whether to flip the sprite in the Y axis
    pub flip_y: bool,
}

/// The border color of the UI node.
#[derive(Component, Copy, Clone, Debug, Reflect)]
#[reflect(Component, Default)]
pub struct BorderColor(pub Color);

impl From<Color> for BorderColor {
    fn from(color: Color) -> Self {
        Self(color)
    }
}

impl BorderColor {
    pub const DEFAULT: Self = BorderColor(Color::WHITE);
}

impl Default for BorderColor {
    fn default() -> Self {
        Self::DEFAULT
    }
}

#[derive(Component, Copy, Clone, Default, Debug, Reflect)]
#[reflect(Component, Default)]
/// The [`Outline`] component adds an outline outside the edge of a UI node.
/// Outlines do not take up space in the layout
///
/// To add an [`Outline`] to a ui node you can spawn a `(NodeBundle, Outline)` tuple bundle:
/// ```
/// # use bevy_ecs::prelude::*;
/// # use bevy_ui::prelude::*;
/// # use bevy_render::prelude::Color;
/// fn setup_ui(mut commands: Commands) {
///     commands.spawn((
///         NodeBundle {
///             style: Style {
///                 width: Val::Px(100.),
///                 height: Val::Px(100.),
///                 ..Default::default()
///             },
///             background_color: Color::BLUE.into(),
///             ..Default::default()
///         },
///         Outline::new(Val::Px(10.), Val::ZERO, Color::RED)
///     ));
/// }
/// ```
///
/// [`Outline`] components can also be added later to existing UI nodes:
/// ```
/// # use bevy_ecs::prelude::*;
/// # use bevy_ui::prelude::*;
/// # use bevy_render::prelude::Color;
/// fn outline_hovered_button_system(
///     mut commands: Commands,
///     mut node_query: Query<(Entity, &Interaction, Option<&mut Outline>), Changed<Interaction>>,
/// ) {
///     for (entity, interaction, mut maybe_outline) in node_query.iter_mut() {
///         let outline_color =
///             if matches!(*interaction, Interaction::Hovered) {
///                 Color::WHITE    
///             } else {
///                 Color::NONE
///             };
///         if let Some(mut outline) = maybe_outline {
///             outline.color = outline_color;
///         } else {
///             commands.entity(entity).insert(Outline::new(Val::Px(10.), Val::ZERO, outline_color));
///         }
///     }
/// }
/// ```
/// Inserting and removing an [`Outline`] component repeatedly will result in table moves, so it is generally preferable to
/// set `Outline::color` to `Color::NONE` to hide an outline.
pub struct Outline {
    /// The width of the outline.
    ///
    /// Percentage `Val` values are resolved based on the width of the outlined [`Node`]
    pub width: Val,
    /// The amount of space between a node's outline the edge of the node
    ///
    /// Percentage `Val` values are resolved based on the width of the outlined [`Node`]
    pub offset: Val,
    /// Color of the outline
    ///
    /// If you are frequently toggling outlines for a UI node on and off it is recommended to set `Color::None` to hide the outline.
    /// This avoids the table moves that would occcur from the repeated insertion and removal of the `Outline` component.
    pub color: Color,
}

impl Outline {
    /// Create a new outline
    pub const fn new(width: Val, offset: Val, color: Color) -> Self {
        Self {
            width,
            offset,
            color,
        }
    }
}

/// The 2D texture displayed for this UI node
#[derive(Component, Clone, Debug, Reflect, Default)]
#[reflect(Component, Default)]
pub struct UiImage {
    /// Handle to the texture
    pub texture: Handle<Image>,
    /// Whether the image should be flipped along its x-axis
    pub flip_x: bool,
    /// Whether the image should be flipped along its y-axis
    pub flip_y: bool,
}

impl UiImage {
    pub fn new(texture: Handle<Image>) -> Self {
        Self {
            texture,
            ..Default::default()
        }
    }

    /// flip the image along its x-axis
    #[must_use]
    pub const fn with_flip_x(mut self) -> Self {
        self.flip_x = true;
        self
    }

    /// flip the image along its y-axis
    #[must_use]
    pub const fn with_flip_y(mut self) -> Self {
        self.flip_y = true;
        self
    }
}

impl From<Handle<Image>> for UiImage {
    fn from(texture: Handle<Image>) -> Self {
        Self::new(texture)
    }
}

/// The calculated clip of the node
#[derive(Component, Default, Copy, Clone, Debug, Reflect)]
#[reflect(Component)]
pub struct CalculatedClip {
    /// The rect of the clip
    pub clip: Rect,
}

/// Indicates that this [`Node`] entity's front-to-back ordering is not controlled solely
/// by its location in the UI hierarchy. A node with a higher z-index will appear on top
/// of other nodes with a lower z-index.
///
/// UI nodes that have the same z-index will appear according to the order in which they
/// appear in the UI hierarchy. In such a case, the last node to be added to its parent
/// will appear in front of this parent's other children.
///
/// Internally, nodes with a global z-index share the stacking context of root UI nodes
/// (nodes that have no parent). Because of this, there is no difference between using
/// [`ZIndex::Local(n)`] and [`ZIndex::Global(n)`] for root nodes.
///
/// Nodes without this component will be treated as if they had a value of [`ZIndex::Local(0)`].
#[derive(Component, Copy, Clone, Debug, Reflect)]
#[reflect(Component)]
pub enum ZIndex {
    /// Indicates the order in which this node should be rendered relative to its siblings.
    Local(i32),
    /// Indicates the order in which this node should be rendered relative to root nodes and
    /// all other nodes that have a global z-index.
    Global(i32),
}

impl Default for ZIndex {
    fn default() -> Self {
        Self::Local(0)
    }
}

#[cfg(test)]
mod tests {
    use crate::GridPlacement;

    #[test]
    fn invalid_grid_placement_values() {
        assert!(std::panic::catch_unwind(|| GridPlacement::span(0)).is_err());
        assert!(std::panic::catch_unwind(|| GridPlacement::start(0)).is_err());
        assert!(std::panic::catch_unwind(|| GridPlacement::end(0)).is_err());
        assert!(std::panic::catch_unwind(|| GridPlacement::start_end(0, 1)).is_err());
        assert!(std::panic::catch_unwind(|| GridPlacement::start_end(-1, 0)).is_err());
        assert!(std::panic::catch_unwind(|| GridPlacement::start_span(1, 0)).is_err());
        assert!(std::panic::catch_unwind(|| GridPlacement::start_span(0, 1)).is_err());
        assert!(std::panic::catch_unwind(|| GridPlacement::end_span(0, 1)).is_err());
        assert!(std::panic::catch_unwind(|| GridPlacement::end_span(1, 0)).is_err());
        assert!(std::panic::catch_unwind(|| GridPlacement::default().set_start(0)).is_err());
        assert!(std::panic::catch_unwind(|| GridPlacement::default().set_end(0)).is_err());
        assert!(std::panic::catch_unwind(|| GridPlacement::default().set_span(0)).is_err());
    }

    #[test]
    fn grid_placement_accessors() {
        assert_eq!(GridPlacement::start(5).get_start(), Some(5));
        assert_eq!(GridPlacement::end(-4).get_end(), Some(-4));
        assert_eq!(GridPlacement::span(2).get_span(), Some(2));
        assert_eq!(GridPlacement::start_end(11, 21).get_span(), None);
        assert_eq!(GridPlacement::start_span(3, 5).get_end(), None);
        assert_eq!(GridPlacement::end_span(-4, 12).get_start(), None);
    }
}<|MERGE_RESOLUTION|>--- conflicted
+++ resolved
@@ -43,17 +43,10 @@
 
     /// Returns the size of the node in physical pixels based on the given scale factor and `UiScale`.
     #[inline]
-<<<<<<< HEAD
-    pub fn physical_size(&self, scale_factor: f32) -> Vec2 {
+    pub fn physical_size(&self, scale_factor: f64, ui_scale: f32) -> Vec2 {
         Vec2::new(
-            self.calculated_size.x * scale_factor,
-            self.calculated_size.y * scale_factor,
-=======
-    pub fn physical_size(&self, scale_factor: f64, ui_scale: f64) -> Vec2 {
-        Vec2::new(
-            (self.calculated_size.x as f64 * scale_factor * ui_scale) as f32,
-            (self.calculated_size.y as f64 * scale_factor * ui_scale) as f32,
->>>>>>> a9622408
+            (self.calculated_size.x * scale_factor * ui_scale),
+            (self.calculated_size.y * scale_factor * ui_scale),
         )
     }
 
@@ -65,30 +58,22 @@
 
     /// Returns the physical pixel coordinates of the UI node, based on its [`GlobalTransform`] and the scale factor.
     #[inline]
-<<<<<<< HEAD
-    pub fn physical_rect(&self, transform: &GlobalTransform, scale_factor: f32) -> Rect {
-        let rect = self.logical_rect(transform);
-        Rect {
-            min: Vec2::new(rect.min.x * scale_factor, rect.min.y * scale_factor),
-            max: Vec2::new(rect.max.x * scale_factor, rect.max.y * scale_factor),
-=======
     pub fn physical_rect(
         &self,
         transform: &GlobalTransform,
-        scale_factor: f64,
-        ui_scale: f64,
+        scale_factor: f32,
+        ui_scale: f32,
     ) -> Rect {
         let rect = self.logical_rect(transform);
         Rect {
             min: Vec2::new(
-                (rect.min.x as f64 * scale_factor * ui_scale) as f32,
-                (rect.min.y as f64 * scale_factor * ui_scale) as f32,
+                (rect.min.x * scale_factor * ui_scale),
+                (rect.min.y * scale_factor * ui_scale),
             ),
             max: Vec2::new(
-                (rect.max.x as f64 * scale_factor * ui_scale) as f32,
-                (rect.max.y as f64 * scale_factor * ui_scale) as f32,
+                (rect.max.x * scale_factor * ui_scale),
+                (rect.max.y * scale_factor * ui_scale),
             ),
->>>>>>> a9622408
         }
     }
 
@@ -1526,7 +1511,7 @@
 ///     for (entity, interaction, mut maybe_outline) in node_query.iter_mut() {
 ///         let outline_color =
 ///             if matches!(*interaction, Interaction::Hovered) {
-///                 Color::WHITE    
+///                 Color::WHITE
 ///             } else {
 ///                 Color::NONE
 ///             };
