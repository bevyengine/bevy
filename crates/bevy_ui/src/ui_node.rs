--- conflicted
+++ resolved
@@ -331,11 +331,8 @@
     Visibility,
     VisibilityClass,
     ZIndex,
-<<<<<<< HEAD
-=======
     NodeContext,
     NodeScaleFactor,
->>>>>>> 08947702
     ResolvedTargetCamera
 )]
 #[reflect(Component, Default, PartialEq, Debug)]
@@ -2747,8 +2744,6 @@
     }
 }
 
-<<<<<<< HEAD
-=======
 /// Local scale factor for this node.
 #[derive(Component, Clone, Copy, Debug, Reflect, PartialEq)]
 #[reflect(Component, Default)]
@@ -2766,7 +2761,7 @@
     }
 }
 
-/// Local scale factor for this node.
+/// Local context for this node.
 #[derive(Component, Clone, Copy, Debug, Reflect, PartialEq)]
 #[reflect(Component, Default)]
 pub struct NodeContext(pub(crate) UVec2);
@@ -2783,17 +2778,12 @@
     }
 }
 
->>>>>>> 08947702
 #[derive(Component, Clone, Copy, Debug, Reflect, PartialEq)]
 #[reflect(Component, Default)]
 pub struct ResolvedTargetCamera(pub(crate) Entity);
 
 impl Default for ResolvedTargetCamera {
-<<<<<<< HEAD
-    fn default() -> Self {
-=======
-    fn default() -> Self {A
->>>>>>> 08947702
+    fn default() -> Self {
         Self(Entity::PLACEHOLDER)
     }
 }
