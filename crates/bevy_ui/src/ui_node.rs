--- conflicted
+++ resolved
@@ -152,13 +152,8 @@
     pub align_content: AlignContent,
     /// How items align according to the main axis
     pub justify_content: JustifyContent,
-<<<<<<< HEAD
-    /// The position of the node as descrided by its Rect
+    /// The position of the node as described by its Rect
     pub position: UiRect,
-=======
-    /// The position of the node as described by its Rect
-    pub position: UiRect<Val>,
->>>>>>> cfee0e88
     /// The margin of the node
     pub margin: UiRect,
     /// The padding of the node
