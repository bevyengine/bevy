use crate::{UiRect, Val};
use bevy_asset::Handle;
use bevy_ecs::{prelude::Component, reflect::ReflectComponent};
use bevy_math::{Rect, Vec2};
use bevy_reflect::prelude::*;
use bevy_render::{color::Color, texture::Image};
use bevy_transform::prelude::GlobalTransform;
use serde::{Deserialize, Serialize};
use smallvec::SmallVec;
use std::num::{NonZeroI16, NonZeroU16};
use thiserror::Error;

/// Describes the size of a UI node
#[derive(Component, Debug, Copy, Clone, Reflect)]
#[reflect(Component, Default)]
pub struct Node {
    /// The size of the node as width and height in logical pixels
    /// automatically calculated by [`super::layout::ui_layout_system`]
    pub(crate) calculated_size: Vec2,
<<<<<<< HEAD
    /// The width of this node's outline
    /// If this value is `Auto`, negative or `0.` then no outline will be rendered
    /// automatically calculated by [`super::layout::resolve_outlines_system`]
    pub(crate) outline_width: f32,
    // The amount of space between the outline and the edge of the node
    pub(crate) outline_offset: f32,
=======
    /// The unrounded size of the node as width and height in logical pixels
    /// automatically calculated by [`super::layout::ui_layout_system`]
    pub(crate) unrounded_size: Vec2,
>>>>>>> 9a798aa1
}

impl Node {
    /// The calculated node size as width and height in logical pixels
    /// automatically calculated by [`super::layout::ui_layout_system`]
    pub const fn size(&self) -> Vec2 {
        self.calculated_size
    }

    /// The calculated node size as width and height in logical pixels before rounding
    /// automatically calculated by [`super::layout::ui_layout_system`]
    pub const fn unrounded_size(&self) -> Vec2 {
        self.unrounded_size
    }

    /// Returns the size of the node in physical pixels based on the given scale factor and `UiScale`.
    #[inline]
    pub fn physical_size(&self, scale_factor: f64, ui_scale: f64) -> Vec2 {
        Vec2::new(
            (self.calculated_size.x as f64 * scale_factor * ui_scale) as f32,
            (self.calculated_size.y as f64 * scale_factor * ui_scale) as f32,
        )
    }

    /// Returns the logical pixel coordinates of the UI node, based on its [`GlobalTransform`].
    #[inline]
    pub fn logical_rect(&self, transform: &GlobalTransform) -> Rect {
        Rect::from_center_size(transform.translation().truncate(), self.size())
    }

    /// Returns the physical pixel coordinates of the UI node, based on its [`GlobalTransform`] and the scale factor.
    #[inline]
    pub fn physical_rect(
        &self,
        transform: &GlobalTransform,
        scale_factor: f64,
        ui_scale: f64,
    ) -> Rect {
        let rect = self.logical_rect(transform);
        Rect {
            min: Vec2::new(
                (rect.min.x as f64 * scale_factor * ui_scale) as f32,
                (rect.min.y as f64 * scale_factor * ui_scale) as f32,
            ),
            max: Vec2::new(
                (rect.max.x as f64 * scale_factor * ui_scale) as f32,
                (rect.max.y as f64 * scale_factor * ui_scale) as f32,
            ),
        }
    }

    #[inline]
    /// Returns the thickness of the UI node's outline.
    /// If this value is negative or `0.` then no outline will be rendered.
    pub fn outline_width(&self) -> f32 {
        self.outline_width
    }
}

impl Node {
    pub const DEFAULT: Self = Self {
        calculated_size: Vec2::ZERO,
<<<<<<< HEAD
        outline_width: 0.,
        outline_offset: 0.,
=======
        unrounded_size: Vec2::ZERO,
>>>>>>> 9a798aa1
    };
}

impl Default for Node {
    fn default() -> Self {
        Self::DEFAULT
    }
}

/// Describes the style of a UI container node
///
/// Node's can be laid out using either Flexbox or CSS Grid Layout.<br />
/// See below for general learning resources and for documentation on the individual style properties.
///
/// ### Flexbox
///
/// - [MDN: Basic Concepts of Flexbox](https://developer.mozilla.org/en-US/docs/Web/CSS/CSS_Flexible_Box_Layout/Basic_Concepts_of_Flexbox)
/// - [A Complete Guide To Flexbox](https://css-tricks.com/snippets/css/a-guide-to-flexbox/) by CSS Tricks. This is detailed guide with illustrations and comprehensive written explanation of the different Flexbox properties and how they work.
/// - [Flexbox Froggy](https://flexboxfroggy.com/). An interactive tutorial/game that teaches the essential parts of Flexbox in a fun engaging way.
///
/// ### CSS Grid
///
/// - [MDN: Basic Concepts of Grid Layout](https://developer.mozilla.org/en-US/docs/Web/CSS/CSS_Grid_Layout/Basic_Concepts_of_Grid_Layout)
/// - [A Complete Guide To CSS Grid](https://css-tricks.com/snippets/css/complete-guide-grid/) by CSS Tricks. This is detailed guide with illustrations and comprehensive written explanation of the different CSS Grid properties and how they work.
/// - [CSS Grid Garden](https://cssgridgarden.com/). An interactive tutorial/game that teaches the essential parts of CSS Grid in a fun engaging way.

#[derive(Component, Clone, PartialEq, Debug, Reflect)]
#[reflect(Component, Default, PartialEq)]
pub struct Style {
    /// Which layout algorithm to use when laying out this node's contents:
    ///   - [`Display::Flex`]: Use the Flexbox layout algorithm
    ///   - [`Display::Grid`]: Use the CSS Grid layout algorithm
    ///   - [`Display::None`]: Hide this node and perform layout as if it does not exist.
    ///
    /// <https://developer.mozilla.org/en-US/docs/Web/CSS/display>
    pub display: Display,

    /// Whether a node should be laid out in-flow with, or independently of it's siblings:
    ///  - [`PositionType::Relative`]: Layout this node in-flow with other nodes using the usual (flexbox/grid) layout algorithm.
    ///  - [`PositionType::Absolute`]: Layout this node on top and independently of other nodes.
    ///
    /// <https://developer.mozilla.org/en-US/docs/Web/CSS/position>
    pub position_type: PositionType,

    /// Whether overflowing content should be displayed or clipped.
    ///
    /// <https://developer.mozilla.org/en-US/docs/Web/CSS/overflow>
    pub overflow: Overflow,

    /// Defines the text direction. For example English is written LTR (left-to-right) while Arabic is written RTL (right-to-left).
    ///
    /// Note: the corresponding CSS property also affects box layout order, but this isn't yet implemented in bevy.
    /// <https://developer.mozilla.org/en-US/docs/Web/CSS/direction>
    pub direction: Direction,

    /// The horizontal position of the left edge of the node.
    ///  - For relatively positioned nodes, this is relative to the node's position as computed during regular layout.
    ///  - For absolutely positioned nodes, this is relative to the *parent* node's bounding box.
    ///
    /// <https://developer.mozilla.org/en-US/docs/Web/CSS/left>
    pub left: Val,

    /// The horizontal position of the right edge of the node.
    ///  - For relatively positioned nodes, this is relative to the node's position as computed during regular layout.
    ///  - For absolutely positioned nodes, this is relative to the *parent* node's bounding box.
    ///
    /// <https://developer.mozilla.org/en-US/docs/Web/CSS/right>
    pub right: Val,

    /// The vertical position of the top edge of the node.
    ///  - For relatively positioned nodes, this is relative to the node's position as computed during regular layout.
    ///  - For absolutely positioned nodes, this is relative to the *parent* node's bounding box.
    ///
    /// <https://developer.mozilla.org/en-US/docs/Web/CSS/top>
    pub top: Val,

    /// The vertical position of the bottom edge of the node.
    ///  - For relatively positioned nodes, this is relative to the node's position as computed during regular layout.
    ///  - For absolutely positioned nodes, this is relative to the *parent* node's bounding box.
    ///
    /// <https://developer.mozilla.org/en-US/docs/Web/CSS/bottom>
    pub bottom: Val,

    /// The ideal width of the node. `width` is used when it is within the bounds defined by `min_width` and `max_width`.
    ///
    /// <https://developer.mozilla.org/en-US/docs/Web/CSS/width>
    pub width: Val,

    /// The ideal height of the node. `height` is used when it is within the bounds defined by `min_height` and `max_height`.
    ///
    /// <https://developer.mozilla.org/en-US/docs/Web/CSS/height>
    pub height: Val,

    /// The minimum width of the node. `min_width` is used if it is greater than either `width` and/or `max_width`.
    ///
    /// <https://developer.mozilla.org/en-US/docs/Web/CSS/min-width>
    pub min_width: Val,

    /// The minimum height of the node. `min_height` is used if it is greater than either `height` and/or `max_height`.
    ///
    /// <https://developer.mozilla.org/en-US/docs/Web/CSS/min-height>
    pub min_height: Val,

    /// The maximum width of the node. `max_width` is used if it is within the bounds defined by `min_width` and `width`.
    ///
    /// <https://developer.mozilla.org/en-US/docs/Web/CSS/max-width>
    pub max_width: Val,

    /// The maximum height of the node. `max_height` is used if it is within the bounds defined by `min_height` and `height`.
    ///
    /// <https://developer.mozilla.org/en-US/docs/Web/CSS/max-height>
    pub max_height: Val,

    /// The aspect ratio of the node (defined as `width / height`)
    ///
    /// <https://developer.mozilla.org/en-US/docs/Web/CSS/aspect-ratio>
    pub aspect_ratio: Option<f32>,

    /// - For Flexbox containers, sets default cross-axis alignment of the child items.
    /// - For CSS Grid containers, controls block (vertical) axis alignment of children of this grid container within their grid areas.
    ///
    /// This value is overridden if [`AlignSelf`] on the child node is set.
    ///
    /// <https://developer.mozilla.org/en-US/docs/Web/CSS/align-items>
    pub align_items: AlignItems,

    /// - For Flexbox containers, this property has no effect. See `justify_content` for main-axis alignment of flex items.
    /// - For CSS Grid containers, sets default inline (horizontal) axis alignment of child items within their grid areas.
    ///
    /// This value is overridden if [`JustifySelf`] on the child node is set.
    ///
    /// <https://developer.mozilla.org/en-US/docs/Web/CSS/justify-items>
    pub justify_items: JustifyItems,

    /// - For Flexbox items, controls cross-axis alignment of the item.
    /// - For CSS Grid items, controls block (vertical) axis alignment of a grid item within it's grid area.
    ///
    /// If set to `Auto`, alignment is inherited from the value of [`AlignItems`] set on the parent node.
    ///
    /// <https://developer.mozilla.org/en-US/docs/Web/CSS/align-self>
    pub align_self: AlignSelf,

    /// - For Flexbox items, this property has no effect. See `justify_content` for main-axis alignment of flex items.
    /// - For CSS Grid items, controls inline (horizontal) axis alignment of a grid item within it's grid area.
    ///
    /// If set to `Auto`, alignment is inherited from the value of [`JustifyItems`] set on the parent node.
    ///
    /// <https://developer.mozilla.org/en-US/docs/Web/CSS/justify-items>
    pub justify_self: JustifySelf,

    /// - For Flexbox containers, controls alignment of lines if flex_wrap is set to [`FlexWrap::Wrap`] and there are multiple lines of items.
    /// - For CSS Grid containers, controls alignment of grid rows.
    ///
    /// <https://developer.mozilla.org/en-US/docs/Web/CSS/align-content>
    pub align_content: AlignContent,

    /// - For Flexbox containers, controls alignment of items in the main axis.
    /// - For CSS Grid containers, controls alignment of grid columns.
    ///
    /// <https://developer.mozilla.org/en-US/docs/Web/CSS/justify-content>
    pub justify_content: JustifyContent,

    /// The amount of space around a node outside its border.
    ///
    /// If a percentage value is used, the percentage is calculated based on the width of the parent node.
    ///
    /// # Example
    /// ```
    /// # use bevy_ui::{Style, UiRect, Val};
    /// let style = Style {
    ///     margin: UiRect {
    ///         left: Val::Percent(10.),
    ///         right: Val::Percent(10.),
    ///         top: Val::Percent(15.),
    ///         bottom: Val::Percent(15.)
    ///     },
    ///     ..Default::default()
    /// };
    /// ```
    /// A node with this style and a parent with dimensions of 100px by 300px, will have calculated margins of 10px on both left and right edges, and 15px on both top and bottom edges.
    ///
    /// <https://developer.mozilla.org/en-US/docs/Web/CSS/margin>
    pub margin: UiRect,

    /// The amount of space between the edges of a node and its contents.
    ///
    /// If a percentage value is used, the percentage is calculated based on the width of the parent node.
    ///
    /// # Example
    /// ```
    /// # use bevy_ui::{Style, UiRect, Val};
    /// let style = Style {
    ///     padding: UiRect {
    ///         left: Val::Percent(1.),
    ///         right: Val::Percent(2.),
    ///         top: Val::Percent(3.),
    ///         bottom: Val::Percent(4.)
    ///     },
    ///     ..Default::default()
    /// };
    /// ```
    /// A node with this style and a parent with dimensions of 300px by 100px, will have calculated padding of 3px on the left, 6px on the right, 9px on the top and 12px on the bottom.
    ///
    /// <https://developer.mozilla.org/en-US/docs/Web/CSS/padding>
    pub padding: UiRect,

    /// The amount of space between the margins of a node and its padding.
    ///
    /// If a percentage value is used, the percentage is calculated based on the width of the parent node.
    ///
    /// The size of the node will be expanded if there are constraints that prevent the layout algorithm from placing the border within the existing node boundary.
    ///
    /// <https://developer.mozilla.org/en-US/docs/Web/CSS/border-width>
    pub border: UiRect,

    /// Whether a Flexbox container should be a row or a column. This property has no effect of Grid nodes.
    ///
    /// <https://developer.mozilla.org/en-US/docs/Web/CSS/flex-direction>
    pub flex_direction: FlexDirection,

    /// Whether a Flexbox container should wrap it's contents onto multiple line wrap if they overflow. This property has no effect of Grid nodes.
    ///
    /// <https://developer.mozilla.org/en-US/docs/Web/CSS/flex-wrap>
    pub flex_wrap: FlexWrap,

    /// Defines how much a flexbox item should grow if there's space available. Defaults to 0 (don't grow at all).
    ///
    /// <https://developer.mozilla.org/en-US/docs/Web/CSS/flex-grow>
    pub flex_grow: f32,

    /// Defines how much a flexbox item should shrink if there's not enough space available. Defaults to 1.
    ///
    /// <https://developer.mozilla.org/en-US/docs/Web/CSS/flex-shrink>
    pub flex_shrink: f32,

    /// The initial length of a flexbox in the main axis, before flex growing/shrinking properties are applied.
    ///
    /// `flex_basis` overrides `size` on the main axis if both are set,  but it obeys the bounds defined by `min_size` and `max_size`.
    ///
    /// <https://developer.mozilla.org/en-US/docs/Web/CSS/flex-basis>
    pub flex_basis: Val,

    /// The size of the gutters between items in a vertical flexbox layout or between rows in a grid layout
    ///
    /// Note: Values of `Val::Auto` are not valid and are treated as zero.
    ///
    /// <https://developer.mozilla.org/en-US/docs/Web/CSS/row-gap>
    pub row_gap: Val,

    /// The size of the gutters between items in a horizontal flexbox layout or between column in a grid layout
    ///
    /// Note: Values of `Val::Auto` are not valid and are treated as zero.
    ///
    /// <https://developer.mozilla.org/en-US/docs/Web/CSS/column-gap>
    pub column_gap: Val,

    /// Controls whether automatically placed grid items are placed row-wise or column-wise. And whether the sparse or dense packing algorithm is used.
    /// Only affect Grid layouts
    ///
    /// <https://developer.mozilla.org/en-US/docs/Web/CSS/grid-auto-flow>
    pub grid_auto_flow: GridAutoFlow,

    /// Defines the number of rows a grid has and the sizes of those rows. If grid items are given explicit placements then more rows may
    /// be implicitly generated by items that are placed out of bounds. The sizes of those rows are controlled by `grid_auto_rows` property.
    ///
    /// <https://developer.mozilla.org/en-US/docs/Web/CSS/grid-template-rows>
    pub grid_template_rows: Vec<RepeatedGridTrack>,

    /// Defines the number of columns a grid has and the sizes of those columns. If grid items are given explicit placements then more columns may
    /// be implicitly generated by items that are placed out of bounds. The sizes of those columns are controlled by `grid_auto_columns` property.
    ///
    /// <https://developer.mozilla.org/en-US/docs/Web/CSS/grid-template-columns>
    pub grid_template_columns: Vec<RepeatedGridTrack>,

    /// Defines the size of implicitly created rows. Rows are created implicitly when grid items are given explicit placements that are out of bounds
    /// of the rows explicitly created using `grid_template_rows`.
    ///
    /// <https://developer.mozilla.org/en-US/docs/Web/CSS/grid-auto-rows>
    pub grid_auto_rows: Vec<GridTrack>,
    /// Defines the size of implicitly created columns. Columns are created implicitly when grid items are given explicit placements that are out of bounds
    /// of the columns explicitly created using `grid_template_columns`.
    ///
    /// <https://developer.mozilla.org/en-US/docs/Web/CSS/grid-template-columns>
    pub grid_auto_columns: Vec<GridTrack>,

    /// The row in which a grid item starts and how many rows it spans.
    ///
    /// <https://developer.mozilla.org/en-US/docs/Web/CSS/grid-row>
    pub grid_row: GridPlacement,

    /// The column in which a grid item starts and how many columns it spans.
    ///
    /// <https://developer.mozilla.org/en-US/docs/Web/CSS/grid-column>
    pub grid_column: GridPlacement,
}

impl Style {
    pub const DEFAULT: Self = Self {
        display: Display::DEFAULT,
        position_type: PositionType::DEFAULT,
        left: Val::Auto,
        right: Val::Auto,
        top: Val::Auto,
        bottom: Val::Auto,
        direction: Direction::DEFAULT,
        flex_direction: FlexDirection::DEFAULT,
        flex_wrap: FlexWrap::DEFAULT,
        align_items: AlignItems::DEFAULT,
        justify_items: JustifyItems::DEFAULT,
        align_self: AlignSelf::DEFAULT,
        justify_self: JustifySelf::DEFAULT,
        align_content: AlignContent::DEFAULT,
        justify_content: JustifyContent::DEFAULT,
        margin: UiRect::DEFAULT,
        padding: UiRect::DEFAULT,
        border: UiRect::DEFAULT,
        flex_grow: 0.0,
        flex_shrink: 1.0,
        flex_basis: Val::Auto,
        width: Val::Auto,
        height: Val::Auto,
        min_width: Val::Auto,
        min_height: Val::Auto,
        max_width: Val::Auto,
        max_height: Val::Auto,
        aspect_ratio: None,
        overflow: Overflow::DEFAULT,
        row_gap: Val::ZERO,
        column_gap: Val::ZERO,
        grid_auto_flow: GridAutoFlow::DEFAULT,
        grid_template_rows: Vec::new(),
        grid_template_columns: Vec::new(),
        grid_auto_rows: Vec::new(),
        grid_auto_columns: Vec::new(),
        grid_column: GridPlacement::DEFAULT,
        grid_row: GridPlacement::DEFAULT,
    };
}

impl Default for Style {
    fn default() -> Self {
        Self::DEFAULT
    }
}

/// How items are aligned according to the cross axis
#[derive(Copy, Clone, PartialEq, Eq, Debug, Serialize, Deserialize, Reflect)]
#[reflect(PartialEq, Serialize, Deserialize)]
pub enum AlignItems {
    /// The items are packed in their default position as if no alignment was applied
    Default,
    /// Items are packed towards the start of the axis.
    Start,
    /// Items are packed towards the end of the axis.
    End,
    /// Items are packed towards the start of the axis, unless the flex direction is reversed;
    /// then they are packed towards the end of the axis.
    FlexStart,
    /// Items are packed towards the end of the axis, unless the flex direction is reversed;
    /// then they are packed towards the start of the axis.
    FlexEnd,
    /// Items are aligned at the center.
    Center,
    /// Items are aligned at the baseline.
    Baseline,
    /// Items are stretched across the whole cross axis.
    Stretch,
}

impl AlignItems {
    pub const DEFAULT: Self = Self::Default;
}

impl Default for AlignItems {
    fn default() -> Self {
        Self::DEFAULT
    }
}

/// How items are aligned according to the main axis
#[derive(Copy, Clone, PartialEq, Eq, Debug, Serialize, Deserialize, Reflect)]
#[reflect(PartialEq, Serialize, Deserialize)]
pub enum JustifyItems {
    /// The items are packed in their default position as if no alignment was applied
    Default,
    /// Items are packed towards the start of the axis.
    Start,
    /// Items are packed towards the end of the axis.
    End,
    /// Items are aligned at the center.
    Center,
    /// Items are aligned at the baseline.
    Baseline,
    /// Items are stretched across the whole main axis.
    Stretch,
}

impl JustifyItems {
    pub const DEFAULT: Self = Self::Default;
}

impl Default for JustifyItems {
    fn default() -> Self {
        Self::DEFAULT
    }
}

/// How this item is aligned according to the cross axis.
/// Overrides [`AlignItems`].
#[derive(Copy, Clone, PartialEq, Eq, Debug, Serialize, Deserialize, Reflect)]
#[reflect(PartialEq, Serialize, Deserialize)]
pub enum AlignSelf {
    /// Use the parent node's [`AlignItems`] value to determine how this item should be aligned.
    Auto,
    /// This item will be aligned with the start of the axis.
    Start,
    /// This item will be aligned with the end of the axis.
    End,
    /// This item will be aligned with the start of the axis, unless the flex direction is reversed;
    /// then it will be aligned with the end of the axis.
    FlexStart,
    /// This item will be aligned with the end of the axis, unless the flex direction is reversed;
    /// then it will be aligned with the start of the axis.
    FlexEnd,
    /// This item will be aligned at the center.
    Center,
    /// This item will be aligned at the baseline.
    Baseline,
    /// This item will be stretched across the whole cross axis.
    Stretch,
}

impl AlignSelf {
    pub const DEFAULT: Self = Self::Auto;
}

impl Default for AlignSelf {
    fn default() -> Self {
        Self::DEFAULT
    }
}

/// How this item is aligned according to the main axis.
/// Overrides [`JustifyItems`].
#[derive(Copy, Clone, PartialEq, Eq, Debug, Serialize, Deserialize, Reflect)]
#[reflect(PartialEq, Serialize, Deserialize)]
pub enum JustifySelf {
    /// Use the parent node's [`JustifyItems`] value to determine how this item should be aligned.
    Auto,
    /// This item will be aligned with the start of the axis.
    Start,
    /// This item will be aligned with the end of the axis.
    End,
    /// This item will be aligned at the center.
    Center,
    /// This item will be aligned at the baseline.
    Baseline,
    /// This item will be stretched across the whole main axis.
    Stretch,
}

impl JustifySelf {
    pub const DEFAULT: Self = Self::Auto;
}

impl Default for JustifySelf {
    fn default() -> Self {
        Self::DEFAULT
    }
}

/// Defines how each line is aligned within the flexbox.
///
/// It only applies if [`FlexWrap::Wrap`] is present and if there are multiple lines of items.
#[derive(Copy, Clone, PartialEq, Eq, Debug, Serialize, Deserialize, Reflect)]
#[reflect(PartialEq, Serialize, Deserialize)]
pub enum AlignContent {
    /// The items are packed in their default position as if no alignment was applied
    Default,
    /// Each line moves towards the start of the cross axis.
    Start,
    /// Each line moves towards the end of the cross axis.
    End,
    /// Each line moves towards the start of the cross axis, unless the flex direction is reversed; then the line moves towards the end of the cross axis.
    FlexStart,
    /// Each line moves towards the end of the cross axis, unless the flex direction is reversed; then the line moves towards the start of the cross axis.
    FlexEnd,
    /// Each line moves towards the center of the cross axis.
    Center,
    /// Each line will stretch to fill the remaining space.
    Stretch,
    /// Each line fills the space it needs, putting the remaining space, if any
    /// inbetween the lines.
    SpaceBetween,
    /// The gap between the first and last items is exactly THE SAME as the gap between items.
    /// The gaps are distributed evenly.
    SpaceEvenly,
    /// Each line fills the space it needs, putting the remaining space, if any
    /// around the lines.
    SpaceAround,
}

impl AlignContent {
    pub const DEFAULT: Self = Self::Default;
}

impl Default for AlignContent {
    fn default() -> Self {
        Self::DEFAULT
    }
}

/// Defines how items are aligned according to the main axis
#[derive(Copy, Clone, PartialEq, Eq, Debug, Serialize, Deserialize, Reflect)]
#[reflect(PartialEq, Serialize, Deserialize)]
pub enum JustifyContent {
    /// The items are packed in their default position as if no alignment was applied
    Default,
    /// Items are packed toward the start of the axis.
    Start,
    /// Items are packed toward the end of the axis.
    End,
    /// Pushed towards the start, unless the flex direction is reversed; then pushed towards the end.
    FlexStart,
    /// Pushed towards the end, unless the flex direction is reversed; then pushed towards the start.
    FlexEnd,
    /// Centered along the main axis.
    Center,
    /// Remaining space is distributed between the items.
    SpaceBetween,
    /// Remaining space is distributed around the items.
    SpaceAround,
    /// Like [`JustifyContent::SpaceAround`] but with even spacing between items.
    SpaceEvenly,
}

impl JustifyContent {
    pub const DEFAULT: Self = Self::Default;
}

impl Default for JustifyContent {
    fn default() -> Self {
        Self::DEFAULT
    }
}

/// Defines the text direction
///
/// For example English is written LTR (left-to-right) while Arabic is written RTL (right-to-left).
#[derive(Copy, Clone, PartialEq, Eq, Debug, Serialize, Deserialize, Reflect)]
#[reflect(PartialEq, Serialize, Deserialize)]
pub enum Direction {
    /// Inherit from parent node.
    Inherit,
    /// Text is written left to right.
    LeftToRight,
    /// Text is written right to left.
    RightToLeft,
}

impl Direction {
    pub const DEFAULT: Self = Self::Inherit;
}

impl Default for Direction {
    fn default() -> Self {
        Self::DEFAULT
    }
}

/// Whether to use a Flexbox layout model.
///
/// Part of the [`Style`] component.
#[derive(Copy, Clone, PartialEq, Eq, Debug, Serialize, Deserialize, Reflect)]
#[reflect(PartialEq, Serialize, Deserialize)]
pub enum Display {
    /// Use Flexbox layout model to determine the position of this [`Node`].
    Flex,
    /// Use CSS Grid layout model to determine the position of this [`Node`].
    Grid,
    /// Use no layout, don't render this node and its children.
    ///
    /// If you want to hide a node and its children,
    /// but keep its layout in place, set its [`Visibility`](bevy_render::view::Visibility) component instead.
    None,
}

impl Display {
    pub const DEFAULT: Self = Self::Flex;
}

impl Default for Display {
    fn default() -> Self {
        Self::DEFAULT
    }
}

/// Defines how flexbox items are ordered within a flexbox
#[derive(Copy, Clone, PartialEq, Eq, Debug, Serialize, Deserialize, Reflect)]
#[reflect(PartialEq, Serialize, Deserialize)]
pub enum FlexDirection {
    /// Same way as text direction along the main axis.
    Row,
    /// Flex from top to bottom.
    Column,
    /// Opposite way as text direction along the main axis.
    RowReverse,
    /// Flex from bottom to top.
    ColumnReverse,
}

impl FlexDirection {
    pub const DEFAULT: Self = Self::Row;
}

impl Default for FlexDirection {
    fn default() -> Self {
        Self::DEFAULT
    }
}

/// Whether to show or hide overflowing items
#[derive(Copy, Clone, PartialEq, Eq, Debug, Reflect, Serialize, Deserialize)]
#[reflect(PartialEq, Serialize, Deserialize)]
pub struct Overflow {
    /// Whether to show or clip overflowing items on the x axis
    pub x: OverflowAxis,
    /// Whether to show or clip overflowing items on the y axis
    pub y: OverflowAxis,
}

impl Overflow {
    pub const DEFAULT: Self = Self {
        x: OverflowAxis::DEFAULT,
        y: OverflowAxis::DEFAULT,
    };

    /// Show overflowing items on both axes
    pub const fn visible() -> Self {
        Self {
            x: OverflowAxis::Visible,
            y: OverflowAxis::Visible,
        }
    }

    /// Clip overflowing items on both axes
    pub const fn clip() -> Self {
        Self {
            x: OverflowAxis::Clip,
            y: OverflowAxis::Clip,
        }
    }

    /// Clip overflowing items on the x axis
    pub const fn clip_x() -> Self {
        Self {
            x: OverflowAxis::Clip,
            y: OverflowAxis::Visible,
        }
    }

    /// Clip overflowing items on the y axis
    pub const fn clip_y() -> Self {
        Self {
            x: OverflowAxis::Visible,
            y: OverflowAxis::Clip,
        }
    }

    /// Overflow is visible on both axes
    pub const fn is_visible(&self) -> bool {
        self.x.is_visible() && self.y.is_visible()
    }
}

impl Default for Overflow {
    fn default() -> Self {
        Self::DEFAULT
    }
}

/// Whether to show or hide overflowing items
#[derive(Copy, Clone, PartialEq, Eq, Debug, Reflect, Serialize, Deserialize)]
#[reflect(PartialEq, Serialize, Deserialize)]
pub enum OverflowAxis {
    /// Show overflowing items.
    Visible,
    /// Hide overflowing items.
    Clip,
}

impl OverflowAxis {
    pub const DEFAULT: Self = Self::Visible;

    /// Overflow is visible on this axis
    pub const fn is_visible(&self) -> bool {
        matches!(self, Self::Visible)
    }
}

impl Default for OverflowAxis {
    fn default() -> Self {
        Self::DEFAULT
    }
}

/// The strategy used to position this node
#[derive(Copy, Clone, PartialEq, Eq, Debug, Serialize, Deserialize, Reflect)]
#[reflect(PartialEq, Serialize, Deserialize)]
pub enum PositionType {
    /// Relative to all other nodes with the [`PositionType::Relative`] value.
    Relative,
    /// Independent of all other nodes.
    ///
    /// As usual, the `Style.position` field of this node is specified relative to its parent node.
    Absolute,
}

impl PositionType {
    pub const DEFAULT: Self = Self::Relative;
}

impl Default for PositionType {
    fn default() -> Self {
        Self::DEFAULT
    }
}

/// Defines if flexbox items appear on a single line or on multiple lines
#[derive(Copy, Clone, PartialEq, Eq, Debug, Serialize, Deserialize, Reflect)]
#[reflect(PartialEq, Serialize, Deserialize)]
pub enum FlexWrap {
    /// Single line, will overflow if needed.
    NoWrap,
    /// Multiple lines, if needed.
    Wrap,
    /// Same as [`FlexWrap::Wrap`] but new lines will appear before the previous one.
    WrapReverse,
}

impl FlexWrap {
    pub const DEFAULT: Self = Self::NoWrap;
}

impl Default for FlexWrap {
    fn default() -> Self {
        Self::DEFAULT
    }
}

/// Controls whether grid items are placed row-wise or column-wise. And whether the sparse or dense packing algorithm is used.
///
/// The "dense" packing algorithm attempts to fill in holes earlier in the grid, if smaller items come up later. This may cause items to appear out-of-order, when doing so would fill in holes left by larger items.
///
/// Defaults to [`GridAutoFlow::Row`]
///
/// <https://developer.mozilla.org/en-US/docs/Web/CSS/grid-auto-flow>
#[derive(Copy, Clone, PartialEq, Eq, Debug, Serialize, Deserialize, Reflect)]
#[reflect(PartialEq, Serialize, Deserialize)]
pub enum GridAutoFlow {
    /// Items are placed by filling each row in turn, adding new rows as necessary
    Row,
    /// Items are placed by filling each column in turn, adding new columns as necessary.
    Column,
    /// Combines `Row` with the dense packing algorithm.
    RowDense,
    /// Combines `Column` with the dense packing algorithm.
    ColumnDense,
}

impl GridAutoFlow {
    pub const DEFAULT: Self = Self::Row;
}

impl Default for GridAutoFlow {
    fn default() -> Self {
        Self::DEFAULT
    }
}

#[derive(Copy, Clone, PartialEq, Debug, Serialize, Deserialize, Reflect)]
#[reflect_value(PartialEq, Serialize, Deserialize)]
pub enum MinTrackSizingFunction {
    /// Track minimum size should be a fixed pixel value
    Px(f32),
    /// Track minimum size should be a percentage value
    Percent(f32),
    /// Track minimum size should be content sized under a min-content constraint
    MinContent,
    /// Track minimum size should be content sized under a max-content constraint
    MaxContent,
    /// Track minimum size should be automatically sized
    Auto,
}

#[derive(Copy, Clone, PartialEq, Debug, Serialize, Deserialize, Reflect)]
#[reflect_value(PartialEq, Serialize, Deserialize)]
pub enum MaxTrackSizingFunction {
    /// Track maximum size should be a fixed pixel value
    Px(f32),
    /// Track maximum size should be a percentage value
    Percent(f32),
    /// Track maximum size should be content sized under a min-content constraint
    MinContent,
    /// Track maximum size should be content sized under a max-content constraint
    MaxContent,
    /// Track maximum size should be sized according to the fit-content formula with a fixed pixel limit
    FitContentPx(f32),
    /// Track maximum size should be sized according to the fit-content formula with a percentage limit
    FitContentPercent(f32),
    /// Track maximum size should be automatically sized
    Auto,
    /// The dimension as a fraction of the total available grid space (`fr` units in CSS)
    /// Specified value is the numerator of the fraction. Denominator is the sum of all fractions specified in that grid dimension
    /// Spec: <https://www.w3.org/TR/css3-grid-layout/#fr-unit>
    Fraction(f32),
}

/// A [`GridTrack`] is a Row or Column of a CSS Grid. This struct specifies what size the track should be.
/// See below for the different "track sizing functions" you can specify.
#[derive(Copy, Clone, PartialEq, Debug, Serialize, Deserialize, Reflect)]
#[reflect(PartialEq, Serialize, Deserialize)]
pub struct GridTrack {
    pub(crate) min_sizing_function: MinTrackSizingFunction,
    pub(crate) max_sizing_function: MaxTrackSizingFunction,
}

impl GridTrack {
    pub const DEFAULT: Self = Self {
        min_sizing_function: MinTrackSizingFunction::Auto,
        max_sizing_function: MaxTrackSizingFunction::Auto,
    };

    /// Create a grid track with a fixed pixel size
    pub fn px<T: From<Self>>(value: f32) -> T {
        Self {
            min_sizing_function: MinTrackSizingFunction::Px(value),
            max_sizing_function: MaxTrackSizingFunction::Px(value),
        }
        .into()
    }

    /// Create a grid track with a percentage size
    pub fn percent<T: From<Self>>(value: f32) -> T {
        Self {
            min_sizing_function: MinTrackSizingFunction::Percent(value),
            max_sizing_function: MaxTrackSizingFunction::Percent(value),
        }
        .into()
    }

    /// Create a grid track with an `fr` size.
    /// Note that this will give the track a content-based minimum size.
    /// Usually you are best off using `GridTrack::flex` instead which uses a zero minimum size
    pub fn fr<T: From<Self>>(value: f32) -> T {
        Self {
            min_sizing_function: MinTrackSizingFunction::Auto,
            max_sizing_function: MaxTrackSizingFunction::Fraction(value),
        }
        .into()
    }

    /// Create a grid track with an `minmax(0, Nfr)` size.
    pub fn flex<T: From<Self>>(value: f32) -> T {
        Self {
            min_sizing_function: MinTrackSizingFunction::Px(0.0),
            max_sizing_function: MaxTrackSizingFunction::Fraction(value),
        }
        .into()
    }

    /// Create a grid track which is automatically sized to fit it's contents, and then
    pub fn auto<T: From<Self>>() -> T {
        Self {
            min_sizing_function: MinTrackSizingFunction::Auto,
            max_sizing_function: MaxTrackSizingFunction::Auto,
        }
        .into()
    }

    /// Create a grid track which is automatically sized to fit it's contents when sized at their "min-content" sizes
    pub fn min_content<T: From<Self>>() -> T {
        Self {
            min_sizing_function: MinTrackSizingFunction::MinContent,
            max_sizing_function: MaxTrackSizingFunction::MinContent,
        }
        .into()
    }

    /// Create a grid track which is automatically sized to fit it's contents when sized at their "max-content" sizes
    pub fn max_content<T: From<Self>>() -> T {
        Self {
            min_sizing_function: MinTrackSizingFunction::MaxContent,
            max_sizing_function: MaxTrackSizingFunction::MaxContent,
        }
        .into()
    }

    /// Create a fit-content() grid track with fixed pixel limit
    ///
    /// <https://developer.mozilla.org/en-US/docs/Web/CSS/fit-content_function>
    pub fn fit_content_px<T: From<Self>>(limit: f32) -> T {
        Self {
            min_sizing_function: MinTrackSizingFunction::Auto,
            max_sizing_function: MaxTrackSizingFunction::FitContentPx(limit),
        }
        .into()
    }

    /// Create a fit-content() grid track with percentage limit
    ///
    /// <https://developer.mozilla.org/en-US/docs/Web/CSS/fit-content_function>
    pub fn fit_content_percent<T: From<Self>>(limit: f32) -> T {
        Self {
            min_sizing_function: MinTrackSizingFunction::Auto,
            max_sizing_function: MaxTrackSizingFunction::FitContentPercent(limit),
        }
        .into()
    }

    /// Create a minmax() grid track
    ///
    /// <https://developer.mozilla.org/en-US/docs/Web/CSS/minmax>
    pub fn minmax<T: From<Self>>(min: MinTrackSizingFunction, max: MaxTrackSizingFunction) -> T {
        Self {
            min_sizing_function: min,
            max_sizing_function: max,
        }
        .into()
    }
}

impl Default for GridTrack {
    fn default() -> Self {
        Self::DEFAULT
    }
}

#[derive(Copy, Clone, PartialEq, Debug, Serialize, Deserialize, Reflect)]
#[reflect(PartialEq, Serialize, Deserialize)]
/// How many times to repeat a repeated grid track
///
/// <https://developer.mozilla.org/en-US/docs/Web/CSS/repeat>
pub enum GridTrackRepetition {
    /// Repeat the track fixed number of times
    Count(u16),
    /// Repeat the track to fill available space
    ///
    /// <https://developer.mozilla.org/en-US/docs/Web/CSS/repeat#auto-fill>
    AutoFill,
    /// Repeat the track to fill available space but collapse any tracks that do not end up with
    /// an item placed in them.
    ///
    /// <https://developer.mozilla.org/en-US/docs/Web/CSS/repeat#auto-fit>
    AutoFit,
}

impl From<u16> for GridTrackRepetition {
    fn from(count: u16) -> Self {
        Self::Count(count)
    }
}

impl From<i32> for GridTrackRepetition {
    fn from(count: i32) -> Self {
        Self::Count(count as u16)
    }
}

impl From<usize> for GridTrackRepetition {
    fn from(count: usize) -> Self {
        Self::Count(count as u16)
    }
}

/// Represents a *possibly* repeated [`GridTrack`].
///
/// The repetition parameter can either be:
///   - The integer `1`, in which case the track is non-repeated.
///   - a `u16` count to repeat the track N times
///   - A `GridTrackRepetition::AutoFit` or `GridTrackRepetition::AutoFill`
///
/// Note: that in the common case you want a non-repeating track (repetition count 1), you may use the constructor methods on [`GridTrack`]
/// to create a `RepeatedGridTrack`. i.e. `GridTrack::px(10.0)` is equivalent to `RepeatedGridTrack::px(1, 10.0)`.
///
/// You may only use one auto-repetition per track list. And if your track list contains an auto repetition
/// then all track (in and outside of the repetition) must be fixed size (px or percent). Integer repetitions are just shorthand for writing out
/// N tracks longhand and are not subject to the same limitations.
#[derive(Clone, PartialEq, Debug, Serialize, Deserialize, Reflect)]
#[reflect(PartialEq, Serialize, Deserialize)]
pub struct RepeatedGridTrack {
    pub(crate) repetition: GridTrackRepetition,
    pub(crate) tracks: SmallVec<[GridTrack; 1]>,
}

impl RepeatedGridTrack {
    /// Create a repeating set of grid tracks with a fixed pixel size
    pub fn px<T: From<Self>>(repetition: impl Into<GridTrackRepetition>, value: f32) -> T {
        Self {
            repetition: repetition.into(),
            tracks: SmallVec::from_buf([GridTrack::px(value)]),
        }
        .into()
    }

    /// Create a repeating set of grid tracks with a percentage size
    pub fn percent<T: From<Self>>(repetition: impl Into<GridTrackRepetition>, value: f32) -> T {
        Self {
            repetition: repetition.into(),
            tracks: SmallVec::from_buf([GridTrack::percent(value)]),
        }
        .into()
    }

    /// Create a repeating set of grid tracks with automatic size
    pub fn auto<T: From<Self>>(repetition: u16) -> T {
        Self {
            repetition: GridTrackRepetition::Count(repetition),
            tracks: SmallVec::from_buf([GridTrack::auto()]),
        }
        .into()
    }

    /// Create a repeating set of grid tracks with an `fr` size.
    /// Note that this will give the track a content-based minimum size.
    /// Usually you are best off using `GridTrack::flex` instead which uses a zero minimum size
    pub fn fr<T: From<Self>>(repetition: u16, value: f32) -> T {
        Self {
            repetition: GridTrackRepetition::Count(repetition),
            tracks: SmallVec::from_buf([GridTrack::fr(value)]),
        }
        .into()
    }

    /// Create a repeating set of grid tracks with an `minmax(0, Nfr)` size.
    pub fn flex<T: From<Self>>(repetition: u16, value: f32) -> T {
        Self {
            repetition: GridTrackRepetition::Count(repetition),
            tracks: SmallVec::from_buf([GridTrack::flex(value)]),
        }
        .into()
    }

    /// Create a repeating set of grid tracks with min-content size
    pub fn min_content<T: From<Self>>(repetition: u16) -> T {
        Self {
            repetition: GridTrackRepetition::Count(repetition),
            tracks: SmallVec::from_buf([GridTrack::min_content()]),
        }
        .into()
    }

    /// Create a repeating set of grid tracks with max-content size
    pub fn max_content<T: From<Self>>(repetition: u16) -> T {
        Self {
            repetition: GridTrackRepetition::Count(repetition),
            tracks: SmallVec::from_buf([GridTrack::max_content()]),
        }
        .into()
    }

    /// Create a repeating set of fit-content() grid tracks with fixed pixel limit
    pub fn fit_content_px<T: From<Self>>(repetition: u16, limit: f32) -> T {
        Self {
            repetition: GridTrackRepetition::Count(repetition),
            tracks: SmallVec::from_buf([GridTrack::fit_content_px(limit)]),
        }
        .into()
    }

    /// Create a repeating set of fit-content() grid tracks with percentage limit
    pub fn fit_content_percent<T: From<Self>>(repetition: u16, limit: f32) -> T {
        Self {
            repetition: GridTrackRepetition::Count(repetition),
            tracks: SmallVec::from_buf([GridTrack::fit_content_percent(limit)]),
        }
        .into()
    }

    /// Create a repeating set of minmax() grid track
    pub fn minmax<T: From<Self>>(
        repetition: impl Into<GridTrackRepetition>,
        min: MinTrackSizingFunction,
        max: MaxTrackSizingFunction,
    ) -> T {
        Self {
            repetition: repetition.into(),
            tracks: SmallVec::from_buf([GridTrack::minmax(min, max)]),
        }
        .into()
    }

    /// Create a repetition of a set of tracks
    pub fn repeat_many<T: From<Self>>(
        repetition: impl Into<GridTrackRepetition>,
        tracks: impl Into<Vec<GridTrack>>,
    ) -> T {
        Self {
            repetition: repetition.into(),
            tracks: SmallVec::from_vec(tracks.into()),
        }
        .into()
    }
}

impl From<GridTrack> for RepeatedGridTrack {
    fn from(track: GridTrack) -> Self {
        Self {
            repetition: GridTrackRepetition::Count(1),
            tracks: SmallVec::from_buf([track]),
        }
    }
}

impl From<GridTrack> for Vec<GridTrack> {
    fn from(track: GridTrack) -> Self {
        vec![GridTrack {
            min_sizing_function: track.min_sizing_function,
            max_sizing_function: track.max_sizing_function,
        }]
    }
}

impl From<GridTrack> for Vec<RepeatedGridTrack> {
    fn from(track: GridTrack) -> Self {
        vec![RepeatedGridTrack {
            repetition: GridTrackRepetition::Count(1),
            tracks: SmallVec::from_buf([track]),
        }]
    }
}

impl From<RepeatedGridTrack> for Vec<RepeatedGridTrack> {
    fn from(track: RepeatedGridTrack) -> Self {
        vec![track]
    }
}

#[derive(Copy, Clone, PartialEq, Eq, Debug, Serialize, Deserialize, Reflect)]
#[reflect(PartialEq, Serialize, Deserialize)]
/// Represents the position of a grid item in a single axis.
///
/// There are 3 fields which may be set:
///   - `start`: which grid line the item should start at
///   - `end`: which grid line the item should end at
///   - `span`: how many tracks the item should span
///
/// The default `span` is 1. If neither `start` or `end` is set then the item will be placed automatically.
///
/// Generally, at most two fields should be set. If all three fields are specified then `span` will be ignored. If `end` specifies an earlier
/// grid line than `start` then `end` will be ignored and the item will have a span of 1.
///
/// <https://developer.mozilla.org/en-US/docs/Web/CSS/CSS_Grid_Layout/Line-based_Placement_with_CSS_Grid>
pub struct GridPlacement {
    /// The grid line at which the item should start. Lines are 1-indexed. Negative indexes count backwards from the end of the grid. Zero is not a valid index.
    pub(crate) start: Option<NonZeroI16>,
    /// How many grid tracks the item should span. Defaults to 1.
    pub(crate) span: Option<NonZeroU16>,
    /// The grid line at which the item should end. Lines are 1-indexed. Negative indexes count backwards from the end of the grid. Zero is not a valid index.
    pub(crate) end: Option<NonZeroI16>,
}

impl GridPlacement {
    pub const DEFAULT: Self = Self {
        start: None,
        span: Some(unsafe { NonZeroU16::new_unchecked(1) }),
        end: None,
    };

    /// Place the grid item automatically (letting the `span` default to `1`).
    pub fn auto() -> Self {
        Self::DEFAULT
    }

    /// Place the grid item automatically, specifying how many tracks it should `span`.
    ///
    /// # Panics
    ///
    /// Panics if `span` is `0`
    pub fn span(span: u16) -> Self {
        Self {
            start: None,
            end: None,
            span: try_into_grid_span(span).expect("Invalid span value of 0."),
        }
    }

    /// Place the grid item specifying the `start` grid line (letting the `span` default to `1`).
    ///
    /// # Panics
    ///
    /// Panics if `start` is `0`
    pub fn start(start: i16) -> Self {
        Self {
            start: try_into_grid_index(start).expect("Invalid start value of 0."),
            ..Self::DEFAULT
        }
    }

    /// Place the grid item specifying the `end` grid line (letting the `span` default to `1`).
    ///
    /// # Panics
    ///
    /// Panics if `end` is `0`
    pub fn end(end: i16) -> Self {
        Self {
            end: try_into_grid_index(end).expect("Invalid end value of 0."),
            ..Self::DEFAULT
        }
    }

    /// Place the grid item specifying the `start` grid line and how many tracks it should `span`.
    ///
    /// # Panics
    ///
    /// Panics if `start` or `span` is `0`
    pub fn start_span(start: i16, span: u16) -> Self {
        Self {
            start: try_into_grid_index(start).expect("Invalid start value of 0."),
            end: None,
            span: try_into_grid_span(span).expect("Invalid span value of 0."),
        }
    }

    /// Place the grid item specifying `start` and `end` grid lines (`span` will be inferred)
    ///
    /// # Panics
    ///
    /// Panics if `start` or `end` is `0`
    pub fn start_end(start: i16, end: i16) -> Self {
        Self {
            start: try_into_grid_index(start).expect("Invalid start value of 0."),
            end: try_into_grid_index(end).expect("Invalid end value of 0."),
            span: None,
        }
    }

    /// Place the grid item specifying the `end` grid line and how many tracks it should `span`.
    ///
    /// # Panics
    ///
    /// Panics if `end` or `span` is `0`
    pub fn end_span(end: i16, span: u16) -> Self {
        Self {
            start: None,
            end: try_into_grid_index(end).expect("Invalid end value of 0."),
            span: try_into_grid_span(span).expect("Invalid span value of 0."),
        }
    }

    /// Mutate the item, setting the `start` grid line
    ///
    /// # Panics
    ///
    /// Panics if `start` is `0`
    pub fn set_start(mut self, start: i16) -> Self {
        self.start = try_into_grid_index(start).expect("Invalid start value of 0.");
        self
    }

    /// Mutate the item, setting the `end` grid line
    ///
    /// # Panics
    ///
    /// Panics if `end` is `0`
    pub fn set_end(mut self, end: i16) -> Self {
        self.end = try_into_grid_index(end).expect("Invalid end value of 0.");
        self
    }

    /// Mutate the item, setting the number of tracks the item should `span`
    ///
    /// # Panics
    ///
    /// Panics if `span` is `0`
    pub fn set_span(mut self, span: u16) -> Self {
        self.span = try_into_grid_span(span).expect("Invalid span value of 0.");
        self
    }

    /// Returns the grid line at which the item should start, or `None` if not set.
    pub fn get_start(self) -> Option<i16> {
        self.start.map(NonZeroI16::get)
    }

    /// Returns the grid line at which the item should end, or `None` if not set.
    pub fn get_end(self) -> Option<i16> {
        self.end.map(NonZeroI16::get)
    }

    /// Returns span for this grid item, or `None` if not set.
    pub fn get_span(self) -> Option<u16> {
        self.span.map(NonZeroU16::get)
    }
}

impl Default for GridPlacement {
    fn default() -> Self {
        Self::DEFAULT
    }
}

/// Convert an `i16` to `NonZeroI16`, fails on `0` and returns the `InvalidZeroIndex` error.
fn try_into_grid_index(index: i16) -> Result<Option<NonZeroI16>, GridPlacementError> {
    Ok(Some(
        NonZeroI16::new(index).ok_or(GridPlacementError::InvalidZeroIndex)?,
    ))
}

/// Convert a `u16` to `NonZeroU16`, fails on `0` and returns the `InvalidZeroSpan` error.
fn try_into_grid_span(span: u16) -> Result<Option<NonZeroU16>, GridPlacementError> {
    Ok(Some(
        NonZeroU16::new(span).ok_or(GridPlacementError::InvalidZeroSpan)?,
    ))
}

/// Errors that occur when setting constraints for a `GridPlacement`
#[derive(Debug, Eq, PartialEq, Clone, Copy, Error)]
pub enum GridPlacementError {
    #[error("Zero is not a valid grid position")]
    InvalidZeroIndex,
    #[error("Spans cannot be zero length")]
    InvalidZeroSpan,
}

/// The background color of the node
///
/// This serves as the "fill" color.
/// When combined with [`UiImage`], tints the provided texture.
#[derive(Component, Copy, Clone, Debug, Reflect)]
#[reflect(Component, Default)]
pub struct BackgroundColor(pub Color);

impl BackgroundColor {
    pub const DEFAULT: Self = Self(Color::WHITE);
}

impl Default for BackgroundColor {
    fn default() -> Self {
        Self::DEFAULT
    }
}

impl From<Color> for BackgroundColor {
    fn from(color: Color) -> Self {
        Self(color)
    }
}

/// The atlas sprite to be used in a UI Texture Atlas Node
#[derive(Component, Clone, Debug, Reflect, Default)]
#[reflect(Component, Default)]
pub struct UiTextureAtlasImage {
    /// Texture index in the TextureAtlas
    pub index: usize,
    /// Whether to flip the sprite in the X axis
    pub flip_x: bool,
    /// Whether to flip the sprite in the Y axis
    pub flip_y: bool,
}

/// The border color of the UI node.
#[derive(Component, Copy, Clone, Debug, Reflect)]
#[reflect(Component, Default)]
pub struct BorderColor(pub Color);

impl From<Color> for BorderColor {
    fn from(color: Color) -> Self {
        Self(color)
    }
}

impl BorderColor {
    pub const DEFAULT: Self = BorderColor(Color::WHITE);
}

impl Default for BorderColor {
    fn default() -> Self {
        Self::DEFAULT
    }
}

#[derive(Component, Copy, Clone, Default, Debug, Reflect)]
#[reflect(Component, Default)]
/// The [`Outline`] component adds an outline outside the edge of a UI node.
/// Outlines do not take up space in the layout
///
/// To add an [`Outline`] to a ui node you can spawn a `(NodeBundle, Outline)` tuple bundle:
/// ```
/// # use bevy_ecs::prelude::*;
/// # use bevy_ui::prelude::*;
/// fn setup_ui(mut commands: Commands) {
///     commands.spawn((
///         NodeBundle {
///             style: Style {
///                 width: Val::Px(100.),
///                 height: Val::Px(100.),
///                 ..Default::default()
///             },
///             background_color: Color::BLUE.into(),
///             ..Default::default()
///         },
///         Outline::new(Val::Px(10.), Val::ZERO, Color::RED)
///     ));
/// }
/// ```
///
/// [`Outline`] components can also be added later to existing UI nodes:
/// ```
/// # use bevy_ecs::prelude::*;
/// # use bevy_ui::prelude::*;
/// fn outline_hovered_button_system(
///     mut commands: Commands,
///     node_query: Query<(Entity, &Interaction, Option<&mut Outline>), Changed<Interaction>>,
/// ) {
///     for (entity, interaction, mut maybe_outline) in node_query.iter_mut() {
///         let outline_color =
///             if matches(*iteraction, Interaction::Hovered) {
///                 Color::WHITE    
///             } else {
///                 Color::NONE
///             };
///         if let Some(mut outline) = maybe_outline {
///             outline.color = outline_color;
///         } else {
///             commands.entity(entity).insert(Outline::new(Val::Px(10.), Val::ZERO, outline.color);
///         }
///     }
/// }
/// ```
/// Inserting and removing an [`Outline`] component repeatedly will result in table moves, so it is generally preferable to
/// set `Outline::color` to `Color::NONE` to hide an outline.
pub struct Outline {
    /// The width of the outline.
    ///
    /// Percentage `Val` values are resolved based on the width of the outlined [`Node`]
    pub width: Val,
    /// The amount of space between a node's outline the edge of the node
    ///
    /// Percentage `Val` values are resolved based on the width of the outlined [`Node`]
    pub offset: Val,
    /// Color of the outline
    ///
    /// If you are frequently toggling outlines for a UI node on and off it is recommended to set `Color::None` to hide the outline.
    /// This avoids the table moves that would occcur from the repeated insertion and removal of the `Outline` component.
    pub color: Color,
}

impl Outline {
    /// Create a new outline
    pub const fn new(width: Val, offset: Val, color: Color) -> Self {
        Self {
            width,
            offset,
            color,
        }
    }
}

/// The 2D texture displayed for this UI node
#[derive(Component, Clone, Debug, Reflect, Default)]
#[reflect(Component, Default)]
pub struct UiImage {
    /// Handle to the texture
    pub texture: Handle<Image>,
    /// Whether the image should be flipped along its x-axis
    pub flip_x: bool,
    /// Whether the image should be flipped along its y-axis
    pub flip_y: bool,
}

impl UiImage {
    pub fn new(texture: Handle<Image>) -> Self {
        Self {
            texture,
            ..Default::default()
        }
    }

    /// flip the image along its x-axis
    #[must_use]
    pub const fn with_flip_x(mut self) -> Self {
        self.flip_x = true;
        self
    }

    /// flip the image along its y-axis
    #[must_use]
    pub const fn with_flip_y(mut self) -> Self {
        self.flip_y = true;
        self
    }
}

impl From<Handle<Image>> for UiImage {
    fn from(texture: Handle<Image>) -> Self {
        Self::new(texture)
    }
}

/// The calculated clip of the node
#[derive(Component, Default, Copy, Clone, Debug, Reflect)]
#[reflect(Component)]
pub struct CalculatedClip {
    /// The rect of the clip
    pub clip: Rect,
}

/// Indicates that this [`Node`] entity's front-to-back ordering is not controlled solely
/// by its location in the UI hierarchy. A node with a higher z-index will appear on top
/// of other nodes with a lower z-index.
///
/// UI nodes that have the same z-index will appear according to the order in which they
/// appear in the UI hierarchy. In such a case, the last node to be added to its parent
/// will appear in front of this parent's other children.
///
/// Internally, nodes with a global z-index share the stacking context of root UI nodes
/// (nodes that have no parent). Because of this, there is no difference between using
/// [`ZIndex::Local(n)`] and [`ZIndex::Global(n)`] for root nodes.
///
/// Nodes without this component will be treated as if they had a value of [`ZIndex::Local(0)`].
#[derive(Component, Copy, Clone, Debug, Reflect)]
#[reflect(Component)]
pub enum ZIndex {
    /// Indicates the order in which this node should be rendered relative to its siblings.
    Local(i32),
    /// Indicates the order in which this node should be rendered relative to root nodes and
    /// all other nodes that have a global z-index.
    Global(i32),
}

impl Default for ZIndex {
    fn default() -> Self {
        Self::Local(0)
    }
}

#[cfg(test)]
mod tests {
    use crate::GridPlacement;

    #[test]
    fn invalid_grid_placement_values() {
        assert!(std::panic::catch_unwind(|| GridPlacement::span(0)).is_err());
        assert!(std::panic::catch_unwind(|| GridPlacement::start(0)).is_err());
        assert!(std::panic::catch_unwind(|| GridPlacement::end(0)).is_err());
        assert!(std::panic::catch_unwind(|| GridPlacement::start_end(0, 1)).is_err());
        assert!(std::panic::catch_unwind(|| GridPlacement::start_end(-1, 0)).is_err());
        assert!(std::panic::catch_unwind(|| GridPlacement::start_span(1, 0)).is_err());
        assert!(std::panic::catch_unwind(|| GridPlacement::start_span(0, 1)).is_err());
        assert!(std::panic::catch_unwind(|| GridPlacement::end_span(0, 1)).is_err());
        assert!(std::panic::catch_unwind(|| GridPlacement::end_span(1, 0)).is_err());
        assert!(std::panic::catch_unwind(|| GridPlacement::default().set_start(0)).is_err());
        assert!(std::panic::catch_unwind(|| GridPlacement::default().set_end(0)).is_err());
        assert!(std::panic::catch_unwind(|| GridPlacement::default().set_span(0)).is_err());
    }

    #[test]
    fn grid_placement_accessors() {
        assert_eq!(GridPlacement::start(5).get_start(), Some(5));
        assert_eq!(GridPlacement::end(-4).get_end(), Some(-4));
        assert_eq!(GridPlacement::span(2).get_span(), Some(2));
        assert_eq!(GridPlacement::start_end(11, 21).get_span(), None);
        assert_eq!(GridPlacement::start_span(3, 5).get_end(), None);
        assert_eq!(GridPlacement::end_span(-4, 12).get_start(), None);
    }
}<|MERGE_RESOLUTION|>--- conflicted
+++ resolved
@@ -17,18 +17,15 @@
     /// The size of the node as width and height in logical pixels
     /// automatically calculated by [`super::layout::ui_layout_system`]
     pub(crate) calculated_size: Vec2,
-<<<<<<< HEAD
     /// The width of this node's outline
     /// If this value is `Auto`, negative or `0.` then no outline will be rendered
     /// automatically calculated by [`super::layout::resolve_outlines_system`]
     pub(crate) outline_width: f32,
     // The amount of space between the outline and the edge of the node
     pub(crate) outline_offset: f32,
-=======
     /// The unrounded size of the node as width and height in logical pixels
     /// automatically calculated by [`super::layout::ui_layout_system`]
     pub(crate) unrounded_size: Vec2,
->>>>>>> 9a798aa1
 }
 
 impl Node {
@@ -91,12 +88,9 @@
 impl Node {
     pub const DEFAULT: Self = Self {
         calculated_size: Vec2::ZERO,
-<<<<<<< HEAD
         outline_width: 0.,
         outline_offset: 0.,
-=======
         unrounded_size: Vec2::ZERO,
->>>>>>> 9a798aa1
     };
 }
 
