--- conflicted
+++ resolved
@@ -479,7 +479,6 @@
     pub clip: Rect,
 }
 
-<<<<<<< HEAD
 /// Indicates that this [`Node`] entity's front-to-back ordering is not controlled solely
 /// by its location in the UI hierarchy. A node with a higher z-index will appear on top
 /// of other nodes with a lower z-index.
@@ -505,7 +504,9 @@
 impl Default for ZIndex {
     fn default() -> Self {
         Self::Local(0)
-=======
+    }
+}
+
 #[cfg(test)]
 mod tests {
     use crate::ValArithmeticError;
@@ -668,6 +669,5 @@
             format!("{}", ValArithmeticError::NonEvaluateable),
             "the given variant of Val is not evaluateable (non-numeric)"
         );
->>>>>>> 87d4c638
     }
 }