<<<<<<< HEAD
use crate::{CalculatedSize, NodeSize, Style, UiScale, Val};
=======
use crate::{CalculatedSize, Measure, Node, UiScale};
>>>>>>> e900bd9e
use bevy_asset::Assets;
use bevy_ecs::{
    entity::Entity,
    query::{Changed, Or, With},
    system::{Local, ParamSet, Query, Res, ResMut},
};
use bevy_math::Vec2;
use bevy_render::texture::Image;
use bevy_sprite::TextureAtlas;
use bevy_text::{
    Font, FontAtlasSet, FontAtlasWarning, Text, TextError, TextLayoutInfo, TextMeasureInfo,
    TextPipeline, TextSettings, YAxisOrientation,
};
use bevy_window::{PrimaryWindow, Window};
use taffy::style::AvailableSpace;

fn scale_value(value: f32, factor: f64) -> f32 {
    (value as f64 * factor) as f32
}

#[derive(Clone)]
pub struct TextMeasure {
    pub info: TextMeasureInfo,
}

impl Measure for TextMeasure {
    fn measure(
        &self,
        width: Option<f32>,
        height: Option<f32>,
        available_width: AvailableSpace,
        _available_height: AvailableSpace,
    ) -> Vec2 {
        let x = width.unwrap_or_else(|| match available_width {
            AvailableSpace::Definite(x) => x.clamp(
                self.info.min_width_content_size.x,
                self.info.max_width_content_size.x,
            ),
            AvailableSpace::MinContent => self.info.min_width_content_size.x,
            AvailableSpace::MaxContent => self.info.max_width_content_size.x,
        });

        height
            .map_or_else(
                || match available_width {
                    AvailableSpace::Definite(_) => self.info.compute_size(Vec2::new(x, f32::MAX)),
                    AvailableSpace::MinContent => Vec2::new(x, self.info.min_width_content_size.y),
                    AvailableSpace::MaxContent => Vec2::new(x, self.info.max_width_content_size.y),
                },
                |y| Vec2::new(x, y),
            )
            .ceil()
    }

    fn dyn_clone(&self) -> Box<dyn Measure> {
        Box::new(self.clone())
    }
}

/// Creates a `Measure` for text nodes that allows the UI to determine the appropriate amount of space
/// to provide for the text given the fonts, the text itself and the constraints of the layout.
pub fn measure_text_system(
    mut queued_text: Local<Vec<Entity>>,
    mut last_scale_factor: Local<f64>,
    fonts: Res<Assets<Font>>,
    windows: Query<&Window, With<PrimaryWindow>>,
    ui_scale: Res<UiScale>,
    mut text_pipeline: ResMut<TextPipeline>,
    mut text_queries: ParamSet<(
        Query<Entity, Changed<Text>>,
        Query<Entity, (With<Text>, With<Node>)>,
        Query<(&Text, &mut CalculatedSize)>,
    )>,
) {
    let window_scale_factor = windows
        .get_single()
        .map(|window| window.resolution.scale_factor())
        .unwrap_or(1.);

    let scale_factor = ui_scale.scale * window_scale_factor;

    #[allow(clippy::float_cmp)]
    if *last_scale_factor == scale_factor {
        // Adds all entities where the text or the style has changed to the local queue
        for entity in text_queries.p0().iter() {
            if !queued_text.contains(&entity) {
                queued_text.push(entity);
            }
        }
    } else {
        // If the scale factor has changed, queue all text
        for entity in text_queries.p1().iter() {
            queued_text.push(entity);
        }
        *last_scale_factor = scale_factor;
    }

    if queued_text.is_empty() {
        return;
    }

    let mut new_queue = Vec::new();
    let mut query = text_queries.p2();
    for entity in queued_text.drain(..) {
        if let Ok((text, mut calculated_size)) = query.get_mut(entity) {
            match text_pipeline.create_text_measure(
                &fonts,
                &text.sections,
                scale_factor,
                text.alignment,
                text.linebreak_behavior,
            ) {
                Ok(measure) => {
                    calculated_size.measure = Box::new(TextMeasure { info: measure });
                }
                Err(TextError::NoSuchFont) => {
                    new_queue.push(entity);
                }
                Err(e @ TextError::FailedToAddGlyph(_)) => {
                    panic!("Fatal error when processing text: {e}.");
                }
            };
        }
    }
    *queued_text = new_queue;
}

/// Updates the layout and size information whenever the text or style is changed.
/// This information is computed by the `TextPipeline` on insertion, then stored.
///
/// ## World Resources
///
/// [`ResMut<Assets<Image>>`](Assets<Image>) -- This system only adds new [`Image`] assets.
/// It does not modify or observe existing ones.
#[allow(clippy::too_many_arguments)]
pub fn text_system(
    mut queued_text: Local<Vec<Entity>>,
    mut textures: ResMut<Assets<Image>>,
    mut last_scale_factor: Local<f64>,
    fonts: Res<Assets<Font>>,
    windows: Query<&Window, With<PrimaryWindow>>,
    text_settings: Res<TextSettings>,
    mut font_atlas_warning: ResMut<FontAtlasWarning>,
    ui_scale: Res<UiScale>,
    mut texture_atlases: ResMut<Assets<TextureAtlas>>,
    mut font_atlas_set_storage: ResMut<Assets<FontAtlasSet>>,
    mut text_pipeline: ResMut<TextPipeline>,
    mut text_queries: ParamSet<(
<<<<<<< HEAD
        Query<Entity, Or<(Changed<Text>, Changed<NodeSize>, Changed<Style>)>>,
        Query<Entity, (With<Text>, With<Style>)>,
        Query<(
            &Text,
            &Style,
            &mut CalculatedSize,
            Option<&mut TextLayoutInfo>,
        )>,
=======
        Query<Entity, Or<(Changed<Text>, Changed<Node>)>>,
        Query<Entity, (With<Text>, With<Node>)>,
        Query<(&Node, &Text, &mut TextLayoutInfo)>,
>>>>>>> e900bd9e
    )>,
) {
    // TODO: Support window-independent scaling: https://github.com/bevyengine/bevy/issues/5621
    let window_scale_factor = windows
        .get_single()
        .map(|window| window.resolution.scale_factor())
        .unwrap_or(1.);

    let scale_factor = ui_scale.scale * window_scale_factor;

    #[allow(clippy::float_cmp)]
    if *last_scale_factor == scale_factor {
        // Adds all entities where the text or the style has changed to the local queue
        for entity in text_queries.p0().iter() {
            if !queued_text.contains(&entity) {
                queued_text.push(entity);
            }
        }
    } else {
        // If the scale factor has changed, queue all text
        for entity in text_queries.p1().iter() {
            queued_text.push(entity);
        }
        *last_scale_factor = scale_factor;
    }

    let mut new_queue = Vec::new();
    let mut text_query = text_queries.p2();
    for entity in queued_text.drain(..) {
        if let Ok((node, text, mut text_layout_info)) = text_query.get_mut(entity) {
            let node_size = Vec2::new(
                scale_value(node.size().x, scale_factor),
                scale_value(node.size().y, scale_factor),
            );

            match text_pipeline.queue_text(
                &fonts,
                &text.sections,
                scale_factor,
                text.alignment,
                text.linebreak_behavior,
                node_size,
                &mut font_atlas_set_storage,
                &mut texture_atlases,
                &mut textures,
                text_settings.as_ref(),
                &mut font_atlas_warning,
                YAxisOrientation::TopToBottom,
            ) {
                Err(TextError::NoSuchFont) => {
                    // There was an error processing the text layout, let's add this entity to the
                    // queue for further processing
                    new_queue.push(entity);
                }
                Err(e @ TextError::FailedToAddGlyph(_)) => {
                    panic!("Fatal error when processing text: {e}.");
                }
                Ok(info) => {
                    *text_layout_info = info;
                }
            }
        }
    }
    *queued_text = new_queue;
}<|MERGE_RESOLUTION|>--- conflicted
+++ resolved
@@ -1,8 +1,4 @@
-<<<<<<< HEAD
-use crate::{CalculatedSize, NodeSize, Style, UiScale, Val};
-=======
-use crate::{CalculatedSize, Measure, Node, UiScale};
->>>>>>> e900bd9e
+use crate::{CalculatedSize, Measure, NodeSize, Style, UiScale, Val};
 use bevy_asset::Assets;
 use bevy_ecs::{
     entity::Entity,
@@ -151,20 +147,9 @@
     mut font_atlas_set_storage: ResMut<Assets<FontAtlasSet>>,
     mut text_pipeline: ResMut<TextPipeline>,
     mut text_queries: ParamSet<(
-<<<<<<< HEAD
-        Query<Entity, Or<(Changed<Text>, Changed<NodeSize>, Changed<Style>)>>,
-        Query<Entity, (With<Text>, With<Style>)>,
-        Query<(
-            &Text,
-            &Style,
-            &mut CalculatedSize,
-            Option<&mut TextLayoutInfo>,
-        )>,
-=======
-        Query<Entity, Or<(Changed<Text>, Changed<Node>)>>,
-        Query<Entity, (With<Text>, With<Node>)>,
-        Query<(&Node, &Text, &mut TextLayoutInfo)>,
->>>>>>> e900bd9e
+        Query<Entity, Or<(Changed<Text>, Changed<NodeSize>)>>,
+        Query<Entity, (With<Text>, With<NodeSize>)>,
+        Query<(&NodeSize, &Text, &mut TextLayoutInfo)>,
     )>,
 ) {
     // TODO: Support window-independent scaling: https://github.com/bevyengine/bevy/issues/5621
