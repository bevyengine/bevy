--- conflicted
+++ resolved
@@ -1,11 +1,6 @@
 use crate::{
-<<<<<<< HEAD
-    ComputedNode, ContentSize, FixedMeasure, Measure, MeasureArgs, Node, NodeMeasure, TargetCamera,
-    UiCameraMap, UiScale,
-=======
-    ComputedNode, ContentSize, DefaultUiCamera, FixedMeasure, Measure, MeasureArgs, Node,
-    NodeMeasure, UiScale, UiTargetCamera,
->>>>>>> 72ddac14
+    ComputedNode, ContentSize, FixedMeasure, Measure, MeasureArgs, Node, NodeMeasure, UiScale,
+    UiTargetCamera,
 };
 use bevy_asset::Assets;
 use bevy_color::Color;
@@ -273,14 +268,7 @@
     let mut camera_mapper = ui_camera_map.get_mapper();
 
     for (entity, block, content_size, text_flags, computed, maybe_camera) in &mut text_query {
-<<<<<<< HEAD
         let Some(camera_entity) = camera_mapper.map(maybe_camera) else {
-=======
-        let Some(camera_entity) = maybe_camera
-            .map(UiTargetCamera::entity)
-            .or(default_camera_entity)
-        else {
->>>>>>> 72ddac14
             continue;
         };
         let scale_factor = match scale_factors_buffer.entry(camera_entity) {
