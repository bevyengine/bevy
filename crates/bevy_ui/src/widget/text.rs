use crate::{
    ComputedNode, ComputedUiRenderTargetInfo, ContentSize, FixedMeasure, Measure, MeasureArgs,
    Node, NodeMeasure,
};
use bevy_asset::Assets;
use bevy_color::Color;
use bevy_derive::{Deref, DerefMut};
use bevy_ecs::{
    change_detection::DetectChanges,
    component::Component,
    entity::Entity,
    query::With,
    reflect::ReflectComponent,
    system::{Query, Res, ResMut},
    world::Ref,
};
use bevy_image::prelude::*;
use bevy_math::Vec2;
use bevy_reflect::{std_traits::ReflectDefault, Reflect};
use bevy_text::{
    ComputedTextBlock, CosmicFontSystem, Font, FontAtlasSet, LineBreak, LineHeight, SwashCache,
    TextBounds, TextColor, TextError, TextFont, TextLayout, TextLayoutInfo, TextMeasureInfo,
    TextPipeline, TextReader, TextRoot, TextSpanAccess, TextWriter,
};
use taffy::style::AvailableSpace;
use tracing::error;

/// UI text system flags.
///
/// Used internally by [`measure_text_system`] and [`text_system`] to schedule text for processing.
#[derive(Component, Debug, Clone, Reflect)]
#[reflect(Component, Default, Debug, Clone)]
pub struct TextNodeFlags {
    /// If set then a new measure function for the text node will be created.
    needs_measure_fn: bool,
    /// If set then the text will be recomputed.
    needs_recompute: bool,
}

impl Default for TextNodeFlags {
    fn default() -> Self {
        Self {
            needs_measure_fn: true,
            needs_recompute: true,
        }
    }
}

/// The top-level UI text component.
///
/// Adding [`Text`] to an entity will pull in required components for setting up a UI text node.
///
/// The string in this component is the first 'text span' in a hierarchy of text spans that are collected into
/// a [`ComputedTextBlock`]. See [`TextSpan`](bevy_text::TextSpan) for the component used by children of entities with [`Text`].
///
/// Note that [`Transform`](bevy_transform::components::Transform) on this entity is managed automatically by the UI layout system.
///
///
/// ```
/// # use bevy_asset::Handle;
/// # use bevy_color::Color;
/// # use bevy_color::palettes::basic::BLUE;
/// # use bevy_ecs::world::World;
/// # use bevy_text::{Font, Justify, TextLayout, TextFont, TextColor, TextSpan};
/// # use bevy_ui::prelude::Text;
/// #
/// # let font_handle: Handle<Font> = Default::default();
/// # let mut world = World::default();
/// #
/// // Basic usage.
/// world.spawn(Text::new("hello world!"));
///
/// // With non-default style.
/// world.spawn((
///     Text::new("hello world!"),
///     TextFont {
///         font: font_handle.clone().into(),
///         font_size: 60.0,
///         ..Default::default()
///     },
///     TextColor(BLUE.into()),
/// ));
///
/// // With text justification.
/// world.spawn((
///     Text::new("hello world\nand bevy!"),
///     TextLayout::new_with_justify(Justify::Center)
/// ));
///
/// // With spans
/// world.spawn(Text::new("hello ")).with_children(|parent| {
///     parent.spawn(TextSpan::new("world"));
///     parent.spawn((TextSpan::new("!"), TextColor(BLUE.into())));
/// });
/// ```
#[derive(Component, Debug, Default, Clone, Deref, DerefMut, Reflect, PartialEq)]
#[reflect(Component, Default, Debug, PartialEq, Clone)]
#[require(
    Node,
    TextLayout,
    TextFont,
    TextColor,
    LineHeight,
    TextNodeFlags,
    ContentSize
)]
pub struct Text(pub String);

impl Text {
    /// Makes a new text component.
    pub fn new(text: impl Into<String>) -> Self {
        Self(text.into())
    }
}

impl TextRoot for Text {}

impl TextSpanAccess for Text {
    fn read_span(&self) -> &str {
        self.as_str()
    }
    fn write_span(&mut self) -> &mut String {
        &mut *self
    }
}

impl From<&str> for Text {
    fn from(value: &str) -> Self {
        Self(String::from(value))
    }
}

impl From<String> for Text {
    fn from(value: String) -> Self {
        Self(value)
    }
}

/// Adds a shadow behind text
///
/// Use the `Text2dShadow` component for `Text2d` shadows
#[derive(Component, Copy, Clone, Debug, PartialEq, Reflect)]
#[reflect(Component, Default, Debug, Clone, PartialEq)]
pub struct TextShadow {
    /// Shadow displacement in logical pixels
    /// With a value of zero the shadow will be hidden directly behind the text
    pub offset: Vec2,
    /// Color of the shadow
    pub color: Color,
}

impl Default for TextShadow {
    fn default() -> Self {
        Self {
            offset: Vec2::splat(4.),
            color: Color::linear_rgba(0., 0., 0., 0.75),
        }
    }
}

/// UI alias for [`TextReader`].
pub type TextUiReader<'w, 's> = TextReader<'w, 's, Text>;

/// UI alias for [`TextWriter`].
pub type TextUiWriter<'w, 's> = TextWriter<'w, 's, Text>;

/// Text measurement for UI layout. See [`NodeMeasure`].
pub struct TextMeasure {
    pub info: TextMeasureInfo,
}

impl TextMeasure {
    /// Checks if the cosmic text buffer is needed for measuring the text.
    #[inline]
    pub const fn needs_buffer(height: Option<f32>, available_width: AvailableSpace) -> bool {
        height.is_none() && matches!(available_width, AvailableSpace::Definite(_))
    }
}

impl Measure for TextMeasure {
    fn measure(&mut self, measure_args: MeasureArgs, _style: &taffy::Style) -> Vec2 {
        let MeasureArgs {
            width,
            height,
            available_width,
            buffer,
            font_system,
            ..
        } = measure_args;
        let x = width.unwrap_or_else(|| match available_width {
            AvailableSpace::Definite(x) => {
                // It is possible for the "min content width" to be larger than
                // the "max content width" when soft-wrapping right-aligned text
                // and possibly other situations.

                x.max(self.info.min.x).min(self.info.max.x)
            }
            AvailableSpace::MinContent => self.info.min.x,
            AvailableSpace::MaxContent => self.info.max.x,
        });

        height
            .map_or_else(
                || match available_width {
                    AvailableSpace::Definite(_) => {
                        if let Some(buffer) = buffer {
                            self.info.compute_size(
                                TextBounds::new_horizontal(x),
                                buffer,
                                font_system,
                            )
                        } else {
                            error!("text measure failed, buffer is missing");
                            Vec2::default()
                        }
                    }
                    AvailableSpace::MinContent => Vec2::new(x, self.info.min.y),
                    AvailableSpace::MaxContent => Vec2::new(x, self.info.max.y),
                },
                |y| Vec2::new(x, y),
            )
            .ceil()
    }
}

/// Generates a new [`Measure`] for a text node on changes to its [`Text`] component.
///
/// A `Measure` is used by the UI's layout algorithm to determine the appropriate amount of space
/// to provide for the text given the fonts, the text itself and the constraints of the layout.
///
/// * Measures are regenerated on changes to either [`ComputedTextBlock`] or [`ComputedUiRenderTargetInfo`].
/// * Changes that only modify the colors of a `Text` do not require a new `Measure`. This system
///   is only able to detect that a `Text` component has changed and will regenerate the `Measure` on
///   color changes. This can be expensive, particularly for large blocks of text, and the [`bypass_change_detection`](bevy_ecs::change_detection::DetectChangesMut::bypass_change_detection)
///   method should be called when only changing the `Text`'s colors.
pub fn measure_text_system(
    fonts: Res<Assets<Font>>,
    mut text_query: Query<
        (
            Entity,
            Ref<TextLayout>,
            &mut ContentSize,
            &mut TextNodeFlags,
            &mut ComputedTextBlock,
            Ref<ComputedUiRenderTargetInfo>,
            &ComputedNode,
        ),
        With<Node>,
    >,
    mut text_reader: TextUiReader,
    mut text_pipeline: ResMut<TextPipeline>,
    mut font_system: ResMut<CosmicFontSystem>,
) {
    for (
        entity,
        block,
        mut content_size,
        mut text_flags,
        mut computed,
        computed_target,
        computed_node,
    ) in &mut text_query
    {
        // Note: the ComputedTextBlock::needs_rerender bool is cleared in create_text_measure().
        // 1e-5 epsilon to ignore tiny scale factor float errors
        if !(1e-5
            < (computed_target.scale_factor() - computed_node.inverse_scale_factor.recip()).abs()
            || computed.needs_rerender()
            || text_flags.needs_measure_fn
            || content_size.is_added())
        {
            continue;
        }
<<<<<<< HEAD
=======

        match text_pipeline.create_text_measure(
            entity,
            fonts.as_ref(),
            text_reader.iter(entity),
            computed_target.scale_factor.into(),
            &block,
            computed.as_mut(),
            &mut font_system,
        ) {
            Ok(measure) => {
                if block.linebreak == LineBreak::NoWrap {
                    content_size.set(NodeMeasure::Fixed(FixedMeasure { size: measure.max }));
                } else {
                    content_size.set(NodeMeasure::Text(TextMeasure { info: measure }));
                }

                // Text measure func created successfully, so set `TextNodeFlags` to schedule a recompute
                text_flags.needs_measure_fn = false;
                text_flags.needs_recompute = true;
            }
            Err(TextError::NoSuchFont) => {
                // Try again next frame
                text_flags.needs_measure_fn = true;
            }
            Err(
                e @ (TextError::FailedToAddGlyph(_)
                | TextError::FailedToGetGlyphImage(_)
                | TextError::MissingAtlasLayout
                | TextError::MissingAtlasTexture
                | TextError::InconsistentAtlasState),
            ) => {
                panic!("Fatal error when processing text: {e}.");
            }
        };
>>>>>>> a06de1fb
    }
}

/// Updates the layout and size information for a UI text node on changes to the size value of its [`Node`] component,
/// or when the `needs_recompute` field of [`TextNodeFlags`] is set to true.
/// This information is computed by the [`TextPipeline`] and then stored in [`TextLayoutInfo`].
///
/// ## World Resources
///
/// [`ResMut<Assets<Image>>`](Assets<Image>) -- This system only adds new [`Image`] assets.
/// It does not modify or observe existing ones. The exception is when adding new glyphs to a [`bevy_text::FontAtlas`].
pub fn text_system(
    mut textures: ResMut<Assets<Image>>,
    mut texture_atlases: ResMut<Assets<TextureAtlasLayout>>,
    mut font_atlas_set: ResMut<FontAtlasSet>,
    mut text_pipeline: ResMut<TextPipeline>,
    mut text_query: Query<(
        Ref<ComputedNode>,
        &TextLayout,
        &mut TextLayoutInfo,
        &mut TextNodeFlags,
        &mut ComputedTextBlock,
    )>,
    text_font_query: Query<&TextFont>,
    mut font_system: ResMut<CosmicFontSystem>,
    mut swash_cache: ResMut<SwashCache>,
) {
<<<<<<< HEAD
    for (node, block, mut text_layout_info, mut text_flags, mut computed) in &mut text_query {
        if node.is_changed() || text_flags.needs_recompute {
            // Skip the text node if it is waiting for a new measure func
            if text_flags.needs_measure_fn {
                return;
            }

            let scale_factor = node.inverse_scale_factor().recip().into();
            let physical_node_size = if block.linebreak == LineBreak::NoWrap {
                // With `NoWrap` set, no constraints are placed on the width of the text.
                TextBounds::UNBOUNDED
            } else {
                // `scale_factor` is already multiplied by `UiScale`
                TextBounds::new(node.unrounded_size.x, node.unrounded_size.y)
            };

            match text_pipeline.update_text_layout_info(
                &mut text_layout_info,
                text_font_query,
                scale_factor,
                &mut font_atlas_set,
                &mut texture_atlases,
                &mut textures,
                &mut computed,
                &mut font_system,
                &mut swash_cache,
                physical_node_size,
            ) {
                Err(TextError::NoSuchFont) => {
                    // There was an error processing the text layout, try again next frame
                    text_flags.needs_recompute = true;
                }
                Err(
                    e @ (TextError::FailedToAddGlyph(_)
                    | TextError::FailedToGetGlyphImage(_)
                    | TextError::MissingAtlasLayout
                    | TextError::MissingAtlasTexture
                    | TextError::InconsistentAtlasState),
                ) => {
                    panic!("Fatal error when processing text: {e}.");
                }
                Ok(()) => {
                    text_layout_info.scale_factor = scale_factor as f32;
                    text_layout_info.size *= node.inverse_scale_factor();
                    text_flags.needs_recompute = false;
                }
=======
    for (entity, node, block, text_layout_info, mut text_flags, mut computed) in &mut text_query {
        // Skip the text node if it is waiting for a new measure func
        if text_flags.needs_measure_fn {
            continue;
        }

        if !(node.is_changed() || text_flags.needs_recompute) {
            continue;
        }

        let physical_node_size = if block.linebreak == LineBreak::NoWrap {
            // With `NoWrap` set, no constraints are placed on the width of the text.
            TextBounds::UNBOUNDED
        } else {
            // `scale_factor` is already multiplied by `UiScale`
            TextBounds::new(node.unrounded_size.x, node.unrounded_size.y)
        };

        let text_layout_info = text_layout_info.into_inner();
        match text_pipeline.queue_text(
            text_layout_info,
            &fonts,
            text_reader.iter(entity),
            node.inverse_scale_factor.recip() as f64,
            block,
            physical_node_size,
            &mut font_atlas_set,
            &mut texture_atlases,
            &mut textures,
            &mut computed,
            &mut font_system,
            &mut swash_cache,
        ) {
            Err(TextError::NoSuchFont) => {
                // There was an error processing the text layout, try again next frame
                text_flags.needs_recompute = true;
            }
            Err(
                e @ (TextError::FailedToAddGlyph(_)
                | TextError::FailedToGetGlyphImage(_)
                | TextError::MissingAtlasLayout
                | TextError::MissingAtlasTexture
                | TextError::InconsistentAtlasState),
            ) => {
                panic!("Fatal error when processing text: {e}.");
            }
            Ok(()) => {
                text_layout_info.scale_factor = node.inverse_scale_factor.recip();
                text_layout_info.size *= node.inverse_scale_factor;
                text_flags.needs_recompute = false;
>>>>>>> a06de1fb
            }
        }
    }
}<|MERGE_RESOLUTION|>--- conflicted
+++ resolved
@@ -271,8 +271,6 @@
         {
             continue;
         }
-<<<<<<< HEAD
-=======
 
         match text_pipeline.create_text_measure(
             entity,
@@ -308,7 +306,6 @@
                 panic!("Fatal error when processing text: {e}.");
             }
         };
->>>>>>> a06de1fb
     }
 }
 
@@ -336,7 +333,6 @@
     mut font_system: ResMut<CosmicFontSystem>,
     mut swash_cache: ResMut<SwashCache>,
 ) {
-<<<<<<< HEAD
     for (node, block, mut text_layout_info, mut text_flags, mut computed) in &mut text_query {
         if node.is_changed() || text_flags.needs_recompute {
             // Skip the text node if it is waiting for a new measure func
@@ -383,59 +379,7 @@
                     text_layout_info.size *= node.inverse_scale_factor();
                     text_flags.needs_recompute = false;
                 }
-=======
-    for (entity, node, block, text_layout_info, mut text_flags, mut computed) in &mut text_query {
-        // Skip the text node if it is waiting for a new measure func
-        if text_flags.needs_measure_fn {
-            continue;
+            }
         }
-
-        if !(node.is_changed() || text_flags.needs_recompute) {
-            continue;
-        }
-
-        let physical_node_size = if block.linebreak == LineBreak::NoWrap {
-            // With `NoWrap` set, no constraints are placed on the width of the text.
-            TextBounds::UNBOUNDED
-        } else {
-            // `scale_factor` is already multiplied by `UiScale`
-            TextBounds::new(node.unrounded_size.x, node.unrounded_size.y)
-        };
-
-        let text_layout_info = text_layout_info.into_inner();
-        match text_pipeline.queue_text(
-            text_layout_info,
-            &fonts,
-            text_reader.iter(entity),
-            node.inverse_scale_factor.recip() as f64,
-            block,
-            physical_node_size,
-            &mut font_atlas_set,
-            &mut texture_atlases,
-            &mut textures,
-            &mut computed,
-            &mut font_system,
-            &mut swash_cache,
-        ) {
-            Err(TextError::NoSuchFont) => {
-                // There was an error processing the text layout, try again next frame
-                text_flags.needs_recompute = true;
-            }
-            Err(
-                e @ (TextError::FailedToAddGlyph(_)
-                | TextError::FailedToGetGlyphImage(_)
-                | TextError::MissingAtlasLayout
-                | TextError::MissingAtlasTexture
-                | TextError::InconsistentAtlasState),
-            ) => {
-                panic!("Fatal error when processing text: {e}.");
-            }
-            Ok(()) => {
-                text_layout_info.scale_factor = node.inverse_scale_factor.recip();
-                text_layout_info.size *= node.inverse_scale_factor;
-                text_flags.needs_recompute = false;
->>>>>>> a06de1fb
-            }
-        }
     }
 }