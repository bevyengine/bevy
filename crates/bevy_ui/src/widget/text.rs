--- conflicted
+++ resolved
@@ -276,12 +276,8 @@
             &mut ContentSize,
             &mut TextNodeFlags,
             &mut ComputedTextBlock,
-<<<<<<< HEAD
             Ref<ComputedUiRenderTargetInfo>,
-=======
-            &ComputedUiTargetCamera,
             &ComputedNode,
->>>>>>> ae143d46
         ),
         With<Node>,
     >,
