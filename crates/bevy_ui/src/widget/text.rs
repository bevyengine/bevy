use crate::{ContentSize, FixedMeasure, Measure, Node, UiScale};
use bevy_asset::Assets;
use bevy_ecs::{
    prelude::{Component, DetectChanges},
    query::With,
    reflect::ReflectComponent,
    system::{Local, Query, Res, ResMut},
    world::{Mut, Ref},
};
use bevy_math::Vec2;
use bevy_reflect::{std_traits::ReflectDefault, Reflect};
use bevy_render::texture::Image;
use bevy_sprite::TextureAtlas;
use bevy_text::{
<<<<<<< HEAD
    Font, FontAtlasSets, FontAtlasWarning, Text, TextError, TextLayoutInfo, TextMeasureInfo,
    TextPipeline, TextSettings, YAxisOrientation,
=======
    BreakLineOn, Font, FontAtlasSet, FontAtlasWarning, Text, TextError, TextLayoutInfo,
    TextMeasureInfo, TextPipeline, TextSettings, YAxisOrientation,
>>>>>>> 7c3131a7
};
use bevy_window::{PrimaryWindow, Window};
use taffy::style::AvailableSpace;

/// Text system flags
///
/// Used internally by [`measure_text_system`] and [`text_system`] to schedule text for processing.
#[derive(Component, Debug, Clone, Reflect)]
#[reflect(Component, Default)]
pub struct TextFlags {
    /// If set a new measure function for the text node will be created
    needs_new_measure_func: bool,
    /// If set the text will be recomputed
    needs_recompute: bool,
}

impl Default for TextFlags {
    fn default() -> Self {
        Self {
            needs_new_measure_func: true,
            needs_recompute: true,
        }
    }
}

#[derive(Clone)]
pub struct TextMeasure {
    pub info: TextMeasureInfo,
}

impl Measure for TextMeasure {
    fn measure(
        &self,
        width: Option<f32>,
        height: Option<f32>,
        available_width: AvailableSpace,
        _available_height: AvailableSpace,
    ) -> Vec2 {
        let x = width.unwrap_or_else(|| match available_width {
            AvailableSpace::Definite(x) => x.clamp(
                self.info.min_width_content_size.x,
                self.info.max_width_content_size.x,
            ),
            AvailableSpace::MinContent => self.info.min_width_content_size.x,
            AvailableSpace::MaxContent => self.info.max_width_content_size.x,
        });

        height
            .map_or_else(
                || match available_width {
                    AvailableSpace::Definite(_) => self.info.compute_size(Vec2::new(x, f32::MAX)),
                    AvailableSpace::MinContent => Vec2::new(x, self.info.min_width_content_size.y),
                    AvailableSpace::MaxContent => Vec2::new(x, self.info.max_width_content_size.y),
                },
                |y| Vec2::new(x, y),
            )
            .ceil()
    }
}

#[inline]
fn create_text_measure(
    fonts: &Assets<Font>,
    text_pipeline: &mut TextPipeline,
    scale_factor: f64,
    text: Ref<Text>,
    mut content_size: Mut<ContentSize>,
    mut text_flags: Mut<TextFlags>,
) {
    match text_pipeline.create_text_measure(
        fonts,
        &text.sections,
        scale_factor,
        text.alignment,
        text.linebreak_behavior,
    ) {
        Ok(measure) => {
            if text.linebreak_behavior == BreakLineOn::NoWrap {
                content_size.set(FixedMeasure {
                    size: measure.max_width_content_size,
                });
            } else {
                content_size.set(TextMeasure { info: measure });
            }

            // Text measure func created successfully, so set `TextFlags` to schedule a recompute
            text_flags.needs_new_measure_func = false;
            text_flags.needs_recompute = true;
        }
        Err(TextError::NoSuchFont) => {
            // Try again next frame
            text_flags.needs_new_measure_func = true;
        }
        Err(e @ TextError::FailedToAddGlyph(_)) => {
            panic!("Fatal error when processing text: {e}.");
        }
    };
}

/// Creates a `Measure` for text nodes that allows the UI to determine the appropriate amount of space
/// to provide for the text given the fonts, the text itself and the constraints of the layout.
pub fn measure_text_system(
    mut last_scale_factor: Local<f64>,
    fonts: Res<Assets<Font>>,
    windows: Query<&Window, With<PrimaryWindow>>,
    ui_scale: Res<UiScale>,
    mut text_pipeline: ResMut<TextPipeline>,
    mut text_query: Query<(Ref<Text>, &mut ContentSize, &mut TextFlags), With<Node>>,
) {
    let window_scale_factor = windows
        .get_single()
        .map(|window| window.resolution.scale_factor())
        .unwrap_or(1.);

    let scale_factor = ui_scale.scale * window_scale_factor;

    #[allow(clippy::float_cmp)]
    if *last_scale_factor == scale_factor {
        // scale factor unchanged, only create new measure funcs for modified text
        for (text, content_size, text_flags) in text_query.iter_mut() {
            if text.is_changed() || text_flags.needs_new_measure_func {
                create_text_measure(
                    &fonts,
                    &mut text_pipeline,
                    scale_factor,
                    text,
                    content_size,
                    text_flags,
                );
            }
        }
    } else {
        // scale factor changed, create new measure funcs for all text
        *last_scale_factor = scale_factor;

        for (text, content_size, text_flags) in text_query.iter_mut() {
            create_text_measure(
                &fonts,
                &mut text_pipeline,
                scale_factor,
                text,
                content_size,
                text_flags,
            );
        }
    }
}

#[allow(clippy::too_many_arguments)]
#[inline]
fn queue_text(
    fonts: &Assets<Font>,
    text_pipeline: &mut TextPipeline,
    font_atlas_warning: &mut FontAtlasWarning,
    font_atlas_sets: &mut FontAtlasSets,
    texture_atlases: &mut Assets<TextureAtlas>,
    textures: &mut Assets<Image>,
    text_settings: &TextSettings,
    scale_factor: f64,
    text: &Text,
    node: Ref<Node>,
    mut text_flags: Mut<TextFlags>,
    mut text_layout_info: Mut<TextLayoutInfo>,
) {
    // Skip the text node if it is waiting for a new measure func
    if !text_flags.needs_new_measure_func {
        let physical_node_size = if text.linebreak_behavior == BreakLineOn::NoWrap {
            // With `NoWrap` set, no constraints are placed on the width of the text.
            Vec2::splat(f32::INFINITY)
        } else {
            // `scale_factor` is already multiplied by `UiScale`
            node.physical_size(scale_factor, 1.)
        };

        match text_pipeline.queue_text(
            fonts,
            &text.sections,
            scale_factor,
            text.alignment,
            text.linebreak_behavior,
            physical_node_size,
            font_atlas_sets,
            texture_atlases,
            textures,
            text_settings,
            font_atlas_warning,
            YAxisOrientation::TopToBottom,
        ) {
            Err(TextError::NoSuchFont) => {
                // There was an error processing the text layout, try again next frame
                text_flags.needs_recompute = true;
            }
            Err(e @ TextError::FailedToAddGlyph(_)) => {
                panic!("Fatal error when processing text: {e}.");
            }
            Ok(info) => {
                *text_layout_info = info;
                text_flags.needs_recompute = false;
            }
        }
    }
}

/// Updates the layout and size information whenever the text or style is changed.
/// This information is computed by the `TextPipeline` on insertion, then stored.
///
/// ## World Resources
///
/// [`ResMut<Assets<Image>>`](Assets<Image>) -- This system only adds new [`Image`] assets.
/// It does not modify or observe existing ones.
#[allow(clippy::too_many_arguments)]
pub fn text_system(
    mut textures: ResMut<Assets<Image>>,
    mut last_scale_factor: Local<f64>,
    fonts: Res<Assets<Font>>,
    windows: Query<&Window, With<PrimaryWindow>>,
    text_settings: Res<TextSettings>,
    mut font_atlas_warning: ResMut<FontAtlasWarning>,
    ui_scale: Res<UiScale>,
    mut texture_atlases: ResMut<Assets<TextureAtlas>>,
    mut font_atlas_sets: ResMut<FontAtlasSets>,
    mut text_pipeline: ResMut<TextPipeline>,
    mut text_query: Query<(Ref<Node>, &Text, &mut TextLayoutInfo, &mut TextFlags)>,
) {
    // TODO: Support window-independent scaling: https://github.com/bevyengine/bevy/issues/5621
    let window_scale_factor = windows
        .get_single()
        .map(|window| window.resolution.scale_factor())
        .unwrap_or(1.);

    let scale_factor = ui_scale.scale * window_scale_factor;

    if *last_scale_factor == scale_factor {
        // Scale factor unchanged, only recompute text for modified text nodes
        for (node, text, text_layout_info, text_flags) in text_query.iter_mut() {
            if node.is_changed() || text_flags.needs_recompute {
                queue_text(
                    &fonts,
                    &mut text_pipeline,
                    &mut font_atlas_warning,
                    &mut font_atlas_sets,
                    &mut texture_atlases,
                    &mut textures,
                    &text_settings,
                    scale_factor,
                    text,
                    node,
                    text_flags,
                    text_layout_info,
                );
            }
        }
    } else {
        // Scale factor changed, recompute text for all text nodes
        *last_scale_factor = scale_factor;

        for (node, text, text_layout_info, text_flags) in text_query.iter_mut() {
            queue_text(
                &fonts,
                &mut text_pipeline,
                &mut font_atlas_warning,
                &mut font_atlas_sets,
                &mut texture_atlases,
                &mut textures,
                &text_settings,
                scale_factor,
                text,
                node,
                text_flags,
                text_layout_info,
            );
        }
    }
}<|MERGE_RESOLUTION|>--- conflicted
+++ resolved
@@ -12,13 +12,8 @@
 use bevy_render::texture::Image;
 use bevy_sprite::TextureAtlas;
 use bevy_text::{
-<<<<<<< HEAD
-    Font, FontAtlasSets, FontAtlasWarning, Text, TextError, TextLayoutInfo, TextMeasureInfo,
-    TextPipeline, TextSettings, YAxisOrientation,
-=======
-    BreakLineOn, Font, FontAtlasSet, FontAtlasWarning, Text, TextError, TextLayoutInfo,
+    BreakLineOn, Font, FontAtlasSets, FontAtlasWarning, Text, TextError, TextLayoutInfo,
     TextMeasureInfo, TextPipeline, TextSettings, YAxisOrientation,
->>>>>>> 7c3131a7
 };
 use bevy_window::{PrimaryWindow, Window};
 use taffy::style::AvailableSpace;
