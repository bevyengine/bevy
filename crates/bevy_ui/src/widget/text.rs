<<<<<<< HEAD
use crate::{CalculatedSize, Node, Size, Style, Val};
=======
use crate::{CalculatedSize, Size, Style, UiScale, Val};
>>>>>>> 76ae6f4c
use bevy_asset::Assets;
use bevy_ecs::{
    entity::Entity,
    query::{Changed, Or, With},
    system::{Local, ParamSet, Query, Res, ResMut},
};

use bevy_hierarchy::Parent;
use bevy_math::Vec2;
use bevy_render::texture::Image;
use bevy_sprite::TextureAtlas;
use bevy_text::{DefaultTextPipeline, Font, FontAtlasSet, Text, TextError};
use bevy_window::Windows;

#[derive(Debug, Default)]
pub struct QueuedText {
    entities: Vec<Entity>,
}

fn scale_value(value: f32, factor: f64) -> f32 {
    (value as f64 * factor) as f32
}

/// Defines how `min_size`, `size`, and `max_size` affects the bounds of a text
/// block.
pub fn text_constraint(
    min_size: Val,
    size: Val,
    max_size: Val,
    scale_factor: f64,
    container_size: f32,
) -> f32 {
    // Needs support for percentages
    match (min_size, size, max_size) {
        (_, _, Val::Px(max)) => scale_value(max, scale_factor),
        (_, _, Val::Percent(max)) => scale_value((max / 100.) * container_size, scale_factor),
        (Val::Px(min), _, _) => scale_value(min, scale_factor),
        (Val::Percent(min), _, _) => scale_value((min / 100.) * container_size, scale_factor),
        (Val::Undefined, Val::Px(size), Val::Undefined) | (Val::Auto, Val::Px(size), Val::Auto) => {
            scale_value(size, scale_factor)
        }
        (Val::Undefined, Val::Percent(size), Val::Undefined)
        | (Val::Auto, Val::Percent(size), Val::Auto) => {
            scale_value((size / 100.) * container_size, scale_factor)
        }
        _ => f32::MAX,
    }
}

/// Updates the layout and size information whenever the text or style is changed.
/// This information is computed by the `TextPipeline` on insertion, then stored.
#[allow(clippy::too_many_arguments)]
pub fn text_system(
    mut queued_text: Local<QueuedText>,
    mut should_recalculate_container: Local<bool>,
    mut last_window_details: Local<(f64, f32, f32)>,
    mut textures: ResMut<Assets<Image>>,
    fonts: Res<Assets<Font>>,
    windows: Res<Windows>,
    ui_scale: Res<UiScale>,
    mut texture_atlases: ResMut<Assets<TextureAtlas>>,
    mut font_atlas_set_storage: ResMut<Assets<FontAtlasSet>>,
    mut text_pipeline: ResMut<DefaultTextPipeline>,
    mut text_queries: ParamSet<(
        Query<Entity, Or<(Changed<Text>, Changed<Style>)>>,
        Query<Entity, (With<Text>, With<Style>)>,
        Query<(&Text, &Style, &mut CalculatedSize, Option<&Parent>)>,
    )>,
    node_query: Query<&Node>,
) {
<<<<<<< HEAD
    // FIXME: this will be problematic for multi-window UI's since its only checking the primary display
    let (scale_factor, window_width_constraint, window_height_constraint) =
        if let Some(window) = windows.get_primary() {
            (window.scale_factor(), window.width(), window.height())
        } else {
            (1., f32::MAX, f32::MAX)
        };
=======
    // TODO: This should support window-independent scale settings.
    // See https://github.com/bevyengine/bevy/issues/5621
    let scale_factor = if let Some(window) = windows.get_primary() {
        window.scale_factor() * ui_scale.scale
    } else {
        ui_scale.scale
    };
>>>>>>> 76ae6f4c

    let inv_scale_factor = 1. / scale_factor;

    #[allow(clippy::float_cmp)]
    if last_window_details.0 == scale_factor
        && last_window_details.1 == window_width_constraint
        && last_window_details.2 == window_height_constraint
        && !*should_recalculate_container
    {
        // Adds all entities where the text or the style has changed to the local queue
        for entity in text_queries.p0().iter() {
            queued_text.entities.push(entity);
        }
    } else {
        // If the scale factor has changed, queue all text
        for entity in text_queries.p1().iter() {
            queued_text.entities.push(entity);
        }
        last_window_details.0 = scale_factor;
        last_window_details.1 = window_width_constraint;
        last_window_details.2 = window_height_constraint;
    }

    if queued_text.entities.is_empty() {
        return;
    }

    // Computes all text in the local queue
    let mut new_queue = Vec::new();
    let mut query = text_queries.p2();
    for entity in queued_text.entities.drain(..) {
        if let Ok((text, style, mut calculated_size, parent)) = query.get_mut(entity) {
            let mut width_contraint = window_width_constraint;
            let mut height_contraint = window_height_constraint;
            if let Some(parent) = parent {
                if let Ok(node) = node_query.get(parent.get()) {
                    if node.size == Vec2::default() {
                        // Because the nodes size gets calculated after we run this system,
                        // we need to rerun this system to calculate the correct bounds
                        *should_recalculate_container = true;
                    } else {
                        width_contraint = node.size.x;
                        height_contraint = node.size.y;
                    }
                }
            }

            let node_size = Vec2::new(
                text_constraint(
                    style.min_size.width,
                    style.size.width,
                    style.max_size.width,
                    scale_factor,
                    width_contraint,
                ),
                text_constraint(
                    style.min_size.height,
                    style.size.height,
                    style.max_size.height,
                    scale_factor,
                    height_contraint,
                ),
            );

            match text_pipeline.queue_text(
                entity,
                &fonts,
                &text.sections,
                scale_factor,
                text.alignment,
                node_size,
                &mut *font_atlas_set_storage,
                &mut *texture_atlases,
                &mut *textures,
            ) {
                Err(TextError::NoSuchFont) => {
                    // There was an error processing the text layout, let's add this entity to the
                    // queue for further processing
                    new_queue.push(entity);
                }
                Err(e @ TextError::FailedToAddGlyph(_)) => {
                    panic!("Fatal error when processing text: {}.", e);
                }
                Ok(()) => {
                    let text_layout_info = text_pipeline.get_glyphs(&entity).expect(
                        "Failed to get glyphs from the pipeline that have just been computed",
                    );
                    calculated_size.size = Size {
                        width: Val::Px(scale_value(text_layout_info.size.x, inv_scale_factor)),
                        height: Val::Px(scale_value(text_layout_info.size.y, inv_scale_factor)),
                    };
                }
            }
        }
    }

    queued_text.entities = new_queue;
}

#[cfg(test)]
mod tests {
    use super::text_constraint;
    use crate::Val;

    #[test]
    fn should_constrain_based_on_pixel_values() {
        assert_eq!(
            text_constraint(Val::Px(100.), Val::Undefined, Val::Undefined, 1., 1.),
            100.
        );
        assert_eq!(
            text_constraint(Val::Undefined, Val::Undefined, Val::Px(100.), 1., 1.),
            100.
        );
        assert_eq!(
            text_constraint(Val::Undefined, Val::Px(100.), Val::Undefined, 1., 1.),
            100.
        );
    }

    #[test]
    fn should_constrain_based_on_percent_values() {
        assert_eq!(
            text_constraint(Val::Percent(33.), Val::Undefined, Val::Undefined, 1., 1000.),
            330.
        );
        assert_eq!(
            text_constraint(Val::Undefined, Val::Undefined, Val::Percent(33.), 1., 1000.),
            330.
        );
        assert_eq!(
            text_constraint(Val::Undefined, Val::Percent(33.), Val::Undefined, 1., 1000.),
            330.
        );
    }

    #[test]
    fn should_ignore_min_if_max_is_given() {
        assert_eq!(
            text_constraint(
                Val::Percent(33.),
                Val::Undefined,
                Val::Percent(50.),
                1.,
                1000.
            ),
            500.,
            "min in percent and max in percent"
        );
        assert_eq!(
            text_constraint(Val::Px(33.), Val::Undefined, Val::Px(50.), 1., 1000.),
            50.,
            "min in px and max in px"
        );
        assert_eq!(
            text_constraint(Val::Px(33.), Val::Undefined, Val::Percent(50.), 1., 1000.),
            500.,
            "min in px and max in percent"
        );
        assert_eq!(
            text_constraint(Val::Percent(33.), Val::Undefined, Val::Px(50.), 1., 1000.),
            50.,
            "min in percent and max in px"
        );
    }
}<|MERGE_RESOLUTION|>--- conflicted
+++ resolved
@@ -1,8 +1,4 @@
-<<<<<<< HEAD
-use crate::{CalculatedSize, Node, Size, Style, Val};
-=======
-use crate::{CalculatedSize, Size, Style, UiScale, Val};
->>>>>>> 76ae6f4c
+use crate::{CalculatedSize, Node, Size, Style, UiScale, Val};
 use bevy_asset::Assets;
 use bevy_ecs::{
     entity::Entity,
@@ -73,23 +69,18 @@
     )>,
     node_query: Query<&Node>,
 ) {
-<<<<<<< HEAD
-    // FIXME: this will be problematic for multi-window UI's since its only checking the primary display
+    // TODO: This should support window-independent scale settings.
+    // See https://github.com/bevyengine/bevy/issues/5621
     let (scale_factor, window_width_constraint, window_height_constraint) =
         if let Some(window) = windows.get_primary() {
-            (window.scale_factor(), window.width(), window.height())
+            (
+                window.scale_factor() * ui_scale.scale,
+                window.width(),
+                window.height(),
+            )
         } else {
             (1., f32::MAX, f32::MAX)
         };
-=======
-    // TODO: This should support window-independent scale settings.
-    // See https://github.com/bevyengine/bevy/issues/5621
-    let scale_factor = if let Some(window) = windows.get_primary() {
-        window.scale_factor() * ui_scale.scale
-    } else {
-        ui_scale.scale
-    };
->>>>>>> 76ae6f4c
 
     let inv_scale_factor = 1. / scale_factor;
 
