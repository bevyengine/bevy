--- conflicted
+++ resolved
@@ -154,13 +154,8 @@
     fonts: &Assets<Font>,
     text_pipeline: &mut TextPipeline,
     font_atlas_warning: &mut FontAtlasWarning,
-<<<<<<< HEAD
-    font_atlas_set_storage: &mut Assets<FontAtlasSet>,
     texture_atlases: &mut Assets<TextureAtlasLayout>,
-=======
     font_atlas_sets: &mut FontAtlasSets,
-    texture_atlases: &mut Assets<TextureAtlas>,
->>>>>>> 8a523de8
     textures: &mut Assets<Image>,
     text_settings: &TextSettings,
     scale_factor: f32,
@@ -231,13 +226,8 @@
     text_settings: Res<TextSettings>,
     mut font_atlas_warning: ResMut<FontAtlasWarning>,
     ui_scale: Res<UiScale>,
-<<<<<<< HEAD
     mut texture_atlases: ResMut<Assets<TextureAtlasLayout>>,
-    mut font_atlas_set_storage: ResMut<Assets<FontAtlasSet>>,
-=======
-    mut texture_atlases: ResMut<Assets<TextureAtlas>>,
     mut font_atlas_sets: ResMut<FontAtlasSets>,
->>>>>>> 8a523de8
     mut text_pipeline: ResMut<TextPipeline>,
     mut text_query: Query<(Ref<Node>, &Text, &mut TextLayoutInfo, &mut TextFlags)>,
 ) {
