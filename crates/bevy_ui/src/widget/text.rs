use crate::{CalculatedSize, Measure, Node, UiScale};
use bevy_asset::Assets;
use bevy_ecs::{
    entity::Entity,
    query::{Changed, Or, With},
    system::{Local, ParamSet, Query, Res, ResMut},
};
use bevy_math::Vec2;
use bevy_render::texture::Image;
use bevy_sprite::TextureAtlas;
use bevy_text::{
    Font, FontAtlasSet, FontAtlasWarning, Text, TextError, TextLayoutInfo, TextMeasureInfo,
    TextPipeline, TextSettings, YAxisOrientation,
};
use bevy_window::{PrimaryWindow, Window};
use taffy::style::AvailableSpace;

fn scale_value(value: f32, factor: f64) -> f32 {
    (value as f64 * factor) as f32
}

#[derive(Clone)]
pub struct TextMeasure {
    pub info: TextMeasureInfo,
}

impl Measure for TextMeasure {
    fn measure(
        &self,
        width: Option<f32>,
        height: Option<f32>,
        available_width: AvailableSpace,
        _available_height: AvailableSpace,
    ) -> Vec2 {
        let x = width.unwrap_or_else(|| match available_width {
            AvailableSpace::Definite(x) => x.clamp(
                self.info.min_width_content_size.x,
                self.info.max_width_content_size.x,
            ),
            AvailableSpace::MinContent => self.info.min_width_content_size.x,
            AvailableSpace::MaxContent => self.info.max_width_content_size.x,
        });

        height
            .map_or_else(
                || match available_width {
                    AvailableSpace::Definite(_) => self.info.compute_size(Vec2::new(x, f32::MAX)),
                    AvailableSpace::MinContent => Vec2::new(x, self.info.min_width_content_size.y),
                    AvailableSpace::MaxContent => Vec2::new(x, self.info.max_width_content_size.y),
                },
                |y| Vec2::new(x, y),
            )
            .ceil()
    }

    fn dyn_clone(&self) -> Box<dyn Measure> {
        Box::new(self.clone())
    }
}

/// Creates a `Measure` for text nodes that allows the UI to determine the appropriate amount of space
/// to provide for the text given the fonts, the text itself and the constraints of the layout.
pub fn measure_text_system(
    mut queued_text: Local<Vec<Entity>>,
    mut last_scale_factor: Local<f64>,
    fonts: Res<Assets<Font>>,
    windows: Query<&Window, With<PrimaryWindow>>,
    ui_scale: Res<UiScale>,
    mut text_pipeline: ResMut<TextPipeline>,
    mut text_queries: ParamSet<(
        Query<Entity, Changed<Text>>,
        Query<Entity, (With<Text>, With<Node>)>,
        Query<(&Text, &mut CalculatedSize)>,
    )>,
) {
    let window_scale_factor = windows
        .get_single()
        .map(|window| window.resolution.scale_factor())
        .unwrap_or(1.);

    let scale_factor = ui_scale.scale * window_scale_factor;

    #[allow(clippy::float_cmp)]
    if *last_scale_factor == scale_factor {
        // Adds all entities where the text or the style has changed to the local queue
        for entity in text_queries.p0().iter() {
            if !queued_text.contains(&entity) {
                queued_text.push(entity);
            }
        }
    } else {
        // If the scale factor has changed, queue all text
        for entity in text_queries.p1().iter() {
            queued_text.push(entity);
        }
        *last_scale_factor = scale_factor;
    }

    if queued_text.is_empty() {
        return;
    }

    let mut new_queue = Vec::new();
    let mut query = text_queries.p2();
    for entity in queued_text.drain(..) {
        if let Ok((text, mut calculated_size)) = query.get_mut(entity) {
            match text_pipeline.create_text_measure(
                &fonts,
                &text.sections,
                scale_factor,
                text.alignment,
                text.linebreak_behavior,
            ) {
                Ok(measure) => {
                    calculated_size.measure = Box::new(TextMeasure { info: measure });
                }
                Err(TextError::NoSuchFont) => {
                    new_queue.push(entity);
                }
                Err(e @ TextError::FailedToAddGlyph(_)) => {
                    panic!("Fatal error when processing text: {e}.");
                }
            };
        }
    }
    *queued_text = new_queue;
}

/// Updates the layout and size information whenever the text or style is changed.
/// This information is computed by the `TextPipeline` on insertion, then stored.
///
/// ## World Resources
///
/// [`ResMut<Assets<Image>>`](Assets<Image>) -- This system only adds new [`Image`] assets.
/// It does not modify or observe existing ones.
#[allow(clippy::too_many_arguments)]
pub fn text_system(
    mut queued_text: Local<Vec<Entity>>,
    mut textures: ResMut<Assets<Image>>,
    mut last_scale_factor: Local<f64>,
    fonts: Res<Assets<Font>>,
    windows: Query<&Window, With<PrimaryWindow>>,
    text_settings: Res<TextSettings>,
    mut font_atlas_warning: ResMut<FontAtlasWarning>,
    ui_scale: Res<UiScale>,
    mut texture_atlases: ResMut<Assets<TextureAtlas>>,
    mut font_atlas_set_storage: ResMut<Assets<FontAtlasSet>>,
    mut text_pipeline: ResMut<TextPipeline>,
    mut text_queries: ParamSet<(
        Query<Entity, Or<(Changed<Text>, Changed<Node>)>>,
        Query<Entity, (With<Text>, With<Node>)>,
        Query<(&Node, &Text, &mut TextLayoutInfo)>,
    )>,
) {
    // TODO: Support window-independent scaling: https://github.com/bevyengine/bevy/issues/5621
    let window_scale_factor = windows
        .get_single()
        .map(|window| window.resolution.scale_factor())
        .unwrap_or(1.);

    let scale_factor = ui_scale.scale * window_scale_factor;

    #[allow(clippy::float_cmp)]
    if *last_scale_factor == scale_factor {
        // Adds all entities where the text or the style has changed to the local queue
        for entity in text_queries.p0().iter() {
            if !queued_text.contains(&entity) {
                queued_text.push(entity);
            }
        }
    } else {
        // If the scale factor has changed, queue all text
        for entity in text_queries.p1().iter() {
            queued_text.push(entity);
        }
        *last_scale_factor = scale_factor;
    }

    let mut new_queue = Vec::new();
    let mut text_query = text_queries.p2();
    for entity in queued_text.drain(..) {
        if let Ok((node, text, mut text_layout_info)) = text_query.get_mut(entity) {
            let node_size = Vec2::new(
                scale_value(node.size().x, scale_factor),
                scale_value(node.size().y, scale_factor),
            );

            match text_pipeline.queue_text(
                &fonts,
                &text.sections,
                scale_factor,
                text.alignment,
                text.linebreak_behavior,
                node_size,
                &mut font_atlas_set_storage,
                &mut texture_atlases,
                &mut textures,
                text_settings.as_ref(),
                &mut font_atlas_warning,
                YAxisOrientation::TopToBottom,
            ) {
                Err(TextError::NoSuchFont) => {
                    // There was an error processing the text layout, let's add this entity to the
                    // queue for further processing
                    new_queue.push(entity);
                }
                Err(e @ TextError::FailedToAddGlyph(_)) => {
                    panic!("Fatal error when processing text: {e}.");
                }
                Ok(info) => {
<<<<<<< HEAD
                    calculated_size.size = Vec2::new(
                        info.size.x,
                       info.size.y,
                    );
                    match text_layout_info {
                        Some(mut t) => *t = info,
                        None => {
                            commands.entity(entity).insert(info);
                        }
                    }
=======
                    *text_layout_info = info;
>>>>>>> 09df19bc
                }
            }
        }
    }
    *queued_text = new_queue;
}<|MERGE_RESOLUTION|>--- conflicted
+++ resolved
@@ -208,20 +208,20 @@
                     panic!("Fatal error when processing text: {e}.");
                 }
                 Ok(info) => {
-<<<<<<< HEAD
-                    calculated_size.size = Vec2::new(
-                        info.size.x,
-                       info.size.y,
-                    );
-                    match text_layout_info {
-                        Some(mut t) => *t = info,
-                        None => {
-                            commands.entity(entity).insert(info);
-                        }
-                    }
-=======
+//<<<<<<< HEAD
+                    // calculated_size.size = Vec2::new(
+                    //     info.size.x,
+                    //    info.size.y,
+                    // );
+                    // match text_layout_info {
+                    //     Some(mut t) => *t = info,
+                    //     None => {
+                    //         commands.entity(entity).insert(info);
+                    //     }
+                    // }
+//=======
                     *text_layout_info = info;
->>>>>>> 09df19bc
+//>>>>>>> main
                 }
             }
         }
