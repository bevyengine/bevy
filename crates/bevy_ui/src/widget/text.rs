--- conflicted
+++ resolved
@@ -100,7 +100,6 @@
     mut asset_render_resource_bindings: ResMut<AssetRenderResourceBindings>,
     mut query: Query<(&mut Draw, &Text, &Node, &GlobalTransform)>,
 ) {
-<<<<<<< HEAD
     let font_quad_vertex_descriptor = {
         let font_quad = meshes.get(&QUAD_HANDLE).unwrap();
         font_quad
@@ -110,10 +109,7 @@
             .clone()
     };
 
-    for (mut draw, text, node, global_transform) in &mut query.iter() {
-=======
     for (mut draw, text, node, global_transform) in query.iter_mut() {
->>>>>>> 1d4a95db
         if let Some(font) = fonts.get(&text.font) {
             let position = global_transform.translation - (node.size / 2.0).extend(0.0);
             let mut drawable_text = DrawableText {
