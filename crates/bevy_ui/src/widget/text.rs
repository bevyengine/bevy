use crate::{CalculatedSize, Size, Style, Val};
use bevy_asset::Assets;
use bevy_ecs::{
    entity::Entity,
    query::{Changed, Or, With},
    system::{Commands, Local, ParamSet, Query, Res, ResMut},
};
use bevy_ecs::{prelude::Component, reflect::ReflectComponent};
use bevy_math::Vec2;
use bevy_reflect::Reflect;
use bevy_render::texture::Image;
use bevy_sprite::TextureAtlas;
use bevy_text::{DefaultTextPipeline, Font, FontAtlasSet, Text, TextError, TextSection};
use bevy_window::{WindowId, Windows};
use unicode_bidi::BidiInfo;

#[derive(Debug, Default)]
pub struct QueuedText {
    entities: Vec<Entity>,
}

/// Corrected text data after applying the Unicode Bidirectional Algorithm
#[derive(Component, Debug, Default, Clone, Reflect)]
#[reflect(Component)]
pub(crate) struct BidiCorrectedText {
    pub sections: Vec<TextSection>,
}

fn scale_value(value: f32, factor: f64) -> f32 {
    (value as f64 * factor) as f32
}

/// Defines how `min_size`, `size`, and `max_size` affects the bounds of a text
/// block.
pub fn text_constraint(min_size: Val, size: Val, max_size: Val, scale_factor: f64) -> f32 {
    // Needs support for percentages
    match (min_size, size, max_size) {
        (_, _, Val::Px(max)) => scale_value(max, scale_factor),
        (Val::Px(min), _, _) => scale_value(min, scale_factor),
        (Val::Undefined, Val::Px(size), Val::Undefined) | (Val::Auto, Val::Px(size), Val::Auto) => {
            scale_value(size, scale_factor)
        }
        _ => f32::MAX,
    }
}

/// Updates the layout and size information whenever the text or style is changed.
/// This information is computed by the `TextPipeline` on insertion, then stored.
<<<<<<< HEAD
#[allow(clippy::too_many_arguments, clippy::type_complexity)]
pub(crate) fn text_system(
    mut commands: Commands,
=======
#[allow(clippy::too_many_arguments)]
pub fn text_system(
>>>>>>> 2c9bc0b3
    mut queued_text: Local<QueuedText>,
    mut last_scale_factor: Local<f64>,
    mut textures: ResMut<Assets<Image>>,
    fonts: Res<Assets<Font>>,
    windows: Res<Windows>,
    mut texture_atlases: ResMut<Assets<TextureAtlas>>,
    mut font_atlas_set_storage: ResMut<Assets<FontAtlasSet>>,
    mut text_pipeline: ResMut<DefaultTextPipeline>,
    mut text_queries: ParamSet<(
        Query<Entity, Or<(Changed<Text>, Changed<Style>)>>,
        Query<Entity, (With<Text>, With<Style>)>,
        Query<(
            &Text,
            &Style,
            &mut CalculatedSize,
            Option<&mut BidiCorrectedText>,
        )>,
    )>,
) {
    let scale_factor = windows.scale_factor(WindowId::primary());

    let inv_scale_factor = 1. / scale_factor;

    #[allow(clippy::float_cmp)]
    if *last_scale_factor == scale_factor {
        // Adds all entities where the text or the style has changed to the local queue
        for entity in text_queries.p0().iter() {
            queued_text.entities.push(entity);
        }
    } else {
        // If the scale factor has changed, queue all text
        for entity in text_queries.p1().iter() {
            queued_text.entities.push(entity);
        }
        *last_scale_factor = scale_factor;
    }

    if queued_text.entities.is_empty() {
        return;
    }

    // Computes all text in the local queue
    let mut new_queue = Vec::new();
    let mut query = text_queries.p2();
    for entity in queued_text.entities.drain(..) {
        if let Ok((text, style, mut calculated_size, bidi_corrected)) = query.get_mut(entity) {
            let mut bidi_corrected_internal = BidiCorrectedText::default();

            let node_size = Vec2::new(
                text_constraint(
                    style.min_size.width,
                    style.size.width,
                    style.max_size.width,
                    scale_factor,
                ),
                text_constraint(
                    style.min_size.height,
                    style.size.height,
                    style.max_size.height,
                    scale_factor,
                ),
            );

            for section in &text.sections {
                let bidi_info = BidiInfo::new(&section.value, None);
                for para in &bidi_info.paragraphs {
                    let line = para.range.clone();
                    let display = bidi_info.reorder_line(para, line);
                    let section = TextSection {
                        value: display.into_owned(),
                        style: section.style.clone(),
                    };
                    bidi_corrected_internal.sections.push(section);
                }
            }

            match text_pipeline.queue_text(
                entity,
                &fonts,
                &bidi_corrected_internal.sections,
                scale_factor,
                text.alignment,
                node_size,
                &mut *font_atlas_set_storage,
                &mut *texture_atlases,
                &mut *textures,
            ) {
                Err(TextError::NoSuchFont) => {
                    // There was an error processing the text layout, let's add this entity to the
                    // queue for further processing
                    new_queue.push(entity);
                }
                Err(e @ TextError::FailedToAddGlyph(_)) => {
                    panic!("Fatal error when processing text: {}.", e);
                }
                Ok(()) => {
                    let text_layout_info = text_pipeline.get_glyphs(&entity).expect(
                        "Failed to get glyphs from the pipeline that have just been computed",
                    );
                    calculated_size.size = Size {
                        width: scale_value(text_layout_info.size.x, inv_scale_factor),
                        height: scale_value(text_layout_info.size.y, inv_scale_factor),
                    };
                }
            }

            if let Some(mut bidi_corrected) = bidi_corrected {
                *bidi_corrected = bidi_corrected_internal;
            } else {
                commands.entity(entity).insert(bidi_corrected_internal);
            }
        }
    }

    queued_text.entities = new_queue;
}<|MERGE_RESOLUTION|>--- conflicted
+++ resolved
@@ -46,14 +46,9 @@
 
 /// Updates the layout and size information whenever the text or style is changed.
 /// This information is computed by the `TextPipeline` on insertion, then stored.
-<<<<<<< HEAD
 #[allow(clippy::too_many_arguments, clippy::type_complexity)]
 pub(crate) fn text_system(
     mut commands: Commands,
-=======
-#[allow(clippy::too_many_arguments)]
-pub fn text_system(
->>>>>>> 2c9bc0b3
     mut queued_text: Local<QueuedText>,
     mut last_scale_factor: Local<f64>,
     mut textures: ResMut<Assets<Image>>,
