use crate::{ContentSize, FixedMeasure, Measure, Node, UiScale};
use bevy_asset::Assets;
use bevy_ecs::{
    prelude::{Component, DetectChanges},
    query::With,
    reflect::ReflectComponent,
    system::{Local, Query, Res, ResMut},
    world::{Mut, Ref},
};
use bevy_math::Vec2;
use bevy_reflect::{std_traits::ReflectDefault, Reflect};
use bevy_render::texture::Image;
use bevy_sprite::TextureAtlas;
use bevy_text::{
    BreakLineOn, Font, FontAtlasSets, FontAtlasWarning, Text, TextError, TextLayoutInfo,
    TextMeasureInfo, TextPipeline, TextSettings, YAxisOrientation,
};
use bevy_window::{PrimaryWindow, Window};
use taffy::style::AvailableSpace;

/// Text system flags
///
/// Used internally by [`measure_text_system`] and [`text_system`] to schedule text for processing.
#[derive(Component, Debug, Clone, Reflect)]
#[reflect(Component, Default)]
pub struct TextFlags {
    /// If set a new measure function for the text node will be created
    needs_new_measure_func: bool,
    /// If set the text will be recomputed
    needs_recompute: bool,
}

impl Default for TextFlags {
    fn default() -> Self {
        Self {
            needs_new_measure_func: true,
            needs_recompute: true,
        }
    }
}

#[derive(Clone)]
pub struct TextMeasure {
    pub info: TextMeasureInfo,
}

impl Measure for TextMeasure {
    fn measure(
        &self,
        width: Option<f32>,
        height: Option<f32>,
        available_width: AvailableSpace,
        _available_height: AvailableSpace,
    ) -> Vec2 {
        let x = width.unwrap_or_else(|| match available_width {
            AvailableSpace::Definite(x) => x.clamp(self.info.min.x, self.info.max.x),
            AvailableSpace::MinContent => self.info.min.x,
            AvailableSpace::MaxContent => self.info.max.x,
        });

        height
            .map_or_else(
                || match available_width {
                    AvailableSpace::Definite(_) => self.info.compute_size(Vec2::new(x, f32::MAX)),
                    AvailableSpace::MinContent => Vec2::new(x, self.info.min.y),
                    AvailableSpace::MaxContent => Vec2::new(x, self.info.max.y),
                },
                |y| Vec2::new(x, y),
            )
            .ceil()
    }
}

#[inline]
fn create_text_measure(
    fonts: &Assets<Font>,
    scale_factor: f64,
    text: Ref<Text>,
    mut content_size: Mut<ContentSize>,
    mut text_flags: Mut<TextFlags>,
) {
    match TextMeasureInfo::from_text(&text, fonts, scale_factor) {
        Ok(measure) => {
            if text.linebreak_behavior == BreakLineOn::NoWrap {
                content_size.set(FixedMeasure { size: measure.max });
            } else {
                content_size.set(TextMeasure { info: measure });
            }

            // Text measure func created successfully, so set `TextFlags` to schedule a recompute
            text_flags.needs_new_measure_func = false;
            text_flags.needs_recompute = true;
        }
        Err(TextError::NoSuchFont) => {
            // Try again next frame
            text_flags.needs_new_measure_func = true;
        }
        Err(e @ TextError::FailedToAddGlyph(_)) => {
            panic!("Fatal error when processing text: {e}.");
        }
    };
}

/// Generates a new [`Measure`] for a text node on changes to its [`Text`] component.
/// A `Measure` is used by the UI's layout algorithm to determine the appropriate amount of space
/// to provide for the text given the fonts, the text itself and the constraints of the layout.
///
/// * All measures are regenerated if the primary window's scale factor or [`UiScale`] is changed.
/// * Changes that only modify the colors of a `Text` do not require a new `Measure`. This system
/// is only able to detect that a `Text` component has changed and will regenerate the `Measure` on
/// color changes. This can be expensive, particularly for large blocks of text, and the [`bypass_change_detection`](bevy_ecs::change_detection::DetectChangesMut::bypass_change_detection)
/// method should be called when only changing the `Text`'s colors.
pub fn measure_text_system(
    mut last_scale_factor: Local<f64>,
    fonts: Res<Assets<Font>>,
    windows: Query<&Window, With<PrimaryWindow>>,
    ui_scale: Res<UiScale>,
    mut text_query: Query<(Ref<Text>, &mut ContentSize, &mut TextFlags), With<Node>>,
) {
    let window_scale_factor = windows
        .get_single()
        .map(|window| window.resolution.scale_factor())
        .unwrap_or(1.);

    let scale_factor = ui_scale.0 * window_scale_factor;

    #[allow(clippy::float_cmp)]
    if *last_scale_factor == scale_factor {
        // scale factor unchanged, only create new measure funcs for modified text
        for (text, content_size, text_flags) in text_query.iter_mut() {
            if text.is_changed() || text_flags.needs_new_measure_func {
                create_text_measure(&fonts, scale_factor, text, content_size, text_flags);
            }
        }
    } else {
        // scale factor changed, create new measure funcs for all text
        *last_scale_factor = scale_factor;

        for (text, content_size, text_flags) in text_query.iter_mut() {
            create_text_measure(&fonts, scale_factor, text, content_size, text_flags);
        }
    }
}

#[allow(clippy::too_many_arguments)]
#[inline]
fn queue_text(
    fonts: &Assets<Font>,
    text_pipeline: &mut TextPipeline,
    font_atlas_warning: &mut FontAtlasWarning,
    font_atlas_sets: &mut FontAtlasSets,
    texture_atlases: &mut Assets<TextureAtlas>,
    textures: &mut Assets<Image>,
    text_settings: &TextSettings,
    scale_factor: f64,
    text: &Text,
    node: Ref<Node>,
    mut text_flags: Mut<TextFlags>,
    mut text_layout_info: Mut<TextLayoutInfo>,
) {
    // Skip the text node if it is waiting for a new measure func
    if !text_flags.needs_new_measure_func {
        let physical_node_size = if text.linebreak_behavior == BreakLineOn::NoWrap {
            // With `NoWrap` set, no constraints are placed on the width of the text.
            Vec2::splat(f32::INFINITY)
        } else {
            // `scale_factor` is already multiplied by `UiScale`
            node.physical_size(scale_factor, 1.)
        };

        match text_pipeline.queue_text(
            fonts,
            &text.sections,
            scale_factor,
            text.alignment,
            text.linebreak_behavior,
            physical_node_size,
            font_atlas_sets,
            texture_atlases,
            textures,
            text_settings,
            font_atlas_warning,
            YAxisOrientation::TopToBottom,
        ) {
            Err(TextError::NoSuchFont) => {
                // There was an error processing the text layout, try again next frame
                text_flags.needs_recompute = true;
            }
            Err(e @ TextError::FailedToAddGlyph(_)) => {
                panic!("Fatal error when processing text: {e}.");
            }
            Ok(info) => {
                *text_layout_info = info;
                text_flags.needs_recompute = false;
            }
        }
    }
}

/// Updates the layout and size information for a UI text node on changes to the size value of its [`Node`] component,
/// or when the `needs_recompute` field of [`TextFlags`] is set to true.
/// This information is computed by the [`TextPipeline`] and then stored in [`TextLayoutInfo`].
///
/// ## World Resources
///
/// [`ResMut<Assets<Image>>`](Assets<Image>) -- This system only adds new [`Image`] assets.
/// It does not modify or observe existing ones.
#[allow(clippy::too_many_arguments)]
pub fn text_system(
    mut textures: ResMut<Assets<Image>>,
    mut last_scale_factor: Local<f64>,
    fonts: Res<Assets<Font>>,
    windows: Query<&Window, With<PrimaryWindow>>,
    text_settings: Res<TextSettings>,
    mut font_atlas_warning: ResMut<FontAtlasWarning>,
    ui_scale: Res<UiScale>,
    mut texture_atlases: ResMut<Assets<TextureAtlas>>,
    mut font_atlas_sets: ResMut<FontAtlasSets>,
    mut text_pipeline: ResMut<TextPipeline>,
    mut text_query: Query<(Ref<Node>, &Text, &mut TextLayoutInfo, &mut TextFlags)>,
) {
    // TODO: Support window-independent scaling: https://github.com/bevyengine/bevy/issues/5621
    let window_scale_factor = windows
        .get_single()
        .map(|window| window.resolution.scale_factor())
        .unwrap_or(1.);

<<<<<<< HEAD
    let scale_factor = ui_scale.scale * window_scale_factor;
    let inverse_scale_factor = scale_factor.recip();
=======
    let scale_factor = ui_scale.0 * window_scale_factor;
>>>>>>> 1980ac88

    if *last_scale_factor == scale_factor {
        // Scale factor unchanged, only recompute text for modified text nodes
        for (node, text, text_layout_info, text_flags) in text_query.iter_mut() {
            if node.is_changed() || text_flags.needs_recompute {
                queue_text(
                    &fonts,
                    &mut text_pipeline,
                    &mut font_atlas_warning,
                    &mut font_atlas_sets,
                    &mut texture_atlases,
                    &mut textures,
                    &text_settings,
                    scale_factor,
                    text,
                    node,
                    text_flags,
                    text_layout_info,
                );
            }
        }
    } else {
        // Scale factor changed, recompute text for all text nodes
        *last_scale_factor = scale_factor;

        for (node, text, text_layout_info, text_flags) in text_query.iter_mut() {
            queue_text(
                &fonts,
                &mut text_pipeline,
                &mut font_atlas_warning,
                &mut font_atlas_sets,
                &mut texture_atlases,
                &mut textures,
<<<<<<< HEAD
                text_settings.as_ref(),
                &mut font_atlas_warning,
                YAxisOrientation::TopToBottom,
            ) {
                Err(TextError::NoSuchFont) => {
                    // There was an error processing the text layout, let's add this entity to the
                    // queue for further processing
                    new_queue.push(entity);
                }
                Err(e @ TextError::FailedToAddGlyph(_)) => {
                    panic!("Fatal error when processing text: {e}.");
                }
                Ok(mut info) => {
                    info.logical_size.x = scale_value(info.logical_size.x, inverse_scale_factor);
                    info.logical_size.y = scale_value(info.logical_size.y, inverse_scale_factor);
                    *text_layout_info = info;
                }
            }
=======
                &text_settings,
                scale_factor,
                text,
                node,
                text_flags,
                text_layout_info,
            );
>>>>>>> 1980ac88
        }
    }
}<|MERGE_RESOLUTION|>--- conflicted
+++ resolved
@@ -189,7 +189,8 @@
             Err(e @ TextError::FailedToAddGlyph(_)) => {
                 panic!("Fatal error when processing text: {e}.");
             }
-            Ok(info) => {
+            Ok(mut info) => {
+                info.logical_size /= scale_factor as f32;
                 *text_layout_info = info;
                 text_flags.needs_recompute = false;
             }
@@ -225,12 +226,7 @@
         .map(|window| window.resolution.scale_factor())
         .unwrap_or(1.);
 
-<<<<<<< HEAD
-    let scale_factor = ui_scale.scale * window_scale_factor;
-    let inverse_scale_factor = scale_factor.recip();
-=======
     let scale_factor = ui_scale.0 * window_scale_factor;
->>>>>>> 1980ac88
 
     if *last_scale_factor == scale_factor {
         // Scale factor unchanged, only recompute text for modified text nodes
@@ -264,26 +260,6 @@
                 &mut font_atlas_sets,
                 &mut texture_atlases,
                 &mut textures,
-<<<<<<< HEAD
-                text_settings.as_ref(),
-                &mut font_atlas_warning,
-                YAxisOrientation::TopToBottom,
-            ) {
-                Err(TextError::NoSuchFont) => {
-                    // There was an error processing the text layout, let's add this entity to the
-                    // queue for further processing
-                    new_queue.push(entity);
-                }
-                Err(e @ TextError::FailedToAddGlyph(_)) => {
-                    panic!("Fatal error when processing text: {e}.");
-                }
-                Ok(mut info) => {
-                    info.logical_size.x = scale_value(info.logical_size.x, inverse_scale_factor);
-                    info.logical_size.y = scale_value(info.logical_size.y, inverse_scale_factor);
-                    *text_layout_info = info;
-                }
-            }
-=======
                 &text_settings,
                 scale_factor,
                 text,
@@ -291,7 +267,6 @@
                 text_flags,
                 text_layout_info,
             );
->>>>>>> 1980ac88
         }
     }
 }