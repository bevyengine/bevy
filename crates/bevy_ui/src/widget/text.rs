--- conflicted
+++ resolved
@@ -74,12 +74,7 @@
 #[inline]
 fn create_text_measure(
     fonts: &Assets<Font>,
-<<<<<<< HEAD
-    text_pipeline: &mut TextPipeline,
     scale_factor: f32,
-=======
-    scale_factor: f64,
->>>>>>> a9622408
     text: Ref<Text>,
     mut content_size: Mut<ContentSize>,
     mut text_flags: Mut<TextFlags>,
@@ -157,12 +152,8 @@
     texture_atlases: &mut Assets<TextureAtlas>,
     textures: &mut Assets<Image>,
     text_settings: &TextSettings,
-<<<<<<< HEAD
     scale_factor: f32,
-=======
-    scale_factor: f64,
     inverse_scale_factor: f64,
->>>>>>> a9622408
     text: &Text,
     node: Ref<Node>,
     mut text_flags: Mut<TextFlags>,
