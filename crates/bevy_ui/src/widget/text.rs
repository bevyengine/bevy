--- conflicted
+++ resolved
@@ -3,6 +3,7 @@
     NodeMeasure, Style, TargetCamera, UiScale, ZIndex,
 };
 use bevy_asset::Assets;
+use bevy_color::Color;
 use bevy_derive::{Deref, DerefMut};
 use bevy_ecs::{
     change_detection::DetectChanges,
@@ -19,13 +20,8 @@
 use bevy_sprite::TextureAtlasLayout;
 use bevy_text::{
     scale_value, ComputedTextBlock, CosmicFontSystem, Font, FontAtlasSets, LineBreak, SwashCache,
-<<<<<<< HEAD
-    TextBlock, TextBounds, TextError, TextFont, TextLayoutInfo, TextMeasureInfo, TextPipeline,
-    TextReader, TextRoot, TextSpanAccess, TextWriter, YAxisOrientation,
-=======
-    TextBounds, TextError, TextLayout, TextLayoutInfo, TextMeasureInfo, TextPipeline, TextReader,
-    TextRoot, TextSpanAccess, TextStyle, TextWriter, YAxisOrientation,
->>>>>>> aa5e93d0
+    TextBounds, TextColor, TextError, TextFont, TextLayout, TextLayoutInfo, TextMeasureInfo,
+    TextPipeline, TextReader, TextRoot, TextSpanAccess, TextWriter, YAxisOrientation,
 };
 use bevy_transform::components::Transform;
 use bevy_utils::{tracing::error, Entry};
@@ -96,13 +92,9 @@
 #[derive(Component, Debug, Default, Clone, Deref, DerefMut, Reflect)]
 #[reflect(Component, Default, Debug)]
 #[require(
-<<<<<<< HEAD
-    TextBlock,
+    TextLayout,
     TextFont,
-=======
-    TextLayout,
-    TextStyle,
->>>>>>> aa5e93d0
+    TextColor,
     TextNodeFlags,
     Node,
     Style, // TODO: Remove when Node uses required components.
@@ -214,13 +206,8 @@
     entity: Entity,
     fonts: &Assets<Font>,
     scale_factor: f64,
-<<<<<<< HEAD
-    spans: impl Iterator<Item = (Entity, usize, &'a str, &'a TextFont)>,
-    block: Ref<TextBlock>,
-=======
-    spans: impl Iterator<Item = (Entity, usize, &'a str, &'a TextStyle)>,
+    spans: impl Iterator<Item = (Entity, usize, &'a str, &'a TextFont, Color)>,
     block: Ref<TextLayout>,
->>>>>>> aa5e93d0
     text_pipeline: &mut TextPipeline,
     mut content_size: Mut<ContentSize>,
     mut text_flags: Mut<TextNodeFlags>,
