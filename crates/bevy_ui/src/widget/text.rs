use crate::{ContentSize, FixedMeasure, Measure, Node, UiScale};
use bevy_asset::Assets;
use bevy_ecs::{
    prelude::{Component, DetectChanges},
    query::With,
    reflect::ReflectComponent,
    system::{Local, Query, Res, ResMut},
    world::{Mut, Ref},
};
use bevy_math::Vec2;
use bevy_reflect::{std_traits::ReflectDefault, Reflect};
use bevy_render::texture::Image;
use bevy_sprite::TextureAtlas;
use bevy_text::{
    BreakLineOn, Font, FontAtlasSet, FontAtlasWarning, Text, TextError, TextLayoutInfo,
    TextMeasureInfo, TextPipeline, TextSettings, YAxisOrientation,
};
use bevy_window::{PrimaryWindow, Window};
use taffy::style::AvailableSpace;

/// Text system flags
///
/// Used internally by [`measure_text_system`] and [`text_system`] to schedule text for processing.
#[derive(Component, Debug, Clone, Reflect)]
#[reflect(Component, Default)]
pub struct TextFlags {
    /// If set a new measure function for the text node will be created
    needs_new_measure_func: bool,
    /// If set the text will be recomputed
    needs_recompute: bool,
}

impl Default for TextFlags {
    fn default() -> Self {
        Self {
            needs_new_measure_func: true,
            needs_recompute: true,
        }
    }
}

#[derive(Clone)]
pub struct TextMeasure {
    pub info: TextMeasureInfo,
}

impl Measure for TextMeasure {
    fn measure(
        &self,
        width: Option<f32>,
        height: Option<f32>,
        available_width: AvailableSpace,
        _available_height: AvailableSpace,
    ) -> Vec2 {
        let x = width.unwrap_or_else(|| match available_width {
            AvailableSpace::Definite(x) => x.clamp(
                self.info.min_width_content_size.x,
                self.info.max_width_content_size.x,
            ),
            AvailableSpace::MinContent => self.info.min_width_content_size.x,
            AvailableSpace::MaxContent => self.info.max_width_content_size.x,
        });

        height
            .map_or_else(
                || match available_width {
                    AvailableSpace::Definite(_) => self.info.compute_size(Vec2::new(x, f32::MAX)),
                    AvailableSpace::MinContent => Vec2::new(x, self.info.min_width_content_size.y),
                    AvailableSpace::MaxContent => Vec2::new(x, self.info.max_width_content_size.y),
                },
                |y| Vec2::new(x, y),
            )
            .ceil()
    }
}

#[inline]
fn create_text_measure(
    fonts: &Assets<Font>,
    text_pipeline: &mut TextPipeline,
    scale_factor: f64,
    text: Ref<Text>,
    mut content_size: Mut<ContentSize>,
    mut text_flags: Mut<TextFlags>,
) {
    match text_pipeline.create_text_measure(
        fonts,
        &text.sections,
        scale_factor,
        text.alignment,
        text.linebreak_behavior,
    ) {
        Ok(measure) => {
            if text.linebreak_behavior == BreakLineOn::NoWrap {
                content_size.set(FixedMeasure {
                    size: measure.max_width_content_size,
                });
            } else {
                content_size.set(TextMeasure { info: measure });
            }

            // Text measure func created succesfully, so set `TextFlags` to schedule a recompute
            text_flags.needs_new_measure_func = false;
            text_flags.needs_recompute = true;
        }
        Err(TextError::NoSuchFont) => {
            // Try again next frame
            text_flags.needs_new_measure_func = true;
        }
        Err(e @ TextError::FailedToAddGlyph(_)) => {
            panic!("Fatal error when processing text: {e}.");
        }
    };
}

/// Creates a `Measure` for text nodes that allows the UI to determine the appropriate amount of space
/// to provide for the text given the fonts, the text itself and the constraints of the layout.
pub fn measure_text_system(
    mut last_scale_factor: Local<f64>,
    fonts: Res<Assets<Font>>,
    windows: Query<&Window, With<PrimaryWindow>>,
    ui_scale: Res<UiScale>,
    mut text_pipeline: ResMut<TextPipeline>,
    mut text_query: Query<(Ref<Text>, &mut ContentSize, &mut TextFlags), With<Node>>,
) {
    let window_scale_factor = windows
        .get_single()
        .map(|window| window.resolution.scale_factor())
        .unwrap_or(1.);

    let scale_factor = ui_scale.scale * window_scale_factor;

    #[allow(clippy::float_cmp)]
    if *last_scale_factor == scale_factor {
        // scale factor unchanged, only create new measure funcs for modified text
        for (text, content_size, text_flags) in text_query.iter_mut() {
            if text.is_changed() || text_flags.needs_new_measure_func {
                create_text_measure(
                    &fonts,
                    &mut text_pipeline,
                    scale_factor,
                    text,
                    content_size,
                    text_flags,
                );
            }
        }
    } else {
        // scale factor changed, create new measure funcs for all text
        *last_scale_factor = scale_factor;

        for (text, content_size, text_flags) in text_query.iter_mut() {
            create_text_measure(
                &fonts,
                &mut text_pipeline,
                scale_factor,
                text,
                content_size,
                text_flags,
            );
        }
    }
}

#[allow(clippy::too_many_arguments)]
#[inline]
fn queue_text(
    fonts: &Assets<Font>,
    text_pipeline: &mut TextPipeline,
    font_atlas_warning: &mut FontAtlasWarning,
    font_atlas_set_storage: &mut Assets<FontAtlasSet>,
    texture_atlases: &mut Assets<TextureAtlas>,
    textures: &mut Assets<Image>,
    text_settings: &TextSettings,
    scale_factor: f64,
    text: &Text,
    node: Ref<Node>,
    mut text_flags: Mut<TextFlags>,
    mut text_layout_info: Mut<TextLayoutInfo>,
) {
    // Skip the text node if it is waiting for a new measure func
    if !text_flags.needs_new_measure_func {
<<<<<<< HEAD
        // `scale_factor` is already multiplied by `UiScale`
        let physical_node_size = node.physical_size(scale_factor, 1.);
=======
        let physical_node_size = if text.linebreak_behavior == BreakLineOn::NoWrap {
            // With `NoWrap` set, no constraints are placed on the width of the text.
            Vec2::splat(f32::INFINITY)
        } else {
            node.physical_size(scale_factor)
        };
>>>>>>> 048e00fc

        match text_pipeline.queue_text(
            fonts,
            &text.sections,
            scale_factor,
            text.alignment,
            text.linebreak_behavior,
            physical_node_size,
            font_atlas_set_storage,
            texture_atlases,
            textures,
            text_settings,
            font_atlas_warning,
            YAxisOrientation::TopToBottom,
        ) {
            Err(TextError::NoSuchFont) => {
                // There was an error processing the text layout, try again next frame
                text_flags.needs_recompute = true;
            }
            Err(e @ TextError::FailedToAddGlyph(_)) => {
                panic!("Fatal error when processing text: {e}.");
            }
            Ok(info) => {
                *text_layout_info = info;
                text_flags.needs_recompute = false;
            }
        }
    }
}

/// Updates the layout and size information whenever the text or style is changed.
/// This information is computed by the `TextPipeline` on insertion, then stored.
///
/// ## World Resources
///
/// [`ResMut<Assets<Image>>`](Assets<Image>) -- This system only adds new [`Image`] assets.
/// It does not modify or observe existing ones.
#[allow(clippy::too_many_arguments)]
pub fn text_system(
    mut textures: ResMut<Assets<Image>>,
    mut last_scale_factor: Local<f64>,
    fonts: Res<Assets<Font>>,
    windows: Query<&Window, With<PrimaryWindow>>,
    text_settings: Res<TextSettings>,
    mut font_atlas_warning: ResMut<FontAtlasWarning>,
    ui_scale: Res<UiScale>,
    mut texture_atlases: ResMut<Assets<TextureAtlas>>,
    mut font_atlas_set_storage: ResMut<Assets<FontAtlasSet>>,
    mut text_pipeline: ResMut<TextPipeline>,
    mut text_query: Query<(Ref<Node>, &Text, &mut TextLayoutInfo, &mut TextFlags)>,
) {
    // TODO: Support window-independent scaling: https://github.com/bevyengine/bevy/issues/5621
    let window_scale_factor = windows
        .get_single()
        .map(|window| window.resolution.scale_factor())
        .unwrap_or(1.);

    let scale_factor = ui_scale.scale * window_scale_factor;

    if *last_scale_factor == scale_factor {
        // Scale factor unchanged, only recompute text for modified text nodes
        for (node, text, text_layout_info, text_flags) in text_query.iter_mut() {
            if node.is_changed() || text_flags.needs_recompute {
                queue_text(
                    &fonts,
                    &mut text_pipeline,
                    &mut font_atlas_warning,
                    &mut font_atlas_set_storage,
                    &mut texture_atlases,
                    &mut textures,
                    &text_settings,
                    scale_factor,
                    text,
                    node,
                    text_flags,
                    text_layout_info,
                );
            }
        }
    } else {
        // Scale factor changed, recompute text for all text nodes
        *last_scale_factor = scale_factor;

        for (node, text, text_layout_info, text_flags) in text_query.iter_mut() {
            queue_text(
                &fonts,
                &mut text_pipeline,
                &mut font_atlas_warning,
                &mut font_atlas_set_storage,
                &mut texture_atlases,
                &mut textures,
                &text_settings,
                scale_factor,
                text,
                node,
                text_flags,
                text_layout_info,
            );
        }
    }
}<|MERGE_RESOLUTION|>--- conflicted
+++ resolved
@@ -180,17 +180,13 @@
 ) {
     // Skip the text node if it is waiting for a new measure func
     if !text_flags.needs_new_measure_func {
-<<<<<<< HEAD
-        // `scale_factor` is already multiplied by `UiScale`
-        let physical_node_size = node.physical_size(scale_factor, 1.);
-=======
         let physical_node_size = if text.linebreak_behavior == BreakLineOn::NoWrap {
             // With `NoWrap` set, no constraints are placed on the width of the text.
             Vec2::splat(f32::INFINITY)
         } else {
-            node.physical_size(scale_factor)
+            // `scale_factor` is already multiplied by `UiScale`
+            node.physical_size(scale_factor, 1.)
         };
->>>>>>> 048e00fc
 
         match text_pipeline.queue_text(
             fonts,
