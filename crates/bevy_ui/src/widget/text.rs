--- conflicted
+++ resolved
@@ -33,13 +33,8 @@
     }
 }
 
-<<<<<<< HEAD
-/// Computes the size of a text block and updates the `TextGlyphs` with the new computed glyphs
-/// from the layout
-=======
 /// Updates the layout and size information whenever the text or style is changed.
 /// This information is computed by the `TextPipeline` on insertion, then stored.
->>>>>>> f3de12bc
 #[allow(clippy::too_many_arguments, clippy::type_complexity)]
 pub fn text_system(
     mut queued_text: Local<QueuedText>,
