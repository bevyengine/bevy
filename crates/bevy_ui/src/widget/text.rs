use crate::{
    ComputedNode, ComputedUiRenderTargetInfo, ContentSize, FixedMeasure, Measure, MeasureArgs,
    Node, NodeMeasure,
};
use bevy_asset::Assets;
use bevy_color::Color;
use bevy_derive::{Deref, DerefMut};
use bevy_ecs::{
    change_detection::DetectChanges,
    component::Component,
    entity::Entity,
    query::With,
    reflect::ReflectComponent,
    system::{Query, Res, ResMut},
    world::Ref,
};
use bevy_image::prelude::*;
use bevy_math::Vec2;
use bevy_reflect::{std_traits::ReflectDefault, Reflect};
use bevy_text::{
<<<<<<< HEAD
    shape_text_from_sections, update_text_layout_info, ComputedTextBlock, ComputedTextLayout, Font,
    FontAtlasSet, FontCx, LayoutCx, LineBreak, ScaleCx, TextBounds, TextColor, TextEntity,
    TextFont, TextHead, TextLayout, TextLayoutInfo, TextReader, TextSectionStyle, TextSpanAccess,
    TextWriter,
=======
    ComputedTextBlock, CosmicFontSystem, Font, FontAtlasSet, LineBreak, LineHeight, SwashCache,
    TextBounds, TextColor, TextError, TextFont, TextLayout, TextLayoutInfo, TextMeasureInfo,
    TextPipeline, TextReader, TextRoot, TextSpanAccess, TextWriter,
>>>>>>> f2bbf8f5
};
use taffy::style::AvailableSpace;
use tracing::error;

/// UI text system flags.
///
/// Used internally by [`shape_text_system`] and [`layout_text_system`] to schedule text for processing.
#[derive(Component, Debug, Clone, Reflect)]
#[reflect(Component, Default, Debug, Clone)]
pub struct TextNodeFlags {
    /// If set then the text will be reshaped.
    pub needs_shaping: bool,
    /// If set then the text will be recomputed.
    pub needs_relayout: bool,
}

impl Default for TextNodeFlags {
    fn default() -> Self {
        Self {
            needs_shaping: true,
            needs_relayout: true,
        }
    }
}

/// The top-level UI text component.
///
/// Adding [`Text`] to an entity will pull in required components for setting up a UI text node.
///
/// The string in this component is the first 'text span' in a hierarchy of text spans that are collected into
/// a [`ComputedTextBlock`]. See [`TextSpan`](bevy_text::TextSpan) for the component used by children of entities with [`Text`].
///
/// Note that [`Transform`](bevy_transform::components::Transform) on this entity is managed automatically by the UI layout system.
///
///
/// ```
/// # use bevy_asset::Handle;
/// # use bevy_color::Color;
/// # use bevy_color::palettes::basic::BLUE;
/// # use bevy_ecs::world::World;
/// # use bevy_text::{Font, Justify, TextLayout, TextFont, TextColor, TextSpan};
/// # use bevy_ui::prelude::Text;
/// #
/// # let font_handle: Handle<Font> = Default::default();
/// # let mut world = World::default();
/// #
/// // Basic usage.
/// world.spawn(Text::new("hello world!"));
///
/// // With non-default style.
/// world.spawn((
///     Text::new("hello world!"),
///     TextFont {
///         font: font_handle.clone().into(),
///         font_size: 60.0,
///         ..Default::default()
///     },
///     TextColor(BLUE.into()),
/// ));
///
/// // With text justification.
/// world.spawn((
///     Text::new("hello world\nand bevy!"),
///     TextLayout::new_with_justify(Justify::Center)
/// ));
///
/// // With spans
/// world.spawn(Text::new("hello ")).with_children(|parent| {
///     parent.spawn(TextSpan::new("world"));
///     parent.spawn((TextSpan::new("!"), TextColor(BLUE.into())));
/// });
/// ```
#[derive(Component, Debug, Default, Clone, Deref, DerefMut, Reflect, PartialEq)]
#[reflect(Component, Default, Debug, PartialEq, Clone)]
#[require(
    Node,
    TextLayout,
    TextFont,
    TextColor,
<<<<<<< HEAD
    TextNodeFlags,
    ContentSize,
    ComputedTextBlock,
    ComputedTextLayout
=======
    LineHeight,
    TextNodeFlags,
    ContentSize
>>>>>>> f2bbf8f5
)]
pub struct Text(pub String);

impl Text {
    /// Makes a new text component.
    pub fn new(text: impl Into<String>) -> Self {
        Self(text.into())
    }
}

impl TextHead for Text {}

impl TextSpanAccess for Text {
    fn read_span(&self) -> &str {
        self.as_str()
    }
    fn write_span(&mut self) -> &mut String {
        &mut *self
    }
}

impl From<&str> for Text {
    fn from(value: &str) -> Self {
        Self(String::from(value))
    }
}

impl From<String> for Text {
    fn from(value: String) -> Self {
        Self(value)
    }
}

/// Adds a shadow behind text
///
/// Use the `Text2dShadow` component for `Text2d` shadows
#[derive(Component, Copy, Clone, Debug, PartialEq, Reflect)]
#[reflect(Component, Default, Debug, Clone, PartialEq)]
pub struct TextShadow {
    /// Shadow displacement in logical pixels
    /// With a value of zero the shadow will be hidden directly behind the text
    pub offset: Vec2,
    /// Color of the shadow
    pub color: Color,
}

impl Default for TextShadow {
    fn default() -> Self {
        Self {
            offset: Vec2::splat(4.),
            color: Color::linear_rgba(0., 0., 0., 0.75),
        }
    }
}

/// UI alias for [`TextReader`].
pub type TextUiReader<'w, 's> = TextReader<'w, 's, Text>;

/// UI alias for [`TextWriter`].
pub type TextUiWriter<'w, 's> = TextWriter<'w, 's, Text>;

/// Data for `TextMeasure`
pub struct TextMeasureInfo {
    pub min: Vec2,
    pub max: Vec2,
    pub entity: Entity,
}

impl TextMeasureInfo {
    /// Computes the size of the text area within the provided bounds.
    pub fn compute_size(&mut self, bounds: TextBounds, layout: &mut ComputedTextLayout) -> Vec2 {
        // Note that this arbitrarily adjusts the buffer layout. We assume the buffer is always 'refreshed'
        // whenever a canonical state is required.
        layout.break_all_lines(bounds.width);
        Vec2::new(layout.width(), layout.height())
    }
}

/// Text measurement for UI layout. See [`NodeMeasure`].
pub struct TextMeasure {
    pub info: TextMeasureInfo,
}

impl TextMeasure {
    /// Checks if the cosmic text buffer is needed for measuring the text.
    #[inline]
    pub const fn needs_text_layout(height: Option<f32>, available_width: AvailableSpace) -> bool {
        height.is_none() && matches!(available_width, AvailableSpace::Definite(_))
    }
}

impl Measure for TextMeasure {
    fn measure(&mut self, measure_args: MeasureArgs, _style: &taffy::Style) -> Vec2 {
        let MeasureArgs {
            width,
            height,
            available_width,
            available_height: _,
            maybe_text_layout,
        } = measure_args;
        let x = width.unwrap_or_else(|| match available_width {
            AvailableSpace::Definite(x) => {
                // It is possible for the "min content width" to be larger than
                // the "max content width" when soft-wrapping right-aligned text
                // and possibly other situations.

                x.max(self.info.min.x).min(self.info.max.x)
            }
            AvailableSpace::MinContent => self.info.min.x,
            AvailableSpace::MaxContent => self.info.max.x,
        });

        height
            .map_or_else(
                || match available_width {
                    AvailableSpace::Definite(_) => {
                        if let Some(text_layout) = maybe_text_layout {
                            self.info
                                .compute_size(TextBounds::new_horizontal(x), text_layout)
                        } else {
                            error!("text measure failed, buffer is missing");
                            Vec2::default()
                        }
                    }
                    AvailableSpace::MinContent => Vec2::new(x, self.info.min.y),
                    AvailableSpace::MaxContent => Vec2::new(x, self.info.max.y),
                },
                |y| Vec2::new(x, y),
            )
            .ceil()
    }
}

<<<<<<< HEAD
=======
#[inline]
fn create_text_measure<'a>(
    entity: Entity,
    fonts: &Assets<Font>,
    scale_factor: f64,
    spans: impl Iterator<Item = (Entity, usize, &'a str, &'a TextFont, Color, LineHeight)>,
    block: Ref<TextLayout>,
    text_pipeline: &mut TextPipeline,
    mut content_size: Mut<ContentSize>,
    mut text_flags: Mut<TextNodeFlags>,
    mut computed: Mut<ComputedTextBlock>,
    font_system: &mut CosmicFontSystem,
) {
    match text_pipeline.create_text_measure(
        entity,
        fonts,
        spans,
        scale_factor,
        &block,
        computed.as_mut(),
        font_system,
    ) {
        Ok(measure) => {
            if block.linebreak == LineBreak::NoWrap {
                content_size.set(NodeMeasure::Fixed(FixedMeasure { size: measure.max }));
            } else {
                content_size.set(NodeMeasure::Text(TextMeasure { info: measure }));
            }

            // Text measure func created successfully, so set `TextNodeFlags` to schedule a recompute
            text_flags.needs_measure_fn = false;
            text_flags.needs_recompute = true;
        }
        Err(TextError::NoSuchFont) => {
            // Try again next frame
            text_flags.needs_measure_fn = true;
        }
        Err(e @ (TextError::FailedToAddGlyph(_) | TextError::FailedToGetGlyphImage(_))) => {
            panic!("Fatal error when processing text: {e}.");
        }
    };
}

>>>>>>> f2bbf8f5
/// Generates a new [`Measure`] for a text node on changes to its [`Text`] component.
///
/// A `Measure` is used by the UI's layout algorithm to determine the appropriate amount of space
/// to provide for the text given the fonts, the text itself and the constraints of the layout.
///
/// * Measures are regenerated on changes to either [`ComputedTextBlock`] or [`ComputedUiRenderTargetInfo`].
/// * Changes that only modify the colors of a `Text` do not require a new `Measure`. This system
///   is only able to detect that a `Text` component has changed and will regenerate the `Measure` on
///   color changes. This can be expensive, particularly for large blocks of text, and the [`bypass_change_detection`](bevy_ecs::change_detection::DetectChangesMut::bypass_change_detection)
///   method should be called when only changing the `Text`'s colors.
pub fn shape_text_system(
    mut font_cx: ResMut<FontCx>,
    mut layout_cx: ResMut<LayoutCx>,
    fonts: Res<Assets<Font>>,
    mut text_query: Query<
        (
            Entity,
            Ref<TextLayout>,
            &mut ContentSize,
            &mut TextNodeFlags,
            &mut ComputedTextBlock,
            &mut ComputedTextLayout,
            Ref<ComputedUiRenderTargetInfo>,
            &ComputedNode,
            Ref<Text>,
            Ref<TextFont>,
        ),
        With<Node>,
    >,
    mut text_reader: TextUiReader,
) {
    for (
        entity,
        block,
        mut content_size,
        mut text_flags,
        mut computed_block,
        mut computed_layout,
        computed_target,
        computed_node,
        text,
        text_font,
    ) in &mut text_query
    {
        // Note: the ComputedTextBlock::needs_rerender bool is cleared in create_text_measure().
        // 1e-5 epsilon to ignore tiny scale factor float errors

        if !(1e-5
            < (computed_target.scale_factor() - computed_node.inverse_scale_factor.recip()).abs()
            || computed_block.needs_rerender()
            || text_flags.needs_shaping
            || content_size.is_added())
            || text.is_changed()
            || text_font.is_changed()
        {
            continue;
        }

        computed_block.entities.clear();
        let mut text_sections: Vec<&str> = Vec::new();
        let mut text_section_styles: Vec<TextSectionStyle<u32>> = Vec::new();
        for (i, (section_entity, depth, text, text_font, _)) in text_reader.iter(entity).enumerate()
        {
            computed_block.entities.push(TextEntity {
                entity: section_entity,
                depth,
            });
            text_sections.push(text);
            text_section_styles.push(TextSectionStyle::new(
                fonts
                    .get(text_font.font.id())
                    .map(|font| font.family_name.as_str()),
                text_font.font_size,
                text_font.line_height,
                i as u32,
            ));
        }

        shape_text_from_sections(
            &mut computed_layout.0,
            &mut font_cx.0,
            &mut layout_cx.0,
            text_sections.iter().copied(),
            text_section_styles.iter(),
            computed_target.scale_factor,
            block.linebreak,
        );

        computed_layout.break_all_lines(None);
        let max = (computed_layout.width(), computed_layout.height()).into();

        if block.linebreak == LineBreak::NoWrap {
            content_size.set(NodeMeasure::Fixed(FixedMeasure { size: max }));
        } else {
            computed_layout.break_all_lines(Some(0.));
            let min = (computed_layout.width(), computed_layout.height()).into();
            content_size.set(NodeMeasure::Text(TextMeasure {
                info: TextMeasureInfo { min, max, entity },
            }));
        }

        text_flags.needs_shaping = false;
        text_flags.needs_relayout = true;
    }
}

/// Updates the layout and size information for a UI text node on changes to the size value of its [`Node`] component,
/// or when the `needs_recompute` field of [`TextNodeFlags`] is set to true.
/// This information is computed by the [`TextPipeline`] and then stored in [`TextLayoutInfo`].
///
/// ## World Resources
///
/// [`ResMut<Assets<Image>>`](Assets<Image>) -- This system only adds new [`Image`] assets.
/// It does not modify or observe existing ones. The exception is when adding new glyphs to a [`bevy_text::FontAtlas`].
pub fn layout_text_system(
    mut textures: ResMut<Assets<Image>>,
    mut texture_atlases: ResMut<Assets<TextureAtlasLayout>>,
    mut font_atlas_set: ResMut<FontAtlasSet>,
    mut text_query: Query<(
        Ref<ComputedNode>,
        &TextLayout,
        &mut TextLayoutInfo,
        &mut TextNodeFlags,
        &mut ComputedTextLayout,
    )>,
    mut scale_cx: ResMut<ScaleCx>,
) {
    for (node, block, mut text_layout_info, mut text_flags, mut layout) in &mut text_query {
        if node.is_changed() || layout.is_changed() || text_flags.needs_relayout {
            *text_layout_info = update_text_layout_info(
                &mut layout.0,
                Some(node.size.x).filter(|_| block.linebreak != LineBreak::NoWrap),
                block.justify.into(),
                &mut scale_cx,
                &mut font_atlas_set,
                &mut texture_atlases,
                &mut textures,
                bevy_text::FontSmoothing::AntiAliased,
            );

            text_flags.needs_relayout = false;
        }
    }
}<|MERGE_RESOLUTION|>--- conflicted
+++ resolved
@@ -18,16 +18,10 @@
 use bevy_math::Vec2;
 use bevy_reflect::{std_traits::ReflectDefault, Reflect};
 use bevy_text::{
-<<<<<<< HEAD
     shape_text_from_sections, update_text_layout_info, ComputedTextBlock, ComputedTextLayout, Font,
-    FontAtlasSet, FontCx, LayoutCx, LineBreak, ScaleCx, TextBounds, TextColor, TextEntity,
-    TextFont, TextHead, TextLayout, TextLayoutInfo, TextReader, TextSectionStyle, TextSpanAccess,
-    TextWriter,
-=======
-    ComputedTextBlock, CosmicFontSystem, Font, FontAtlasSet, LineBreak, LineHeight, SwashCache,
-    TextBounds, TextColor, TextError, TextFont, TextLayout, TextLayoutInfo, TextMeasureInfo,
-    TextPipeline, TextReader, TextRoot, TextSpanAccess, TextWriter,
->>>>>>> f2bbf8f5
+    FontAtlasSet, FontCx, LayoutCx, LineBreak, LineHeight, ScaleCx, TextBounds, TextColor,
+    TextEntity, TextFont, TextHead, TextLayout, TextLayoutInfo, TextReader, TextSectionStyle,
+    TextSpanAccess, TextWriter,
 };
 use taffy::style::AvailableSpace;
 use tracing::error;
@@ -107,16 +101,11 @@
     TextLayout,
     TextFont,
     TextColor,
-<<<<<<< HEAD
     TextNodeFlags,
     ContentSize,
     ComputedTextBlock,
-    ComputedTextLayout
-=======
-    LineHeight,
-    TextNodeFlags,
-    ContentSize
->>>>>>> f2bbf8f5
+    ComputedTextLayout,
+    LineHeight
 )]
 pub struct Text(pub String);
 
@@ -250,52 +239,6 @@
     }
 }
 
-<<<<<<< HEAD
-=======
-#[inline]
-fn create_text_measure<'a>(
-    entity: Entity,
-    fonts: &Assets<Font>,
-    scale_factor: f64,
-    spans: impl Iterator<Item = (Entity, usize, &'a str, &'a TextFont, Color, LineHeight)>,
-    block: Ref<TextLayout>,
-    text_pipeline: &mut TextPipeline,
-    mut content_size: Mut<ContentSize>,
-    mut text_flags: Mut<TextNodeFlags>,
-    mut computed: Mut<ComputedTextBlock>,
-    font_system: &mut CosmicFontSystem,
-) {
-    match text_pipeline.create_text_measure(
-        entity,
-        fonts,
-        spans,
-        scale_factor,
-        &block,
-        computed.as_mut(),
-        font_system,
-    ) {
-        Ok(measure) => {
-            if block.linebreak == LineBreak::NoWrap {
-                content_size.set(NodeMeasure::Fixed(FixedMeasure { size: measure.max }));
-            } else {
-                content_size.set(NodeMeasure::Text(TextMeasure { info: measure }));
-            }
-
-            // Text measure func created successfully, so set `TextNodeFlags` to schedule a recompute
-            text_flags.needs_measure_fn = false;
-            text_flags.needs_recompute = true;
-        }
-        Err(TextError::NoSuchFont) => {
-            // Try again next frame
-            text_flags.needs_measure_fn = true;
-        }
-        Err(e @ (TextError::FailedToAddGlyph(_) | TextError::FailedToGetGlyphImage(_))) => {
-            panic!("Fatal error when processing text: {e}.");
-        }
-    };
-}
-
->>>>>>> f2bbf8f5
 /// Generates a new [`Measure`] for a text node on changes to its [`Text`] component.
 ///
 /// A `Measure` is used by the UI's layout algorithm to determine the appropriate amount of space
@@ -345,6 +288,7 @@
 
         if !(1e-5
             < (computed_target.scale_factor() - computed_node.inverse_scale_factor.recip()).abs()
+            || computed_block.is_changed()
             || computed_block.needs_rerender()
             || text_flags.needs_shaping
             || content_size.is_added())
@@ -353,11 +297,12 @@
         {
             continue;
         }
-
+        computed_block.needs_rerender = false;
         computed_block.entities.clear();
         let mut text_sections: Vec<&str> = Vec::new();
         let mut text_section_styles: Vec<TextSectionStyle<u32>> = Vec::new();
-        for (i, (section_entity, depth, text, text_font, _)) in text_reader.iter(entity).enumerate()
+        for (i, (section_entity, depth, text, text_font, _, line_height)) in
+            text_reader.iter(entity).enumerate()
         {
             computed_block.entities.push(TextEntity {
                 entity: section_entity,
@@ -369,7 +314,7 @@
                     .get(text_font.font.id())
                     .map(|font| font.family_name.as_str()),
                 text_font.font_size,
-                text_font.line_height,
+                line_height,
                 i as u32,
             ));
         }
