--- conflicted
+++ resolved
@@ -141,16 +141,12 @@
         }
 
         if slider_dragged.0 {
-<<<<<<< HEAD
             let max = slider.max();
             let min = slider.min();
 
             slider
                 .set_value(cursor_position.x.clamp(0., 1.) * (max - min) + min)
                 .unwrap(); // The unwrap here is alright since the value is clamped between min and max, so it shouldn't return an error
-=======
-            slider.set_value(cursor_position.x.clamp(0., 1.)).unwrap(); // The unwrap here is alright since the value is clamped between 0. and 1., so it shouldn't return an error
->>>>>>> ae51b053
         }
     }
 }
