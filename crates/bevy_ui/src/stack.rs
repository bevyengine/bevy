--- conflicted
+++ resolved
@@ -1,19 +1,11 @@
 //! This module contains the systems that update the stored UI nodes stack
 
 use bevy_ecs::prelude::*;
-<<<<<<< HEAD
-use bevy_hierarchy::prelude::*;
+use bevy_platform::collections::HashSet;
 use bevy_render::camera::Camera;
 
-use crate::{DefaultUiCamera, Node, TargetCamera, ZIndex};
-=======
-use bevy_platform::collections::HashSet;
-
-use crate::{
-    experimental::{UiChildren, UiRootNodes},
-    ComputedNode, GlobalZIndex, ZIndex,
+use crate::{experimental::{UiChildren, UiRootNodes}, ComputedNode, ComputedNodeTarget, DefaultUiCamera, GlobalZIndex, ZIndex
 };
->>>>>>> a1d3c619
 
 /// The current UI stack, which contains all UI nodes ordered by their depth (back-to-front).
 ///
@@ -42,43 +34,34 @@
 
 /// Generates the render stack for UI nodes.
 ///
-<<<<<<< HEAD
-/// First generate a UI node tree (`StackingContext`) based on z-index.
-/// Then flatten that tree into back-to-front ordered `UiStack`.
-#[allow(clippy::too_many_arguments)]
-pub(crate) fn ui_stack_system(
-    mut cache: Local<StackingContextCache>,
-    mut ui_stack: ResMut<UiStack>,
-    root_node_query: Query<(Entity, Option<&TargetCamera>), (With<Node>, Without<Parent>)>,
-    cameras: Query<&Camera>,
-    default_ui_camera: DefaultUiCamera,
-    zindex_query: Query<&ZIndex, With<Node>>,
-    children_query: Query<&Children>,
-    mut update_query: Query<&mut Node>,
-=======
 /// Create a list of root nodes from parentless entities and entities with a `GlobalZIndex` component.
 /// Then build the `UiStack` from a walk of the existing layout trees starting from each root node,
 /// filtering branches by `Without<GlobalZIndex>`so that we don't revisit nodes.
+#[allow(clippy::too_many_arguments)]
 pub fn ui_stack_system(
     mut cache: Local<ChildBufferCache>,
-    mut root_nodes: Local<Vec<(Entity, (i32, i32))>>,
+    mut root_nodes: Local<Vec<(Entity, (isize, i32, i32))>>,
     mut visited_root_nodes: Local<HashSet<Entity>>,
     mut ui_stack: ResMut<UiStack>,
     ui_root_nodes: UiRootNodes,
-    root_node_query: Query<(Entity, Option<&GlobalZIndex>, Option<&ZIndex>)>,
-    zindex_global_node_query: Query<(Entity, &GlobalZIndex, Option<&ZIndex>), With<ComputedNode>>,
+    root_node_query: Query<(Entity, &ComputedNodeTarget, Option<&GlobalZIndex>, Option<&ZIndex>)>,
+    cameras: Query<&Camera>,
+    default_ui_camera: DefaultUiCamera,
+    zindex_global_node_query: Query<(Entity, &ComputedNodeTarget, &GlobalZIndex, Option<&ZIndex>), With<ComputedNode>>,
     ui_children: UiChildren,
     zindex_query: Query<Option<&ZIndex>, (With<ComputedNode>, Without<GlobalZIndex>)>,
     mut update_query: Query<&mut ComputedNode>,
->>>>>>> a1d3c619
 ) {
     ui_stack.uinodes.clear();
     visited_root_nodes.clear();
 
-    for (id, maybe_global_zindex, maybe_zindex) in root_node_query.iter_many(ui_root_nodes.iter()) {
+    let default_camera_order = default_ui_camera.get().and_then(|cam_entity| cameras.get(cam_entity).ok()).map(|cam| cam.order).unwrap_or(isize::MAX);
+
+    for (id, target, maybe_global_zindex, maybe_zindex) in root_node_query.iter_many(ui_root_nodes.iter()) {
         root_nodes.push((
             id,
             (
+                target.camera().and_then(|cam_entity| cameras.get(cam_entity).ok()).map(|cam| cam.order).unwrap_or(default_camera_order),
                 maybe_global_zindex.map(|zindex| zindex.0).unwrap_or(0),
                 maybe_zindex.map(|zindex| zindex.0).unwrap_or(0),
             ),
@@ -86,36 +69,15 @@
         visited_root_nodes.insert(id);
     }
 
-    for (id, global_zindex, maybe_zindex) in zindex_global_node_query.iter() {
+    for (id, target, global_zindex, maybe_zindex) in zindex_global_node_query.iter() {
         if visited_root_nodes.contains(&id) {
             continue;
         }
 
-<<<<<<< HEAD
-    // gather entities and camera order
-    let mut ui_entities_with_camera_order = root_node_query
-        .iter()
-        .map(|(ui_entity, maybe_target_camera)| {
-            let camera_entity = maybe_target_camera
-                .map(|tc| tc.0)
-                .or_else(|| default_ui_camera.get());
-            let camera_order = camera_entity
-                .and_then(|e| cameras.get(e).ok())
-                .map(|cam| cam.order)
-                .unwrap_or(isize::MAX);
-            (ui_entity, camera_order)
-        })
-        .collect::<Vec<_>>();
-
-    // sort by camera order (lower order cameras ui elements are earlier in the stack / "behind" later cameras)
-    ui_entities_with_camera_order.sort_by_key(|(_, camera_order)| *camera_order);
-
-    for (entity, _) in ui_entities_with_camera_order {
-        insert_context_hierarchy(
-=======
         root_nodes.push((
             id,
             (
+                target.camera().and_then(|cam_entity| cameras.get(cam_entity).ok()).map(|cam| cam.order).unwrap_or(default_camera_order),
                 global_zindex.0,
                 maybe_zindex.map(|zindex| zindex.0).unwrap_or(0),
             ),
@@ -126,7 +88,6 @@
 
     for (root_entity, _) in root_nodes.drain(..) {
         update_uistack_recursive(
->>>>>>> a1d3c619
             &mut cache,
             root_entity,
             &ui_children,
