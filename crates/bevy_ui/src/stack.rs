//! This module contains the systems that update the stored UI nodes stack

use bevy_ecs::prelude::*;

<<<<<<< HEAD
use crate::{Node, UiChildren, UiRootNodes, ZIndex};
=======
use crate::{GlobalZIndex, Node, ZIndex};
>>>>>>> 383c2e5b

/// The current UI stack, which contains all UI nodes ordered by their depth (back-to-front).
///
/// The first entry is the furthest node from the camera and is the first one to get rendered
/// while the last entry is the first node to receive interactions.
#[derive(Debug, Resource, Default)]
pub struct UiStack {
    /// List of UI nodes ordered from back-to-front
    pub uinodes: Vec<Entity>,
}

#[derive(Default)]
pub(crate) struct ChildBufferCache {
    pub inner: Vec<Vec<(Entity, i32)>>,
}

impl ChildBufferCache {
    fn pop(&mut self) -> Vec<(Entity, i32)> {
        self.inner.pop().unwrap_or_default()
    }

    fn push(&mut self, vec: Vec<(Entity, i32)>) {
        self.inner.push(vec);
    }
}

/// Generates the render stack for UI nodes.
///
/// Create a list of root nodes from unparented entities and entities with a `GlobalZIndex` component.
/// Then build the `UiStack` from a walk of the existing layout trees starting from each root node,
/// filtering branches by `Without<GlobalZIndex>`so that we don't revisit nodes.
#[allow(clippy::too_many_arguments)]
pub fn ui_stack_system(
    mut cache: Local<ChildBufferCache>,
    mut root_nodes: Local<Vec<(Entity, (i32, i32))>>,
    mut ui_stack: ResMut<UiStack>,
<<<<<<< HEAD
    root_nodes: UiRootNodes,
    zindex_query: Query<&ZIndex, With<Node>>,
    ui_children: UiChildren,
=======
    root_node_query: Query<
        (Entity, Option<&GlobalZIndex>, Option<&ZIndex>),
        (With<Node>, Without<Parent>),
    >,
    zindex_global_node_query: Query<
        (Entity, &GlobalZIndex, Option<&ZIndex>),
        (With<Node>, With<Parent>),
    >,
    children_query: Query<&Children>,
    zindex_query: Query<Option<&ZIndex>, (With<Node>, Without<GlobalZIndex>)>,
>>>>>>> 383c2e5b
    mut update_query: Query<&mut Node>,
) {
    ui_stack.uinodes.clear();
    for (id, global_zindex, maybe_zindex) in zindex_global_node_query.iter() {
        root_nodes.push((
            id,
            (
                global_zindex.0,
                maybe_zindex.map(|zindex| zindex.0).unwrap_or(0),
            ),
        ));
    }

    for (id, maybe_global_zindex, maybe_zindex) in root_node_query.iter() {
        root_nodes.push((
            id,
            (
                maybe_global_zindex.map(|zindex| zindex.0).unwrap_or(0),
                maybe_zindex.map(|zindex| zindex.0).unwrap_or(0),
            ),
        ));
    }

    root_nodes.sort_by_key(|(_, z)| *z);

<<<<<<< HEAD
    for entity in root_nodes.iter() {
        insert_context_hierarchy(
            &mut cache,
            &zindex_query,
            &ui_children,
            entity,
            &mut global_context,
            None,
            &mut total_entry_count,
=======
    for (root_entity, _) in root_nodes.drain(..) {
        update_uistack_recursive(
            &mut cache,
            root_entity,
            &children_query,
            &zindex_query,
            &mut ui_stack.uinodes,
>>>>>>> 383c2e5b
        );
    }

    for (i, entity) in ui_stack.uinodes.iter().enumerate() {
        if let Ok(mut node) = update_query.get_mut(*entity) {
            node.bypass_change_detection().stack_index = i as u32;
        }
    }
}

<<<<<<< HEAD
/// Generate z-index based UI node tree
fn insert_context_hierarchy(
    cache: &mut StackingContextCache,
    zindex_query: &Query<&ZIndex, With<Node>>,
    ui_children: &UiChildren,
    entity: Entity,
    global_context: &mut StackingContext,
    parent_context: Option<&mut StackingContext>,
    total_entry_count: &mut usize,
) {
    let mut new_context = cache.pop();

    for entity in ui_children.iter_ui_children(entity) {
        insert_context_hierarchy(
            cache,
            zindex_query,
            ui_children,
            entity,
            global_context,
            Some(&mut new_context),
            total_entry_count,
        );
    }

    // The node will be added either to global/parent based on its z-index type: global/local.
    let z_index = zindex_query.get(entity).unwrap_or(&ZIndex::Local(0));
    let (entity_context, z_index) = match z_index {
        ZIndex::Local(value) => (parent_context.unwrap_or(global_context), *value),
        ZIndex::Global(value) => (global_context, *value),
    };

    *total_entry_count += 1;
    entity_context.entries.push(StackingContextEntry {
        z_index,
        entity,
        stack: new_context,
    });
}

/// Flatten `StackingContext` (z-index based UI node tree) into back-to-front entities list
fn fill_stack_recursively(
    cache: &mut StackingContextCache,
    result: &mut Vec<Entity>,
    stack: &mut StackingContext,
) {
    // Sort entries by ascending z_index, while ensuring that siblings
    // with the same local z_index will keep their ordering. This results
    // in `back-to-front` ordering, low z_index = back; high z_index = front.
    stack.entries.sort_by_key(|e| e.z_index);

    for mut entry in stack.entries.drain(..) {
        // Parent node renders before/behind child nodes
        result.push(entry.entity);
        fill_stack_recursively(cache, result, &mut entry.stack);
        cache.push(entry.stack);
=======
fn update_uistack_recursive(
    cache: &mut ChildBufferCache,
    node_entity: Entity,
    children_query: &Query<&Children>,
    zindex_query: &Query<Option<&ZIndex>, (With<Node>, Without<GlobalZIndex>)>,
    ui_stack: &mut Vec<Entity>,
) {
    ui_stack.push(node_entity);

    if let Ok(children) = children_query.get(node_entity) {
        let mut child_buffer = cache.pop();
        child_buffer.extend(children.iter().filter_map(|child_entity| {
            zindex_query
                .get(*child_entity)
                .ok()
                .map(|zindex| (*child_entity, zindex.map(|zindex| zindex.0).unwrap_or(0)))
        }));
        child_buffer.sort_by_key(|k| k.1);
        for (child_entity, _) in child_buffer.drain(..) {
            update_uistack_recursive(cache, child_entity, children_query, zindex_query, ui_stack);
        }
        cache.push(child_buffer);
>>>>>>> 383c2e5b
    }
}

#[cfg(test)]
mod tests {
    use bevy_ecs::{
        component::Component,
        schedule::Schedule,
        system::Commands,
        world::{CommandQueue, World},
    };
    use bevy_hierarchy::{BuildChildren, ChildBuild};

    use crate::{GlobalZIndex, Node, UiStack, ZIndex};

    use super::ui_stack_system;

    #[derive(Component, PartialEq, Debug, Clone)]
    struct Label(&'static str);

    fn node_with_global_and_local_zindex(
        name: &'static str,
        global_zindex: i32,
        local_zindex: i32,
    ) -> (Label, Node, GlobalZIndex, ZIndex) {
        (
            Label(name),
            Node::default(),
            GlobalZIndex(global_zindex),
            ZIndex(local_zindex),
        )
    }

    fn node_with_global_zindex(
        name: &'static str,
        global_zindex: i32,
    ) -> (Label, Node, GlobalZIndex) {
        (Label(name), Node::default(), GlobalZIndex(global_zindex))
    }

    fn node_with_zindex(name: &'static str, zindex: i32) -> (Label, Node, ZIndex) {
        (Label(name), Node::default(), ZIndex(zindex))
    }

    fn node_without_zindex(name: &'static str) -> (Label, Node) {
        (Label(name), Node::default())
    }

    /// Tests the UI Stack system.
    ///
    /// This tests for siblings default ordering according to their insertion order, but it
    /// can't test the same thing for UI roots. UI roots having no parents, they do not have
    /// a stable ordering that we can test against. If we test it, it may pass now and start
    /// failing randomly in the future because of some unrelated `bevy_ecs` change.
    #[test]
    fn test_ui_stack_system() {
        let mut world = World::default();
        world.init_resource::<UiStack>();

        let mut queue = CommandQueue::default();
        let mut commands = Commands::new(&mut queue, &world);
        commands.spawn(node_with_global_zindex("0", 2));

        commands
            .spawn(node_with_zindex("1", 1))
            .with_children(|parent| {
                parent
                    .spawn(node_without_zindex("1-0"))
                    .with_children(|parent| {
                        parent.spawn(node_without_zindex("1-0-0"));
                        parent.spawn(node_without_zindex("1-0-1"));
                        parent.spawn(node_with_zindex("1-0-2", -1));
                    });
                parent.spawn(node_without_zindex("1-1"));
                parent
                    .spawn(node_with_global_zindex("1-2", -1))
                    .with_children(|parent| {
                        parent.spawn(node_without_zindex("1-2-0"));
                        parent.spawn(node_with_global_zindex("1-2-1", -3));
                        parent
                            .spawn(node_without_zindex("1-2-2"))
                            .with_children(|_| ());
                        parent.spawn(node_without_zindex("1-2-3"));
                    });
                parent.spawn(node_without_zindex("1-3"));
            });

        commands
            .spawn(node_without_zindex("2"))
            .with_children(|parent| {
                parent
                    .spawn(node_without_zindex("2-0"))
                    .with_children(|_parent| ());
                parent
                    .spawn(node_without_zindex("2-1"))
                    .with_children(|parent| {
                        parent.spawn(node_without_zindex("2-1-0"));
                    });
            });

        commands.spawn(node_with_global_zindex("3", -2));

        queue.apply(&mut world);

        let mut schedule = Schedule::default();
        schedule.add_systems(ui_stack_system);
        schedule.run(&mut world);

        let mut query = world.query::<&Label>();
        let ui_stack = world.resource::<UiStack>();
        let actual_result = ui_stack
            .uinodes
            .iter()
            .map(|entity| query.get(&world, *entity).unwrap().clone())
            .collect::<Vec<_>>();
        let expected_result = vec![
            (Label("1-2-1")), // GlobalZIndex(-3)
            (Label("3")),     // GlobalZIndex(-2)
            (Label("1-2")),   // GlobalZIndex(-1)
            (Label("1-2-0")),
            (Label("1-2-2")),
            (Label("1-2-3")),
            (Label("2")),
            (Label("2-0")),
            (Label("2-1")),
            (Label("2-1-0")),
            (Label("1")), // ZIndex(1)
            (Label("1-0")),
            (Label("1-0-2")), // ZIndex(-1)
            (Label("1-0-0")),
            (Label("1-0-1")),
            (Label("1-1")),
            (Label("1-3")),
            (Label("0")), // GlobalZIndex(2)
        ];
        assert_eq!(actual_result, expected_result);
    }

    #[test]
    fn test_with_equal_global_zindex_zindex_decides_order() {
        let mut world = World::default();
        world.init_resource::<UiStack>();

        let mut queue = CommandQueue::default();
        let mut commands = Commands::new(&mut queue, &world);
        commands.spawn(node_with_global_and_local_zindex("0", -1, 1));
        commands.spawn(node_with_global_and_local_zindex("1", -1, 2));
        commands.spawn(node_with_global_and_local_zindex("2", 1, 3));
        commands.spawn(node_with_global_and_local_zindex("3", 1, -3));
        commands
            .spawn(node_without_zindex("4"))
            .with_children(|builder| {
                builder.spawn(node_with_global_and_local_zindex("5", 0, -1));
                builder.spawn(node_with_global_and_local_zindex("6", 0, 1));
                builder.spawn(node_with_global_and_local_zindex("7", -1, -1));
                builder.spawn(node_with_global_zindex("8", 1));
            });

        queue.apply(&mut world);

        let mut schedule = Schedule::default();
        schedule.add_systems(ui_stack_system);
        schedule.run(&mut world);

        let mut query = world.query::<&Label>();
        let ui_stack = world.resource::<UiStack>();
        let actual_result = ui_stack
            .uinodes
            .iter()
            .map(|entity| query.get(&world, *entity).unwrap().clone())
            .collect::<Vec<_>>();

        let expected_result = vec![
            (Label("7")),
            (Label("0")),
            (Label("1")),
            (Label("5")),
            (Label("4")),
            (Label("6")),
            (Label("3")),
            (Label("8")),
            (Label("2")),
        ];

        assert_eq!(actual_result, expected_result);
    }
}<|MERGE_RESOLUTION|>--- conflicted
+++ resolved
@@ -1,12 +1,9 @@
 //! This module contains the systems that update the stored UI nodes stack
 
 use bevy_ecs::prelude::*;
-
-<<<<<<< HEAD
-use crate::{Node, UiChildren, UiRootNodes, ZIndex};
-=======
-use crate::{GlobalZIndex, Node, ZIndex};
->>>>>>> 383c2e5b
+use bevy_utils::HashSet;
+
+use crate::{GlobalZIndex, Node, UiChildren, UiRootNodes, ZIndex};
 
 /// The current UI stack, which contains all UI nodes ordered by their depth (back-to-front).
 ///
@@ -42,27 +39,34 @@
 pub fn ui_stack_system(
     mut cache: Local<ChildBufferCache>,
     mut root_nodes: Local<Vec<(Entity, (i32, i32))>>,
+    mut visited_root_nodes: Local<HashSet<Entity>>,
     mut ui_stack: ResMut<UiStack>,
-<<<<<<< HEAD
-    root_nodes: UiRootNodes,
-    zindex_query: Query<&ZIndex, With<Node>>,
+    ui_root_nodes: UiRootNodes,
+    root_node_query: Query<(Entity, Option<&GlobalZIndex>, Option<&ZIndex>)>,
+    zindex_global_node_query: Query<(Entity, &GlobalZIndex, Option<&ZIndex>), With<Node>>,
     ui_children: UiChildren,
-=======
-    root_node_query: Query<
-        (Entity, Option<&GlobalZIndex>, Option<&ZIndex>),
-        (With<Node>, Without<Parent>),
-    >,
-    zindex_global_node_query: Query<
-        (Entity, &GlobalZIndex, Option<&ZIndex>),
-        (With<Node>, With<Parent>),
-    >,
-    children_query: Query<&Children>,
     zindex_query: Query<Option<&ZIndex>, (With<Node>, Without<GlobalZIndex>)>,
->>>>>>> 383c2e5b
     mut update_query: Query<&mut Node>,
 ) {
     ui_stack.uinodes.clear();
+    visited_root_nodes.clear();
+
+    for (id, maybe_global_zindex, maybe_zindex) in root_node_query.iter_many(ui_root_nodes.iter()) {
+        root_nodes.push((
+            id,
+            (
+                maybe_global_zindex.map(|zindex| zindex.0).unwrap_or(0),
+                maybe_zindex.map(|zindex| zindex.0).unwrap_or(0),
+            ),
+        ));
+        visited_root_nodes.insert_unique_unchecked(id);
+    }
+
     for (id, global_zindex, maybe_zindex) in zindex_global_node_query.iter() {
+        if visited_root_nodes.contains(&id) {
+            continue;
+        }
+
         root_nodes.push((
             id,
             (
@@ -72,37 +76,15 @@
         ));
     }
 
-    for (id, maybe_global_zindex, maybe_zindex) in root_node_query.iter() {
-        root_nodes.push((
-            id,
-            (
-                maybe_global_zindex.map(|zindex| zindex.0).unwrap_or(0),
-                maybe_zindex.map(|zindex| zindex.0).unwrap_or(0),
-            ),
-        ));
-    }
-
     root_nodes.sort_by_key(|(_, z)| *z);
 
-<<<<<<< HEAD
-    for entity in root_nodes.iter() {
-        insert_context_hierarchy(
-            &mut cache,
-            &zindex_query,
-            &ui_children,
-            entity,
-            &mut global_context,
-            None,
-            &mut total_entry_count,
-=======
     for (root_entity, _) in root_nodes.drain(..) {
         update_uistack_recursive(
             &mut cache,
             root_entity,
-            &children_query,
+            &ui_children,
             &zindex_query,
             &mut ui_stack.uinodes,
->>>>>>> 383c2e5b
         );
     }
 
@@ -113,87 +95,31 @@
     }
 }
 
-<<<<<<< HEAD
-/// Generate z-index based UI node tree
-fn insert_context_hierarchy(
-    cache: &mut StackingContextCache,
-    zindex_query: &Query<&ZIndex, With<Node>>,
-    ui_children: &UiChildren,
-    entity: Entity,
-    global_context: &mut StackingContext,
-    parent_context: Option<&mut StackingContext>,
-    total_entry_count: &mut usize,
-) {
-    let mut new_context = cache.pop();
-
-    for entity in ui_children.iter_ui_children(entity) {
-        insert_context_hierarchy(
-            cache,
-            zindex_query,
-            ui_children,
-            entity,
-            global_context,
-            Some(&mut new_context),
-            total_entry_count,
-        );
-    }
-
-    // The node will be added either to global/parent based on its z-index type: global/local.
-    let z_index = zindex_query.get(entity).unwrap_or(&ZIndex::Local(0));
-    let (entity_context, z_index) = match z_index {
-        ZIndex::Local(value) => (parent_context.unwrap_or(global_context), *value),
-        ZIndex::Global(value) => (global_context, *value),
-    };
-
-    *total_entry_count += 1;
-    entity_context.entries.push(StackingContextEntry {
-        z_index,
-        entity,
-        stack: new_context,
-    });
-}
-
-/// Flatten `StackingContext` (z-index based UI node tree) into back-to-front entities list
-fn fill_stack_recursively(
-    cache: &mut StackingContextCache,
-    result: &mut Vec<Entity>,
-    stack: &mut StackingContext,
-) {
-    // Sort entries by ascending z_index, while ensuring that siblings
-    // with the same local z_index will keep their ordering. This results
-    // in `back-to-front` ordering, low z_index = back; high z_index = front.
-    stack.entries.sort_by_key(|e| e.z_index);
-
-    for mut entry in stack.entries.drain(..) {
-        // Parent node renders before/behind child nodes
-        result.push(entry.entity);
-        fill_stack_recursively(cache, result, &mut entry.stack);
-        cache.push(entry.stack);
-=======
 fn update_uistack_recursive(
     cache: &mut ChildBufferCache,
     node_entity: Entity,
-    children_query: &Query<&Children>,
+    ui_children: &UiChildren,
     zindex_query: &Query<Option<&ZIndex>, (With<Node>, Without<GlobalZIndex>)>,
     ui_stack: &mut Vec<Entity>,
 ) {
     ui_stack.push(node_entity);
 
-    if let Ok(children) = children_query.get(node_entity) {
-        let mut child_buffer = cache.pop();
-        child_buffer.extend(children.iter().filter_map(|child_entity| {
-            zindex_query
-                .get(*child_entity)
-                .ok()
-                .map(|zindex| (*child_entity, zindex.map(|zindex| zindex.0).unwrap_or(0)))
-        }));
-        child_buffer.sort_by_key(|k| k.1);
-        for (child_entity, _) in child_buffer.drain(..) {
-            update_uistack_recursive(cache, child_entity, children_query, zindex_query, ui_stack);
-        }
-        cache.push(child_buffer);
->>>>>>> 383c2e5b
-    }
+    let mut child_buffer = cache.pop();
+    child_buffer.extend(
+        ui_children
+            .iter_ui_children(node_entity)
+            .filter_map(|child_entity| {
+                zindex_query
+                    .get(child_entity)
+                    .ok()
+                    .map(|zindex| (child_entity, zindex.map(|zindex| zindex.0).unwrap_or(0)))
+            }),
+    );
+    child_buffer.sort_by_key(|k| k.1);
+    for (child_entity, _) in child_buffer.drain(..) {
+        update_uistack_recursive(cache, child_entity, ui_children, zindex_query, ui_stack);
+    }
+    cache.push(child_buffer);
 }
 
 #[cfg(test)]
