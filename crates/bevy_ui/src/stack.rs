--- conflicted
+++ resolved
@@ -3,14 +3,10 @@
 use bevy_ecs::prelude::*;
 use bevy_utils::HashSet;
 
-<<<<<<< HEAD
-use crate::{GlobalZIndex, Node, UiRootNodes, UiTree, ZIndex};
-=======
 use crate::{
-    experimental::{UiChildren, UiRootNodes},
+    experimental::{UiRootNodes, UiTree},
     ComputedNode, GlobalZIndex, ZIndex,
 };
->>>>>>> d0af1992
 
 /// The current UI stack, which contains all UI nodes ordered by their depth (back-to-front).
 ///
@@ -50,17 +46,10 @@
     mut ui_stack: ResMut<UiStack>,
     ui_root_nodes: UiRootNodes,
     root_node_query: Query<(Entity, Option<&GlobalZIndex>, Option<&ZIndex>)>,
-<<<<<<< HEAD
-    zindex_global_node_query: Query<(Entity, &GlobalZIndex, Option<&ZIndex>), With<Node>>,
+    zindex_global_node_query: Query<(Entity, &GlobalZIndex, Option<&ZIndex>), With<ComputedNode>>,
     ui_tree: UiTree,
-    zindex_query: Query<Option<&ZIndex>, (With<Node>, Without<GlobalZIndex>)>,
-    mut update_query: Query<&mut Node>,
-=======
-    zindex_global_node_query: Query<(Entity, &GlobalZIndex, Option<&ZIndex>), With<ComputedNode>>,
-    ui_children: UiChildren,
     zindex_query: Query<Option<&ZIndex>, (With<ComputedNode>, Without<GlobalZIndex>)>,
     mut update_query: Query<&mut ComputedNode>,
->>>>>>> d0af1992
 ) {
     ui_stack.uinodes.clear();
     visited_root_nodes.clear();
@@ -112,13 +101,8 @@
 fn update_uistack_recursive(
     cache: &mut ChildBufferCache,
     node_entity: Entity,
-<<<<<<< HEAD
     ui_tree: &UiTree,
-    zindex_query: &Query<Option<&ZIndex>, (With<Node>, Without<GlobalZIndex>)>,
-=======
-    ui_children: &UiChildren,
     zindex_query: &Query<Option<&ZIndex>, (With<ComputedNode>, Without<GlobalZIndex>)>,
->>>>>>> d0af1992
     ui_stack: &mut Vec<Entity>,
 ) {
     ui_stack.push(node_entity);
