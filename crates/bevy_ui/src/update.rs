--- conflicted
+++ resolved
@@ -2,13 +2,8 @@
 
 use crate::{
     experimental::{UiChildren, UiRootNodes},
-<<<<<<< HEAD
-    CalculatedClip, DefaultUiCamera, Display, Node, OverflowAxis, ResolvedTargetCamera,
-    TargetCamera,
-=======
     CalculatedClip, DefaultUiCamera, Display, Node, NodeContext, NodeScaleFactor, OverflowAxis,
     ResolvedTargetCamera, TargetCamera, UiScale,
->>>>>>> 08947702
 };
 
 use super::ComputedNode;
@@ -16,23 +11,14 @@
 use bevy_ecs::{
     change_detection::DetectChangesMut,
     entity::Entity,
-<<<<<<< HEAD
     query::With,
-    system::{Commands, Query},
-};
-use bevy_hierarchy::Children;
-use bevy_math::Rect;
-=======
-    query::{Changed, With},
     system::{Commands, Query, Res},
 };
 use bevy_image::Image;
 use bevy_math::{Rect, UVec2};
 use bevy_render::camera::{Camera, ManualTextureViews};
->>>>>>> 08947702
 use bevy_sprite::BorderRect;
 use bevy_transform::components::GlobalTransform;
-use bevy_utils::HashSet;
 use bevy_window::{PrimaryWindow, Window};
 
 /// Updates clipping for all nodes
@@ -154,95 +140,6 @@
 }
 
 pub fn resolve_target_camera_system(
-    mut commands: Commands,
-    changed_root_nodes_query: Query<(Entity, Option<&TargetCamera>), With<Node>>,
-    ui_root_nodes: UiRootNodes,
-    ui_children: UiChildren,
-    mut resolved_target_query: Query<&mut ResolvedTargetCamera>,
-    default_ui_camera: DefaultUiCamera,
-    parent_query: Query<Entity, (With<Node>, With<Children>)>,
-) {
-    // Track updated entities to prevent redundant updates, as `Commands` changes are deferred,
-    // and updates done for changed_children_query can overlap with itself or with root_node_query
-    let mut updated_entities = <HashSet<_>>::default();
-
-    let default_camera_entity = default_ui_camera.get();
-    // Assuming that TargetCamera is manually set on the root node only,
-    // update root nodes first, since it implies the biggest change
-    for (root_node, target_camera) in changed_root_nodes_query.iter_many(ui_root_nodes.iter()) {
-        let mut resolved_target = resolved_target_query.get_mut(root_node).unwrap();
-        let target = target_camera
-            .map(TargetCamera::entity)
-            .or(default_camera_entity)
-            .unwrap_or(Entity::PLACEHOLDER);
-        if resolved_target.0 != target {
-            resolved_target.0 = target;
-            update_children_target_camera(
-                root_node,
-                target,
-                &mut resolved_target_query,
-                &ui_children,
-                &mut commands,
-                &mut updated_entities,
-            );
-        }
-    }
-
-    // If the root node TargetCamera was changed, then every child is updated
-    // by this point, and iteration will be skipped.
-    // Otherwise, update changed children
-    for parent in &parent_query {
-        if !ui_children.is_changed(parent) {
-            continue;
-        }
-
-        let target = resolved_target_query.get(parent).unwrap();
-
-        update_children_target_camera(
-            parent,
-            target.0,
-            &mut resolved_target_query,
-            &ui_children,
-            &mut commands,
-            &mut updated_entities,
-        );
-    }
-}
-
-fn update_children_target_camera(
-    entity: Entity,
-    target_camera: Entity,
-    node_query: &mut Query<&mut ResolvedTargetCamera>,
-    ui_children: &UiChildren,
-    commands: &mut Commands,
-    updated_entities: &mut HashSet<Entity>,
-) {
-    for child in ui_children.iter_ui_children(entity) {
-        // Skip if the child has already been updated or update is not needed
-        if updated_entities.contains(&child) {
-            continue;
-        }
-
-        let mut child_target = node_query.get_mut(child).unwrap();
-
-        if child_target.0 != target_camera {
-            child_target.0 = target_camera;
-
-            updated_entities.insert(child);
-
-            update_children_target_camera(
-                child,
-                target_camera,
-                node_query,
-                ui_children,
-                commands,
-                updated_entities,
-            );
-        }
-    }
-}
-
-pub fn update_root_contexts(
     default_ui_camera: DefaultUiCamera,
     ui_scale: Res<UiScale>,
     primary_window_query: Query<Entity, With<PrimaryWindow>>,
@@ -263,25 +160,25 @@
     let primary_window = primary_window_query.get_single().ok();
 
     for root_entity in ui_root_nodes.iter() {
-        let (new_scale_factor, new_res) = target_camera_query
+        let camera_entity = target_camera_query
             .get(root_entity)
             .ok()
             .map(TargetCamera::entity)
             .or(default_camera_entity)
-            .and_then(|camera_entity| {
-                camera_query
-                    .get(camera_entity)
-                    .ok()
-                    .and_then(|camera| camera.target.normalize(primary_window))
-                    .and_then(|normalized_render_target| {
-                        normalized_render_target.get_render_target_info(
-                            window_query.iter(),
-                            &images,
-                            &manual_texture_views,
-                        )
-                    })
-                    .map(|info| (info.scale_factor, info.physical_size))
+            .unwrap_or(Entity::PLACEHOLDER);
+
+        let (new_scale_factor, new_res) = camera_query
+            .get(camera_entity)
+            .ok()
+            .and_then(|camera| camera.target.normalize(primary_window))
+            .and_then(|normalized_render_target| {
+                normalized_render_target.get_render_target_info(
+                    window_query.iter(),
+                    &images,
+                    &manual_texture_views,
+                )
             })
+            .map(|info| (info.scale_factor, info.physical_size))
             .map(|(sf, r)| (sf * ui_scale.0, r))
             .unwrap_or((ui_scale.0, UVec2::ZERO));
 
@@ -289,6 +186,7 @@
             root_entity,
             new_scale_factor,
             new_res,
+            camera_entity,
             &ui_children,
             &mut context_query,
         );
@@ -299,14 +197,20 @@
     entity: Entity,
     scale_factor: f32,
     res: UVec2,
+    camera: Entity,
     ui_children: &UiChildren,
-    query: &mut Query<(&mut NodeScaleFactor, &mut NodeContext)>,
-) {
-    if let Ok((mut sf, mut r)) = query.get_mut(entity) {
+    query: &mut Query<(
+        &mut NodeScaleFactor,
+        &mut NodeContext,
+        &mut ResolvedTargetCamera,
+    )>,
+) {
+    if let Ok((mut sf, mut r, mut c)) = query.get_mut(entity) {
         sf.set_if_neq(NodeScaleFactor(scale_factor));
         r.set_if_neq(NodeContext(res));
+        c.set_if_neq(ResolvedTargetCamera(camera));
     }
     for child in ui_children.iter_ui_children(entity) {
-        update_contexts_recursively(child, scale_factor, res, ui_children, query);
+        update_contexts_recursively(child, scale_factor, res, camera, ui_children, query);
     }
 }