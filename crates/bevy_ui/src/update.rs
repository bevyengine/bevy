--- conflicted
+++ resolved
@@ -9,65 +9,9 @@
     system::{Commands, Query},
 };
 use bevy_hierarchy::{Children, Parent};
-<<<<<<< HEAD
 use bevy_math::Vec2;
 use bevy_sprite::Rect;
 use bevy_transform::components::GlobalTransform;
-=======
-use bevy_math::Rect;
-use bevy_transform::components::{GlobalTransform, Transform};
-
-/// The resolution of `Z` values for UI
-pub const UI_Z_STEP: f32 = 0.001;
-
-/// Updates transforms of nodes to fit with the `Z` system
-pub fn ui_z_system(
-    root_node_query: Query<Entity, (With<Node>, Without<Parent>)>,
-    mut node_query: Query<&mut Transform, With<Node>>,
-    children_query: Query<&Children>,
-) {
-    let mut current_global_z = 0.0;
-    for entity in &root_node_query {
-        current_global_z = update_hierarchy(
-            &children_query,
-            &mut node_query,
-            entity,
-            current_global_z,
-            current_global_z,
-        );
-    }
-}
-
-fn update_hierarchy(
-    children_query: &Query<&Children>,
-    node_query: &mut Query<&mut Transform, With<Node>>,
-    entity: Entity,
-    parent_global_z: f32,
-    mut current_global_z: f32,
-) -> f32 {
-    current_global_z += UI_Z_STEP;
-    if let Ok(mut transform) = node_query.get_mut(entity) {
-        let new_z = current_global_z - parent_global_z;
-        // only trigger change detection when the new value is different
-        if transform.translation.z != new_z {
-            transform.translation.z = new_z;
-        }
-    }
-    if let Ok(children) = children_query.get(entity) {
-        let current_parent_global_z = current_global_z;
-        for child in children.iter().cloned() {
-            current_global_z = update_hierarchy(
-                children_query,
-                node_query,
-                child,
-                current_parent_global_z,
-                current_global_z,
-            );
-        }
-    }
-    current_global_z
-}
->>>>>>> 7a29c707
 
 /// Updates clipping for all nodes
 pub fn update_clipping_system(
@@ -124,120 +68,4 @@
             update_clipping(commands, children_query, node_query, child, children_clip);
         }
     }
-<<<<<<< HEAD
-=======
-}
-
-#[cfg(test)]
-mod tests {
-    use bevy_ecs::{
-        component::Component,
-        schedule::{Schedule, Stage, StageLabel, SystemStage},
-        system::{CommandQueue, Commands},
-        world::World,
-    };
-    use bevy_hierarchy::BuildChildren;
-    use bevy_transform::components::Transform;
-
-    use crate::Node;
-
-    use super::{ui_z_system, UI_Z_STEP};
-
-    #[derive(Component, PartialEq, Debug, Clone)]
-    struct Label(&'static str);
-
-    fn node_with_transform(name: &'static str) -> (Label, Node, Transform) {
-        (Label(name), Node::default(), Transform::IDENTITY)
-    }
-
-    fn node_without_transform(name: &'static str) -> (Label, Node) {
-        (Label(name), Node::default())
-    }
-
-    fn get_steps(transform: &Transform) -> u32 {
-        (transform.translation.z / UI_Z_STEP).round() as u32
-    }
-
-    #[derive(StageLabel)]
-    struct Update;
-
-    #[test]
-    fn test_ui_z_system() {
-        let mut world = World::default();
-        let mut queue = CommandQueue::default();
-        let mut commands = Commands::new(&mut queue, &world);
-        commands.spawn_bundle(node_with_transform("0"));
-
-        commands
-            .spawn_bundle(node_with_transform("1"))
-            .with_children(|parent| {
-                parent
-                    .spawn_bundle(node_with_transform("1-0"))
-                    .with_children(|parent| {
-                        parent.spawn_bundle(node_with_transform("1-0-0"));
-                        parent.spawn_bundle(node_without_transform("1-0-1"));
-                        parent.spawn_bundle(node_with_transform("1-0-2"));
-                    });
-                parent.spawn_bundle(node_with_transform("1-1"));
-                parent
-                    .spawn_bundle(node_without_transform("1-2"))
-                    .with_children(|parent| {
-                        parent.spawn_bundle(node_with_transform("1-2-0"));
-                        parent.spawn_bundle(node_with_transform("1-2-1"));
-                        parent
-                            .spawn_bundle(node_with_transform("1-2-2"))
-                            .with_children(|_| ());
-                        parent.spawn_bundle(node_with_transform("1-2-3"));
-                    });
-                parent.spawn_bundle(node_with_transform("1-3"));
-            });
-
-        commands
-            .spawn_bundle(node_without_transform("2"))
-            .with_children(|parent| {
-                parent
-                    .spawn_bundle(node_with_transform("2-0"))
-                    .with_children(|_parent| ());
-                parent
-                    .spawn_bundle(node_with_transform("2-1"))
-                    .with_children(|parent| {
-                        parent.spawn_bundle(node_with_transform("2-1-0"));
-                    });
-            });
-        queue.apply(&mut world);
-
-        let mut schedule = Schedule::default();
-        let mut update_stage = SystemStage::parallel();
-        update_stage.add_system(ui_z_system);
-        schedule.add_stage(Update, update_stage);
-        schedule.run(&mut world);
-
-        let mut actual_result = world
-            .query::<(&Label, &Transform)>()
-            .iter(&world)
-            .map(|(name, transform)| (name.clone(), get_steps(transform)))
-            .collect::<Vec<(Label, u32)>>();
-        actual_result.sort_unstable_by_key(|(name, _)| name.0);
-        let expected_result = vec![
-            (Label("0"), 1),
-            (Label("1"), 1),
-            (Label("1-0"), 1),
-            (Label("1-0-0"), 1),
-            // 1-0-1 has no transform
-            (Label("1-0-2"), 3),
-            (Label("1-1"), 5),
-            // 1-2 has no transform
-            (Label("1-2-0"), 1),
-            (Label("1-2-1"), 2),
-            (Label("1-2-2"), 3),
-            (Label("1-2-3"), 4),
-            (Label("1-3"), 11),
-            // 2 has no transform
-            (Label("2-0"), 1),
-            (Label("2-1"), 2),
-            (Label("2-1-0"), 1),
-        ];
-        assert_eq!(actual_result, expected_result);
-    }
->>>>>>> 7a29c707
 }