//! This module contains systems that update the UI when something changes

<<<<<<< HEAD
use crate::{CalculatedClip, OverflowAxis, Style, TargetCamera};
=======
use crate::{CalculatedClip, Display, OverflowAxis, Style};
>>>>>>> a6574786

use super::Node;
use bevy_ecs::{
    entity::Entity,
    query::{Changed, With, Without},
    system::{Commands, Query},
};
use bevy_hierarchy::{Children, Parent};
use bevy_math::Rect;
use bevy_transform::components::GlobalTransform;
use bevy_utils::HashSet;

/// Updates clipping for all nodes
pub fn update_clipping_system(
    mut commands: Commands,
    root_node_query: Query<Entity, (With<Node>, Without<Parent>)>,
    mut node_query: Query<(&Node, &GlobalTransform, &Style, Option<&mut CalculatedClip>)>,
    children_query: Query<&Children>,
) {
    for root_node in &root_node_query {
        update_clipping(
            &mut commands,
            &children_query,
            &mut node_query,
            root_node,
            None,
        );
    }
}

fn update_clipping(
    commands: &mut Commands,
    children_query: &Query<&Children>,
    node_query: &mut Query<(&Node, &GlobalTransform, &Style, Option<&mut CalculatedClip>)>,
    entity: Entity,
    mut maybe_inherited_clip: Option<Rect>,
) {
    let Ok((node, global_transform, style, maybe_calculated_clip)) = node_query.get_mut(entity)
    else {
        return;
    };

    // If `display` is None, clip the entire node and all its descendants by replacing the inherited clip with a default rect (which is empty)
    if style.display == Display::None {
        maybe_inherited_clip = Some(Rect::default());
    }

    // Update this node's CalculatedClip component
    if let Some(mut calculated_clip) = maybe_calculated_clip {
        if let Some(inherited_clip) = maybe_inherited_clip {
            // Replace the previous calculated clip with the inherited clipping rect
            if calculated_clip.clip != inherited_clip {
                *calculated_clip = CalculatedClip {
                    clip: inherited_clip,
                };
            }
        } else {
            // No inherited clipping rect, remove the component
            commands.entity(entity).remove::<CalculatedClip>();
        }
    } else if let Some(inherited_clip) = maybe_inherited_clip {
        // No previous calculated clip, add a new CalculatedClip component with the inherited clipping rect
        commands.entity(entity).insert(CalculatedClip {
            clip: inherited_clip,
        });
    }

    // Calculate new clip rectangle for children nodes
    let children_clip = if style.overflow.is_visible() {
        // When `Visible`, children might be visible even when they are outside
        // the current node's boundaries. In this case they inherit the current
        // node's parent clip. If an ancestor is set as `Hidden`, that clip will
        // be used; otherwise this will be `None`.
        maybe_inherited_clip
    } else {
        // If `maybe_inherited_clip` is `Some`, use the intersection between
        // current node's clip and the inherited clip. This handles the case
        // of nested `Overflow::Hidden` nodes. If parent `clip` is not
        // defined, use the current node's clip.
        let mut node_rect = node.logical_rect(global_transform);
        if style.overflow.x == OverflowAxis::Visible {
            node_rect.min.x = -f32::INFINITY;
            node_rect.max.x = f32::INFINITY;
        }
        if style.overflow.y == OverflowAxis::Visible {
            node_rect.min.y = -f32::INFINITY;
            node_rect.max.y = f32::INFINITY;
        }
        Some(maybe_inherited_clip.map_or(node_rect, |c| c.intersect(node_rect)))
    };

    if let Ok(children) = children_query.get(entity) {
        for &child in children {
            update_clipping(commands, children_query, node_query, child, children_clip);
        }
    }
}

pub fn update_target_camera_system(
    mut commands: Commands,
    changed_root_nodes_query: Query<
        (Entity, Option<&TargetCamera>),
        (With<Node>, Without<Parent>, Changed<TargetCamera>),
    >,
    changed_children_query: Query<(Entity, Option<&TargetCamera>), (With<Node>, Changed<Children>)>,
    children_query: Query<&Children, With<Node>>,
    node_query: Query<Option<&TargetCamera>, With<Node>>,
) {
    // Track updated entities to prevent redundant updates, as `Commands` changes are deferred,
    // and updates done for changed_children_query can overlap with itself or with root_node_query
    let mut updated_entities = HashSet::new();

    // Assuming that TargetCamera is manually set on the root node only,
    // update root nodes first, since it implies the biggest change
    for (root_node, target_camera) in &changed_root_nodes_query {
        update_children_target_camera(
            root_node,
            target_camera,
            &node_query,
            &children_query,
            &mut commands,
            &mut updated_entities,
        );
    }

    // If the root node TargetCamera was changed, then every child is updated
    // by this point, and iteration will be skipped.
    // Otherwise, update changed children
    for (parent, target_camera) in &changed_children_query {
        update_children_target_camera(
            parent,
            target_camera,
            &node_query,
            &children_query,
            &mut commands,
            &mut updated_entities,
        );
    }
}

fn update_children_target_camera(
    entity: Entity,
    camera_to_set: Option<&TargetCamera>,
    node_query: &Query<Option<&TargetCamera>, With<Node>>,
    children_query: &Query<&Children, With<Node>>,
    commands: &mut Commands,
    updated_entities: &mut HashSet<Entity>,
) {
    let Ok(children) = children_query.get(entity) else {
        return;
    };

    for &child in children {
        // Skip if the child has already been updated or update is not needed
        if updated_entities.contains(&child) || camera_to_set == node_query.get(child).unwrap() {
            continue;
        }

        match camera_to_set {
            Some(camera) => {
                commands.entity(child).insert(camera.clone());
            }
            None => {
                commands.entity(child).remove::<TargetCamera>();
            }
        }
        updated_entities.insert(child);

        update_children_target_camera(
            child,
            camera_to_set,
            node_query,
            children_query,
            commands,
            updated_entities,
        );
    }
}<|MERGE_RESOLUTION|>--- conflicted
+++ resolved
@@ -1,10 +1,6 @@
 //! This module contains systems that update the UI when something changes
 
-<<<<<<< HEAD
-use crate::{CalculatedClip, OverflowAxis, Style, TargetCamera};
-=======
-use crate::{CalculatedClip, Display, OverflowAxis, Style};
->>>>>>> a6574786
+use crate::{CalculatedClip, Display, OverflowAxis, Style, TargetCamera};
 
 use super::Node;
 use bevy_ecs::{
