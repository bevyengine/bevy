//! This module contains systems that update the UI when something changes

use crate::{
    experimental::{UiChildren, UiRootNodes},
    ui_transform::UiGlobalTransform,
    CalculatedClip, ComputedUiRenderTargetInfo, ComputedUiTargetCamera, DefaultUiCamera, Display,
    Node, OverflowAxis, OverrideClip, UiScale, UiTargetCamera,
};

use super::ComputedNode;
use bevy_app::Propagate;
use bevy_camera::Camera;
use bevy_ecs::{
    entity::Entity,
    query::Has,
    system::{Commands, Query, Res},
};
use bevy_math::{Rect, UVec2};
use bevy_sprite::BorderRect;

/// Updates clipping for all nodes
pub fn update_clipping_system(
    mut commands: Commands,
    root_nodes: UiRootNodes,
    mut node_query: Query<(
        &Node,
        &ComputedNode,
        &UiGlobalTransform,
        Option<&mut CalculatedClip>,
        Has<OverrideClip>,
    )>,
    ui_children: UiChildren,
) {
    for root_node in root_nodes.iter() {
        update_clipping(
            &mut commands,
            &ui_children,
            &mut node_query,
            root_node,
            None,
        );
    }
}

fn update_clipping(
    commands: &mut Commands,
    ui_children: &UiChildren,
    node_query: &mut Query<(
        &Node,
        &ComputedNode,
        &UiGlobalTransform,
        Option<&mut CalculatedClip>,
        Has<OverrideClip>,
    )>,
    entity: Entity,
    mut maybe_inherited_clip: Option<Rect>,
) {
    let Ok((node, computed_node, transform, maybe_calculated_clip, has_override_clip)) =
        node_query.get_mut(entity)
    else {
        return;
    };

    // If the UI node entity has an `OverrideClip` component, discard any inherited clip rect
    if has_override_clip {
        maybe_inherited_clip = None;
    }

    // If `display` is None, clip the entire node and all its descendants by replacing the inherited clip with a default rect (which is empty)
    if node.display == Display::None {
        maybe_inherited_clip = Some(Rect::default());
    }

    // Update this node's CalculatedClip component
    if let Some(mut calculated_clip) = maybe_calculated_clip {
        if let Some(inherited_clip) = maybe_inherited_clip {
            // Replace the previous calculated clip with the inherited clipping rect
            if calculated_clip.clip != inherited_clip {
                *calculated_clip = CalculatedClip {
                    clip: inherited_clip,
                };
            }
        } else {
            // No inherited clipping rect, remove the component
            commands.entity(entity).remove::<CalculatedClip>();
        }
    } else if let Some(inherited_clip) = maybe_inherited_clip {
        // No previous calculated clip, add a new CalculatedClip component with the inherited clipping rect
        commands.entity(entity).try_insert(CalculatedClip {
            clip: inherited_clip,
        });
    }

    // Calculate new clip rectangle for children nodes
    let children_clip = if node.overflow.is_visible() {
        // The current node doesn't clip, propagate the optional inherited clipping rect to any children
        maybe_inherited_clip
    } else {
        // Find the current node's clipping rect and intersect it with the inherited clipping rect, if one exists
        let mut clip_rect = Rect::from_center_size(transform.translation, computed_node.size());

        // Content isn't clipped at the edges of the node but at the edges of the region specified by [`Node::overflow_clip_margin`].
        //
        // `clip_inset` should always fit inside `node_rect`.
        // Even if `clip_inset` were to overflow, we won't return a degenerate result as `Rect::intersect` will clamp the intersection, leaving it empty.
        let clip_inset = match node.overflow_clip_margin.visual_box {
            crate::OverflowClipBox::BorderBox => BorderRect::ZERO,
            crate::OverflowClipBox::ContentBox => computed_node.content_inset(),
            crate::OverflowClipBox::PaddingBox => computed_node.border(),
        };

<<<<<<< HEAD
        clip_rect.min += clip_inset.min_inset;
        clip_rect.max -= clip_inset.max_inset + computed_node.scrollbar_size;
=======
        clip_rect.min.x += clip_inset.left;
        clip_rect.min.y += clip_inset.top;
        clip_rect.max.x -= clip_inset.right;
        clip_rect.max.y -= clip_inset.bottom;
>>>>>>> 4eed4d04

        clip_rect = clip_rect
            .inflate(node.overflow_clip_margin.margin.max(0.) / computed_node.inverse_scale_factor);

        if node.overflow.x == OverflowAxis::Visible {
            clip_rect.min.x = -f32::INFINITY;
            clip_rect.max.x = f32::INFINITY;
        }
        if node.overflow.y == OverflowAxis::Visible {
            clip_rect.min.y = -f32::INFINITY;
            clip_rect.max.y = f32::INFINITY;
        }
        Some(maybe_inherited_clip.map_or(clip_rect, |c| c.intersect(clip_rect)))
    };

    for child in ui_children.iter_ui_children(entity) {
        update_clipping(commands, ui_children, node_query, child, children_clip);
    }
}

pub fn propagate_ui_target_cameras(
    mut commands: Commands,
    default_ui_camera: DefaultUiCamera,
    ui_scale: Res<UiScale>,
    camera_query: Query<&Camera>,
    target_camera_query: Query<&UiTargetCamera>,
    ui_root_nodes: UiRootNodes,
) {
    let default_camera_entity = default_ui_camera.get();

    for root_entity in ui_root_nodes.iter() {
        let camera = target_camera_query
            .get(root_entity)
            .ok()
            .map(UiTargetCamera::entity)
            .or(default_camera_entity)
            .unwrap_or(Entity::PLACEHOLDER);

        commands
            .entity(root_entity)
            .try_insert(Propagate(ComputedUiTargetCamera { camera }));

        let (scale_factor, physical_size) = camera_query
            .get(camera)
            .ok()
            .map(|camera| {
                (
                    camera.target_scaling_factor().unwrap_or(1.) * ui_scale.0,
                    camera.physical_viewport_size().unwrap_or(UVec2::ZERO),
                )
            })
            .unwrap_or((1., UVec2::ZERO));

        commands
            .entity(root_entity)
            .try_insert(Propagate(ComputedUiRenderTargetInfo {
                scale_factor,
                physical_size,
            }));
    }
}

/// Update each `Camera`'s `RenderTargetInfo` from its associated `Window` render target.
/// Cameras with non-window render targets are ignored.
#[cfg(test)]
pub(crate) fn update_cameras_test_system(
    primary_window: Query<Entity, bevy_ecs::query::With<bevy_window::PrimaryWindow>>,
    window_query: Query<&bevy_window::Window>,
    mut camera_query: Query<(&mut Camera, &bevy_camera::RenderTarget)>,
) {
    let primary_window = primary_window.single().ok();
    for (mut camera, render_target) in camera_query.iter_mut() {
        let Some(camera_target) = render_target.normalize(primary_window) else {
            continue;
        };
        let bevy_camera::NormalizedRenderTarget::Window(window_ref) = camera_target else {
            continue;
        };
        let Ok(window) = window_query.get(bevy_ecs::entity::ContainsEntity::entity(&window_ref))
        else {
            continue;
        };

        let render_target_info = bevy_camera::RenderTargetInfo {
            physical_size: window.physical_size(),
            scale_factor: window.scale_factor(),
        };
        camera.computed.target_info = Some(render_target_info);
    }
}

#[cfg(test)]
mod tests {
    use crate::update::propagate_ui_target_cameras;
    use crate::ComputedUiRenderTargetInfo;
    use crate::ComputedUiTargetCamera;
    use crate::IsDefaultUiCamera;
    use crate::Node;
    use crate::UiScale;
    use crate::UiTargetCamera;
    use bevy_app::App;
    use bevy_app::HierarchyPropagatePlugin;
    use bevy_app::PostUpdate;
    use bevy_app::PropagateSet;
    use bevy_camera::Camera2d;
    use bevy_camera::RenderTarget;
    use bevy_ecs::hierarchy::ChildOf;
    use bevy_ecs::schedule::IntoScheduleConfigs;
    use bevy_math::UVec2;
    use bevy_window::PrimaryWindow;
    use bevy_window::Window;
    use bevy_window::WindowRef;
    use bevy_window::WindowResolution;

    fn setup_test_app() -> App {
        let mut app = App::new();

        app.init_resource::<UiScale>();

        app.add_plugins(HierarchyPropagatePlugin::<ComputedUiTargetCamera>::new(
            PostUpdate,
        ));
        app.configure_sets(
            PostUpdate,
            PropagateSet::<ComputedUiTargetCamera>::default(),
        );

        app.add_plugins(HierarchyPropagatePlugin::<ComputedUiRenderTargetInfo>::new(
            PostUpdate,
        ));
        app.configure_sets(
            PostUpdate,
            PropagateSet::<ComputedUiRenderTargetInfo>::default(),
        );

        app.add_systems(
            bevy_app::Update,
            (
                super::update_cameras_test_system,
                propagate_ui_target_cameras,
            )
                .chain(),
        );

        app
    }

    #[test]
    fn update_context_for_single_ui_root() {
        let mut app = setup_test_app();
        let world = app.world_mut();

        let scale_factor = 10.;
        let physical_size = UVec2::new(1000, 500);

        world.spawn((
            Window {
                resolution: WindowResolution::from(physical_size).with_scale_factor_override(10.),
                ..Default::default()
            },
            PrimaryWindow,
        ));

        let camera = world.spawn(Camera2d).id();

        let uinode = world.spawn(Node::default()).id();

        app.update();
        let world = app.world_mut();

        assert_eq!(
            *world.get::<ComputedUiTargetCamera>(uinode).unwrap(),
            ComputedUiTargetCamera { camera }
        );

        assert_eq!(
            *world.get::<ComputedUiRenderTargetInfo>(uinode).unwrap(),
            ComputedUiRenderTargetInfo {
                physical_size,
                scale_factor,
            }
        );
    }

    #[test]
    fn update_multiple_context_for_multiple_ui_roots() {
        let mut app = setup_test_app();
        let world = app.world_mut();

        let scale1 = 1.;
        let size1 = UVec2::new(100, 100);
        let scale2 = 2.;
        let size2 = UVec2::new(200, 200);

        world.spawn((
            Window {
                resolution: WindowResolution::from(size1).with_scale_factor_override(scale1),
                ..Default::default()
            },
            PrimaryWindow,
        ));

        let window_2 = world
            .spawn((Window {
                resolution: WindowResolution::from(size2).with_scale_factor_override(scale2),
                ..Default::default()
            },))
            .id();

        let camera1 = world.spawn((Camera2d, IsDefaultUiCamera)).id();
        let camera2 = world
            .spawn((Camera2d, RenderTarget::Window(WindowRef::Entity(window_2))))
            .id();

        let uinode1a = world.spawn(Node::default()).id();
        let uinode2a = world.spawn((Node::default(), UiTargetCamera(camera2))).id();
        let uinode2b = world.spawn((Node::default(), UiTargetCamera(camera2))).id();
        let uinode2c = world.spawn((Node::default(), UiTargetCamera(camera2))).id();
        let uinode1b = world.spawn(Node::default()).id();

        app.update();
        let world = app.world_mut();

        for (uinode, camera, scale_factor, physical_size) in [
            (uinode1a, camera1, scale1, size1),
            (uinode1b, camera1, scale1, size1),
            (uinode2a, camera2, scale2, size2),
            (uinode2b, camera2, scale2, size2),
            (uinode2c, camera2, scale2, size2),
        ] {
            assert_eq!(
                *world.get::<ComputedUiTargetCamera>(uinode).unwrap(),
                ComputedUiTargetCamera { camera }
            );

            assert_eq!(
                *world.get::<ComputedUiRenderTargetInfo>(uinode).unwrap(),
                ComputedUiRenderTargetInfo {
                    physical_size,
                    scale_factor,
                }
            );
        }
    }

    #[test]
    fn update_context_on_changed_camera() {
        let mut app = setup_test_app();
        let world = app.world_mut();

        let scale1 = 1.;
        let size1 = UVec2::new(100, 100);
        let scale2 = 2.;
        let size2 = UVec2::new(200, 200);

        world.spawn((
            Window {
                resolution: WindowResolution::from(size1).with_scale_factor_override(scale1),
                ..Default::default()
            },
            PrimaryWindow,
        ));

        let window_2 = world
            .spawn((Window {
                resolution: WindowResolution::from(size2).with_scale_factor_override(scale2),
                ..Default::default()
            },))
            .id();

        let camera1 = world.spawn((Camera2d, IsDefaultUiCamera)).id();
        let camera2 = world
            .spawn((Camera2d, RenderTarget::Window(WindowRef::Entity(window_2))))
            .id();

        let uinode = world.spawn(Node::default()).id();

        app.update();
        let world = app.world_mut();

        assert_eq!(
            world
                .get::<ComputedUiRenderTargetInfo>(uinode)
                .unwrap()
                .scale_factor,
            scale1
        );

        assert_eq!(
            world
                .get::<ComputedUiRenderTargetInfo>(uinode)
                .unwrap()
                .physical_size,
            size1
        );

        assert_eq!(
            world
                .get::<ComputedUiTargetCamera>(uinode)
                .unwrap()
                .get()
                .unwrap(),
            camera1
        );

        world.entity_mut(uinode).insert(UiTargetCamera(camera2));

        app.update();
        let world = app.world_mut();

        assert_eq!(
            world
                .get::<ComputedUiRenderTargetInfo>(uinode)
                .unwrap()
                .scale_factor,
            scale2
        );

        assert_eq!(
            world
                .get::<ComputedUiRenderTargetInfo>(uinode)
                .unwrap()
                .physical_size,
            size2
        );

        assert_eq!(
            world
                .get::<ComputedUiTargetCamera>(uinode)
                .unwrap()
                .get()
                .unwrap(),
            camera2
        );
    }

    #[test]
    fn update_context_after_parent_removed() {
        let mut app = setup_test_app();
        let world = app.world_mut();

        let scale1 = 1.;
        let size1 = UVec2::new(100, 100);
        let scale2 = 2.;
        let size2 = UVec2::new(200, 200);

        world.spawn((
            Window {
                resolution: WindowResolution::from(size1).with_scale_factor_override(scale1),
                ..Default::default()
            },
            PrimaryWindow,
        ));

        let window_2 = world
            .spawn((Window {
                resolution: WindowResolution::from(size2).with_scale_factor_override(scale2),
                ..Default::default()
            },))
            .id();

        let camera1 = world.spawn((Camera2d, IsDefaultUiCamera)).id();
        let camera2 = world
            .spawn((Camera2d, RenderTarget::Window(WindowRef::Entity(window_2))))
            .id();

        // `UiTargetCamera` is ignored on non-root UI nodes
        let uinode1 = world.spawn((Node::default(), UiTargetCamera(camera2))).id();
        let uinode2 = world.spawn(Node::default()).add_child(uinode1).id();

        app.update();
        let world = app.world_mut();

        assert_eq!(
            world
                .get::<ComputedUiRenderTargetInfo>(uinode1)
                .unwrap()
                .scale_factor(),
            scale1
        );

        assert_eq!(
            world
                .get::<ComputedUiRenderTargetInfo>(uinode1)
                .unwrap()
                .physical_size(),
            size1
        );

        assert_eq!(
            world
                .get::<ComputedUiTargetCamera>(uinode1)
                .unwrap()
                .get()
                .unwrap(),
            camera1
        );

        assert_eq!(
            world
                .get::<ComputedUiTargetCamera>(uinode2)
                .unwrap()
                .get()
                .unwrap(),
            camera1
        );

        // Now `uinode1` is a root UI node its `UiTargetCamera` component will be used and its camera target set to `camera2`.
        world.entity_mut(uinode1).remove::<ChildOf>();

        app.update();
        let world = app.world_mut();

        assert_eq!(
            world
                .get::<ComputedUiRenderTargetInfo>(uinode1)
                .unwrap()
                .scale_factor(),
            scale2
        );

        assert_eq!(
            world
                .get::<ComputedUiRenderTargetInfo>(uinode1)
                .unwrap()
                .physical_size(),
            size2
        );

        assert_eq!(
            world
                .get::<ComputedUiTargetCamera>(uinode1)
                .unwrap()
                .get()
                .unwrap(),
            camera2
        );

        assert_eq!(
            world
                .get::<ComputedUiTargetCamera>(uinode2)
                .unwrap()
                .get()
                .unwrap(),
            camera1
        );
    }

    #[test]
    fn update_great_grandchild() {
        let mut app = setup_test_app();
        let world = app.world_mut();

        let scale = 1.;
        let size = UVec2::new(100, 100);

        world.spawn((
            Window {
                resolution: WindowResolution::from(size).with_scale_factor_override(scale),
                ..Default::default()
            },
            PrimaryWindow,
        ));

        let camera = world.spawn(Camera2d).id();

        let uinode = world.spawn(Node::default()).id();
        world.spawn(Node::default()).with_children(|builder| {
            builder.spawn(Node::default()).with_children(|builder| {
                builder.spawn(Node::default()).add_child(uinode);
            });
        });

        app.update();
        let world = app.world_mut();

        assert_eq!(
            world
                .get::<ComputedUiRenderTargetInfo>(uinode)
                .unwrap()
                .scale_factor,
            scale
        );

        assert_eq!(
            world
                .get::<ComputedUiRenderTargetInfo>(uinode)
                .unwrap()
                .physical_size,
            size
        );

        assert_eq!(
            world
                .get::<ComputedUiTargetCamera>(uinode)
                .unwrap()
                .get()
                .unwrap(),
            camera
        );

        world.resource_mut::<UiScale>().0 = 2.;

        app.update();
        let world = app.world_mut();

        assert_eq!(
            world
                .get::<ComputedUiRenderTargetInfo>(uinode)
                .unwrap()
                .scale_factor(),
            2.
        );
    }
}<|MERGE_RESOLUTION|>--- conflicted
+++ resolved
@@ -109,15 +109,8 @@
             crate::OverflowClipBox::PaddingBox => computed_node.border(),
         };
 
-<<<<<<< HEAD
         clip_rect.min += clip_inset.min_inset;
-        clip_rect.max -= clip_inset.max_inset + computed_node.scrollbar_size;
-=======
-        clip_rect.min.x += clip_inset.left;
-        clip_rect.min.y += clip_inset.top;
-        clip_rect.max.x -= clip_inset.right;
-        clip_rect.max.y -= clip_inset.bottom;
->>>>>>> 4eed4d04
+        clip_rect.max -= clip_inset.max_inset;
 
         clip_rect = clip_rect
             .inflate(node.overflow_clip_margin.margin.max(0.) / computed_node.inverse_scale_factor);
