--- conflicted
+++ resolved
@@ -207,6 +207,7 @@
 #[cfg(test)]
 mod tests {
     use crate::update::propagate_ui_target_cameras;
+    use crate::ComputedUiRenderTargetInfo;
     use crate::ComputedUiTargetCamera;
     use crate::IsDefaultUiCamera;
     use crate::Node;
@@ -227,35 +228,12 @@
     use bevy_window::Window;
     use bevy_window::WindowRef;
     use bevy_window::WindowResolution;
-<<<<<<< HEAD
-    use bevy_window::WindowScaleFactorChanged;
-
-    use crate::update::update_ui_context_system;
-    use crate::ComputedUiRenderTargetInfo;
-    use crate::ComputedUiTargetCamera;
-    use crate::IsDefaultUiCamera;
-    use crate::Node;
-    use crate::UiScale;
-    use crate::UiTargetCamera;
-=======
->>>>>>> ae143d46
 
     fn setup_test_app() -> App {
         let mut app = App::new();
 
         app.init_resource::<UiScale>();
 
-<<<<<<< HEAD
-        // init resources required by `camera_system`
-        app.init_resource::<Events<WindowScaleFactorChanged>>();
-        app.init_resource::<Events<WindowResized>>();
-        app.init_resource::<Events<WindowCreated>>();
-        app.init_resource::<Events<AssetEvent<Image>>>();
-        app.init_resource::<Assets<Image>>();
-        app.init_resource::<ManualTextureViews>();
-
-=======
->>>>>>> ae143d46
         app.add_plugins(HierarchyPropagatePlugin::<ComputedUiTargetCamera>::new(
             PostUpdate,
         ));
@@ -454,7 +432,7 @@
             world
                 .get::<ComputedUiTargetCamera>(uinode)
                 .unwrap()
-                .camera()
+                .get()
                 .unwrap(),
             camera1
         );
@@ -484,7 +462,7 @@
             world
                 .get::<ComputedUiTargetCamera>(uinode)
                 .unwrap()
-                .camera()
+                .get()
                 .unwrap(),
             camera2
         );
@@ -555,7 +533,7 @@
             world
                 .get::<ComputedUiTargetCamera>(uinode1)
                 .unwrap()
-                .camera()
+                .get()
                 .unwrap(),
             camera1
         );
@@ -564,7 +542,7 @@
             world
                 .get::<ComputedUiTargetCamera>(uinode2)
                 .unwrap()
-                .camera()
+                .get()
                 .unwrap(),
             camera1
         );
@@ -595,7 +573,7 @@
             world
                 .get::<ComputedUiTargetCamera>(uinode1)
                 .unwrap()
-                .camera()
+                .get()
                 .unwrap(),
             camera2
         );
@@ -604,7 +582,7 @@
             world
                 .get::<ComputedUiTargetCamera>(uinode2)
                 .unwrap()
-                .camera()
+                .get()
                 .unwrap(),
             camera1
         );
@@ -659,7 +637,7 @@
             world
                 .get::<ComputedUiTargetCamera>(uinode)
                 .unwrap()
-                .camera()
+                .get()
                 .unwrap(),
             camera
         );
