//! This module contains systems that update the UI when something changes

<<<<<<< HEAD
use crate::{CalculatedClip, Display, OverflowAxis, Style, TargetCamera, UiRootNodes, UiTree};
=======
use crate::{
    experimental::{UiChildren, UiRootNodes},
    CalculatedClip, Display, Node, OverflowAxis, TargetCamera,
};
>>>>>>> d0af1992

use super::ComputedNode;
use bevy_ecs::{
    entity::Entity,
    query::{Changed, With},
    system::{Commands, Query},
};
use bevy_math::Rect;
use bevy_sprite::BorderRect;
use bevy_transform::components::GlobalTransform;
use bevy_utils::HashSet;

/// Updates clipping for all nodes
pub fn update_clipping_system(
    mut commands: Commands,
    root_nodes: UiRootNodes,
<<<<<<< HEAD
    mut node_query: Query<(&Node, &GlobalTransform, &Style, Option<&mut CalculatedClip>)>,
    ui_tree: UiTree,
=======
    mut node_query: Query<(
        &Node,
        &ComputedNode,
        &GlobalTransform,
        Option<&mut CalculatedClip>,
    )>,
    ui_children: UiChildren,
>>>>>>> d0af1992
) {
    for root_node in root_nodes.iter() {
        update_clipping(&mut commands, &ui_tree, &mut node_query, root_node, None);
    }
}

fn update_clipping(
    commands: &mut Commands,
<<<<<<< HEAD
    ui_tree: &UiTree,
    node_query: &mut Query<(&Node, &GlobalTransform, &Style, Option<&mut CalculatedClip>)>,
=======
    ui_children: &UiChildren,
    node_query: &mut Query<(
        &Node,
        &ComputedNode,
        &GlobalTransform,
        Option<&mut CalculatedClip>,
    )>,
>>>>>>> d0af1992
    entity: Entity,
    mut maybe_inherited_clip: Option<Rect>,
) {
    let Ok((node, computed_node, global_transform, maybe_calculated_clip)) =
        node_query.get_mut(entity)
    else {
        return;
    };

    // If `display` is None, clip the entire node and all its descendants by replacing the inherited clip with a default rect (which is empty)
    if node.display == Display::None {
        maybe_inherited_clip = Some(Rect::default());
    }

    // Update this node's CalculatedClip component
    if let Some(mut calculated_clip) = maybe_calculated_clip {
        if let Some(inherited_clip) = maybe_inherited_clip {
            // Replace the previous calculated clip with the inherited clipping rect
            if calculated_clip.clip != inherited_clip {
                *calculated_clip = CalculatedClip {
                    clip: inherited_clip,
                };
            }
        } else {
            // No inherited clipping rect, remove the component
            commands.entity(entity).remove::<CalculatedClip>();
        }
    } else if let Some(inherited_clip) = maybe_inherited_clip {
        // No previous calculated clip, add a new CalculatedClip component with the inherited clipping rect
        commands.entity(entity).try_insert(CalculatedClip {
            clip: inherited_clip,
        });
    }

    // Calculate new clip rectangle for children nodes
    let children_clip = if node.overflow.is_visible() {
        // When `Visible`, children might be visible even when they are outside
        // the current node's boundaries. In this case they inherit the current
        // node's parent clip. If an ancestor is set as `Hidden`, that clip will
        // be used; otherwise this will be `None`.
        maybe_inherited_clip
    } else {
        // If `maybe_inherited_clip` is `Some`, use the intersection between
        // current node's clip and the inherited clip. This handles the case
        // of nested `Overflow::Hidden` nodes. If parent `clip` is not
        // defined, use the current node's clip.

        let mut clip_rect = Rect::from_center_size(
            global_transform.translation().truncate(),
            computed_node.size(),
        );

        // Content isn't clipped at the edges of the node but at the edges of the region specified by [`Node::overflow_clip_margin`].
        //
        // `clip_inset` should always fit inside `node_rect`.
        // Even if `clip_inset` were to overflow, we won't return a degenerate result as `Rect::intersect` will clamp the intersection, leaving it empty.
        let clip_inset = match node.overflow_clip_margin.visual_box {
            crate::OverflowClipBox::BorderBox => BorderRect::ZERO,
            crate::OverflowClipBox::ContentBox => computed_node.content_inset(),
            crate::OverflowClipBox::PaddingBox => computed_node.border(),
        };

        clip_rect.min.x += clip_inset.left;
        clip_rect.min.y += clip_inset.top;
        clip_rect.max.x -= clip_inset.right;
        clip_rect.max.y -= clip_inset.bottom;

        clip_rect = clip_rect.inflate(node.overflow_clip_margin.margin.max(0.));

        if node.overflow.x == OverflowAxis::Visible {
            clip_rect.min.x = -f32::INFINITY;
            clip_rect.max.x = f32::INFINITY;
        }
        if node.overflow.y == OverflowAxis::Visible {
            clip_rect.min.y = -f32::INFINITY;
            clip_rect.max.y = f32::INFINITY;
        }
        Some(maybe_inherited_clip.map_or(clip_rect, |c| c.intersect(clip_rect)))
    };

    for child in ui_tree.iter_children(entity) {
        update_clipping(commands, ui_tree, node_query, child, children_clip);
    }
}

pub fn update_target_camera_system(
    mut commands: Commands,
    changed_root_nodes_query: Query<
        (Entity, Option<&TargetCamera>),
        (With<Node>, Changed<TargetCamera>),
    >,
    node_query: Query<(Entity, Option<&TargetCamera>), With<Node>>,
    ui_root_nodes: UiRootNodes,
    ui_tree: UiTree,
) {
    // Track updated entities to prevent redundant updates, as `Commands` changes are deferred,
    // and updates done for changed_children_query can overlap with itself or with root_node_query
    let mut updated_entities = HashSet::new();

    // Assuming that TargetCamera is manually set on the root node only,
    // update root nodes first, since it implies the biggest change
    for (root_node, target_camera) in changed_root_nodes_query.iter_many(ui_root_nodes.iter()) {
        update_children_target_camera(
            root_node,
            target_camera,
            &node_query,
            &ui_tree,
            &mut commands,
            &mut updated_entities,
        );
    }

    // If the root node TargetCamera was changed, then every child is updated
    // by this point, and iteration will be skipped.
    // Otherwise, update changed children
    for (parent, target_camera) in &node_query {
        if !ui_tree.children_is_changed(parent) {
            continue;
        }

        update_children_target_camera(
            parent,
            target_camera,
            &node_query,
            &ui_tree,
            &mut commands,
            &mut updated_entities,
        );
    }
}

fn update_children_target_camera(
    entity: Entity,
    camera_to_set: Option<&TargetCamera>,
    node_query: &Query<(Entity, Option<&TargetCamera>), With<Node>>,
    ui_tree: &UiTree,
    commands: &mut Commands,
    updated_entities: &mut HashSet<Entity>,
) {
    for child in ui_tree.iter_children(entity) {
        // Skip if the child has already been updated or update is not needed
        if updated_entities.contains(&child)
            || camera_to_set == node_query.get(child).ok().and_then(|(_, camera)| camera)
        {
            continue;
        }

        match camera_to_set {
            Some(camera) => {
                commands.entity(child).try_insert(camera.clone());
            }
            None => {
                commands.entity(child).remove::<TargetCamera>();
            }
        }
        updated_entities.insert(child);

        update_children_target_camera(
            child,
            camera_to_set,
            node_query,
            ui_tree,
            commands,
            updated_entities,
        );
    }
}<|MERGE_RESOLUTION|>--- conflicted
+++ resolved
@@ -1,13 +1,9 @@
 //! This module contains systems that update the UI when something changes
 
-<<<<<<< HEAD
-use crate::{CalculatedClip, Display, OverflowAxis, Style, TargetCamera, UiRootNodes, UiTree};
-=======
 use crate::{
-    experimental::{UiChildren, UiRootNodes},
+    experimental::{UiRootNodes, UiTree},
     CalculatedClip, Display, Node, OverflowAxis, TargetCamera,
 };
->>>>>>> d0af1992
 
 use super::ComputedNode;
 use bevy_ecs::{
@@ -24,18 +20,13 @@
 pub fn update_clipping_system(
     mut commands: Commands,
     root_nodes: UiRootNodes,
-<<<<<<< HEAD
-    mut node_query: Query<(&Node, &GlobalTransform, &Style, Option<&mut CalculatedClip>)>,
-    ui_tree: UiTree,
-=======
     mut node_query: Query<(
         &Node,
         &ComputedNode,
         &GlobalTransform,
         Option<&mut CalculatedClip>,
     )>,
-    ui_children: UiChildren,
->>>>>>> d0af1992
+    ui_tree: UiTree,
 ) {
     for root_node in root_nodes.iter() {
         update_clipping(&mut commands, &ui_tree, &mut node_query, root_node, None);
@@ -44,18 +35,13 @@
 
 fn update_clipping(
     commands: &mut Commands,
-<<<<<<< HEAD
     ui_tree: &UiTree,
-    node_query: &mut Query<(&Node, &GlobalTransform, &Style, Option<&mut CalculatedClip>)>,
-=======
-    ui_children: &UiChildren,
     node_query: &mut Query<(
         &Node,
         &ComputedNode,
         &GlobalTransform,
         Option<&mut CalculatedClip>,
     )>,
->>>>>>> d0af1992
     entity: Entity,
     mut maybe_inherited_clip: Option<Rect>,
 ) {
