--- conflicted
+++ resolved
@@ -204,7 +204,7 @@
 #[cfg(test)]
 mod tests {
     use crate::update::update_ui_context_system;
-    use crate::ComputedNodeTarget;
+    use crate::ComputedUiTargetCamera;
     use crate::IsDefaultUiCamera;
     use crate::Node;
     use crate::UiScale;
@@ -224,35 +224,13 @@
     use bevy_window::Window;
     use bevy_window::WindowRef;
     use bevy_window::WindowResolution;
-<<<<<<< HEAD
-=======
-    use bevy_window::WindowScaleFactorChanged;
-
-    use crate::update::update_ui_context_system;
-    use crate::ComputedUiTargetCamera;
-    use crate::IsDefaultUiCamera;
-    use crate::Node;
-    use crate::UiScale;
-    use crate::UiTargetCamera;
->>>>>>> c0eb89ee
 
     fn setup_test_app() -> App {
         let mut app = App::new();
 
         app.init_resource::<UiScale>();
 
-<<<<<<< HEAD
         app.add_plugins(HierarchyPropagatePlugin::<ComputedNodeTarget>::new(
-=======
-        // init resources required by `camera_system`
-        app.init_resource::<Events<WindowScaleFactorChanged>>();
-        app.init_resource::<Events<WindowResized>>();
-        app.init_resource::<Events<WindowCreated>>();
-        app.init_resource::<Events<AssetEvent<Image>>>();
-        app.init_resource::<Assets<Image>>();
-        app.init_resource::<ManualTextureViews>();
-        app.add_plugins(HierarchyPropagatePlugin::<ComputedUiTargetCamera>::new(
->>>>>>> c0eb89ee
             PostUpdate,
         ));
 
