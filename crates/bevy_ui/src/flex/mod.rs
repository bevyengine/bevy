--- conflicted
+++ resolved
@@ -97,21 +97,16 @@
         &mut self,
         entity: Entity,
         style: &Style,
-<<<<<<< HEAD
-        calculated_size: &CalculatedSize,
-        scale_factor: f64,
+        calculated_size: CalculatedSize,
+        context: &LayoutContext,
     ) {
         let taffy = &mut self.taffy;
         let taffy_style = convert::from_style(scale_factor, style);
         let m = calculated_size.measure.dyn_clone();
-=======
-        calculated_size: CalculatedSize,
-        context: &LayoutContext,
-    ) {
+ 
         let taffy = &mut self.taffy;
         let taffy_style = convert::from_style(context, style);
         let scale_factor = context.scale_factor;
->>>>>>> 2ec38d14
         let measure = taffy::node::MeasureFunc::Boxed(Box::new(
             move |constraints: Size<Option<f32>>, available_space: Size<AvailableSpace>| {
                 let size = m.measure(
@@ -312,11 +307,8 @@
         for (entity, style, calculated_size) in &query {
             // TODO: remove node from old hierarchy if its root has changed
             if let Some(calculated_size) = calculated_size {
-<<<<<<< HEAD
                 flex_surface.upsert_leaf(entity, style, calculated_size, scaling_factor);
-=======
-                flex_surface.upsert_leaf(entity, style, *calculated_size, viewport_values);
->>>>>>> 2ec38d14
+
             } else {
                 flex_surface.upsert_node(entity, style, viewport_values);
             }
@@ -331,11 +323,7 @@
     }
 
     for (entity, style, calculated_size) in &changed_size_query {
-<<<<<<< HEAD
         flex_surface.upsert_leaf(entity, style, calculated_size, scale_factor);
-=======
-        flex_surface.upsert_leaf(entity, style, *calculated_size, &viewport_values);
->>>>>>> 2ec38d14
     }
 
     // clean up removed nodes
