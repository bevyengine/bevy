--- conflicted
+++ resolved
@@ -288,19 +288,7 @@
 
     let scale_factor = logical_to_physical_factor * ui_scale.scale;
 
-<<<<<<< HEAD
-    if scale_factor_events.iter().next_back().is_some() {
-        update_changed(
-            &mut flex_surface,
-            logical_to_physical_factor,
-            full_node_query,
-        );
-    } else {
-        update_changed(&mut flex_surface, logical_to_physical_factor, node_query);
-    }
-=======
     let viewport_values = LayoutContext::new(scale_factor, physical_size);
->>>>>>> 4f16d6e0
 
     fn update_changed<F: ReadOnlyWorldQuery>(
         flex_surface: &mut FlexSurface,
