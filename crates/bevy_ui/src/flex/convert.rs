--- conflicted
+++ resolved
@@ -1,14 +1,7 @@
 use crate::{
     AlignContent, AlignItems, AlignSelf, Direction, Display, FlexDirection, FlexWrap,
-<<<<<<< HEAD
-    JustifyContent, PositionType, Style, UiRect, Val,
+    JustifyContent, PositionType, Size, Style, UiRect, Val,
 };
-use bevy_math::Size;
-=======
-    JustifyContent, PositionType, Size, Style, Val,
-};
-use bevy_math::Rect;
->>>>>>> 91f2b510
 
 pub fn from_rect(
     scale_factor: f64,
