<<<<<<< HEAD
use taffy::style_helpers;

=======
>>>>>>> 4f16d6e0
use crate::{
    AlignContent, AlignItems, AlignSelf, Display, FlexDirection, FlexWrap, GridAutoFlow,
    GridPlacement, GridTrack, GridTrackRepetition, JustifyContent, JustifyItems, JustifySelf,
    MaxTrackSizingFunction, MinTrackSizingFunction, PositionType, RepeatedGridTrack, Size, Style,
    UiRect, Val,
};

<<<<<<< HEAD
impl Val {
    fn scaled(self, scale_factor: f64) -> Self {
        match self {
            Val::Auto => Val::Auto,
            Val::Percent(value) => Val::Percent(value),
            Val::Px(value) => Val::Px((scale_factor * value as f64) as f32),
        }
    }
    fn into_dimension(self, scale_factor: f64) -> taffy::style::Dimension {
        match self.scaled(scale_factor) {
            Val::Auto => taffy::style::Dimension::Auto,
            Val::Percent(value) => taffy::style::Dimension::Percent(value / 100.0),
            Val::Px(value) => taffy::style::Dimension::Points(value),
        }
    }
    fn into_length_percentage(self, scale_factor: f64) -> taffy::style::LengthPercentage {
        match self.scaled(scale_factor) {
            Val::Auto => taffy::style::LengthPercentage::Points(0.0),
            Val::Percent(value) => taffy::style::LengthPercentage::Percent(value / 100.0),
            Val::Px(value) => taffy::style::LengthPercentage::Points(value),
        }
    }
    fn into_length_percentage_auto(self, scale_factor: f64) -> taffy::style::LengthPercentageAuto {
        match self.scaled(scale_factor) {
            Val::Auto => taffy::style::LengthPercentageAuto::Auto,
            Val::Percent(value) => taffy::style::LengthPercentageAuto::Percent(value / 100.0),
            Val::Px(value) => taffy::style::LengthPercentageAuto::Points(value),
        }
    }
}

impl UiRect {
    fn map_to_taffy_rect<T>(self, map_fn: impl Fn(Val) -> T) -> taffy::geometry::Rect<T> {
        taffy::geometry::Rect {
            left: map_fn(self.left),
            right: map_fn(self.right),
            top: map_fn(self.top),
            bottom: map_fn(self.bottom),
        }
    }
}

impl Size {
    fn map_to_taffy_size<T>(self, map_fn: impl Fn(Val) -> T) -> taffy::geometry::Size<T> {
        taffy::geometry::Size {
            width: map_fn(self.width),
            height: map_fn(self.height),
        }
    }
}

pub fn from_style(scale_factor: f64, style: &Style) -> taffy::style::Style {
=======
use super::LayoutContext;

impl Val {
    fn into_length_percentage_auto(
        self,
        context: &LayoutContext,
    ) -> taffy::style::LengthPercentageAuto {
        match self {
            Val::Auto => taffy::style::LengthPercentageAuto::Auto,
            Val::Percent(value) => taffy::style::LengthPercentageAuto::Percent(value / 100.),
            Val::Px(value) => taffy::style::LengthPercentageAuto::Points(
                (context.scale_factor * value as f64) as f32,
            ),
            Val::VMin(value) => {
                taffy::style::LengthPercentageAuto::Points(context.min_size * value / 100.)
            }
            Val::VMax(value) => {
                taffy::style::LengthPercentageAuto::Points(context.max_size * value / 100.)
            }
            Val::Vw(value) => {
                taffy::style::LengthPercentageAuto::Points(context.physical_size.x * value / 100.)
            }
            Val::Vh(value) => {
                taffy::style::LengthPercentageAuto::Points(context.physical_size.y * value / 100.)
            }
        }
    }

    fn into_length_percentage(self, context: &LayoutContext) -> taffy::style::LengthPercentage {
        match self.into_length_percentage_auto(context) {
            taffy::style::LengthPercentageAuto::Auto => taffy::style::LengthPercentage::Points(0.0),
            taffy::style::LengthPercentageAuto::Percent(value) => {
                taffy::style::LengthPercentage::Percent(value)
            }
            taffy::style::LengthPercentageAuto::Points(value) => {
                taffy::style::LengthPercentage::Points(value)
            }
        }
    }

    fn into_dimension(self, context: &LayoutContext) -> taffy::style::Dimension {
        self.into_length_percentage_auto(context).into()
    }
}

impl UiRect {
    fn map_to_taffy_rect<T>(self, map_fn: impl Fn(Val) -> T) -> taffy::geometry::Rect<T> {
        taffy::geometry::Rect {
            left: map_fn(self.left),
            right: map_fn(self.right),
            top: map_fn(self.top),
            bottom: map_fn(self.bottom),
        }
    }
}

impl Size {
    fn map_to_taffy_size<T>(self, map_fn: impl Fn(Val) -> T) -> taffy::geometry::Size<T> {
        taffy::geometry::Size {
            width: map_fn(self.width),
            height: map_fn(self.height),
        }
    }
}

pub fn from_style(context: &LayoutContext, style: &Style) -> taffy::style::Style {
>>>>>>> 4f16d6e0
    taffy::style::Style {
        display: style.display.into(),
        position: style.position_type.into(),
        flex_direction: style.flex_direction.into(),
        flex_wrap: style.flex_wrap.into(),
        align_items: style.align_items.into(),
        justify_items: style.justify_items.into(),
        align_self: style.align_self.into(),
        justify_self: style.justify_self.into(),
        align_content: style.align_content.into(),
        justify_content: style.justify_content.into(),
        inset: taffy::prelude::Rect {
<<<<<<< HEAD
            left: style.left.into_length_percentage_auto(scale_factor),
            right: style.right.into_length_percentage_auto(scale_factor),
            top: style.top.into_length_percentage_auto(scale_factor),
            bottom: style.bottom.into_length_percentage_auto(scale_factor),
        },
        margin: style
            .margin
            .map_to_taffy_rect(|m| m.into_length_percentage_auto(scale_factor)),
        padding: style
            .padding
            .map_to_taffy_rect(|m| m.into_length_percentage(scale_factor)),
        border: style
            .border
            .map_to_taffy_rect(|m| m.into_length_percentage(scale_factor)),
        flex_grow: style.flex_grow,
        flex_shrink: style.flex_shrink,
        flex_basis: style.flex_basis.into_dimension(scale_factor),
        size: style
            .size
            .map_to_taffy_size(|s| s.into_dimension(scale_factor)),
        min_size: style
            .min_size
            .map_to_taffy_size(|s| s.into_dimension(scale_factor)),
        max_size: style
            .max_size
            .map_to_taffy_size(|s| s.into_dimension(scale_factor)),
        aspect_ratio: style.aspect_ratio,
        gap: style
            .gap
            .map_to_taffy_size(|s| s.into_length_percentage(scale_factor)),
        grid_auto_flow: style.grid_auto_flow.into(),
        grid_template_rows: style
            .grid_template_rows
            .iter()
            .map(|track| track.clone_into_repeated_taffy_track(scale_factor))
            .collect::<Vec<_>>(),
        grid_template_columns: style
            .grid_template_columns
            .iter()
            .map(|track| track.clone_into_repeated_taffy_track(scale_factor))
            .collect::<Vec<_>>(),
        grid_auto_rows: style
            .grid_auto_rows
            .iter()
            .map(|track| track.into_taffy_track(scale_factor))
            .collect::<Vec<_>>(),
        grid_auto_columns: style
            .grid_auto_columns
            .iter()
            .map(|track| track.into_taffy_track(scale_factor))
            .collect::<Vec<_>>(),
        grid_row: style.grid_row.into(),
        grid_column: style.grid_column.into(),
=======
            left: style.left.into_length_percentage_auto(context),
            right: style.right.into_length_percentage_auto(context),
            top: style.top.into_length_percentage_auto(context),
            bottom: style.bottom.into_length_percentage_auto(context),
        },
        margin: style
            .margin
            .map_to_taffy_rect(|m| m.into_length_percentage_auto(context)),
        padding: style
            .padding
            .map_to_taffy_rect(|m| m.into_length_percentage(context)),
        border: style
            .border
            .map_to_taffy_rect(|m| m.into_length_percentage(context)),
        flex_grow: style.flex_grow,
        flex_shrink: style.flex_shrink,
        flex_basis: style.flex_basis.into_dimension(context),
        size: style.size.map_to_taffy_size(|s| s.into_dimension(context)),
        min_size: style
            .min_size
            .map_to_taffy_size(|s| s.into_dimension(context)),
        max_size: style
            .max_size
            .map_to_taffy_size(|s| s.into_dimension(context)),
        aspect_ratio: style.aspect_ratio,
        gap: style
            .gap
            .map_to_taffy_size(|s| s.into_length_percentage(context)),
        justify_self: None,
>>>>>>> 4f16d6e0
    }
}

impl From<AlignItems> for Option<taffy::style::AlignItems> {
    fn from(value: AlignItems) -> Self {
        match value {
            AlignItems::Default => None,
            AlignItems::Start => taffy::style::AlignItems::Start.into(),
            AlignItems::End => taffy::style::AlignItems::End.into(),
            AlignItems::FlexStart => taffy::style::AlignItems::FlexStart.into(),
            AlignItems::FlexEnd => taffy::style::AlignItems::FlexEnd.into(),
            AlignItems::Center => taffy::style::AlignItems::Center.into(),
            AlignItems::Baseline => taffy::style::AlignItems::Baseline.into(),
            AlignItems::Stretch => taffy::style::AlignItems::Stretch.into(),
        }
    }
}

impl From<JustifyItems> for Option<taffy::style::JustifyItems> {
    fn from(value: JustifyItems) -> Self {
        match value {
            JustifyItems::Default => None,
            JustifyItems::Start => taffy::style::JustifyItems::Start.into(),
            JustifyItems::End => taffy::style::JustifyItems::End.into(),
            JustifyItems::Center => taffy::style::JustifyItems::Center.into(),
            JustifyItems::Baseline => taffy::style::JustifyItems::Baseline.into(),
            JustifyItems::Stretch => taffy::style::JustifyItems::Stretch.into(),
        }
    }
}

impl From<AlignSelf> for Option<taffy::style::AlignSelf> {
    fn from(value: AlignSelf) -> Self {
        match value {
            AlignSelf::Auto => None,
            AlignSelf::Start => taffy::style::AlignSelf::Start.into(),
            AlignSelf::End => taffy::style::AlignSelf::End.into(),
            AlignSelf::FlexStart => taffy::style::AlignSelf::FlexStart.into(),
            AlignSelf::FlexEnd => taffy::style::AlignSelf::FlexEnd.into(),
            AlignSelf::Center => taffy::style::AlignSelf::Center.into(),
            AlignSelf::Baseline => taffy::style::AlignSelf::Baseline.into(),
            AlignSelf::Stretch => taffy::style::AlignSelf::Stretch.into(),
        }
    }
}

impl From<JustifySelf> for Option<taffy::style::JustifySelf> {
    fn from(value: JustifySelf) -> Self {
        match value {
            JustifySelf::Auto => None,
            JustifySelf::Start => taffy::style::JustifySelf::Start.into(),
            JustifySelf::End => taffy::style::JustifySelf::End.into(),
            JustifySelf::Center => taffy::style::JustifySelf::Center.into(),
            JustifySelf::Baseline => taffy::style::JustifySelf::Baseline.into(),
            JustifySelf::Stretch => taffy::style::JustifySelf::Stretch.into(),
        }
    }
}

impl From<AlignContent> for Option<taffy::style::AlignContent> {
    fn from(value: AlignContent) -> Self {
        match value {
            AlignContent::Default => None,
            AlignContent::Start => taffy::style::AlignContent::Start.into(),
            AlignContent::End => taffy::style::AlignContent::End.into(),
            AlignContent::FlexStart => taffy::style::AlignContent::FlexStart.into(),
            AlignContent::FlexEnd => taffy::style::AlignContent::FlexEnd.into(),
            AlignContent::Center => taffy::style::AlignContent::Center.into(),
            AlignContent::Stretch => taffy::style::AlignContent::Stretch.into(),
            AlignContent::SpaceBetween => taffy::style::AlignContent::SpaceBetween.into(),
            AlignContent::SpaceAround => taffy::style::AlignContent::SpaceAround.into(),
            AlignContent::SpaceEvenly => taffy::style::AlignContent::SpaceEvenly.into(),
        }
    }
}

impl From<JustifyContent> for Option<taffy::style::JustifyContent> {
    fn from(value: JustifyContent) -> Self {
        match value {
            JustifyContent::Default => None,
            JustifyContent::Start => taffy::style::JustifyContent::Start.into(),
            JustifyContent::End => taffy::style::JustifyContent::End.into(),
            JustifyContent::FlexStart => taffy::style::JustifyContent::FlexStart.into(),
            JustifyContent::FlexEnd => taffy::style::JustifyContent::FlexEnd.into(),
            JustifyContent::Center => taffy::style::JustifyContent::Center.into(),
            JustifyContent::SpaceBetween => taffy::style::JustifyContent::SpaceBetween.into(),
            JustifyContent::SpaceAround => taffy::style::JustifyContent::SpaceAround.into(),
            JustifyContent::SpaceEvenly => taffy::style::JustifyContent::SpaceEvenly.into(),
        }
    }
}

impl From<Display> for taffy::style::Display {
    fn from(value: Display) -> Self {
        match value {
            Display::Flex => taffy::style::Display::Flex,
            Display::Grid => taffy::style::Display::Grid,
            Display::None => taffy::style::Display::None,
        }
    }
}

impl From<FlexDirection> for taffy::style::FlexDirection {
    fn from(value: FlexDirection) -> Self {
        match value {
            FlexDirection::Row => taffy::style::FlexDirection::Row,
            FlexDirection::Column => taffy::style::FlexDirection::Column,
            FlexDirection::RowReverse => taffy::style::FlexDirection::RowReverse,
            FlexDirection::ColumnReverse => taffy::style::FlexDirection::ColumnReverse,
        }
    }
}

impl From<PositionType> for taffy::style::Position {
    fn from(value: PositionType) -> Self {
        match value {
            PositionType::Relative => taffy::style::Position::Relative,
            PositionType::Absolute => taffy::style::Position::Absolute,
        }
    }
}

impl From<FlexWrap> for taffy::style::FlexWrap {
    fn from(value: FlexWrap) -> Self {
        match value {
            FlexWrap::NoWrap => taffy::style::FlexWrap::NoWrap,
            FlexWrap::Wrap => taffy::style::FlexWrap::Wrap,
            FlexWrap::WrapReverse => taffy::style::FlexWrap::WrapReverse,
        }
    }
}

impl From<GridAutoFlow> for taffy::style::GridAutoFlow {
    fn from(value: GridAutoFlow) -> Self {
        match value {
            GridAutoFlow::Row => taffy::style::GridAutoFlow::Row,
            GridAutoFlow::RowDense => taffy::style::GridAutoFlow::RowDense,
            GridAutoFlow::Column => taffy::style::GridAutoFlow::Column,
            GridAutoFlow::ColumnDense => taffy::style::GridAutoFlow::ColumnDense,
        }
    }
}

impl From<GridPlacement> for taffy::geometry::Line<taffy::style::GridPlacement> {
    fn from(value: GridPlacement) -> Self {
        let span = value.span.unwrap_or(1).max(1);
        match (value.start, value.end) {
            (Some(start), Some(end)) => taffy::geometry::Line {
                start: style_helpers::line(start),
                end: style_helpers::line(end),
            },
            (Some(start), None) => taffy::geometry::Line {
                start: style_helpers::line(start),
                end: style_helpers::span(span),
            },
            (None, Some(end)) => taffy::geometry::Line {
                start: style_helpers::span(span),
                end: style_helpers::line(end),
            },
            (None, None) => style_helpers::span(span),
        }
    }
}

impl MinTrackSizingFunction {
    fn into_taffy(self, scale_factor: f64) -> taffy::style::MinTrackSizingFunction {
        match self {
            MinTrackSizingFunction::Px(val) => taffy::style::MinTrackSizingFunction::Fixed(
                Val::Px(val).into_length_percentage(scale_factor),
            ),
            MinTrackSizingFunction::Percent(val) => taffy::style::MinTrackSizingFunction::Fixed(
                Val::Percent(val).into_length_percentage(scale_factor),
            ),
            MinTrackSizingFunction::Auto => taffy::style::MinTrackSizingFunction::Auto,
            MinTrackSizingFunction::MinContent => taffy::style::MinTrackSizingFunction::MinContent,
            MinTrackSizingFunction::MaxContent => taffy::style::MinTrackSizingFunction::MaxContent,
        }
    }
}

impl MaxTrackSizingFunction {
    fn into_taffy(self, scale_factor: f64) -> taffy::style::MaxTrackSizingFunction {
        match self {
            MaxTrackSizingFunction::Px(val) => taffy::style::MaxTrackSizingFunction::Fixed(
                Val::Px(val).into_length_percentage(scale_factor),
            ),
            MaxTrackSizingFunction::Percent(val) => taffy::style::MaxTrackSizingFunction::Fixed(
                Val::Percent(val).into_length_percentage(scale_factor),
            ),
            MaxTrackSizingFunction::Auto => taffy::style::MaxTrackSizingFunction::Auto,
            MaxTrackSizingFunction::MinContent => taffy::style::MaxTrackSizingFunction::MinContent,
            MaxTrackSizingFunction::MaxContent => taffy::style::MaxTrackSizingFunction::MaxContent,
            MaxTrackSizingFunction::FitContentPx(val) => {
                taffy::style::MaxTrackSizingFunction::FitContent(
                    Val::Px(val).into_length_percentage(scale_factor),
                )
            }
            MaxTrackSizingFunction::FitContentPercent(val) => {
                taffy::style::MaxTrackSizingFunction::FitContent(
                    Val::Percent(val).into_length_percentage(scale_factor),
                )
            }
            MaxTrackSizingFunction::Fraction(fraction) => {
                taffy::style::MaxTrackSizingFunction::Fraction(fraction)
            }
        }
    }
}

impl GridTrack {
    fn into_taffy_track(self, scale_factor: f64) -> taffy::style::NonRepeatedTrackSizingFunction {
        let min = self.min_sizing_function.into_taffy(scale_factor);
        let max = self.max_sizing_function.into_taffy(scale_factor);
        taffy::style_helpers::minmax(min, max)
    }
}

impl RepeatedGridTrack {
    fn clone_into_repeated_taffy_track(
        &self,
        scale_factor: f64,
    ) -> taffy::style::TrackSizingFunction {
        if self.tracks.len() == 1 && self.repetition == GridTrackRepetition::Count(1) {
            let min = self.tracks[0].min_sizing_function.into_taffy(scale_factor);
            let max = self.tracks[0].max_sizing_function.into_taffy(scale_factor);
            let taffy_track = taffy::style_helpers::minmax(min, max);
            taffy::style::TrackSizingFunction::Single(taffy_track)
        } else {
            let taffy_tracks: Vec<_> = self
                .tracks
                .iter()
                .map(|track| {
                    let min = track.min_sizing_function.into_taffy(scale_factor);
                    let max = track.max_sizing_function.into_taffy(scale_factor);
                    taffy::style_helpers::minmax(min, max)
                })
                .collect();

            match self.repetition {
                GridTrackRepetition::Count(count) => {
                    taffy::style_helpers::repeat(count, taffy_tracks)
                }
                GridTrackRepetition::AutoFit => taffy::style_helpers::repeat(
                    taffy::style::GridTrackRepetition::AutoFit,
                    taffy_tracks,
                ),
                GridTrackRepetition::AutoFill => taffy::style_helpers::repeat(
                    taffy::style::GridTrackRepetition::AutoFill,
                    taffy_tracks,
                ),
            }
        }
    }
}

#[cfg(test)]
mod tests {
    use super::*;

    #[test]
    fn test_convert_from() {
        use taffy::style_helpers as sh;

        let bevy_style = crate::Style {
            display: Display::Flex,
            position_type: PositionType::Absolute,
            left: Val::Px(0.),
            right: Val::Percent(0.),
            top: Val::Auto,
            bottom: Val::Auto,
            direction: crate::Direction::Inherit,
            flex_direction: FlexDirection::ColumnReverse,
            flex_wrap: FlexWrap::WrapReverse,
            align_items: AlignItems::Baseline,
            align_self: AlignSelf::Start,
            align_content: AlignContent::SpaceAround,
            justify_items: JustifyItems::Default,
            justify_self: JustifySelf::Center,
            justify_content: JustifyContent::SpaceEvenly,
            margin: UiRect {
                left: Val::Percent(0.),
                right: Val::Px(0.),
                top: Val::Auto,
                bottom: Val::Auto,
            },
            padding: UiRect {
                left: Val::Percent(0.),
                right: Val::Px(0.),
                top: Val::Percent(0.),
                bottom: Val::Percent(0.),
            },
            border: UiRect {
                left: Val::Px(0.),
                right: Val::Px(0.),
                top: Val::Auto,
                bottom: Val::Px(0.),
            },
            flex_grow: 1.,
            flex_shrink: 0.,
            flex_basis: Val::Px(0.),
            size: Size {
                width: Val::Px(0.),
                height: Val::Auto,
            },
            min_size: Size {
                width: Val::Px(0.),
                height: Val::Percent(0.),
            },
            max_size: Size {
                width: Val::Auto,
                height: Val::Px(0.),
            },
            aspect_ratio: None,
            overflow: crate::Overflow::Hidden,
            gap: Size {
                width: Val::Px(0.),
                height: Val::Percent(0.),
            },
            grid_auto_flow: GridAutoFlow::ColumnDense,
            grid_template_rows: vec![
                GridTrack::px(10.0),
                GridTrack::percent(50.0),
                GridTrack::fr(1.0),
            ],
            grid_template_columns: RepeatedGridTrack::px(5, 10.0),
            grid_auto_rows: vec![
                GridTrack::fit_content_px(10.0),
                GridTrack::fit_content_percent(25.0),
                GridTrack::flex(2.0),
            ],
            grid_auto_columns: vec![
                GridTrack::auto(),
                GridTrack::min_content(),
                GridTrack::max_content(),
            ],
            grid_column: GridPlacement::start(4),
            grid_row: GridPlacement::span(3),
        };
        let viewport_values = LayoutContext::new(1.0, bevy_math::Vec2::new(800., 600.));
        let taffy_style = from_style(&viewport_values, &bevy_style);
        assert_eq!(taffy_style.display, taffy::style::Display::Flex);
        assert_eq!(taffy_style.position, taffy::style::Position::Absolute);
        assert!(matches!(
            taffy_style.inset.left,
            taffy::style::LengthPercentageAuto::Points(_)
        ));
        assert!(matches!(
            taffy_style.inset.right,
            taffy::style::LengthPercentageAuto::Percent(_)
        ));
        assert!(matches!(
            taffy_style.inset.top,
            taffy::style::LengthPercentageAuto::Auto
        ));
        assert!(matches!(
            taffy_style.inset.bottom,
            taffy::style::LengthPercentageAuto::Auto
        ));
        assert_eq!(
            taffy_style.flex_direction,
            taffy::style::FlexDirection::ColumnReverse
        );
        assert_eq!(taffy_style.flex_wrap, taffy::style::FlexWrap::WrapReverse);
        assert_eq!(
            taffy_style.align_items,
            Some(taffy::style::AlignItems::Baseline)
        );
        assert_eq!(taffy_style.align_self, Some(taffy::style::AlignSelf::Start));
        assert_eq!(
            taffy_style.align_content,
            Some(taffy::style::AlignContent::SpaceAround)
        );
        assert_eq!(
            taffy_style.justify_content,
            Some(taffy::style::JustifyContent::SpaceEvenly)
        );
        assert_eq!(taffy_style.justify_items, None);
        assert_eq!(
            taffy_style.justify_self,
            Some(taffy::style::JustifySelf::Center)
        );
        assert!(matches!(
            taffy_style.margin.left,
            taffy::style::LengthPercentageAuto::Percent(_)
        ));
        assert!(matches!(
            taffy_style.margin.right,
            taffy::style::LengthPercentageAuto::Points(_)
        ));
        assert!(matches!(
            taffy_style.margin.top,
            taffy::style::LengthPercentageAuto::Auto
        ));
        assert!(matches!(
            taffy_style.margin.bottom,
            taffy::style::LengthPercentageAuto::Auto
        ));
        assert!(matches!(
            taffy_style.padding.left,
            taffy::style::LengthPercentage::Percent(_)
        ));
        assert!(matches!(
            taffy_style.padding.right,
            taffy::style::LengthPercentage::Points(_)
        ));
        assert!(matches!(
            taffy_style.padding.top,
            taffy::style::LengthPercentage::Percent(_)
        ));
        assert!(matches!(
            taffy_style.padding.bottom,
            taffy::style::LengthPercentage::Percent(_)
        ));
        assert!(matches!(
            taffy_style.border.left,
            taffy::style::LengthPercentage::Points(_)
        ));
        assert!(matches!(
            taffy_style.border.right,
            taffy::style::LengthPercentage::Points(_)
        ));
        assert!(matches!(
            taffy_style.border.top,
            taffy::style::LengthPercentage::Points(_)
        ));
        assert!(matches!(
            taffy_style.border.bottom,
            taffy::style::LengthPercentage::Points(_)
        ));
        assert_eq!(taffy_style.flex_grow, 1.);
        assert_eq!(taffy_style.flex_shrink, 0.);
        assert!(matches!(
            taffy_style.flex_basis,
            taffy::style::Dimension::Points(_)
        ));
        assert!(matches!(
            taffy_style.size.width,
            taffy::style::Dimension::Points(_)
        ));
        assert!(matches!(
            taffy_style.size.height,
            taffy::style::Dimension::Auto
        ));
        assert!(matches!(
            taffy_style.min_size.width,
            taffy::style::Dimension::Points(_)
        ));
        assert!(matches!(
            taffy_style.min_size.height,
            taffy::style::Dimension::Percent(_)
        ));
        assert!(matches!(
            taffy_style.max_size.width,
            taffy::style::Dimension::Auto
        ));
        assert!(matches!(
            taffy_style.max_size.height,
            taffy::style::Dimension::Points(_)
        ));
        assert_eq!(taffy_style.aspect_ratio, None);
        assert_eq!(
            taffy_style.gap.width,
            taffy::style::LengthPercentage::Points(0.)
        );
        assert_eq!(
            taffy_style.gap.height,
            taffy::style::LengthPercentage::Percent(0.)
        );
        assert_eq!(
            taffy_style.grid_auto_flow,
            taffy::style::GridAutoFlow::ColumnDense
        );
        assert_eq!(
            taffy_style.grid_template_rows,
            vec![sh::points(10.0), sh::percent(0.5), sh::fr(1.0)]
        );
        assert_eq!(
            taffy_style.grid_template_columns,
            vec![sh::repeat(5, vec![sh::points(10.0)])]
        );
        assert_eq!(
            taffy_style.grid_auto_rows,
            vec![
                sh::fit_content(taffy::style::LengthPercentage::Points(10.0)),
                sh::fit_content(taffy::style::LengthPercentage::Percent(0.25)),
                sh::minmax(sh::points(0.0), sh::fr(2.0)),
            ]
        );
        assert_eq!(
            taffy_style.grid_auto_columns,
            vec![sh::auto(), sh::min_content(), sh::max_content()]
        );
        assert_eq!(
            taffy_style.grid_column,
            taffy::geometry::Line {
                start: sh::line(4),
                end: sh::span(1)
            }
        );
        assert_eq!(taffy_style.grid_row, sh::span(3));
    }

    #[test]
    fn test_into_length_percentage() {
        use taffy::style::LengthPercentage;
        let context = LayoutContext::new(2.0, bevy_math::Vec2::new(800., 600.));
        let cases = [
            (Val::Auto, LengthPercentage::Points(0.)),
            (Val::Percent(1.), LengthPercentage::Percent(0.01)),
            (Val::Px(1.), LengthPercentage::Points(2.)),
            (Val::Vw(1.), LengthPercentage::Points(8.)),
            (Val::Vh(1.), LengthPercentage::Points(6.)),
            (Val::VMin(2.), LengthPercentage::Points(12.)),
            (Val::VMax(2.), LengthPercentage::Points(16.)),
        ];
        for (val, length) in cases {
            assert!(match (val.into_length_percentage(&context), length) {
                (LengthPercentage::Points(a), LengthPercentage::Points(b))
                | (LengthPercentage::Percent(a), LengthPercentage::Percent(b)) =>
                    (a - b).abs() < 0.0001,
                _ => false,
            },);
        }
    }
}<|MERGE_RESOLUTION|>--- conflicted
+++ resolved
@@ -1,8 +1,5 @@
-<<<<<<< HEAD
 use taffy::style_helpers;
 
-=======
->>>>>>> 4f16d6e0
 use crate::{
     AlignContent, AlignItems, AlignSelf, Display, FlexDirection, FlexWrap, GridAutoFlow,
     GridPlacement, GridTrack, GridTrackRepetition, JustifyContent, JustifyItems, JustifySelf,
@@ -10,60 +7,6 @@
     UiRect, Val,
 };
 
-<<<<<<< HEAD
-impl Val {
-    fn scaled(self, scale_factor: f64) -> Self {
-        match self {
-            Val::Auto => Val::Auto,
-            Val::Percent(value) => Val::Percent(value),
-            Val::Px(value) => Val::Px((scale_factor * value as f64) as f32),
-        }
-    }
-    fn into_dimension(self, scale_factor: f64) -> taffy::style::Dimension {
-        match self.scaled(scale_factor) {
-            Val::Auto => taffy::style::Dimension::Auto,
-            Val::Percent(value) => taffy::style::Dimension::Percent(value / 100.0),
-            Val::Px(value) => taffy::style::Dimension::Points(value),
-        }
-    }
-    fn into_length_percentage(self, scale_factor: f64) -> taffy::style::LengthPercentage {
-        match self.scaled(scale_factor) {
-            Val::Auto => taffy::style::LengthPercentage::Points(0.0),
-            Val::Percent(value) => taffy::style::LengthPercentage::Percent(value / 100.0),
-            Val::Px(value) => taffy::style::LengthPercentage::Points(value),
-        }
-    }
-    fn into_length_percentage_auto(self, scale_factor: f64) -> taffy::style::LengthPercentageAuto {
-        match self.scaled(scale_factor) {
-            Val::Auto => taffy::style::LengthPercentageAuto::Auto,
-            Val::Percent(value) => taffy::style::LengthPercentageAuto::Percent(value / 100.0),
-            Val::Px(value) => taffy::style::LengthPercentageAuto::Points(value),
-        }
-    }
-}
-
-impl UiRect {
-    fn map_to_taffy_rect<T>(self, map_fn: impl Fn(Val) -> T) -> taffy::geometry::Rect<T> {
-        taffy::geometry::Rect {
-            left: map_fn(self.left),
-            right: map_fn(self.right),
-            top: map_fn(self.top),
-            bottom: map_fn(self.bottom),
-        }
-    }
-}
-
-impl Size {
-    fn map_to_taffy_size<T>(self, map_fn: impl Fn(Val) -> T) -> taffy::geometry::Size<T> {
-        taffy::geometry::Size {
-            width: map_fn(self.width),
-            height: map_fn(self.height),
-        }
-    }
-}
-
-pub fn from_style(scale_factor: f64, style: &Style) -> taffy::style::Style {
-=======
 use super::LayoutContext;
 
 impl Val {
@@ -130,7 +73,6 @@
 }
 
 pub fn from_style(context: &LayoutContext, style: &Style) -> taffy::style::Style {
->>>>>>> 4f16d6e0
     taffy::style::Style {
         display: style.display.into(),
         position: style.position_type.into(),
@@ -143,61 +85,6 @@
         align_content: style.align_content.into(),
         justify_content: style.justify_content.into(),
         inset: taffy::prelude::Rect {
-<<<<<<< HEAD
-            left: style.left.into_length_percentage_auto(scale_factor),
-            right: style.right.into_length_percentage_auto(scale_factor),
-            top: style.top.into_length_percentage_auto(scale_factor),
-            bottom: style.bottom.into_length_percentage_auto(scale_factor),
-        },
-        margin: style
-            .margin
-            .map_to_taffy_rect(|m| m.into_length_percentage_auto(scale_factor)),
-        padding: style
-            .padding
-            .map_to_taffy_rect(|m| m.into_length_percentage(scale_factor)),
-        border: style
-            .border
-            .map_to_taffy_rect(|m| m.into_length_percentage(scale_factor)),
-        flex_grow: style.flex_grow,
-        flex_shrink: style.flex_shrink,
-        flex_basis: style.flex_basis.into_dimension(scale_factor),
-        size: style
-            .size
-            .map_to_taffy_size(|s| s.into_dimension(scale_factor)),
-        min_size: style
-            .min_size
-            .map_to_taffy_size(|s| s.into_dimension(scale_factor)),
-        max_size: style
-            .max_size
-            .map_to_taffy_size(|s| s.into_dimension(scale_factor)),
-        aspect_ratio: style.aspect_ratio,
-        gap: style
-            .gap
-            .map_to_taffy_size(|s| s.into_length_percentage(scale_factor)),
-        grid_auto_flow: style.grid_auto_flow.into(),
-        grid_template_rows: style
-            .grid_template_rows
-            .iter()
-            .map(|track| track.clone_into_repeated_taffy_track(scale_factor))
-            .collect::<Vec<_>>(),
-        grid_template_columns: style
-            .grid_template_columns
-            .iter()
-            .map(|track| track.clone_into_repeated_taffy_track(scale_factor))
-            .collect::<Vec<_>>(),
-        grid_auto_rows: style
-            .grid_auto_rows
-            .iter()
-            .map(|track| track.into_taffy_track(scale_factor))
-            .collect::<Vec<_>>(),
-        grid_auto_columns: style
-            .grid_auto_columns
-            .iter()
-            .map(|track| track.into_taffy_track(scale_factor))
-            .collect::<Vec<_>>(),
-        grid_row: style.grid_row.into(),
-        grid_column: style.grid_column.into(),
-=======
             left: style.left.into_length_percentage_auto(context),
             right: style.right.into_length_percentage_auto(context),
             top: style.top.into_length_percentage_auto(context),
@@ -226,8 +113,29 @@
         gap: style
             .gap
             .map_to_taffy_size(|s| s.into_length_percentage(context)),
-        justify_self: None,
->>>>>>> 4f16d6e0
+        grid_auto_flow: style.grid_auto_flow.into(),
+        grid_template_rows: style
+            .grid_template_rows
+            .iter()
+            .map(|track| track.clone_into_repeated_taffy_track(context))
+            .collect::<Vec<_>>(),
+        grid_template_columns: style
+            .grid_template_columns
+            .iter()
+            .map(|track| track.clone_into_repeated_taffy_track(context))
+            .collect::<Vec<_>>(),
+        grid_auto_rows: style
+            .grid_auto_rows
+            .iter()
+            .map(|track| track.into_taffy_track(context))
+            .collect::<Vec<_>>(),
+        grid_auto_columns: style
+            .grid_auto_columns
+            .iter()
+            .map(|track| track.into_taffy_track(context))
+            .collect::<Vec<_>>(),
+        grid_row: style.grid_row.into(),
+        grid_column: style.grid_column.into(),
     }
 }
 
@@ -393,13 +301,13 @@
 }
 
 impl MinTrackSizingFunction {
-    fn into_taffy(self, scale_factor: f64) -> taffy::style::MinTrackSizingFunction {
+    fn into_taffy(self, context: &LayoutContext) -> taffy::style::MinTrackSizingFunction {
         match self {
             MinTrackSizingFunction::Px(val) => taffy::style::MinTrackSizingFunction::Fixed(
-                Val::Px(val).into_length_percentage(scale_factor),
+                Val::Px(val).into_length_percentage(context),
             ),
             MinTrackSizingFunction::Percent(val) => taffy::style::MinTrackSizingFunction::Fixed(
-                Val::Percent(val).into_length_percentage(scale_factor),
+                Val::Percent(val).into_length_percentage(context),
             ),
             MinTrackSizingFunction::Auto => taffy::style::MinTrackSizingFunction::Auto,
             MinTrackSizingFunction::MinContent => taffy::style::MinTrackSizingFunction::MinContent,
@@ -409,25 +317,25 @@
 }
 
 impl MaxTrackSizingFunction {
-    fn into_taffy(self, scale_factor: f64) -> taffy::style::MaxTrackSizingFunction {
+    fn into_taffy(self, context: &LayoutContext) -> taffy::style::MaxTrackSizingFunction {
         match self {
             MaxTrackSizingFunction::Px(val) => taffy::style::MaxTrackSizingFunction::Fixed(
-                Val::Px(val).into_length_percentage(scale_factor),
+                Val::Px(val).into_length_percentage(context),
             ),
             MaxTrackSizingFunction::Percent(val) => taffy::style::MaxTrackSizingFunction::Fixed(
-                Val::Percent(val).into_length_percentage(scale_factor),
+                Val::Percent(val).into_length_percentage(context),
             ),
             MaxTrackSizingFunction::Auto => taffy::style::MaxTrackSizingFunction::Auto,
             MaxTrackSizingFunction::MinContent => taffy::style::MaxTrackSizingFunction::MinContent,
             MaxTrackSizingFunction::MaxContent => taffy::style::MaxTrackSizingFunction::MaxContent,
             MaxTrackSizingFunction::FitContentPx(val) => {
                 taffy::style::MaxTrackSizingFunction::FitContent(
-                    Val::Px(val).into_length_percentage(scale_factor),
+                    Val::Px(val).into_length_percentage(context),
                 )
             }
             MaxTrackSizingFunction::FitContentPercent(val) => {
                 taffy::style::MaxTrackSizingFunction::FitContent(
-                    Val::Percent(val).into_length_percentage(scale_factor),
+                    Val::Percent(val).into_length_percentage(context),
                 )
             }
             MaxTrackSizingFunction::Fraction(fraction) => {
@@ -438,9 +346,12 @@
 }
 
 impl GridTrack {
-    fn into_taffy_track(self, scale_factor: f64) -> taffy::style::NonRepeatedTrackSizingFunction {
-        let min = self.min_sizing_function.into_taffy(scale_factor);
-        let max = self.max_sizing_function.into_taffy(scale_factor);
+    fn into_taffy_track(
+        self,
+        context: &LayoutContext,
+    ) -> taffy::style::NonRepeatedTrackSizingFunction {
+        let min = self.min_sizing_function.into_taffy(context);
+        let max = self.max_sizing_function.into_taffy(context);
         taffy::style_helpers::minmax(min, max)
     }
 }
@@ -448,11 +359,11 @@
 impl RepeatedGridTrack {
     fn clone_into_repeated_taffy_track(
         &self,
-        scale_factor: f64,
+        context: &LayoutContext,
     ) -> taffy::style::TrackSizingFunction {
         if self.tracks.len() == 1 && self.repetition == GridTrackRepetition::Count(1) {
-            let min = self.tracks[0].min_sizing_function.into_taffy(scale_factor);
-            let max = self.tracks[0].max_sizing_function.into_taffy(scale_factor);
+            let min = self.tracks[0].min_sizing_function.into_taffy(context);
+            let max = self.tracks[0].max_sizing_function.into_taffy(context);
             let taffy_track = taffy::style_helpers::minmax(min, max);
             taffy::style::TrackSizingFunction::Single(taffy_track)
         } else {
@@ -460,8 +371,8 @@
                 .tracks
                 .iter()
                 .map(|track| {
-                    let min = track.min_sizing_function.into_taffy(scale_factor);
-                    let max = track.max_sizing_function.into_taffy(scale_factor);
+                    let min = track.min_sizing_function.into_taffy(context);
+                    let max = track.max_sizing_function.into_taffy(context);
                     taffy::style_helpers::minmax(min, max)
                 })
                 .collect();
