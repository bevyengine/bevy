use crate::{
    AlignContent, AlignItems, AlignSelf, Display, FlexDirection, FlexWrap, JustifyContent,
    PositionType, Size, Style, UiRect, Val,
};

pub fn from_rect(
    scale_factor: f64,
    rect: UiRect,
) -> taffy::geometry::Rect<taffy::style::Dimension> {
    taffy::geometry::Rect {
        left: from_val(scale_factor, rect.left),
        right: from_val(scale_factor, rect.right),
        top: from_val(scale_factor, rect.top),
        bottom: from_val(scale_factor, rect.bottom),
    }
}

pub fn from_val_size(
    scale_factor: f64,
    size: Size,
) -> taffy::geometry::Size<taffy::style::Dimension> {
    taffy::geometry::Size {
        width: from_val(scale_factor, size.width),
        height: from_val(scale_factor, size.height),
    }
}

pub fn from_style(scale_factor: f64, value: &Style) -> taffy::style::Style {
    taffy::style::Style {
        display: value.display.into(),
        position_type: value.position_type.into(),
        flex_direction: value.flex_direction.into(),
        flex_wrap: value.flex_wrap.into(),
        align_items: value.align_items.into(),
        align_self: value.align_self.into(),
        align_content: value.align_content.into(),
        justify_content: value.justify_content.into(),
        position: from_rect(
            scale_factor,
            UiRect::new(value.left, value.right, value.top, value.bottom),
        ),
        margin: from_rect(scale_factor, value.margin),
        padding: from_rect(scale_factor, value.padding),
        border: from_rect(scale_factor, value.border),
        flex_grow: value.flex_grow,
        flex_shrink: value.flex_shrink,
        flex_basis: from_val(scale_factor, value.flex_basis),
        size: from_val_size(scale_factor, value.size),
        min_size: from_val_size(scale_factor, value.min_size),
        max_size: from_val_size(scale_factor, value.max_size),
        aspect_ratio: value.aspect_ratio,
        gap: from_val_size(scale_factor, value.gap),
    }
}

<<<<<<< HEAD
/// Converts a [`Val`] to a [`f32`] while respecting the scale factor.
pub fn val_to_f32(scale_factor: f64, val: Val) -> f32 {
    match val {
        Val::Auto => 0.0,
        Val::Px(value) => (scale_factor * value as f64) as f32,
        Val::Percent(value) => value / 100.0,
    }
}

=======
>>>>>>> 8b8078d1
pub fn from_val(scale_factor: f64, val: Val) -> taffy::style::Dimension {
    match val {
        Val::Auto => taffy::style::Dimension::Auto,
        Val::Percent(value) => taffy::style::Dimension::Percent(value / 100.0),
        Val::Px(value) => taffy::style::Dimension::Points((scale_factor * value as f64) as f32),
    }
}

impl From<AlignItems> for taffy::style::AlignItems {
    fn from(value: AlignItems) -> Self {
        match value {
            AlignItems::FlexStart => taffy::style::AlignItems::FlexStart,
            AlignItems::FlexEnd => taffy::style::AlignItems::FlexEnd,
            AlignItems::Center => taffy::style::AlignItems::Center,
            AlignItems::Baseline => taffy::style::AlignItems::Baseline,
            AlignItems::Stretch => taffy::style::AlignItems::Stretch,
        }
    }
}

impl From<AlignSelf> for taffy::style::AlignSelf {
    fn from(value: AlignSelf) -> Self {
        match value {
            AlignSelf::Auto => taffy::style::AlignSelf::Auto,
            AlignSelf::FlexStart => taffy::style::AlignSelf::FlexStart,
            AlignSelf::FlexEnd => taffy::style::AlignSelf::FlexEnd,
            AlignSelf::Center => taffy::style::AlignSelf::Center,
            AlignSelf::Baseline => taffy::style::AlignSelf::Baseline,
            AlignSelf::Stretch => taffy::style::AlignSelf::Stretch,
        }
    }
}

impl From<AlignContent> for taffy::style::AlignContent {
    fn from(value: AlignContent) -> Self {
        match value {
            AlignContent::FlexStart => taffy::style::AlignContent::FlexStart,
            AlignContent::FlexEnd => taffy::style::AlignContent::FlexEnd,
            AlignContent::Center => taffy::style::AlignContent::Center,
            AlignContent::Stretch => taffy::style::AlignContent::Stretch,
            AlignContent::SpaceBetween => taffy::style::AlignContent::SpaceBetween,
            AlignContent::SpaceAround => taffy::style::AlignContent::SpaceAround,
        }
    }
}

impl From<Display> for taffy::style::Display {
    fn from(value: Display) -> Self {
        match value {
            Display::Flex => taffy::style::Display::Flex,
            Display::None => taffy::style::Display::None,
        }
    }
}

impl From<FlexDirection> for taffy::style::FlexDirection {
    fn from(value: FlexDirection) -> Self {
        match value {
            FlexDirection::Row => taffy::style::FlexDirection::Row,
            FlexDirection::Column => taffy::style::FlexDirection::Column,
            FlexDirection::RowReverse => taffy::style::FlexDirection::RowReverse,
            FlexDirection::ColumnReverse => taffy::style::FlexDirection::ColumnReverse,
        }
    }
}

impl From<JustifyContent> for taffy::style::JustifyContent {
    fn from(value: JustifyContent) -> Self {
        match value {
            JustifyContent::FlexStart => taffy::style::JustifyContent::FlexStart,
            JustifyContent::FlexEnd => taffy::style::JustifyContent::FlexEnd,
            JustifyContent::Center => taffy::style::JustifyContent::Center,
            JustifyContent::SpaceBetween => taffy::style::JustifyContent::SpaceBetween,
            JustifyContent::SpaceAround => taffy::style::JustifyContent::SpaceAround,
            JustifyContent::SpaceEvenly => taffy::style::JustifyContent::SpaceEvenly,
        }
    }
}

impl From<PositionType> for taffy::style::PositionType {
    fn from(value: PositionType) -> Self {
        match value {
            PositionType::Relative => taffy::style::PositionType::Relative,
            PositionType::Absolute => taffy::style::PositionType::Absolute,
        }
    }
}

impl From<FlexWrap> for taffy::style::FlexWrap {
    fn from(value: FlexWrap) -> Self {
        match value {
            FlexWrap::NoWrap => taffy::style::FlexWrap::NoWrap,
            FlexWrap::Wrap => taffy::style::FlexWrap::Wrap,
            FlexWrap::WrapReverse => taffy::style::FlexWrap::WrapReverse,
        }
    }
}<|MERGE_RESOLUTION|>--- conflicted
+++ resolved
@@ -53,18 +53,6 @@
     }
 }
 
-<<<<<<< HEAD
-/// Converts a [`Val`] to a [`f32`] while respecting the scale factor.
-pub fn val_to_f32(scale_factor: f64, val: Val) -> f32 {
-    match val {
-        Val::Auto => 0.0,
-        Val::Px(value) => (scale_factor * value as f64) as f32,
-        Val::Percent(value) => value / 100.0,
-    }
-}
-
-=======
->>>>>>> 8b8078d1
 pub fn from_val(scale_factor: f64, val: Val) -> taffy::style::Dimension {
     match val {
         Val::Auto => taffy::style::Dimension::Auto,
