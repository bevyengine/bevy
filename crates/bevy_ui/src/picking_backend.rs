//! A picking backend for UI nodes.
//!
//! # Usage
//!
//! This backend does not require markers on cameras or entities to function. It will look for any
//! pointers using the same render target as the UI camera, and run hit tests on the UI node tree.
//!
//! ## Important Note
//!
//! This backend completely ignores [`FocusPolicy`](crate::FocusPolicy). The design of `bevy_ui`'s
//! focus systems and the picking plugin are not compatible. Instead, use the optional [`Pickable`] component
//! to override how an entity responds to picking focus. Nodes without the [`Pickable`] component
//! will still trigger events and block items below it from being hovered.
//!
//! ## Implementation Notes
//!
//! - `bevy_ui` can render on any camera with a flag, it is special, and is not tied to a particular
//!   camera.
//! - To correctly sort picks, the order of `bevy_ui` is set to be the camera order plus 0.5.
//! - The `position` reported in `HitData` is normalized relative to the node, with
//!   `(-0.5, -0.5, 0.)` at the top left and `(0.5, 0.5, 0.)` in the bottom right. Coordinates are
//!   relative to the entire node, not just the visible region. This backend does not provide a `normal`.

#![deny(missing_docs)]

use crate::{clip_check_recursive, prelude::*, ui_transform::UiGlobalTransform, UiStack};
use bevy_app::prelude::*;
use bevy_camera::{visibility::InheritedVisibility, Camera};
use bevy_ecs::{prelude::*, query::QueryData};
use bevy_math::Vec2;
use bevy_platform::collections::HashMap;
use bevy_reflect::{std_traits::ReflectDefault, Reflect};
use bevy_text::{ComputedTextBlock, TextLayoutInfo};
use bevy_window::PrimaryWindow;

use bevy_picking::backend::prelude::*;

/// An optional component that marks cameras that should be used in the [`UiPickingPlugin`].
///
/// Only needed if [`UiPickingSettings::require_markers`] is set to `true`, and ignored
/// otherwise.
#[derive(Debug, Clone, Default, Component, Reflect)]
#[reflect(Debug, Default, Component)]
pub struct UiPickingCamera;

/// Runtime settings for the [`UiPickingPlugin`].
#[derive(Resource, Reflect)]
#[reflect(Resource, Default)]
pub struct UiPickingSettings {
    /// When set to `true` UI picking will only consider cameras marked with
    /// [`UiPickingCamera`] and entities marked with [`Pickable`]. `false` by default.
    ///
    /// This setting is provided to give you fine-grained control over which cameras and entities
    /// should be used by the UI picking backend at runtime.
    pub require_markers: bool,
}

#[expect(
    clippy::allow_attributes,
    reason = "clippy::derivable_impls is not always linted"
)]
#[allow(
    clippy::derivable_impls,
    reason = "Known false positive with clippy: <https://github.com/rust-lang/rust-clippy/issues/13160>"
)]
impl Default for UiPickingSettings {
    fn default() -> Self {
        Self {
            require_markers: false,
        }
    }
}

/// A plugin that adds picking support for UI nodes.
///
/// This is included by default in [`UiPlugin`](crate::UiPlugin).
#[derive(Clone)]
pub struct UiPickingPlugin;
impl Plugin for UiPickingPlugin {
    fn build(&self, app: &mut App) {
        app.init_resource::<UiPickingSettings>()
            .add_systems(PreUpdate, ui_picking.in_set(PickingSystems::Backend));
    }
}

/// Main query from bevy's `ui_focus_system`
#[derive(QueryData)]
#[query_data(mutable)]
pub struct NodeQuery {
    entity: Entity,
    node: &'static ComputedNode,
    transform: &'static UiGlobalTransform,
    pickable: Option<&'static Pickable>,
    inherited_visibility: Option<&'static InheritedVisibility>,
    target_camera: &'static ComputedUiTargetCamera,
    text_node: Option<(&'static TextLayoutInfo, &'static ComputedTextBlock)>,
}

/// Computes the UI node entities under each pointer.
///
/// Bevy's [`UiStack`] orders all nodes in the order they will be rendered, which is the same order
/// we need for determining picking.
pub fn ui_picking(
    pointers: Query<(&PointerId, &PointerLocation)>,
    camera_query: Query<(Entity, &Camera, Has<UiPickingCamera>)>,
    primary_window: Query<Entity, With<PrimaryWindow>>,
    settings: Res<UiPickingSettings>,
    ui_stack: Res<UiStack>,
    node_query: Query<NodeQuery>,
    mut output: MessageWriter<PointerHits>,
    clipping_query: Query<(&ComputedNode, &UiGlobalTransform, &Node)>,
    child_of_query: Query<&ChildOf, Without<OverrideClip>>,
    pickable_query: Query<&Pickable>,
) {
    // Map from each camera to its active pointers and their positions in viewport space
    let mut pointer_pos_by_camera = HashMap::<Entity, HashMap<PointerId, Vec2>>::default();

    for (pointer_id, pointer_location) in
        pointers.iter().filter_map(|(pointer, pointer_location)| {
            Some(*pointer).zip(pointer_location.location().cloned())
        })
    {
        // This pointer is associated with a render target, which could be used by multiple
        // cameras. We want to ensure we return all cameras with a matching target.
        for (entity, camera, _) in camera_query.iter().filter(|(_, camera, cam_can_pick)| {
            (!settings.require_markers || *cam_can_pick)
                && camera
                    .target
                    .normalize(primary_window.single().ok())
                    .is_some_and(|target| target == pointer_location.target)
        }) {
            let mut pointer_pos =
                pointer_location.position * camera.target_scaling_factor().unwrap_or(1.);
            if let Some(viewport) = camera.physical_viewport_rect() {
                if !viewport.as_rect().contains(pointer_pos) {
                    // The pointer is outside the viewport, skip it
                    continue;
                }
                pointer_pos -= viewport.min.as_vec2();
            }
            pointer_pos_by_camera
                .entry(entity)
                .or_default()
                .insert(pointer_id, pointer_pos);
        }
    }

    // The list of node entities hovered for each (camera, pointer) combo
    let mut hit_nodes = HashMap::<(Entity, PointerId), Vec<(Entity, Entity, Vec2)>>::default();

    // prepare an iterator that contains all the nodes that have the cursor in their rect,
    // from the top node to the bottom one. this will also reset the interaction to `None`
    // for all nodes encountered that are no longer hovered.
    // Reverse the iterator to traverse the tree from closest slice to furthest
    for uinodes in ui_stack
        .partition
        .iter()
        .rev()
        .map(|range| &ui_stack.uinodes[range.clone()])
    {
        // Retrieve the first node and resolve its camera target.
        // Only need to do this once per slice, as all the nodes in the same slice share the same camera.
        let Ok(uinode) = node_query.get(uinodes[0]) else {
            continue;
        };

        let Some(camera_entity) = uinode.target_camera.get() else {
            continue;
        };

        let Some(pointers_on_this_cam) = pointer_pos_by_camera.get(&camera_entity) else {
            continue;
        };

        // Reverse the iterator to traverse the tree from closest nodes to furthest
        for node_entity in uinodes.iter().rev().cloned() {
            let Ok(node) = node_query.get(node_entity) else {
                continue;
            };

            // Nodes with Display::None have a (0., 0.) logical rect and can be ignored
            if node.node.size() == Vec2::ZERO {
                continue;
            }

            // Nodes that are not rendered should not be interactable
            if node
                .inherited_visibility
                .map(|inherited_visibility| inherited_visibility.get())
                != Some(true)
            {
                continue;
            }

            // If this is a text node, need to do this check per section.
            if node.text_node.is_none() && settings.require_markers && node.pickable.is_none() {
                continue;
            }

            // Find the normalized cursor position relative to the node.
            // (±0., 0.) is the center with the corners at points (±0.5, ±0.5).
            // Coordinates are relative to the entire node, not just the visible region.
<<<<<<< HEAD
            for (pointer_id, cursor_position) in pointers_on_this_cam.iter().flat_map(|h| h.iter())
            {
                if let Some((text_layout_info, text_block)) = node.text_node {
                    if let Some(text_entity) = pick_ui_text_section(
                        node.node,
                        node.transform,
                        *cursor_position,
                        text_layout_info,
                        text_block,
                    ) {
                        if settings.require_markers && !pickable_query.contains(text_entity) {
                            continue;
                        }

                        hit_nodes
                            .entry((camera_entity, *pointer_id))
                            .or_default()
                            .push((
                                text_entity,
                                camera_entity,
                                node.transform.inverse().transform_point2(*cursor_position)
                                    / node.node.size(),
                            ));
                    }
                } else if node.node.contains_point(*node.transform, *cursor_position)
=======
            for (pointer_id, cursor_position) in pointers_on_this_cam.iter() {
                if node.node.contains_point(*node.transform, *cursor_position)
>>>>>>> 953a1cd7
                    && clip_check_recursive(
                        *cursor_position,
                        node_entity,
                        &clipping_query,
                        &child_of_query,
                    )
                {
                    hit_nodes
                        .entry((camera_entity, *pointer_id))
                        .or_default()
                        .push((
                            node_entity,
                            camera_entity,
                            node.transform.inverse().transform_point2(*cursor_position)
                                / node.node.size(),
                        ));
                }
            }
        }
    }

    for ((camera, pointer), hovered) in hit_nodes.iter() {
        // As soon as a node with a `Block` focus policy is detected, the iteration will stop on it
        // because it "captures" the interaction.
        let mut picks = Vec::new();
        let mut depth = 0.0;

        for (hovered_node, camera_entity, position) in hovered {
            picks.push((
                *hovered_node,
                HitData::new(*camera_entity, depth, Some(position.extend(0.0)), None),
            ));

            if let Ok(pickable) = pickable_query.get(*hovered_node) {
                // If an entity has a `Pickable` component, we will use that as the source of truth.
                if pickable.should_block_lower {
                    break;
                }
            } else {
                // If the `Pickable` component doesn't exist, default behavior is to block.
                break;
            }

            depth += 0.00001; // keep depth near 0 for precision
        }

        let order = camera_query
            .get(*camera)
            .map(|(_, cam, _)| cam.order)
            .unwrap_or_default() as f32
            + 0.5; // bevy ui can run on any camera, it's a special case

        output.write(PointerHits::new(*pointer, picks, order));
    }
}

fn pick_ui_text_section(
    uinode: &ComputedNode,
    global_transform: &UiGlobalTransform,
    point: Vec2,
    text_layout_info: &TextLayoutInfo,
    text_block: &ComputedTextBlock,
) -> Option<Entity> {
    let local_point = global_transform
        .try_inverse()
        .map(|transform| transform.transform_point2(point) + 0.5 * uinode.size())?;

    for run in text_layout_info.run_geometry.iter() {
        if run.bounds.contains(local_point) {
            return text_block.entities().get(run.span_index).map(|e| e.entity);
        }
    }
    None
}<|MERGE_RESOLUTION|>--- conflicted
+++ resolved
@@ -200,9 +200,7 @@
             // Find the normalized cursor position relative to the node.
             // (±0., 0.) is the center with the corners at points (±0.5, ±0.5).
             // Coordinates are relative to the entire node, not just the visible region.
-<<<<<<< HEAD
-            for (pointer_id, cursor_position) in pointers_on_this_cam.iter().flat_map(|h| h.iter())
-            {
+            for (pointer_id, cursor_position) in pointers_on_this_cam.iter() {
                 if let Some((text_layout_info, text_block)) = node.text_node {
                     if let Some(text_entity) = pick_ui_text_section(
                         node.node,
@@ -226,10 +224,6 @@
                             ));
                     }
                 } else if node.node.contains_point(*node.transform, *cursor_position)
-=======
-            for (pointer_id, cursor_position) in pointers_on_this_cam.iter() {
-                if node.node.contains_point(*node.transform, *cursor_position)
->>>>>>> 953a1cd7
                     && clip_check_recursive(
                         *cursor_position,
                         node_entity,
