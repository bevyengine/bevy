//! A picking backend for UI nodes.
//!
//! # Usage
//!
//! This backend does not require markers on cameras or entities to function. It will look for any
//! pointers using the same render target as the UI camera, and run hit tests on the UI node tree.
//!
//! ## Important Note
//!
//! This backend completely ignores [`FocusPolicy`](crate::FocusPolicy). The design of `bevy_ui`'s
//! focus systems and the picking plugin are not compatible. Instead, use the optional [`Pickable`] component
//! to override how an entity responds to picking focus. Nodes without the [`Pickable`] component
//! will still trigger events and block items below it from being hovered.
//!
//! ## Implementation Notes
//!
//! - `bevy_ui` can only render to the primary window
//! - `bevy_ui` can render on any camera with a flag, it is special, and is not tied to a particular
//!   camera.
//! - To correctly sort picks, the order of `bevy_ui` is set to be the camera order plus 0.5.

#![deny(missing_docs)]

use crate::{focus::pick_rounded_rect, prelude::*, UiStack};
use bevy_app::prelude::*;
use bevy_ecs::{prelude::*, query::QueryData};
use bevy_math::{Rect, Vec2};
use bevy_platform_support::collections::HashMap;
use bevy_render::prelude::*;
use bevy_transform::prelude::*;
use bevy_window::PrimaryWindow;

use bevy_picking::backend::prelude::*;

/// A plugin that adds picking support for UI nodes.
#[derive(Clone)]
pub struct UiPickingPlugin;
impl Plugin for UiPickingPlugin {
    fn build(&self, app: &mut App) {
        app.add_systems(PreUpdate, ui_picking.in_set(PickSet::Backend));
    }
}

/// Main query from bevy's `ui_focus_system`
#[derive(QueryData)]
#[query_data(mutable)]
pub struct NodeQuery {
    entity: Entity,
    node: &'static ComputedNode,
    global_transform: &'static GlobalTransform,
    pickable: Option<&'static Pickable>,
    calculated_clip: Option<&'static CalculatedClip>,
<<<<<<< HEAD
    view_visibility: Option<&'static ViewVisibility>,
    target_camera: &'static ResolvedTargetCamera,
=======
    inherited_visibility: Option<&'static InheritedVisibility>,
    target_camera: Option<&'static UiTargetCamera>,
>>>>>>> 39a1e2b4
}

/// Computes the UI node entities under each pointer.
///
/// Bevy's [`UiStack`] orders all nodes in the order they will be rendered, which is the same order
/// we need for determining picking.
pub fn ui_picking(
    pointers: Query<(&PointerId, &PointerLocation)>,
    camera_query: Query<(Entity, &Camera, Has<IsDefaultUiCamera>)>,
    primary_window: Query<Entity, With<PrimaryWindow>>,
    ui_stack: Res<UiStack>,
    node_query: Query<NodeQuery>,
    mut output: EventWriter<PointerHits>,
) {
    // For each camera, the pointer and its position
    let mut pointer_pos_by_camera = HashMap::<Entity, HashMap<PointerId, Vec2>>::default();

    for (pointer_id, pointer_location) in
        pointers.iter().filter_map(|(pointer, pointer_location)| {
            Some(*pointer).zip(pointer_location.location().cloned())
        })
    {
        // This pointer is associated with a render target, which could be used by multiple
        // cameras. We want to ensure we return all cameras with a matching target.
        for camera in camera_query
            .iter()
            .map(|(entity, camera, _)| {
                (
                    entity,
                    camera.target.normalize(primary_window.get_single().ok()),
                )
            })
            .filter_map(|(entity, target)| Some(entity).zip(target))
            .filter(|(_entity, target)| target == &pointer_location.target)
            .map(|(cam_entity, _target)| cam_entity)
        {
            let Ok((_, camera_data, _)) = camera_query.get(camera) else {
                continue;
            };
            let mut pointer_pos =
                pointer_location.position * camera_data.target_scaling_factor().unwrap_or(1.);
            if let Some(viewport) = camera_data.physical_viewport_rect() {
                pointer_pos -= viewport.min.as_vec2();
            }
            pointer_pos_by_camera
                .entry(camera)
                .or_default()
                .insert(pointer_id, pointer_pos);
        }
    }

    // The list of node entities hovered for each (camera, pointer) combo
    let mut hit_nodes = HashMap::<(Entity, PointerId), Vec<Entity>>::default();

    // prepare an iterator that contains all the nodes that have the cursor in their rect,
    // from the top node to the bottom one. this will also reset the interaction to `None`
    // for all nodes encountered that are no longer hovered.
    for node_entity in ui_stack
        .uinodes
        .iter()
        // reverse the iterator to traverse the tree from closest nodes to furthest
        .rev()
    {
        let Ok(node) = node_query.get(*node_entity) else {
            continue;
        };

        // Nodes that are not rendered should not be interactable
        if node
            .inherited_visibility
            .map(|inherited_visibility| inherited_visibility.get())
            != Some(true)
        {
            continue;
        }
        let Some(camera_entity) = node.target_camera.get() else {
            continue;
        };

        let node_rect = Rect::from_center_size(
            node.global_transform.translation().truncate(),
            node.node.size(),
        );

        // Nodes with Display::None have a (0., 0.) logical rect and can be ignored
        if node_rect.size() == Vec2::ZERO {
            continue;
        }

        // Intersect with the calculated clip rect to find the bounds of the visible region of the node
        let visible_rect = node
            .calculated_clip
            .map(|clip| node_rect.intersect(clip.clip))
            .unwrap_or(node_rect);

        let pointers_on_this_cam = pointer_pos_by_camera.get(&camera_entity);

        // The mouse position relative to the node
        // (0., 0.) is the top-left corner, (1., 1.) is the bottom-right corner
        // Coordinates are relative to the entire node, not just the visible region.
        for (pointer_id, cursor_position) in pointers_on_this_cam.iter().flat_map(|h| h.iter()) {
            let relative_cursor_position = (*cursor_position - node_rect.min) / node_rect.size();

            if visible_rect
                .normalize(node_rect)
                .contains(relative_cursor_position)
                && pick_rounded_rect(
                    *cursor_position - node_rect.center(),
                    node_rect.size(),
                    node.node.border_radius,
                )
            {
                hit_nodes
                    .entry((camera_entity, *pointer_id))
                    .or_default()
                    .push(*node_entity);
            }
        }
    }

    for ((camera, pointer), hovered_nodes) in hit_nodes.iter() {
        // As soon as a node with a `Block` focus policy is detected, the iteration will stop on it
        // because it "captures" the interaction.
        let mut picks = Vec::new();
        let mut depth = 0.0;

        for node in node_query.iter_many(hovered_nodes) {
            let Some(camera_entity) = node.target_camera.get() else {
                continue;
            };

            picks.push((node.entity, HitData::new(camera_entity, depth, None, None)));

            if let Some(pickable) = node.pickable {
                // If an entity has a `Pickable` component, we will use that as the source of truth.
                if pickable.should_block_lower {
                    break;
                }
            } else {
                // If the `Pickable` component doesn't exist, default behavior is to block.
                break;
            }

            depth += 0.00001; // keep depth near 0 for precision
        }

        let order = camera_query
            .get(*camera)
            .map(|(_, cam, _)| cam.order)
            .unwrap_or_default() as f32
            + 0.5; // bevy ui can run on any camera, it's a special case

        output.send(PointerHits::new(*pointer, picks, order));
    }
}<|MERGE_RESOLUTION|>--- conflicted
+++ resolved
@@ -50,13 +50,8 @@
     global_transform: &'static GlobalTransform,
     pickable: Option<&'static Pickable>,
     calculated_clip: Option<&'static CalculatedClip>,
-<<<<<<< HEAD
-    view_visibility: Option<&'static ViewVisibility>,
-    target_camera: &'static ResolvedTargetCamera,
-=======
     inherited_visibility: Option<&'static InheritedVisibility>,
     target_camera: Option<&'static UiTargetCamera>,
->>>>>>> 39a1e2b4
 }
 
 /// Computes the UI node entities under each pointer.
