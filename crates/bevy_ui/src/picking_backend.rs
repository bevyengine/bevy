--- conflicted
+++ resolved
@@ -122,32 +122,14 @@
     {
         // This pointer is associated with a render target, which could be used by multiple
         // cameras. We want to ensure we return all cameras with a matching target.
-<<<<<<< HEAD
-        for camera in camera_query
-            .iter()
-            .filter(|(_, _, _, cam_can_pick)| !settings.require_markers || *cam_can_pick)
-            .map(|(entity, _, render_target, _)| {
-                (
-                    entity,
-                    render_target.normalize(primary_window.single().ok()),
-                )
+        for (entity, camera, render_target, _) in
+            camera_query.iter().filter(|(_, _, render_target, cam_can_pick)| {
+                (!settings.require_markers || *cam_can_pick)
+                    && render_target
+                        .normalize(primary_window.single().ok())
+                        .is_some_and(|target| target == pointer_location.target)
             })
-            .filter_map(|(entity, target)| Some(entity).zip(target))
-            .filter(|(_entity, target)| target == &pointer_location.target)
-            .map(|(cam_entity, _target)| cam_entity)
         {
-            let Ok((_, camera_data, _, _)) = camera_query.get(camera) else {
-                continue;
-            };
-=======
-        for (entity, camera, _) in camera_query.iter().filter(|(_, camera, cam_can_pick)| {
-            (!settings.require_markers || *cam_can_pick)
-                && camera
-                    .target
-                    .normalize(primary_window.single().ok())
-                    .is_some_and(|target| target == pointer_location.target)
-        }) {
->>>>>>> f2592b0a
             let mut pointer_pos =
                 pointer_location.position * camera.target_scaling_factor().unwrap_or(1.);
             if let Some(viewport) = camera.physical_viewport_rect() {
