//! A picking backend for UI nodes.
//!
//! # Usage
//!
//! This backend does not require markers on cameras or entities to function. It will look for any
//! pointers using the same render target as the UI camera, and run hit tests on the UI node tree.
//!
//! ## Important Note
//!
//! This backend completely ignores [`FocusPolicy`](crate::FocusPolicy). The design of `bevy_ui`'s
//! focus systems and the picking plugin are not compatible. Instead, use the optional [`Pickable`] component
//! to override how an entity responds to picking focus. Nodes without the [`Pickable`] component
//! will still trigger events and block items below it from being hovered.
//!
//! ## Implementation Notes
//!
//! - `bevy_ui` can only render to the primary window
//! - `bevy_ui` can render on any camera with a flag, it is special, and is not tied to a particular
//!   camera.
//! - To correctly sort picks, the order of `bevy_ui` is set to be the camera order plus 0.5.
//! - The `position` reported in `HitData` is normalized relative to the node, with `(0.,0.,0.)` at
//!   the top left and `(1., 1., 0.)` in the bottom right. Coordinates are relative to the entire
//!   node, not just the visible region. This backend does not provide a `normal`.

#![deny(missing_docs)]

use crate::{focus::pick_rounded_rect, prelude::*, UiStack};
use bevy_app::prelude::*;
use bevy_ecs::{prelude::*, query::QueryData};
use bevy_math::{Rect, Vec2};
use bevy_platform_support::collections::HashMap;
use bevy_reflect::{std_traits::ReflectDefault, Reflect};
use bevy_render::prelude::*;
use bevy_transform::prelude::*;
use bevy_window::PrimaryWindow;

use bevy_picking::backend::prelude::*;

/// An optional component that marks cameras that should be used in the [`UiPickingPlugin`].
///
/// Only needed if [`UiPickingSettings::require_markers`] is set to `true`, and ignored
/// otherwise.
#[derive(Debug, Clone, Default, Component, Reflect)]
#[reflect(Debug, Default, Component)]
pub struct UiPickingCamera;

/// Runtime settings for the [`UiPickingPlugin`].
#[derive(Resource, Reflect)]
#[reflect(Resource, Default)]
pub struct UiPickingSettings {
    /// When set to `true` UI picking will only consider cameras marked with
    /// [`UiPickingCamera`] and entities marked with [`Pickable`]. `false` by default.
    ///
    /// This setting is provided to give you fine-grained control over which cameras and entities
    /// should be used by the UI picking backend at runtime.
    pub require_markers: bool,
}

#[expect(
    clippy::allow_attributes,
    reason = "clippy::derivable_impls is not always linted"
)]
#[allow(
    clippy::derivable_impls,
    reason = "Known false positive with clippy: <https://github.com/rust-lang/rust-clippy/issues/13160>"
)]
impl Default for UiPickingSettings {
    fn default() -> Self {
        Self {
            require_markers: false,
        }
    }
}

/// A plugin that adds picking support for UI nodes.
#[derive(Clone)]
pub struct UiPickingPlugin;
impl Plugin for UiPickingPlugin {
    fn build(&self, app: &mut App) {
        app.init_resource::<UiPickingSettings>()
            .register_type::<(UiPickingCamera, UiPickingSettings)>()
            .add_systems(PreUpdate, ui_picking.in_set(PickSet::Backend));
    }
}

/// Main query from bevy's `ui_focus_system`
#[derive(QueryData)]
#[query_data(mutable)]
pub struct NodeQuery {
    entity: Entity,
    node: &'static ComputedNode,
    global_transform: &'static GlobalTransform,
    pickable: Option<&'static Pickable>,
    calculated_clip: Option<&'static CalculatedClip>,
    inherited_visibility: Option<&'static InheritedVisibility>,
    target_camera: &'static ComputedNodeTarget,
}

/// Computes the UI node entities under each pointer.
///
/// Bevy's [`UiStack`] orders all nodes in the order they will be rendered, which is the same order
/// we need for determining picking.
pub fn ui_picking(
    pointers: Query<(&PointerId, &PointerLocation)>,
<<<<<<< HEAD
    camera_query: Query<(
        Entity,
        &Camera,
        Has<IsDefaultUiCamera>,
        Has<UiPickingCamera>,
    )>,
    default_ui_camera: DefaultUiCamera,
=======
    camera_query: Query<(Entity, &Camera, Has<IsDefaultUiCamera>)>,
>>>>>>> 20813aed
    primary_window: Query<Entity, With<PrimaryWindow>>,
    settings: Res<UiPickingSettings>,
    ui_stack: Res<UiStack>,
    node_query: Query<NodeQuery>,
    mut output: EventWriter<PointerHits>,
) {
    // For each camera, the pointer and its position
    let mut pointer_pos_by_camera = HashMap::<Entity, HashMap<PointerId, Vec2>>::default();

    for (pointer_id, pointer_location) in
        pointers.iter().filter_map(|(pointer, pointer_location)| {
            Some(*pointer).zip(pointer_location.location().cloned())
        })
    {
        // This pointer is associated with a render target, which could be used by multiple
        // cameras. We want to ensure we return all cameras with a matching target.
        for camera in camera_query
            .iter()
            .filter(|(_, _, _, cam_can_pick)| !settings.require_markers || *cam_can_pick)
            .map(|(entity, camera, _, _)| {
                (
                    entity,
                    camera.target.normalize(primary_window.get_single().ok()),
                )
            })
            .filter_map(|(entity, target)| Some(entity).zip(target))
            .filter(|(_entity, target)| target == &pointer_location.target)
            .map(|(cam_entity, _target)| cam_entity)
        {
            let Ok((_, camera_data, _, _)) = camera_query.get(camera) else {
                continue;
            };
            let mut pointer_pos =
                pointer_location.position * camera_data.target_scaling_factor().unwrap_or(1.);
            if let Some(viewport) = camera_data.physical_viewport_rect() {
                pointer_pos -= viewport.min.as_vec2();
            }
            pointer_pos_by_camera
                .entry(camera)
                .or_default()
                .insert(pointer_id, pointer_pos);
        }
    }

    // The list of node entities hovered for each (camera, pointer) combo
    let mut hit_nodes = HashMap::<(Entity, PointerId), Vec<(Entity, Vec2)>>::default();

    // prepare an iterator that contains all the nodes that have the cursor in their rect,
    // from the top node to the bottom one. this will also reset the interaction to `None`
    // for all nodes encountered that are no longer hovered.
    for node_entity in ui_stack
        .uinodes
        .iter()
        // reverse the iterator to traverse the tree from closest nodes to furthest
        .rev()
    {
        let Ok(node) = node_query.get(*node_entity) else {
            continue;
        };

        if settings.require_markers && node.pickable.is_none() {
            continue;
        }

        // Nodes that are not rendered should not be interactable
        if node
            .inherited_visibility
            .map(|inherited_visibility| inherited_visibility.get())
            != Some(true)
        {
            continue;
        }
        let Some(camera_entity) = node.target_camera.camera() else {
            continue;
        };

        let node_rect = Rect::from_center_size(
            node.global_transform.translation().truncate(),
            node.node.size(),
        );

        // Nodes with Display::None have a (0., 0.) logical rect and can be ignored
        if node_rect.size() == Vec2::ZERO {
            continue;
        }

        // Intersect with the calculated clip rect to find the bounds of the visible region of the node
        let visible_rect = node
            .calculated_clip
            .map(|clip| node_rect.intersect(clip.clip))
            .unwrap_or(node_rect);

        let pointers_on_this_cam = pointer_pos_by_camera.get(&camera_entity);

        // The mouse position relative to the node
        // (0., 0.) is the top-left corner, (1., 1.) is the bottom-right corner
        // Coordinates are relative to the entire node, not just the visible region.
        for (pointer_id, cursor_position) in pointers_on_this_cam.iter().flat_map(|h| h.iter()) {
            let relative_cursor_position = (*cursor_position - node_rect.min) / node_rect.size();

            if visible_rect
                .normalize(node_rect)
                .contains(relative_cursor_position)
                && pick_rounded_rect(
                    *cursor_position - node_rect.center(),
                    node_rect.size(),
                    node.node.border_radius,
                )
            {
                hit_nodes
                    .entry((camera_entity, *pointer_id))
                    .or_default()
                    .push((*node_entity, relative_cursor_position));
            }
        }
    }

    for ((camera, pointer), hovered) in hit_nodes.iter() {
        // As soon as a node with a `Block` focus policy is detected, the iteration will stop on it
        // because it "captures" the interaction.
        let mut picks = Vec::new();
        let mut depth = 0.0;

        for (hovered_node, position) in hovered {
            let node = node_query.get(*hovered_node).unwrap();

            let Some(camera_entity) = node.target_camera.camera() else {
                continue;
            };

            picks.push((
                node.entity,
                HitData::new(camera_entity, depth, Some(position.extend(0.0)), None),
            ));

            if let Some(pickable) = node.pickable {
                // If an entity has a `Pickable` component, we will use that as the source of truth.
                if pickable.should_block_lower {
                    break;
                }
            } else {
                // If the `Pickable` component doesn't exist, default behavior is to block.
                break;
            }

            depth += 0.00001; // keep depth near 0 for precision
        }

        let order = camera_query
            .get(*camera)
            .map(|(_, cam, _, _)| cam.order)
            .unwrap_or_default() as f32
            + 0.5; // bevy ui can run on any camera, it's a special case

        output.write(PointerHits::new(*pointer, picks, order));
    }
}<|MERGE_RESOLUTION|>--- conflicted
+++ resolved
@@ -102,17 +102,12 @@
 /// we need for determining picking.
 pub fn ui_picking(
     pointers: Query<(&PointerId, &PointerLocation)>,
-<<<<<<< HEAD
     camera_query: Query<(
         Entity,
         &Camera,
         Has<IsDefaultUiCamera>,
         Has<UiPickingCamera>,
     )>,
-    default_ui_camera: DefaultUiCamera,
-=======
-    camera_query: Query<(Entity, &Camera, Has<IsDefaultUiCamera>)>,
->>>>>>> 20813aed
     primary_window: Query<Entity, With<PrimaryWindow>>,
     settings: Res<UiPickingSettings>,
     ui_stack: Res<UiStack>,
