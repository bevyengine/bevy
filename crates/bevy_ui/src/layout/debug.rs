use core::fmt::Write;

use taffy::{NodeId, TraversePartialTree};

use bevy_ecs::prelude::Entity;
use bevy_utils::HashMap;

use crate::layout::ui_surface::UiSurface;

/// Prints a debug representation of the computed layout of the UI layout tree for each window.
pub fn print_ui_layout_tree(ui_surface: &UiSurface) {
    let taffy_to_entity: HashMap<NodeId, Entity> = ui_surface
        .entity_to_taffy
        .iter()
        .map(|(entity, node)| (*node, *entity))
        .collect();
    for (&entity, roots) in &ui_surface.camera_roots {
        let mut out = String::new();
        for root in roots {
            print_node(
                ui_surface,
                &taffy_to_entity,
                entity,
                root.implicit_viewport_node,
                false,
                String::new(),
                &mut out,
            );
        }
        bevy_utils::tracing::info!("Layout tree for camera entity: {entity}\n{out}");
    }
}

/// Recursively navigates the layout tree printing each node's information.
fn print_node(
    ui_surface: &UiSurface,
    taffy_to_entity: &HashMap<NodeId, Entity>,
    entity: Entity,
    node: NodeId,
    has_sibling: bool,
    lines_string: String,
    acc: &mut String,
) {
    let tree = &ui_surface.taffy;
    let layout = tree.layout(node).unwrap();
    let style = tree.style(node).unwrap();

    let num_children = tree.child_count(node);

    let display_variant = match (num_children, style.display) {
        (_, taffy::style::Display::None) => "NONE",
        (0, _) => "LEAF",
        (_, taffy::style::Display::Flex) => "FLEX",
        (_, taffy::style::Display::Grid) => "GRID",
        (_, taffy::style::Display::Block) => "BLOCK",
    };

    let fork_string = if has_sibling {
        "├── "
    } else {
        "└── "
    };
<<<<<<< HEAD
    writeln!(acc, "{lines}{fork} {display} [x: {x:<4} y: {y:<4} width: {width:<4} height: {height:<4}] ({entity:?}) {measured}", lines = lines_string, fork = fork_string, display = display_variant, x = layout.location.x, y = layout.location.y, width = layout.size.width, height = layout.size.height, measured = if tree.get_node_context(node).is_some() { "measured" } else { "" }).ok();
=======
    writeln!(
        acc,
        "{lines}{fork} {display} [x: {x:<4} y: {y:<4} width: {width:<4} height: {height:<4}] ({entity}) {measured}",
        lines = lines_string,
        fork = fork_string,
        display = display_variant,
        x = layout.location.x,
        y = layout.location.y,
        width = layout.size.width,
        height = layout.size.height,
        measured = if tree.get_node_context(node).is_some() { "measured" } else { "" }
    ).ok();
>>>>>>> 294e0db7
    let bar = if has_sibling { "│   " } else { "    " };
    let new_string = lines_string + bar;

    // Recurse into children
    for (index, child_node) in tree.children(node).unwrap().iter().enumerate() {
        let has_sibling = index < num_children - 1;
        let child_entity = taffy_to_entity.get(child_node).unwrap();
        print_node(
            ui_surface,
            taffy_to_entity,
            *child_entity,
            *child_node,
            has_sibling,
            new_string.clone(),
            acc,
        );
    }
}<|MERGE_RESOLUTION|>--- conflicted
+++ resolved
@@ -60,9 +60,6 @@
     } else {
         "└── "
     };
-<<<<<<< HEAD
-    writeln!(acc, "{lines}{fork} {display} [x: {x:<4} y: {y:<4} width: {width:<4} height: {height:<4}] ({entity:?}) {measured}", lines = lines_string, fork = fork_string, display = display_variant, x = layout.location.x, y = layout.location.y, width = layout.size.width, height = layout.size.height, measured = if tree.get_node_context(node).is_some() { "measured" } else { "" }).ok();
-=======
     writeln!(
         acc,
         "{lines}{fork} {display} [x: {x:<4} y: {y:<4} width: {width:<4} height: {height:<4}] ({entity}) {measured}",
@@ -75,7 +72,6 @@
         height = layout.size.height,
         measured = if tree.get_node_context(node).is_some() { "measured" } else { "" }
     ).ok();
->>>>>>> 294e0db7
     let bar = if has_sibling { "│   " } else { "    " };
     let new_string = lines_string + bar;
 
