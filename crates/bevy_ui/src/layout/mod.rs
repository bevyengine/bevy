--- conflicted
+++ resolved
@@ -452,7 +452,6 @@
                     .insert(ScrollPosition::from(clamped_scroll_position));
             }
 
-<<<<<<< HEAD
             // If `display` is None, clip the entire node and all its descendants by replacing the inherited clip with a default rect (which is empty)
             if style.display == Display::None {
                 maybe_inherited_clip = Some(Rect::default());
@@ -521,10 +520,8 @@
                 }
                 Some(maybe_inherited_clip.map_or(clip_rect, |c| c.intersect(clip_rect)))
             };
-=======
             let physical_scroll_position =
                 (clamped_scroll_position / inverse_target_scale_factor).round();
->>>>>>> d4b07a51
 
             for child_uinode in ui_children.iter_ui_children(entity) {
                 update_uinode_geometry_recursive(
@@ -536,13 +533,9 @@
                     ui_children,
                     inverse_target_scale_factor,
                     layout_size,
-<<<<<<< HEAD
-                    clamped_scroll_position,
+                    physical_scroll_position,
                     children_clip,
                     global_position,
-=======
-                    physical_scroll_position,
->>>>>>> d4b07a51
                 );
             }
         }
