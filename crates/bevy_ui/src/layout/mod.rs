--- conflicted
+++ resolved
@@ -15,11 +15,6 @@
 use bevy_math::{UVec2, Vec2};
 use bevy_render::camera::{Camera, NormalizedRenderTarget};
 use bevy_sprite::BorderRect;
-<<<<<<< HEAD
-#[cfg(feature = "bevy_text")]
-use bevy_text::{CosmicBuffer, TextPipeline};
-=======
->>>>>>> d70595b6
 use bevy_transform::components::Transform;
 use bevy_utils::tracing::warn;
 use bevy_window::{PrimaryWindow, Window, WindowScaleFactorChanged};
@@ -351,7 +346,6 @@
                 node.unrounded_size = layout_size;
             }
 
-<<<<<<< HEAD
             let taffy_rect_to_border_rect = |rect: taffy::Rect<f32>| BorderRect {
                 left: rect.left * inverse_target_scale_factor,
                 right: rect.right * inverse_target_scale_factor,
@@ -362,15 +356,6 @@
             node.bypass_change_detection().border = taffy_rect_to_border_rect(layout.border);
             node.bypass_change_detection().padding = taffy_rect_to_border_rect(layout.padding);
 
-=======
-            node.bypass_change_detection().border = BorderRect {
-                left: layout.border.left * inverse_target_scale_factor,
-                right: layout.border.right * inverse_target_scale_factor,
-                top: layout.border.top * inverse_target_scale_factor,
-                bottom: layout.border.bottom * inverse_target_scale_factor,
-            };
-
->>>>>>> d70595b6
             let viewport_size = root_size.unwrap_or(node.calculated_size);
 
             if let Some(border_radius) = maybe_border_radius {
