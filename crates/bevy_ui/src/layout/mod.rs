use crate::{
    experimental::{UiChildren, UiRootNodes},
    BorderRadius, ComputedNode, ComputedNodeTarget, ContentSize, Display, LayoutConfig, Node,
    Outline, OverflowAxis, ScrollPosition,
};
use bevy_ecs::{
    change_detection::{DetectChanges, DetectChangesMut},
    entity::Entity,
    hierarchy::{ChildOf, Children},
    query::With,
    removal_detection::RemovedComponents,
    system::{Commands, Query, ResMut},
    world::Ref,
};
use bevy_math::Vec2;
use bevy_sprite::BorderRect;
use bevy_transform::components::Transform;
use thiserror::Error;
use tracing::warn;
use ui_surface::UiSurface;

use bevy_text::ComputedTextBlock;

use bevy_text::CosmicFontSystem;

mod convert;
pub mod debug;
pub(crate) mod ui_surface;

pub struct LayoutContext {
    pub scale_factor: f32,
    pub physical_size: Vec2,
}

impl LayoutContext {
    pub const DEFAULT: Self = Self {
        scale_factor: 1.0,
        physical_size: Vec2::ZERO,
    };
    /// create new a [`LayoutContext`] from the window's physical size and scale factor
    fn new(scale_factor: f32, physical_size: Vec2) -> Self {
        Self {
            scale_factor,
            physical_size,
        }
    }
}

#[cfg(test)]
impl LayoutContext {
    pub const TEST_CONTEXT: Self = Self {
        scale_factor: 1.0,
        physical_size: Vec2::new(1000.0, 1000.0),
    };
}

impl Default for LayoutContext {
    fn default() -> Self {
        Self::DEFAULT
    }
}

#[derive(Debug, Error)]
pub enum LayoutError {
    #[error("Invalid hierarchy")]
    InvalidHierarchy,
    #[error("Taffy error: {0}")]
    TaffyError(taffy::TaffyError),
}

/// Updates the UI's layout tree, computes the new layout geometry and then updates the sizes and transforms of all the UI nodes.
pub fn ui_layout_system(
    mut commands: Commands,
    mut ui_surface: ResMut<UiSurface>,
    ui_root_node_query: UiRootNodes,
    mut node_query: Query<(
        Entity,
        Ref<Node>,
        Option<&mut ContentSize>,
        Ref<ComputedNodeTarget>,
    )>,
    computed_node_query: Query<(Entity, Option<Ref<ChildOf>>), With<ComputedNode>>,
    ui_children: UiChildren,
    mut node_transform_query: Query<(
        &mut ComputedNode,
        &mut Transform,
        &Node,
        Option<&LayoutConfig>,
        Option<&BorderRadius>,
        Option<&Outline>,
        Option<&ScrollPosition>,
    )>,
    mut buffer_query: Query<&mut ComputedTextBlock>,
    mut font_system: ResMut<CosmicFontSystem>,
    mut removed_children: RemovedComponents<Children>,
    mut removed_content_sizes: RemovedComponents<ContentSize>,
    mut removed_nodes: RemovedComponents<Node>,
) {
    // When a `ContentSize` component is removed from an entity, we need to remove the measure from the corresponding taffy node.
    for entity in removed_content_sizes.read() {
        ui_surface.try_remove_node_context(entity);
    }

    // Sync Node and ContentSize to Taffy for all nodes
    node_query
        .iter_mut()
        .for_each(|(entity, node, content_size, computed_target)| {
            if computed_target.is_changed()
                || node.is_changed()
                || content_size
                    .as_ref()
                    .is_some_and(|c| c.is_changed() || c.measure.is_some())
            {
                let layout_context = LayoutContext::new(
                    computed_target.scale_factor,
                    computed_target.physical_size.as_vec2(),
                );
                let measure = content_size.and_then(|mut c| c.measure.take());
                ui_surface.upsert_node(&layout_context, entity, &node, measure);
            }
        });

    // update and remove children
    for entity in removed_children.read() {
        ui_surface.try_remove_children(entity);
    }

    computed_node_query
        .iter()
        .for_each(|(entity, maybe_child_of)| {
            if let Some(child_of) = maybe_child_of {
                // Note: This does not cover the case where a parent's Node component was removed.
                // Users are responsible for fixing hierarchies if they do that (it is not recommended).
                // Detecting it here would be a permanent perf burden on the hot path.
                if child_of.is_changed() && !ui_children.is_ui_node(child_of.parent()) {
                    warn!(
                        "Node ({entity}) is in a non-UI entity hierarchy. You are using an entity \
with UI components as a child of an entity without UI components, your UI layout may be broken."
                    );
                }
            }

            if ui_children.is_changed(entity) {
                ui_surface.update_children(entity, ui_children.iter_ui_children(entity));
            }
        });

    // clean up removed nodes after syncing children to avoid potential panic (invalid SlotMap key used)
    ui_surface.remove_entities(
        removed_nodes
            .read()
            .filter(|entity| !node_query.contains(*entity)),
    );

    // Re-sync changed children: avoid layout glitches caused by removed nodes that are still set as a child of another node
    computed_node_query.iter().for_each(|(entity, _)| {
        if ui_children.is_changed(entity) {
            ui_surface.update_children(entity, ui_children.iter_ui_children(entity));
        }
    });

    for ui_root_entity in ui_root_node_query.iter() {
        let (_, _, _, computed_target) = node_query.get(ui_root_entity).unwrap();

        ui_surface.compute_layout(
            ui_root_entity,
            computed_target.physical_size,
            &mut buffer_query,
            &mut font_system,
        );

        update_uinode_geometry_recursive(
            &mut commands,
            ui_root_entity,
            &mut ui_surface,
            true,
            computed_target.physical_size().as_vec2(),
            &mut node_transform_query,
            &ui_children,
            computed_target.scale_factor.recip(),
            Vec2::ZERO,
            Vec2::ZERO,
        );
    }

    // Returns the combined bounding box of the node and any of its overflowing children.
    fn update_uinode_geometry_recursive(
        commands: &mut Commands,
        entity: Entity,
        ui_surface: &mut UiSurface,
        inherited_use_rounding: bool,
        target_size: Vec2,
        node_transform_query: &mut Query<(
            &mut ComputedNode,
            &mut Transform,
            &Node,
            Option<&LayoutConfig>,
            Option<&BorderRadius>,
            Option<&Outline>,
            Option<&ScrollPosition>,
        )>,
        ui_children: &UiChildren,
        inverse_target_scale_factor: f32,
        parent_size: Vec2,
        parent_scroll_position: Vec2,
    ) {
        if let Ok((
            mut node,
            mut transform,
            style,
            maybe_layout_config,
            maybe_border_radius,
            maybe_outline,
            maybe_scroll_position,
        )) = node_transform_query.get_mut(entity)
        {
            let use_rounding = maybe_layout_config
                .map(|layout_config| layout_config.use_rounding)
                .unwrap_or(inherited_use_rounding);

            let Ok((layout, unrounded_size)) = ui_surface.get_layout(entity, use_rounding) else {
                return;
            };

            let layout_size = Vec2::new(layout.size.width, layout.size.height);

            let layout_location = Vec2::new(layout.location.x, layout.location.y);

            // The position of the center of the node, stored in the node's transform
            let node_center =
                layout_location - parent_scroll_position + 0.5 * (layout_size - parent_size);

            // only trigger change detection when the new values are different
            if node.size != layout_size
                || node.unrounded_size != unrounded_size
                || node.inverse_scale_factor != inverse_target_scale_factor
            {
                node.size = layout_size;
                node.unrounded_size = unrounded_size;
                node.inverse_scale_factor = inverse_target_scale_factor;
            }

            let content_size = Vec2::new(layout.content_size.width, layout.content_size.height);
            node.bypass_change_detection().content_size = content_size;

            let taffy_rect_to_border_rect = |rect: taffy::Rect<f32>| BorderRect {
                left: rect.left,
                right: rect.right,
                top: rect.top,
                bottom: rect.bottom,
            };

            node.bypass_change_detection().border = taffy_rect_to_border_rect(layout.border);
            node.bypass_change_detection().padding = taffy_rect_to_border_rect(layout.padding);

            if let Some(border_radius) = maybe_border_radius {
                // We don't trigger change detection for changes to border radius
                node.bypass_change_detection().border_radius = border_radius.resolve(
                    inverse_target_scale_factor.recip(),
                    node.size,
                    target_size,
                );
            }

            if let Some(outline) = maybe_outline {
                // don't trigger change detection when only outlines are changed
                let node = node.bypass_change_detection();
                node.outline_width = if style.display != Display::None {
                    outline
                        .width
                        .resolve(
                            inverse_target_scale_factor.recip(),
                            node.size().x,
<<<<<<< HEAD
                            viewport_size,
=======
                            target_size,
>>>>>>> 2b8bf45f
                        )
                        .unwrap_or(0.)
                        .max(0.)
                } else {
                    0.
                };

                node.outline_offset = outline
                    .offset
                    .resolve(
                        inverse_target_scale_factor.recip(),
                        node.size().x,
<<<<<<< HEAD
                        viewport_size,
=======
                        target_size,
>>>>>>> 2b8bf45f
                    )
                    .unwrap_or(0.)
                    .max(0.);
            }

            if transform.translation.truncate() != node_center {
                transform.translation = node_center.extend(0.);
            }

            let scroll_position: Vec2 = maybe_scroll_position
                .map(|scroll_pos| {
                    Vec2::new(
                        if style.overflow.x == OverflowAxis::Scroll {
                            scroll_pos.offset_x
                        } else {
                            0.0
                        },
                        if style.overflow.y == OverflowAxis::Scroll {
                            scroll_pos.offset_y
                        } else {
                            0.0
                        },
                    )
                })
                .unwrap_or_default();

            let max_possible_offset = (content_size - layout_size).max(Vec2::ZERO);
            let clamped_scroll_position = scroll_position.clamp(
                Vec2::ZERO,
                max_possible_offset * inverse_target_scale_factor,
            );

            if clamped_scroll_position != scroll_position {
                commands
                    .entity(entity)
                    .insert(ScrollPosition::from(clamped_scroll_position));
            }

            let physical_scroll_position =
                (clamped_scroll_position / inverse_target_scale_factor).round();

            for child_uinode in ui_children.iter_ui_children(entity) {
                update_uinode_geometry_recursive(
                    commands,
                    child_uinode,
                    ui_surface,
                    use_rounding,
                    target_size,
                    node_transform_query,
                    ui_children,
                    inverse_target_scale_factor,
                    layout_size,
                    physical_scroll_position,
                );
            }
        }
    }
}

#[cfg(test)]
mod tests {
    use taffy::TraversePartialTree;

    use bevy_asset::{AssetEvent, Assets};
    use bevy_core_pipeline::core_2d::Camera2d;
    use bevy_ecs::{prelude::*, system::RunSystemOnce};
    use bevy_image::Image;
    use bevy_math::{Rect, UVec2, Vec2};
    use bevy_platform::collections::HashMap;
    use bevy_render::{camera::ManualTextureViews, prelude::Camera};
    use bevy_transform::systems::mark_dirty_trees;
    use bevy_transform::{
        prelude::GlobalTransform,
        systems::{propagate_parent_transforms, sync_simple_transforms},
    };
    use bevy_utils::prelude::default;
    use bevy_window::{
        PrimaryWindow, Window, WindowCreated, WindowResized, WindowResolution,
        WindowScaleFactorChanged,
    };

    use crate::{
        layout::ui_surface::UiSurface, prelude::*, ui_layout_system,
        update::update_ui_context_system, ContentSize, LayoutContext,
    };

    // these window dimensions are easy to convert to and from percentage values
    const WINDOW_WIDTH: f32 = 1000.;
    const WINDOW_HEIGHT: f32 = 100.;

    fn setup_ui_test_world() -> (World, Schedule) {
        let mut world = World::new();
        world.init_resource::<UiScale>();
        world.init_resource::<UiSurface>();
        world.init_resource::<Events<WindowScaleFactorChanged>>();
        world.init_resource::<Events<WindowResized>>();
        // Required for the camera system
        world.init_resource::<Events<WindowCreated>>();
        world.init_resource::<Events<AssetEvent<Image>>>();
        world.init_resource::<Assets<Image>>();
        world.init_resource::<ManualTextureViews>();

        world.init_resource::<bevy_text::TextPipeline>();

        world.init_resource::<bevy_text::CosmicFontSystem>();

        world.init_resource::<bevy_text::SwashCache>();

        // spawn a dummy primary window and camera
        world.spawn((
            Window {
                resolution: WindowResolution::new(WINDOW_WIDTH, WINDOW_HEIGHT),
                ..default()
            },
            PrimaryWindow,
        ));
        world.spawn(Camera2d);

        let mut ui_schedule = Schedule::default();
        ui_schedule.add_systems(
            (
                // UI is driven by calculated camera target info, so we need to run the camera system first
                bevy_render::camera::camera_system,
                update_ui_context_system,
                ApplyDeferred,
                ui_layout_system,
                mark_dirty_trees,
                sync_simple_transforms,
                propagate_parent_transforms,
            )
                .chain(),
        );

        (world, ui_schedule)
    }

    #[test]
    fn ui_nodes_with_percent_100_dimensions_should_fill_their_parent() {
        let (mut world, mut ui_schedule) = setup_ui_test_world();

        // spawn a root entity with width and height set to fill 100% of its parent
        let ui_root = world
            .spawn(Node {
                width: Val::Percent(100.),
                height: Val::Percent(100.),
                ..default()
            })
            .id();

        let ui_child = world
            .spawn(Node {
                width: Val::Percent(100.),
                height: Val::Percent(100.),
                ..default()
            })
            .id();

        world.entity_mut(ui_root).add_child(ui_child);

        ui_schedule.run(&mut world);
        let mut ui_surface = world.resource_mut::<UiSurface>();

        for ui_entity in [ui_root, ui_child] {
            let layout = ui_surface.get_layout(ui_entity, true).unwrap().0;
            assert_eq!(layout.size.width, WINDOW_WIDTH);
            assert_eq!(layout.size.height, WINDOW_HEIGHT);
        }
    }

    #[test]
    fn ui_surface_tracks_ui_entities() {
        let (mut world, mut ui_schedule) = setup_ui_test_world();

        ui_schedule.run(&mut world);

        // no UI entities in world, none in UiSurface
        let ui_surface = world.resource::<UiSurface>();
        assert!(ui_surface.entity_to_taffy.is_empty());

        let ui_entity = world.spawn(Node::default()).id();

        // `ui_layout_system` should map `ui_entity` to a ui node in `UiSurface::entity_to_taffy`
        ui_schedule.run(&mut world);

        let ui_surface = world.resource::<UiSurface>();
        assert!(ui_surface.entity_to_taffy.contains_key(&ui_entity));
        assert_eq!(ui_surface.entity_to_taffy.len(), 1);

        world.despawn(ui_entity);

        // `ui_layout_system` should remove `ui_entity` from `UiSurface::entity_to_taffy`
        ui_schedule.run(&mut world);

        let ui_surface = world.resource::<UiSurface>();
        assert!(!ui_surface.entity_to_taffy.contains_key(&ui_entity));
        assert!(ui_surface.entity_to_taffy.is_empty());
    }

    #[test]
    #[should_panic]
    fn despawning_a_ui_entity_should_remove_its_corresponding_ui_node() {
        let (mut world, mut ui_schedule) = setup_ui_test_world();

        let ui_entity = world.spawn(Node::default()).id();

        // `ui_layout_system` will insert a ui node into the internal layout tree corresponding to `ui_entity`
        ui_schedule.run(&mut world);

        // retrieve the ui node corresponding to `ui_entity` from ui surface
        let ui_surface = world.resource::<UiSurface>();
        let ui_node = ui_surface.entity_to_taffy[&ui_entity];

        world.despawn(ui_entity);

        // `ui_layout_system` will receive a `RemovedComponents<Node>` event for `ui_entity`
        // and remove `ui_entity` from `ui_node` from the internal layout tree
        ui_schedule.run(&mut world);

        let ui_surface = world.resource::<UiSurface>();

        // `ui_node` is removed, attempting to retrieve a style for `ui_node` panics
        let _ = ui_surface.taffy.style(ui_node.id);
    }

    #[test]
    fn changes_to_children_of_a_ui_entity_change_its_corresponding_ui_nodes_children() {
        let (mut world, mut ui_schedule) = setup_ui_test_world();

        let ui_parent_entity = world.spawn(Node::default()).id();

        // `ui_layout_system` will insert a ui node into the internal layout tree corresponding to `ui_entity`
        ui_schedule.run(&mut world);

        let ui_surface = world.resource::<UiSurface>();
        let ui_parent_node = ui_surface.entity_to_taffy[&ui_parent_entity];

        // `ui_parent_node` shouldn't have any children yet
        assert_eq!(ui_surface.taffy.child_count(ui_parent_node.id), 0);

        let mut ui_child_entities = (0..10)
            .map(|_| {
                let child = world.spawn(Node::default()).id();
                world.entity_mut(ui_parent_entity).add_child(child);
                child
            })
            .collect::<Vec<_>>();

        ui_schedule.run(&mut world);

        // `ui_parent_node` should have children now
        let ui_surface = world.resource::<UiSurface>();
        assert_eq!(
            ui_surface.entity_to_taffy.len(),
            1 + ui_child_entities.len()
        );
        assert_eq!(
            ui_surface.taffy.child_count(ui_parent_node.id),
            ui_child_entities.len()
        );

        let child_node_map = <HashMap<_, _>>::from_iter(
            ui_child_entities
                .iter()
                .map(|child_entity| (*child_entity, ui_surface.entity_to_taffy[child_entity])),
        );

        // the children should have a corresponding ui node and that ui node's parent should be `ui_parent_node`
        for node in child_node_map.values() {
            assert_eq!(ui_surface.taffy.parent(node.id), Some(ui_parent_node.id));
        }

        // delete every second child
        let mut deleted_children = vec![];
        for i in (0..ui_child_entities.len()).rev().step_by(2) {
            let child = ui_child_entities.remove(i);
            world.despawn(child);
            deleted_children.push(child);
        }

        ui_schedule.run(&mut world);

        let ui_surface = world.resource::<UiSurface>();
        assert_eq!(
            ui_surface.entity_to_taffy.len(),
            1 + ui_child_entities.len()
        );
        assert_eq!(
            ui_surface.taffy.child_count(ui_parent_node.id),
            ui_child_entities.len()
        );

        // the remaining children should still have nodes in the layout tree
        for child_entity in &ui_child_entities {
            let child_node = child_node_map[child_entity];
            assert_eq!(ui_surface.entity_to_taffy[child_entity], child_node);
            assert_eq!(
                ui_surface.taffy.parent(child_node.id),
                Some(ui_parent_node.id)
            );
            assert!(ui_surface
                .taffy
                .children(ui_parent_node.id)
                .unwrap()
                .contains(&child_node.id));
        }

        // the nodes of the deleted children should have been removed from the layout tree
        for deleted_child_entity in &deleted_children {
            assert!(!ui_surface
                .entity_to_taffy
                .contains_key(deleted_child_entity));
            let deleted_child_node = child_node_map[deleted_child_entity];
            assert!(!ui_surface
                .taffy
                .children(ui_parent_node.id)
                .unwrap()
                .contains(&deleted_child_node.id));
        }

        // despawn the parent entity and its descendants
        world.entity_mut(ui_parent_entity).despawn();

        ui_schedule.run(&mut world);

        // all nodes should have been deleted
        let ui_surface = world.resource::<UiSurface>();
        assert!(ui_surface.entity_to_taffy.is_empty());
    }

    /// bugfix test, see [#16288](https://github.com/bevyengine/bevy/pull/16288)
    #[test]
    fn node_removal_and_reinsert_should_work() {
        let (mut world, mut ui_schedule) = setup_ui_test_world();

        ui_schedule.run(&mut world);

        // no UI entities in world, none in UiSurface
        let ui_surface = world.resource::<UiSurface>();
        assert!(ui_surface.entity_to_taffy.is_empty());

        let ui_entity = world.spawn(Node::default()).id();

        // `ui_layout_system` should map `ui_entity` to a ui node in `UiSurface::entity_to_taffy`
        ui_schedule.run(&mut world);

        let ui_surface = world.resource::<UiSurface>();
        assert!(ui_surface.entity_to_taffy.contains_key(&ui_entity));
        assert_eq!(ui_surface.entity_to_taffy.len(), 1);

        // remove and re-insert Node to trigger removal code in `ui_layout_system`
        world.entity_mut(ui_entity).remove::<Node>();
        world.entity_mut(ui_entity).insert(Node::default());

        // `ui_layout_system` should still have `ui_entity`
        ui_schedule.run(&mut world);

        let ui_surface = world.resource::<UiSurface>();
        assert!(ui_surface.entity_to_taffy.contains_key(&ui_entity));
        assert_eq!(ui_surface.entity_to_taffy.len(), 1);
    }

    /// regression test for >=0.13.1 root node layouts
    /// ensure root nodes act like they are absolutely positioned
    /// without explicitly declaring it.
    #[test]
    fn ui_root_node_should_act_like_position_absolute() {
        let (mut world, mut ui_schedule) = setup_ui_test_world();

        let mut size = 150.;

        world.spawn(Node {
            // test should pass without explicitly requiring position_type to be set to Absolute
            // position_type: PositionType::Absolute,
            width: Val::Px(size),
            height: Val::Px(size),
            ..default()
        });

        size -= 50.;

        world.spawn(Node {
            // position_type: PositionType::Absolute,
            width: Val::Px(size),
            height: Val::Px(size),
            ..default()
        });

        size -= 50.;

        world.spawn(Node {
            // position_type: PositionType::Absolute,
            width: Val::Px(size),
            height: Val::Px(size),
            ..default()
        });

        ui_schedule.run(&mut world);

        let overlap_check = world
            .query_filtered::<(Entity, &ComputedNode, &GlobalTransform), Without<ChildOf>>()
            .iter(&world)
            .fold(
                Option::<(Rect, bool)>::None,
                |option_rect, (entity, node, global_transform)| {
                    let current_rect = Rect::from_center_size(
                        global_transform.translation().truncate(),
                        node.size(),
                    );
                    assert!(
                        current_rect.height().abs() + current_rect.width().abs() > 0.,
                        "root ui node {entity} doesn't have a logical size"
                    );
                    assert_ne!(
                        global_transform.affine(),
                        GlobalTransform::default().affine(),
                        "root ui node {entity} global transform is not populated"
                    );
                    let Some((rect, is_overlapping)) = option_rect else {
                        return Some((current_rect, false));
                    };
                    if rect.contains(current_rect.center()) {
                        Some((current_rect, true))
                    } else {
                        Some((current_rect, is_overlapping))
                    }
                },
            );

        let Some((_rect, is_overlapping)) = overlap_check else {
            unreachable!("test not setup properly");
        };
        assert!(is_overlapping, "root ui nodes are expected to behave like they have absolute position and be independent from each other");
    }

    #[test]
    fn ui_node_should_properly_update_when_changing_target_camera() {
        #[derive(Component)]
        struct MovingUiNode;

        fn update_camera_viewports(
            primary_window_query: Query<&Window, With<PrimaryWindow>>,
            mut cameras: Query<&mut Camera>,
        ) {
            let primary_window = primary_window_query
                .single()
                .expect("missing primary window");
            let camera_count = cameras.iter().len();
            for (camera_index, mut camera) in cameras.iter_mut().enumerate() {
                let viewport_width =
                    primary_window.resolution.physical_width() / camera_count as u32;
                let viewport_height = primary_window.resolution.physical_height();
                let physical_position = UVec2::new(viewport_width * camera_index as u32, 0);
                let physical_size = UVec2::new(viewport_width, viewport_height);
                camera.viewport = Some(bevy_render::camera::Viewport {
                    physical_position,
                    physical_size,
                    ..default()
                });
            }
        }

        fn move_ui_node(
            In(pos): In<Vec2>,
            mut commands: Commands,
            cameras: Query<(Entity, &Camera)>,
            moving_ui_query: Query<Entity, With<MovingUiNode>>,
        ) {
            let (target_camera_entity, _) = cameras
                .iter()
                .find(|(_, camera)| {
                    let Some(logical_viewport_rect) = camera.logical_viewport_rect() else {
                        panic!("missing logical viewport")
                    };
                    // make sure cursor is in viewport and that viewport has at least 1px of size
                    logical_viewport_rect.contains(pos)
                        && logical_viewport_rect.max.cmpge(Vec2::splat(0.)).any()
                })
                .expect("cursor position outside of camera viewport");
            for moving_ui_entity in moving_ui_query.iter() {
                commands
                    .entity(moving_ui_entity)
                    .insert(UiTargetCamera(target_camera_entity))
                    .insert(Node {
                        position_type: PositionType::Absolute,
                        top: Val::Px(pos.y),
                        left: Val::Px(pos.x),
                        ..default()
                    });
            }
        }

        fn do_move_and_test(
            world: &mut World,
            ui_schedule: &mut Schedule,
            new_pos: Vec2,
            expected_camera_entity: &Entity,
        ) {
            world.run_system_once_with(move_ui_node, new_pos).unwrap();
            ui_schedule.run(world);
            let (ui_node_entity, UiTargetCamera(target_camera_entity)) = world
                .query_filtered::<(Entity, &UiTargetCamera), With<MovingUiNode>>()
                .single(world)
                .expect("missing MovingUiNode");
            assert_eq!(expected_camera_entity, target_camera_entity);
            let mut ui_surface = world.resource_mut::<UiSurface>();

            let layout = ui_surface
                .get_layout(ui_node_entity, true)
                .expect("failed to get layout")
                .0;

            // negative test for #12255
            assert_eq!(Vec2::new(layout.location.x, layout.location.y), new_pos);
        }

        fn get_taffy_node_count(world: &World) -> usize {
            world.resource::<UiSurface>().taffy.total_node_count()
        }

        let (mut world, mut ui_schedule) = setup_ui_test_world();

        world.spawn((
            Camera2d,
            Camera {
                order: 1,
                ..default()
            },
        ));

        world.spawn((
            Node {
                position_type: PositionType::Absolute,
                top: Val::Px(0.),
                left: Val::Px(0.),
                ..default()
            },
            MovingUiNode,
        ));

        ui_schedule.run(&mut world);

        let pos_inc = Vec2::splat(1.);
        let total_cameras = world.query::<&Camera>().iter(&world).len();
        // add total cameras - 1 (the assumed default) to get an idea for how many nodes we should expect
        let expected_max_taffy_node_count = get_taffy_node_count(&world) + total_cameras - 1;

        world.run_system_once(update_camera_viewports).unwrap();

        ui_schedule.run(&mut world);

        let viewport_rects = world
            .query::<(Entity, &Camera)>()
            .iter(&world)
            .map(|(e, c)| (e, c.logical_viewport_rect().expect("missing viewport")))
            .collect::<Vec<_>>();

        for (camera_entity, viewport) in viewport_rects.iter() {
            let target_pos = viewport.min + pos_inc;
            do_move_and_test(&mut world, &mut ui_schedule, target_pos, camera_entity);
        }

        // reverse direction
        let mut viewport_rects = viewport_rects.clone();
        viewport_rects.reverse();
        for (camera_entity, viewport) in viewport_rects.iter() {
            let target_pos = viewport.max - pos_inc;
            do_move_and_test(&mut world, &mut ui_schedule, target_pos, camera_entity);
        }

        let current_taffy_node_count = get_taffy_node_count(&world);
        if current_taffy_node_count > expected_max_taffy_node_count {
            panic!("extra taffy nodes detected: current: {current_taffy_node_count} max expected: {expected_max_taffy_node_count}");
        }
    }

    #[test]
    fn ui_node_should_be_set_to_its_content_size() {
        let (mut world, mut ui_schedule) = setup_ui_test_world();

        let content_size = Vec2::new(50., 25.);

        let ui_entity = world
            .spawn((
                Node {
                    align_self: AlignSelf::Start,
                    ..default()
                },
                ContentSize::fixed_size(content_size),
            ))
            .id();

        ui_schedule.run(&mut world);

        let mut ui_surface = world.resource_mut::<UiSurface>();
        let layout = ui_surface.get_layout(ui_entity, true).unwrap().0;

        // the node should takes its size from the fixed size measure func
        assert_eq!(layout.size.width, content_size.x);
        assert_eq!(layout.size.height, content_size.y);
    }

    #[test]
    fn measure_funcs_should_be_removed_on_content_size_removal() {
        let (mut world, mut ui_schedule) = setup_ui_test_world();

        let content_size = Vec2::new(50., 25.);
        let ui_entity = world
            .spawn((
                Node {
                    align_self: AlignSelf::Start,
                    ..Default::default()
                },
                ContentSize::fixed_size(content_size),
            ))
            .id();

        ui_schedule.run(&mut world);

        let mut ui_surface = world.resource_mut::<UiSurface>();
        let ui_node = ui_surface.entity_to_taffy[&ui_entity];

        // a node with a content size should have taffy context
        assert!(ui_surface.taffy.get_node_context(ui_node.id).is_some());
        let layout = ui_surface.get_layout(ui_entity, true).unwrap().0;
        assert_eq!(layout.size.width, content_size.x);
        assert_eq!(layout.size.height, content_size.y);

        world.entity_mut(ui_entity).remove::<ContentSize>();

        ui_schedule.run(&mut world);

        let mut ui_surface = world.resource_mut::<UiSurface>();
        // a node without a content size should not have taffy context
        assert!(ui_surface.taffy.get_node_context(ui_node.id).is_none());

        // Without a content size, the node has no width or height constraints so the length of both dimensions is 0.
        let layout = ui_surface.get_layout(ui_entity, true).unwrap().0;
        assert_eq!(layout.size.width, 0.);
        assert_eq!(layout.size.height, 0.);
    }

    #[test]
    fn ui_rounding_test() {
        let (mut world, mut ui_schedule) = setup_ui_test_world();

        let parent = world
            .spawn(Node {
                display: Display::Grid,
                grid_template_columns: RepeatedGridTrack::min_content(2),
                margin: UiRect::all(Val::Px(4.0)),
                ..default()
            })
            .with_children(|commands| {
                for _ in 0..2 {
                    commands.spawn(Node {
                        display: Display::Grid,
                        width: Val::Px(160.),
                        height: Val::Px(160.),
                        ..default()
                    });
                }
            })
            .id();

        let children = world
            .entity(parent)
            .get::<Children>()
            .unwrap()
            .iter()
            .collect::<Vec<Entity>>();

        for r in [2, 3, 5, 7, 11, 13, 17, 19, 21, 23, 29, 31].map(|n| (n as f32).recip()) {
            // This fails with very small / unrealistic scale values
            let mut s = 1. - r;
            while s <= 5. {
                world.resource_mut::<UiScale>().0 = s;
                ui_schedule.run(&mut world);
                let width_sum: f32 = children
                    .iter()
                    .map(|child| world.get::<ComputedNode>(*child).unwrap().size.x)
                    .sum();
                let parent_width = world.get::<ComputedNode>(parent).unwrap().size.x;
                assert!((width_sum - parent_width).abs() < 0.001);
                assert!((width_sum - 320. * s).abs() <= 1.);
                s += r;
            }
        }
    }

    #[test]
    fn no_camera_ui() {
        let mut world = World::new();
        world.init_resource::<UiScale>();
        world.init_resource::<UiSurface>();
        world.init_resource::<Events<WindowScaleFactorChanged>>();
        world.init_resource::<Events<WindowResized>>();
        // Required for the camera system
        world.init_resource::<Events<WindowCreated>>();
        world.init_resource::<Events<AssetEvent<Image>>>();
        world.init_resource::<Assets<Image>>();
        world.init_resource::<ManualTextureViews>();

        world.init_resource::<bevy_text::TextPipeline>();

        world.init_resource::<bevy_text::CosmicFontSystem>();

        world.init_resource::<bevy_text::SwashCache>();

        // spawn a dummy primary window and camera
        world.spawn((
            Window {
                resolution: WindowResolution::new(WINDOW_WIDTH, WINDOW_HEIGHT),
                ..default()
            },
            PrimaryWindow,
        ));

        let mut ui_schedule = Schedule::default();
        ui_schedule.add_systems(
            (
                // UI is driven by calculated camera target info, so we need to run the camera system first
                bevy_render::camera::camera_system,
                update_ui_context_system,
                ApplyDeferred,
                ui_layout_system,
            )
                .chain(),
        );

        let ui_root = world
            .spawn(Node {
                width: Val::Percent(100.),
                height: Val::Percent(100.),
                ..default()
            })
            .id();

        let ui_child = world
            .spawn(Node {
                width: Val::Percent(100.),
                height: Val::Percent(100.),
                ..default()
            })
            .id();

        world.entity_mut(ui_root).add_child(ui_child);

        ui_schedule.run(&mut world);
    }

    #[test]
    fn test_ui_surface_compute_camera_layout() {
        use bevy_ecs::prelude::ResMut;

        let (mut world, ..) = setup_ui_test_world();

        let root_node_entity = Entity::from_raw_u32(1).unwrap();

        struct TestSystemParam {
            root_node_entity: Entity,
        }

        fn test_system(
            params: In<TestSystemParam>,
            mut ui_surface: ResMut<UiSurface>,
            mut computed_text_block_query: Query<&mut bevy_text::ComputedTextBlock>,
            mut font_system: ResMut<bevy_text::CosmicFontSystem>,
        ) {
            ui_surface.upsert_node(
                &LayoutContext::TEST_CONTEXT,
                params.root_node_entity,
                &Node::default(),
                None,
            );

            ui_surface.compute_layout(
                params.root_node_entity,
                UVec2::new(800, 600),
                &mut computed_text_block_query,
                &mut font_system,
            );
        }

        let _ = world.run_system_once_with(test_system, TestSystemParam { root_node_entity });

        let ui_surface = world.resource::<UiSurface>();

        let taffy_node = ui_surface.entity_to_taffy.get(&root_node_entity).unwrap();
        assert!(ui_surface.taffy.layout(taffy_node.id).is_ok());
    }

    #[test]
    fn no_viewport_node_leak_on_root_despawned() {
        let (mut world, mut ui_schedule) = setup_ui_test_world();

        let ui_root_entity = world.spawn(Node::default()).id();

        // The UI schedule synchronizes Bevy UI's internal `TaffyTree` with the
        // main world's tree of `Node` entities.
        ui_schedule.run(&mut world);

        // Two taffy nodes are added to the internal `TaffyTree` for each root UI entity.
        // An implicit taffy node representing the viewport and a taffy node corresponding to the
        // root UI entity which is parented to the viewport taffy node.
        assert_eq!(
            world.resource_mut::<UiSurface>().taffy.total_node_count(),
            2
        );

        world.despawn(ui_root_entity);

        // The UI schedule removes both the taffy node corresponding to `ui_root_entity` and its
        // parent viewport node.
        ui_schedule.run(&mut world);

        // Both taffy nodes should now be removed from the internal `TaffyTree`
        assert_eq!(
            world.resource_mut::<UiSurface>().taffy.total_node_count(),
            0
        );
    }

    #[test]
    fn no_viewport_node_leak_on_parented_root() {
        let (mut world, mut ui_schedule) = setup_ui_test_world();

        let ui_root_entity_1 = world.spawn(Node::default()).id();
        let ui_root_entity_2 = world.spawn(Node::default()).id();

        ui_schedule.run(&mut world);

        // There are two UI root entities. Each root taffy node is given it's own viewport node parent,
        // so a total of four taffy nodes are added to the `TaffyTree` by the UI schedule.
        assert_eq!(
            world.resource_mut::<UiSurface>().taffy.total_node_count(),
            4
        );

        // Parent `ui_root_entity_2` onto `ui_root_entity_1` so now only `ui_root_entity_1` is a
        // UI root entity.
        world
            .entity_mut(ui_root_entity_1)
            .add_child(ui_root_entity_2);

        // Now there is only one root node so the second viewport node is removed by
        // the UI schedule.
        ui_schedule.run(&mut world);

        // There is only one viewport node now, so the `TaffyTree` contains 3 nodes in total.
        assert_eq!(
            world.resource_mut::<UiSurface>().taffy.total_node_count(),
            3
        );
    }
}<|MERGE_RESOLUTION|>--- conflicted
+++ resolved
@@ -271,11 +271,7 @@
                         .resolve(
                             inverse_target_scale_factor.recip(),
                             node.size().x,
-<<<<<<< HEAD
-                            viewport_size,
-=======
                             target_size,
->>>>>>> 2b8bf45f
                         )
                         .unwrap_or(0.)
                         .max(0.)
@@ -288,11 +284,7 @@
                     .resolve(
                         inverse_target_scale_factor.recip(),
                         node.size().x,
-<<<<<<< HEAD
-                        viewport_size,
-=======
                         target_size,
->>>>>>> 2b8bf45f
                     )
                     .unwrap_or(0.)
                     .max(0.);
