use crate::{
    experimental::{UiChildren, UiRootNodes},
    BorderRadius, ComputedNode, ContentSize, DefaultUiCamera, Display, Node, Outline, OverflowAxis,
    ScrollPosition, TargetCamera, UiScale,
};
use bevy_ecs::{
    change_detection::{DetectChanges, DetectChangesMut},
    entity::{Entity, EntityHashMap, EntityHashSet},
    event::EventReader,
    query::With,
    removal_detection::RemovedComponents,
    system::{Commands, Local, Query, Res, ResMut, SystemParam},
    world::Ref,
};
use bevy_hierarchy::{Children, Parent};
use bevy_math::{UVec2, Vec2};
use bevy_render::camera::{Camera, NormalizedRenderTarget};
use bevy_sprite::BorderRect;
use bevy_transform::components::Transform;
use bevy_utils::tracing::warn;
use bevy_window::{PrimaryWindow, Window, WindowScaleFactorChanged};
use derive_more::derive::{Display, Error, From};
use ui_surface::UiSurface;

use bevy_text::ComputedTextBlock;

use bevy_text::CosmicFontSystem;

mod convert;
pub mod debug;
pub(crate) mod ui_surface;

pub struct LayoutContext {
    pub scale_factor: f32,
    pub physical_size: Vec2,
    pub min_size: f32,
    pub max_size: f32,
}

impl LayoutContext {
    pub const DEFAULT: Self = Self {
        scale_factor: 1.0,
        physical_size: Vec2::ZERO,
        min_size: 0.0,
        max_size: 0.0,
    };
    /// create new a [`LayoutContext`] from the window's physical size and scale factor
    fn new(scale_factor: f32, physical_size: Vec2) -> Self {
        Self {
            scale_factor,
            physical_size,
            min_size: physical_size.x.min(physical_size.y),
            max_size: physical_size.x.max(physical_size.y),
        }
    }
}

#[cfg(test)]
impl LayoutContext {
    pub const TEST_CONTEXT: Self = Self {
        scale_factor: 1.0,
        physical_size: Vec2::new(1000.0, 1000.0),
        min_size: 0.0,
        max_size: 1000.0,
    };
}

impl Default for LayoutContext {
    fn default() -> Self {
        Self::DEFAULT
    }
}

#[derive(Debug, Error, Display, From)]
pub enum LayoutError {
    #[display("Invalid hierarchy")]
    InvalidHierarchy,
    #[display("Taffy error: {_0}")]
    TaffyError(taffy::TaffyError),
}

#[doc(hidden)]
#[derive(SystemParam)]
pub struct UiLayoutSystemRemovedComponentParam<'w, 's> {
    removed_cameras: RemovedComponents<'w, 's, Camera>,
    removed_children: RemovedComponents<'w, 's, Children>,
    removed_content_sizes: RemovedComponents<'w, 's, ContentSize>,
    removed_nodes: RemovedComponents<'w, 's, Node>,
}

#[doc(hidden)]
#[derive(Default)]
pub struct UiLayoutSystemBuffers {
    interned_root_nodes: Vec<Vec<Entity>>,
    resized_windows: EntityHashSet,
    camera_layout_info: EntityHashMap<CameraLayoutInfo>,
}

struct CameraLayoutInfo {
    size: UVec2,
    resized: bool,
    scale_factor: f32,
    root_nodes: Vec<Entity>,
}

/// Updates the UI's layout tree, computes the new layout geometry and then updates the sizes and transforms of all the UI nodes.
#[allow(clippy::too_many_arguments)]
pub fn ui_layout_system(
    mut commands: Commands,
    mut buffers: Local<UiLayoutSystemBuffers>,
    primary_window: Query<(Entity, &Window), With<PrimaryWindow>>,
    camera_data: (Query<(Entity, &Camera)>, DefaultUiCamera),
    ui_scale: Res<UiScale>,
    mut scale_factor_events: EventReader<WindowScaleFactorChanged>,
    mut resize_events: EventReader<bevy_window::WindowResized>,
    mut ui_surface: ResMut<UiSurface>,
    root_nodes: UiRootNodes,
    mut node_query: Query<(
        Entity,
        Ref<Node>,
        Option<&mut ContentSize>,
        Option<&TargetCamera>,
    )>,
    computed_node_query: Query<(Entity, Option<Ref<Parent>>), With<ComputedNode>>,
    ui_children: UiChildren,
    mut removed_components: UiLayoutSystemRemovedComponentParam,
    mut node_transform_query: Query<(
        &mut ComputedNode,
        &mut Transform,
        &Node,
        Option<&BorderRadius>,
        Option<&Outline>,
        Option<&ScrollPosition>,
    )>,
    mut buffer_query: Query<&mut ComputedTextBlock>,
    mut font_system: ResMut<CosmicFontSystem>,
) {
    let UiLayoutSystemBuffers {
        interned_root_nodes,
        resized_windows,
        camera_layout_info,
    } = &mut *buffers;

    let (cameras, default_ui_camera) = camera_data;

    let default_camera = default_ui_camera.get();
    let camera_with_default = |target_camera: Option<&TargetCamera>| {
        target_camera.map(TargetCamera::entity).or(default_camera)
    };

    resized_windows.clear();
    resized_windows.extend(resize_events.read().map(|event| event.window));
    let mut calculate_camera_layout_info = |camera: &Camera| {
        let size = camera.physical_viewport_size().unwrap_or(UVec2::ZERO);
        let scale_factor = camera.target_scaling_factor().unwrap_or(1.0);
        let camera_target = camera
            .target
            .normalize(primary_window.get_single().map(|(e, _)| e).ok());
        let resized = matches!(camera_target,
          Some(NormalizedRenderTarget::Window(window_ref)) if resized_windows.contains(&window_ref.entity())
        );
        CameraLayoutInfo {
            size,
            resized,
            scale_factor: scale_factor * ui_scale.0,
            root_nodes: interned_root_nodes.pop().unwrap_or_default(),
        }
    };

    // Precalculate the layout info for each camera, so we have fast access to it for each node
    camera_layout_info.clear();

    node_query
        .iter_many(root_nodes.iter())
        .for_each(|(entity, _, _, target_camera)| {
            match camera_with_default(target_camera) {
                Some(camera_entity) => {
                    let Ok((_, camera)) = cameras.get(camera_entity) else {
                        warn!(
                            "TargetCamera (of root UI node {entity:?}) is pointing to a camera {:?} which doesn't exist",
                            camera_entity
                        );
                        return;
                    };
                    let layout_info = camera_layout_info
                        .entry(camera_entity)
                        .or_insert_with(|| calculate_camera_layout_info(camera));
                    layout_info.root_nodes.push(entity);
                }
                None => {
                    if cameras.is_empty() {
                        warn!("No camera found to render UI to. To fix this, add at least one camera to the scene.");
                    } else {
                        warn!(
                            "Multiple cameras found, causing UI target ambiguity. \
                            To fix this, add an explicit `TargetCamera` component to the root UI node {:?}",
                            entity
                        );
                    }
                }
            }

        }
    );

    // When a `ContentSize` component is removed from an entity, we need to remove the measure from the corresponding taffy node.
    for entity in removed_components.removed_content_sizes.read() {
        ui_surface.try_remove_node_context(entity);
    }

    // Sync Node and ContentSize to Taffy for all nodes
    node_query
        .iter_mut()
        .for_each(|(entity, node, content_size, target_camera)| {
            if let Some(camera) =
                camera_with_default(target_camera).and_then(|c| camera_layout_info.get(&c))
            {
                if camera.resized
                    || !scale_factor_events.is_empty()
                    || ui_scale.is_changed()
                    || node.is_changed()
                    || content_size
                        .as_ref()
                        .map(|c| c.measure.is_some())
                        .unwrap_or(false)
                {
                    let layout_context = LayoutContext::new(
                        camera.scale_factor,
                        [camera.size.x as f32, camera.size.y as f32].into(),
                    );
                    let measure = content_size.and_then(|mut c| c.measure.take());
                    ui_surface.upsert_node(&layout_context, entity, &node, measure);
                }
            } else {
                ui_surface.upsert_node(&LayoutContext::DEFAULT, entity, &Node::default(), None);
            }
        });
    scale_factor_events.clear();

    // clean up removed cameras
    ui_surface.remove_camera_entities(removed_components.removed_cameras.read());

    // update camera children
    for (camera_id, _) in cameras.iter() {
        let root_nodes =
            if let Some(CameraLayoutInfo { root_nodes, .. }) = camera_layout_info.get(&camera_id) {
                root_nodes.iter().cloned()
            } else {
                [].iter().cloned()
            };
        ui_surface.set_camera_children(camera_id, root_nodes);
    }

    // update and remove children
    for entity in removed_components.removed_children.read() {
        ui_surface.try_remove_children(entity);
    }

    computed_node_query
        .iter()
        .for_each(|(entity, maybe_parent)| {
            if let Some(parent) = maybe_parent {
                // Note: This does not cover the case where a parent's Node component was removed.
                // Users are responsible for fixing hierarchies if they do that (it is not recommended).
                // Detecting it here would be a permanent perf burden on the hot path.
                if parent.is_changed() && !ui_children.is_ui_node(parent.get()) {
                    warn!(
                        "Node ({entity}) is in a non-UI entity hierarchy. You are using an entity \
with UI components as a child of an entity without UI components, your UI layout may be broken."
                    );
                }
            }

            if ui_children.is_changed(entity) {
                ui_surface.update_children(entity, ui_children.iter_ui_children(entity));
            }
        });

    let text_buffers = &mut buffer_query;
    // clean up removed nodes after syncing children to avoid potential panic (invalid SlotMap key used)
    ui_surface.remove_entities(removed_components.removed_nodes.read());

    // Re-sync changed children: avoid layout glitches caused by removed nodes that are still set as a child of another node
    computed_node_query.iter().for_each(|(entity, _)| {
        if ui_children.is_changed(entity) {
            ui_surface.update_children(entity, ui_children.iter_ui_children(entity));
        }
    });

    for (camera_id, mut camera) in camera_layout_info.drain() {
        let inverse_target_scale_factor = camera.scale_factor.recip();

        ui_surface.compute_camera_layout(camera_id, camera.size, text_buffers, &mut font_system);

        for root in &camera.root_nodes {
            update_uinode_geometry_recursive(
                &mut commands,
                *root,
                &mut ui_surface,
                None,
                &mut node_transform_query,
                &ui_children,
                inverse_target_scale_factor,
                Vec2::ZERO,
                Vec2::ZERO,
            );
        }

        camera.root_nodes.clear();
        interned_root_nodes.push(camera.root_nodes);
    }

    // Returns the combined bounding box of the node and any of its overflowing children.
    fn update_uinode_geometry_recursive(
        commands: &mut Commands,
        entity: Entity,
        ui_surface: &mut UiSurface,
        root_size: Option<Vec2>,
        node_transform_query: &mut Query<(
            &mut ComputedNode,
            &mut Transform,
            &Node,
            Option<&BorderRadius>,
            Option<&Outline>,
            Option<&ScrollPosition>,
        )>,
        ui_children: &UiChildren,
        inverse_target_scale_factor: f32,
        parent_size: Vec2,
        parent_scroll_position: Vec2,
    ) {
        if let Ok((
            mut node,
            mut transform,
            style,
            maybe_border_radius,
            maybe_outline,
            maybe_scroll_position,
        )) = node_transform_query.get_mut(entity)
        {
            let Ok((layout, unrounded_unscaled_size)) = ui_surface.get_layout(entity) else {
                return;
            };

            let layout_size =
                inverse_target_scale_factor * Vec2::new(layout.size.width, layout.size.height);
            let unrounded_size = inverse_target_scale_factor * unrounded_unscaled_size;
            let layout_location =
                inverse_target_scale_factor * Vec2::new(layout.location.x, layout.location.y);

            // The position of the center of the node, stored in the node's transform
            let node_center =
                layout_location - parent_scroll_position + 0.5 * (layout_size - parent_size);

            // only trigger change detection when the new values are different
<<<<<<< HEAD
            if node.calculated_size != layout_size || node.unrounded_size != unrounded_size {
                node.calculated_size = layout_size;
                node.unrounded_size = unrounded_size;
=======
            if node.size != rounded_size || node.unrounded_size != layout_size {
                node.size = rounded_size;
                node.unrounded_size = layout_size;
>>>>>>> 069291d6
            }

            let taffy_rect_to_border_rect = |rect: taffy::Rect<f32>| BorderRect {
                left: rect.left * inverse_target_scale_factor,
                right: rect.right * inverse_target_scale_factor,
                top: rect.top * inverse_target_scale_factor,
                bottom: rect.bottom * inverse_target_scale_factor,
            };

            node.bypass_change_detection().border = taffy_rect_to_border_rect(layout.border);
            node.bypass_change_detection().padding = taffy_rect_to_border_rect(layout.padding);

            let viewport_size = root_size.unwrap_or(node.size);

            if let Some(border_radius) = maybe_border_radius {
                // We don't trigger change detection for changes to border radius
                node.bypass_change_detection().border_radius =
                    border_radius.resolve(node.size, viewport_size);
            }

            if let Some(outline) = maybe_outline {
                // don't trigger change detection when only outlines are changed
                let node = node.bypass_change_detection();
                node.outline_width = if style.display != Display::None {
                    outline
                        .width
                        .resolve(node.size().x, viewport_size)
                        .unwrap_or(0.)
                        .max(0.)
                } else {
                    0.
                };

                node.outline_offset = outline
                    .offset
                    .resolve(node.size().x, viewport_size)
                    .unwrap_or(0.)
                    .max(0.);
            }

            if transform.translation.truncate() != node_center {
                transform.translation = node_center.extend(0.);
            }

            let scroll_position: Vec2 = maybe_scroll_position
                .map(|scroll_pos| {
                    Vec2::new(
                        if style.overflow.x == OverflowAxis::Scroll {
                            scroll_pos.offset_x
                        } else {
                            0.0
                        },
                        if style.overflow.y == OverflowAxis::Scroll {
                            scroll_pos.offset_y
                        } else {
                            0.0
                        },
                    )
                })
                .unwrap_or_default();

            let content_size = Vec2::new(layout.content_size.width, layout.content_size.height)
                * inverse_target_scale_factor;
            let max_possible_offset = (content_size - layout_size).max(Vec2::ZERO);
            let clamped_scroll_position = scroll_position.clamp(Vec2::ZERO, max_possible_offset);

            if clamped_scroll_position != scroll_position {
                commands
                    .entity(entity)
                    .insert(ScrollPosition::from(&clamped_scroll_position));
            }

            for child_uinode in ui_children.iter_ui_children(entity) {
                update_uinode_geometry_recursive(
                    commands,
                    child_uinode,
                    ui_surface,
                    Some(viewport_size),
                    node_transform_query,
                    ui_children,
                    inverse_target_scale_factor,
                    layout_size,
                    clamped_scroll_position,
                );
            }
        }
    }
}

#[cfg(test)]
mod tests {
    use taffy::TraversePartialTree;

    use bevy_asset::{AssetEvent, Assets};
    use bevy_core_pipeline::core_2d::Camera2d;
    use bevy_ecs::{
        entity::Entity,
        event::Events,
        prelude::{Commands, Component, In, Query, With},
        query::Without,
        schedule::{apply_deferred, IntoSystemConfigs, Schedule},
        system::RunSystemOnce,
        world::World,
    };
    use bevy_hierarchy::{
        despawn_with_children_recursive, BuildChildren, ChildBuild, Children, Parent,
    };
    use bevy_math::{Rect, UVec2, Vec2};
    use bevy_render::{
        camera::{ManualTextureViews, OrthographicProjection},
        prelude::Camera,
        texture::Image,
    };
    use bevy_transform::{
        prelude::GlobalTransform,
        systems::{propagate_transforms, sync_simple_transforms},
    };
    use bevy_utils::{prelude::default, HashMap};
    use bevy_window::{
        PrimaryWindow, Window, WindowCreated, WindowResized, WindowResolution,
        WindowScaleFactorChanged,
    };

    use crate::{
        layout::ui_surface::UiSurface, prelude::*, ui_layout_system,
        update::update_target_camera_system, ContentSize, LayoutContext,
    };

    // these window dimensions are easy to convert to and from percentage values
    const WINDOW_WIDTH: f32 = 1000.;
    const WINDOW_HEIGHT: f32 = 100.;

    fn setup_ui_test_world() -> (World, Schedule) {
        let mut world = World::new();
        world.init_resource::<UiScale>();
        world.init_resource::<UiSurface>();
        world.init_resource::<Events<WindowScaleFactorChanged>>();
        world.init_resource::<Events<WindowResized>>();
        // Required for the camera system
        world.init_resource::<Events<WindowCreated>>();
        world.init_resource::<Events<AssetEvent<Image>>>();
        world.init_resource::<Assets<Image>>();
        world.init_resource::<ManualTextureViews>();

        world.init_resource::<bevy_text::TextPipeline>();

        world.init_resource::<bevy_text::CosmicFontSystem>();

        world.init_resource::<bevy_text::SwashCache>();

        // spawn a dummy primary window and camera
        world.spawn((
            Window {
                resolution: WindowResolution::new(WINDOW_WIDTH, WINDOW_HEIGHT),
                ..default()
            },
            PrimaryWindow,
        ));
        world.spawn(Camera2d);

        let mut ui_schedule = Schedule::default();
        ui_schedule.add_systems(
            (
                // UI is driven by calculated camera target info, so we need to run the camera system first
                bevy_render::camera::camera_system::<OrthographicProjection>,
                update_target_camera_system,
                apply_deferred,
                ui_layout_system,
                sync_simple_transforms,
                propagate_transforms,
            )
                .chain(),
        );

        (world, ui_schedule)
    }

    #[test]
    fn ui_nodes_with_percent_100_dimensions_should_fill_their_parent() {
        let (mut world, mut ui_schedule) = setup_ui_test_world();

        // spawn a root entity with width and height set to fill 100% of its parent
        let ui_root = world
            .spawn(Node {
                width: Val::Percent(100.),
                height: Val::Percent(100.),
                ..default()
            })
            .id();

        let ui_child = world
            .spawn(Node {
                width: Val::Percent(100.),
                height: Val::Percent(100.),
                ..default()
            })
            .id();

        world.entity_mut(ui_root).add_child(ui_child);

        ui_schedule.run(&mut world);
        let mut ui_surface = world.resource_mut::<UiSurface>();

        for ui_entity in [ui_root, ui_child] {
            let layout = ui_surface.get_layout(ui_entity).unwrap().0;
            assert_eq!(layout.size.width, WINDOW_WIDTH);
            assert_eq!(layout.size.height, WINDOW_HEIGHT);
        }
    }

    #[test]
    fn ui_surface_tracks_ui_entities() {
        let (mut world, mut ui_schedule) = setup_ui_test_world();

        ui_schedule.run(&mut world);

        // no UI entities in world, none in UiSurface
        let ui_surface = world.resource::<UiSurface>();
        assert!(ui_surface.entity_to_taffy.is_empty());

        let ui_entity = world.spawn(Node::default()).id();

        // `ui_layout_system` should map `ui_entity` to a ui node in `UiSurface::entity_to_taffy`
        ui_schedule.run(&mut world);

        let ui_surface = world.resource::<UiSurface>();
        assert!(ui_surface.entity_to_taffy.contains_key(&ui_entity));
        assert_eq!(ui_surface.entity_to_taffy.len(), 1);

        world.despawn(ui_entity);

        // `ui_layout_system` should remove `ui_entity` from `UiSurface::entity_to_taffy`
        ui_schedule.run(&mut world);

        let ui_surface = world.resource::<UiSurface>();
        assert!(!ui_surface.entity_to_taffy.contains_key(&ui_entity));
        assert!(ui_surface.entity_to_taffy.is_empty());
    }

    #[test]
    fn ui_surface_tracks_camera_entities() {
        let (mut world, mut ui_schedule) = setup_ui_test_world();

        // despawn all cameras so we can reset ui_surface back to a fresh state
        let camera_entities = world
            .query_filtered::<Entity, With<Camera>>()
            .iter(&world)
            .collect::<Vec<_>>();
        for camera_entity in camera_entities {
            world.despawn(camera_entity);
        }

        ui_schedule.run(&mut world);

        // no UI entities in world, none in UiSurface
        let ui_surface = world.resource::<UiSurface>();
        assert!(ui_surface.camera_entity_to_taffy.is_empty());

        // respawn camera
        let camera_entity = world.spawn(Camera2d).id();

        let ui_entity = world
            .spawn((Node::default(), TargetCamera(camera_entity)))
            .id();

        // `ui_layout_system` should map `camera_entity` to a ui node in `UiSurface::camera_entity_to_taffy`
        ui_schedule.run(&mut world);

        let ui_surface = world.resource::<UiSurface>();
        assert!(ui_surface
            .camera_entity_to_taffy
            .contains_key(&camera_entity));
        assert_eq!(ui_surface.camera_entity_to_taffy.len(), 1);

        world.despawn(ui_entity);
        world.despawn(camera_entity);

        // `ui_layout_system` should remove `camera_entity` from `UiSurface::camera_entity_to_taffy`
        ui_schedule.run(&mut world);

        let ui_surface = world.resource::<UiSurface>();
        assert!(!ui_surface
            .camera_entity_to_taffy
            .contains_key(&camera_entity));
        assert!(ui_surface.camera_entity_to_taffy.is_empty());
    }

    #[test]
    #[should_panic]
    fn despawning_a_ui_entity_should_remove_its_corresponding_ui_node() {
        let (mut world, mut ui_schedule) = setup_ui_test_world();

        let ui_entity = world.spawn(Node::default()).id();

        // `ui_layout_system` will insert a ui node into the internal layout tree corresponding to `ui_entity`
        ui_schedule.run(&mut world);

        // retrieve the ui node corresponding to `ui_entity` from ui surface
        let ui_surface = world.resource::<UiSurface>();
        let ui_node = ui_surface.entity_to_taffy[&ui_entity];

        world.despawn(ui_entity);

        // `ui_layout_system` will receive a `RemovedComponents<Node>` event for `ui_entity`
        // and remove `ui_entity` from `ui_node` from the internal layout tree
        ui_schedule.run(&mut world);

        let ui_surface = world.resource::<UiSurface>();

        // `ui_node` is removed, attempting to retrieve a style for `ui_node` panics
        let _ = ui_surface.taffy.style(ui_node);
    }

    #[test]
    fn changes_to_children_of_a_ui_entity_change_its_corresponding_ui_nodes_children() {
        let (mut world, mut ui_schedule) = setup_ui_test_world();

        let ui_parent_entity = world.spawn(Node::default()).id();

        // `ui_layout_system` will insert a ui node into the internal layout tree corresponding to `ui_entity`
        ui_schedule.run(&mut world);

        let ui_surface = world.resource::<UiSurface>();
        let ui_parent_node = ui_surface.entity_to_taffy[&ui_parent_entity];

        // `ui_parent_node` shouldn't have any children yet
        assert_eq!(ui_surface.taffy.child_count(ui_parent_node), 0);

        let mut ui_child_entities = (0..10)
            .map(|_| {
                let child = world.spawn(Node::default()).id();
                world.entity_mut(ui_parent_entity).add_child(child);
                child
            })
            .collect::<Vec<_>>();

        ui_schedule.run(&mut world);

        // `ui_parent_node` should have children now
        let ui_surface = world.resource::<UiSurface>();
        assert_eq!(
            ui_surface.entity_to_taffy.len(),
            1 + ui_child_entities.len()
        );
        assert_eq!(
            ui_surface.taffy.child_count(ui_parent_node),
            ui_child_entities.len()
        );

        let child_node_map = HashMap::from_iter(
            ui_child_entities
                .iter()
                .map(|child_entity| (*child_entity, ui_surface.entity_to_taffy[child_entity])),
        );

        // the children should have a corresponding ui node and that ui node's parent should be `ui_parent_node`
        for node in child_node_map.values() {
            assert_eq!(ui_surface.taffy.parent(*node), Some(ui_parent_node));
        }

        // delete every second child
        let mut deleted_children = vec![];
        for i in (0..ui_child_entities.len()).rev().step_by(2) {
            let child = ui_child_entities.remove(i);
            world.despawn(child);
            deleted_children.push(child);
        }

        ui_schedule.run(&mut world);

        let ui_surface = world.resource::<UiSurface>();
        assert_eq!(
            ui_surface.entity_to_taffy.len(),
            1 + ui_child_entities.len()
        );
        assert_eq!(
            ui_surface.taffy.child_count(ui_parent_node),
            ui_child_entities.len()
        );

        // the remaining children should still have nodes in the layout tree
        for child_entity in &ui_child_entities {
            let child_node = child_node_map[child_entity];
            assert_eq!(ui_surface.entity_to_taffy[child_entity], child_node);
            assert_eq!(ui_surface.taffy.parent(child_node), Some(ui_parent_node));
            assert!(ui_surface
                .taffy
                .children(ui_parent_node)
                .unwrap()
                .contains(&child_node));
        }

        // the nodes of the deleted children should have been removed from the layout tree
        for deleted_child_entity in &deleted_children {
            assert!(!ui_surface
                .entity_to_taffy
                .contains_key(deleted_child_entity));
            let deleted_child_node = child_node_map[deleted_child_entity];
            assert!(!ui_surface
                .taffy
                .children(ui_parent_node)
                .unwrap()
                .contains(&deleted_child_node));
        }

        // despawn the parent entity and its descendants
        despawn_with_children_recursive(&mut world, ui_parent_entity, true);

        ui_schedule.run(&mut world);

        // all nodes should have been deleted
        let ui_surface = world.resource::<UiSurface>();
        assert!(ui_surface.entity_to_taffy.is_empty());
    }

    /// regression test for >=0.13.1 root node layouts
    /// ensure root nodes act like they are absolutely positioned
    /// without explicitly declaring it.
    #[test]
    fn ui_root_node_should_act_like_position_absolute() {
        let (mut world, mut ui_schedule) = setup_ui_test_world();

        let mut size = 150.;

        world.spawn(Node {
            // test should pass without explicitly requiring position_type to be set to Absolute
            // position_type: PositionType::Absolute,
            width: Val::Px(size),
            height: Val::Px(size),
            ..default()
        });

        size -= 50.;

        world.spawn(Node {
            // position_type: PositionType::Absolute,
            width: Val::Px(size),
            height: Val::Px(size),
            ..default()
        });

        size -= 50.;

        world.spawn(Node {
            // position_type: PositionType::Absolute,
            width: Val::Px(size),
            height: Val::Px(size),
            ..default()
        });

        ui_schedule.run(&mut world);

        let overlap_check = world
            .query_filtered::<(Entity, &ComputedNode, &GlobalTransform), Without<Parent>>()
            .iter(&world)
            .fold(
                Option::<(Rect, bool)>::None,
                |option_rect, (entity, node, global_transform)| {
                    let current_rect = Rect::from_center_size(
                        global_transform.translation().truncate(),
                        node.size(),
                    );
                    assert!(
                        current_rect.height().abs() + current_rect.width().abs() > 0.,
                        "root ui node {entity:?} doesn't have a logical size"
                    );
                    assert_ne!(
                        global_transform.affine(),
                        GlobalTransform::default().affine(),
                        "root ui node {entity:?} global transform is not populated"
                    );
                    let Some((rect, is_overlapping)) = option_rect else {
                        return Some((current_rect, false));
                    };
                    if rect.contains(current_rect.center()) {
                        Some((current_rect, true))
                    } else {
                        Some((current_rect, is_overlapping))
                    }
                },
            );

        let Some((_rect, is_overlapping)) = overlap_check else {
            unreachable!("test not setup properly");
        };
        assert!(is_overlapping, "root ui nodes are expected to behave like they have absolute position and be independent from each other");
    }

    #[test]
    fn ui_node_should_properly_update_when_changing_target_camera() {
        #[derive(Component)]
        struct MovingUiNode;

        fn update_camera_viewports(
            primary_window_query: Query<&Window, With<PrimaryWindow>>,
            mut cameras: Query<&mut Camera>,
        ) {
            let primary_window = primary_window_query
                .get_single()
                .expect("missing primary window");
            let camera_count = cameras.iter().len();
            for (camera_index, mut camera) in cameras.iter_mut().enumerate() {
                let viewport_width =
                    primary_window.resolution.physical_width() / camera_count as u32;
                let viewport_height = primary_window.resolution.physical_height();
                let physical_position = UVec2::new(viewport_width * camera_index as u32, 0);
                let physical_size = UVec2::new(viewport_width, viewport_height);
                camera.viewport = Some(bevy_render::camera::Viewport {
                    physical_position,
                    physical_size,
                    ..default()
                });
            }
        }

        fn move_ui_node(
            In(pos): In<Vec2>,
            mut commands: Commands,
            cameras: Query<(Entity, &Camera)>,
            moving_ui_query: Query<Entity, With<MovingUiNode>>,
        ) {
            let (target_camera_entity, _) = cameras
                .iter()
                .find(|(_, camera)| {
                    let Some(logical_viewport_rect) = camera.logical_viewport_rect() else {
                        panic!("missing logical viewport")
                    };
                    // make sure cursor is in viewport and that viewport has at least 1px of size
                    logical_viewport_rect.contains(pos)
                        && logical_viewport_rect.max.cmpge(Vec2::splat(0.)).any()
                })
                .expect("cursor position outside of camera viewport");
            for moving_ui_entity in moving_ui_query.iter() {
                commands
                    .entity(moving_ui_entity)
                    .insert(TargetCamera(target_camera_entity))
                    .insert(Node {
                        position_type: PositionType::Absolute,
                        top: Val::Px(pos.y),
                        left: Val::Px(pos.x),
                        ..default()
                    });
            }
        }

        fn do_move_and_test(
            world: &mut World,
            ui_schedule: &mut Schedule,
            new_pos: Vec2,
            expected_camera_entity: &Entity,
        ) {
            world.run_system_once_with(new_pos, move_ui_node).unwrap();
            ui_schedule.run(world);
            let (ui_node_entity, TargetCamera(target_camera_entity)) = world
                .query_filtered::<(Entity, &TargetCamera), With<MovingUiNode>>()
                .get_single(world)
                .expect("missing MovingUiNode");
            assert_eq!(expected_camera_entity, target_camera_entity);
            let mut ui_surface = world.resource_mut::<UiSurface>();

            let layout = ui_surface
                .get_layout(ui_node_entity)
                .expect("failed to get layout")
                .0;

            // negative test for #12255
            assert_eq!(Vec2::new(layout.location.x, layout.location.y), new_pos);
        }

        fn get_taffy_node_count(world: &World) -> usize {
            world.resource::<UiSurface>().taffy.total_node_count()
        }

        let (mut world, mut ui_schedule) = setup_ui_test_world();

        world.spawn((
            Camera2d,
            Camera {
                order: 1,
                ..default()
            },
        ));

        world.spawn((
            Node {
                position_type: PositionType::Absolute,
                top: Val::Px(0.),
                left: Val::Px(0.),
                ..default()
            },
            MovingUiNode,
        ));

        ui_schedule.run(&mut world);

        let pos_inc = Vec2::splat(1.);
        let total_cameras = world.query::<&Camera>().iter(&world).len();
        // add total cameras - 1 (the assumed default) to get an idea for how many nodes we should expect
        let expected_max_taffy_node_count = get_taffy_node_count(&world) + total_cameras - 1;

        world.run_system_once(update_camera_viewports).unwrap();

        ui_schedule.run(&mut world);

        let viewport_rects = world
            .query::<(Entity, &Camera)>()
            .iter(&world)
            .map(|(e, c)| (e, c.logical_viewport_rect().expect("missing viewport")))
            .collect::<Vec<_>>();

        for (camera_entity, viewport) in viewport_rects.iter() {
            let target_pos = viewport.min + pos_inc;
            do_move_and_test(&mut world, &mut ui_schedule, target_pos, camera_entity);
        }

        // reverse direction
        let mut viewport_rects = viewport_rects.clone();
        viewport_rects.reverse();
        for (camera_entity, viewport) in viewport_rects.iter() {
            let target_pos = viewport.max - pos_inc;
            do_move_and_test(&mut world, &mut ui_schedule, target_pos, camera_entity);
        }

        let current_taffy_node_count = get_taffy_node_count(&world);
        if current_taffy_node_count > expected_max_taffy_node_count {
            panic!("extra taffy nodes detected: current: {current_taffy_node_count} max expected: {expected_max_taffy_node_count}");
        }
    }

    #[test]
    fn ui_node_should_be_set_to_its_content_size() {
        let (mut world, mut ui_schedule) = setup_ui_test_world();

        let content_size = Vec2::new(50., 25.);

        let ui_entity = world
            .spawn((
                Node {
                    align_self: AlignSelf::Start,
                    ..default()
                },
                ContentSize::fixed_size(content_size),
            ))
            .id();

        ui_schedule.run(&mut world);

        let mut ui_surface = world.resource_mut::<UiSurface>();
        let layout = ui_surface.get_layout(ui_entity).unwrap().0;

        // the node should takes its size from the fixed size measure func
        assert_eq!(layout.size.width, content_size.x);
        assert_eq!(layout.size.height, content_size.y);
    }

    #[test]
    fn measure_funcs_should_be_removed_on_content_size_removal() {
        let (mut world, mut ui_schedule) = setup_ui_test_world();

        let content_size = Vec2::new(50., 25.);
        let ui_entity = world
            .spawn((
                Node {
                    align_self: AlignSelf::Start,
                    ..Default::default()
                },
                ContentSize::fixed_size(content_size),
            ))
            .id();

        ui_schedule.run(&mut world);

        let mut ui_surface = world.resource_mut::<UiSurface>();
        let ui_node = ui_surface.entity_to_taffy[&ui_entity];

        // a node with a content size should have taffy context
        assert!(ui_surface.taffy.get_node_context(ui_node).is_some());
        let layout = ui_surface.get_layout(ui_entity).unwrap().0;
        assert_eq!(layout.size.width, content_size.x);
        assert_eq!(layout.size.height, content_size.y);

        world.entity_mut(ui_entity).remove::<ContentSize>();

        ui_schedule.run(&mut world);

        let mut ui_surface = world.resource_mut::<UiSurface>();
        // a node without a content size should not have taffy context
        assert!(ui_surface.taffy.get_node_context(ui_node).is_none());

        // Without a content size, the node has no width or height constraints so the length of both dimensions is 0.
        let layout = ui_surface.get_layout(ui_entity).unwrap().0;
        assert_eq!(layout.size.width, 0.);
        assert_eq!(layout.size.height, 0.);
    }

    #[test]
    fn ui_rounding_test() {
        let (mut world, mut ui_schedule) = setup_ui_test_world();

        let parent = world
            .spawn(Node {
                display: Display::Grid,
                grid_template_columns: RepeatedGridTrack::min_content(2),
                margin: UiRect::all(Val::Px(4.0)),
                ..default()
            })
            .with_children(|commands| {
                for _ in 0..2 {
                    commands.spawn(Node {
                        display: Display::Grid,
                        width: Val::Px(160.),
                        height: Val::Px(160.),
                        ..default()
                    });
                }
            })
            .id();

        let children = world
            .entity(parent)
            .get::<Children>()
            .unwrap()
            .iter()
            .copied()
            .collect::<Vec<Entity>>();

        for r in [2, 3, 5, 7, 11, 13, 17, 19, 21, 23, 29, 31].map(|n| (n as f32).recip()) {
            // This fails with very small / unrealistic scale values
            let mut s = 1. - r;
            while s <= 5. {
                world.resource_mut::<UiScale>().0 = s;
                ui_schedule.run(&mut world);
                let width_sum: f32 = children
                    .iter()
                    .map(|child| world.get::<ComputedNode>(*child).unwrap().size.x)
                    .sum();
                let parent_width = world.get::<ComputedNode>(parent).unwrap().size.x;
                assert!((width_sum - parent_width).abs() < 0.001);
                assert!((width_sum - 320.).abs() <= 1.);
                s += r;
            }
        }
    }

    #[test]
    fn no_camera_ui() {
        let mut world = World::new();
        world.init_resource::<UiScale>();
        world.init_resource::<UiSurface>();
        world.init_resource::<Events<WindowScaleFactorChanged>>();
        world.init_resource::<Events<WindowResized>>();
        // Required for the camera system
        world.init_resource::<Events<WindowCreated>>();
        world.init_resource::<Events<AssetEvent<Image>>>();
        world.init_resource::<Assets<Image>>();
        world.init_resource::<ManualTextureViews>();

        world.init_resource::<bevy_text::TextPipeline>();

        world.init_resource::<bevy_text::CosmicFontSystem>();

        world.init_resource::<bevy_text::SwashCache>();

        // spawn a dummy primary window and camera
        world.spawn((
            Window {
                resolution: WindowResolution::new(WINDOW_WIDTH, WINDOW_HEIGHT),
                ..default()
            },
            PrimaryWindow,
        ));

        let mut ui_schedule = Schedule::default();
        ui_schedule.add_systems(
            (
                // UI is driven by calculated camera target info, so we need to run the camera system first
                bevy_render::camera::camera_system::<OrthographicProjection>,
                update_target_camera_system,
                apply_deferred,
                ui_layout_system,
            )
                .chain(),
        );

        let ui_root = world
            .spawn(Node {
                width: Val::Percent(100.),
                height: Val::Percent(100.),
                ..default()
            })
            .id();

        let ui_child = world
            .spawn(Node {
                width: Val::Percent(100.),
                height: Val::Percent(100.),
                ..default()
            })
            .id();

        world.entity_mut(ui_root).add_child(ui_child);

        ui_schedule.run(&mut world);
    }

    #[test]
    fn test_ui_surface_compute_camera_layout() {
        use bevy_ecs::prelude::ResMut;

        let (mut world, ..) = setup_ui_test_world();

        let camera_entity = Entity::from_raw(0);
        let root_node_entity = Entity::from_raw(1);

        struct TestSystemParam {
            camera_entity: Entity,
            root_node_entity: Entity,
        }

        fn test_system(
            params: In<TestSystemParam>,
            mut ui_surface: ResMut<UiSurface>,
            mut computed_text_block_query: Query<&mut bevy_text::ComputedTextBlock>,
            mut font_system: ResMut<bevy_text::CosmicFontSystem>,
        ) {
            ui_surface.upsert_node(
                &LayoutContext::TEST_CONTEXT,
                params.root_node_entity,
                &Node::default(),
                None,
            );

            ui_surface.compute_camera_layout(
                params.camera_entity,
                UVec2::new(800, 600),
                &mut computed_text_block_query,
                &mut font_system,
            );
        }

        let _ = world.run_system_once_with(
            TestSystemParam {
                camera_entity,
                root_node_entity,
            },
            test_system,
        );

        let ui_surface = world.resource::<UiSurface>();

        let taffy_node = ui_surface.entity_to_taffy.get(&root_node_entity).unwrap();
        assert!(ui_surface.taffy.layout(*taffy_node).is_ok());
    }
}<|MERGE_RESOLUTION|>--- conflicted
+++ resolved
@@ -353,15 +353,9 @@
                 layout_location - parent_scroll_position + 0.5 * (layout_size - parent_size);
 
             // only trigger change detection when the new values are different
-<<<<<<< HEAD
-            if node.calculated_size != layout_size || node.unrounded_size != unrounded_size {
-                node.calculated_size = layout_size;
+            if node.size != layout_size || node.unrounded_size != unrounded_size {
+                node.size = layout_size;
                 node.unrounded_size = unrounded_size;
-=======
-            if node.size != rounded_size || node.unrounded_size != layout_size {
-                node.size = rounded_size;
-                node.unrounded_size = layout_size;
->>>>>>> 069291d6
             }
 
             let taffy_rect_to_border_rect = |rect: taffy::Rect<f32>| BorderRect {
