mod convert;
pub mod debug;

use crate::{ContentSize, NodeSize, Style, UiScale};
use bevy_ecs::{
    change_detection::DetectChanges,
    entity::Entity,
    event::EventReader,
<<<<<<< HEAD
    prelude::Component,
    query::{Added, Changed, With, Without},
=======
    query::{With, Without},
>>>>>>> 8581f607
    removal_detection::RemovedComponents,
    system::{Query, Res, ResMut, Resource},
    world::Ref,
};
use bevy_hierarchy::{Children, Parent};
use bevy_log::warn;
use bevy_math::Vec2;
use bevy_reflect::Reflect;
use bevy_transform::components::Transform;
use bevy_utils::HashMap;
use bevy_window::{PrimaryWindow, Window, WindowScaleFactorChanged};
use std::fmt;
use taffy::{prelude::Size, style_helpers::TaffyMaxContent, tree::LayoutTree, Taffy};

#[derive(Component, Default, Debug, Reflect)]
pub struct Node {
    #[reflect(ignore)]
    key: taffy::node::Node,
}

#[derive(Resource, Default)]
pub struct UiContext(pub Option<LayoutContext>);

pub struct LayoutContext {
    pub require_full_update: bool,
    pub scale_factor: f64,
    pub logical_size: Vec2,
    pub physical_size: Vec2,
    pub physical_to_logical_factor: f64,
    pub min_size: f32,
    pub max_size: f32,
}

impl LayoutContext {
    /// create new a [`LayoutContext`] from the window's physical size and scale factor
    fn new(scale_factor: f64, physical_size: Vec2, require_full_update: bool) -> Self {
        let physical_to_logical_factor = 1. / scale_factor;
        Self {
            require_full_update,
            scale_factor,
            logical_size: physical_size * physical_to_logical_factor as f32,
            physical_size,
            min_size: physical_size.x.min(physical_size.y),
            max_size: physical_size.x.max(physical_size.y),
            physical_to_logical_factor,
        }
    }
}

#[derive(Resource)]
pub struct UiSurface {
    entity_to_taffy: HashMap<Entity, taffy::node::Node>,
    window_node: taffy::node::Node,
    taffy: Taffy,
}

fn _assert_send_sync_ui_surface_impl_safe() {
    fn _assert_send_sync<T: Send + Sync>() {}
    _assert_send_sync::<HashMap<Entity, taffy::node::Node>>();
    _assert_send_sync::<Taffy>();
    _assert_send_sync::<UiSurface>();
}

impl fmt::Debug for UiSurface {
    fn fmt(&self, f: &mut fmt::Formatter) -> fmt::Result {
        f.debug_struct("UiSurface")
            .field("entity_to_taffy", &self.entity_to_taffy)
            .field("window_node", &self.window_node)
            .finish()
    }
}

impl Default for UiSurface {
    fn default() -> Self {
        Self {
            entity_to_taffy: Default::default(),
            window_node: Default::default(),
            taffy: Taffy::new(),
        }
    }
}

impl UiSurface {
    pub fn update_style(
        &mut self,
        taffy_node: taffy::node::Node,
        style: &Style,
        context: &LayoutContext,
    ) {
        self.taffy
            .set_style(taffy_node, convert::from_style(context, style))
            .ok();
    }

    /// Update the `MeasureFunc` of the taffy node corresponding to the given [`Entity`].
    pub fn update_measure(
        &mut self,
        taffy_node: taffy::node::Node,
        measure_func: taffy::node::MeasureFunc,
    ) {
        self.taffy.set_measure(taffy_node, Some(measure_func)).ok();
    }

    /// Update the children of the taffy node corresponding to the given [`Entity`].
    pub fn update_children(&mut self, parent: taffy::node::Node, children: &Children) {
        let mut taffy_children = Vec::with_capacity(children.len());
        for child in children {
            if let Some(taffy_node) = self.entity_to_taffy.get(child) {
                taffy_children.push(*taffy_node);
            } else {
                warn!(
                    "Unstyled child in a UI entity hierarchy. You are using an entity \
without UI components as a child of an entity with UI components, results may be unexpected."
                );
            }
        }

        self.taffy.set_children(parent, &taffy_children).unwrap();
    }

    /// Removes children from the entity's taffy node if it exists. Does nothing otherwise.
    pub fn try_remove_children(&mut self, entity: Entity) {
        if let Some(taffy_node) = self.entity_to_taffy.get(&entity) {
            self.taffy.set_children(*taffy_node, &[]).unwrap();
        }
    }

    /// Removes the measure from the entity's taffy node if it exists. Does nothing otherwise.
    pub fn try_remove_measure(&mut self, entity: Entity) {
        if let Some(taffy_node) = self.entity_to_taffy.get(&entity) {
            self.taffy.set_measure(*taffy_node, None).unwrap();
        }
    }

    /// Update window node so its size matches the resolution of the corresponding window
    pub fn update_window(&mut self, window_resolution: Vec2) {
        if self.window_node == taffy::node::Node::default() {
            self.window_node = self.taffy.new_leaf(taffy::style::Style::default()).unwrap();
        }
        self.taffy
            .set_style(
                self.window_node,
                taffy::style::Style {
                    size: taffy::geometry::Size {
                        width: taffy::style::Dimension::Points(window_resolution.x),
                        height: taffy::style::Dimension::Points(window_resolution.y),
                    },
                    ..Default::default()
                },
            )
            .unwrap();
    }

    /// Set the ui node entities without a [`Parent`] as children to the root node in the taffy layout.
    pub fn set_window_children(&mut self, children: impl Iterator<Item = taffy::node::Node>) {
        let child_nodes = children.collect::<Vec<taffy::node::Node>>();
        self.taffy
            .set_children(self.window_node, &child_nodes)
            .unwrap();
    }

    /// Compute the layout for each window entity's corresponding root node in the layout.
    pub fn compute_window_layout(&mut self) {
        self.taffy
            .compute_layout(self.window_node, Size::MAX_CONTENT)
            .unwrap();
    }

    /// Removes each entity from the internal map and then removes their associated node from taffy
    pub fn remove_nodes(&mut self, entities: impl IntoIterator<Item = Entity>) {
        for entity in entities {
            if let Some(node) = self.entity_to_taffy.remove(&entity) {
                self.taffy.remove(node).unwrap();
            }
        }
    }

    /// Get the layout geometry for the taffy node corresponding to the ui node [`Entity`].
    /// Does not compute the layout geometry, `compute_window_layouts` should be run before using this function.
    pub fn get_layout(&self, entity: Entity) -> Result<&taffy::layout::Layout, LayoutError> {
        if let Some(taffy_node) = self.entity_to_taffy.get(&entity) {
            self.taffy
                .layout(*taffy_node)
                .map_err(LayoutError::TaffyError)
        } else {
            warn!(
                "Styled child in a non-UI entity hierarchy. You are using an entity \
with UI components as a child of an entity without UI components, results may be unexpected."
            );
            Err(LayoutError::InvalidHierarchy)
        }
    }
}

#[derive(Debug)]
pub enum LayoutError {
    InvalidHierarchy,
    TaffyError(taffy::error::TaffyError),
}

/// Remove the corresponding taffy node for any entity that has its `Node` component removed.
pub fn clean_up_removed_ui_nodes(
    mut ui_surface: ResMut<UiSurface>,
    mut removed_nodes: RemovedComponents<Node>,
    mut removed_calculated_sizes: RemovedComponents<ContentSize>,
) {
    // clean up removed nodes
    ui_surface.remove_nodes(removed_nodes.iter());

    // When a `ContentSize` component is removed from an entity, we need to remove the measure from the corresponding taffy node.
    for entity in removed_calculated_sizes.iter() {
        ui_surface.try_remove_measure(entity);
    }
}

/// Insert a new taffy node into the layout for any entity that had a `Node` component added.
pub fn insert_new_ui_nodes(
    mut ui_surface: ResMut<UiSurface>,
    mut new_node_query: Query<(Entity, &mut Node), Added<Node>>,
) {
    for (entity, mut node) in new_node_query.iter_mut() {
        node.key = ui_surface
            .taffy
            .new_leaf(taffy::style::Style::DEFAULT)
            .unwrap();
        if let Some(old_key) = ui_surface.entity_to_taffy.insert(entity, node.key) {
            ui_surface.taffy.remove(old_key).ok();
        }
    }
}

/// Synchonise the Bevy and Taffy Parent-Children trees
pub fn synchonise_ui_children(
    mut flex_surface: ResMut<UiSurface>,
    mut removed_children: RemovedComponents<Children>,
    children_query: Query<(&Node, &Children), Changed<Children>>,
) {
    // Iterate through all entities with a removed `Children` component and if they have a corresponding Taffy node, remove their children from the Taffy tree.
    for entity in removed_children.iter() {
        flex_surface.try_remove_children(entity);
    }

    // Update the corresponding Taffy children of Bevy entities with changed `Children`
    for (node, children) in &children_query {
        flex_surface.update_children(node.key, children);
    }
}

pub fn update_ui_windows(
    mut resize_events: EventReader<bevy_window::WindowResized>,
    primary_window: Query<(Entity, &Window), With<PrimaryWindow>>,
    ui_scale: Res<UiScale>,
    mut ui_context: ResMut<UiContext>,
    mut scale_factor_events: EventReader<WindowScaleFactorChanged>,
<<<<<<< HEAD
=======
    mut resize_events: EventReader<bevy_window::WindowResized>,
    mut ui_surface: ResMut<UiSurface>,
    root_node_query: Query<Entity, (With<Node>, Without<Parent>)>,
    style_query: Query<(Entity, Ref<Style>), With<Node>>,
    mut measure_query: Query<(Entity, &mut ContentSize)>,
    children_query: Query<(Entity, Ref<Children>), With<Node>>,
    mut removed_children: RemovedComponents<Children>,
    mut removed_content_sizes: RemovedComponents<ContentSize>,
    mut node_transform_query: Query<(Entity, &mut Node, &mut Transform, Option<&Parent>)>,
    mut removed_nodes: RemovedComponents<Node>,
>>>>>>> 8581f607
) {
    // assume one window for time being...
    // TODO: Support window-independent scaling: https://github.com/bevyengine/bevy/issues/5621
    let (primary_window_entity, logical_to_physical_factor, physical_size) =
        if let Ok((entity, primary_window)) = primary_window.get_single() {
            (
                entity,
                primary_window.resolution.scale_factor(),
                Vec2::new(
                    primary_window.resolution.physical_width() as f32,
                    primary_window.resolution.physical_height() as f32,
                ),
            )
        } else {
            ui_context.0 = None;
            return;
        };

    let require_full_update = ui_context.0.is_none()
        || resize_events
            .iter()
            .any(|resized_window| resized_window.window == primary_window_entity)
        || !scale_factor_events.is_empty()
        || ui_scale.is_changed();
    scale_factor_events.clear();

    let scale_factor = logical_to_physical_factor * ui_scale.scale;
    let context = LayoutContext::new(scale_factor, physical_size, require_full_update);
    ui_context.0 = Some(context);
}

/// Updates the UI's layout tree, computes the new layout geometry and then updates the sizes and transforms of all the UI nodes.
#[allow(clippy::too_many_arguments)]
pub fn update_ui_layout(
    ui_context: ResMut<UiContext>,
    mut ui_surface: ResMut<UiSurface>,
    root_node_query: Query<&Node, (With<Style>, Without<Parent>)>,
    style_query: Query<(&Node, Ref<Style>)>,
    full_style_query: Query<(&Node, &Style)>,
    mut measure_query: Query<(&Node, &mut ContentSize)>,
) {
    let Some(ref layout_context) = ui_context.0 else {
        return
    };

    if layout_context.require_full_update {
        // update all nodes
        for (node, style) in full_style_query.iter() {
            ui_surface.update_style(node.key, style, layout_context);
        }
    } else {
        for (node, style) in style_query.iter() {
            if style.is_changed() {
                ui_surface.update_style(node.key, &style, layout_context);
            }
        }
    }

    for (node, mut content_size) in measure_query.iter_mut() {
        if let Some(measure_func) = content_size.measure_func.take() {
            ui_surface.update_measure(node.key, measure_func);
        }
    }

    // update window root nodes
    ui_surface.update_window(layout_context.physical_size);

<<<<<<< HEAD
    // update window children
    ui_surface.set_window_children(root_node_query.iter().map(|node| node.key));
=======
    // update window children (for now assuming all Nodes live in the primary window)
    ui_surface.set_window_children(primary_window_entity, root_node_query.iter());

    // update and remove children
    for entity in removed_children.iter() {
        ui_surface.try_remove_children(entity);
    }
    for (entity, children) in &children_query {
        if children.is_changed() {
            ui_surface.update_children(entity, &children);
        }
    }
>>>>>>> 8581f607

    // compute layouts
    ui_surface.compute_window_layout();
}

pub fn update_ui_node_transforms(
    ui_surface: Res<UiSurface>,
    ui_context: ResMut<UiContext>,
    mut node_transform_query: Query<(&Node, &mut NodeSize, &mut Transform)>,
) {
    let Some(physical_to_logical_factor) = ui_context
        .0
        .as_ref()
        .map(|context|  context.physical_to_logical_factor)
    else {
        return;
    };

    let to_logical = |v| (physical_to_logical_factor * v as f64) as f32;

    // PERF: try doing this incrementally
    //for (node, mut node_size, mut transform) in &mut node_transform_query {
    node_transform_query
        .par_iter_mut()
        .for_each_mut(|(node, mut node_size, mut transform)| {
            let layout = ui_surface.taffy.layout(node.key).unwrap();
            let new_size = Vec2::new(
                to_logical(layout.size.width),
                to_logical(layout.size.height),
            );
            // only trigger change detection when the new value is different
            if node_size.calculated_size != new_size {
                node_size.calculated_size = new_size;
            }
            let mut new_position = transform.translation;
            new_position.x = to_logical(layout.location.x + layout.size.width / 2.0);
            new_position.y = to_logical(layout.location.y + layout.size.height / 2.0);

            let parent_key = ui_surface.taffy.parent(node.key).unwrap();
            if parent_key != ui_surface.window_node {
                let parent_layout = ui_surface.taffy.layout(parent_key).unwrap();
                new_position.x -= to_logical(parent_layout.size.width / 2.0);
                new_position.y -= to_logical(parent_layout.size.height / 2.0);
            }

            // only trigger change detection when the new value is different
            if transform.translation != new_position {
                transform.translation = new_position;
            }
        });
}

#[cfg(test)]
mod tests {
    use crate::clean_up_removed_ui_nodes;
    use crate::insert_new_ui_nodes;
    use crate::synchonise_ui_children;
    use crate::update_ui_layout;
    use crate::AlignItems;
    use crate::LayoutContext;
    use crate::Node;
    use crate::NodeSize;
    use crate::Style;
    use crate::UiContext;
    use crate::UiSurface;
    use bevy_ecs::prelude::*;
    use bevy_math::Vec2;
    use taffy::tree::LayoutTree;

    fn node_bundle() -> (Node, NodeSize, Style) {
        (Node::default(), NodeSize::default(), Style::default())
    }

    fn ui_schedule() -> Schedule {
        let mut ui_schedule = Schedule::default();
        ui_schedule.add_systems((
            clean_up_removed_ui_nodes.before(insert_new_ui_nodes),
            insert_new_ui_nodes.before(synchonise_ui_children),
            synchonise_ui_children.before(update_ui_layout),
            update_ui_layout,
        ));
        ui_schedule
    }

    #[test]
    fn test_insert_and_remove_node() {
        let mut world = World::new();
        world.init_resource::<UiSurface>();
        world.insert_resource(UiContext(Some(LayoutContext::new(
            3.0,
            Vec2::new(1000., 500.),
            true,
        ))));
        let mut ui_schedule = ui_schedule();

        // add ui node entity to world
        let entity = world.spawn(node_bundle()).id();

        // ui update
        ui_schedule.run(&mut world);

        let key = world.get::<Node>(entity).unwrap().key;
        let surface = world.resource::<UiSurface>();

        // ui node entity should be associated with a taffy node
        assert_eq!(surface.entity_to_taffy[&entity], key);

        // taffy node should be a child of the window node
        assert_eq!(surface.taffy.parent(key).unwrap(), surface.window_node);

        // despawn the ui node entity
        world.entity_mut(entity).despawn();

        ui_schedule.run(&mut world);

        let surface = world.resource::<UiSurface>();

        // the despawned entity's associated taffy node should also be removed
        assert!(!surface.entity_to_taffy.contains_key(&entity));

        // window node should have no children
        assert!(surface
            .taffy
            .children(surface.window_node)
            .unwrap()
            .is_empty());
    }

    #[test]
    fn test_node_style_update() {
        let mut world = World::new();
        world.init_resource::<UiSurface>();
        world.insert_resource(UiContext(Some(LayoutContext::new(
            3.0,
            Vec2::new(1000., 500.),
            true,
        ))));
        let mut ui_schedule = ui_schedule();

        // add a ui node entity to the world and run the ui schedule to add a corresponding node to the taffy layout tree
        let entity = world.spawn(node_bundle()).id();
        ui_schedule.run(&mut world);

        // modify the ui node's style component and rerun the schedule
        world.get_mut::<Style>(entity).unwrap().align_items = AlignItems::Baseline;

        // don't want a full update
        world.insert_resource(UiContext(Some(LayoutContext::new(
            3.0,
            Vec2::new(1000., 500.),
            false,
        ))));

        ui_schedule.run(&mut world);

        // check the corresponding taffy node's style is also updated
        let ui_surface = world.resource::<UiSurface>();
        let key = ui_surface.entity_to_taffy[&entity];
        assert_eq!(
            ui_surface.taffy.style(key).unwrap().align_items,
            Some(taffy::style::AlignItems::Baseline)
        );
    }
}<|MERGE_RESOLUTION|>--- conflicted
+++ resolved
@@ -6,12 +6,8 @@
     change_detection::DetectChanges,
     entity::Entity,
     event::EventReader,
-<<<<<<< HEAD
     prelude::Component,
     query::{Added, Changed, With, Without},
-=======
-    query::{With, Without},
->>>>>>> 8581f607
     removal_detection::RemovedComponents,
     system::{Query, Res, ResMut, Resource},
     world::Ref,
@@ -266,19 +262,6 @@
     ui_scale: Res<UiScale>,
     mut ui_context: ResMut<UiContext>,
     mut scale_factor_events: EventReader<WindowScaleFactorChanged>,
-<<<<<<< HEAD
-=======
-    mut resize_events: EventReader<bevy_window::WindowResized>,
-    mut ui_surface: ResMut<UiSurface>,
-    root_node_query: Query<Entity, (With<Node>, Without<Parent>)>,
-    style_query: Query<(Entity, Ref<Style>), With<Node>>,
-    mut measure_query: Query<(Entity, &mut ContentSize)>,
-    children_query: Query<(Entity, Ref<Children>), With<Node>>,
-    mut removed_children: RemovedComponents<Children>,
-    mut removed_content_sizes: RemovedComponents<ContentSize>,
-    mut node_transform_query: Query<(Entity, &mut Node, &mut Transform, Option<&Parent>)>,
-    mut removed_nodes: RemovedComponents<Node>,
->>>>>>> 8581f607
 ) {
     // assume one window for time being...
     // TODO: Support window-independent scaling: https://github.com/bevyengine/bevy/issues/5621
@@ -346,23 +329,8 @@
     // update window root nodes
     ui_surface.update_window(layout_context.physical_size);
 
-<<<<<<< HEAD
     // update window children
     ui_surface.set_window_children(root_node_query.iter().map(|node| node.key));
-=======
-    // update window children (for now assuming all Nodes live in the primary window)
-    ui_surface.set_window_children(primary_window_entity, root_node_query.iter());
-
-    // update and remove children
-    for entity in removed_children.iter() {
-        ui_surface.try_remove_children(entity);
-    }
-    for (entity, children) in &children_query {
-        if children.is_changed() {
-            ui_surface.update_children(entity, &children);
-        }
-    }
->>>>>>> 8581f607
 
     // compute layouts
     ui_surface.compute_window_layout();
