mod convert;
pub mod debug;

use crate::{ContentSize, Node, Outline, Style, UiScale};
use bevy_ecs::{
    change_detection::{DetectChanges, DetectChangesMut},
    entity::Entity,
    event::EventReader,
    query::{With, Without},
    removal_detection::RemovedComponents,
    system::{Query, Res, ResMut, Resource},
    world::Ref,
};
use bevy_hierarchy::{Children, Parent};
use bevy_log::warn;
use bevy_math::Vec2;
use bevy_transform::components::Transform;
use bevy_utils::{default, HashMap};
use bevy_window::{PrimaryWindow, Window, WindowResolution, WindowScaleFactorChanged};
use std::fmt;
use taffy::Taffy;

pub struct LayoutContext {
    pub scale_factor: f32,
    pub physical_size: Vec2,
    pub min_size: f32,
    pub max_size: f32,
}

impl LayoutContext {
    /// create new a [`LayoutContext`] from the window's physical size and scale factor
    fn new(scale_factor: f32, physical_size: Vec2) -> Self {
        Self {
            scale_factor,
            physical_size,
            min_size: physical_size.x.min(physical_size.y),
            max_size: physical_size.x.max(physical_size.y),
        }
    }
}

#[derive(Debug, Clone, PartialEq, Eq)]
struct RootNodePair {
    // The implicit "viewport" node created by Bevy
    implicit_viewport_node: taffy::node::Node,
    // The root (parentless) node specified by the user
    user_root_node: taffy::node::Node,
}

#[derive(Resource)]
pub struct UiSurface {
    entity_to_taffy: HashMap<Entity, taffy::node::Node>,
    window_roots: HashMap<Entity, Vec<RootNodePair>>,
    taffy: Taffy,
}

fn _assert_send_sync_ui_surface_impl_safe() {
    fn _assert_send_sync<T: Send + Sync>() {}
    _assert_send_sync::<HashMap<Entity, taffy::node::Node>>();
    _assert_send_sync::<Taffy>();
    _assert_send_sync::<UiSurface>();
}

impl fmt::Debug for UiSurface {
    fn fmt(&self, f: &mut fmt::Formatter) -> fmt::Result {
        f.debug_struct("UiSurface")
            .field("entity_to_taffy", &self.entity_to_taffy)
            .field("window_nodes", &self.window_roots)
            .finish()
    }
}

impl Default for UiSurface {
    fn default() -> Self {
        let mut taffy = Taffy::new();
        taffy.disable_rounding();
        Self {
            entity_to_taffy: Default::default(),
            window_roots: Default::default(),
            taffy,
        }
    }
}

impl UiSurface {
    /// Retrieves the Taffy node associated with the given UI node entity and updates its style.
    /// If no associated Taffy node exists a new Taffy node is inserted into the Taffy layout.
    pub fn upsert_node(&mut self, entity: Entity, style: &Style, context: &LayoutContext) {
        let mut added = false;
        let taffy = &mut self.taffy;
        let taffy_node = self.entity_to_taffy.entry(entity).or_insert_with(|| {
            added = true;
            taffy.new_leaf(convert::from_style(context, style)).unwrap()
        });

        if !added {
            self.taffy
                .set_style(*taffy_node, convert::from_style(context, style))
                .unwrap();
        }
    }

    /// Update the `MeasureFunc` of the taffy node corresponding to the given [`Entity`].
    pub fn update_measure(&mut self, entity: Entity, measure_func: taffy::node::MeasureFunc) {
        let taffy_node = self.entity_to_taffy.get(&entity).unwrap();
        self.taffy.set_measure(*taffy_node, Some(measure_func)).ok();
    }

    /// Update the children of the taffy node corresponding to the given [`Entity`].
    pub fn update_children(&mut self, entity: Entity, children: &Children) {
        let mut taffy_children = Vec::with_capacity(children.len());
        for child in children {
            if let Some(taffy_node) = self.entity_to_taffy.get(child) {
                taffy_children.push(*taffy_node);
            } else {
                warn!(
                    "Unstyled child in a UI entity hierarchy. You are using an entity \
without UI components as a child of an entity with UI components, results may be unexpected."
                );
            }
        }

        let taffy_node = self.entity_to_taffy.get(&entity).unwrap();
        self.taffy
            .set_children(*taffy_node, &taffy_children)
            .unwrap();
    }

    /// Removes children from the entity's taffy node if it exists. Does nothing otherwise.
    pub fn try_remove_children(&mut self, entity: Entity) {
        if let Some(taffy_node) = self.entity_to_taffy.get(&entity) {
            self.taffy.set_children(*taffy_node, &[]).unwrap();
        }
    }

    /// Removes the measure from the entity's taffy node if it exists. Does nothing otherwise.
    pub fn try_remove_measure(&mut self, entity: Entity) {
        if let Some(taffy_node) = self.entity_to_taffy.get(&entity) {
            self.taffy.set_measure(*taffy_node, None).unwrap();
        }
    }

    /// Set the ui node entities without a [`Parent`] as children to the root node in the taffy layout.
    pub fn set_window_children(
        &mut self,
        window_id: Entity,
        children: impl Iterator<Item = Entity>,
    ) {
        let viewport_style = taffy::style::Style {
            display: taffy::style::Display::Grid,
            // Note: Taffy percentages are floats ranging from 0.0 to 1.0.
            // So this is setting width:100% and height:100%
            size: taffy::geometry::Size {
                width: taffy::style::Dimension::Percent(1.0),
                height: taffy::style::Dimension::Percent(1.0),
            },
            align_items: Some(taffy::style::AlignItems::Start),
            justify_items: Some(taffy::style::JustifyItems::Start),
            ..default()
        };

        let existing_roots = self.window_roots.entry(window_id).or_default();
        let mut new_roots = Vec::new();
        for entity in children {
            let node = *self.entity_to_taffy.get(&entity).unwrap();
            let root_node = existing_roots
                .iter()
                .find(|n| n.user_root_node == node)
                .cloned()
                .unwrap_or_else(|| RootNodePair {
                    implicit_viewport_node: self
                        .taffy
                        .new_with_children(viewport_style.clone(), &[node])
                        .unwrap(),
                    user_root_node: node,
                });
            new_roots.push(root_node);
        }

        // Cleanup the implicit root nodes of any user root nodes that have been removed
        for old_root in existing_roots {
            if !new_roots.contains(old_root) {
                self.taffy.remove(old_root.implicit_viewport_node).unwrap();
            }
        }

        self.window_roots.insert(window_id, new_roots);
    }

    /// Compute the layout for each window entity's corresponding root node in the layout.
    pub fn compute_window_layout(&mut self, window: Entity, window_resolution: &WindowResolution) {
        let available_space = taffy::geometry::Size {
            width: taffy::style::AvailableSpace::Definite(window_resolution.physical_width() as f32),
            height: taffy::style::AvailableSpace::Definite(
                window_resolution.physical_height() as f32
            ),
        };
        for root_nodes in self.window_roots.entry(window).or_default() {
            self.taffy
                .compute_layout(root_nodes.implicit_viewport_node, available_space)
                .unwrap();
        }
    }

    /// Removes each entity from the internal map and then removes their associated node from taffy
    pub fn remove_entities(&mut self, entities: impl IntoIterator<Item = Entity>) {
        for entity in entities {
            if let Some(node) = self.entity_to_taffy.remove(&entity) {
                self.taffy.remove(node).unwrap();
            }
        }
    }

    /// Get the layout geometry for the taffy node corresponding to the ui node [`Entity`].
    /// Does not compute the layout geometry, `compute_window_layouts` should be run before using this function.
    pub fn get_layout(&self, entity: Entity) -> Result<&taffy::layout::Layout, LayoutError> {
        if let Some(taffy_node) = self.entity_to_taffy.get(&entity) {
            self.taffy
                .layout(*taffy_node)
                .map_err(LayoutError::TaffyError)
        } else {
            warn!(
                "Styled child in a non-UI entity hierarchy. You are using an entity \
with UI components as a child of an entity without UI components, results may be unexpected."
            );
            Err(LayoutError::InvalidHierarchy)
        }
    }
}

#[derive(Debug)]
pub enum LayoutError {
    InvalidHierarchy,
    TaffyError(taffy::error::TaffyError),
}

/// Updates the UI's layout tree, computes the new layout geometry and then updates the sizes and transforms of all the UI nodes.
#[allow(clippy::too_many_arguments)]
pub fn ui_layout_system(
    primary_window: Query<(Entity, &Window), With<PrimaryWindow>>,
    windows: Query<(Entity, &Window)>,
    ui_scale: Res<UiScale>,
    mut scale_factor_events: EventReader<WindowScaleFactorChanged>,
    mut resize_events: EventReader<bevy_window::WindowResized>,
    mut ui_surface: ResMut<UiSurface>,
    root_node_query: Query<Entity, (With<Node>, Without<Parent>)>,
    style_query: Query<(Entity, Ref<Style>), With<Node>>,
    mut measure_query: Query<(Entity, &mut ContentSize)>,
    children_query: Query<(Entity, Ref<Children>), With<Node>>,
    just_children_query: Query<&Children>,
    mut removed_children: RemovedComponents<Children>,
    mut removed_content_sizes: RemovedComponents<ContentSize>,
    mut node_transform_query: Query<(&mut Node, &mut Transform)>,
    mut removed_nodes: RemovedComponents<Node>,
) {
    // assume one window for time being...
    // TODO: Support window-independent scaling: https://github.com/bevyengine/bevy/issues/5621
    let (primary_window_entity, logical_to_physical_factor, physical_size) =
        if let Ok((entity, primary_window)) = primary_window.get_single() {
            (
                entity,
                primary_window.resolution.scale_factor(),
                Vec2::new(
                    primary_window.resolution.physical_width() as f32,
                    primary_window.resolution.physical_height() as f32,
                ),
            )
        } else {
            return;
        };

    let resized = resize_events
        .read()
        .any(|resized_window| resized_window.window == primary_window_entity);

    let scale_factor = logical_to_physical_factor * ui_scale.0;

    let layout_context = LayoutContext::new(scale_factor, physical_size);

    if !scale_factor_events.is_empty() || ui_scale.is_changed() || resized {
        scale_factor_events.clear();
        // update all nodes
        for (entity, style) in style_query.iter() {
            ui_surface.upsert_node(entity, &style, &layout_context);
        }
    } else {
        for (entity, style) in style_query.iter() {
            if style.is_changed() {
                ui_surface.upsert_node(entity, &style, &layout_context);
            }
        }
    }

    // When a `ContentSize` component is removed from an entity, we need to remove the measure from the corresponding taffy node.
    for entity in removed_content_sizes.read() {
        ui_surface.try_remove_measure(entity);
    }

    for (entity, mut content_size) in &mut measure_query {
        if let Some(measure_func) = content_size.measure_func.take() {
            ui_surface.update_measure(entity, measure_func);
        }
    }

    // clean up removed nodes
    ui_surface.remove_entities(removed_nodes.read());

    // update window children (for now assuming all Nodes live in the primary window)
    ui_surface.set_window_children(primary_window_entity, root_node_query.iter());

    // update and remove children
    for entity in removed_children.read() {
        ui_surface.try_remove_children(entity);
    }
    for (entity, children) in &children_query {
        if children.is_changed() {
            ui_surface.update_children(entity, &children);
        }
    }

    // compute layouts
    for (entity, window) in windows.iter() {
        ui_surface.compute_window_layout(entity, &window.resolution);
    }

    let inverse_target_scale_factor = 1. / scale_factor;

    fn update_uinode_geometry_recursive(
        entity: Entity,
        ui_surface: &UiSurface,
        node_transform_query: &mut Query<(&mut Node, &mut Transform)>,
        children_query: &Query<&Children>,
        inverse_target_scale_factor: f32,
        parent_size: Vec2,
        mut absolute_location: Vec2,
    ) {
        if let Ok((mut node, mut transform)) = node_transform_query.get_mut(entity) {
            let layout = ui_surface.get_layout(entity).unwrap();
            let layout_size =
                inverse_target_scale_factor * Vec2::new(layout.size.width, layout.size.height);
            let layout_location =
                inverse_target_scale_factor * Vec2::new(layout.location.x, layout.location.y);

            absolute_location += layout_location;

            let rounded_size = round_layout_coords(absolute_location + layout_size)
                - round_layout_coords(absolute_location);

<<<<<<< HEAD
    let to_logical = |v| physical_to_logical_factor * v;
=======
            let rounded_location =
                round_layout_coords(layout_location) + 0.5 * (rounded_size - parent_size);
>>>>>>> a9622408

            // only trigger change detection when the new values are different
            if node.calculated_size != rounded_size || node.unrounded_size != layout_size {
                node.calculated_size = rounded_size;
                node.unrounded_size = layout_size;
            }
            if transform.translation.truncate() != rounded_location {
                transform.translation = rounded_location.extend(0.);
            }
            if let Ok(children) = children_query.get(entity) {
                for &child_uinode in children {
                    update_uinode_geometry_recursive(
                        child_uinode,
                        ui_surface,
                        node_transform_query,
                        children_query,
                        inverse_target_scale_factor,
                        rounded_size,
                        absolute_location,
                    );
                }
            }
        }
    }

    for entity in root_node_query.iter() {
        update_uinode_geometry_recursive(
            entity,
            &ui_surface,
            &mut node_transform_query,
            &just_children_query,
            inverse_target_scale_factor as f32,
            Vec2::ZERO,
            Vec2::ZERO,
        );
    }
}

/// Resolve and update the widths of Node outlines
pub fn resolve_outlines_system(
    primary_window: Query<&Window, With<PrimaryWindow>>,
    ui_scale: Res<UiScale>,
    mut outlines_query: Query<(&Outline, &mut Node)>,
) {
    let viewport_size = primary_window
        .get_single()
        .map(|window| Vec2::new(window.resolution.width(), window.resolution.height()))
        .unwrap_or(Vec2::ZERO)
        / ui_scale.0 as f32;

    for (outline, mut node) in outlines_query.iter_mut() {
        let node = node.bypass_change_detection();
        node.outline_width = outline
            .width
            .resolve(node.size().x, viewport_size)
            .unwrap_or(0.)
            .max(0.);

        node.outline_offset = outline
            .width
            .resolve(node.size().x, viewport_size)
            .unwrap_or(0.)
            .max(0.);
    }
}

#[inline]
/// Round `value` to the nearest whole integer, with ties (values with a fractional part equal to 0.5) rounded towards positive infinity.
fn round_ties_up(value: f32) -> f32 {
    if value.fract() != -0.5 {
        // The `round` function rounds ties away from zero. For positive numbers "away from zero" is towards positive infinity.
        // So for all positive values, and negative values with a fractional part not equal to 0.5, `round` returns the correct result.
        value.round()
    } else {
        // In the remaining cases, where `value` is negative and its fractional part is equal to 0.5, we use `ceil` to round it up towards positive infinity.
        value.ceil()
    }
}

#[inline]
/// Rounds layout coordinates by rounding ties upwards.
///
/// Rounding ties up avoids gaining a pixel when rounding bounds that span from negative to positive.
///
/// Example: The width between bounds of -50.5 and 49.5 before rounding is 100, using:
/// - `f32::round`: width becomes 101 (rounds to -51 and 50).
/// - `round_ties_up`: width is 100 (rounds to -50 and 50).
fn round_layout_coords(value: Vec2) -> Vec2 {
    Vec2 {
        x: round_ties_up(value.x),
        y: round_ties_up(value.y),
    }
}

#[cfg(test)]
mod tests {
    use crate::layout::round_layout_coords;
    use crate::prelude::*;
    use crate::ui_layout_system;
    use crate::ContentSize;
    use crate::UiSurface;
    use bevy_ecs::entity::Entity;
    use bevy_ecs::event::Events;
    use bevy_ecs::schedule::Schedule;
    use bevy_ecs::world::World;
    use bevy_hierarchy::despawn_with_children_recursive;
    use bevy_hierarchy::BuildWorldChildren;
    use bevy_hierarchy::Children;
    use bevy_math::vec2;
    use bevy_math::Vec2;
    use bevy_utils::prelude::default;
    use bevy_utils::HashMap;
    use bevy_window::PrimaryWindow;
    use bevy_window::Window;
    use bevy_window::WindowResized;
    use bevy_window::WindowResolution;
    use bevy_window::WindowScaleFactorChanged;
    use taffy::tree::LayoutTree;

    #[test]
    fn round_layout_coords_must_round_ties_up() {
        assert_eq!(round_layout_coords(vec2(-50.5, 49.5)), vec2(-50., 50.));
    }

    // these window dimensions are easy to convert to and from percentage values
    const WINDOW_WIDTH: f32 = 1000.;
    const WINDOW_HEIGHT: f32 = 100.;

    fn setup_ui_test_world() -> (World, Schedule) {
        let mut world = World::new();
        world.init_resource::<UiScale>();
        world.init_resource::<UiSurface>();
        world.init_resource::<Events<WindowScaleFactorChanged>>();
        world.init_resource::<Events<WindowResized>>();

        // spawn a dummy primary window
        world.spawn((
            Window {
                resolution: WindowResolution::new(WINDOW_WIDTH, WINDOW_HEIGHT),
                ..Default::default()
            },
            PrimaryWindow,
        ));

        let mut ui_schedule = Schedule::default();
        ui_schedule.add_systems(ui_layout_system);

        (world, ui_schedule)
    }

    #[test]
    fn ui_nodes_with_percent_100_dimensions_should_fill_their_parent() {
        let (mut world, mut ui_schedule) = setup_ui_test_world();

        // spawn a root entity with width and height set to fill 100% of its parent
        let ui_root = world
            .spawn(NodeBundle {
                style: Style {
                    width: Val::Percent(100.),
                    height: Val::Percent(100.),
                    ..default()
                },
                ..default()
            })
            .id();

        let ui_child = world
            .spawn(NodeBundle {
                style: Style {
                    width: Val::Percent(100.),
                    height: Val::Percent(100.),
                    ..default()
                },
                ..default()
            })
            .id();

        world.entity_mut(ui_root).add_child(ui_child);

        ui_schedule.run(&mut world);
        let ui_surface = world.resource::<UiSurface>();

        for ui_entity in [ui_root, ui_child] {
            let layout = ui_surface.get_layout(ui_entity).unwrap();
            assert_eq!(layout.size.width, WINDOW_WIDTH);
            assert_eq!(layout.size.height, WINDOW_HEIGHT);
        }
    }

    #[test]
    fn ui_surface_tracks_ui_entities() {
        let (mut world, mut ui_schedule) = setup_ui_test_world();

        ui_schedule.run(&mut world);

        // no UI entities in world, none in UiSurface
        let ui_surface = world.resource::<UiSurface>();
        assert!(ui_surface.entity_to_taffy.is_empty());

        let ui_entity = world.spawn(NodeBundle::default()).id();

        // `ui_layout_system` should map `ui_entity` to a ui node in `UiSurface::entity_to_taffy`
        ui_schedule.run(&mut world);

        let ui_surface = world.resource::<UiSurface>();
        assert!(ui_surface.entity_to_taffy.contains_key(&ui_entity));
        assert_eq!(ui_surface.entity_to_taffy.len(), 1);

        world.despawn(ui_entity);

        // `ui_layout_system` should remove `ui_entity` from `UiSurface::entity_to_taffy`
        ui_schedule.run(&mut world);

        let ui_surface = world.resource::<UiSurface>();
        assert!(!ui_surface.entity_to_taffy.contains_key(&ui_entity));
        assert!(ui_surface.entity_to_taffy.is_empty());
    }

    #[test]
    #[should_panic]
    fn despawning_a_ui_entity_should_remove_its_corresponding_ui_node() {
        let (mut world, mut ui_schedule) = setup_ui_test_world();

        let ui_entity = world.spawn(NodeBundle::default()).id();

        // `ui_layout_system` will insert a ui node into the internal layout tree corresponding to `ui_entity`
        ui_schedule.run(&mut world);

        // retrieve the ui node corresponding to `ui_entity` from ui surface
        let ui_surface = world.resource::<UiSurface>();
        let ui_node = ui_surface.entity_to_taffy[&ui_entity];

        world.despawn(ui_entity);

        // `ui_layout_system` will receive a `RemovedComponents<Node>` event for `ui_entity`
        // and remove `ui_entity` from `ui_node` from the internal layout tree
        ui_schedule.run(&mut world);

        let ui_surface = world.resource::<UiSurface>();

        // `ui_node` is removed, attempting to retrieve a style for `ui_node` panics
        let _ = ui_surface.taffy.style(ui_node);
    }

    #[test]
    fn changes_to_children_of_a_ui_entity_change_its_corresponding_ui_nodes_children() {
        let (mut world, mut ui_schedule) = setup_ui_test_world();

        let ui_parent_entity = world.spawn(NodeBundle::default()).id();

        // `ui_layout_system` will insert a ui node into the internal layout tree corresponding to `ui_entity`
        ui_schedule.run(&mut world);

        let ui_surface = world.resource::<UiSurface>();
        let ui_parent_node = ui_surface.entity_to_taffy[&ui_parent_entity];

        // `ui_parent_node` shouldn't have any children yet
        assert_eq!(ui_surface.taffy.child_count(ui_parent_node).unwrap(), 0);

        let mut ui_child_entities = (0..10)
            .map(|_| {
                let child = world.spawn(NodeBundle::default()).id();
                world.entity_mut(ui_parent_entity).add_child(child);
                child
            })
            .collect::<Vec<_>>();

        ui_schedule.run(&mut world);

        // `ui_parent_node` should have children now
        let ui_surface = world.resource::<UiSurface>();
        assert_eq!(
            ui_surface.entity_to_taffy.len(),
            1 + ui_child_entities.len()
        );
        assert_eq!(
            ui_surface.taffy.child_count(ui_parent_node).unwrap(),
            ui_child_entities.len()
        );

        let child_node_map = HashMap::from_iter(
            ui_child_entities
                .iter()
                .map(|child_entity| (*child_entity, ui_surface.entity_to_taffy[child_entity])),
        );

        // the children should have a corresponding ui node and that ui node's parent should be `ui_parent_node`
        for node in child_node_map.values() {
            assert_eq!(ui_surface.taffy.parent(*node), Some(ui_parent_node));
        }

        // delete every second child
        let mut deleted_children = vec![];
        for i in (0..ui_child_entities.len()).rev().step_by(2) {
            let child = ui_child_entities.remove(i);
            world.despawn(child);
            deleted_children.push(child);
        }

        ui_schedule.run(&mut world);

        let ui_surface = world.resource::<UiSurface>();
        assert_eq!(
            ui_surface.entity_to_taffy.len(),
            1 + ui_child_entities.len()
        );
        assert_eq!(
            ui_surface.taffy.child_count(ui_parent_node).unwrap(),
            ui_child_entities.len()
        );

        // the remaining children should still have nodes in the layout tree
        for child_entity in &ui_child_entities {
            let child_node = child_node_map[child_entity];
            assert_eq!(ui_surface.entity_to_taffy[child_entity], child_node);
            assert_eq!(ui_surface.taffy.parent(child_node), Some(ui_parent_node));
            assert!(ui_surface
                .taffy
                .children(ui_parent_node)
                .unwrap()
                .contains(&child_node));
        }

        // the nodes of the deleted children should have been removed from the layout tree
        for deleted_child_entity in &deleted_children {
            assert!(!ui_surface
                .entity_to_taffy
                .contains_key(deleted_child_entity));
            let deleted_child_node = child_node_map[deleted_child_entity];
            assert!(!ui_surface
                .taffy
                .children(ui_parent_node)
                .unwrap()
                .contains(&deleted_child_node));
        }

        // despawn the parent entity and its descendants
        despawn_with_children_recursive(&mut world, ui_parent_entity);

        ui_schedule.run(&mut world);

        // all nodes should have been deleted
        let ui_surface = world.resource::<UiSurface>();
        assert!(ui_surface.entity_to_taffy.is_empty());
    }

    #[test]
    fn ui_node_should_be_set_to_its_content_size() {
        let (mut world, mut ui_schedule) = setup_ui_test_world();

        let content_size = Vec2::new(50., 25.);

        let ui_entity = world
            .spawn((
                NodeBundle {
                    style: Style {
                        align_self: AlignSelf::Start,
                        ..Default::default()
                    },
                    ..Default::default()
                },
                ContentSize::fixed_size(content_size),
            ))
            .id();

        ui_schedule.run(&mut world);

        let ui_surface = world.resource::<UiSurface>();
        let layout = ui_surface.get_layout(ui_entity).unwrap();

        // the node should takes its size from the fixed size measure func
        assert_eq!(layout.size.width, content_size.x);
        assert_eq!(layout.size.height, content_size.y);
    }

    #[test]
    fn measure_funcs_should_be_removed_on_content_size_removal() {
        let (mut world, mut ui_schedule) = setup_ui_test_world();

        let content_size = Vec2::new(50., 25.);
        let ui_entity = world
            .spawn((
                NodeBundle {
                    style: Style {
                        align_self: AlignSelf::Start,
                        ..Default::default()
                    },
                    ..Default::default()
                },
                ContentSize::fixed_size(content_size),
            ))
            .id();

        ui_schedule.run(&mut world);

        let ui_surface = world.resource::<UiSurface>();
        let ui_node = ui_surface.entity_to_taffy[&ui_entity];

        // a node with a content size needs to be measured
        assert!(ui_surface.taffy.needs_measure(ui_node));
        let layout = ui_surface.get_layout(ui_entity).unwrap();
        assert_eq!(layout.size.width, content_size.x);
        assert_eq!(layout.size.height, content_size.y);

        world.entity_mut(ui_entity).remove::<ContentSize>();

        ui_schedule.run(&mut world);

        let ui_surface = world.resource::<UiSurface>();
        // a node without a content size does not need to be measured
        assert!(!ui_surface.taffy.needs_measure(ui_node));

        // Without a content size, the node has no width or height constraints so the length of both dimensions is 0.
        let layout = ui_surface.get_layout(ui_entity).unwrap();
        assert_eq!(layout.size.width, 0.);
        assert_eq!(layout.size.height, 0.);
    }

    #[test]
    fn ui_rounding_test() {
        let (mut world, mut ui_schedule) = setup_ui_test_world();

        let parent = world
            .spawn(NodeBundle {
                style: Style {
                    display: Display::Grid,
                    grid_template_columns: RepeatedGridTrack::min_content(2),
                    margin: UiRect::all(Val::Px(4.0)),
                    ..Default::default()
                },
                ..Default::default()
            })
            .with_children(|commands| {
                for _ in 0..2 {
                    commands.spawn(NodeBundle {
                        style: Style {
                            display: Display::Grid,
                            width: Val::Px(160.),
                            height: Val::Px(160.),
                            ..Default::default()
                        },
                        ..Default::default()
                    });
                }
            })
            .id();

        let children = world
            .entity(parent)
            .get::<Children>()
            .unwrap()
            .iter()
            .copied()
            .collect::<Vec<Entity>>();

        for r in [2, 3, 5, 7, 11, 13, 17, 19, 21, 23, 29, 31].map(|n| (n as f64).recip()) {
            let mut s = r;
            while s <= 5. {
                world.resource_mut::<UiScale>().0 = s;
                ui_schedule.run(&mut world);
                let width_sum: f32 = children
                    .iter()
                    .map(|child| world.get::<Node>(*child).unwrap().calculated_size.x)
                    .sum();
                let parent_width = world.get::<Node>(parent).unwrap().calculated_size.x;
                assert!((width_sum - parent_width).abs() < 0.001);
                assert!((width_sum - 320.).abs() <= 1.);
                s += r;
            }
        }
    }
}<|MERGE_RESOLUTION|>--- conflicted
+++ resolved
@@ -346,12 +346,8 @@
             let rounded_size = round_layout_coords(absolute_location + layout_size)
                 - round_layout_coords(absolute_location);
 
-<<<<<<< HEAD
-    let to_logical = |v| physical_to_logical_factor * v;
-=======
             let rounded_location =
                 round_layout_coords(layout_location) + 0.5 * (rounded_size - parent_size);
->>>>>>> a9622408
 
             // only trigger change detection when the new values are different
             if node.calculated_size != rounded_size || node.unrounded_size != layout_size {
