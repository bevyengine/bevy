--- conflicted
+++ resolved
@@ -1,12 +1,7 @@
 use crate::{
     experimental::{UiChildren, UiRootNodes},
-<<<<<<< HEAD
-    BorderRadius, CalculatedClip, ComputedNode, ComputedNodeTarget, ContentSize, Display,
-    LayoutConfig, Node, Outline, OverflowAxis, ScrollPosition, Val,
-=======
     BorderRadius, ComputedNode, ComputedNodeTarget, ContentSize, Display, LayoutConfig, Node,
     Outline, OverflowAxis, ScrollPosition,
->>>>>>> 93b8f9a3
 };
 use bevy_ecs::{
     change_detection::{DetectChanges, DetectChangesMut},
