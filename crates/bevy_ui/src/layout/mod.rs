use crate::{
<<<<<<< HEAD
    BorderRadius, ContentSize, DefaultUiCamera, Node, Outline, OverflowAxis, ScrollPosition, Style,
    TargetCamera, UiChildren, UiRootNodes, UiScale,
=======
    BorderRadius, ContentSize, DefaultUiCamera, Display, Node, Outline, OverflowAxis,
    ScrollPosition, Style, TargetCamera, UiScale,
>>>>>>> c32e0b9e
};
use bevy_ecs::{
    change_detection::{DetectChanges, DetectChangesMut},
    entity::{Entity, EntityHashMap, EntityHashSet},
    event::EventReader,
    query::With,
    removal_detection::RemovedComponents,
    system::{Commands, Local, Query, Res, ResMut, SystemParam},
    world::Ref,
};
use bevy_hierarchy::Children;
use bevy_math::{UVec2, Vec2};
use bevy_render::camera::{Camera, NormalizedRenderTarget};
use bevy_sprite::BorderRect;
use bevy_transform::components::Transform;
use bevy_utils::tracing::warn;
use bevy_window::{PrimaryWindow, Window, WindowScaleFactorChanged};
use thiserror::Error;
use ui_surface::UiSurface;

#[cfg(feature = "bevy_text")]
use bevy_text::CosmicBuffer;
#[cfg(feature = "bevy_text")]
use bevy_text::CosmicFontSystem;

mod convert;
pub mod debug;
pub(crate) mod ui_surface;

pub struct LayoutContext {
    pub scale_factor: f32,
    pub physical_size: Vec2,
    pub min_size: f32,
    pub max_size: f32,
}

impl LayoutContext {
    pub const DEFAULT: Self = Self {
        scale_factor: 1.0,
        physical_size: Vec2::ZERO,
        min_size: 0.0,
        max_size: 0.0,
    };
    /// create new a [`LayoutContext`] from the window's physical size and scale factor
    fn new(scale_factor: f32, physical_size: Vec2) -> Self {
        Self {
            scale_factor,
            physical_size,
            min_size: physical_size.x.min(physical_size.y),
            max_size: physical_size.x.max(physical_size.y),
        }
    }
}

impl Default for LayoutContext {
    fn default() -> Self {
        Self::DEFAULT
    }
}

#[derive(Debug, Error)]
pub enum LayoutError {
    #[error("Invalid hierarchy")]
    InvalidHierarchy,
    #[error("Taffy error: {0}")]
    TaffyError(#[from] taffy::TaffyError),
}

#[doc(hidden)]
#[derive(SystemParam)]
pub struct UiLayoutSystemRemovedComponentParam<'w, 's> {
    removed_cameras: RemovedComponents<'w, 's, Camera>,
    removed_children: RemovedComponents<'w, 's, Children>,
    removed_content_sizes: RemovedComponents<'w, 's, ContentSize>,
    removed_nodes: RemovedComponents<'w, 's, Node>,
}

#[doc(hidden)]
#[derive(Default)]
pub struct UiLayoutSystemBuffers {
    interned_root_nodes: Vec<Vec<Entity>>,
    resized_windows: EntityHashSet,
    camera_layout_info: EntityHashMap<CameraLayoutInfo>,
}

struct CameraLayoutInfo {
    size: UVec2,
    resized: bool,
    scale_factor: f32,
    root_nodes: Vec<Entity>,
}

/// Updates the UI's layout tree, computes the new layout geometry and then updates the sizes and transforms of all the UI nodes.
#[allow(clippy::too_many_arguments)]
pub fn ui_layout_system(
    mut commands: Commands,
    mut buffers: Local<UiLayoutSystemBuffers>,
    primary_window: Query<(Entity, &Window), With<PrimaryWindow>>,
    camera_data: (Query<(Entity, &Camera)>, DefaultUiCamera),
    ui_scale: Res<UiScale>,
    mut scale_factor_events: EventReader<WindowScaleFactorChanged>,
    mut resize_events: EventReader<bevy_window::WindowResized>,
    mut ui_surface: ResMut<UiSurface>,
    root_nodes: UiRootNodes,
    mut style_query: Query<
        (
            Entity,
            Ref<Style>,
            Option<&mut ContentSize>,
            Option<&TargetCamera>,
        ),
        With<Node>,
    >,
    node_query: Query<Entity, With<Node>>,
    ui_children: UiChildren,
    mut removed_components: UiLayoutSystemRemovedComponentParam,
    mut node_transform_query: Query<(
        &mut Node,
        &mut Transform,
        &Style,
        Option<&BorderRadius>,
        Option<&Outline>,
        Option<&ScrollPosition>,
    )>,
    #[cfg(feature = "bevy_text")] mut buffer_query: Query<&mut CosmicBuffer>,
    #[cfg(feature = "bevy_text")] mut font_system: ResMut<CosmicFontSystem>,
) {
    let UiLayoutSystemBuffers {
        interned_root_nodes,
        resized_windows,
        camera_layout_info,
    } = &mut *buffers;

    let (cameras, default_ui_camera) = camera_data;

    let default_camera = default_ui_camera.get();
    let camera_with_default = |target_camera: Option<&TargetCamera>| {
        target_camera.map(TargetCamera::entity).or(default_camera)
    };

    resized_windows.clear();
    resized_windows.extend(resize_events.read().map(|event| event.window));
    let mut calculate_camera_layout_info = |camera: &Camera| {
        let size = camera.physical_viewport_size().unwrap_or(UVec2::ZERO);
        let scale_factor = camera.target_scaling_factor().unwrap_or(1.0);
        let camera_target = camera
            .target
            .normalize(primary_window.get_single().map(|(e, _)| e).ok());
        let resized = matches!(camera_target,
          Some(NormalizedRenderTarget::Window(window_ref)) if resized_windows.contains(&window_ref.entity())
        );
        CameraLayoutInfo {
            size,
            resized,
            scale_factor: scale_factor * ui_scale.0,
            root_nodes: interned_root_nodes.pop().unwrap_or_default(),
        }
    };

    // Precalculate the layout info for each camera, so we have fast access to it for each node
    camera_layout_info.clear();

    style_query
        .iter_many(root_nodes.iter())
        .for_each(|(entity, _, _, target_camera)| {
            match camera_with_default(target_camera) {
                Some(camera_entity) => {
                    let Ok((_, camera)) = cameras.get(camera_entity) else {
                        warn!(
                            "TargetCamera (of root UI node {entity:?}) is pointing to a camera {:?} which doesn't exist",
                            camera_entity
                        );
                        return;
                    };
                    let layout_info = camera_layout_info
                        .entry(camera_entity)
                        .or_insert_with(|| calculate_camera_layout_info(camera));
                    layout_info.root_nodes.push(entity);
                }
                None => {
                    if cameras.is_empty() {
                        warn!("No camera found to render UI to. To fix this, add at least one camera to the scene.");
                    } else {
                        warn!(
                            "Multiple cameras found, causing UI target ambiguity. \
                            To fix this, add an explicit `TargetCamera` component to the root UI node {:?}",
                            entity
                        );
                    }
                }
            }

        }
    );

    // When a `ContentSize` component is removed from an entity, we need to remove the measure from the corresponding taffy node.
    for entity in removed_components.removed_content_sizes.read() {
        ui_surface.try_remove_node_context(entity);
    }

    // Sync Style and ContentSize to Taffy for all nodes
    style_query
        .iter_mut()
        .for_each(|(entity, style, content_size, target_camera)| {
            if let Some(camera) =
                camera_with_default(target_camera).and_then(|c| camera_layout_info.get(&c))
            {
                if camera.resized
                    || !scale_factor_events.is_empty()
                    || ui_scale.is_changed()
                    || style.is_changed()
                    || content_size
                        .as_ref()
                        .map(|c| c.measure.is_some())
                        .unwrap_or(false)
                {
                    let layout_context = LayoutContext::new(
                        camera.scale_factor,
                        [camera.size.x as f32, camera.size.y as f32].into(),
                    );
                    let measure = content_size.and_then(|mut c| c.measure.take());
                    ui_surface.upsert_node(&layout_context, entity, &style, measure);
                }
            } else {
                ui_surface.upsert_node(&LayoutContext::DEFAULT, entity, &Style::default(), None);
            }
        });
    scale_factor_events.clear();

    // clean up removed cameras
    ui_surface.remove_camera_entities(removed_components.removed_cameras.read());

    // update camera children
    for (camera_id, _) in cameras.iter() {
        let root_nodes =
            if let Some(CameraLayoutInfo { root_nodes, .. }) = camera_layout_info.get(&camera_id) {
                root_nodes.iter().cloned()
            } else {
                [].iter().cloned()
            };
        ui_surface.set_camera_children(camera_id, root_nodes);
    }

    // update and remove children
    for entity in removed_components.removed_children.read() {
        ui_surface.try_remove_children(entity);
    }

    node_query.iter().for_each(|entity| {
        if ui_children.is_changed(entity) {
            ui_surface.update_children(entity, ui_children.iter_ui_children(entity));
        }
    });

    #[cfg(feature = "bevy_text")]
    let text_buffers = &mut buffer_query;
    // clean up removed nodes after syncing children to avoid potential panic (invalid SlotMap key used)
    ui_surface.remove_entities(removed_components.removed_nodes.read());

    // Re-sync changed children: avoid layout glitches caused by removed nodes that are still set as a child of another node
    node_query.iter().for_each(|entity| {
        if ui_children.is_changed(entity) {
            ui_surface.update_children(entity, ui_children.iter_ui_children(entity));
        }
    });

    for (camera_id, mut camera) in camera_layout_info.drain() {
        let inverse_target_scale_factor = camera.scale_factor.recip();

        ui_surface.compute_camera_layout(
            camera_id,
            camera.size,
            #[cfg(feature = "bevy_text")]
            text_buffers,
            #[cfg(feature = "bevy_text")]
            &mut font_system.0,
        );

        for root in &camera.root_nodes {
            update_uinode_geometry_recursive(
                &mut commands,
                *root,
                &ui_surface,
                None,
                &mut node_transform_query,
                &ui_children,
                inverse_target_scale_factor,
                Vec2::ZERO,
                Vec2::ZERO,
                Vec2::ZERO,
            );
        }

        camera.root_nodes.clear();
        interned_root_nodes.push(camera.root_nodes);
    }

    // Returns the combined bounding box of the node and any of its overflowing children.
    fn update_uinode_geometry_recursive(
        commands: &mut Commands,
        entity: Entity,
        ui_surface: &UiSurface,
        root_size: Option<Vec2>,
        node_transform_query: &mut Query<(
            &mut Node,
            &mut Transform,
            &Style,
            Option<&BorderRadius>,
            Option<&Outline>,
            Option<&ScrollPosition>,
        )>,
        ui_children: &UiChildren,
        inverse_target_scale_factor: f32,
        parent_size: Vec2,
        parent_scroll_position: Vec2,
        mut absolute_location: Vec2,
    ) {
        if let Ok((
            mut node,
            mut transform,
            style,
            maybe_border_radius,
            maybe_outline,
            maybe_scroll_position,
        )) = node_transform_query.get_mut(entity)
        {
            let Ok(layout) = ui_surface.get_layout(entity) else {
                return;
            };

            let layout_size =
                inverse_target_scale_factor * Vec2::new(layout.size.width, layout.size.height);
            let layout_location =
                inverse_target_scale_factor * Vec2::new(layout.location.x, layout.location.y);

            absolute_location += layout_location;

            let rounded_size = approx_round_layout_coords(absolute_location + layout_size)
                - approx_round_layout_coords(absolute_location);

            let rounded_location =
                approx_round_layout_coords(layout_location - parent_scroll_position)
                    + 0.5 * (rounded_size - parent_size);

            // only trigger change detection when the new values are different
            if node.calculated_size != rounded_size || node.unrounded_size != layout_size {
                node.calculated_size = rounded_size;
                node.unrounded_size = layout_size;
            }

            node.bypass_change_detection().border = BorderRect {
                left: layout.border.left * inverse_target_scale_factor,
                right: layout.border.right * inverse_target_scale_factor,
                top: layout.border.top * inverse_target_scale_factor,
                bottom: layout.border.bottom * inverse_target_scale_factor,
            };

            let viewport_size = root_size.unwrap_or(node.calculated_size);

            if let Some(border_radius) = maybe_border_radius {
                // We don't trigger change detection for changes to border radius
                node.bypass_change_detection().border_radius =
                    border_radius.resolve(node.calculated_size, viewport_size);
            }

            if let Some(outline) = maybe_outline {
                // don't trigger change detection when only outlines are changed
                let node = node.bypass_change_detection();
                node.outline_width = if style.display != Display::None {
                    outline
                        .width
                        .resolve(node.size().x, viewport_size)
                        .unwrap_or(0.)
                        .max(0.)
                } else {
                    0.
                };

                node.outline_offset = outline
                    .offset
                    .resolve(node.size().x, viewport_size)
                    .unwrap_or(0.)
                    .max(0.);
            }

            if transform.translation.truncate() != rounded_location {
                transform.translation = rounded_location.extend(0.);
            }

            let scroll_position: Vec2 = maybe_scroll_position
                .map(|scroll_pos| {
                    Vec2::new(
                        if style.overflow.x == OverflowAxis::Scroll {
                            scroll_pos.offset_x
                        } else {
                            0.0
                        },
                        if style.overflow.y == OverflowAxis::Scroll {
                            scroll_pos.offset_y
                        } else {
                            0.0
                        },
                    )
                })
                .unwrap_or_default();

            let round_content_size = approx_round_layout_coords(
                Vec2::new(layout.content_size.width, layout.content_size.height)
                    * inverse_target_scale_factor,
            );
            let max_possible_offset = (round_content_size - rounded_size).max(Vec2::ZERO);
            let clamped_scroll_position = scroll_position.clamp(Vec2::ZERO, max_possible_offset);

            if clamped_scroll_position != scroll_position {
                commands
                    .entity(entity)
                    .insert(ScrollPosition::from(&clamped_scroll_position));
            }

            for child_uinode in ui_children.iter_ui_children(entity) {
                update_uinode_geometry_recursive(
                    commands,
                    child_uinode,
                    ui_surface,
                    Some(viewport_size),
                    node_transform_query,
                    ui_children,
                    inverse_target_scale_factor,
                    rounded_size,
                    clamped_scroll_position,
                    absolute_location,
                );
            }
        }
    }
}

#[inline]
/// Round `value` to the nearest whole integer, with ties (values with a fractional part equal to 0.5) rounded towards positive infinity.
fn approx_round_ties_up(value: f32) -> f32 {
    (value + 0.5).floor()
}

#[inline]
/// Rounds layout coordinates by rounding ties upwards.
///
/// Rounding ties up avoids gaining a pixel when rounding bounds that span from negative to positive.
///
/// Example: The width between bounds of -50.5 and 49.5 before rounding is 100, using:
/// - `f32::round`: width becomes 101 (rounds to -51 and 50).
/// - `round_ties_up`: width is 100 (rounds to -50 and 50).
fn approx_round_layout_coords(value: Vec2) -> Vec2 {
    Vec2 {
        x: approx_round_ties_up(value.x),
        y: approx_round_ties_up(value.y),
    }
}

#[cfg(test)]
mod tests {
    use taffy::TraversePartialTree;

    use bevy_asset::{AssetEvent, Assets};
    use bevy_core_pipeline::core_2d::Camera2dBundle;
    use bevy_ecs::{
        entity::Entity,
        event::Events,
        prelude::{Commands, Component, In, Query, With},
        query::Without,
        schedule::{apply_deferred, IntoSystemConfigs, Schedule},
        system::RunSystemOnce,
        world::World,
    };
    use bevy_hierarchy::{
        despawn_with_children_recursive, BuildChildren, ChildBuild, Children, Parent,
    };
    use bevy_math::{vec2, Rect, UVec2, Vec2};
    use bevy_render::{
        camera::{ManualTextureViews, OrthographicProjection},
        prelude::Camera,
        texture::Image,
    };
    use bevy_transform::{
        prelude::GlobalTransform,
        systems::{propagate_transforms, sync_simple_transforms},
    };
    use bevy_utils::{prelude::default, HashMap};
    use bevy_window::{
        PrimaryWindow, Window, WindowCreated, WindowResized, WindowResolution,
        WindowScaleFactorChanged,
    };

    use crate::{
        layout::{approx_round_layout_coords, ui_surface::UiSurface},
        prelude::*,
        ui_layout_system,
        update::update_target_camera_system,
        ContentSize,
    };

    #[test]
    fn round_layout_coords_must_round_ties_up() {
        assert_eq!(
            approx_round_layout_coords(vec2(-50.5, 49.5)),
            vec2(-50., 50.)
        );
    }

    // these window dimensions are easy to convert to and from percentage values
    const WINDOW_WIDTH: f32 = 1000.;
    const WINDOW_HEIGHT: f32 = 100.;

    fn setup_ui_test_world() -> (World, Schedule) {
        let mut world = World::new();
        world.init_resource::<UiScale>();
        world.init_resource::<UiSurface>();
        world.init_resource::<Events<WindowScaleFactorChanged>>();
        world.init_resource::<Events<WindowResized>>();
        // Required for the camera system
        world.init_resource::<Events<WindowCreated>>();
        world.init_resource::<Events<AssetEvent<Image>>>();
        world.init_resource::<Assets<Image>>();
        world.init_resource::<ManualTextureViews>();
        #[cfg(feature = "bevy_text")]
        world.init_resource::<bevy_text::TextPipeline>();
        #[cfg(feature = "bevy_text")]
        world.init_resource::<bevy_text::CosmicFontSystem>();
        #[cfg(feature = "bevy_text")]
        world.init_resource::<bevy_text::SwashCache>();

        // spawn a dummy primary window and camera
        world.spawn((
            Window {
                resolution: WindowResolution::new(WINDOW_WIDTH, WINDOW_HEIGHT),
                ..default()
            },
            PrimaryWindow,
        ));
        world.spawn(Camera2dBundle::default());

        let mut ui_schedule = Schedule::default();
        ui_schedule.add_systems(
            (
                // UI is driven by calculated camera target info, so we need to run the camera system first
                bevy_render::camera::camera_system::<OrthographicProjection>,
                update_target_camera_system,
                apply_deferred,
                ui_layout_system,
                sync_simple_transforms,
                propagate_transforms,
            )
                .chain(),
        );

        (world, ui_schedule)
    }

    #[test]
    fn ui_nodes_with_percent_100_dimensions_should_fill_their_parent() {
        let (mut world, mut ui_schedule) = setup_ui_test_world();

        // spawn a root entity with width and height set to fill 100% of its parent
        let ui_root = world
            .spawn(NodeBundle {
                style: Style {
                    width: Val::Percent(100.),
                    height: Val::Percent(100.),
                    ..default()
                },
                ..default()
            })
            .id();

        let ui_child = world
            .spawn(NodeBundle {
                style: Style {
                    width: Val::Percent(100.),
                    height: Val::Percent(100.),
                    ..default()
                },
                ..default()
            })
            .id();

        world.entity_mut(ui_root).add_child(ui_child);

        ui_schedule.run(&mut world);
        let ui_surface = world.resource::<UiSurface>();

        for ui_entity in [ui_root, ui_child] {
            let layout = ui_surface.get_layout(ui_entity).unwrap();
            assert_eq!(layout.size.width, WINDOW_WIDTH);
            assert_eq!(layout.size.height, WINDOW_HEIGHT);
        }
    }

    #[test]
    fn ui_surface_tracks_ui_entities() {
        let (mut world, mut ui_schedule) = setup_ui_test_world();

        ui_schedule.run(&mut world);

        // no UI entities in world, none in UiSurface
        let ui_surface = world.resource::<UiSurface>();
        assert!(ui_surface.entity_to_taffy.is_empty());

        let ui_entity = world.spawn(NodeBundle::default()).id();

        // `ui_layout_system` should map `ui_entity` to a ui node in `UiSurface::entity_to_taffy`
        ui_schedule.run(&mut world);

        let ui_surface = world.resource::<UiSurface>();
        assert!(ui_surface.entity_to_taffy.contains_key(&ui_entity));
        assert_eq!(ui_surface.entity_to_taffy.len(), 1);

        world.despawn(ui_entity);

        // `ui_layout_system` should remove `ui_entity` from `UiSurface::entity_to_taffy`
        ui_schedule.run(&mut world);

        let ui_surface = world.resource::<UiSurface>();
        assert!(!ui_surface.entity_to_taffy.contains_key(&ui_entity));
        assert!(ui_surface.entity_to_taffy.is_empty());
    }

    #[test]
    fn ui_surface_tracks_camera_entities() {
        let (mut world, mut ui_schedule) = setup_ui_test_world();

        // despawn all cameras so we can reset ui_surface back to a fresh state
        let camera_entities = world
            .query_filtered::<Entity, With<Camera>>()
            .iter(&world)
            .collect::<Vec<_>>();
        for camera_entity in camera_entities {
            world.despawn(camera_entity);
        }

        ui_schedule.run(&mut world);

        // no UI entities in world, none in UiSurface
        let ui_surface = world.resource::<UiSurface>();
        assert!(ui_surface.camera_entity_to_taffy.is_empty());

        // respawn camera
        let camera_entity = world.spawn(Camera2dBundle::default()).id();

        let ui_entity = world
            .spawn((NodeBundle::default(), TargetCamera(camera_entity)))
            .id();

        // `ui_layout_system` should map `camera_entity` to a ui node in `UiSurface::camera_entity_to_taffy`
        ui_schedule.run(&mut world);

        let ui_surface = world.resource::<UiSurface>();
        assert!(ui_surface
            .camera_entity_to_taffy
            .contains_key(&camera_entity));
        assert_eq!(ui_surface.camera_entity_to_taffy.len(), 1);

        world.despawn(ui_entity);
        world.despawn(camera_entity);

        // `ui_layout_system` should remove `camera_entity` from `UiSurface::camera_entity_to_taffy`
        ui_schedule.run(&mut world);

        let ui_surface = world.resource::<UiSurface>();
        assert!(!ui_surface
            .camera_entity_to_taffy
            .contains_key(&camera_entity));
        assert!(ui_surface.camera_entity_to_taffy.is_empty());
    }

    #[test]
    #[should_panic]
    fn despawning_a_ui_entity_should_remove_its_corresponding_ui_node() {
        let (mut world, mut ui_schedule) = setup_ui_test_world();

        let ui_entity = world.spawn(NodeBundle::default()).id();

        // `ui_layout_system` will insert a ui node into the internal layout tree corresponding to `ui_entity`
        ui_schedule.run(&mut world);

        // retrieve the ui node corresponding to `ui_entity` from ui surface
        let ui_surface = world.resource::<UiSurface>();
        let ui_node = ui_surface.entity_to_taffy[&ui_entity];

        world.despawn(ui_entity);

        // `ui_layout_system` will receive a `RemovedComponents<Node>` event for `ui_entity`
        // and remove `ui_entity` from `ui_node` from the internal layout tree
        ui_schedule.run(&mut world);

        let ui_surface = world.resource::<UiSurface>();

        // `ui_node` is removed, attempting to retrieve a style for `ui_node` panics
        let _ = ui_surface.taffy.style(ui_node);
    }

    #[test]
    fn changes_to_children_of_a_ui_entity_change_its_corresponding_ui_nodes_children() {
        let (mut world, mut ui_schedule) = setup_ui_test_world();

        let ui_parent_entity = world.spawn(NodeBundle::default()).id();

        // `ui_layout_system` will insert a ui node into the internal layout tree corresponding to `ui_entity`
        ui_schedule.run(&mut world);

        let ui_surface = world.resource::<UiSurface>();
        let ui_parent_node = ui_surface.entity_to_taffy[&ui_parent_entity];

        // `ui_parent_node` shouldn't have any children yet
        assert_eq!(ui_surface.taffy.child_count(ui_parent_node), 0);

        let mut ui_child_entities = (0..10)
            .map(|_| {
                let child = world.spawn(NodeBundle::default()).id();
                world.entity_mut(ui_parent_entity).add_child(child);
                child
            })
            .collect::<Vec<_>>();

        ui_schedule.run(&mut world);

        // `ui_parent_node` should have children now
        let ui_surface = world.resource::<UiSurface>();
        assert_eq!(
            ui_surface.entity_to_taffy.len(),
            1 + ui_child_entities.len()
        );
        assert_eq!(
            ui_surface.taffy.child_count(ui_parent_node),
            ui_child_entities.len()
        );

        let child_node_map = HashMap::from_iter(
            ui_child_entities
                .iter()
                .map(|child_entity| (*child_entity, ui_surface.entity_to_taffy[child_entity])),
        );

        // the children should have a corresponding ui node and that ui node's parent should be `ui_parent_node`
        for node in child_node_map.values() {
            assert_eq!(ui_surface.taffy.parent(*node), Some(ui_parent_node));
        }

        // delete every second child
        let mut deleted_children = vec![];
        for i in (0..ui_child_entities.len()).rev().step_by(2) {
            let child = ui_child_entities.remove(i);
            world.despawn(child);
            deleted_children.push(child);
        }

        ui_schedule.run(&mut world);

        let ui_surface = world.resource::<UiSurface>();
        assert_eq!(
            ui_surface.entity_to_taffy.len(),
            1 + ui_child_entities.len()
        );
        assert_eq!(
            ui_surface.taffy.child_count(ui_parent_node),
            ui_child_entities.len()
        );

        // the remaining children should still have nodes in the layout tree
        for child_entity in &ui_child_entities {
            let child_node = child_node_map[child_entity];
            assert_eq!(ui_surface.entity_to_taffy[child_entity], child_node);
            assert_eq!(ui_surface.taffy.parent(child_node), Some(ui_parent_node));
            assert!(ui_surface
                .taffy
                .children(ui_parent_node)
                .unwrap()
                .contains(&child_node));
        }

        // the nodes of the deleted children should have been removed from the layout tree
        for deleted_child_entity in &deleted_children {
            assert!(!ui_surface
                .entity_to_taffy
                .contains_key(deleted_child_entity));
            let deleted_child_node = child_node_map[deleted_child_entity];
            assert!(!ui_surface
                .taffy
                .children(ui_parent_node)
                .unwrap()
                .contains(&deleted_child_node));
        }

        // despawn the parent entity and its descendants
        despawn_with_children_recursive(&mut world, ui_parent_entity);

        ui_schedule.run(&mut world);

        // all nodes should have been deleted
        let ui_surface = world.resource::<UiSurface>();
        assert!(ui_surface.entity_to_taffy.is_empty());
    }

    /// regression test for >=0.13.1 root node layouts
    /// ensure root nodes act like they are absolutely positioned
    /// without explicitly declaring it.
    #[test]
    fn ui_root_node_should_act_like_position_absolute() {
        let (mut world, mut ui_schedule) = setup_ui_test_world();

        let mut size = 150.;

        world.spawn(NodeBundle {
            style: Style {
                // test should pass without explicitly requiring position_type to be set to Absolute
                // position_type: PositionType::Absolute,
                width: Val::Px(size),
                height: Val::Px(size),
                ..default()
            },
            ..default()
        });

        size -= 50.;

        world.spawn(NodeBundle {
            style: Style {
                // position_type: PositionType::Absolute,
                width: Val::Px(size),
                height: Val::Px(size),
                ..default()
            },
            ..default()
        });

        size -= 50.;

        world.spawn(NodeBundle {
            style: Style {
                // position_type: PositionType::Absolute,
                width: Val::Px(size),
                height: Val::Px(size),
                ..default()
            },
            ..default()
        });

        ui_schedule.run(&mut world);

        let overlap_check = world
            .query_filtered::<(Entity, &Node, &GlobalTransform), Without<Parent>>()
            .iter(&world)
            .fold(
                Option::<(Rect, bool)>::None,
                |option_rect, (entity, node, global_transform)| {
                    let current_rect = Rect::from_center_size(
                        global_transform.translation().truncate(),
                        node.size(),
                    );
                    assert!(
                        current_rect.height().abs() + current_rect.width().abs() > 0.,
                        "root ui node {entity:?} doesn't have a logical size"
                    );
                    assert_ne!(
                        global_transform.affine(),
                        GlobalTransform::default().affine(),
                        "root ui node {entity:?} global transform is not populated"
                    );
                    let Some((rect, is_overlapping)) = option_rect else {
                        return Some((current_rect, false));
                    };
                    if rect.contains(current_rect.center()) {
                        Some((current_rect, true))
                    } else {
                        Some((current_rect, is_overlapping))
                    }
                },
            );

        let Some((_rect, is_overlapping)) = overlap_check else {
            unreachable!("test not setup properly");
        };
        assert!(is_overlapping, "root ui nodes are expected to behave like they have absolute position and be independent from each other");
    }

    #[test]
    fn ui_node_should_properly_update_when_changing_target_camera() {
        #[derive(Component)]
        struct MovingUiNode;

        fn update_camera_viewports(
            primary_window_query: Query<&Window, With<PrimaryWindow>>,
            mut cameras: Query<&mut Camera>,
        ) {
            let primary_window = primary_window_query
                .get_single()
                .expect("missing primary window");
            let camera_count = cameras.iter().len();
            for (camera_index, mut camera) in cameras.iter_mut().enumerate() {
                let viewport_width =
                    primary_window.resolution.physical_width() / camera_count as u32;
                let viewport_height = primary_window.resolution.physical_height();
                let physical_position = UVec2::new(viewport_width * camera_index as u32, 0);
                let physical_size = UVec2::new(viewport_width, viewport_height);
                camera.viewport = Some(bevy_render::camera::Viewport {
                    physical_position,
                    physical_size,
                    ..default()
                });
            }
        }

        fn move_ui_node(
            In(pos): In<Vec2>,
            mut commands: Commands,
            cameras: Query<(Entity, &Camera)>,
            moving_ui_query: Query<Entity, With<MovingUiNode>>,
        ) {
            let (target_camera_entity, _) = cameras
                .iter()
                .find(|(_, camera)| {
                    let Some(logical_viewport_rect) = camera.logical_viewport_rect() else {
                        panic!("missing logical viewport")
                    };
                    // make sure cursor is in viewport and that viewport has at least 1px of size
                    logical_viewport_rect.contains(pos)
                        && logical_viewport_rect.max.cmpge(Vec2::splat(0.)).any()
                })
                .expect("cursor position outside of camera viewport");
            for moving_ui_entity in moving_ui_query.iter() {
                commands
                    .entity(moving_ui_entity)
                    .insert(TargetCamera(target_camera_entity))
                    .insert(Style {
                        position_type: PositionType::Absolute,
                        top: Val::Px(pos.y),
                        left: Val::Px(pos.x),
                        ..default()
                    });
            }
        }

        fn do_move_and_test(
            world: &mut World,
            ui_schedule: &mut Schedule,
            new_pos: Vec2,
            expected_camera_entity: &Entity,
        ) {
            world.run_system_once_with(new_pos, move_ui_node);
            ui_schedule.run(world);
            let (ui_node_entity, TargetCamera(target_camera_entity)) = world
                .query_filtered::<(Entity, &TargetCamera), With<MovingUiNode>>()
                .get_single(world)
                .expect("missing MovingUiNode");
            assert_eq!(expected_camera_entity, target_camera_entity);
            let ui_surface = world.resource::<UiSurface>();

            let layout = ui_surface
                .get_layout(ui_node_entity)
                .expect("failed to get layout");

            // negative test for #12255
            assert_eq!(Vec2::new(layout.location.x, layout.location.y), new_pos);
        }

        fn get_taffy_node_count(world: &World) -> usize {
            world.resource::<UiSurface>().taffy.total_node_count()
        }

        let (mut world, mut ui_schedule) = setup_ui_test_world();

        world.spawn(Camera2dBundle {
            camera: Camera {
                order: 1,
                ..default()
            },
            ..default()
        });

        world.spawn((
            NodeBundle {
                style: Style {
                    position_type: PositionType::Absolute,
                    top: Val::Px(0.),
                    left: Val::Px(0.),
                    ..default()
                },
                ..default()
            },
            MovingUiNode,
        ));

        ui_schedule.run(&mut world);

        let pos_inc = Vec2::splat(1.);
        let total_cameras = world.query::<&Camera>().iter(&world).len();
        // add total cameras - 1 (the assumed default) to get an idea for how many nodes we should expect
        let expected_max_taffy_node_count = get_taffy_node_count(&world) + total_cameras - 1;

        world.run_system_once(update_camera_viewports);

        ui_schedule.run(&mut world);

        let viewport_rects = world
            .query::<(Entity, &Camera)>()
            .iter(&world)
            .map(|(e, c)| (e, c.logical_viewport_rect().expect("missing viewport")))
            .collect::<Vec<_>>();

        for (camera_entity, viewport) in viewport_rects.iter() {
            let target_pos = viewport.min + pos_inc;
            do_move_and_test(&mut world, &mut ui_schedule, target_pos, camera_entity);
        }

        // reverse direction
        let mut viewport_rects = viewport_rects.clone();
        viewport_rects.reverse();
        for (camera_entity, viewport) in viewport_rects.iter() {
            let target_pos = viewport.max - pos_inc;
            do_move_and_test(&mut world, &mut ui_schedule, target_pos, camera_entity);
        }

        let current_taffy_node_count = get_taffy_node_count(&world);
        if current_taffy_node_count > expected_max_taffy_node_count {
            panic!("extra taffy nodes detected: current: {current_taffy_node_count} max expected: {expected_max_taffy_node_count}");
        }
    }

    #[test]
    fn ui_node_should_be_set_to_its_content_size() {
        let (mut world, mut ui_schedule) = setup_ui_test_world();

        let content_size = Vec2::new(50., 25.);

        let ui_entity = world
            .spawn((
                NodeBundle {
                    style: Style {
                        align_self: AlignSelf::Start,
                        ..Default::default()
                    },
                    ..Default::default()
                },
                ContentSize::fixed_size(content_size),
            ))
            .id();

        ui_schedule.run(&mut world);

        let ui_surface = world.resource::<UiSurface>();
        let layout = ui_surface.get_layout(ui_entity).unwrap();

        // the node should takes its size from the fixed size measure func
        assert_eq!(layout.size.width, content_size.x);
        assert_eq!(layout.size.height, content_size.y);
    }

    #[test]
    fn measure_funcs_should_be_removed_on_content_size_removal() {
        let (mut world, mut ui_schedule) = setup_ui_test_world();

        let content_size = Vec2::new(50., 25.);
        let ui_entity = world
            .spawn((
                NodeBundle {
                    style: Style {
                        align_self: AlignSelf::Start,
                        ..Default::default()
                    },
                    ..Default::default()
                },
                ContentSize::fixed_size(content_size),
            ))
            .id();

        ui_schedule.run(&mut world);

        let ui_surface = world.resource::<UiSurface>();
        let ui_node = ui_surface.entity_to_taffy[&ui_entity];

        // a node with a content size should have taffy context
        assert!(ui_surface.taffy.get_node_context(ui_node).is_some());
        let layout = ui_surface.get_layout(ui_entity).unwrap();
        assert_eq!(layout.size.width, content_size.x);
        assert_eq!(layout.size.height, content_size.y);

        world.entity_mut(ui_entity).remove::<ContentSize>();

        ui_schedule.run(&mut world);

        let ui_surface = world.resource::<UiSurface>();
        // a node without a content size should not have taffy context
        assert!(ui_surface.taffy.get_node_context(ui_node).is_none());

        // Without a content size, the node has no width or height constraints so the length of both dimensions is 0.
        let layout = ui_surface.get_layout(ui_entity).unwrap();
        assert_eq!(layout.size.width, 0.);
        assert_eq!(layout.size.height, 0.);
    }

    #[test]
    fn ui_rounding_test() {
        let (mut world, mut ui_schedule) = setup_ui_test_world();

        let parent = world
            .spawn(NodeBundle {
                style: Style {
                    display: Display::Grid,
                    grid_template_columns: RepeatedGridTrack::min_content(2),
                    margin: UiRect::all(Val::Px(4.0)),
                    ..Default::default()
                },
                ..Default::default()
            })
            .with_children(|commands| {
                for _ in 0..2 {
                    commands.spawn(NodeBundle {
                        style: Style {
                            display: Display::Grid,
                            width: Val::Px(160.),
                            height: Val::Px(160.),
                            ..Default::default()
                        },
                        ..Default::default()
                    });
                }
            })
            .id();

        let children = world
            .entity(parent)
            .get::<Children>()
            .unwrap()
            .iter()
            .copied()
            .collect::<Vec<Entity>>();

        for r in [2, 3, 5, 7, 11, 13, 17, 19, 21, 23, 29, 31].map(|n| (n as f32).recip()) {
            let mut s = r;
            while s <= 5. {
                world.resource_mut::<UiScale>().0 = s;
                ui_schedule.run(&mut world);
                let width_sum: f32 = children
                    .iter()
                    .map(|child| world.get::<Node>(*child).unwrap().calculated_size.x)
                    .sum();
                let parent_width = world.get::<Node>(parent).unwrap().calculated_size.x;
                assert!((width_sum - parent_width).abs() < 0.001);
                assert!((width_sum - 320.).abs() <= 1.);
                s += r;
            }
        }
    }

    #[test]
    fn no_camera_ui() {
        let mut world = World::new();
        world.init_resource::<UiScale>();
        world.init_resource::<UiSurface>();
        world.init_resource::<Events<WindowScaleFactorChanged>>();
        world.init_resource::<Events<WindowResized>>();
        // Required for the camera system
        world.init_resource::<Events<WindowCreated>>();
        world.init_resource::<Events<AssetEvent<Image>>>();
        world.init_resource::<Assets<Image>>();
        world.init_resource::<ManualTextureViews>();
        #[cfg(feature = "bevy_text")]
        world.init_resource::<bevy_text::TextPipeline>();
        #[cfg(feature = "bevy_text")]
        world.init_resource::<bevy_text::CosmicFontSystem>();
        #[cfg(feature = "bevy_text")]
        world.init_resource::<bevy_text::SwashCache>();

        // spawn a dummy primary window and camera
        world.spawn((
            Window {
                resolution: WindowResolution::new(WINDOW_WIDTH, WINDOW_HEIGHT),
                ..default()
            },
            PrimaryWindow,
        ));

        let mut ui_schedule = Schedule::default();
        ui_schedule.add_systems(
            (
                // UI is driven by calculated camera target info, so we need to run the camera system first
                bevy_render::camera::camera_system::<OrthographicProjection>,
                update_target_camera_system,
                apply_deferred,
                ui_layout_system,
            )
                .chain(),
        );

        let ui_root = world
            .spawn(NodeBundle {
                style: Style {
                    width: Val::Percent(100.),
                    height: Val::Percent(100.),
                    ..default()
                },
                ..default()
            })
            .id();

        let ui_child = world
            .spawn(NodeBundle {
                style: Style {
                    width: Val::Percent(100.),
                    height: Val::Percent(100.),
                    ..default()
                },
                ..default()
            })
            .id();

        world.entity_mut(ui_root).add_child(ui_child);

        ui_schedule.run(&mut world);
    }
}<|MERGE_RESOLUTION|>--- conflicted
+++ resolved
@@ -1,11 +1,6 @@
 use crate::{
-<<<<<<< HEAD
-    BorderRadius, ContentSize, DefaultUiCamera, Node, Outline, OverflowAxis, ScrollPosition, Style,
-    TargetCamera, UiChildren, UiRootNodes, UiScale,
-=======
     BorderRadius, ContentSize, DefaultUiCamera, Display, Node, Outline, OverflowAxis,
-    ScrollPosition, Style, TargetCamera, UiScale,
->>>>>>> c32e0b9e
+    ScrollPosition, Style, TargetCamera, UiChildren, UiRootNodes, UiScale,
 };
 use bevy_ecs::{
     change_detection::{DetectChanges, DetectChangesMut},
