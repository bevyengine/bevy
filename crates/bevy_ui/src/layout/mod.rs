<<<<<<< HEAD
mod convert;
pub mod debug;

use crate::{
    ContentSize, DefaultUiCamera, Node, Outline, PositionType, Style, TargetCamera, UiScale,
};
use bevy_ecs::entity::EntityHashMap;
=======
use crate::{
    experimental::{UiChildren, UiRootNodes},
    BorderRadius, ComputedNode, ContentSize, DefaultUiCamera, Display, Node, Outline, OverflowAxis,
    ScrollPosition, TargetCamera, UiScale,
};
>>>>>>> 56561662
use bevy_ecs::{
    change_detection::{DetectChanges, DetectChangesMut},
    entity::{Entity, EntityHashMap, EntityHashSet},
    event::EventReader,
    query::With,
    removal_detection::RemovedComponents,
    system::{Commands, Local, Query, Res, ResMut, SystemParam},
    world::Ref,
};
use bevy_hierarchy::{Children, Parent};
use bevy_math::{UVec2, Vec2};
use bevy_render::camera::{Camera, NormalizedRenderTarget};
use bevy_sprite::BorderRect;
use bevy_transform::components::Transform;
<<<<<<< HEAD
use bevy_utils::{default, HashSet, HashMap};
=======
use bevy_utils::tracing::warn;
>>>>>>> 56561662
use bevy_window::{PrimaryWindow, Window, WindowScaleFactorChanged};
use derive_more::derive::{Display, Error, From};
use ui_surface::UiSurface;

use bevy_text::ComputedTextBlock;

use bevy_text::CosmicFontSystem;

mod convert;
pub mod debug;
pub(crate) mod ui_surface;

pub struct LayoutContext {
    pub scale_factor: f32,
    pub physical_size: Vec2,
    pub min_size: f32,
    pub max_size: f32,
}

impl LayoutContext {
    pub const DEFAULT: Self = Self {
        scale_factor: 1.0,
        physical_size: Vec2::ZERO,
        min_size: 0.0,
        max_size: 0.0,
    };
    /// create new a [`LayoutContext`] from the window's physical size and scale factor
    fn new(scale_factor: f32, physical_size: Vec2) -> Self {
        Self {
            scale_factor,
            physical_size,
            min_size: physical_size.x.min(physical_size.y),
            max_size: physical_size.x.max(physical_size.y),
        }
    }
}

#[cfg(test)]
impl LayoutContext {
    pub const TEST_CONTEXT: Self = Self {
        scale_factor: 1.0,
        physical_size: Vec2::new(1000.0, 1000.0),
        min_size: 0.0,
        max_size: 1000.0,
    };
}

impl Default for LayoutContext {
    fn default() -> Self {
        Self::DEFAULT
    }
}

<<<<<<< HEAD
impl UiSurface {
    /// Retrieves the Taffy node associated with the given UI node entity and updates its style.
    /// If no associated Taffy node exists a new Taffy node is inserted into the Taffy layout.
    pub fn upsert_node(&mut self, entity: Entity, style: &Style, context: &LayoutContext) {
        let mut added = false;
        let taffy = &mut self.taffy;
        let taffy_node = self.entity_to_taffy.entry(entity).or_insert_with(|| {
            added = true;
            taffy.new_leaf(convert::from_style(context, style)).unwrap()
        });

        if !added {
            self.taffy
                .set_style(*taffy_node, convert::from_style(context, style))
                .unwrap();
        }
    }

    /// Update the `MeasureFunc` of the taffy node corresponding to the given [`Entity`] if the node exists.
    pub fn try_update_measure(
        &mut self,
        entity: Entity,
        measure_func: taffy::node::MeasureFunc,
    ) -> Option<()> {
        let taffy_node = self.entity_to_taffy.get(&entity)?;

        self.taffy.set_measure(*taffy_node, Some(measure_func)).ok()
    }

    /// Update the children of the taffy node corresponding to the given [`Entity`].
    pub fn update_children(&mut self, entity: Entity, children: &Children) {
        let mut taffy_children = Vec::with_capacity(children.len());
        for child in children {
            if let Some(taffy_node) = self.entity_to_taffy.get(child) {
                taffy_children.push(*taffy_node);
            } else {
                warn!(
                    "Unstyled child in a UI entity hierarchy. You are using an entity \
without UI components as a child of an entity with UI components, results may be unexpected."
                );
            }
        }

        let taffy_node = self.entity_to_taffy.get(&entity).unwrap();
        self.taffy
            .set_children(*taffy_node, &taffy_children)
            .unwrap();
    }

    /// Tries to place a fixed-node as the children of an associated root node
    pub fn try_update_fixed_node(&mut self, entity: &Entity, fixed_node: &Entity) {

        let children_node;
        if let Some(children) = self.entity_to_taffy.get(fixed_node) {
            children_node = *children;
        } else {
            warn!(
                    "Unstyled child in a UI entity hierarchy. You are using an entity \
without UI components as a child of an entity with UI components, results may be unexpected."
            );
            return;
        }

        let root_node;
        if let Some(root) = self.entity_to_taffy.get(entity) {
            root_node = *root;
        } else {
            warn!(
                    "Unstyled parent in a UI entity hierarchy. You are using an entity \
without UI components as an \"root node\" of a fixed UI node, results may be unexpected."
            );
            return;
        }

        // Remove relation with previos parent if it exists
        if let Some(parent) = self.taffy.parent(children_node) {
            if parent != root_node {
                if let Err(_) = self.taffy.remove_child( parent, children_node) {
                    warn!("Failed to remove parent Taffy node.");
                }
            }
        }
        
        // Insert the fixed node as a child if not already the case
        // this is used to dodge updates every frame
        match self.taffy.children(root_node) {
            Ok(children_nodes) => {
                if !children_nodes.contains(&children_node) {
                    self.taffy
                        .add_child(root_node, children_node)
                        .unwrap();
                }
            },
            Err(_) => {return;}
        }
    }

    /// Removes children from the entity's taffy node if it exists. Does nothing otherwise.
    pub fn try_remove_children(&mut self, entity: Entity) {
        if let Some(taffy_node) = self.entity_to_taffy.get(&entity) {
            self.taffy.set_children(*taffy_node, &[]).unwrap();
        }
    }

    /// Removes the measure from the entity's taffy node if it exists. Does nothing otherwise.
    pub fn try_remove_measure(&mut self, entity: Entity) {
        if let Some(taffy_node) = self.entity_to_taffy.get(&entity) {
            self.taffy.set_measure(*taffy_node, None).unwrap();
        }
    }

    /// Set the ui node entities without a [`Parent`] as children to the root node in the taffy layout.
    pub fn set_camera_children(
        &mut self,
        camera_id: Entity,
        children: impl Iterator<Item = Entity>,
    ) {
        let viewport_style = taffy::style::Style {
            display: taffy::style::Display::Grid,
            // Note: Taffy percentages are floats ranging from 0.0 to 1.0.
            // So this is setting width:100% and height:100%
            size: taffy::geometry::Size {
                width: taffy::style::Dimension::Percent(1.0),
                height: taffy::style::Dimension::Percent(1.0),
            },
            align_items: Some(taffy::style::AlignItems::Start),
            justify_items: Some(taffy::style::JustifyItems::Start),
            ..default()
        };

        let existing_roots = self.camera_roots.entry(camera_id).or_default();
        let mut new_roots = Vec::new();
        for entity in children {
            let node = *self.entity_to_taffy.get(&entity).unwrap();
            let root_node = existing_roots
                .iter()
                .find(|n| n.user_root_node == node)
                .cloned()
                .unwrap_or_else(|| {
                    if let Some(previous_parent) = self.taffy.parent(node) {
                        // remove the root node from the previous implicit node's children
                        self.taffy.remove_child(previous_parent, node).unwrap();
                    }

                    RootNodePair {
                        implicit_viewport_node: self
                            .taffy
                            .new_with_children(viewport_style.clone(), &[node])
                            .unwrap(),
                        user_root_node: node,
                    }
                });
            new_roots.push(root_node);
        }

        // Cleanup the implicit root nodes of any user root nodes that have been removed
        for old_root in existing_roots {
            if !new_roots.contains(old_root) {
                self.taffy.remove(old_root.implicit_viewport_node).unwrap();
            }
        }

        self.camera_roots.insert(camera_id, new_roots);
    }

    /// Compute the layout for each window entity's corresponding root node in the layout.
    pub fn compute_camera_layout(&mut self, camera: Entity, render_target_resolution: UVec2) {
        let Some(camera_root_nodes) = self.camera_roots.get(&camera) else {
            return;
        };

        let available_space = taffy::geometry::Size {
            width: taffy::style::AvailableSpace::Definite(render_target_resolution.x as f32),
            height: taffy::style::AvailableSpace::Definite(render_target_resolution.y as f32),
        };
        for root_nodes in camera_root_nodes {
            self.taffy
                .compute_layout(root_nodes.implicit_viewport_node, available_space)
                .unwrap();
        }
    }
=======
#[derive(Debug, Error, Display, From)]
pub enum LayoutError {
    #[display("Invalid hierarchy")]
    InvalidHierarchy,
    #[display("Taffy error: {_0}")]
    TaffyError(taffy::TaffyError),
}
>>>>>>> 56561662

#[doc(hidden)]
#[derive(SystemParam)]
pub struct UiLayoutSystemRemovedComponentParam<'w, 's> {
    removed_cameras: RemovedComponents<'w, 's, Camera>,
    removed_children: RemovedComponents<'w, 's, Children>,
    removed_content_sizes: RemovedComponents<'w, 's, ContentSize>,
    removed_nodes: RemovedComponents<'w, 's, Node>,
}

#[doc(hidden)]
#[derive(Default)]
pub struct UiLayoutSystemBuffers {
    interned_root_nodes: Vec<Vec<Entity>>,
    resized_windows: EntityHashSet,
    camera_layout_info: EntityHashMap<CameraLayoutInfo>,
}

struct CameraLayoutInfo {
    size: UVec2,
    resized: bool,
    scale_factor: f32,
    root_nodes: Vec<Entity>,
}

/// Updates the UI's layout tree, computes the new layout geometry and then updates the sizes and transforms of all the UI nodes.
#[allow(clippy::too_many_arguments)]
pub fn ui_layout_system(
    mut commands: Commands,
    mut buffers: Local<UiLayoutSystemBuffers>,
    primary_window: Query<(Entity, &Window), With<PrimaryWindow>>,
    camera_data: (Query<(Entity, &Camera)>, DefaultUiCamera),
    ui_scale: Res<UiScale>,
    mut scale_factor_events: EventReader<WindowScaleFactorChanged>,
    mut resize_events: EventReader<bevy_window::WindowResized>,
    mut ui_surface: ResMut<UiSurface>,
    root_nodes: UiRootNodes,
    mut node_query: Query<(
        Entity,
        Ref<Node>,
        Option<&mut ContentSize>,
        Option<&TargetCamera>,
    )>,
    computed_node_query: Query<(Entity, Option<Ref<Parent>>), With<ComputedNode>>,
    ui_children: UiChildren,
    mut removed_components: UiLayoutSystemRemovedComponentParam,
    mut node_transform_query: Query<(
        &mut ComputedNode,
        &mut Transform,
        &Node,
        Option<&BorderRadius>,
        Option<&Outline>,
        Option<&ScrollPosition>,
    )>,
    mut buffer_query: Query<&mut ComputedTextBlock>,
    mut font_system: ResMut<CosmicFontSystem>,
) {
    let UiLayoutSystemBuffers {
        interned_root_nodes,
        resized_windows,
        camera_layout_info,
    } = &mut *buffers;

    let (cameras, default_ui_camera) = camera_data;

    let default_camera = default_ui_camera.get();
    let camera_with_default = |target_camera: Option<&TargetCamera>| {
        target_camera.map(TargetCamera::entity).or(default_camera)
    };

    resized_windows.clear();
    resized_windows.extend(resize_events.read().map(|event| event.window));
    let mut calculate_camera_layout_info = |camera: &Camera| {
        let size = camera.physical_viewport_size().unwrap_or(UVec2::ZERO);
        let scale_factor = camera.target_scaling_factor().unwrap_or(1.0);
        let camera_target = camera
            .target
            .normalize(primary_window.get_single().map(|(e, _)| e).ok());
        let resized = matches!(camera_target,
          Some(NormalizedRenderTarget::Window(window_ref)) if resized_windows.contains(&window_ref.entity())
        );
        CameraLayoutInfo {
            size,
            resized,
            scale_factor: scale_factor * ui_scale.0,
            root_nodes: interned_root_nodes.pop().unwrap_or_default(),
        }
    };

    // Precalculate the layout info for each camera, so we have fast access to it for each node
    camera_layout_info.clear();

    node_query
        .iter_many(root_nodes.iter())
        .for_each(|(entity, _, _, target_camera)| {
            match camera_with_default(target_camera) {
                Some(camera_entity) => {
                    let Ok((_, camera)) = cameras.get(camera_entity) else {
                        warn!(
                            "TargetCamera (of root UI node {entity:?}) is pointing to a camera {:?} which doesn't exist",
                            camera_entity
                        );
                        return;
                    };
                    let layout_info = camera_layout_info
                        .entry(camera_entity)
                        .or_insert_with(|| calculate_camera_layout_info(camera));
                    layout_info.root_nodes.push(entity);
                }
                None => {
                    if cameras.is_empty() {
                        warn!("No camera found to render UI to. To fix this, add at least one camera to the scene.");
                    } else {
                        warn!(
                            "Multiple cameras found, causing UI target ambiguity. \
                            To fix this, add an explicit `TargetCamera` component to the root UI node {:?}",
                            entity
                        );
                    }
                }
            }

        }
    );

    // When a `ContentSize` component is removed from an entity, we need to remove the measure from the corresponding taffy node.
    for entity in removed_components.removed_content_sizes.read() {
        ui_surface.try_remove_node_context(entity);
    }

<<<<<<< HEAD
    let mut fixed_nodes: HashMap<Entity, Entity> = HashMap::new();

    // Resize all nodes
    // Create our set of fixed nodes
    for (entity, style, target_camera) in style_query.iter() {
        if let Some(camera) =
            camera_with_default(target_camera).and_then(|c| camera_layout_info.get(&c))
        {
            if camera.resized
                || !scale_factor_events.is_empty()
                || ui_scale.is_changed()
                || style.is_changed()
=======
    // Sync Node and ContentSize to Taffy for all nodes
    node_query
        .iter_mut()
        .for_each(|(entity, node, content_size, target_camera)| {
            if let Some(camera) =
                camera_with_default(target_camera).and_then(|c| camera_layout_info.get(&c))
>>>>>>> 56561662
            {
                if camera.resized
                    || !scale_factor_events.is_empty()
                    || ui_scale.is_changed()
                    || node.is_changed()
                    || content_size
                        .as_ref()
                        .map(|c| c.measure.is_some())
                        .unwrap_or(false)
                {
                    let layout_context = LayoutContext::new(
                        camera.scale_factor,
                        [camera.size.x as f32, camera.size.y as f32].into(),
                    );
                    let measure = content_size.and_then(|mut c| c.measure.take());
                    ui_surface.upsert_node(&layout_context, entity, &node, measure);
                }
            } else {
                ui_surface.upsert_node(&LayoutContext::DEFAULT, entity, &Node::default(), None);
            }
<<<<<<< HEAD
        }

        if let PositionType::Fixed(associated_root) = style.position_type{
            fixed_nodes.insert(entity, associated_root);
        }
    }
=======
        });
>>>>>>> 56561662
    scale_factor_events.clear();

    // clean up removed cameras
    ui_surface.remove_camera_entities(removed_components.removed_cameras.read());

    // update camera children
    for (camera_id, _) in cameras.iter() {
        let root_nodes =
            if let Some(CameraLayoutInfo { root_nodes, .. }) = camera_layout_info.get(&camera_id) {
                root_nodes.iter().cloned()
            } else {
                [].iter().cloned()
            };
        ui_surface.set_camera_children(camera_id, root_nodes);
    }

    // update and remove children
    for entity in removed_components.removed_children.read() {
        ui_surface.try_remove_children(entity);
    }

    computed_node_query
        .iter()
        .for_each(|(entity, maybe_parent)| {
            if let Some(parent) = maybe_parent {
                // Note: This does not cover the case where a parent's Node component was removed.
                // Users are responsible for fixing hierarchies if they do that (it is not recommended).
                // Detecting it here would be a permanent perf burden on the hot path.
                if parent.is_changed() && !ui_children.is_ui_node(parent.get()) {
                    warn!(
                        "Node ({entity}) is in a non-UI entity hierarchy. You are using an entity \
with UI components as a child of an entity without UI components, your UI layout may be broken."
                    );
                }
            }

            if ui_children.is_changed(entity) {
                ui_surface.update_children(entity, ui_children.iter_ui_children(entity));
            }
        });

    let text_buffers = &mut buffer_query;
    // clean up removed nodes after syncing children to avoid potential panic (invalid SlotMap key used)
    ui_surface.remove_entities(removed_components.removed_nodes.read());

    // Re-sync changed children: avoid layout glitches caused by removed nodes that are still set as a child of another node
    computed_node_query.iter().for_each(|(entity, _)| {
        if ui_children.is_changed(entity) {
            ui_surface.update_children(entity, ui_children.iter_ui_children(entity));
        }
    });

<<<<<<< HEAD
    for (fixed_node, associated_root) in fixed_nodes.iter() {
        ui_surface.try_update_fixed_node(associated_root, fixed_node);
    }

    for (camera_id, camera) in &camera_layout_info {
=======
    for (camera_id, mut camera) in camera_layout_info.drain() {
>>>>>>> 56561662
        let inverse_target_scale_factor = camera.scale_factor.recip();

        ui_surface.compute_camera_layout(camera_id, camera.size, text_buffers, &mut font_system);

        for root in &camera.root_nodes {
            update_uinode_geometry_recursive(
                &mut commands,
                *root,
                &mut ui_surface,
                None,
                &mut node_transform_query,
                &ui_children,
                inverse_target_scale_factor,
                Vec2::ZERO,
                Vec2::ZERO,
                &fixed_nodes,
            );
        }

        camera.root_nodes.clear();
        interned_root_nodes.push(camera.root_nodes);
    }

    // Returns the combined bounding box of the node and any of its overflowing children.
    fn update_uinode_geometry_recursive(
        commands: &mut Commands,
        entity: Entity,
        ui_surface: &mut UiSurface,
        root_size: Option<Vec2>,
        node_transform_query: &mut Query<(
            &mut ComputedNode,
            &mut Transform,
            &Node,
            Option<&BorderRadius>,
            Option<&Outline>,
            Option<&ScrollPosition>,
        )>,
        ui_children: &UiChildren,
        inverse_target_scale_factor: f32,
        parent_size: Vec2,
<<<<<<< HEAD
        mut absolute_location: Vec2,
        fixed_nodes: &HashMap<Entity, Entity>,
=======
        parent_scroll_position: Vec2,
>>>>>>> 56561662
    ) {
        if let Ok((
            mut node,
            mut transform,
            style,
            maybe_border_radius,
            maybe_outline,
            maybe_scroll_position,
        )) = node_transform_query.get_mut(entity)
        {
            let Ok((layout, unrounded_unscaled_size)) = ui_surface.get_layout(entity) else {
                return;
            };

            let layout_size =
                inverse_target_scale_factor * Vec2::new(layout.size.width, layout.size.height);
<<<<<<< HEAD
            let mut layout_location =
                inverse_target_scale_factor * Vec2::new(layout.location.x, layout.location.y);

            // A fixed node ignores it's parent's location
            if fixed_nodes.contains_key(&entity) {
                layout_location -= absolute_location;
            }
            absolute_location += layout_location;

            let rounded_size = round_layout_coords(absolute_location + layout_size)
                - round_layout_coords(absolute_location);

            let rounded_location =
                round_layout_coords(layout_location) + 0.5 * (rounded_size - parent_size);
=======
            let unrounded_size = inverse_target_scale_factor * unrounded_unscaled_size;
            let layout_location =
                inverse_target_scale_factor * Vec2::new(layout.location.x, layout.location.y);

            // The position of the center of the node, stored in the node's transform
            let node_center =
                layout_location - parent_scroll_position + 0.5 * (layout_size - parent_size);
>>>>>>> 56561662

            // only trigger change detection when the new values are different
            if node.size != layout_size || node.unrounded_size != unrounded_size {
                node.size = layout_size;
                node.unrounded_size = unrounded_size;
            }

            let taffy_rect_to_border_rect = |rect: taffy::Rect<f32>| BorderRect {
                left: rect.left * inverse_target_scale_factor,
                right: rect.right * inverse_target_scale_factor,
                top: rect.top * inverse_target_scale_factor,
                bottom: rect.bottom * inverse_target_scale_factor,
            };

            node.bypass_change_detection().border = taffy_rect_to_border_rect(layout.border);
            node.bypass_change_detection().padding = taffy_rect_to_border_rect(layout.padding);

            let viewport_size = root_size.unwrap_or(node.size);

            if let Some(border_radius) = maybe_border_radius {
                // We don't trigger change detection for changes to border radius
                node.bypass_change_detection().border_radius =
                    border_radius.resolve(node.size, viewport_size);
            }
<<<<<<< HEAD
            if let Ok(children) = children_query.get(entity) {
                for &child_uinode in children {
                    update_uinode_geometry_recursive(
                        child_uinode,
                        ui_surface,
                        node_transform_query,
                        children_query,
                        inverse_target_scale_factor,
                        rounded_size,
                        absolute_location,
                        fixed_nodes,
                    );
                }
=======

            if let Some(outline) = maybe_outline {
                // don't trigger change detection when only outlines are changed
                let node = node.bypass_change_detection();
                node.outline_width = if style.display != Display::None {
                    outline
                        .width
                        .resolve(node.size().x, viewport_size)
                        .unwrap_or(0.)
                        .max(0.)
                } else {
                    0.
                };

                node.outline_offset = outline
                    .offset
                    .resolve(node.size().x, viewport_size)
                    .unwrap_or(0.)
                    .max(0.);
>>>>>>> 56561662
            }

            if transform.translation.truncate() != node_center {
                transform.translation = node_center.extend(0.);
            }

            let scroll_position: Vec2 = maybe_scroll_position
                .map(|scroll_pos| {
                    Vec2::new(
                        if style.overflow.x == OverflowAxis::Scroll {
                            scroll_pos.offset_x
                        } else {
                            0.0
                        },
                        if style.overflow.y == OverflowAxis::Scroll {
                            scroll_pos.offset_y
                        } else {
                            0.0
                        },
                    )
                })
                .unwrap_or_default();

            let content_size = Vec2::new(layout.content_size.width, layout.content_size.height)
                * inverse_target_scale_factor;
            let max_possible_offset = (content_size - layout_size).max(Vec2::ZERO);
            let clamped_scroll_position = scroll_position.clamp(Vec2::ZERO, max_possible_offset);

            if clamped_scroll_position != scroll_position {
                commands
                    .entity(entity)
                    .insert(ScrollPosition::from(&clamped_scroll_position));
            }

            for child_uinode in ui_children.iter_ui_children(entity) {
                update_uinode_geometry_recursive(
                    commands,
                    child_uinode,
                    ui_surface,
                    Some(viewport_size),
                    node_transform_query,
                    ui_children,
                    inverse_target_scale_factor,
                    layout_size,
                    clamped_scroll_position,
                );
            }
        }
    }
}

#[cfg(test)]
mod tests {
    use taffy::TraversePartialTree;

    use bevy_asset::{AssetEvent, Assets};
    use bevy_core_pipeline::core_2d::Camera2d;
    use bevy_ecs::{
        entity::Entity,
        event::Events,
        prelude::{Commands, Component, In, Query, With},
        query::Without,
        schedule::{apply_deferred, IntoSystemConfigs, Schedule},
        system::RunSystemOnce,
        world::World,
    };
    use bevy_hierarchy::{
        despawn_with_children_recursive, BuildChildren, ChildBuild, Children, Parent,
    };
    use bevy_math::{Rect, UVec2, Vec2};
    use bevy_render::{
        camera::{ManualTextureViews, OrthographicProjection},
        prelude::Camera,
        texture::Image,
    };
    use bevy_transform::{
        prelude::GlobalTransform,
        systems::{propagate_transforms, sync_simple_transforms},
    };
    use bevy_utils::{prelude::default, HashMap};
    use bevy_window::{
        PrimaryWindow, Window, WindowCreated, WindowResized, WindowResolution,
        WindowScaleFactorChanged,
    };

    use crate::{
        layout::ui_surface::UiSurface, prelude::*, ui_layout_system,
        update::update_target_camera_system, ContentSize, LayoutContext,
    };

    // these window dimensions are easy to convert to and from percentage values
    const WINDOW_WIDTH: f32 = 1000.;
    const WINDOW_HEIGHT: f32 = 100.;

    fn setup_ui_test_world() -> (World, Schedule) {
        let mut world = World::new();
        world.init_resource::<UiScale>();
        world.init_resource::<UiSurface>();
        world.init_resource::<Events<WindowScaleFactorChanged>>();
        world.init_resource::<Events<WindowResized>>();
        // Required for the camera system
        world.init_resource::<Events<WindowCreated>>();
        world.init_resource::<Events<AssetEvent<Image>>>();
        world.init_resource::<Assets<Image>>();
        world.init_resource::<ManualTextureViews>();

        world.init_resource::<bevy_text::TextPipeline>();

        world.init_resource::<bevy_text::CosmicFontSystem>();

        world.init_resource::<bevy_text::SwashCache>();

        // spawn a dummy primary window and camera
        world.spawn((
            Window {
                resolution: WindowResolution::new(WINDOW_WIDTH, WINDOW_HEIGHT),
                ..default()
            },
            PrimaryWindow,
        ));
        world.spawn(Camera2d);

        let mut ui_schedule = Schedule::default();
        ui_schedule.add_systems(
            (
                // UI is driven by calculated camera target info, so we need to run the camera system first
                bevy_render::camera::camera_system::<OrthographicProjection>,
                update_target_camera_system,
                apply_deferred,
                ui_layout_system,
                sync_simple_transforms,
                propagate_transforms,
            )
                .chain(),
        );

        (world, ui_schedule)
    }

    #[test]
    fn ui_nodes_with_percent_100_dimensions_should_fill_their_parent() {
        let (mut world, mut ui_schedule) = setup_ui_test_world();

        // spawn a root entity with width and height set to fill 100% of its parent
        let ui_root = world
            .spawn(Node {
                width: Val::Percent(100.),
                height: Val::Percent(100.),
                ..default()
            })
            .id();

        let ui_child = world
            .spawn(Node {
                width: Val::Percent(100.),
                height: Val::Percent(100.),
                ..default()
            })
            .id();

        world.entity_mut(ui_root).add_child(ui_child);

        ui_schedule.run(&mut world);
        let mut ui_surface = world.resource_mut::<UiSurface>();

        for ui_entity in [ui_root, ui_child] {
            let layout = ui_surface.get_layout(ui_entity).unwrap().0;
            assert_eq!(layout.size.width, WINDOW_WIDTH);
            assert_eq!(layout.size.height, WINDOW_HEIGHT);
        }
    }

    #[test]
    fn ui_surface_tracks_ui_entities() {
        let (mut world, mut ui_schedule) = setup_ui_test_world();

        ui_schedule.run(&mut world);

        // no UI entities in world, none in UiSurface
        let ui_surface = world.resource::<UiSurface>();
        assert!(ui_surface.entity_to_taffy.is_empty());

        let ui_entity = world.spawn(Node::default()).id();

        // `ui_layout_system` should map `ui_entity` to a ui node in `UiSurface::entity_to_taffy`
        ui_schedule.run(&mut world);

        let ui_surface = world.resource::<UiSurface>();
        assert!(ui_surface.entity_to_taffy.contains_key(&ui_entity));
        assert_eq!(ui_surface.entity_to_taffy.len(), 1);

        world.despawn(ui_entity);

        // `ui_layout_system` should remove `ui_entity` from `UiSurface::entity_to_taffy`
        ui_schedule.run(&mut world);

        let ui_surface = world.resource::<UiSurface>();
        assert!(!ui_surface.entity_to_taffy.contains_key(&ui_entity));
        assert!(ui_surface.entity_to_taffy.is_empty());
    }

    #[test]
    fn ui_surface_tracks_camera_entities() {
        let (mut world, mut ui_schedule) = setup_ui_test_world();

        // despawn all cameras so we can reset ui_surface back to a fresh state
        let camera_entities = world
            .query_filtered::<Entity, With<Camera>>()
            .iter(&world)
            .collect::<Vec<_>>();
        for camera_entity in camera_entities {
            world.despawn(camera_entity);
        }

        ui_schedule.run(&mut world);

        // no UI entities in world, none in UiSurface
        let ui_surface = world.resource::<UiSurface>();
        assert!(ui_surface.camera_entity_to_taffy.is_empty());

        // respawn camera
        let camera_entity = world.spawn(Camera2d).id();

        let ui_entity = world
            .spawn((Node::default(), TargetCamera(camera_entity)))
            .id();

        // `ui_layout_system` should map `camera_entity` to a ui node in `UiSurface::camera_entity_to_taffy`
        ui_schedule.run(&mut world);

        let ui_surface = world.resource::<UiSurface>();
        assert!(ui_surface
            .camera_entity_to_taffy
            .contains_key(&camera_entity));
        assert_eq!(ui_surface.camera_entity_to_taffy.len(), 1);

        world.despawn(ui_entity);
        world.despawn(camera_entity);

        // `ui_layout_system` should remove `camera_entity` from `UiSurface::camera_entity_to_taffy`
        ui_schedule.run(&mut world);

        let ui_surface = world.resource::<UiSurface>();
        assert!(!ui_surface
            .camera_entity_to_taffy
            .contains_key(&camera_entity));
        assert!(ui_surface.camera_entity_to_taffy.is_empty());
    }

    #[test]
    #[should_panic]
    fn despawning_a_ui_entity_should_remove_its_corresponding_ui_node() {
        let (mut world, mut ui_schedule) = setup_ui_test_world();

        let ui_entity = world.spawn(Node::default()).id();

        // `ui_layout_system` will insert a ui node into the internal layout tree corresponding to `ui_entity`
        ui_schedule.run(&mut world);

        // retrieve the ui node corresponding to `ui_entity` from ui surface
        let ui_surface = world.resource::<UiSurface>();
        let ui_node = ui_surface.entity_to_taffy[&ui_entity];

        world.despawn(ui_entity);

        // `ui_layout_system` will receive a `RemovedComponents<Node>` event for `ui_entity`
        // and remove `ui_entity` from `ui_node` from the internal layout tree
        ui_schedule.run(&mut world);

        let ui_surface = world.resource::<UiSurface>();

        // `ui_node` is removed, attempting to retrieve a style for `ui_node` panics
        let _ = ui_surface.taffy.style(ui_node);
    }

    #[test]
    fn changes_to_children_of_a_ui_entity_change_its_corresponding_ui_nodes_children() {
        let (mut world, mut ui_schedule) = setup_ui_test_world();

        let ui_parent_entity = world.spawn(Node::default()).id();

        // `ui_layout_system` will insert a ui node into the internal layout tree corresponding to `ui_entity`
        ui_schedule.run(&mut world);

        let ui_surface = world.resource::<UiSurface>();
        let ui_parent_node = ui_surface.entity_to_taffy[&ui_parent_entity];

        // `ui_parent_node` shouldn't have any children yet
        assert_eq!(ui_surface.taffy.child_count(ui_parent_node), 0);

        let mut ui_child_entities = (0..10)
            .map(|_| {
                let child = world.spawn(Node::default()).id();
                world.entity_mut(ui_parent_entity).add_child(child);
                child
            })
            .collect::<Vec<_>>();

        ui_schedule.run(&mut world);

        // `ui_parent_node` should have children now
        let ui_surface = world.resource::<UiSurface>();
        assert_eq!(
            ui_surface.entity_to_taffy.len(),
            1 + ui_child_entities.len()
        );
        assert_eq!(
            ui_surface.taffy.child_count(ui_parent_node),
            ui_child_entities.len()
        );

        let child_node_map = HashMap::from_iter(
            ui_child_entities
                .iter()
                .map(|child_entity| (*child_entity, ui_surface.entity_to_taffy[child_entity])),
        );

        // the children should have a corresponding ui node and that ui node's parent should be `ui_parent_node`
        for node in child_node_map.values() {
            assert_eq!(ui_surface.taffy.parent(*node), Some(ui_parent_node));
        }

        // delete every second child
        let mut deleted_children = vec![];
        for i in (0..ui_child_entities.len()).rev().step_by(2) {
            let child = ui_child_entities.remove(i);
            world.despawn(child);
            deleted_children.push(child);
        }

        ui_schedule.run(&mut world);

        let ui_surface = world.resource::<UiSurface>();
        assert_eq!(
            ui_surface.entity_to_taffy.len(),
            1 + ui_child_entities.len()
        );
        assert_eq!(
            ui_surface.taffy.child_count(ui_parent_node),
            ui_child_entities.len()
        );

        // the remaining children should still have nodes in the layout tree
        for child_entity in &ui_child_entities {
            let child_node = child_node_map[child_entity];
            assert_eq!(ui_surface.entity_to_taffy[child_entity], child_node);
            assert_eq!(ui_surface.taffy.parent(child_node), Some(ui_parent_node));
            assert!(ui_surface
                .taffy
                .children(ui_parent_node)
                .unwrap()
                .contains(&child_node));
        }

        // the nodes of the deleted children should have been removed from the layout tree
        for deleted_child_entity in &deleted_children {
            assert!(!ui_surface
                .entity_to_taffy
                .contains_key(deleted_child_entity));
            let deleted_child_node = child_node_map[deleted_child_entity];
            assert!(!ui_surface
                .taffy
                .children(ui_parent_node)
                .unwrap()
                .contains(&deleted_child_node));
        }

        // despawn the parent entity and its descendants
        despawn_with_children_recursive(&mut world, ui_parent_entity, true);

        ui_schedule.run(&mut world);

        // all nodes should have been deleted
        let ui_surface = world.resource::<UiSurface>();
        assert!(ui_surface.entity_to_taffy.is_empty());
    }

    /// regression test for >=0.13.1 root node layouts
    /// ensure root nodes act like they are absolutely positioned
    /// without explicitly declaring it.
    #[test]
    fn ui_root_node_should_act_like_position_absolute() {
        let (mut world, mut ui_schedule) = setup_ui_test_world();

        let mut size = 150.;

        world.spawn(Node {
            // test should pass without explicitly requiring position_type to be set to Absolute
            // position_type: PositionType::Absolute,
            width: Val::Px(size),
            height: Val::Px(size),
            ..default()
        });

        size -= 50.;

        world.spawn(Node {
            // position_type: PositionType::Absolute,
            width: Val::Px(size),
            height: Val::Px(size),
            ..default()
        });

        size -= 50.;

        world.spawn(Node {
            // position_type: PositionType::Absolute,
            width: Val::Px(size),
            height: Val::Px(size),
            ..default()
        });

        ui_schedule.run(&mut world);

        let overlap_check = world
            .query_filtered::<(Entity, &ComputedNode, &GlobalTransform), Without<Parent>>()
            .iter(&world)
            .fold(
                Option::<(Rect, bool)>::None,
                |option_rect, (entity, node, global_transform)| {
                    let current_rect = Rect::from_center_size(
                        global_transform.translation().truncate(),
                        node.size(),
                    );
                    assert!(
                        current_rect.height().abs() + current_rect.width().abs() > 0.,
                        "root ui node {entity:?} doesn't have a logical size"
                    );
                    assert_ne!(
                        global_transform.affine(),
                        GlobalTransform::default().affine(),
                        "root ui node {entity:?} global transform is not populated"
                    );
                    let Some((rect, is_overlapping)) = option_rect else {
                        return Some((current_rect, false));
                    };
                    if rect.contains(current_rect.center()) {
                        Some((current_rect, true))
                    } else {
                        Some((current_rect, is_overlapping))
                    }
                },
            );

        let Some((_rect, is_overlapping)) = overlap_check else {
            unreachable!("test not setup properly");
        };
        assert!(is_overlapping, "root ui nodes are expected to behave like they have absolute position and be independent from each other");
    }

    #[test]
    fn ui_node_should_properly_update_when_changing_target_camera() {
        #[derive(Component)]
        struct MovingUiNode;

        fn update_camera_viewports(
            primary_window_query: Query<&Window, With<PrimaryWindow>>,
            mut cameras: Query<&mut Camera>,
        ) {
            let primary_window = primary_window_query
                .get_single()
                .expect("missing primary window");
            let camera_count = cameras.iter().len();
            for (camera_index, mut camera) in cameras.iter_mut().enumerate() {
                let viewport_width =
                    primary_window.resolution.physical_width() / camera_count as u32;
                let viewport_height = primary_window.resolution.physical_height();
                let physical_position = UVec2::new(viewport_width * camera_index as u32, 0);
                let physical_size = UVec2::new(viewport_width, viewport_height);
                camera.viewport = Some(bevy_render::camera::Viewport {
                    physical_position,
                    physical_size,
                    ..default()
                });
            }
        }

        fn move_ui_node(
            In(pos): In<Vec2>,
            mut commands: Commands,
            cameras: Query<(Entity, &Camera)>,
            moving_ui_query: Query<Entity, With<MovingUiNode>>,
        ) {
            let (target_camera_entity, _) = cameras
                .iter()
                .find(|(_, camera)| {
                    let Some(logical_viewport_rect) = camera.logical_viewport_rect() else {
                        panic!("missing logical viewport")
                    };
                    // make sure cursor is in viewport and that viewport has at least 1px of size
                    logical_viewport_rect.contains(pos)
                        && logical_viewport_rect.max.cmpge(Vec2::splat(0.)).any()
                })
                .expect("cursor position outside of camera viewport");
            for moving_ui_entity in moving_ui_query.iter() {
                commands
                    .entity(moving_ui_entity)
                    .insert(TargetCamera(target_camera_entity))
                    .insert(Node {
                        position_type: PositionType::Absolute,
                        top: Val::Px(pos.y),
                        left: Val::Px(pos.x),
                        ..default()
                    });
            }
        }

        fn do_move_and_test(
            world: &mut World,
            ui_schedule: &mut Schedule,
            new_pos: Vec2,
            expected_camera_entity: &Entity,
        ) {
            world.run_system_once_with(new_pos, move_ui_node).unwrap();
            ui_schedule.run(world);
            let (ui_node_entity, TargetCamera(target_camera_entity)) = world
                .query_filtered::<(Entity, &TargetCamera), With<MovingUiNode>>()
                .get_single(world)
                .expect("missing MovingUiNode");
            assert_eq!(expected_camera_entity, target_camera_entity);
            let mut ui_surface = world.resource_mut::<UiSurface>();

            let layout = ui_surface
                .get_layout(ui_node_entity)
                .expect("failed to get layout")
                .0;

            // negative test for #12255
            assert_eq!(Vec2::new(layout.location.x, layout.location.y), new_pos);
        }

        fn get_taffy_node_count(world: &World) -> usize {
            world.resource::<UiSurface>().taffy.total_node_count()
        }

        let (mut world, mut ui_schedule) = setup_ui_test_world();

        world.spawn((
            Camera2d,
            Camera {
                order: 1,
                ..default()
            },
        ));

        world.spawn((
            Node {
                position_type: PositionType::Absolute,
                top: Val::Px(0.),
                left: Val::Px(0.),
                ..default()
            },
            MovingUiNode,
        ));

        ui_schedule.run(&mut world);

        let pos_inc = Vec2::splat(1.);
        let total_cameras = world.query::<&Camera>().iter(&world).len();
        // add total cameras - 1 (the assumed default) to get an idea for how many nodes we should expect
        let expected_max_taffy_node_count = get_taffy_node_count(&world) + total_cameras - 1;

        world.run_system_once(update_camera_viewports).unwrap();

        ui_schedule.run(&mut world);

        let viewport_rects = world
            .query::<(Entity, &Camera)>()
            .iter(&world)
            .map(|(e, c)| (e, c.logical_viewport_rect().expect("missing viewport")))
            .collect::<Vec<_>>();

        for (camera_entity, viewport) in viewport_rects.iter() {
            let target_pos = viewport.min + pos_inc;
            do_move_and_test(&mut world, &mut ui_schedule, target_pos, camera_entity);
        }

        // reverse direction
        let mut viewport_rects = viewport_rects.clone();
        viewport_rects.reverse();
        for (camera_entity, viewport) in viewport_rects.iter() {
            let target_pos = viewport.max - pos_inc;
            do_move_and_test(&mut world, &mut ui_schedule, target_pos, camera_entity);
        }

        let current_taffy_node_count = get_taffy_node_count(&world);
        if current_taffy_node_count > expected_max_taffy_node_count {
            panic!("extra taffy nodes detected: current: {current_taffy_node_count} max expected: {expected_max_taffy_node_count}");
        }
    }

    #[test]
    fn ui_node_should_be_set_to_its_content_size() {
        let (mut world, mut ui_schedule) = setup_ui_test_world();

        let content_size = Vec2::new(50., 25.);

        let ui_entity = world
            .spawn((
                Node {
                    align_self: AlignSelf::Start,
                    ..default()
                },
                ContentSize::fixed_size(content_size),
            ))
            .id();

        ui_schedule.run(&mut world);

        let mut ui_surface = world.resource_mut::<UiSurface>();
        let layout = ui_surface.get_layout(ui_entity).unwrap().0;

        // the node should takes its size from the fixed size measure func
        assert_eq!(layout.size.width, content_size.x);
        assert_eq!(layout.size.height, content_size.y);
    }

    #[test]
    fn measure_funcs_should_be_removed_on_content_size_removal() {
        let (mut world, mut ui_schedule) = setup_ui_test_world();

        let content_size = Vec2::new(50., 25.);
        let ui_entity = world
            .spawn((
                Node {
                    align_self: AlignSelf::Start,
                    ..Default::default()
                },
                ContentSize::fixed_size(content_size),
            ))
            .id();

        ui_schedule.run(&mut world);

        let mut ui_surface = world.resource_mut::<UiSurface>();
        let ui_node = ui_surface.entity_to_taffy[&ui_entity];

        // a node with a content size should have taffy context
        assert!(ui_surface.taffy.get_node_context(ui_node).is_some());
        let layout = ui_surface.get_layout(ui_entity).unwrap().0;
        assert_eq!(layout.size.width, content_size.x);
        assert_eq!(layout.size.height, content_size.y);

        world.entity_mut(ui_entity).remove::<ContentSize>();

        ui_schedule.run(&mut world);

        let mut ui_surface = world.resource_mut::<UiSurface>();
        // a node without a content size should not have taffy context
        assert!(ui_surface.taffy.get_node_context(ui_node).is_none());

        // Without a content size, the node has no width or height constraints so the length of both dimensions is 0.
        let layout = ui_surface.get_layout(ui_entity).unwrap().0;
        assert_eq!(layout.size.width, 0.);
        assert_eq!(layout.size.height, 0.);
    }

    #[test]
    fn ui_rounding_test() {
        let (mut world, mut ui_schedule) = setup_ui_test_world();

        let parent = world
            .spawn(Node {
                display: Display::Grid,
                grid_template_columns: RepeatedGridTrack::min_content(2),
                margin: UiRect::all(Val::Px(4.0)),
                ..default()
            })
            .with_children(|commands| {
                for _ in 0..2 {
                    commands.spawn(Node {
                        display: Display::Grid,
                        width: Val::Px(160.),
                        height: Val::Px(160.),
                        ..default()
                    });
                }
            })
            .id();

        let children = world
            .entity(parent)
            .get::<Children>()
            .unwrap()
            .iter()
            .copied()
            .collect::<Vec<Entity>>();

        for r in [2, 3, 5, 7, 11, 13, 17, 19, 21, 23, 29, 31].map(|n| (n as f32).recip()) {
            // This fails with very small / unrealistic scale values
            let mut s = 1. - r;
            while s <= 5. {
                world.resource_mut::<UiScale>().0 = s;
                ui_schedule.run(&mut world);
                let width_sum: f32 = children
                    .iter()
                    .map(|child| world.get::<ComputedNode>(*child).unwrap().size.x)
                    .sum();
                let parent_width = world.get::<ComputedNode>(parent).unwrap().size.x;
                assert!((width_sum - parent_width).abs() < 0.001);
                assert!((width_sum - 320.).abs() <= 1.);
                s += r;
            }
        }
    }

    #[test]
    fn no_camera_ui() {
        let mut world = World::new();
        world.init_resource::<UiScale>();
        world.init_resource::<UiSurface>();
        world.init_resource::<Events<WindowScaleFactorChanged>>();
        world.init_resource::<Events<WindowResized>>();
        // Required for the camera system
        world.init_resource::<Events<WindowCreated>>();
        world.init_resource::<Events<AssetEvent<Image>>>();
        world.init_resource::<Assets<Image>>();
        world.init_resource::<ManualTextureViews>();

        world.init_resource::<bevy_text::TextPipeline>();

        world.init_resource::<bevy_text::CosmicFontSystem>();

        world.init_resource::<bevy_text::SwashCache>();

        // spawn a dummy primary window and camera
        world.spawn((
            Window {
                resolution: WindowResolution::new(WINDOW_WIDTH, WINDOW_HEIGHT),
                ..default()
            },
            PrimaryWindow,
        ));

        let mut ui_schedule = Schedule::default();
        ui_schedule.add_systems(
            (
                // UI is driven by calculated camera target info, so we need to run the camera system first
                bevy_render::camera::camera_system::<OrthographicProjection>,
                update_target_camera_system,
                apply_deferred,
                ui_layout_system,
            )
                .chain(),
        );

        let ui_root = world
            .spawn(Node {
                width: Val::Percent(100.),
                height: Val::Percent(100.),
                ..default()
            })
            .id();

        let ui_child = world
            .spawn(Node {
                width: Val::Percent(100.),
                height: Val::Percent(100.),
                ..default()
            })
            .id();

        world.entity_mut(ui_root).add_child(ui_child);

        ui_schedule.run(&mut world);
    }

    #[test]
    fn test_ui_surface_compute_camera_layout() {
        use bevy_ecs::prelude::ResMut;

        let (mut world, ..) = setup_ui_test_world();

        let camera_entity = Entity::from_raw(0);
        let root_node_entity = Entity::from_raw(1);

        struct TestSystemParam {
            camera_entity: Entity,
            root_node_entity: Entity,
        }

        fn test_system(
            params: In<TestSystemParam>,
            mut ui_surface: ResMut<UiSurface>,
            mut computed_text_block_query: Query<&mut bevy_text::ComputedTextBlock>,
            mut font_system: ResMut<bevy_text::CosmicFontSystem>,
        ) {
            ui_surface.upsert_node(
                &LayoutContext::TEST_CONTEXT,
                params.root_node_entity,
                &Node::default(),
                None,
            );

            ui_surface.compute_camera_layout(
                params.camera_entity,
                UVec2::new(800, 600),
                &mut computed_text_block_query,
                &mut font_system,
            );
        }

        let _ = world.run_system_once_with(
            TestSystemParam {
                camera_entity,
                root_node_entity,
            },
            test_system,
        );

        let ui_surface = world.resource::<UiSurface>();

        let taffy_node = ui_surface.entity_to_taffy.get(&root_node_entity).unwrap();
        assert!(ui_surface.taffy.layout(*taffy_node).is_ok());
    }
}<|MERGE_RESOLUTION|>--- conflicted
+++ resolved
@@ -1,18 +1,8 @@
-<<<<<<< HEAD
-mod convert;
-pub mod debug;
-
-use crate::{
-    ContentSize, DefaultUiCamera, Node, Outline, PositionType, Style, TargetCamera, UiScale,
-};
-use bevy_ecs::entity::EntityHashMap;
-=======
 use crate::{
     experimental::{UiChildren, UiRootNodes},
-    BorderRadius, ComputedNode, ContentSize, DefaultUiCamera, Display, Node, Outline, OverflowAxis,
-    ScrollPosition, TargetCamera, UiScale,
+    BorderRadius, ComputedNode, ContentSize, DefaultUiCamera, Display, Node, Outline,
+    PositionType, OverflowAxis, ScrollPosition, TargetCamera, UiScale,
 };
->>>>>>> 56561662
 use bevy_ecs::{
     change_detection::{DetectChanges, DetectChangesMut},
     entity::{Entity, EntityHashMap, EntityHashSet},
@@ -27,11 +17,7 @@
 use bevy_render::camera::{Camera, NormalizedRenderTarget};
 use bevy_sprite::BorderRect;
 use bevy_transform::components::Transform;
-<<<<<<< HEAD
-use bevy_utils::{default, HashSet, HashMap};
-=======
-use bevy_utils::tracing::warn;
->>>>>>> 56561662
+use bevy_utils::{HashMap, tracing::warn};
 use bevy_window::{PrimaryWindow, Window, WindowScaleFactorChanged};
 use derive_more::derive::{Display, Error, From};
 use ui_surface::UiSurface;
@@ -85,189 +71,6 @@
     }
 }
 
-<<<<<<< HEAD
-impl UiSurface {
-    /// Retrieves the Taffy node associated with the given UI node entity and updates its style.
-    /// If no associated Taffy node exists a new Taffy node is inserted into the Taffy layout.
-    pub fn upsert_node(&mut self, entity: Entity, style: &Style, context: &LayoutContext) {
-        let mut added = false;
-        let taffy = &mut self.taffy;
-        let taffy_node = self.entity_to_taffy.entry(entity).or_insert_with(|| {
-            added = true;
-            taffy.new_leaf(convert::from_style(context, style)).unwrap()
-        });
-
-        if !added {
-            self.taffy
-                .set_style(*taffy_node, convert::from_style(context, style))
-                .unwrap();
-        }
-    }
-
-    /// Update the `MeasureFunc` of the taffy node corresponding to the given [`Entity`] if the node exists.
-    pub fn try_update_measure(
-        &mut self,
-        entity: Entity,
-        measure_func: taffy::node::MeasureFunc,
-    ) -> Option<()> {
-        let taffy_node = self.entity_to_taffy.get(&entity)?;
-
-        self.taffy.set_measure(*taffy_node, Some(measure_func)).ok()
-    }
-
-    /// Update the children of the taffy node corresponding to the given [`Entity`].
-    pub fn update_children(&mut self, entity: Entity, children: &Children) {
-        let mut taffy_children = Vec::with_capacity(children.len());
-        for child in children {
-            if let Some(taffy_node) = self.entity_to_taffy.get(child) {
-                taffy_children.push(*taffy_node);
-            } else {
-                warn!(
-                    "Unstyled child in a UI entity hierarchy. You are using an entity \
-without UI components as a child of an entity with UI components, results may be unexpected."
-                );
-            }
-        }
-
-        let taffy_node = self.entity_to_taffy.get(&entity).unwrap();
-        self.taffy
-            .set_children(*taffy_node, &taffy_children)
-            .unwrap();
-    }
-
-    /// Tries to place a fixed-node as the children of an associated root node
-    pub fn try_update_fixed_node(&mut self, entity: &Entity, fixed_node: &Entity) {
-
-        let children_node;
-        if let Some(children) = self.entity_to_taffy.get(fixed_node) {
-            children_node = *children;
-        } else {
-            warn!(
-                    "Unstyled child in a UI entity hierarchy. You are using an entity \
-without UI components as a child of an entity with UI components, results may be unexpected."
-            );
-            return;
-        }
-
-        let root_node;
-        if let Some(root) = self.entity_to_taffy.get(entity) {
-            root_node = *root;
-        } else {
-            warn!(
-                    "Unstyled parent in a UI entity hierarchy. You are using an entity \
-without UI components as an \"root node\" of a fixed UI node, results may be unexpected."
-            );
-            return;
-        }
-
-        // Remove relation with previos parent if it exists
-        if let Some(parent) = self.taffy.parent(children_node) {
-            if parent != root_node {
-                if let Err(_) = self.taffy.remove_child( parent, children_node) {
-                    warn!("Failed to remove parent Taffy node.");
-                }
-            }
-        }
-        
-        // Insert the fixed node as a child if not already the case
-        // this is used to dodge updates every frame
-        match self.taffy.children(root_node) {
-            Ok(children_nodes) => {
-                if !children_nodes.contains(&children_node) {
-                    self.taffy
-                        .add_child(root_node, children_node)
-                        .unwrap();
-                }
-            },
-            Err(_) => {return;}
-        }
-    }
-
-    /// Removes children from the entity's taffy node if it exists. Does nothing otherwise.
-    pub fn try_remove_children(&mut self, entity: Entity) {
-        if let Some(taffy_node) = self.entity_to_taffy.get(&entity) {
-            self.taffy.set_children(*taffy_node, &[]).unwrap();
-        }
-    }
-
-    /// Removes the measure from the entity's taffy node if it exists. Does nothing otherwise.
-    pub fn try_remove_measure(&mut self, entity: Entity) {
-        if let Some(taffy_node) = self.entity_to_taffy.get(&entity) {
-            self.taffy.set_measure(*taffy_node, None).unwrap();
-        }
-    }
-
-    /// Set the ui node entities without a [`Parent`] as children to the root node in the taffy layout.
-    pub fn set_camera_children(
-        &mut self,
-        camera_id: Entity,
-        children: impl Iterator<Item = Entity>,
-    ) {
-        let viewport_style = taffy::style::Style {
-            display: taffy::style::Display::Grid,
-            // Note: Taffy percentages are floats ranging from 0.0 to 1.0.
-            // So this is setting width:100% and height:100%
-            size: taffy::geometry::Size {
-                width: taffy::style::Dimension::Percent(1.0),
-                height: taffy::style::Dimension::Percent(1.0),
-            },
-            align_items: Some(taffy::style::AlignItems::Start),
-            justify_items: Some(taffy::style::JustifyItems::Start),
-            ..default()
-        };
-
-        let existing_roots = self.camera_roots.entry(camera_id).or_default();
-        let mut new_roots = Vec::new();
-        for entity in children {
-            let node = *self.entity_to_taffy.get(&entity).unwrap();
-            let root_node = existing_roots
-                .iter()
-                .find(|n| n.user_root_node == node)
-                .cloned()
-                .unwrap_or_else(|| {
-                    if let Some(previous_parent) = self.taffy.parent(node) {
-                        // remove the root node from the previous implicit node's children
-                        self.taffy.remove_child(previous_parent, node).unwrap();
-                    }
-
-                    RootNodePair {
-                        implicit_viewport_node: self
-                            .taffy
-                            .new_with_children(viewport_style.clone(), &[node])
-                            .unwrap(),
-                        user_root_node: node,
-                    }
-                });
-            new_roots.push(root_node);
-        }
-
-        // Cleanup the implicit root nodes of any user root nodes that have been removed
-        for old_root in existing_roots {
-            if !new_roots.contains(old_root) {
-                self.taffy.remove(old_root.implicit_viewport_node).unwrap();
-            }
-        }
-
-        self.camera_roots.insert(camera_id, new_roots);
-    }
-
-    /// Compute the layout for each window entity's corresponding root node in the layout.
-    pub fn compute_camera_layout(&mut self, camera: Entity, render_target_resolution: UVec2) {
-        let Some(camera_root_nodes) = self.camera_roots.get(&camera) else {
-            return;
-        };
-
-        let available_space = taffy::geometry::Size {
-            width: taffy::style::AvailableSpace::Definite(render_target_resolution.x as f32),
-            height: taffy::style::AvailableSpace::Definite(render_target_resolution.y as f32),
-        };
-        for root_nodes in camera_root_nodes {
-            self.taffy
-                .compute_layout(root_nodes.implicit_viewport_node, available_space)
-                .unwrap();
-        }
-    }
-=======
 #[derive(Debug, Error, Display, From)]
 pub enum LayoutError {
     #[display("Invalid hierarchy")]
@@ -275,7 +78,6 @@
     #[display("Taffy error: {_0}")]
     TaffyError(taffy::TaffyError),
 }
->>>>>>> 56561662
 
 #[doc(hidden)]
 #[derive(SystemParam)]
@@ -406,27 +208,15 @@
         ui_surface.try_remove_node_context(entity);
     }
 
-<<<<<<< HEAD
+    // Relationship with (Node { position_type: Fixed(Entity) })
     let mut fixed_nodes: HashMap<Entity, Entity> = HashMap::new();
 
-    // Resize all nodes
-    // Create our set of fixed nodes
-    for (entity, style, target_camera) in style_query.iter() {
-        if let Some(camera) =
-            camera_with_default(target_camera).and_then(|c| camera_layout_info.get(&c))
-        {
-            if camera.resized
-                || !scale_factor_events.is_empty()
-                || ui_scale.is_changed()
-                || style.is_changed()
-=======
     // Sync Node and ContentSize to Taffy for all nodes
     node_query
         .iter_mut()
         .for_each(|(entity, node, content_size, target_camera)| {
             if let Some(camera) =
                 camera_with_default(target_camera).and_then(|c| camera_layout_info.get(&c))
->>>>>>> 56561662
             {
                 if camera.resized
                     || !scale_factor_events.is_empty()
@@ -447,17 +237,13 @@
             } else {
                 ui_surface.upsert_node(&LayoutContext::DEFAULT, entity, &Node::default(), None);
             }
-<<<<<<< HEAD
-        }
-
-        if let PositionType::Fixed(associated_root) = style.position_type{
-            fixed_nodes.insert(entity, associated_root);
-        }
-    }
-=======
+
+            if let PositionType::Fixed(associated_root) = node.position_type {
+                fixed_nodes.insert(entity, associated_root);
+            }
         });
->>>>>>> 56561662
     scale_factor_events.clear();
+    let fixed_nodes = fixed_nodes;
 
     // clean up removed cameras
     ui_surface.remove_camera_entities(removed_components.removed_cameras.read());
@@ -476,6 +262,10 @@
     // update and remove children
     for entity in removed_components.removed_children.read() {
         ui_surface.try_remove_children(entity);
+    }
+
+    for (fixed_node, associated_root) in fixed_nodes.iter() {
+        ui_surface.try_update_fixed_node(associated_root, fixed_node);
     }
 
     computed_node_query
@@ -509,15 +299,10 @@
         }
     });
 
-<<<<<<< HEAD
-    for (fixed_node, associated_root) in fixed_nodes.iter() {
-        ui_surface.try_update_fixed_node(associated_root, fixed_node);
-    }
-
-    for (camera_id, camera) in &camera_layout_info {
-=======
+    // Computed data of the entity referenced by a fixed_node
+    let mut associated_roots: HashMap<Entity, (Vec2, Vec2)> = HashMap::new();
+
     for (camera_id, mut camera) in camera_layout_info.drain() {
->>>>>>> 56561662
         let inverse_target_scale_factor = camera.scale_factor.recip();
 
         ui_surface.compute_camera_layout(camera_id, camera.size, text_buffers, &mut font_system);
@@ -532,8 +317,9 @@
                 &ui_children,
                 inverse_target_scale_factor,
                 Vec2::ZERO,
+                &fixed_nodes,
+                &mut associated_roots,
                 Vec2::ZERO,
-                &fixed_nodes,
             );
         }
 
@@ -558,12 +344,9 @@
         ui_children: &UiChildren,
         inverse_target_scale_factor: f32,
         parent_size: Vec2,
-<<<<<<< HEAD
-        mut absolute_location: Vec2,
         fixed_nodes: &HashMap<Entity, Entity>,
-=======
+        associated_roots: &mut HashMap<Entity, (Vec2, Vec2)>,
         parent_scroll_position: Vec2,
->>>>>>> 56561662
     ) {
         if let Ok((
             mut node,
@@ -580,30 +363,31 @@
 
             let layout_size =
                 inverse_target_scale_factor * Vec2::new(layout.size.width, layout.size.height);
-<<<<<<< HEAD
-            let mut layout_location =
-                inverse_target_scale_factor * Vec2::new(layout.location.x, layout.location.y);
-
-            // A fixed node ignores it's parent's location
-            if fixed_nodes.contains_key(&entity) {
-                layout_location -= absolute_location;
-            }
-            absolute_location += layout_location;
-
-            let rounded_size = round_layout_coords(absolute_location + layout_size)
-                - round_layout_coords(absolute_location);
-
-            let rounded_location =
-                round_layout_coords(layout_location) + 0.5 * (rounded_size - parent_size);
-=======
             let unrounded_size = inverse_target_scale_factor * unrounded_unscaled_size;
             let layout_location =
                 inverse_target_scale_factor * Vec2::new(layout.location.x, layout.location.y);
 
             // The position of the center of the node, stored in the node's transform
-            let node_center =
-                layout_location - parent_scroll_position + 0.5 * (layout_size - parent_size);
->>>>>>> 56561662
+            let node_center: Vec2;
+            if let Some(associted_root) = fixed_nodes.get(&entity) {
+                if let Some((root_scroll_position, root_size)) = associated_roots.get(associted_root) {
+
+                    node_center = layout_location - root_scroll_position + 0.5 * (layout_size - root_size);
+
+                    dbg!(layout_location);
+                    dbg!(root_scroll_position, root_size);
+                    dbg!(node_center);
+                } else {
+                    warn!(
+                    "Could find the associated root of a fixed node,\
+ please ensure that your associated roots are direct ancestors.\
+ Result may be unexpected."
+                    );
+                    node_center = layout_location - parent_scroll_position + 0.5 * (layout_size - parent_size);
+                }
+            } else {
+                node_center = layout_location - parent_scroll_position + 0.5 * (layout_size - parent_size);
+            }
 
             // only trigger change detection when the new values are different
             if node.size != layout_size || node.unrounded_size != unrounded_size {
@@ -628,21 +412,6 @@
                 node.bypass_change_detection().border_radius =
                     border_radius.resolve(node.size, viewport_size);
             }
-<<<<<<< HEAD
-            if let Ok(children) = children_query.get(entity) {
-                for &child_uinode in children {
-                    update_uinode_geometry_recursive(
-                        child_uinode,
-                        ui_surface,
-                        node_transform_query,
-                        children_query,
-                        inverse_target_scale_factor,
-                        rounded_size,
-                        absolute_location,
-                        fixed_nodes,
-                    );
-                }
-=======
 
             if let Some(outline) = maybe_outline {
                 // don't trigger change detection when only outlines are changed
@@ -662,7 +431,6 @@
                     .resolve(node.size().x, viewport_size)
                     .unwrap_or(0.)
                     .max(0.);
->>>>>>> 56561662
             }
 
             if transform.translation.truncate() != node_center {
@@ -697,6 +465,10 @@
                     .insert(ScrollPosition::from(&clamped_scroll_position));
             }
 
+            if fixed_nodes.values().any(|ar| ar == &entity) {
+                associated_roots.insert(entity, (clamped_scroll_position, node.size));
+            }
+
             for child_uinode in ui_children.iter_ui_children(entity) {
                 update_uinode_geometry_recursive(
                     commands,
@@ -707,6 +479,8 @@
                     ui_children,
                     inverse_target_scale_factor,
                     layout_size,
+                    fixed_nodes,
+                    associated_roots,
                     clamped_scroll_position,
                 );
             }
