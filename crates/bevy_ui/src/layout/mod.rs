mod convert;
pub mod debug;

use crate::{ContentSize, Node, Style, UiScale};
use bevy_ecs::{
    change_detection::DetectChanges,
    entity::Entity,
    event::EventReader,
    query::{With, Without},
    removal_detection::RemovedComponents,
    system::{Query, Res, ResMut, Resource},
    world::Ref,
};
use bevy_hierarchy::{Children, Parent};
use bevy_log::warn;
use bevy_math::Vec2;
use bevy_transform::components::Transform;
use bevy_utils::HashMap;
use bevy_window::{PrimaryWindow, Window, WindowResolution, WindowScaleFactorChanged};
use std::fmt;
use taffy::{prelude::Size, style_helpers::TaffyMaxContent, Taffy};

pub struct LayoutContext {
    pub scale_factor: f64,
    pub physical_size: Vec2,
    pub min_size: f32,
    pub max_size: f32,
}

impl LayoutContext {
    /// create new a [`LayoutContext`] from the window's physical size and scale factor
    fn new(scale_factor: f64, physical_size: Vec2) -> Self {
        Self {
            scale_factor,
            physical_size,
            min_size: physical_size.x.min(physical_size.y),
            max_size: physical_size.x.max(physical_size.y),
        }
    }
}

#[derive(Resource)]
pub struct UiSurface {
    entity_to_taffy: HashMap<Entity, taffy::node::Node>,
    window_nodes: HashMap<Entity, taffy::node::Node>,
    taffy: Taffy,
}

fn _assert_send_sync_ui_surface_impl_safe() {
    fn _assert_send_sync<T: Send + Sync>() {}
    _assert_send_sync::<HashMap<Entity, taffy::node::Node>>();
    _assert_send_sync::<Taffy>();
    _assert_send_sync::<UiSurface>();
}

impl fmt::Debug for UiSurface {
    fn fmt(&self, f: &mut fmt::Formatter) -> fmt::Result {
        f.debug_struct("UiSurface")
            .field("entity_to_taffy", &self.entity_to_taffy)
            .field("window_nodes", &self.window_nodes)
            .finish()
    }
}

impl Default for UiSurface {
    fn default() -> Self {
        let mut taffy = Taffy::new();
        taffy.disable_rounding();
        Self {
            entity_to_taffy: Default::default(),
            window_nodes: Default::default(),
            taffy,
        }
    }
}

impl UiSurface {
    /// Retrieves the Taffy node associated with the given UI node entity and updates its style.
    /// If no associated Taffy node exists a new Taffy node is inserted into the Taffy layout.
    pub fn upsert_node(&mut self, entity: Entity, style: &Style, context: &LayoutContext) {
        let mut added = false;
        let taffy = &mut self.taffy;
        let taffy_node = self.entity_to_taffy.entry(entity).or_insert_with(|| {
            added = true;
            taffy.new_leaf(convert::from_style(context, style)).unwrap()
        });

        if !added {
            self.taffy
                .set_style(*taffy_node, convert::from_style(context, style))
                .unwrap();
        }
    }

    /// Update the `MeasureFunc` of the taffy node corresponding to the given [`Entity`].
    pub fn update_measure(&mut self, entity: Entity, measure_func: taffy::node::MeasureFunc) {
        let taffy_node = self.entity_to_taffy.get(&entity).unwrap();
        self.taffy.set_measure(*taffy_node, Some(measure_func)).ok();
    }

    /// Update the children of the taffy node corresponding to the given [`Entity`].
    pub fn update_children(&mut self, entity: Entity, children: &Children) {
        let mut taffy_children = Vec::with_capacity(children.len());
        for child in children {
            if let Some(taffy_node) = self.entity_to_taffy.get(child) {
                taffy_children.push(*taffy_node);
            } else {
                warn!(
                    "Unstyled child in a UI entity hierarchy. You are using an entity \
without UI components as a child of an entity with UI components, results may be unexpected."
                );
            }
        }

        let taffy_node = self.entity_to_taffy.get(&entity).unwrap();
        self.taffy
            .set_children(*taffy_node, &taffy_children)
            .unwrap();
    }

    /// Removes children from the entity's taffy node if it exists. Does nothing otherwise.
    pub fn try_remove_children(&mut self, entity: Entity) {
        if let Some(taffy_node) = self.entity_to_taffy.get(&entity) {
            self.taffy.set_children(*taffy_node, &[]).unwrap();
        }
    }

    /// Removes the measure from the entity's taffy node if it exists. Does nothing otherwise.
    pub fn try_remove_measure(&mut self, entity: Entity) {
        if let Some(taffy_node) = self.entity_to_taffy.get(&entity) {
            self.taffy.set_measure(*taffy_node, None).unwrap();
        }
    }

    /// Retrieve or insert the root layout node and update its size to match the size of the window.
    pub fn update_window(&mut self, window: Entity, window_resolution: &WindowResolution) {
        let taffy = &mut self.taffy;
        let node = self
            .window_nodes
            .entry(window)
            .or_insert_with(|| taffy.new_leaf(taffy::style::Style::default()).unwrap());

        taffy
            .set_style(
                *node,
                taffy::style::Style {
                    size: taffy::geometry::Size {
                        width: taffy::style::Dimension::Points(
                            window_resolution.physical_width() as f32
                        ),
                        height: taffy::style::Dimension::Points(
                            window_resolution.physical_height() as f32,
                        ),
                    },
                    ..Default::default()
                },
            )
            .unwrap();
    }

    /// Set the ui node entities without a [`Parent`] as children to the root node in the taffy layout.
    pub fn set_window_children(
        &mut self,
        parent_window: Entity,
        children: impl Iterator<Item = Entity>,
    ) {
        let taffy_node = self.window_nodes.get(&parent_window).unwrap();
        let child_nodes = children
            .map(|e| *self.entity_to_taffy.get(&e).unwrap())
            .collect::<Vec<taffy::node::Node>>();
        self.taffy.set_children(*taffy_node, &child_nodes).unwrap();
    }

    /// Compute the layout for each window entity's corresponding root node in the layout.
    pub fn compute_window_layouts(&mut self) {
        for window_node in self.window_nodes.values() {
            self.taffy
                .compute_layout(*window_node, Size::MAX_CONTENT)
                .unwrap();
        }
    }

    /// Removes each entity from the internal map and then removes their associated node from taffy
    pub fn remove_entities(&mut self, entities: impl IntoIterator<Item = Entity>) {
        for entity in entities {
            if let Some(node) = self.entity_to_taffy.remove(&entity) {
                self.taffy.remove(node).unwrap();
            }
        }
    }

    /// Get the layout geometry for the taffy node corresponding to the ui node [`Entity`].
    /// Does not compute the layout geometry, `compute_window_layouts` should be run before using this function.
    pub fn get_layout(&self, entity: Entity) -> Result<&taffy::layout::Layout, LayoutError> {
        if let Some(taffy_node) = self.entity_to_taffy.get(&entity) {
            self.taffy
                .layout(*taffy_node)
                .map_err(LayoutError::TaffyError)
        } else {
            warn!(
                "Styled child in a non-UI entity hierarchy. You are using an entity \
with UI components as a child of an entity without UI components, results may be unexpected."
            );
            Err(LayoutError::InvalidHierarchy)
        }
    }
}

#[derive(Debug)]
pub enum LayoutError {
    InvalidHierarchy,
    TaffyError(taffy::error::TaffyError),
}

/// Updates the UI's layout tree, computes the new layout geometry and then updates the sizes and transforms of all the UI nodes.
#[allow(clippy::too_many_arguments)]
pub fn ui_layout_system(
    primary_window: Query<(Entity, &Window), With<PrimaryWindow>>,
    windows: Query<(Entity, &Window)>,
    ui_scale: Res<UiScale>,
    mut scale_factor_events: EventReader<WindowScaleFactorChanged>,
    mut resize_events: EventReader<bevy_window::WindowResized>,
    mut ui_surface: ResMut<UiSurface>,
    root_node_query: Query<Entity, (With<Node>, Without<Parent>)>,
    style_query: Query<(Entity, Ref<Style>), With<Node>>,
    mut measure_query: Query<(Entity, &mut ContentSize)>,
    children_query: Query<(Entity, Ref<Children>), With<Node>>,
    just_children_query: Query<&Children>,
    mut removed_children: RemovedComponents<Children>,
    mut removed_content_sizes: RemovedComponents<ContentSize>,
    mut node_transform_query: Query<(&mut Node, &mut Transform)>,
    mut removed_nodes: RemovedComponents<Node>,
) {
    // assume one window for time being...
    // TODO: Support window-independent scaling: https://github.com/bevyengine/bevy/issues/5621
    let (primary_window_entity, logical_to_physical_factor, physical_size) =
        if let Ok((entity, primary_window)) = primary_window.get_single() {
            (
                entity,
                primary_window.resolution.scale_factor(),
                Vec2::new(
                    primary_window.resolution.physical_width() as f32,
                    primary_window.resolution.physical_height() as f32,
                ),
            )
        } else {
            return;
        };

    let resized = resize_events
        .read()
        .any(|resized_window| resized_window.window == primary_window_entity);

    // update window root nodes
    for (entity, window) in windows.iter() {
        ui_surface.update_window(entity, &window.resolution);
    }

    let scale_factor = logical_to_physical_factor * ui_scale.0;

    let layout_context = LayoutContext::new(scale_factor, physical_size);

    if !scale_factor_events.is_empty() || ui_scale.is_changed() || resized {
        scale_factor_events.clear();
        // update all nodes
        for (entity, style) in style_query.iter() {
            ui_surface.upsert_node(entity, &style, &layout_context);
        }
    } else {
        for (entity, style) in style_query.iter() {
            if style.is_changed() {
                ui_surface.upsert_node(entity, &style, &layout_context);
            }
        }
    }

    // When a `ContentSize` component is removed from an entity, we need to remove the measure from the corresponding taffy node.
    for entity in removed_content_sizes.iter() {
        ui_surface.try_remove_measure(entity);
    }

    for (entity, mut content_size) in measure_query.iter_mut() {
        if let Some(measure_func) = content_size.measure_func.take() {
            ui_surface.update_measure(entity, measure_func);
        }
    }

    // clean up removed nodes
    ui_surface.remove_entities(removed_nodes.read());

<<<<<<< HEAD
=======
    // When a `ContentSize` component is removed from an entity, we need to remove the measure from the corresponding taffy node.
    for entity in removed_content_sizes.read() {
        ui_surface.try_remove_measure(entity);
    }

>>>>>>> 577ad78d
    // update window children (for now assuming all Nodes live in the primary window)
    ui_surface.set_window_children(primary_window_entity, root_node_query.iter());

    // update and remove children
    for entity in removed_children.read() {
        ui_surface.try_remove_children(entity);
    }
    for (entity, children) in &children_query {
        if children.is_changed() {
            ui_surface.update_children(entity, &children);
        }
    }

    // compute layouts
    ui_surface.compute_window_layouts();

    let inverse_target_scale_factor = 1. / scale_factor;

    fn update_uinode_geometry_recursive(
        entity: Entity,
        ui_surface: &UiSurface,
        node_transform_query: &mut Query<(&mut Node, &mut Transform)>,
        children_query: &Query<&Children>,
        inverse_target_scale_factor: f32,
        parent_size: Vec2,
        mut absolute_location: Vec2,
    ) {
        if let Ok((mut node, mut transform)) = node_transform_query.get_mut(entity) {
            let layout = ui_surface.get_layout(entity).unwrap();
            let layout_size = Vec2::new(layout.size.width, layout.size.height);
            let layout_location = Vec2::new(layout.location.x, layout.location.y);

            absolute_location += layout_location;
            let rounded_location = round_layout_coords(layout_location);
            let rounded_size = round_layout_coords(absolute_location + layout_size)
                - round_layout_coords(absolute_location);

            let new_size = inverse_target_scale_factor * rounded_size;
            let new_position =
                inverse_target_scale_factor * rounded_location + 0.5 * (new_size - parent_size);

            // only trigger change detection when the new values are different
            if node.calculated_size != new_size {
                node.calculated_size = new_size;
            }
            if transform.translation.truncate() != new_position {
                transform.translation = new_position.extend(0.);
            }
            if let Ok(children) = children_query.get(entity) {
                for &child_uinode in children {
                    update_uinode_geometry_recursive(
                        child_uinode,
                        ui_surface,
                        node_transform_query,
                        children_query,
                        inverse_target_scale_factor,
                        new_size,
                        absolute_location,
                    );
                }
            }
        }
    }

    for entity in root_node_query.iter() {
        update_uinode_geometry_recursive(
            entity,
            &ui_surface,
            &mut node_transform_query,
            &just_children_query,
            inverse_target_scale_factor as f32,
            Vec2::ZERO,
            Vec2::ZERO,
        );
    }
}

#[inline]
/// Round `value` to the nearest whole integer, with ties (values with a fractional part equal to 0.5) rounded towards positive infinity.
fn round_ties_up(value: f32) -> f32 {
    if value.fract() != -0.5 {
        // The `round` function rounds ties away from zero. For positive numbers "away from zero" is towards positive infinity.
        // So for all positive values, and negative values with a fractional part not equal to 0.5, `round` returns the correct result.
        value.round()
    } else {
        // In the remaining cases, where `value` is negative and its fractional part is equal to 0.5, we use `ceil` to round it up towards positive infinity.
        value.ceil()
    }
}

#[inline]
/// Rounds layout coordinates by rounding ties upwards.
///
/// Rounding ties up avoids gaining a pixel when rounding bounds that span from negative to positive.
///
/// Example: The width between bounds of -50.5 and 49.5 before rounding is 100, using:
/// - `f32::round`: width becomes 101 (rounds to -51 and 50).
/// - `round_ties_up`: width is 100 (rounds to -50 and 50).
fn round_layout_coords(value: Vec2) -> Vec2 {
    Vec2 {
        x: round_ties_up(value.x),
        y: round_ties_up(value.y),
    }
}

#[cfg(test)]
mod tests {
    use crate::layout::round_layout_coords;
    use crate::prelude::*;
    use crate::ui_layout_system;
    use crate::ContentSize;
    use crate::UiSurface;
    use bevy_ecs::event::Events;
    use bevy_ecs::schedule::Schedule;
    use bevy_ecs::world::World;
    use bevy_hierarchy::despawn_with_children_recursive;
    use bevy_hierarchy::BuildWorldChildren;
    use bevy_math::vec2;
    use bevy_math::Vec2;
    use bevy_utils::prelude::default;
    use bevy_utils::HashMap;
    use bevy_window::PrimaryWindow;
    use bevy_window::Window;
    use bevy_window::WindowResized;
    use bevy_window::WindowResolution;
    use bevy_window::WindowScaleFactorChanged;
    use taffy::tree::LayoutTree;

    #[test]
    fn round_layout_coords_must_round_ties_up() {
        assert_eq!(round_layout_coords(vec2(-50.5, 49.5)), vec2(-50., 50.));
    }

    // these window dimensions are easy to convert to and from percentage values
    const WINDOW_WIDTH: f32 = 1000.;
    const WINDOW_HEIGHT: f32 = 100.;

    fn setup_ui_test_world() -> (World, Schedule) {
        let mut world = World::new();
        world.init_resource::<UiScale>();
        world.init_resource::<UiSurface>();
        world.init_resource::<Events<WindowScaleFactorChanged>>();
        world.init_resource::<Events<WindowResized>>();

        // spawn a dummy primary window
        world.spawn((
            Window {
                resolution: WindowResolution::new(WINDOW_WIDTH, WINDOW_HEIGHT),
                ..Default::default()
            },
            PrimaryWindow,
        ));

        let mut ui_schedule = Schedule::default();
        ui_schedule.add_systems(ui_layout_system);

        (world, ui_schedule)
    }

    #[test]
    fn ui_nodes_with_percent_100_dimensions_should_fill_their_parent() {
        let (mut world, mut ui_schedule) = setup_ui_test_world();

        // spawn a root entity with width and height set to fill 100% of its parent
        let ui_root = world
            .spawn(NodeBundle {
                style: Style {
                    width: Val::Percent(100.),
                    height: Val::Percent(100.),
                    ..default()
                },
                ..default()
            })
            .id();

        let ui_child = world
            .spawn(NodeBundle {
                style: Style {
                    width: Val::Percent(100.),
                    height: Val::Percent(100.),
                    ..default()
                },
                ..default()
            })
            .id();

        world.entity_mut(ui_root).add_child(ui_child);

        ui_schedule.run(&mut world);
        let ui_surface = world.resource::<UiSurface>();

        for ui_entity in [ui_root, ui_child] {
            let layout = ui_surface.get_layout(ui_entity).unwrap();
            assert_eq!(layout.size.width, WINDOW_WIDTH);
            assert_eq!(layout.size.height, WINDOW_HEIGHT);
        }
    }

    #[test]
    fn ui_surface_tracks_ui_entities() {
        let (mut world, mut ui_schedule) = setup_ui_test_world();

        ui_schedule.run(&mut world);

        // no UI entities in world, none in UiSurface
        let ui_surface = world.resource::<UiSurface>();
        assert!(ui_surface.entity_to_taffy.is_empty());

        let ui_entity = world.spawn(NodeBundle::default()).id();

        // `ui_layout_system` should map `ui_entity` to a ui node in `UiSurface::entity_to_taffy`
        ui_schedule.run(&mut world);

        let ui_surface = world.resource::<UiSurface>();
        assert!(ui_surface.entity_to_taffy.contains_key(&ui_entity));
        assert_eq!(ui_surface.entity_to_taffy.len(), 1);

        world.despawn(ui_entity);

        // `ui_layout_system` should remove `ui_entity` from `UiSurface::entity_to_taffy`
        ui_schedule.run(&mut world);

        let ui_surface = world.resource::<UiSurface>();
        assert!(!ui_surface.entity_to_taffy.contains_key(&ui_entity));
        assert!(ui_surface.entity_to_taffy.is_empty());
    }

    #[test]
    #[should_panic]
    fn despawning_a_ui_entity_should_remove_its_corresponding_ui_node() {
        let (mut world, mut ui_schedule) = setup_ui_test_world();

        let ui_entity = world.spawn(NodeBundle::default()).id();

        // `ui_layout_system` will insert a ui node into the internal layout tree corresponding to `ui_entity`
        ui_schedule.run(&mut world);

        // retrieve the ui node corresponding to `ui_entity` from ui surface
        let ui_surface = world.resource::<UiSurface>();
        let ui_node = ui_surface.entity_to_taffy[&ui_entity];

        world.despawn(ui_entity);

        // `ui_layout_system` will recieve a `RemovedComponents<Node>` event for `ui_entity`
        // and remove `ui_entity` from  `ui_node` from the internal layout tree
        ui_schedule.run(&mut world);

        let ui_surface = world.resource::<UiSurface>();

        // `ui_node` is removed, attempting to retrieve a style for `ui_node` panics
        let _ = ui_surface.taffy.style(ui_node);
    }

    #[test]
    fn changes_to_children_of_a_ui_entity_change_its_corresponding_ui_nodes_children() {
        let (mut world, mut ui_schedule) = setup_ui_test_world();

        let ui_parent_entity = world.spawn(NodeBundle::default()).id();

        // `ui_layout_system` will insert a ui node into the internal layout tree corresponding to `ui_entity`
        ui_schedule.run(&mut world);

        let ui_surface = world.resource::<UiSurface>();
        let ui_parent_node = ui_surface.entity_to_taffy[&ui_parent_entity];

        // `ui_parent_node` shouldn't have any children yet
        assert_eq!(ui_surface.taffy.child_count(ui_parent_node).unwrap(), 0);

        let mut ui_child_entities = (0..10)
            .map(|_| {
                let child = world.spawn(NodeBundle::default()).id();
                world.entity_mut(ui_parent_entity).add_child(child);
                child
            })
            .collect::<Vec<_>>();

        ui_schedule.run(&mut world);

        // `ui_parent_node` should have children now
        let ui_surface = world.resource::<UiSurface>();
        assert_eq!(
            ui_surface.entity_to_taffy.len(),
            1 + ui_child_entities.len()
        );
        assert_eq!(
            ui_surface.taffy.child_count(ui_parent_node).unwrap(),
            ui_child_entities.len()
        );

        let child_node_map = HashMap::from_iter(
            ui_child_entities
                .iter()
                .map(|child_entity| (*child_entity, ui_surface.entity_to_taffy[child_entity])),
        );

        // the children should have a corresponding ui node and that ui node's parent should be `ui_parent_node`
        for node in child_node_map.values() {
            assert_eq!(ui_surface.taffy.parent(*node), Some(ui_parent_node));
        }

        // delete every second child
        let mut deleted_children = vec![];
        for i in (0..ui_child_entities.len()).rev().step_by(2) {
            let child = ui_child_entities.remove(i);
            world.despawn(child);
            deleted_children.push(child);
        }

        ui_schedule.run(&mut world);

        let ui_surface = world.resource::<UiSurface>();
        assert_eq!(
            ui_surface.entity_to_taffy.len(),
            1 + ui_child_entities.len()
        );
        assert_eq!(
            ui_surface.taffy.child_count(ui_parent_node).unwrap(),
            ui_child_entities.len()
        );

        // the remaining children should still have nodes in the layout tree
        for child_entity in &ui_child_entities {
            let child_node = child_node_map[child_entity];
            assert_eq!(ui_surface.entity_to_taffy[child_entity], child_node);
            assert_eq!(ui_surface.taffy.parent(child_node), Some(ui_parent_node));
            assert!(ui_surface
                .taffy
                .children(ui_parent_node)
                .unwrap()
                .contains(&child_node));
        }

        // the nodes of the deleted children should have been removed from the layout tree
        for deleted_child_entity in &deleted_children {
            assert!(!ui_surface
                .entity_to_taffy
                .contains_key(deleted_child_entity));
            let deleted_child_node = child_node_map[deleted_child_entity];
            assert!(!ui_surface
                .taffy
                .children(ui_parent_node)
                .unwrap()
                .contains(&deleted_child_node));
        }

        // despawn the parent entity and its descendants
        despawn_with_children_recursive(&mut world, ui_parent_entity);

        ui_schedule.run(&mut world);

        // all nodes should have been deleted
        let ui_surface = world.resource::<UiSurface>();
        assert!(ui_surface.entity_to_taffy.is_empty());
    }

    #[test]
    fn ui_node_should_be_set_to_its_content_size() {
        let (mut world, mut ui_schedule) = setup_ui_test_world();

        let content_size = Vec2::new(50., 25.);

        let ui_entity = world
            .spawn((
                NodeBundle {
                    style: Style {
                        align_self: AlignSelf::Start,
                        ..Default::default()
                    },
                    ..Default::default()
                },
                ContentSize::fixed_size(content_size),
            ))
            .id();

        ui_schedule.run(&mut world);

        let ui_surface = world.resource::<UiSurface>();
        let layout = ui_surface.get_layout(ui_entity).unwrap();

        // the node should takes its size from the fixed size measure func
        assert_eq!(layout.size.width, content_size.x);
        assert_eq!(layout.size.height, content_size.y);
    }

    #[test]
    fn measure_funcs_should_be_removed_on_content_size_removal() {
        let (mut world, mut ui_schedule) = setup_ui_test_world();

        let content_size = Vec2::new(50., 25.);
        let ui_entity = world
            .spawn((
                NodeBundle {
                    style: Style {
                        align_self: AlignSelf::Start,
                        ..Default::default()
                    },
                    ..Default::default()
                },
                ContentSize::fixed_size(content_size),
            ))
            .id();

        ui_schedule.run(&mut world);

        let ui_surface = world.resource::<UiSurface>();
        let ui_node = ui_surface.entity_to_taffy[&ui_entity];

        // a node with a content size needs to be measured
        assert!(ui_surface.taffy.needs_measure(ui_node));
        let layout = ui_surface.get_layout(ui_entity).unwrap();
        assert_eq!(layout.size.width, content_size.x);
        assert_eq!(layout.size.height, content_size.y);

        world.entity_mut(ui_entity).remove::<ContentSize>();

        ui_schedule.run(&mut world);

        let ui_surface = world.resource::<UiSurface>();
        // a node without a content size does not need to be measured
        assert!(!ui_surface.taffy.needs_measure(ui_node));

        // Without a content size, the node has no width or height constraints so the length of both dimensions is 0.
        let layout = ui_surface.get_layout(ui_entity).unwrap();
        assert_eq!(layout.size.width, 0.);
        assert_eq!(layout.size.height, 0.);
    }
}<|MERGE_RESOLUTION|>--- conflicted
+++ resolved
@@ -288,14 +288,6 @@
     // clean up removed nodes
     ui_surface.remove_entities(removed_nodes.read());
 
-<<<<<<< HEAD
-=======
-    // When a `ContentSize` component is removed from an entity, we need to remove the measure from the corresponding taffy node.
-    for entity in removed_content_sizes.read() {
-        ui_surface.try_remove_measure(entity);
-    }
-
->>>>>>> 577ad78d
     // update window children (for now assuming all Nodes live in the primary window)
     ui_surface.set_window_children(primary_window_entity, root_node_query.iter());
 
