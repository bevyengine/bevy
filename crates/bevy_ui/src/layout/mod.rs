use crate::{
    experimental::{UiChildren, UiRootNodes},
    ui_transform::{UiGlobalTransform, UiTransform},
    BorderRadius, ComputedNode, ComputedUiTargetCamera, ContentSize, Display, LayoutConfig, Node,
    Outline, OverflowAxis, ScrollPosition,
};
use bevy_ecs::{
    change_detection::{DetectChanges, DetectChangesMut},
    entity::Entity,
    hierarchy::Children,
    lifecycle::RemovedComponents,
    query::Added,
    system::{Query, ResMut},
    world::Ref,
};

use bevy_math::{Affine2, Vec2};
use bevy_sprite::BorderRect;
use thiserror::Error;
use ui_surface::UiSurface;

use bevy_text::ComputedTextBlock;

use bevy_text::CosmicFontSystem;

mod convert;
pub mod debug;
pub(crate) mod ui_surface;

pub struct LayoutContext {
    pub scale_factor: f32,
    pub physical_size: Vec2,
}

impl LayoutContext {
    pub const DEFAULT: Self = Self {
        scale_factor: 1.0,
        physical_size: Vec2::ZERO,
    };
    /// create new a [`LayoutContext`] from the window's physical size and scale factor
    fn new(scale_factor: f32, physical_size: Vec2) -> Self {
        Self {
            scale_factor,
            physical_size,
        }
    }
}

#[cfg(test)]
impl LayoutContext {
    pub const TEST_CONTEXT: Self = Self {
        scale_factor: 1.0,
        physical_size: Vec2::new(1000.0, 1000.0),
    };
}

impl Default for LayoutContext {
    fn default() -> Self {
        Self::DEFAULT
    }
}

#[derive(Debug, Error)]
pub enum LayoutError {
    #[error("Invalid hierarchy")]
    InvalidHierarchy,
    #[error("Taffy error: {0}")]
    TaffyError(taffy::TaffyError),
}

/// Updates the UI's layout tree, computes the new layout geometry and then updates the sizes and transforms of all the UI nodes.
pub fn ui_layout_system(
    mut ui_surface: ResMut<UiSurface>,
    ui_root_node_query: UiRootNodes,
    ui_children: UiChildren,
    mut node_query: Query<(
        Entity,
        Ref<Node>,
        Option<&mut ContentSize>,
        Ref<ComputedUiTargetCamera>,
    )>,
    added_node_query: Query<(), Added<Node>>,
    mut node_update_query: Query<(
        &mut ComputedNode,
        &UiTransform,
        &mut UiGlobalTransform,
        &Node,
        Option<&LayoutConfig>,
        Option<&BorderRadius>,
        Option<&Outline>,
        Option<&ScrollPosition>,
    )>,
    mut buffer_query: Query<&mut ComputedTextBlock>,
    mut font_system: ResMut<CosmicFontSystem>,
    mut removed_children: RemovedComponents<Children>,
    mut removed_content_sizes: RemovedComponents<ContentSize>,
    mut removed_nodes: RemovedComponents<Node>,
) {
    // When a `ContentSize` component is removed from an entity, we need to remove the measure from the corresponding taffy node.
    for entity in removed_content_sizes.read() {
        ui_surface.try_remove_node_context(entity);
    }

    // Sync Node and ContentSize to Taffy for all nodes
    node_query
        .iter_mut()
        .for_each(|(entity, node, content_size, computed_target)| {
            if computed_target.is_changed()
                || node.is_changed()
                || content_size
                    .as_ref()
                    .is_some_and(|c| c.is_changed() || c.measure.is_some())
            {
                let layout_context = LayoutContext::new(
                    computed_target.scale_factor,
                    computed_target.physical_size.as_vec2(),
                );
                let measure = content_size.and_then(|mut c| c.measure.take());
                ui_surface.upsert_node(&layout_context, entity, &node, measure);
            }
        });

    // update and remove children
    for entity in removed_children.read() {
        ui_surface.try_remove_children(entity);
    }

    // clean up removed nodes after syncing children to avoid potential panic (invalid SlotMap key used)
    ui_surface.remove_entities(
        removed_nodes
            .read()
            .filter(|entity| !node_query.contains(*entity)),
    );

    for ui_root_entity in ui_root_node_query.iter() {
        fn update_children_recursively(
            ui_surface: &mut UiSurface,
            ui_children: &UiChildren,
            added_node_query: &Query<(), Added<Node>>,
            entity: Entity,
        ) {
            if ui_surface.entity_to_taffy.contains_key(&entity)
                && (added_node_query.contains(entity)
                    || ui_children.is_changed(entity)
                    || ui_children
                        .iter_ui_children(entity)
                        .any(|child| added_node_query.contains(child)))
            {
                ui_surface.update_children(entity, ui_children.iter_ui_children(entity));
            }

            for child in ui_children.iter_ui_children(entity) {
                update_children_recursively(ui_surface, ui_children, added_node_query, child);
            }
        }

        update_children_recursively(
            &mut ui_surface,
            &ui_children,
            &added_node_query,
            ui_root_entity,
        );

        let (_, _, _, computed_target) = node_query.get(ui_root_entity).unwrap();

        ui_surface.compute_layout(
            ui_root_entity,
            computed_target.physical_size,
            &mut buffer_query,
            &mut font_system,
        );

        update_uinode_geometry_recursive(
            ui_root_entity,
            &mut ui_surface,
            true,
            computed_target.physical_size().as_vec2(),
            Affine2::IDENTITY,
            &mut node_update_query,
            &ui_children,
            computed_target.scale_factor.recip(),
            Vec2::ZERO,
            Vec2::ZERO,
        );
    }

    // Returns the combined bounding box of the node and any of its overflowing children.
    fn update_uinode_geometry_recursive(
        entity: Entity,
        ui_surface: &mut UiSurface,
        inherited_use_rounding: bool,
        target_size: Vec2,
        mut inherited_transform: Affine2,
        node_update_query: &mut Query<(
            &mut ComputedNode,
            &UiTransform,
            &mut UiGlobalTransform,
            &Node,
            Option<&LayoutConfig>,
            Option<&BorderRadius>,
            Option<&Outline>,
            Option<&ScrollPosition>,
        )>,
        ui_children: &UiChildren,
        inverse_target_scale_factor: f32,
        parent_size: Vec2,
        parent_scroll_position: Vec2,
    ) {
        if let Ok((
            mut node,
            transform,
            mut global_transform,
            style,
            maybe_layout_config,
            maybe_border_radius,
            maybe_outline,
            maybe_scroll_position,
        )) = node_update_query.get_mut(entity)
        {
            let use_rounding = maybe_layout_config
                .map(|layout_config| layout_config.use_rounding)
                .unwrap_or(inherited_use_rounding);

            let Ok((layout, unrounded_size)) = ui_surface.get_layout(entity, use_rounding) else {
                return;
            };

            let layout_size = Vec2::new(layout.size.width, layout.size.height);

            // Taffy layout position of the top-left corner of the node, relative to its parent.
            let layout_location = Vec2::new(layout.location.x, layout.location.y);

            // The position of the center of the node relative to its top-left corner.
            let local_center =
                layout_location - parent_scroll_position + 0.5 * (layout_size - parent_size);

            // only trigger change detection when the new values are different
            if node.size != layout_size
                || node.unrounded_size != unrounded_size
                || node.inverse_scale_factor != inverse_target_scale_factor
            {
                node.size = layout_size;
                node.unrounded_size = unrounded_size;
                node.inverse_scale_factor = inverse_target_scale_factor;
            }

            let content_size = Vec2::new(layout.content_size.width, layout.content_size.height);
            node.bypass_change_detection().content_size = content_size;

            let taffy_rect_to_border_rect = |rect: taffy::Rect<f32>| BorderRect {
                left: rect.left,
                right: rect.right,
                top: rect.top,
                bottom: rect.bottom,
            };

            node.bypass_change_detection().border = taffy_rect_to_border_rect(layout.border);
            node.bypass_change_detection().padding = taffy_rect_to_border_rect(layout.padding);

            // Computer the node's new global transform
            let mut local_transform =
                transform.compute_affine(inverse_target_scale_factor, layout_size, target_size);
            local_transform.translation += local_center;
            inherited_transform *= local_transform;

            if inherited_transform != **global_transform {
                *global_transform = inherited_transform.into();
            }

            if let Some(border_radius) = maybe_border_radius {
                // We don't trigger change detection for changes to border radius
                node.bypass_change_detection().border_radius = border_radius.resolve(
                    inverse_target_scale_factor.recip(),
                    node.size,
                    target_size,
                );
            }

            if let Some(outline) = maybe_outline {
                // don't trigger change detection when only outlines are changed
                let node = node.bypass_change_detection();
                node.outline_width = if style.display != Display::None {
                    outline
                        .width
                        .resolve(
                            inverse_target_scale_factor.recip(),
                            node.size().x,
                            target_size,
                        )
                        .unwrap_or(0.)
                        .max(0.)
                } else {
                    0.
                };

                node.outline_offset = outline
                    .offset
                    .resolve(
                        inverse_target_scale_factor.recip(),
                        node.size().x,
                        target_size,
                    )
                    .unwrap_or(0.)
                    .max(0.);
            }

            node.bypass_change_detection().scrollbar_size =
                Vec2::new(layout.scrollbar_size.width, layout.scrollbar_size.height);

            let scroll_position: Vec2 = maybe_scroll_position
                .map(|scroll_pos| {
                    Vec2::new(
                        if style.overflow.x == OverflowAxis::Scroll {
                            scroll_pos.x * inverse_target_scale_factor.recip()
                        } else {
                            0.0
                        },
                        if style.overflow.y == OverflowAxis::Scroll {
                            scroll_pos.y * inverse_target_scale_factor.recip()
                        } else {
                            0.0
                        },
                    )
                })
                .unwrap_or_default();

            let max_possible_offset =
                (content_size - layout_size + node.scrollbar_size).max(Vec2::ZERO);
            let clamped_scroll_position = scroll_position.clamp(Vec2::ZERO, max_possible_offset);

            let physical_scroll_position = clamped_scroll_position.floor();

            node.bypass_change_detection().scroll_position = physical_scroll_position;

            for child_uinode in ui_children.iter_ui_children(entity) {
                update_uinode_geometry_recursive(
                    child_uinode,
                    ui_surface,
                    use_rounding,
                    target_size,
                    inherited_transform,
                    node_update_query,
                    ui_children,
                    inverse_target_scale_factor,
                    layout_size,
                    physical_scroll_position,
                );
            }
        }
    }
}

#[cfg(test)]
mod tests {
    use crate::update::update_cameras_test_system;
    use crate::{
        layout::ui_surface::UiSurface, prelude::*, ui_layout_system,
        update::update_ui_context_system, ContentSize, LayoutContext,
    };
    use bevy_app::{App, HierarchyPropagatePlugin, PostUpdate, PropagateSet};
    use bevy_camera::{Camera, Camera2d};
    use bevy_ecs::{prelude::*, system::RunSystemOnce};
    use bevy_math::{Rect, UVec2, Vec2};
    use bevy_platform::collections::HashMap;
    use bevy_transform::systems::mark_dirty_trees;
    use bevy_transform::systems::{propagate_parent_transforms, sync_simple_transforms};
    use bevy_utils::prelude::default;
<<<<<<< HEAD
    use bevy_window::{PrimaryWindow, Window, WindowResolution};
    use taffy::TraversePartialTree;
=======
    use bevy_window::{
        PrimaryWindow, Window, WindowCreated, WindowResized, WindowResolution,
        WindowScaleFactorChanged,
    };
    //use uuid::timestamp::UUID_TICKS_BETWEEN_EPOCHS;

    use crate::{
        layout::ui_surface::UiSurface, prelude::*, ui_layout_system,
        update::propagate_ui_target_cameras, ContentSize, LayoutContext,
    };
>>>>>>> ed13d9b0

    // these window dimensions are easy to convert to and from percentage values
    const WINDOW_WIDTH: f32 = 1000.;
    const WINDOW_HEIGHT: f32 = 100.;

    fn setup_ui_test_app() -> App {
        let mut app = App::new();

        app.add_plugins(HierarchyPropagatePlugin::<ComputedUiTargetCamera>::new(
            PostUpdate,
        ));
        app.init_resource::<UiScale>();
        app.init_resource::<UiSurface>();
        app.init_resource::<bevy_text::TextPipeline>();
        app.init_resource::<bevy_text::CosmicFontSystem>();
        app.init_resource::<bevy_text::SwashCache>();

        app.add_systems(
            PostUpdate,
            (
<<<<<<< HEAD
                update_cameras_test_system,
                update_ui_context_system,
=======
                // UI is driven by calculated camera target info, so we need to run the camera system first
                bevy_render::camera::camera_system,
                propagate_ui_target_cameras,
>>>>>>> ed13d9b0
                ApplyDeferred,
                ui_layout_system,
                mark_dirty_trees,
                sync_simple_transforms,
                propagate_parent_transforms,
            )
                .chain(),
        );

        app.configure_sets(
            PostUpdate,
            PropagateSet::<ComputedUiTargetCamera>::default()
                .after(propagate_ui_target_cameras)
                .before(ui_layout_system),
        );

        let world = app.world_mut();
        // spawn a dummy primary window and camera
        world.spawn((
            Window {
                resolution: WindowResolution::new(WINDOW_WIDTH, WINDOW_HEIGHT),
                ..default()
            },
            PrimaryWindow,
        ));
        world.spawn(Camera2d);

        app
    }

    #[test]
    fn ui_nodes_with_percent_100_dimensions_should_fill_their_parent() {
        let mut app = setup_ui_test_app();

        let world = app.world_mut();

        // spawn a root entity with width and height set to fill 100% of its parent
        let ui_root = world
            .spawn(Node {
                width: Val::Percent(100.),
                height: Val::Percent(100.),
                ..default()
            })
            .id();

        let ui_child = world
            .spawn(Node {
                width: Val::Percent(100.),
                height: Val::Percent(100.),
                ..default()
            })
            .id();

        world.entity_mut(ui_root).add_child(ui_child);

        app.update();

        let mut ui_surface = app.world_mut().resource_mut::<UiSurface>();

        for ui_entity in [ui_root, ui_child] {
            let layout = ui_surface.get_layout(ui_entity, true).unwrap().0;
            assert_eq!(layout.size.width, WINDOW_WIDTH);
            assert_eq!(layout.size.height, WINDOW_HEIGHT);
        }
    }

    #[test]
    fn ui_surface_tracks_ui_entities() {
        let mut app = setup_ui_test_app();

        let world = app.world_mut();
        // no UI entities in world, none in UiSurface
        let ui_surface = world.resource::<UiSurface>();
        assert!(ui_surface.entity_to_taffy.is_empty());

        let ui_entity = world.spawn(Node::default()).id();

        app.update();
        let world = app.world_mut();

        let ui_surface = world.resource::<UiSurface>();
        assert!(ui_surface.entity_to_taffy.contains_key(&ui_entity));
        assert_eq!(ui_surface.entity_to_taffy.len(), 1);

        world.despawn(ui_entity);

        app.update();
        let world = app.world_mut();

        let ui_surface = world.resource::<UiSurface>();
        assert!(!ui_surface.entity_to_taffy.contains_key(&ui_entity));
        assert!(ui_surface.entity_to_taffy.is_empty());
    }

    #[test]
    #[should_panic]
    fn despawning_a_ui_entity_should_remove_its_corresponding_ui_node() {
        let mut app = setup_ui_test_app();
        let world = app.world_mut();

        let ui_entity = world.spawn(Node::default()).id();

        // `ui_layout_system` will insert a ui node into the internal layout tree corresponding to `ui_entity`
        app.update();
        let world = app.world_mut();

        // retrieve the ui node corresponding to `ui_entity` from ui surface
        let ui_surface = world.resource::<UiSurface>();
        let ui_node = ui_surface.entity_to_taffy[&ui_entity];

        world.despawn(ui_entity);

        // `ui_layout_system` will receive a `RemovedComponents<Node>` event for `ui_entity`
        // and remove `ui_entity` from `ui_node` from the internal layout tree
        app.update();
        let world = app.world_mut();

        let ui_surface = world.resource::<UiSurface>();

        // `ui_node` is removed, attempting to retrieve a style for `ui_node` panics
        let _ = ui_surface.taffy.style(ui_node.id);
    }

    #[test]
    fn changes_to_children_of_a_ui_entity_change_its_corresponding_ui_nodes_children() {
        let mut app = setup_ui_test_app();
        let world = app.world_mut();

        let ui_parent_entity = world.spawn(Node::default()).id();

        // `ui_layout_system` will insert a ui node into the internal layout tree corresponding to `ui_entity`
        app.update();
        let world = app.world_mut();

        let ui_surface = world.resource::<UiSurface>();
        let ui_parent_node = ui_surface.entity_to_taffy[&ui_parent_entity];

        // `ui_parent_node` shouldn't have any children yet
        assert_eq!(ui_surface.taffy.child_count(ui_parent_node.id), 0);

        let mut ui_child_entities = (0..10)
            .map(|_| {
                let child = world.spawn(Node::default()).id();
                world.entity_mut(ui_parent_entity).add_child(child);
                child
            })
            .collect::<Vec<_>>();

        app.update();
        let world = app.world_mut();

        // `ui_parent_node` should have children now
        let ui_surface = world.resource::<UiSurface>();
        assert_eq!(
            ui_surface.entity_to_taffy.len(),
            1 + ui_child_entities.len()
        );
        assert_eq!(
            ui_surface.taffy.child_count(ui_parent_node.id),
            ui_child_entities.len()
        );

        let child_node_map = <HashMap<_, _>>::from_iter(
            ui_child_entities
                .iter()
                .map(|child_entity| (*child_entity, ui_surface.entity_to_taffy[child_entity])),
        );

        // the children should have a corresponding ui node and that ui node's parent should be `ui_parent_node`
        for node in child_node_map.values() {
            assert_eq!(ui_surface.taffy.parent(node.id), Some(ui_parent_node.id));
        }

        // delete every second child
        let mut deleted_children = vec![];
        for i in (0..ui_child_entities.len()).rev().step_by(2) {
            let child = ui_child_entities.remove(i);
            world.despawn(child);
            deleted_children.push(child);
        }

        app.update();
        let world = app.world_mut();

        let ui_surface = world.resource::<UiSurface>();
        assert_eq!(
            ui_surface.entity_to_taffy.len(),
            1 + ui_child_entities.len()
        );
        assert_eq!(
            ui_surface.taffy.child_count(ui_parent_node.id),
            ui_child_entities.len()
        );

        // the remaining children should still have nodes in the layout tree
        for child_entity in &ui_child_entities {
            let child_node = child_node_map[child_entity];
            assert_eq!(ui_surface.entity_to_taffy[child_entity], child_node);
            assert_eq!(
                ui_surface.taffy.parent(child_node.id),
                Some(ui_parent_node.id)
            );
            assert!(ui_surface
                .taffy
                .children(ui_parent_node.id)
                .unwrap()
                .contains(&child_node.id));
        }

        // the nodes of the deleted children should have been removed from the layout tree
        for deleted_child_entity in &deleted_children {
            assert!(!ui_surface
                .entity_to_taffy
                .contains_key(deleted_child_entity));
            let deleted_child_node = child_node_map[deleted_child_entity];
            assert!(!ui_surface
                .taffy
                .children(ui_parent_node.id)
                .unwrap()
                .contains(&deleted_child_node.id));
        }

        // despawn the parent entity and its descendants
        world.entity_mut(ui_parent_entity).despawn();

        app.update();
        let world = app.world_mut();

        // all nodes should have been deleted
        let ui_surface = world.resource::<UiSurface>();
        assert!(ui_surface.entity_to_taffy.is_empty());
    }

    /// bugfix test, see [#16288](https://github.com/bevyengine/bevy/pull/16288)
    #[test]
    fn node_removal_and_reinsert_should_work() {
        let mut app = setup_ui_test_app();

        app.update();
        let world = app.world_mut();

        // no UI entities in world, none in UiSurface
        let ui_surface = world.resource::<UiSurface>();
        assert!(ui_surface.entity_to_taffy.is_empty());

        let ui_entity = world.spawn(Node::default()).id();

        // `ui_layout_system` should map `ui_entity` to a ui node in `UiSurface::entity_to_taffy`
        app.update();
        let world = app.world_mut();

        let ui_surface = world.resource::<UiSurface>();
        assert!(ui_surface.entity_to_taffy.contains_key(&ui_entity));
        assert_eq!(ui_surface.entity_to_taffy.len(), 1);

        // remove and re-insert Node to trigger removal code in `ui_layout_system`
        world.entity_mut(ui_entity).remove::<Node>();
        world.entity_mut(ui_entity).insert(Node::default());

        // `ui_layout_system` should still have `ui_entity`
        app.update();
        let world = app.world_mut();

        let ui_surface = world.resource::<UiSurface>();
        assert!(ui_surface.entity_to_taffy.contains_key(&ui_entity));
        assert_eq!(ui_surface.entity_to_taffy.len(), 1);
    }

    #[test]
    fn node_addition_should_sync_children() {
        let mut app = setup_ui_test_app();
        let world = app.world_mut();

        // spawn an invalid UI root node
        let root_node = world.spawn(()).with_child(Node::default()).id();

        app.update();
        let world = app.world_mut();

        // fix the invalid root node by inserting a Node
        world.entity_mut(root_node).insert(Node::default());

        app.update();
        let world = app.world_mut();

        let ui_surface = world.resource_mut::<UiSurface>();
        let taffy_root = ui_surface.entity_to_taffy[&root_node];

        // There should be one child of the root node after fixing it
        assert_eq!(ui_surface.taffy.child_count(taffy_root.id), 1);
    }

    #[test]
    fn node_addition_should_sync_parent_and_children() {
        let mut app = setup_ui_test_app();
        let world = app.world_mut();

        let d = world.spawn(Node::default()).id();
        let c = world.spawn(()).add_child(d).id();
        let b = world.spawn(Node::default()).id();
        let a = world.spawn(Node::default()).add_children(&[b, c]).id();

        app.update();
        let world = app.world_mut();

        // fix the invalid middle node by inserting a Node
        world.entity_mut(c).insert(Node::default());

        app.update();
        let world = app.world_mut();

        let ui_surface = world.resource::<UiSurface>();
        for (entity, n) in [(a, 2), (b, 0), (c, 1), (d, 0)] {
            let taffy_id = ui_surface.entity_to_taffy[&entity].id;
            assert_eq!(ui_surface.taffy.child_count(taffy_id), n);
        }
    }

    /// regression test for >=0.13.1 root node layouts
    /// ensure root nodes act like they are absolutely positioned
    /// without explicitly declaring it.
    #[test]
    fn ui_root_node_should_act_like_position_absolute() {
        let mut app = setup_ui_test_app();
        let world = app.world_mut();

        let mut size = 150.;

        world.spawn(Node {
            // test should pass without explicitly requiring position_type to be set to Absolute
            // position_type: PositionType::Absolute,
            width: Val::Px(size),
            height: Val::Px(size),
            ..default()
        });

        size -= 50.;

        world.spawn(Node {
            // position_type: PositionType::Absolute,
            width: Val::Px(size),
            height: Val::Px(size),
            ..default()
        });

        size -= 50.;

        world.spawn(Node {
            // position_type: PositionType::Absolute,
            width: Val::Px(size),
            height: Val::Px(size),
            ..default()
        });

        app.update();
        let world = app.world_mut();

        let overlap_check = world
            .query_filtered::<(Entity, &ComputedNode, &UiGlobalTransform), Without<ChildOf>>()
            .iter(world)
            .fold(
                Option::<(Rect, bool)>::None,
                |option_rect, (entity, node, transform)| {
                    let current_rect = Rect::from_center_size(transform.translation, node.size());
                    assert!(
                        current_rect.height().abs() + current_rect.width().abs() > 0.,
                        "root ui node {entity} doesn't have a logical size"
                    );
                    assert_ne!(
                        *transform,
                        UiGlobalTransform::default(),
                        "root ui node {entity} transform is not populated"
                    );
                    let Some((rect, is_overlapping)) = option_rect else {
                        return Some((current_rect, false));
                    };
                    if rect.contains(current_rect.center()) {
                        Some((current_rect, true))
                    } else {
                        Some((current_rect, is_overlapping))
                    }
                },
            );

        let Some((_rect, is_overlapping)) = overlap_check else {
            unreachable!("test not setup properly");
        };
        assert!(is_overlapping, "root ui nodes are expected to behave like they have absolute position and be independent from each other");
    }

    #[test]
    fn ui_node_should_properly_update_when_changing_target_camera() {
        #[derive(Component)]
        struct MovingUiNode;

        fn update_camera_viewports(
            primary_window_query: Query<&Window, With<PrimaryWindow>>,
            mut cameras: Query<&mut Camera>,
        ) {
            let primary_window = primary_window_query
                .single()
                .expect("missing primary window");
            let camera_count = cameras.iter().len();
            for (camera_index, mut camera) in cameras.iter_mut().enumerate() {
                let viewport_width =
                    primary_window.resolution.physical_width() / camera_count as u32;
                let viewport_height = primary_window.resolution.physical_height();
                let physical_position = UVec2::new(viewport_width * camera_index as u32, 0);
                let physical_size = UVec2::new(viewport_width, viewport_height);
                camera.viewport = Some(bevy_camera::Viewport {
                    physical_position,
                    physical_size,
                    ..default()
                });
            }
        }

        fn move_ui_node(
            In(pos): In<Vec2>,
            mut commands: Commands,
            cameras: Query<(Entity, &Camera)>,
            moving_ui_query: Query<Entity, With<MovingUiNode>>,
        ) {
            let (target_camera_entity, _) = cameras
                .iter()
                .find(|(_, camera)| {
                    let Some(logical_viewport_rect) = camera.logical_viewport_rect() else {
                        panic!("missing logical viewport")
                    };
                    // make sure cursor is in viewport and that viewport has at least 1px of size
                    logical_viewport_rect.contains(pos)
                        && logical_viewport_rect.max.cmpge(Vec2::splat(0.)).any()
                })
                .expect("cursor position outside of camera viewport");
            for moving_ui_entity in moving_ui_query.iter() {
                commands
                    .entity(moving_ui_entity)
                    .insert(UiTargetCamera(target_camera_entity))
                    .insert(Node {
                        position_type: PositionType::Absolute,
                        top: Val::Px(pos.y),
                        left: Val::Px(pos.x),
                        ..default()
                    });
            }
        }

        fn do_move_and_test(app: &mut App, new_pos: Vec2, expected_camera_entity: &Entity) {
            let world = app.world_mut();
            world.run_system_once_with(move_ui_node, new_pos).unwrap();
            app.update();
            let world = app.world_mut();
            let (ui_node_entity, UiTargetCamera(target_camera_entity)) = world
                .query_filtered::<(Entity, &UiTargetCamera), With<MovingUiNode>>()
                .single(world)
                .expect("missing MovingUiNode");
            assert_eq!(expected_camera_entity, target_camera_entity);
            let mut ui_surface = world.resource_mut::<UiSurface>();

            let layout = ui_surface
                .get_layout(ui_node_entity, true)
                .expect("failed to get layout")
                .0;

            // negative test for #12255
            assert_eq!(Vec2::new(layout.location.x, layout.location.y), new_pos);
        }

        fn get_taffy_node_count(world: &World) -> usize {
            world.resource::<UiSurface>().taffy.total_node_count()
        }

        let mut app = setup_ui_test_app();
        let world = app.world_mut();

        world.spawn((
            Camera2d,
            Camera {
                order: 1,
                ..default()
            },
        ));

        world.spawn((
            Node {
                position_type: PositionType::Absolute,
                top: Val::Px(0.),
                left: Val::Px(0.),
                ..default()
            },
            MovingUiNode,
        ));

        app.update();
        let world = app.world_mut();

        let pos_inc = Vec2::splat(1.);
        let total_cameras = world.query::<&Camera>().iter(world).len();
        // add total cameras - 1 (the assumed default) to get an idea for how many nodes we should expect
        let expected_max_taffy_node_count = get_taffy_node_count(world) + total_cameras - 1;

        world.run_system_once(update_camera_viewports).unwrap();

        app.update();
        let world = app.world_mut();

        let viewport_rects = world
            .query::<(Entity, &Camera)>()
            .iter(world)
            .map(|(e, c)| (e, c.logical_viewport_rect().expect("missing viewport")))
            .collect::<Vec<_>>();

        for (camera_entity, viewport) in viewport_rects.iter() {
            let target_pos = viewport.min + pos_inc;
            do_move_and_test(&mut app, target_pos, camera_entity);
        }

        // reverse direction
        let mut viewport_rects = viewport_rects.clone();
        viewport_rects.reverse();
        for (camera_entity, viewport) in viewport_rects.iter() {
            let target_pos = viewport.max - pos_inc;
            do_move_and_test(&mut app, target_pos, camera_entity);
        }

        let world = app.world();
        let current_taffy_node_count = get_taffy_node_count(world);
        if current_taffy_node_count > expected_max_taffy_node_count {
            panic!("extra taffy nodes detected: current: {current_taffy_node_count} max expected: {expected_max_taffy_node_count}");
        }
    }

    #[test]
    fn ui_node_should_be_set_to_its_content_size() {
        let mut app = setup_ui_test_app();
        let world = app.world_mut();

        let content_size = Vec2::new(50., 25.);

        let ui_entity = world
            .spawn((
                Node {
                    align_self: AlignSelf::Start,
                    ..default()
                },
                ContentSize::fixed_size(content_size),
            ))
            .id();

        app.update();
        let world = app.world_mut();

        let mut ui_surface = world.resource_mut::<UiSurface>();
        let layout = ui_surface.get_layout(ui_entity, true).unwrap().0;

        // the node should takes its size from the fixed size measure func
        assert_eq!(layout.size.width, content_size.x);
        assert_eq!(layout.size.height, content_size.y);
    }

    #[test]
    fn measure_funcs_should_be_removed_on_content_size_removal() {
        let mut app = setup_ui_test_app();
        let world = app.world_mut();

        let content_size = Vec2::new(50., 25.);
        let ui_entity = world
            .spawn((
                Node {
                    align_self: AlignSelf::Start,
                    ..Default::default()
                },
                ContentSize::fixed_size(content_size),
            ))
            .id();

        app.update();
        let world = app.world_mut();

        let mut ui_surface = world.resource_mut::<UiSurface>();
        let ui_node = ui_surface.entity_to_taffy[&ui_entity];

        // a node with a content size should have taffy context
        assert!(ui_surface.taffy.get_node_context(ui_node.id).is_some());
        let layout = ui_surface.get_layout(ui_entity, true).unwrap().0;
        assert_eq!(layout.size.width, content_size.x);
        assert_eq!(layout.size.height, content_size.y);

        world.entity_mut(ui_entity).remove::<ContentSize>();

        app.update();
        let world = app.world_mut();

        let mut ui_surface = world.resource_mut::<UiSurface>();
        // a node without a content size should not have taffy context
        assert!(ui_surface.taffy.get_node_context(ui_node.id).is_none());

        // Without a content size, the node has no width or height constraints so the length of both dimensions is 0.
        let layout = ui_surface.get_layout(ui_entity, true).unwrap().0;
        assert_eq!(layout.size.width, 0.);
        assert_eq!(layout.size.height, 0.);
    }

    #[test]
    fn ui_rounding_test() {
        let mut app = setup_ui_test_app();
        let world = app.world_mut();

        let parent = world
            .spawn(Node {
                display: Display::Grid,
                grid_template_columns: RepeatedGridTrack::min_content(2),
                margin: UiRect::all(Val::Px(4.0)),
                ..default()
            })
            .with_children(|commands| {
                for _ in 0..2 {
                    commands.spawn(Node {
                        display: Display::Grid,
                        width: Val::Px(160.),
                        height: Val::Px(160.),
                        ..default()
                    });
                }
            })
            .id();

        let children = world
            .entity(parent)
            .get::<Children>()
            .unwrap()
            .iter()
            .collect::<Vec<Entity>>();

        for r in [2, 3, 5, 7, 11, 13, 17, 19, 21, 23, 29, 31].map(|n| (n as f32).recip()) {
            // This fails with very small / unrealistic scale values
            let mut s = 1. - r;
            while s <= 5. {
                app.world_mut().resource_mut::<UiScale>().0 = s;
                app.update();
                let world = app.world_mut();
                let width_sum: f32 = children
                    .iter()
                    .map(|child| world.get::<ComputedNode>(*child).unwrap().size.x)
                    .sum();
                let parent_width = world.get::<ComputedNode>(parent).unwrap().size.x;
                assert!((width_sum - parent_width).abs() < 0.001);
                assert!((width_sum - 320. * s).abs() <= 1.);
                s += r;
            }
        }
    }

    #[test]
    fn no_camera_ui() {
        let mut app = App::new();

        app.add_systems(
            PostUpdate,
<<<<<<< HEAD
            (update_ui_context_system, ApplyDeferred, ui_layout_system).chain(),
=======
            (
                // UI is driven by calculated camera target info, so we need to run the camera system first
                bevy_render::camera::camera_system,
                propagate_ui_target_cameras,
                ApplyDeferred,
                ui_layout_system,
            )
                .chain(),
>>>>>>> ed13d9b0
        );

        app.add_plugins(HierarchyPropagatePlugin::<ComputedUiTargetCamera>::new(
            PostUpdate,
        ));

        app.configure_sets(
            PostUpdate,
            PropagateSet::<ComputedUiTargetCamera>::default()
                .after(propagate_ui_target_cameras)
                .before(ui_layout_system),
        );

        let world = app.world_mut();
        world.init_resource::<UiScale>();
        world.init_resource::<UiSurface>();

        world.init_resource::<bevy_text::TextPipeline>();

        world.init_resource::<bevy_text::CosmicFontSystem>();

        world.init_resource::<bevy_text::SwashCache>();

        let ui_root = world
            .spawn(Node {
                width: Val::Percent(100.),
                height: Val::Percent(100.),
                ..default()
            })
            .id();

        let ui_child = world
            .spawn(Node {
                width: Val::Percent(100.),
                height: Val::Percent(100.),
                ..default()
            })
            .id();

        world.entity_mut(ui_root).add_child(ui_child);

        app.update();
    }

    #[test]
    fn test_ui_surface_compute_camera_layout() {
        use bevy_ecs::prelude::ResMut;

        let mut app = setup_ui_test_app();
        let world = app.world_mut();

        let root_node_entity = Entity::from_raw_u32(1).unwrap();

        struct TestSystemParam {
            root_node_entity: Entity,
        }

        fn test_system(
            params: In<TestSystemParam>,
            mut ui_surface: ResMut<UiSurface>,
            mut computed_text_block_query: Query<&mut bevy_text::ComputedTextBlock>,
            mut font_system: ResMut<bevy_text::CosmicFontSystem>,
        ) {
            ui_surface.upsert_node(
                &LayoutContext::TEST_CONTEXT,
                params.root_node_entity,
                &Node::default(),
                None,
            );

            ui_surface.compute_layout(
                params.root_node_entity,
                UVec2::new(800, 600),
                &mut computed_text_block_query,
                &mut font_system,
            );
        }

        let _ = world.run_system_once_with(test_system, TestSystemParam { root_node_entity });

        let ui_surface = world.resource::<UiSurface>();

        let taffy_node = ui_surface.entity_to_taffy.get(&root_node_entity).unwrap();
        assert!(ui_surface.taffy.layout(taffy_node.id).is_ok());
    }

    #[test]
    fn no_viewport_node_leak_on_root_despawned() {
        let mut app = setup_ui_test_app();
        let world = app.world_mut();

        let ui_root_entity = world.spawn(Node::default()).id();

        // The UI schedule synchronizes Bevy UI's internal `TaffyTree` with the
        // main world's tree of `Node` entities.
        app.update();
        let world = app.world_mut();

        // Two taffy nodes are added to the internal `TaffyTree` for each root UI entity.
        // An implicit taffy node representing the viewport and a taffy node corresponding to the
        // root UI entity which is parented to the viewport taffy node.
        assert_eq!(
            world.resource_mut::<UiSurface>().taffy.total_node_count(),
            2
        );

        world.despawn(ui_root_entity);

        // The UI schedule removes both the taffy node corresponding to `ui_root_entity` and its
        // parent viewport node.
        app.update();
        let world = app.world_mut();

        // Both taffy nodes should now be removed from the internal `TaffyTree`
        assert_eq!(
            world.resource_mut::<UiSurface>().taffy.total_node_count(),
            0
        );
    }

    #[test]
    fn no_viewport_node_leak_on_parented_root() {
        let mut app = setup_ui_test_app();
        let world = app.world_mut();

        let ui_root_entity_1 = world.spawn(Node::default()).id();
        let ui_root_entity_2 = world.spawn(Node::default()).id();

        app.update();
        let world = app.world_mut();

        // There are two UI root entities. Each root taffy node is given it's own viewport node parent,
        // so a total of four taffy nodes are added to the `TaffyTree` by the UI schedule.
        assert_eq!(
            world.resource_mut::<UiSurface>().taffy.total_node_count(),
            4
        );

        // Parent `ui_root_entity_2` onto `ui_root_entity_1` so now only `ui_root_entity_1` is a
        // UI root entity.
        world
            .entity_mut(ui_root_entity_1)
            .add_child(ui_root_entity_2);

        // Now there is only one root node so the second viewport node is removed by
        // the UI schedule.
        app.update();
        let world = app.world_mut();

        // There is only one viewport node now, so the `TaffyTree` contains 3 nodes in total.
        assert_eq!(
            world.resource_mut::<UiSurface>().taffy.total_node_count(),
            3
        );
    }
}<|MERGE_RESOLUTION|>--- conflicted
+++ resolved
@@ -355,7 +355,7 @@
     use crate::update::update_cameras_test_system;
     use crate::{
         layout::ui_surface::UiSurface, prelude::*, ui_layout_system,
-        update::update_ui_context_system, ContentSize, LayoutContext,
+        update::propagate_ui_target_cameras, ContentSize, LayoutContext,
     };
     use bevy_app::{App, HierarchyPropagatePlugin, PostUpdate, PropagateSet};
     use bevy_camera::{Camera, Camera2d};
@@ -365,21 +365,8 @@
     use bevy_transform::systems::mark_dirty_trees;
     use bevy_transform::systems::{propagate_parent_transforms, sync_simple_transforms};
     use bevy_utils::prelude::default;
-<<<<<<< HEAD
     use bevy_window::{PrimaryWindow, Window, WindowResolution};
     use taffy::TraversePartialTree;
-=======
-    use bevy_window::{
-        PrimaryWindow, Window, WindowCreated, WindowResized, WindowResolution,
-        WindowScaleFactorChanged,
-    };
-    //use uuid::timestamp::UUID_TICKS_BETWEEN_EPOCHS;
-
-    use crate::{
-        layout::ui_surface::UiSurface, prelude::*, ui_layout_system,
-        update::propagate_ui_target_cameras, ContentSize, LayoutContext,
-    };
->>>>>>> ed13d9b0
 
     // these window dimensions are easy to convert to and from percentage values
     const WINDOW_WIDTH: f32 = 1000.;
@@ -400,14 +387,8 @@
         app.add_systems(
             PostUpdate,
             (
-<<<<<<< HEAD
                 update_cameras_test_system,
-                update_ui_context_system,
-=======
-                // UI is driven by calculated camera target info, so we need to run the camera system first
-                bevy_render::camera::camera_system,
                 propagate_ui_target_cameras,
->>>>>>> ed13d9b0
                 ApplyDeferred,
                 ui_layout_system,
                 mark_dirty_trees,
@@ -1067,18 +1048,7 @@
 
         app.add_systems(
             PostUpdate,
-<<<<<<< HEAD
-            (update_ui_context_system, ApplyDeferred, ui_layout_system).chain(),
-=======
-            (
-                // UI is driven by calculated camera target info, so we need to run the camera system first
-                bevy_render::camera::camera_system,
-                propagate_ui_target_cameras,
-                ApplyDeferred,
-                ui_layout_system,
-            )
-                .chain(),
->>>>>>> ed13d9b0
+            (propagate_ui_target_cameras, ApplyDeferred, ui_layout_system).chain(),
         );
 
         app.add_plugins(HierarchyPropagatePlugin::<ComputedUiTargetCamera>::new(
