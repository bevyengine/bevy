mod convert;
pub mod debug;

use crate::{ContentSize, Node, Style, UiScale};
use bevy_ecs::{
    change_detection::DetectChanges,
    entity::Entity,
    event::EventReader,
    query::{With, Without},
    removal_detection::RemovedComponents,
    system::{Query, Res, ResMut, Resource},
    world::Ref,
};
use bevy_hierarchy::{Children, Parent};
use bevy_log::warn;
use bevy_math::Vec2;
use bevy_transform::components::Transform;
use bevy_utils::HashMap;
use bevy_window::{PrimaryWindow, Window, WindowResolution, WindowScaleFactorChanged};
use std::fmt;
use taffy::{prelude::Size, style_helpers::TaffyMaxContent, Taffy};

pub struct LayoutContext {
    pub scale_factor: f64,
    pub physical_size: Vec2,
    pub min_size: f32,
    pub max_size: f32,
}

impl LayoutContext {
    /// create new a [`LayoutContext`] from the window's physical size and scale factor
    fn new(scale_factor: f64, physical_size: Vec2) -> Self {
        Self {
            scale_factor,
            physical_size,
            min_size: physical_size.x.min(physical_size.y),
            max_size: physical_size.x.max(physical_size.y),
        }
    }
}

#[derive(Resource)]
pub struct UiSurface {
    entity_to_taffy: HashMap<Entity, taffy::node::Node>,
    window_nodes: HashMap<Entity, taffy::node::Node>,
    taffy: Taffy,
}

fn _assert_send_sync_ui_surface_impl_safe() {
    fn _assert_send_sync<T: Send + Sync>() {}
    _assert_send_sync::<HashMap<Entity, taffy::node::Node>>();
    _assert_send_sync::<Taffy>();
    _assert_send_sync::<UiSurface>();
}

impl fmt::Debug for UiSurface {
    fn fmt(&self, f: &mut fmt::Formatter) -> fmt::Result {
        f.debug_struct("UiSurface")
            .field("entity_to_taffy", &self.entity_to_taffy)
            .field("window_nodes", &self.window_nodes)
            .finish()
    }
}

impl Default for UiSurface {
    fn default() -> Self {
        let mut taffy = Taffy::new();
        taffy.disable_rounding();
        Self {
            entity_to_taffy: Default::default(),
            window_nodes: Default::default(),
            taffy,
        }
    }
}

impl UiSurface {
    /// Retrieves the Taffy node associated with the given UI node entity and updates its style.
    /// If no associated Taffy node exists a new Taffy node is inserted into the Taffy layout.
    pub fn upsert_node(&mut self, entity: Entity, style: &Style, context: &LayoutContext) {
        let mut added = false;
        let taffy = &mut self.taffy;
        let taffy_node = self.entity_to_taffy.entry(entity).or_insert_with(|| {
            added = true;
            taffy.new_leaf(convert::from_style(context, style)).unwrap()
        });

        if !added {
            self.taffy
                .set_style(*taffy_node, convert::from_style(context, style))
                .unwrap();
        }
    }

    /// Update the `MeasureFunc` of the taffy node corresponding to the given [`Entity`].
    pub fn update_measure(&mut self, entity: Entity, measure_func: taffy::node::MeasureFunc) {
        let taffy_node = self.entity_to_taffy.get(&entity).unwrap();
        self.taffy.set_measure(*taffy_node, Some(measure_func)).ok();
    }

    /// Update the children of the taffy node corresponding to the given [`Entity`].
    pub fn update_children(&mut self, entity: Entity, children: &Children) {
        let mut taffy_children = Vec::with_capacity(children.len());
        for child in children {
            if let Some(taffy_node) = self.entity_to_taffy.get(child) {
                taffy_children.push(*taffy_node);
            } else {
                warn!(
                    "Unstyled child in a UI entity hierarchy. You are using an entity \
without UI components as a child of an entity with UI components, results may be unexpected."
                );
            }
        }

        let taffy_node = self.entity_to_taffy.get(&entity).unwrap();
        self.taffy
            .set_children(*taffy_node, &taffy_children)
            .unwrap();
    }

    /// Removes children from the entity's taffy node if it exists. Does nothing otherwise.
    pub fn try_remove_children(&mut self, entity: Entity) {
        if let Some(taffy_node) = self.entity_to_taffy.get(&entity) {
            self.taffy.set_children(*taffy_node, &[]).unwrap();
        }
    }

    /// Removes the measure from the entity's taffy node if it exists. Does nothing otherwise.
    pub fn try_remove_measure(&mut self, entity: Entity) {
        if let Some(taffy_node) = self.entity_to_taffy.get(&entity) {
            self.taffy.set_measure(*taffy_node, None).unwrap();
        }
    }

    /// Retrieve or insert the root layout node and update its size to match the size of the window.
    pub fn update_window(&mut self, window: Entity, window_resolution: &WindowResolution) {
        let taffy = &mut self.taffy;
        let node = self
            .window_nodes
            .entry(window)
            .or_insert_with(|| taffy.new_leaf(taffy::style::Style::default()).unwrap());

        taffy
            .set_style(
                *node,
                taffy::style::Style {
                    size: taffy::geometry::Size {
                        width: taffy::style::Dimension::Points(
                            window_resolution.physical_width() as f32
                        ),
                        height: taffy::style::Dimension::Points(
                            window_resolution.physical_height() as f32,
                        ),
                    },
                    ..Default::default()
                },
            )
            .unwrap();
    }

    /// Set the ui node entities without a [`Parent`] as children to the root node in the taffy layout.
    pub fn set_window_children(
        &mut self,
        parent_window: Entity,
        children: impl Iterator<Item = Entity>,
    ) {
        let taffy_node = self.window_nodes.get(&parent_window).unwrap();
        let child_nodes = children
            .map(|e| *self.entity_to_taffy.get(&e).unwrap())
            .collect::<Vec<taffy::node::Node>>();
        self.taffy.set_children(*taffy_node, &child_nodes).unwrap();
    }

    /// Compute the layout for each window entity's corresponding root node in the layout.
    pub fn compute_window_layouts(&mut self) {
        for window_node in self.window_nodes.values() {
            self.taffy
                .compute_layout(*window_node, Size::MAX_CONTENT)
                .unwrap();
        }
    }

    /// Removes each entity from the internal map and then removes their associated node from taffy
    pub fn remove_entities(&mut self, entities: impl IntoIterator<Item = Entity>) {
        for entity in entities {
            if let Some(node) = self.entity_to_taffy.remove(&entity) {
                self.taffy.remove(node).unwrap();
            }
        }
    }

    /// Get the layout geometry for the taffy node corresponding to the ui node [`Entity`].
    /// Does not compute the layout geometry, `compute_window_layouts` should be run before using this function.
    pub fn get_layout(&self, entity: Entity) -> Result<&taffy::layout::Layout, LayoutError> {
        if let Some(taffy_node) = self.entity_to_taffy.get(&entity) {
            self.taffy
                .layout(*taffy_node)
                .map_err(LayoutError::TaffyError)
        } else {
            warn!(
                "Styled child in a non-UI entity hierarchy. You are using an entity \
with UI components as a child of an entity without UI components, results may be unexpected."
            );
            Err(LayoutError::InvalidHierarchy)
        }
    }
}

#[derive(Debug)]
pub enum LayoutError {
    InvalidHierarchy,
    TaffyError(taffy::error::TaffyError),
}

/// Updates the UI's layout tree, computes the new layout geometry and then updates the sizes and transforms of all the UI nodes.
#[allow(clippy::too_many_arguments)]
pub fn ui_layout_system(
    primary_window: Query<(Entity, &Window), With<PrimaryWindow>>,
    windows: Query<(Entity, &Window)>,
    ui_scale: Res<UiScale>,
    mut scale_factor_events: EventReader<WindowScaleFactorChanged>,
    mut resize_events: EventReader<bevy_window::WindowResized>,
    mut ui_surface: ResMut<UiSurface>,
    root_node_query: Query<Entity, (With<Node>, Without<Parent>)>,
    style_query: Query<(Entity, Ref<Style>), With<Node>>,
    mut measure_query: Query<(Entity, &mut ContentSize)>,
    children_query: Query<(Entity, Ref<Children>), With<Node>>,
    just_children_query: Query<&Children>,
    mut removed_children: RemovedComponents<Children>,
    mut removed_content_sizes: RemovedComponents<ContentSize>,
    mut node_transform_query: Query<(&mut Node, &mut Transform)>,
    mut removed_nodes: RemovedComponents<Node>,
) {
    // assume one window for time being...
    // TODO: Support window-independent scaling: https://github.com/bevyengine/bevy/issues/5621
    let (primary_window_entity, logical_to_physical_factor, physical_size) =
        if let Ok((entity, primary_window)) = primary_window.get_single() {
            (
                entity,
                primary_window.resolution.scale_factor(),
                Vec2::new(
                    primary_window.resolution.physical_width() as f32,
                    primary_window.resolution.physical_height() as f32,
                ),
            )
        } else {
            return;
        };

    let resized = resize_events
        .iter()
        .any(|resized_window| resized_window.window == primary_window_entity);

    // update window root nodes
    for (entity, window) in windows.iter() {
        ui_surface.update_window(entity, &window.resolution);
    }

    let scale_factor = logical_to_physical_factor * ui_scale.scale;

    let layout_context = LayoutContext::new(scale_factor, physical_size);

    if !scale_factor_events.is_empty() || ui_scale.is_changed() || resized {
        scale_factor_events.clear();
        // update all nodes
        for (entity, style) in style_query.iter() {
            ui_surface.upsert_node(entity, &style, &layout_context);
        }
    } else {
        for (entity, style) in style_query.iter() {
            if style.is_changed() {
                ui_surface.upsert_node(entity, &style, &layout_context);
            }
        }
    }

    for (entity, mut content_size) in measure_query.iter_mut() {
        if let Some(measure_func) = content_size.measure_func.take() {
            ui_surface.update_measure(entity, measure_func);
        }
    }

    // clean up removed nodes
    ui_surface.remove_entities(removed_nodes.iter());

    // When a `ContentSize` component is removed from an entity, we need to remove the measure from the corresponding taffy node.
    for entity in removed_content_sizes.iter() {
        ui_surface.try_remove_measure(entity);
    }

    // update window children (for now assuming all Nodes live in the primary window)
    ui_surface.set_window_children(primary_window_entity, root_node_query.iter());

    // update and remove children
    for entity in removed_children.iter() {
        ui_surface.try_remove_children(entity);
    }
    for (entity, children) in &children_query {
        if children.is_changed() {
            ui_surface.update_children(entity, &children);
        }
    }

    // compute layouts
    ui_surface.compute_window_layouts();

<<<<<<< HEAD
    let inverse_target_scale_factor = 1. / logical_to_physical_factor;
=======
    let physical_to_logical_factor = 1. / scale_factor;
>>>>>>> f213c14d

    fn update_uinode_geometry_recursive(
        entity: Entity,
        ui_surface: &UiSurface,
        node_transform_query: &mut Query<(&mut Node, &mut Transform)>,
        children_query: &Query<&Children>,
        inverse_target_scale_factor: f32,
        parent_size: Vec2,
        mut absolute_location: Vec2,
    ) {
        if let Ok((mut node, mut transform)) = node_transform_query.get_mut(entity) {
            let layout = ui_surface.get_layout(entity).unwrap();
            let layout_size = Vec2::new(layout.size.width, layout.size.height);
            let layout_location = Vec2::new(layout.location.x, layout.location.y);

            absolute_location += layout_location;
            let rounded_location = round_layout_coords(layout_location);
            let rounded_size = round_layout_coords(absolute_location + layout_size)
                - round_layout_coords(absolute_location);

            let new_size = inverse_target_scale_factor * rounded_size;
            let new_position =
                inverse_target_scale_factor * rounded_location + 0.5 * (new_size - parent_size);

            // only trigger change detection when the new values are different
            if node.calculated_size != new_size {
                node.calculated_size = new_size;
            }
            if transform.translation.truncate() != new_position {
                transform.translation = new_position.extend(0.);
            }
            if let Ok(children) = children_query.get(entity) {
                for &child_uinode in children {
                    update_uinode_geometry_recursive(
                        child_uinode,
                        ui_surface,
                        node_transform_query,
                        children_query,
                        inverse_target_scale_factor,
                        new_size,
                        absolute_location,
                    );
                }
            }
        }
    }

    for entity in root_node_query.iter() {
        update_uinode_geometry_recursive(
            entity,
            &ui_surface,
            &mut node_transform_query,
            &just_children_query,
            inverse_target_scale_factor as f32,
            Vec2::ZERO,
            Vec2::ZERO,
        );
    }
}

#[inline]
/// Round `value` to the closest whole integer, with ties (values with a fractional part equal to 0.5) rounded towards positive infinity.
fn round_ties_up(value: f32) -> f32 {
    if 0. <= value || value.fract() != 0.5 {
        // The `round` function rounds ties away from zero. For positive numbers "away from zero" is towards positive infinity.
        // So for all positive values, and negative values with a fractional part not equal to 0.5, `round` returns the correct result.
        value.round()
    } else {
        // In the remaining cases, where `value` is negative and its fractional part is equal to 0.5, we use `ceil` to round it up towards positive infinity.
        value.ceil()
    }
}

#[inline]
/// Rust `f32` only has support for rounding ties away from zero.
/// When rounding the layout coordinates we need to round ties up, otherwise we can gain a pixel.
/// For example consider a node with left and right bounds of -50.5 and 49.5 (width: 49.5 - (-50.5) == 100).
/// After rounding left and right away from zero we get -51 and 50 (width: 50 - (-51) == 101), gaining a pixel.
fn round_layout_coords(value: Vec2) -> Vec2 {
    Vec2 {
        x: round_ties_up(value.x),
        y: round_ties_up(value.y),
    }
}<|MERGE_RESOLUTION|>--- conflicted
+++ resolved
@@ -304,11 +304,7 @@
     // compute layouts
     ui_surface.compute_window_layouts();
 
-<<<<<<< HEAD
-    let inverse_target_scale_factor = 1. / logical_to_physical_factor;
-=======
-    let physical_to_logical_factor = 1. / scale_factor;
->>>>>>> f213c14d
+    let inverse_target_scale_factor = 1. / scale_factor;
 
     fn update_uinode_geometry_recursive(
         entity: Entity,
