--- conflicted
+++ resolved
@@ -12,22 +12,12 @@
     system::{Commands, Query, ResMut},
     world::Ref,
 };
-<<<<<<< HEAD
-use bevy_hierarchy::{Children, Parent};
-use bevy_math::{Mat4, UVec2, Vec2};
-use bevy_render::camera::{Camera, NormalizedRenderTarget};
+
+use bevy_math::{Mat4, Vec2};
 use bevy_sprite::BorderRect;
 use bevy_transform::components::GlobalTransform;
-use bevy_utils::tracing::warn;
-use bevy_window::{PrimaryWindow, Window, WindowScaleFactorChanged};
-use derive_more::derive::{Display, Error, From};
-=======
-use bevy_math::Vec2;
-use bevy_sprite::BorderRect;
-use bevy_transform::components::Transform;
 use thiserror::Error;
 use tracing::warn;
->>>>>>> 45c26665
 use ui_surface::UiSurface;
 
 use bevy_text::ComputedTextBlock;
@@ -92,19 +82,11 @@
     )>,
     computed_node_query: Query<(Entity, Option<Ref<ChildOf>>), With<ComputedNode>>,
     ui_children: UiChildren,
-<<<<<<< HEAD
-    mut removed_components: UiLayoutSystemRemovedComponentParam,
     mut node_update_query: Query<(
-=======
-    mut node_transform_query: Query<(
->>>>>>> 45c26665
         &mut ComputedNode,
         &Node,
-<<<<<<< HEAD
         &mut GlobalTransform,
-=======
         Option<&LayoutConfig>,
->>>>>>> 45c26665
         Option<&BorderRadius>,
         Option<&Outline>,
         Option<&ScrollPosition>,
@@ -181,29 +163,12 @@
     for ui_root_entity in ui_root_node_query.iter() {
         let (_, _, _, computed_target) = node_query.get(ui_root_entity).unwrap();
 
-<<<<<<< HEAD
-        for root in &camera.root_nodes {
-            update_uinode_geometry_recursive(
-                &mut commands,
-                *root,
-                &mut ui_surface,
-                None,
-                Mat4::IDENTITY,
-                &mut node_update_query,
-                &ui_children,
-                inverse_target_scale_factor,
-                Vec2::ZERO,
-                Vec2::ZERO,
-            );
-        }
-=======
         ui_surface.compute_layout(
             ui_root_entity,
             computed_target.physical_size,
             &mut buffer_query,
             &mut font_system,
         );
->>>>>>> 45c26665
 
         update_uinode_geometry_recursive(
             &mut commands,
@@ -211,7 +176,8 @@
             &mut ui_surface,
             true,
             None,
-            &mut node_transform_query,
+            Mat4::IDENTITY,
+            &mut node_update_query,
             &ui_children,
             computed_target.scale_factor.recip(),
             Vec2::ZERO,
@@ -230,11 +196,8 @@
         node_update_query: &mut Query<(
             &mut ComputedNode,
             &Node,
-<<<<<<< HEAD
             &mut GlobalTransform,
-=======
             Option<&LayoutConfig>,
->>>>>>> 45c26665
             Option<&BorderRadius>,
             Option<&Outline>,
             Option<&ScrollPosition>,
@@ -247,11 +210,8 @@
         if let Ok((
             mut node,
             style,
-<<<<<<< HEAD
             mut global_transform,
-=======
             maybe_layout_config,
->>>>>>> 45c26665
             maybe_border_radius,
             maybe_outline,
             maybe_scroll_position,
