use crate::{
    experimental::{UiChildren, UiRootNodes},
    ui_transform::{UiGlobalTransform, UiTransform},
    BorderRadius, ComputedNode, ComputedNodeTarget, ContentSize, Display, LayoutConfig, Node,
    Outline, OverflowAxis, ScrollPosition,
};
use bevy_ecs::{
    change_detection::{DetectChanges, DetectChangesMut},
    entity::Entity,
    hierarchy::{ChildOf, Children},
    query::With,
    removal_detection::RemovedComponents,
    system::{Commands, Query, ResMut},
    world::Ref,
};

use bevy_math::{Affine2, Vec2};
use bevy_sprite::BorderRect;
use thiserror::Error;
use tracing::warn;
use ui_surface::UiSurface;

use bevy_text::ComputedTextBlock;

use bevy_text::CosmicFontSystem;

mod convert;
pub mod debug;
pub(crate) mod ui_surface;

pub struct LayoutContext {
    pub scale_factor: f32,
    pub physical_size: Vec2,
}

impl LayoutContext {
    pub const DEFAULT: Self = Self {
        scale_factor: 1.0,
        physical_size: Vec2::ZERO,
    };
    /// create new a [`LayoutContext`] from the window's physical size and scale factor
    fn new(scale_factor: f32, physical_size: Vec2) -> Self {
        Self {
            scale_factor,
            physical_size,
        }
    }
}

#[cfg(test)]
impl LayoutContext {
    pub const TEST_CONTEXT: Self = Self {
        scale_factor: 1.0,
        physical_size: Vec2::new(1000.0, 1000.0),
    };
}

impl Default for LayoutContext {
    fn default() -> Self {
        Self::DEFAULT
    }
}

#[derive(Debug, Error)]
pub enum LayoutError {
    #[error("Invalid hierarchy")]
    InvalidHierarchy,
    #[error("Taffy error: {0}")]
    TaffyError(taffy::TaffyError),
}

/// Updates the UI's layout tree, computes the new layout geometry and then updates the sizes and transforms of all the UI nodes.
pub fn ui_layout_system(
    mut commands: Commands,
    mut ui_surface: ResMut<UiSurface>,
    ui_root_node_query: UiRootNodes,
    mut node_query: Query<(
        Entity,
        Ref<Node>,
        Option<&mut ContentSize>,
        Ref<ComputedNodeTarget>,
    )>,
    computed_node_query: Query<(Entity, Option<Ref<ChildOf>>), With<ComputedNode>>,
    ui_children: UiChildren,
    mut node_update_query: Query<(
        &mut ComputedNode,
        &UiTransform,
        &mut UiGlobalTransform,
        &Node,
        Option<&LayoutConfig>,
        Option<&BorderRadius>,
        Option<&Outline>,
        Option<&ScrollPosition>,
    )>,
    mut buffer_query: Query<&mut ComputedTextBlock>,
    mut font_system: ResMut<CosmicFontSystem>,
    mut removed_children: RemovedComponents<Children>,
    mut removed_content_sizes: RemovedComponents<ContentSize>,
    mut removed_nodes: RemovedComponents<Node>,
) {
    // When a `ContentSize` component is removed from an entity, we need to remove the measure from the corresponding taffy node.
    for entity in removed_content_sizes.read() {
        ui_surface.try_remove_node_context(entity);
    }

    // Sync Node and ContentSize to Taffy for all nodes
    node_query
        .iter_mut()
        .for_each(|(entity, node, content_size, computed_target)| {
            if computed_target.is_changed()
                || node.is_changed()
                || content_size
                    .as_ref()
                    .is_some_and(|c| c.is_changed() || c.measure.is_some())
            {
                let layout_context = LayoutContext::new(
                    computed_target.scale_factor,
                    computed_target.physical_size.as_vec2(),
                );
                let measure = content_size.and_then(|mut c| c.measure.take());
                ui_surface.upsert_node(&layout_context, entity, &node, measure);
            }
        });

    // update and remove children
    for entity in removed_children.read() {
        ui_surface.try_remove_children(entity);
    }

    computed_node_query
        .iter()
        .for_each(|(entity, maybe_child_of)| {
            if let Some(child_of) = maybe_child_of {
                // Note: This does not cover the case where a parent's Node component was removed.
                // Users are responsible for fixing hierarchies if they do that (it is not recommended).
                // Detecting it here would be a permanent perf burden on the hot path.
                if child_of.is_changed() && !ui_children.is_ui_node(child_of.parent()) {
                    warn!(
                        "Node ({entity}) is in a non-UI entity hierarchy. You are using an entity \
with UI components as a child of an entity without UI components, your UI layout may be broken."
                    );
                }
            }

            if ui_children.is_changed(entity) {
                ui_surface.update_children(entity, ui_children.iter_ui_children(entity));
            }
        });

    // clean up removed nodes after syncing children to avoid potential panic (invalid SlotMap key used)
    ui_surface.remove_entities(
        removed_nodes
            .read()
            .filter(|entity| !node_query.contains(*entity)),
    );

    // Re-sync changed children: avoid layout glitches caused by removed nodes that are still set as a child of another node
    computed_node_query.iter().for_each(|(entity, _)| {
        if ui_children.is_changed(entity) {
            ui_surface.update_children(entity, ui_children.iter_ui_children(entity));
        }
    });

    for ui_root_entity in ui_root_node_query.iter() {
        let (_, _, _, computed_target) = node_query.get(ui_root_entity).unwrap();

        ui_surface.compute_layout(
            ui_root_entity,
            computed_target.physical_size,
            &mut buffer_query,
            &mut font_system,
        );

        update_uinode_geometry_recursive(
            &mut commands,
            ui_root_entity,
            &mut ui_surface,
            true,
<<<<<<< HEAD
            None,
            Affine2::IDENTITY,
            &mut node_update_query,
=======
            computed_target.physical_size().as_vec2(),
            &mut node_transform_query,
>>>>>>> a266e7e6
            &ui_children,
            computed_target.scale_factor.recip(),
            Vec2::ZERO,
            Vec2::ZERO,
        );
    }

    // Returns the combined bounding box of the node and any of its overflowing children.
    fn update_uinode_geometry_recursive(
        commands: &mut Commands,
        entity: Entity,
        ui_surface: &mut UiSurface,
        inherited_use_rounding: bool,
<<<<<<< HEAD
        root_size: Option<Vec2>,
        mut inherited_transform: Affine2,
        node_update_query: &mut Query<(
=======
        target_size: Vec2,
        node_transform_query: &mut Query<(
>>>>>>> a266e7e6
            &mut ComputedNode,
            &UiTransform,
            &mut UiGlobalTransform,
            &Node,
            Option<&LayoutConfig>,
            Option<&BorderRadius>,
            Option<&Outline>,
            Option<&ScrollPosition>,
        )>,
        ui_children: &UiChildren,
        inverse_target_scale_factor: f32,
        parent_size: Vec2,
        parent_scroll_position: Vec2,
    ) {
        if let Ok((
            mut node,
            transform,
            mut global_transform,
            style,
            maybe_layout_config,
            maybe_border_radius,
            maybe_outline,
            maybe_scroll_position,
        )) = node_update_query.get_mut(entity)
        {
            let use_rounding = maybe_layout_config
                .map(|layout_config| layout_config.use_rounding)
                .unwrap_or(inherited_use_rounding);

            let Ok((layout, unrounded_size)) = ui_surface.get_layout(entity, use_rounding) else {
                return;
            };

            let layout_size = Vec2::new(layout.size.width, layout.size.height);

            let layout_location = Vec2::new(layout.location.x, layout.location.y);

            // The position of the center of the node, stored in the node's transform
            let node_center =
                layout_location - parent_scroll_position + 0.5 * (layout_size - parent_size);

            // only trigger change detection when the new values are different
            if node.size != layout_size
                || node.unrounded_size != unrounded_size
                || node.inverse_scale_factor != inverse_target_scale_factor
            {
                node.size = layout_size;
                node.unrounded_size = unrounded_size;
                node.inverse_scale_factor = inverse_target_scale_factor;
            }

            let content_size = Vec2::new(layout.content_size.width, layout.content_size.height);
            node.bypass_change_detection().content_size = content_size;

            let taffy_rect_to_border_rect = |rect: taffy::Rect<f32>| BorderRect {
                left: rect.left,
                right: rect.right,
                top: rect.top,
                bottom: rect.bottom,
            };

            node.bypass_change_detection().border = taffy_rect_to_border_rect(layout.border);
            node.bypass_change_detection().padding = taffy_rect_to_border_rect(layout.padding);

<<<<<<< HEAD
            let viewport_size = root_size.unwrap_or(node.size);

            let node_transform = Affine2::from_scale_angle_translation(
                transform.scale,
                transform.rotation,
                transform.translation.resolve(
                    inverse_target_scale_factor,
                    layout_size,
                    viewport_size,
                ) + node_center,
            );
            inherited_transform *= node_transform;

            if inherited_transform != **global_transform {
                *global_transform = inherited_transform.into();
            }

=======
>>>>>>> a266e7e6
            if let Some(border_radius) = maybe_border_radius {
                // We don't trigger change detection for changes to border radius
                node.bypass_change_detection().border_radius = border_radius.resolve(
                    inverse_target_scale_factor.recip(),
                    node.size,
                    target_size,
                );
            }

            if let Some(outline) = maybe_outline {
                // don't trigger change detection when only outlines are changed
                let node = node.bypass_change_detection();
                node.outline_width = if style.display != Display::None {
                    outline
                        .width
                        .resolve(
                            inverse_target_scale_factor.recip(),
                            node.size().x,
<<<<<<< HEAD
                            viewport_size,
=======
                            target_size,
>>>>>>> a266e7e6
                        )
                        .unwrap_or(0.)
                        .max(0.)
                } else {
                    0.
                };

                node.outline_offset = outline
                    .offset
                    .resolve(
                        inverse_target_scale_factor.recip(),
                        node.size().x,
<<<<<<< HEAD
                        viewport_size,
                    )
                    .unwrap_or(0.)
                    .max(0.);
=======
                        target_size,
                    )
                    .unwrap_or(0.)
                    .max(0.);
            }

            if transform.translation.truncate() != node_center {
                transform.translation = node_center.extend(0.);
>>>>>>> a266e7e6
            }

            let scroll_position: Vec2 = maybe_scroll_position
                .map(|scroll_pos| {
                    Vec2::new(
                        if style.overflow.x == OverflowAxis::Scroll {
                            scroll_pos.offset_x
                        } else {
                            0.0
                        },
                        if style.overflow.y == OverflowAxis::Scroll {
                            scroll_pos.offset_y
                        } else {
                            0.0
                        },
                    )
                })
                .unwrap_or_default();

            let max_possible_offset = (content_size - layout_size).max(Vec2::ZERO);
            let clamped_scroll_position = scroll_position.clamp(
                Vec2::ZERO,
                max_possible_offset * inverse_target_scale_factor,
            );

            if clamped_scroll_position != scroll_position {
                commands
                    .entity(entity)
                    .insert(ScrollPosition::from(clamped_scroll_position));
            }

            let physical_scroll_position =
                (clamped_scroll_position / inverse_target_scale_factor).round();

            for child_uinode in ui_children.iter_ui_children(entity) {
                update_uinode_geometry_recursive(
                    commands,
                    child_uinode,
                    ui_surface,
                    use_rounding,
<<<<<<< HEAD
                    Some(viewport_size),
                    inherited_transform,
                    node_update_query,
=======
                    target_size,
                    node_transform_query,
>>>>>>> a266e7e6
                    ui_children,
                    inverse_target_scale_factor,
                    layout_size,
                    physical_scroll_position,
                );
            }
        }
    }
}

#[cfg(test)]
mod tests {
    use taffy::TraversePartialTree;

    use bevy_asset::{AssetEvent, Assets};
    use bevy_core_pipeline::core_2d::Camera2d;
    use bevy_ecs::{prelude::*, system::RunSystemOnce};
    use bevy_image::Image;
    use bevy_math::{Rect, UVec2, Vec2};
    use bevy_platform::collections::HashMap;
    use bevy_render::{camera::ManualTextureViews, prelude::Camera};
    use bevy_transform::systems::mark_dirty_trees;
    use bevy_transform::systems::{propagate_parent_transforms, sync_simple_transforms};
    use bevy_utils::prelude::default;
    use bevy_window::{
        PrimaryWindow, Window, WindowCreated, WindowResized, WindowResolution,
        WindowScaleFactorChanged,
    };

    use crate::{
        layout::ui_surface::UiSurface, prelude::*, ui_layout_system,
        update::update_ui_context_system, ContentSize, LayoutContext,
    };

    // these window dimensions are easy to convert to and from percentage values
    const WINDOW_WIDTH: f32 = 1000.;
    const WINDOW_HEIGHT: f32 = 100.;

    fn setup_ui_test_world() -> (World, Schedule) {
        let mut world = World::new();
        world.init_resource::<UiScale>();
        world.init_resource::<UiSurface>();
        world.init_resource::<Events<WindowScaleFactorChanged>>();
        world.init_resource::<Events<WindowResized>>();
        // Required for the camera system
        world.init_resource::<Events<WindowCreated>>();
        world.init_resource::<Events<AssetEvent<Image>>>();
        world.init_resource::<Assets<Image>>();
        world.init_resource::<ManualTextureViews>();

        world.init_resource::<bevy_text::TextPipeline>();

        world.init_resource::<bevy_text::CosmicFontSystem>();

        world.init_resource::<bevy_text::SwashCache>();

        // spawn a dummy primary window and camera
        world.spawn((
            Window {
                resolution: WindowResolution::new(WINDOW_WIDTH, WINDOW_HEIGHT),
                ..default()
            },
            PrimaryWindow,
        ));
        world.spawn(Camera2d);

        let mut ui_schedule = Schedule::default();
        ui_schedule.add_systems(
            (
                // UI is driven by calculated camera target info, so we need to run the camera system first
                bevy_render::camera::camera_system,
                update_ui_context_system,
                ApplyDeferred,
                ui_layout_system,
                mark_dirty_trees,
                sync_simple_transforms,
                propagate_parent_transforms,
            )
                .chain(),
        );

        (world, ui_schedule)
    }

    #[test]
    fn ui_nodes_with_percent_100_dimensions_should_fill_their_parent() {
        let (mut world, mut ui_schedule) = setup_ui_test_world();

        // spawn a root entity with width and height set to fill 100% of its parent
        let ui_root = world
            .spawn(Node {
                width: Val::Percent(100.),
                height: Val::Percent(100.),
                ..default()
            })
            .id();

        let ui_child = world
            .spawn(Node {
                width: Val::Percent(100.),
                height: Val::Percent(100.),
                ..default()
            })
            .id();

        world.entity_mut(ui_root).add_child(ui_child);

        ui_schedule.run(&mut world);
        let mut ui_surface = world.resource_mut::<UiSurface>();

        for ui_entity in [ui_root, ui_child] {
            let layout = ui_surface.get_layout(ui_entity, true).unwrap().0;
            assert_eq!(layout.size.width, WINDOW_WIDTH);
            assert_eq!(layout.size.height, WINDOW_HEIGHT);
        }
    }

    #[test]
    fn ui_surface_tracks_ui_entities() {
        let (mut world, mut ui_schedule) = setup_ui_test_world();

        ui_schedule.run(&mut world);

        // no UI entities in world, none in UiSurface
        let ui_surface = world.resource::<UiSurface>();
        assert!(ui_surface.entity_to_taffy.is_empty());

        let ui_entity = world.spawn(Node::default()).id();

        // `ui_layout_system` should map `ui_entity` to a ui node in `UiSurface::entity_to_taffy`
        ui_schedule.run(&mut world);

        let ui_surface = world.resource::<UiSurface>();
        assert!(ui_surface.entity_to_taffy.contains_key(&ui_entity));
        assert_eq!(ui_surface.entity_to_taffy.len(), 1);

        world.despawn(ui_entity);

        // `ui_layout_system` should remove `ui_entity` from `UiSurface::entity_to_taffy`
        ui_schedule.run(&mut world);

        let ui_surface = world.resource::<UiSurface>();
        assert!(!ui_surface.entity_to_taffy.contains_key(&ui_entity));
        assert!(ui_surface.entity_to_taffy.is_empty());
    }

    #[test]
    #[should_panic]
    fn despawning_a_ui_entity_should_remove_its_corresponding_ui_node() {
        let (mut world, mut ui_schedule) = setup_ui_test_world();

        let ui_entity = world.spawn(Node::default()).id();

        // `ui_layout_system` will insert a ui node into the internal layout tree corresponding to `ui_entity`
        ui_schedule.run(&mut world);

        // retrieve the ui node corresponding to `ui_entity` from ui surface
        let ui_surface = world.resource::<UiSurface>();
        let ui_node = ui_surface.entity_to_taffy[&ui_entity];

        world.despawn(ui_entity);

        // `ui_layout_system` will receive a `RemovedComponents<Node>` event for `ui_entity`
        // and remove `ui_entity` from `ui_node` from the internal layout tree
        ui_schedule.run(&mut world);

        let ui_surface = world.resource::<UiSurface>();

        // `ui_node` is removed, attempting to retrieve a style for `ui_node` panics
        let _ = ui_surface.taffy.style(ui_node.id);
    }

    #[test]
    fn changes_to_children_of_a_ui_entity_change_its_corresponding_ui_nodes_children() {
        let (mut world, mut ui_schedule) = setup_ui_test_world();

        let ui_parent_entity = world.spawn(Node::default()).id();

        // `ui_layout_system` will insert a ui node into the internal layout tree corresponding to `ui_entity`
        ui_schedule.run(&mut world);

        let ui_surface = world.resource::<UiSurface>();
        let ui_parent_node = ui_surface.entity_to_taffy[&ui_parent_entity];

        // `ui_parent_node` shouldn't have any children yet
        assert_eq!(ui_surface.taffy.child_count(ui_parent_node.id), 0);

        let mut ui_child_entities = (0..10)
            .map(|_| {
                let child = world.spawn(Node::default()).id();
                world.entity_mut(ui_parent_entity).add_child(child);
                child
            })
            .collect::<Vec<_>>();

        ui_schedule.run(&mut world);

        // `ui_parent_node` should have children now
        let ui_surface = world.resource::<UiSurface>();
        assert_eq!(
            ui_surface.entity_to_taffy.len(),
            1 + ui_child_entities.len()
        );
        assert_eq!(
            ui_surface.taffy.child_count(ui_parent_node.id),
            ui_child_entities.len()
        );

        let child_node_map = <HashMap<_, _>>::from_iter(
            ui_child_entities
                .iter()
                .map(|child_entity| (*child_entity, ui_surface.entity_to_taffy[child_entity])),
        );

        // the children should have a corresponding ui node and that ui node's parent should be `ui_parent_node`
        for node in child_node_map.values() {
            assert_eq!(ui_surface.taffy.parent(node.id), Some(ui_parent_node.id));
        }

        // delete every second child
        let mut deleted_children = vec![];
        for i in (0..ui_child_entities.len()).rev().step_by(2) {
            let child = ui_child_entities.remove(i);
            world.despawn(child);
            deleted_children.push(child);
        }

        ui_schedule.run(&mut world);

        let ui_surface = world.resource::<UiSurface>();
        assert_eq!(
            ui_surface.entity_to_taffy.len(),
            1 + ui_child_entities.len()
        );
        assert_eq!(
            ui_surface.taffy.child_count(ui_parent_node.id),
            ui_child_entities.len()
        );

        // the remaining children should still have nodes in the layout tree
        for child_entity in &ui_child_entities {
            let child_node = child_node_map[child_entity];
            assert_eq!(ui_surface.entity_to_taffy[child_entity], child_node);
            assert_eq!(
                ui_surface.taffy.parent(child_node.id),
                Some(ui_parent_node.id)
            );
            assert!(ui_surface
                .taffy
                .children(ui_parent_node.id)
                .unwrap()
                .contains(&child_node.id));
        }

        // the nodes of the deleted children should have been removed from the layout tree
        for deleted_child_entity in &deleted_children {
            assert!(!ui_surface
                .entity_to_taffy
                .contains_key(deleted_child_entity));
            let deleted_child_node = child_node_map[deleted_child_entity];
            assert!(!ui_surface
                .taffy
                .children(ui_parent_node.id)
                .unwrap()
                .contains(&deleted_child_node.id));
        }

        // despawn the parent entity and its descendants
        world.entity_mut(ui_parent_entity).despawn();

        ui_schedule.run(&mut world);

        // all nodes should have been deleted
        let ui_surface = world.resource::<UiSurface>();
        assert!(ui_surface.entity_to_taffy.is_empty());
    }

    /// bugfix test, see [#16288](https://github.com/bevyengine/bevy/pull/16288)
    #[test]
    fn node_removal_and_reinsert_should_work() {
        let (mut world, mut ui_schedule) = setup_ui_test_world();

        ui_schedule.run(&mut world);

        // no UI entities in world, none in UiSurface
        let ui_surface = world.resource::<UiSurface>();
        assert!(ui_surface.entity_to_taffy.is_empty());

        let ui_entity = world.spawn(Node::default()).id();

        // `ui_layout_system` should map `ui_entity` to a ui node in `UiSurface::entity_to_taffy`
        ui_schedule.run(&mut world);

        let ui_surface = world.resource::<UiSurface>();
        assert!(ui_surface.entity_to_taffy.contains_key(&ui_entity));
        assert_eq!(ui_surface.entity_to_taffy.len(), 1);

        // remove and re-insert Node to trigger removal code in `ui_layout_system`
        world.entity_mut(ui_entity).remove::<Node>();
        world.entity_mut(ui_entity).insert(Node::default());

        // `ui_layout_system` should still have `ui_entity`
        ui_schedule.run(&mut world);

        let ui_surface = world.resource::<UiSurface>();
        assert!(ui_surface.entity_to_taffy.contains_key(&ui_entity));
        assert_eq!(ui_surface.entity_to_taffy.len(), 1);
    }

    /// regression test for >=0.13.1 root node layouts
    /// ensure root nodes act like they are absolutely positioned
    /// without explicitly declaring it.
    #[test]
    fn ui_root_node_should_act_like_position_absolute() {
        let (mut world, mut ui_schedule) = setup_ui_test_world();

        let mut size = 150.;

        world.spawn(Node {
            // test should pass without explicitly requiring position_type to be set to Absolute
            // position_type: PositionType::Absolute,
            width: Val::Px(size),
            height: Val::Px(size),
            ..default()
        });

        size -= 50.;

        world.spawn(Node {
            // position_type: PositionType::Absolute,
            width: Val::Px(size),
            height: Val::Px(size),
            ..default()
        });

        size -= 50.;

        world.spawn(Node {
            // position_type: PositionType::Absolute,
            width: Val::Px(size),
            height: Val::Px(size),
            ..default()
        });

        ui_schedule.run(&mut world);

        let overlap_check = world
            .query_filtered::<(Entity, &ComputedNode, &UiGlobalTransform), Without<ChildOf>>()
            .iter(&world)
            .fold(
                Option::<(Rect, bool)>::None,
                |option_rect, (entity, node, transform)| {
                    let current_rect = Rect::from_center_size(transform.translation, node.size());
                    assert!(
                        current_rect.height().abs() + current_rect.width().abs() > 0.,
                        "root ui node {entity} doesn't have a logical size"
                    );
                    assert_ne!(
                        *transform,
                        UiGlobalTransform::default(),
                        "root ui node {entity} transform is not populated"
                    );
                    let Some((rect, is_overlapping)) = option_rect else {
                        return Some((current_rect, false));
                    };
                    if rect.contains(current_rect.center()) {
                        Some((current_rect, true))
                    } else {
                        Some((current_rect, is_overlapping))
                    }
                },
            );

        let Some((_rect, is_overlapping)) = overlap_check else {
            unreachable!("test not setup properly");
        };
        assert!(is_overlapping, "root ui nodes are expected to behave like they have absolute position and be independent from each other");
    }

    #[test]
    fn ui_node_should_properly_update_when_changing_target_camera() {
        #[derive(Component)]
        struct MovingUiNode;

        fn update_camera_viewports(
            primary_window_query: Query<&Window, With<PrimaryWindow>>,
            mut cameras: Query<&mut Camera>,
        ) {
            let primary_window = primary_window_query
                .single()
                .expect("missing primary window");
            let camera_count = cameras.iter().len();
            for (camera_index, mut camera) in cameras.iter_mut().enumerate() {
                let viewport_width =
                    primary_window.resolution.physical_width() / camera_count as u32;
                let viewport_height = primary_window.resolution.physical_height();
                let physical_position = UVec2::new(viewport_width * camera_index as u32, 0);
                let physical_size = UVec2::new(viewport_width, viewport_height);
                camera.viewport = Some(bevy_render::camera::Viewport {
                    physical_position,
                    physical_size,
                    ..default()
                });
            }
        }

        fn move_ui_node(
            In(pos): In<Vec2>,
            mut commands: Commands,
            cameras: Query<(Entity, &Camera)>,
            moving_ui_query: Query<Entity, With<MovingUiNode>>,
        ) {
            let (target_camera_entity, _) = cameras
                .iter()
                .find(|(_, camera)| {
                    let Some(logical_viewport_rect) = camera.logical_viewport_rect() else {
                        panic!("missing logical viewport")
                    };
                    // make sure cursor is in viewport and that viewport has at least 1px of size
                    logical_viewport_rect.contains(pos)
                        && logical_viewport_rect.max.cmpge(Vec2::splat(0.)).any()
                })
                .expect("cursor position outside of camera viewport");
            for moving_ui_entity in moving_ui_query.iter() {
                commands
                    .entity(moving_ui_entity)
                    .insert(UiTargetCamera(target_camera_entity))
                    .insert(Node {
                        position_type: PositionType::Absolute,
                        top: Val::Px(pos.y),
                        left: Val::Px(pos.x),
                        ..default()
                    });
            }
        }

        fn do_move_and_test(
            world: &mut World,
            ui_schedule: &mut Schedule,
            new_pos: Vec2,
            expected_camera_entity: &Entity,
        ) {
            world.run_system_once_with(move_ui_node, new_pos).unwrap();
            ui_schedule.run(world);
            let (ui_node_entity, UiTargetCamera(target_camera_entity)) = world
                .query_filtered::<(Entity, &UiTargetCamera), With<MovingUiNode>>()
                .single(world)
                .expect("missing MovingUiNode");
            assert_eq!(expected_camera_entity, target_camera_entity);
            let mut ui_surface = world.resource_mut::<UiSurface>();

            let layout = ui_surface
                .get_layout(ui_node_entity, true)
                .expect("failed to get layout")
                .0;

            // negative test for #12255
            assert_eq!(Vec2::new(layout.location.x, layout.location.y), new_pos);
        }

        fn get_taffy_node_count(world: &World) -> usize {
            world.resource::<UiSurface>().taffy.total_node_count()
        }

        let (mut world, mut ui_schedule) = setup_ui_test_world();

        world.spawn((
            Camera2d,
            Camera {
                order: 1,
                ..default()
            },
        ));

        world.spawn((
            Node {
                position_type: PositionType::Absolute,
                top: Val::Px(0.),
                left: Val::Px(0.),
                ..default()
            },
            MovingUiNode,
        ));

        ui_schedule.run(&mut world);

        let pos_inc = Vec2::splat(1.);
        let total_cameras = world.query::<&Camera>().iter(&world).len();
        // add total cameras - 1 (the assumed default) to get an idea for how many nodes we should expect
        let expected_max_taffy_node_count = get_taffy_node_count(&world) + total_cameras - 1;

        world.run_system_once(update_camera_viewports).unwrap();

        ui_schedule.run(&mut world);

        let viewport_rects = world
            .query::<(Entity, &Camera)>()
            .iter(&world)
            .map(|(e, c)| (e, c.logical_viewport_rect().expect("missing viewport")))
            .collect::<Vec<_>>();

        for (camera_entity, viewport) in viewport_rects.iter() {
            let target_pos = viewport.min + pos_inc;
            do_move_and_test(&mut world, &mut ui_schedule, target_pos, camera_entity);
        }

        // reverse direction
        let mut viewport_rects = viewport_rects.clone();
        viewport_rects.reverse();
        for (camera_entity, viewport) in viewport_rects.iter() {
            let target_pos = viewport.max - pos_inc;
            do_move_and_test(&mut world, &mut ui_schedule, target_pos, camera_entity);
        }

        let current_taffy_node_count = get_taffy_node_count(&world);
        if current_taffy_node_count > expected_max_taffy_node_count {
            panic!("extra taffy nodes detected: current: {current_taffy_node_count} max expected: {expected_max_taffy_node_count}");
        }
    }

    #[test]
    fn ui_node_should_be_set_to_its_content_size() {
        let (mut world, mut ui_schedule) = setup_ui_test_world();

        let content_size = Vec2::new(50., 25.);

        let ui_entity = world
            .spawn((
                Node {
                    align_self: AlignSelf::Start,
                    ..default()
                },
                ContentSize::fixed_size(content_size),
            ))
            .id();

        ui_schedule.run(&mut world);

        let mut ui_surface = world.resource_mut::<UiSurface>();
        let layout = ui_surface.get_layout(ui_entity, true).unwrap().0;

        // the node should takes its size from the fixed size measure func
        assert_eq!(layout.size.width, content_size.x);
        assert_eq!(layout.size.height, content_size.y);
    }

    #[test]
    fn measure_funcs_should_be_removed_on_content_size_removal() {
        let (mut world, mut ui_schedule) = setup_ui_test_world();

        let content_size = Vec2::new(50., 25.);
        let ui_entity = world
            .spawn((
                Node {
                    align_self: AlignSelf::Start,
                    ..Default::default()
                },
                ContentSize::fixed_size(content_size),
            ))
            .id();

        ui_schedule.run(&mut world);

        let mut ui_surface = world.resource_mut::<UiSurface>();
        let ui_node = ui_surface.entity_to_taffy[&ui_entity];

        // a node with a content size should have taffy context
        assert!(ui_surface.taffy.get_node_context(ui_node.id).is_some());
        let layout = ui_surface.get_layout(ui_entity, true).unwrap().0;
        assert_eq!(layout.size.width, content_size.x);
        assert_eq!(layout.size.height, content_size.y);

        world.entity_mut(ui_entity).remove::<ContentSize>();

        ui_schedule.run(&mut world);

        let mut ui_surface = world.resource_mut::<UiSurface>();
        // a node without a content size should not have taffy context
        assert!(ui_surface.taffy.get_node_context(ui_node.id).is_none());

        // Without a content size, the node has no width or height constraints so the length of both dimensions is 0.
        let layout = ui_surface.get_layout(ui_entity, true).unwrap().0;
        assert_eq!(layout.size.width, 0.);
        assert_eq!(layout.size.height, 0.);
    }

    #[test]
    fn ui_rounding_test() {
        let (mut world, mut ui_schedule) = setup_ui_test_world();

        let parent = world
            .spawn(Node {
                display: Display::Grid,
                grid_template_columns: RepeatedGridTrack::min_content(2),
                margin: UiRect::all(Val::Px(4.0)),
                ..default()
            })
            .with_children(|commands| {
                for _ in 0..2 {
                    commands.spawn(Node {
                        display: Display::Grid,
                        width: Val::Px(160.),
                        height: Val::Px(160.),
                        ..default()
                    });
                }
            })
            .id();

        let children = world
            .entity(parent)
            .get::<Children>()
            .unwrap()
            .iter()
            .collect::<Vec<Entity>>();

        for r in [2, 3, 5, 7, 11, 13, 17, 19, 21, 23, 29, 31].map(|n| (n as f32).recip()) {
            // This fails with very small / unrealistic scale values
            let mut s = 1. - r;
            while s <= 5. {
                world.resource_mut::<UiScale>().0 = s;
                ui_schedule.run(&mut world);
                let width_sum: f32 = children
                    .iter()
                    .map(|child| world.get::<ComputedNode>(*child).unwrap().size.x)
                    .sum();
                let parent_width = world.get::<ComputedNode>(parent).unwrap().size.x;
                assert!((width_sum - parent_width).abs() < 0.001);
                assert!((width_sum - 320. * s).abs() <= 1.);
                s += r;
            }
        }
    }

    #[test]
    fn no_camera_ui() {
        let mut world = World::new();
        world.init_resource::<UiScale>();
        world.init_resource::<UiSurface>();
        world.init_resource::<Events<WindowScaleFactorChanged>>();
        world.init_resource::<Events<WindowResized>>();
        // Required for the camera system
        world.init_resource::<Events<WindowCreated>>();
        world.init_resource::<Events<AssetEvent<Image>>>();
        world.init_resource::<Assets<Image>>();
        world.init_resource::<ManualTextureViews>();

        world.init_resource::<bevy_text::TextPipeline>();

        world.init_resource::<bevy_text::CosmicFontSystem>();

        world.init_resource::<bevy_text::SwashCache>();

        // spawn a dummy primary window and camera
        world.spawn((
            Window {
                resolution: WindowResolution::new(WINDOW_WIDTH, WINDOW_HEIGHT),
                ..default()
            },
            PrimaryWindow,
        ));

        let mut ui_schedule = Schedule::default();
        ui_schedule.add_systems(
            (
                // UI is driven by calculated camera target info, so we need to run the camera system first
                bevy_render::camera::camera_system,
                update_ui_context_system,
                ApplyDeferred,
                ui_layout_system,
            )
                .chain(),
        );

        let ui_root = world
            .spawn(Node {
                width: Val::Percent(100.),
                height: Val::Percent(100.),
                ..default()
            })
            .id();

        let ui_child = world
            .spawn(Node {
                width: Val::Percent(100.),
                height: Val::Percent(100.),
                ..default()
            })
            .id();

        world.entity_mut(ui_root).add_child(ui_child);

        ui_schedule.run(&mut world);
    }

    #[test]
    fn test_ui_surface_compute_camera_layout() {
        use bevy_ecs::prelude::ResMut;

        let (mut world, ..) = setup_ui_test_world();

        let root_node_entity = Entity::from_raw_u32(1).unwrap();

        struct TestSystemParam {
            root_node_entity: Entity,
        }

        fn test_system(
            params: In<TestSystemParam>,
            mut ui_surface: ResMut<UiSurface>,
            mut computed_text_block_query: Query<&mut bevy_text::ComputedTextBlock>,
            mut font_system: ResMut<bevy_text::CosmicFontSystem>,
        ) {
            ui_surface.upsert_node(
                &LayoutContext::TEST_CONTEXT,
                params.root_node_entity,
                &Node::default(),
                None,
            );

            ui_surface.compute_layout(
                params.root_node_entity,
                UVec2::new(800, 600),
                &mut computed_text_block_query,
                &mut font_system,
            );
        }

        let _ = world.run_system_once_with(test_system, TestSystemParam { root_node_entity });

        let ui_surface = world.resource::<UiSurface>();

        let taffy_node = ui_surface.entity_to_taffy.get(&root_node_entity).unwrap();
        assert!(ui_surface.taffy.layout(taffy_node.id).is_ok());
    }

    #[test]
    fn no_viewport_node_leak_on_root_despawned() {
        let (mut world, mut ui_schedule) = setup_ui_test_world();

        let ui_root_entity = world.spawn(Node::default()).id();

        // The UI schedule synchronizes Bevy UI's internal `TaffyTree` with the
        // main world's tree of `Node` entities.
        ui_schedule.run(&mut world);

        // Two taffy nodes are added to the internal `TaffyTree` for each root UI entity.
        // An implicit taffy node representing the viewport and a taffy node corresponding to the
        // root UI entity which is parented to the viewport taffy node.
        assert_eq!(
            world.resource_mut::<UiSurface>().taffy.total_node_count(),
            2
        );

        world.despawn(ui_root_entity);

        // The UI schedule removes both the taffy node corresponding to `ui_root_entity` and its
        // parent viewport node.
        ui_schedule.run(&mut world);

        // Both taffy nodes should now be removed from the internal `TaffyTree`
        assert_eq!(
            world.resource_mut::<UiSurface>().taffy.total_node_count(),
            0
        );
    }

    #[test]
    fn no_viewport_node_leak_on_parented_root() {
        let (mut world, mut ui_schedule) = setup_ui_test_world();

        let ui_root_entity_1 = world.spawn(Node::default()).id();
        let ui_root_entity_2 = world.spawn(Node::default()).id();

        ui_schedule.run(&mut world);

        // There are two UI root entities. Each root taffy node is given it's own viewport node parent,
        // so a total of four taffy nodes are added to the `TaffyTree` by the UI schedule.
        assert_eq!(
            world.resource_mut::<UiSurface>().taffy.total_node_count(),
            4
        );

        // Parent `ui_root_entity_2` onto `ui_root_entity_1` so now only `ui_root_entity_1` is a
        // UI root entity.
        world
            .entity_mut(ui_root_entity_1)
            .add_child(ui_root_entity_2);

        // Now there is only one root node so the second viewport node is removed by
        // the UI schedule.
        ui_schedule.run(&mut world);

        // There is only one viewport node now, so the `TaffyTree` contains 3 nodes in total.
        assert_eq!(
            world.resource_mut::<UiSurface>().taffy.total_node_count(),
            3
        );
    }
}<|MERGE_RESOLUTION|>--- conflicted
+++ resolved
@@ -176,14 +176,9 @@
             ui_root_entity,
             &mut ui_surface,
             true,
-<<<<<<< HEAD
-            None,
+            computed_target.physical_size().as_vec2(),
             Affine2::IDENTITY,
             &mut node_update_query,
-=======
-            computed_target.physical_size().as_vec2(),
-            &mut node_transform_query,
->>>>>>> a266e7e6
             &ui_children,
             computed_target.scale_factor.recip(),
             Vec2::ZERO,
@@ -197,14 +192,9 @@
         entity: Entity,
         ui_surface: &mut UiSurface,
         inherited_use_rounding: bool,
-<<<<<<< HEAD
-        root_size: Option<Vec2>,
+        target_size: Vec2,
         mut inherited_transform: Affine2,
         node_update_query: &mut Query<(
-=======
-        target_size: Vec2,
-        node_transform_query: &mut Query<(
->>>>>>> a266e7e6
             &mut ComputedNode,
             &UiTransform,
             &mut UiGlobalTransform,
@@ -240,10 +230,11 @@
 
             let layout_size = Vec2::new(layout.size.width, layout.size.height);
 
+            /// Position in taffy's layout of the top-left corner of the node, relative to its parent.
             let layout_location = Vec2::new(layout.location.x, layout.location.y);
 
-            // The position of the center of the node, stored in the node's transform
-            let node_center =
+            // The position of the center of the node relative to its top-left corner.
+            let local_center =
                 layout_location - parent_scroll_position + 0.5 * (layout_size - parent_size);
 
             // only trigger change detection when the new values are different
@@ -269,26 +260,22 @@
             node.bypass_change_detection().border = taffy_rect_to_border_rect(layout.border);
             node.bypass_change_detection().padding = taffy_rect_to_border_rect(layout.padding);
 
-<<<<<<< HEAD
-            let viewport_size = root_size.unwrap_or(node.size);
-
-            let node_transform = Affine2::from_scale_angle_translation(
+            // Computer the node's new global transform
+            let local_transform = Affine2::from_scale_angle_translation(
                 transform.scale,
                 transform.rotation,
                 transform.translation.resolve(
                     inverse_target_scale_factor,
                     layout_size,
-                    viewport_size,
-                ) + node_center,
+                    target_size,
+                ) + local_center,
             );
-            inherited_transform *= node_transform;
+            inherited_transform *= local_transform;
 
             if inherited_transform != **global_transform {
                 *global_transform = inherited_transform.into();
             }
 
-=======
->>>>>>> a266e7e6
             if let Some(border_radius) = maybe_border_radius {
                 // We don't trigger change detection for changes to border radius
                 node.bypass_change_detection().border_radius = border_radius.resolve(
@@ -307,11 +294,7 @@
                         .resolve(
                             inverse_target_scale_factor.recip(),
                             node.size().x,
-<<<<<<< HEAD
-                            viewport_size,
-=======
                             target_size,
->>>>>>> a266e7e6
                         )
                         .unwrap_or(0.)
                         .max(0.)
@@ -324,21 +307,10 @@
                     .resolve(
                         inverse_target_scale_factor.recip(),
                         node.size().x,
-<<<<<<< HEAD
-                        viewport_size,
-                    )
-                    .unwrap_or(0.)
-                    .max(0.);
-=======
                         target_size,
                     )
                     .unwrap_or(0.)
                     .max(0.);
-            }
-
-            if transform.translation.truncate() != node_center {
-                transform.translation = node_center.extend(0.);
->>>>>>> a266e7e6
             }
 
             let scroll_position: Vec2 = maybe_scroll_position
@@ -379,14 +351,9 @@
                     child_uinode,
                     ui_surface,
                     use_rounding,
-<<<<<<< HEAD
-                    Some(viewport_size),
+                    target_size,
                     inherited_transform,
                     node_update_query,
-=======
-                    target_size,
-                    node_transform_query,
->>>>>>> a266e7e6
                     ui_children,
                     inverse_target_scale_factor,
                     layout_size,
