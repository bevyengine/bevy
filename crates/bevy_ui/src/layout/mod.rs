mod convert;

use crate::{ContentSize, Node, Style, UiScale};
use bevy_ecs::{
    change_detection::DetectChanges,
    entity::Entity,
    event::EventReader,
<<<<<<< HEAD
    query::{Changed, With, Without},
=======
    query::{Changed, Or, With, Without},
>>>>>>> cb286e5b
    removal_detection::RemovedComponents,
    system::{Query, Res, ResMut, Resource},
    world::Ref,
};
use bevy_hierarchy::{Children, Parent};
use bevy_log::warn;
use bevy_math::Vec2;
use bevy_transform::components::Transform;
use bevy_utils::HashMap;
use bevy_window::{PrimaryWindow, Window, WindowResolution, WindowScaleFactorChanged};
use std::fmt;
use taffy::{prelude::Size, style_helpers::TaffyMaxContent, Taffy};

pub struct LayoutContext {
    pub scale_factor: f64,
    pub physical_size: Vec2,
    pub min_size: f32,
    pub max_size: f32,
}

impl LayoutContext {
    /// create new a [`LayoutContext`] from the window's physical size and scale factor
    fn new(scale_factor: f64, physical_size: Vec2) -> Self {
        Self {
            scale_factor,
            physical_size,
            min_size: physical_size.x.min(physical_size.y),
            max_size: physical_size.x.max(physical_size.y),
        }
    }
}

#[derive(Resource)]
pub struct UiSurface {
    entity_to_taffy: HashMap<Entity, taffy::node::Node>,
    window_nodes: HashMap<Entity, taffy::node::Node>,
    taffy: Taffy,
}

fn _assert_send_sync_ui_surface_impl_safe() {
    fn _assert_send_sync<T: Send + Sync>() {}
    _assert_send_sync::<HashMap<Entity, taffy::node::Node>>();
    _assert_send_sync::<Taffy>();
    _assert_send_sync::<UiSurface>();
}

impl fmt::Debug for UiSurface {
    fn fmt(&self, f: &mut fmt::Formatter) -> fmt::Result {
        f.debug_struct("UiSurface")
            .field("entity_to_taffy", &self.entity_to_taffy)
            .field("window_nodes", &self.window_nodes)
            .finish()
    }
}

impl Default for UiSurface {
    fn default() -> Self {
        Self {
            entity_to_taffy: Default::default(),
            window_nodes: Default::default(),
            taffy: Taffy::new(),
        }
    }
}

impl UiSurface {
    /// Retrieves the taffy node corresponding to given entity exists, or inserts a new taffy node into the layout if no corresponding node exists.
    /// Then convert the given `Style` and use it update the taffy node's style.
    pub fn upsert_node(&mut self, entity: Entity, style: &Style, context: &LayoutContext) {
        let mut added = false;
        let taffy = &mut self.taffy;
        let taffy_node = self.entity_to_taffy.entry(entity).or_insert_with(|| {
            added = true;
            taffy.new_leaf(convert::from_style(context, style)).unwrap()
        });

        if !added {
            self.taffy
                .set_style(*taffy_node, convert::from_style(context, style))
                .unwrap();
        }
    }

    /// Update the `MeasureFunc` of the taffy node corresponding to the given [`Entity`].
    pub fn update_measure(&mut self, entity: Entity, measure_func: taffy::node::MeasureFunc) {
        let taffy_node = self.entity_to_taffy.get(&entity).unwrap();
        self.taffy.set_measure(*taffy_node, Some(measure_func)).ok();
    }

    /// Update the children of the taffy node corresponding to the given [`Entity`].
    pub fn update_children(&mut self, entity: Entity, children: &Children) {
        let mut taffy_children = Vec::with_capacity(children.len());
        for child in children {
            if let Some(taffy_node) = self.entity_to_taffy.get(child) {
                taffy_children.push(*taffy_node);
            } else {
                warn!(
                    "Unstyled child in a UI entity hierarchy. You are using an entity \
without UI components as a child of an entity with UI components, results may be unexpected."
                );
            }
        }

        let taffy_node = self.entity_to_taffy.get(&entity).unwrap();
        self.taffy
            .set_children(*taffy_node, &taffy_children)
            .unwrap();
    }

    /// Removes children from the entity's taffy node if it exists. Does nothing otherwise.
    pub fn try_remove_children(&mut self, entity: Entity) {
        if let Some(taffy_node) = self.entity_to_taffy.get(&entity) {
            self.taffy.set_children(*taffy_node, &[]).unwrap();
        }
    }

    /// Removes the measure from the entity's taffy node if it exists. Does nothing otherwise.
    pub fn try_remove_measure(&mut self, entity: Entity) {
        if let Some(taffy_node) = self.entity_to_taffy.get(&entity) {
            self.taffy.set_measure(*taffy_node, None).unwrap();
        }
    }

    /// Retrieve or insert the root layout node and update its size to match the size of the window.
    pub fn update_window(&mut self, window: Entity, window_resolution: &WindowResolution) {
        let taffy = &mut self.taffy;
        let node = self
            .window_nodes
            .entry(window)
            .or_insert_with(|| taffy.new_leaf(taffy::style::Style::default()).unwrap());

        taffy
            .set_style(
                *node,
                taffy::style::Style {
                    size: taffy::geometry::Size {
                        width: taffy::style::Dimension::Points(
                            window_resolution.physical_width() as f32
                        ),
                        height: taffy::style::Dimension::Points(
                            window_resolution.physical_height() as f32,
                        ),
                    },
                    ..Default::default()
                },
            )
            .unwrap();
    }

    /// Set the ui node entities without a [`Parent`] as children to the root node in the taffy layout.
    pub fn set_window_children(
        &mut self,
        parent_window: Entity,
        children: impl Iterator<Item = Entity>,
    ) {
        let taffy_node = self.window_nodes.get(&parent_window).unwrap();
        let child_nodes = children
            .map(|e| *self.entity_to_taffy.get(&e).unwrap())
            .collect::<Vec<taffy::node::Node>>();
        self.taffy.set_children(*taffy_node, &child_nodes).unwrap();
    }

    /// Compute the layout for each window entity's corresponding root node in the layout.
    pub fn compute_window_layouts(&mut self) {
        for window_node in self.window_nodes.values() {
            self.taffy
                .compute_layout(*window_node, Size::MAX_CONTENT)
                .unwrap();
        }
    }

    /// Removes each entity from the internal map and then removes their associated node from taffy
    pub fn remove_entities(&mut self, entities: impl IntoIterator<Item = Entity>) {
        for entity in entities {
            if let Some(node) = self.entity_to_taffy.remove(&entity) {
                self.taffy.remove(node).unwrap();
            }
        }
    }

    /// Get the layout geometry for the taffy node corresponding to the ui node [`Entity`].
    /// Does not compute the layout geometry, `compute_window_layouts` should be run before using this function.
    pub fn get_layout(&self, entity: Entity) -> Result<&taffy::layout::Layout, LayoutError> {
        if let Some(taffy_node) = self.entity_to_taffy.get(&entity) {
            self.taffy
                .layout(*taffy_node)
                .map_err(LayoutError::TaffyError)
        } else {
            warn!(
                "Styled child in a non-UI entity hierarchy. You are using an entity \
with UI components as a child of an entity without UI components, results may be unexpected."
            );
            Err(LayoutError::InvalidHierarchy)
        }
    }
}

#[derive(Debug)]
pub enum LayoutError {
    InvalidHierarchy,
    TaffyError(taffy::error::TaffyError),
}

/// Updates the UI's layout tree, computes the new layout geometry and then updates the sizes and transforms of all the UI nodes.
#[allow(clippy::too_many_arguments)]
pub fn ui_layout_system(
    primary_window: Query<(Entity, &Window), With<PrimaryWindow>>,
    windows: Query<(Entity, &Window)>,
    ui_scale: Res<UiScale>,
    mut scale_factor_events: EventReader<WindowScaleFactorChanged>,
    mut resize_events: EventReader<bevy_window::WindowResized>,
    mut ui_surface: ResMut<UiSurface>,
    root_node_query: Query<Entity, (With<Node>, Without<Parent>)>,
<<<<<<< HEAD
    style_query: Query<(Entity, Ref<Style>), With<Node>>,
    mut measure_query: Query<(Entity, &mut ContentSize)>,
=======
    full_node_query: Query<(Entity, &Style, Option<&CalculatedSize>), With<Node>>,
    changed_style_query: Query<
        (Entity, &Style),
        (With<Node>, Without<CalculatedSize>, Changed<Style>),
    >,
    changed_size_query: Query<
        (Entity, &Style, &CalculatedSize),
        (With<Node>, Or<(Changed<CalculatedSize>, Changed<Style>)>),
    >,
>>>>>>> cb286e5b
    children_query: Query<(Entity, &Children), (With<Node>, Changed<Children>)>,
    mut removed_children: RemovedComponents<Children>,
    mut removed_content_sizes: RemovedComponents<ContentSize>,
    mut node_transform_query: Query<(Entity, &mut Node, &mut Transform, Option<&Parent>)>,
    mut removed_nodes: RemovedComponents<Node>,
) {
    // assume one window for time being...
    // TODO: Support window-independent scaling: https://github.com/bevyengine/bevy/issues/5621
    let (primary_window_entity, logical_to_physical_factor, physical_size) =
        if let Ok((entity, primary_window)) = primary_window.get_single() {
            (
                entity,
                primary_window.resolution.scale_factor(),
                Vec2::new(
                    primary_window.resolution.physical_width() as f32,
                    primary_window.resolution.physical_height() as f32,
                ),
            )
        } else {
            return;
        };

    let resized = resize_events
        .iter()
        .any(|resized_window| resized_window.window == primary_window_entity);

    // update window root nodes
    for (entity, window) in windows.iter() {
        ui_surface.update_window(entity, &window.resolution);
    }

    let scale_factor = logical_to_physical_factor * ui_scale.scale;
    let layout_context = LayoutContext::new(scale_factor, physical_size);

<<<<<<< HEAD
    let layout_context = LayoutContext::new(scale_factor, physical_size);

    if !scale_factor_events.is_empty() || ui_scale.is_changed() || resized {
        scale_factor_events.clear();
        // update all nodes
        for (entity, style) in style_query.iter() {
            ui_surface.upsert_node(entity, &style, &layout_context);
        }
    } else {
        for (entity, style) in style_query.iter() {
            if style.is_changed() {
                ui_surface.upsert_node(entity, &style, &layout_context);
            }
        }
    }

    for (entity, mut content_size) in measure_query.iter_mut() {
        if let Some(measure_func) = content_size.measure_func.take() {
            ui_surface.update_measure(entity, measure_func);
=======
    if !scale_factor_events.is_empty() || ui_scale.is_changed() || resized {
        scale_factor_events.clear();
        // update all nodes
        for (entity, style, calculated_size) in &full_node_query {
            if let Some(calculated_size) = calculated_size {
                ui_surface.upsert_leaf(entity, style, calculated_size, &layout_context);
            } else {
                ui_surface.upsert_node(entity, style, &layout_context);
            }
        }
    } else {
        // update changed nodes without a calculated size
        for (entity, style) in changed_style_query.iter() {
            ui_surface.upsert_node(entity, style, &layout_context);
        }

        // update changed nodes with a calculated size
        for (entity, style, calculated_size) in changed_size_query.iter() {
            ui_surface.upsert_leaf(entity, style, calculated_size, &layout_context);
>>>>>>> cb286e5b
        }
    }

    // clean up removed nodes
    ui_surface.remove_entities(removed_nodes.iter());

    // When a `ContentSize` component is removed from an entity, we need to remove the measure from the corresponding taffy node.
    for entity in removed_content_sizes.iter() {
        ui_surface.try_remove_measure(entity);
    }

    // update window children (for now assuming all Nodes live in the primary window)
    ui_surface.set_window_children(primary_window_entity, root_node_query.iter());

    // update and remove children
    for entity in removed_children.iter() {
        ui_surface.try_remove_children(entity);
    }
    for (entity, children) in &children_query {
        ui_surface.update_children(entity, children);
    }

    // compute layouts
    ui_surface.compute_window_layouts();

    let physical_to_logical_factor = 1. / logical_to_physical_factor;

    let to_logical = |v| (physical_to_logical_factor * v as f64) as f32;

    // PERF: try doing this incrementally
    for (entity, mut node, mut transform, parent) in &mut node_transform_query {
        let layout = ui_surface.get_layout(entity).unwrap();
        let new_size = Vec2::new(
            to_logical(layout.size.width),
            to_logical(layout.size.height),
        );
        // only trigger change detection when the new value is different
        if node.calculated_size != new_size {
            node.calculated_size = new_size;
        }
        let mut new_position = transform.translation;
        new_position.x = to_logical(layout.location.x + layout.size.width / 2.0);
        new_position.y = to_logical(layout.location.y + layout.size.height / 2.0);
        if let Some(parent) = parent {
            if let Ok(parent_layout) = ui_surface.get_layout(**parent) {
                new_position.x -= to_logical(parent_layout.size.width / 2.0);
                new_position.y -= to_logical(parent_layout.size.height / 2.0);
            }
        }
        // only trigger change detection when the new value is different
        if transform.translation != new_position {
            transform.translation = new_position;
        }
    }
}<|MERGE_RESOLUTION|>--- conflicted
+++ resolved
@@ -5,11 +5,7 @@
     change_detection::DetectChanges,
     entity::Entity,
     event::EventReader,
-<<<<<<< HEAD
     query::{Changed, With, Without},
-=======
-    query::{Changed, Or, With, Without},
->>>>>>> cb286e5b
     removal_detection::RemovedComponents,
     system::{Query, Res, ResMut, Resource},
     world::Ref,
@@ -223,20 +219,8 @@
     mut resize_events: EventReader<bevy_window::WindowResized>,
     mut ui_surface: ResMut<UiSurface>,
     root_node_query: Query<Entity, (With<Node>, Without<Parent>)>,
-<<<<<<< HEAD
     style_query: Query<(Entity, Ref<Style>), With<Node>>,
     mut measure_query: Query<(Entity, &mut ContentSize)>,
-=======
-    full_node_query: Query<(Entity, &Style, Option<&CalculatedSize>), With<Node>>,
-    changed_style_query: Query<
-        (Entity, &Style),
-        (With<Node>, Without<CalculatedSize>, Changed<Style>),
-    >,
-    changed_size_query: Query<
-        (Entity, &Style, &CalculatedSize),
-        (With<Node>, Or<(Changed<CalculatedSize>, Changed<Style>)>),
-    >,
->>>>>>> cb286e5b
     children_query: Query<(Entity, &Children), (With<Node>, Changed<Children>)>,
     mut removed_children: RemovedComponents<Children>,
     mut removed_content_sizes: RemovedComponents<ContentSize>,
@@ -269,9 +253,7 @@
     }
 
     let scale_factor = logical_to_physical_factor * ui_scale.scale;
-    let layout_context = LayoutContext::new(scale_factor, physical_size);
-
-<<<<<<< HEAD
+
     let layout_context = LayoutContext::new(scale_factor, physical_size);
 
     if !scale_factor_events.is_empty() || ui_scale.is_changed() || resized {
@@ -291,27 +273,6 @@
     for (entity, mut content_size) in measure_query.iter_mut() {
         if let Some(measure_func) = content_size.measure_func.take() {
             ui_surface.update_measure(entity, measure_func);
-=======
-    if !scale_factor_events.is_empty() || ui_scale.is_changed() || resized {
-        scale_factor_events.clear();
-        // update all nodes
-        for (entity, style, calculated_size) in &full_node_query {
-            if let Some(calculated_size) = calculated_size {
-                ui_surface.upsert_leaf(entity, style, calculated_size, &layout_context);
-            } else {
-                ui_surface.upsert_node(entity, style, &layout_context);
-            }
-        }
-    } else {
-        // update changed nodes without a calculated size
-        for (entity, style) in changed_style_query.iter() {
-            ui_surface.upsert_node(entity, style, &layout_context);
-        }
-
-        // update changed nodes with a calculated size
-        for (entity, style, calculated_size) in changed_size_query.iter() {
-            ui_surface.upsert_leaf(entity, style, calculated_size, &layout_context);
->>>>>>> cb286e5b
         }
     }
 
