use crate::{
    experimental::{UiChildren, UiRootNodes},
    BorderRadius, ComputedNode, ContentSize, DefaultUiCamera, Display, LayoutConfig, Node, Outline,
    OverflowAxis, ScrollPosition, TargetCamera, UiScale, Val,
};
use bevy_ecs::{
    change_detection::{DetectChanges, DetectChangesMut},
    entity::{Entity, EntityBorrow, EntityHashMap, EntityHashSet},
    event::EventReader,
    query::With,
    removal_detection::RemovedComponents,
    system::{Commands, Local, Query, Res, ResMut, SystemParam},
    world::Ref,
};
use bevy_hierarchy::{Children, Parent};
use bevy_math::{UVec2, Vec2};
use bevy_render::camera::{Camera, NormalizedRenderTarget};
use bevy_sprite::BorderRect;
use bevy_transform::components::Transform;
use bevy_utils::tracing::warn;
use bevy_window::{PrimaryWindow, Window, WindowScaleFactorChanged};
use thiserror::Error;
use ui_surface::UiSurface;

use bevy_text::ComputedTextBlock;

use bevy_text::CosmicFontSystem;

mod convert;
pub mod debug;
pub(crate) mod ui_surface;

pub struct LayoutContext {
    pub scale_factor: f32,
    pub physical_size: Vec2,
}

impl LayoutContext {
    pub const DEFAULT: Self = Self {
        scale_factor: 1.0,
        physical_size: Vec2::ZERO,
    };
    /// create new a [`LayoutContext`] from the window's physical size and scale factor
    fn new(scale_factor: f32, physical_size: Vec2) -> Self {
        Self {
            scale_factor,
            physical_size,
        }
    }
}

#[cfg(test)]
impl LayoutContext {
    pub const TEST_CONTEXT: Self = Self {
        scale_factor: 1.0,
        physical_size: Vec2::new(1000.0, 1000.0),
    };
}

impl Default for LayoutContext {
    fn default() -> Self {
        Self::DEFAULT
    }
}

#[derive(Debug, Error)]
pub enum LayoutError {
    #[error("Invalid hierarchy")]
    InvalidHierarchy,
    #[error("Taffy error: {0}")]
    TaffyError(taffy::TaffyError),
}

#[doc(hidden)]
#[derive(SystemParam)]
pub struct UiLayoutSystemRemovedComponentParam<'w, 's> {
    removed_cameras: RemovedComponents<'w, 's, Camera>,
    removed_children: RemovedComponents<'w, 's, Children>,
    removed_content_sizes: RemovedComponents<'w, 's, ContentSize>,
    removed_nodes: RemovedComponents<'w, 's, Node>,
}

#[doc(hidden)]
#[derive(Default)]
pub struct UiLayoutSystemBuffers {
    interned_root_nodes: Vec<Vec<Entity>>,
    resized_windows: EntityHashSet,
    camera_layout_info: EntityHashMap<CameraLayoutInfo>,
}

struct CameraLayoutInfo {
    size: UVec2,
    resized: bool,
    scale_factor: f32,
    root_nodes: Vec<Entity>,
}

/// Updates the UI's layout tree, computes the new layout geometry and then updates the sizes and transforms of all the UI nodes.
#[allow(clippy::too_many_arguments)]
pub fn ui_layout_system(
    mut commands: Commands,
    mut buffers: Local<UiLayoutSystemBuffers>,
    primary_window: Query<(Entity, &Window), With<PrimaryWindow>>,
    camera_data: (Query<(Entity, &Camera)>, DefaultUiCamera),
    ui_scale: Res<UiScale>,
    mut scale_factor_events: EventReader<WindowScaleFactorChanged>,
    mut resize_events: EventReader<bevy_window::WindowResized>,
    mut ui_surface: ResMut<UiSurface>,
    root_nodes: UiRootNodes,
    mut node_query: Query<(
        Entity,
        Ref<Node>,
        Option<&mut ContentSize>,
        Option<&TargetCamera>,
    )>,
    computed_node_query: Query<(Entity, Option<Ref<Parent>>), With<ComputedNode>>,
    ui_children: UiChildren,
    mut removed_components: UiLayoutSystemRemovedComponentParam,
    mut node_transform_query: Query<(
        &mut ComputedNode,
        &mut Transform,
        &Node,
        Option<&LayoutConfig>,
        Option<&BorderRadius>,
        Option<&Outline>,
        Option<&ScrollPosition>,
    )>,

    mut buffer_query: Query<&mut ComputedTextBlock>,
    mut font_system: ResMut<CosmicFontSystem>,
) {
    let UiLayoutSystemBuffers {
        interned_root_nodes,
        resized_windows,
        camera_layout_info,
    } = &mut *buffers;

    let (cameras, default_ui_camera) = camera_data;

    let default_camera = default_ui_camera.get();
    let camera_with_default = |target_camera: Option<&TargetCamera>| {
        target_camera.map(TargetCamera::entity).or(default_camera)
    };

    resized_windows.clear();
    resized_windows.extend(resize_events.read().map(|event| event.window));
    let mut calculate_camera_layout_info = |camera: &Camera| {
        let size = camera.physical_viewport_size().unwrap_or(UVec2::ZERO);
        let scale_factor = camera.target_scaling_factor().unwrap_or(1.0);
        let camera_target = camera
            .target
            .normalize(primary_window.get_single().map(|(e, _)| e).ok());
        let resized = matches!(camera_target,
          Some(NormalizedRenderTarget::Window(window_ref)) if resized_windows.contains(&window_ref.entity())
        );
        CameraLayoutInfo {
            size,
            resized,
            scale_factor: scale_factor * ui_scale.0,
            root_nodes: interned_root_nodes.pop().unwrap_or_default(),
        }
    };

    // Precalculate the layout info for each camera, so we have fast access to it for each node
    camera_layout_info.clear();

<<<<<<< HEAD
    node_query.iter_many(root_nodes.iter()).for_each(|(entity, _, _, target_camera)| match camera_with_default(target_camera) {
        Some(camera_entity) => {
            let Ok((_, camera)) = cameras.get(camera_entity) else {
                warn!("TargetCamera (of root UI node {entity:?}) is pointing to a camera {:?} which doesn't exist", camera_entity);
                return;
            };
            let layout_info = camera_layout_info.entry(camera_entity).or_insert_with(|| calculate_camera_layout_info(camera));
            layout_info.root_nodes.push(entity);
        }
        None => {
            if cameras.is_empty() {
                warn!("No camera found to render UI to. To fix this, add at least one camera to the scene.");
            } else {
                warn!(
                    "Multiple cameras found, causing UI target ambiguity. \
                            To fix this, add an explicit `TargetCamera` component to the root UI node {:?}",
                    entity
                );
=======
    node_query
        .iter_many(root_nodes.iter())
        .for_each(|(entity, _, _, target_camera)| {
            match camera_with_default(target_camera) {
                Some(camera_entity) => {
                    let Ok((_, camera)) = cameras.get(camera_entity) else {
                        warn!(
                            "TargetCamera (of root UI node {entity}) is pointing to a camera {} which doesn't exist",
                            camera_entity
                        );
                        return;
                    };
                    let layout_info = camera_layout_info
                        .entry(camera_entity)
                        .or_insert_with(|| calculate_camera_layout_info(camera));
                    layout_info.root_nodes.push(entity);
                }
                None => {
                    if cameras.is_empty() {
                        warn!("No camera found to render UI to. To fix this, add at least one camera to the scene.");
                    } else {
                        warn!(
                            "Multiple cameras found, causing UI target ambiguity. \
                            To fix this, add an explicit `TargetCamera` component to the root UI node {}",
                            entity
                        );
                    }
                }
>>>>>>> 294e0db7
            }
        }
    });

    // When a `ContentSize` component is removed from an entity, we need to remove the measure from the corresponding taffy node.
    for entity in removed_components.removed_content_sizes.read() {
        ui_surface.try_remove_node_context(entity);
    }

    // Sync Node and ContentSize to Taffy for all nodes
    node_query
        .iter_mut()
        .for_each(|(entity, node, content_size, target_camera)| {
            if let Some(camera) =
                camera_with_default(target_camera).and_then(|c| camera_layout_info.get(&c))
            {
                if camera.resized
                    || !scale_factor_events.is_empty()
                    || ui_scale.is_changed()
                    || node.is_changed()
                    || content_size
                        .as_ref()
                        .is_some_and(|c| c.is_changed() || c.measure.is_some())
                {
                    let layout_context = LayoutContext::new(
                        camera.scale_factor,
                        [camera.size.x as f32, camera.size.y as f32].into(),
                    );
                    let measure = content_size.and_then(|mut c| c.measure.take());
                    ui_surface.upsert_node(&layout_context, entity, &node, measure);
                }
            } else {
                ui_surface.upsert_node(&LayoutContext::DEFAULT, entity, &Node::default(), None);
            }
        });
    scale_factor_events.clear();

    // clean up removed cameras
    ui_surface.remove_camera_entities(removed_components.removed_cameras.read());

    // update camera children
    for (camera_id, _) in cameras.iter() {
        let root_nodes =
            if let Some(CameraLayoutInfo { root_nodes, .. }) = camera_layout_info.get(&camera_id) {
                root_nodes.iter().cloned()
            } else {
                [].iter().cloned()
            };
        ui_surface.set_camera_children(camera_id, root_nodes);
    }

    // update and remove children
    for entity in removed_components.removed_children.read() {
        ui_surface.try_remove_children(entity);
    }

    computed_node_query
        .iter()
        .for_each(|(entity, maybe_parent)| {
            if let Some(parent) = maybe_parent {
                // Note: This does not cover the case where a parent's Node component was removed.
                // Users are responsible for fixing hierarchies if they do that (it is not recommended).
                // Detecting it here would be a permanent perf burden on the hot path.
                if parent.is_changed() && !ui_children.is_ui_node(parent.get()) {
                    warn!(
                        "Node ({entity}) is in a non-UI entity hierarchy. You are using an entity \
with UI components as a child of an entity without UI components, your UI layout may be broken."
                    );
                }
            }

            if ui_children.is_changed(entity) {
                ui_surface.update_children(entity, ui_children.iter_ui_children(entity));
            }
        });

    let text_buffers = &mut buffer_query;
    // clean up removed nodes after syncing children to avoid potential panic (invalid SlotMap key used)
    ui_surface.remove_entities(
        removed_components
            .removed_nodes
            .read()
            .filter(|entity| !node_query.contains(*entity)),
    );

    // Re-sync changed children: avoid layout glitches caused by removed nodes that are still set as a child of another node
    computed_node_query.iter().for_each(|(entity, _)| {
        if ui_children.is_changed(entity) {
            ui_surface.update_children(entity, ui_children.iter_ui_children(entity));
        }
    });

    for (camera_id, mut camera) in camera_layout_info.drain() {
        let inverse_target_scale_factor = camera.scale_factor.recip();

        ui_surface.compute_camera_layout(camera_id, camera.size, text_buffers, &mut font_system);

        for root in &camera.root_nodes {
            update_uinode_geometry_recursive(
                &mut commands,
                *root,
                &mut ui_surface,
                true,
                None,
                &mut node_transform_query,
                &ui_children,
                inverse_target_scale_factor,
                Vec2::ZERO,
                Vec2::ZERO,
            );
        }

        camera.root_nodes.clear();
        interned_root_nodes.push(camera.root_nodes);
    }

    // Returns the combined bounding box of the node and any of its overflowing children.
    fn update_uinode_geometry_recursive(
        commands: &mut Commands,
        entity: Entity,
        ui_surface: &mut UiSurface,
        inherited_use_rounding: bool,
        root_size: Option<Vec2>,
        node_transform_query: &mut Query<(
            &mut ComputedNode,
            &mut Transform,
            &Node,
            Option<&LayoutConfig>,
            Option<&BorderRadius>,
            Option<&Outline>,
            Option<&ScrollPosition>,
        )>,
        ui_children: &UiChildren,
        inverse_target_scale_factor: f32,
        parent_size: Vec2,
        parent_scroll_position: Vec2,
    ) {
        if let Ok((
            mut node,
            mut transform,
            style,
            maybe_layout_config,
            maybe_border_radius,
            maybe_outline,
            maybe_scroll_position,
        )) = node_transform_query.get_mut(entity)
        {
            let use_rounding = maybe_layout_config
                .map(|layout_config| layout_config.use_rounding)
                .unwrap_or(inherited_use_rounding);

            let Ok((layout, unrounded_size)) = ui_surface.get_layout(entity, use_rounding) else {
                return;
            };

            let layout_size = Vec2::new(layout.size.width, layout.size.height);

            let layout_location = Vec2::new(layout.location.x, layout.location.y);

            // The position of the center of the node, stored in the node's transform
            let node_center =
                layout_location - parent_scroll_position + 0.5 * (layout_size - parent_size);

            // only trigger change detection when the new values are different
            if node.size != layout_size
                || node.unrounded_size != unrounded_size
                || node.inverse_scale_factor != inverse_target_scale_factor
            {
                node.size = layout_size;
                node.unrounded_size = unrounded_size;
                node.inverse_scale_factor = inverse_target_scale_factor;
            }

            let content_size = Vec2::new(layout.content_size.width, layout.content_size.height);
            node.bypass_change_detection().content_size = content_size;

            let taffy_rect_to_border_rect = |rect: taffy::Rect<f32>| BorderRect {
                left: rect.left,
                right: rect.right,
                top: rect.top,
                bottom: rect.bottom,
            };

            node.bypass_change_detection().border = taffy_rect_to_border_rect(layout.border);
            node.bypass_change_detection().padding = taffy_rect_to_border_rect(layout.padding);

            let viewport_size = root_size.unwrap_or(node.size);

            if let Some(border_radius) = maybe_border_radius {
                // We don't trigger change detection for changes to border radius
                node.bypass_change_detection().border_radius = border_radius.resolve(
                    node.size,
                    viewport_size,
                    inverse_target_scale_factor.recip(),
                );
            }

            if let Some(outline) = maybe_outline {
                // don't trigger change detection when only outlines are changed
                let node = node.bypass_change_detection();
                node.outline_width = if style.display != Display::None {
                    match outline.width {
                        Val::Px(w) => Val::Px(w / inverse_target_scale_factor),
                        width => width,
                    }
                    .resolve(node.size().x, viewport_size)
                    .unwrap_or(0.)
                    .max(0.)
                } else {
                    0.
                };

                node.outline_offset = match outline.offset {
                    Val::Px(offset) => Val::Px(offset / inverse_target_scale_factor),
                    offset => offset,
                }
                .resolve(node.size().x, viewport_size)
                .unwrap_or(0.)
                .max(0.);
            }

            if transform.translation.truncate() != node_center {
                transform.translation = node_center.extend(0.);
            }

            let scroll_position: Vec2 = maybe_scroll_position
                .map(|scroll_pos| {
                    Vec2::new(
                        if style.overflow.x == OverflowAxis::Scroll {
                            scroll_pos.offset_x
                        } else {
                            0.0
                        },
                        if style.overflow.y == OverflowAxis::Scroll {
                            scroll_pos.offset_y
                        } else {
                            0.0
                        },
                    )
                })
                .unwrap_or_default();

            let max_possible_offset = (content_size - layout_size).max(Vec2::ZERO);
            let clamped_scroll_position = scroll_position.clamp(
                Vec2::ZERO,
                max_possible_offset * inverse_target_scale_factor,
            );

            if clamped_scroll_position != scroll_position {
                commands
                    .entity(entity)
                    .insert(ScrollPosition::from(clamped_scroll_position));
            }

            let physical_scroll_position =
                (clamped_scroll_position / inverse_target_scale_factor).round();

            for child_uinode in ui_children.iter_ui_children(entity) {
                update_uinode_geometry_recursive(
                    commands,
                    child_uinode,
                    ui_surface,
                    use_rounding,
                    Some(viewport_size),
                    node_transform_query,
                    ui_children,
                    inverse_target_scale_factor,
                    layout_size,
                    physical_scroll_position,
                );
            }
        }
    }
}

#[cfg(test)]
mod tests {
    use taffy::TraversePartialTree;

    use bevy_asset::{AssetEvent, Assets};
    use bevy_core_pipeline::core_2d::Camera2d;
    use bevy_ecs::{
        entity::Entity,
        event::Events,
        prelude::{Commands, Component, In, Query, With},
        query::Without,
        schedule::{ApplyDeferred, IntoSystemConfigs, Schedule},
        system::RunSystemOnce,
        world::World,
    };
    use bevy_hierarchy::{
        despawn_with_children_recursive, BuildChildren, ChildBuild, Children, Parent,
    };
    use bevy_image::Image;
    use bevy_math::{Rect, UVec2, Vec2};
    use bevy_render::{
        camera::{ManualTextureViews, OrthographicProjection},
        prelude::Camera,
    };
    use bevy_transform::{
        prelude::GlobalTransform,
        systems::{propagate_transforms, sync_simple_transforms},
    };
    use bevy_utils::{prelude::default, HashMap};
    use bevy_window::{
        PrimaryWindow, Window, WindowCreated, WindowResized, WindowResolution,
        WindowScaleFactorChanged,
    };

    use crate::{
        layout::ui_surface::UiSurface, prelude::*, ui_layout_system,
        update::update_target_camera_system, ContentSize, LayoutContext,
    };

    // these window dimensions are easy to convert to and from percentage values
    const WINDOW_WIDTH: f32 = 1000.;
    const WINDOW_HEIGHT: f32 = 100.;

    fn setup_ui_test_world() -> (World, Schedule) {
        let mut world = World::new();
        world.init_resource::<UiScale>();
        world.init_resource::<UiSurface>();
        world.init_resource::<Events<WindowScaleFactorChanged>>();
        world.init_resource::<Events<WindowResized>>();
        // Required for the camera system
        world.init_resource::<Events<WindowCreated>>();
        world.init_resource::<Events<AssetEvent<Image>>>();
        world.init_resource::<Assets<Image>>();
        world.init_resource::<ManualTextureViews>();

        world.init_resource::<bevy_text::TextPipeline>();

        world.init_resource::<bevy_text::CosmicFontSystem>();

        world.init_resource::<bevy_text::SwashCache>();

        // spawn a dummy primary window and camera
        world.spawn((
            Window {
                resolution: WindowResolution::new(WINDOW_WIDTH, WINDOW_HEIGHT),
                ..default()
            },
            PrimaryWindow,
        ));
        world.spawn(Camera2d);

        let mut ui_schedule = Schedule::default();
        ui_schedule.add_systems(
            (
                // UI is driven by calculated camera target info, so we need to run the camera system first
                bevy_render::camera::camera_system::<OrthographicProjection>,
                update_target_camera_system,
                ApplyDeferred,
                ui_layout_system,
                sync_simple_transforms,
                propagate_transforms,
            )
                .chain(),
        );

        (world, ui_schedule)
    }

    #[test]
    fn ui_nodes_with_percent_100_dimensions_should_fill_their_parent() {
        let (mut world, mut ui_schedule) = setup_ui_test_world();

        // spawn a root entity with width and height set to fill 100% of its parent
        let ui_root = world
            .spawn(Node {
                width: Val::Percent(100.),
                height: Val::Percent(100.),
                ..default()
            })
            .id();

        let ui_child = world
            .spawn(Node {
                width: Val::Percent(100.),
                height: Val::Percent(100.),
                ..default()
            })
            .id();

        world.entity_mut(ui_root).add_child(ui_child);

        ui_schedule.run(&mut world);
        let mut ui_surface = world.resource_mut::<UiSurface>();

        for ui_entity in [ui_root, ui_child] {
            let layout = ui_surface.get_layout(ui_entity, true).unwrap().0;
            assert_eq!(layout.size.width, WINDOW_WIDTH);
            assert_eq!(layout.size.height, WINDOW_HEIGHT);
        }
    }

    #[test]
    fn ui_surface_tracks_ui_entities() {
        let (mut world, mut ui_schedule) = setup_ui_test_world();

        ui_schedule.run(&mut world);

        // no UI entities in world, none in UiSurface
        let ui_surface = world.resource::<UiSurface>();
        assert!(ui_surface.entity_to_taffy.is_empty());

        let ui_entity = world.spawn(Node::default()).id();

        // `ui_layout_system` should map `ui_entity` to a ui node in `UiSurface::entity_to_taffy`
        ui_schedule.run(&mut world);

        let ui_surface = world.resource::<UiSurface>();
        assert!(ui_surface.entity_to_taffy.contains_key(&ui_entity));
        assert_eq!(ui_surface.entity_to_taffy.len(), 1);

        world.despawn(ui_entity);

        // `ui_layout_system` should remove `ui_entity` from `UiSurface::entity_to_taffy`
        ui_schedule.run(&mut world);

        let ui_surface = world.resource::<UiSurface>();
        assert!(!ui_surface.entity_to_taffy.contains_key(&ui_entity));
        assert!(ui_surface.entity_to_taffy.is_empty());
    }

    #[test]
    fn ui_surface_tracks_camera_entities() {
        let (mut world, mut ui_schedule) = setup_ui_test_world();

        // despawn all cameras so we can reset ui_surface back to a fresh state
        let camera_entities = world
            .query_filtered::<Entity, With<Camera>>()
            .iter(&world)
            .collect::<Vec<_>>();
        for camera_entity in camera_entities {
            world.despawn(camera_entity);
        }

        ui_schedule.run(&mut world);

        // no UI entities in world, none in UiSurface
        let ui_surface = world.resource::<UiSurface>();
        assert!(ui_surface.camera_entity_to_taffy.is_empty());

        // respawn camera
        let camera_entity = world.spawn(Camera2d).id();

        let ui_entity = world
            .spawn((Node::default(), TargetCamera(camera_entity)))
            .id();

        // `ui_layout_system` should map `camera_entity` to a ui node in `UiSurface::camera_entity_to_taffy`
        ui_schedule.run(&mut world);

        let ui_surface = world.resource::<UiSurface>();
        assert!(ui_surface
            .camera_entity_to_taffy
            .contains_key(&camera_entity));
        assert_eq!(ui_surface.camera_entity_to_taffy.len(), 1);

        world.despawn(ui_entity);
        world.despawn(camera_entity);

        // `ui_layout_system` should remove `camera_entity` from `UiSurface::camera_entity_to_taffy`
        ui_schedule.run(&mut world);

        let ui_surface = world.resource::<UiSurface>();
        assert!(!ui_surface
            .camera_entity_to_taffy
            .contains_key(&camera_entity));
        assert!(ui_surface.camera_entity_to_taffy.is_empty());
    }

    #[test]
    #[should_panic]
    fn despawning_a_ui_entity_should_remove_its_corresponding_ui_node() {
        let (mut world, mut ui_schedule) = setup_ui_test_world();

        let ui_entity = world.spawn(Node::default()).id();

        // `ui_layout_system` will insert a ui node into the internal layout tree corresponding to `ui_entity`
        ui_schedule.run(&mut world);

        // retrieve the ui node corresponding to `ui_entity` from ui surface
        let ui_surface = world.resource::<UiSurface>();
        let ui_node = ui_surface.entity_to_taffy[&ui_entity];

        world.despawn(ui_entity);

        // `ui_layout_system` will receive a `RemovedComponents<Node>` event for `ui_entity`
        // and remove `ui_entity` from `ui_node` from the internal layout tree
        ui_schedule.run(&mut world);

        let ui_surface = world.resource::<UiSurface>();

        // `ui_node` is removed, attempting to retrieve a style for `ui_node` panics
        let _ = ui_surface.taffy.style(ui_node);
    }

    #[test]
    fn changes_to_children_of_a_ui_entity_change_its_corresponding_ui_nodes_children() {
        let (mut world, mut ui_schedule) = setup_ui_test_world();

        let ui_parent_entity = world.spawn(Node::default()).id();

        // `ui_layout_system` will insert a ui node into the internal layout tree corresponding to `ui_entity`
        ui_schedule.run(&mut world);

        let ui_surface = world.resource::<UiSurface>();
        let ui_parent_node = ui_surface.entity_to_taffy[&ui_parent_entity];

        // `ui_parent_node` shouldn't have any children yet
        assert_eq!(ui_surface.taffy.child_count(ui_parent_node), 0);

        let mut ui_child_entities = (0..10)
            .map(|_| {
                let child = world.spawn(Node::default()).id();
                world.entity_mut(ui_parent_entity).add_child(child);
                child
            })
            .collect::<Vec<_>>();

        ui_schedule.run(&mut world);

        // `ui_parent_node` should have children now
        let ui_surface = world.resource::<UiSurface>();
        assert_eq!(
            ui_surface.entity_to_taffy.len(),
            1 + ui_child_entities.len()
        );
        assert_eq!(
            ui_surface.taffy.child_count(ui_parent_node),
            ui_child_entities.len()
        );

        let child_node_map = <HashMap<_, _>>::from_iter(
            ui_child_entities
                .iter()
                .map(|child_entity| (*child_entity, ui_surface.entity_to_taffy[child_entity])),
        );

        // the children should have a corresponding ui node and that ui node's parent should be `ui_parent_node`
        for node in child_node_map.values() {
            assert_eq!(ui_surface.taffy.parent(*node), Some(ui_parent_node));
        }

        // delete every second child
        let mut deleted_children = vec![];
        for i in (0..ui_child_entities.len()).rev().step_by(2) {
            let child = ui_child_entities.remove(i);
            world.despawn(child);
            deleted_children.push(child);
        }

        ui_schedule.run(&mut world);

        let ui_surface = world.resource::<UiSurface>();
        assert_eq!(
            ui_surface.entity_to_taffy.len(),
            1 + ui_child_entities.len()
        );
        assert_eq!(
            ui_surface.taffy.child_count(ui_parent_node),
            ui_child_entities.len()
        );

        // the remaining children should still have nodes in the layout tree
        for child_entity in &ui_child_entities {
            let child_node = child_node_map[child_entity];
            assert_eq!(ui_surface.entity_to_taffy[child_entity], child_node);
            assert_eq!(ui_surface.taffy.parent(child_node), Some(ui_parent_node));
            assert!(ui_surface
                .taffy
                .children(ui_parent_node)
                .unwrap()
                .contains(&child_node));
        }

        // the nodes of the deleted children should have been removed from the layout tree
        for deleted_child_entity in &deleted_children {
            assert!(!ui_surface
                .entity_to_taffy
                .contains_key(deleted_child_entity));
            let deleted_child_node = child_node_map[deleted_child_entity];
            assert!(!ui_surface
                .taffy
                .children(ui_parent_node)
                .unwrap()
                .contains(&deleted_child_node));
        }

        // despawn the parent entity and its descendants
        despawn_with_children_recursive(&mut world, ui_parent_entity, true);

        ui_schedule.run(&mut world);

        // all nodes should have been deleted
        let ui_surface = world.resource::<UiSurface>();
        assert!(ui_surface.entity_to_taffy.is_empty());
    }

    /// bugfix test, see [#16288](https://github.com/bevyengine/bevy/pull/16288)
    #[test]
    fn node_removal_and_reinsert_should_work() {
        let (mut world, mut ui_schedule) = setup_ui_test_world();

        ui_schedule.run(&mut world);

        // no UI entities in world, none in UiSurface
        let ui_surface = world.resource::<UiSurface>();
        assert!(ui_surface.entity_to_taffy.is_empty());

        let ui_entity = world.spawn(Node::default()).id();

        // `ui_layout_system` should map `ui_entity` to a ui node in `UiSurface::entity_to_taffy`
        ui_schedule.run(&mut world);

        let ui_surface = world.resource::<UiSurface>();
        assert!(ui_surface.entity_to_taffy.contains_key(&ui_entity));
        assert_eq!(ui_surface.entity_to_taffy.len(), 1);

        // remove and re-insert Node to trigger removal code in `ui_layout_system`
        world.entity_mut(ui_entity).remove::<Node>();
        world.entity_mut(ui_entity).insert(Node::default());

        // `ui_layout_system` should still have `ui_entity`
        ui_schedule.run(&mut world);

        let ui_surface = world.resource::<UiSurface>();
        assert!(ui_surface.entity_to_taffy.contains_key(&ui_entity));
        assert_eq!(ui_surface.entity_to_taffy.len(), 1);
    }

    /// regression test for >=0.13.1 root node layouts
    /// ensure root nodes act like they are absolutely positioned
    /// without explicitly declaring it.
    #[test]
    fn ui_root_node_should_act_like_position_absolute() {
        let (mut world, mut ui_schedule) = setup_ui_test_world();

        let mut size = 150.;

        world.spawn(Node {
            // test should pass without explicitly requiring position_type to be set to Absolute
            // position_type: PositionType::Absolute,
            width: Val::Px(size),
            height: Val::Px(size),
            ..default()
        });

        size -= 50.;

        world.spawn(Node {
            // position_type: PositionType::Absolute,
            width: Val::Px(size),
            height: Val::Px(size),
            ..default()
        });

        size -= 50.;

        world.spawn(Node {
            // position_type: PositionType::Absolute,
            width: Val::Px(size),
            height: Val::Px(size),
            ..default()
        });

        ui_schedule.run(&mut world);

        let overlap_check = world
            .query_filtered::<(Entity, &ComputedNode, &GlobalTransform), Without<Parent>>()
            .iter(&world)
            .fold(
                Option::<(Rect, bool)>::None,
                |option_rect, (entity, node, global_transform)| {
                    let current_rect = Rect::from_center_size(
                        global_transform.translation().truncate(),
                        node.size(),
                    );
                    assert!(
                        current_rect.height().abs() + current_rect.width().abs() > 0.,
                        "root ui node {entity} doesn't have a logical size"
                    );
                    assert_ne!(
                        global_transform.affine(),
                        GlobalTransform::default().affine(),
                        "root ui node {entity} global transform is not populated"
                    );
                    let Some((rect, is_overlapping)) = option_rect else {
                        return Some((current_rect, false));
                    };
                    if rect.contains(current_rect.center()) {
                        Some((current_rect, true))
                    } else {
                        Some((current_rect, is_overlapping))
                    }
                },
            );

        let Some((_rect, is_overlapping)) = overlap_check else {
            unreachable!("test not setup properly");
        };
        assert!(is_overlapping, "root ui nodes are expected to behave like they have absolute position and be independent from each other");
    }

    #[test]
    fn ui_node_should_properly_update_when_changing_target_camera() {
        #[derive(Component)]
        struct MovingUiNode;

        fn update_camera_viewports(
            primary_window_query: Query<&Window, With<PrimaryWindow>>,
            mut cameras: Query<&mut Camera>,
        ) {
            let primary_window = primary_window_query
                .get_single()
                .expect("missing primary window");
            let camera_count = cameras.iter().len();
            for (camera_index, mut camera) in cameras.iter_mut().enumerate() {
                let viewport_width =
                    primary_window.resolution.physical_width() / camera_count as u32;
                let viewport_height = primary_window.resolution.physical_height();
                let physical_position = UVec2::new(viewport_width * camera_index as u32, 0);
                let physical_size = UVec2::new(viewport_width, viewport_height);
                camera.viewport = Some(bevy_render::camera::Viewport {
                    physical_position,
                    physical_size,
                    ..default()
                });
            }
        }

        fn move_ui_node(
            In(pos): In<Vec2>,
            mut commands: Commands,
            cameras: Query<(Entity, &Camera)>,
            moving_ui_query: Query<Entity, With<MovingUiNode>>,
        ) {
            let (target_camera_entity, _) = cameras
                .iter()
                .find(|(_, camera)| {
                    let Some(logical_viewport_rect) = camera.logical_viewport_rect() else {
                        panic!("missing logical viewport")
                    };
                    // make sure cursor is in viewport and that viewport has at least 1px of size
                    logical_viewport_rect.contains(pos)
                        && logical_viewport_rect.max.cmpge(Vec2::splat(0.)).any()
                })
                .expect("cursor position outside of camera viewport");
            for moving_ui_entity in moving_ui_query.iter() {
                commands
                    .entity(moving_ui_entity)
                    .insert(TargetCamera(target_camera_entity))
                    .insert(Node {
                        position_type: PositionType::Absolute,
                        top: Val::Px(pos.y),
                        left: Val::Px(pos.x),
                        ..default()
                    });
            }
        }

        fn do_move_and_test(
            world: &mut World,
            ui_schedule: &mut Schedule,
            new_pos: Vec2,
            expected_camera_entity: &Entity,
        ) {
            world.run_system_once_with(move_ui_node, new_pos).unwrap();
            ui_schedule.run(world);
            let (ui_node_entity, TargetCamera(target_camera_entity)) = world
                .query_filtered::<(Entity, &TargetCamera), With<MovingUiNode>>()
                .get_single(world)
                .expect("missing MovingUiNode");
            assert_eq!(expected_camera_entity, target_camera_entity);
            let mut ui_surface = world.resource_mut::<UiSurface>();

            let layout = ui_surface
                .get_layout(ui_node_entity, true)
                .expect("failed to get layout")
                .0;

            // negative test for #12255
            assert_eq!(Vec2::new(layout.location.x, layout.location.y), new_pos);
        }

        fn get_taffy_node_count(world: &World) -> usize {
            world.resource::<UiSurface>().taffy.total_node_count()
        }

        let (mut world, mut ui_schedule) = setup_ui_test_world();

        world.spawn((
            Camera2d,
            Camera {
                order: 1,
                ..default()
            },
        ));

        world.spawn((
            Node {
                position_type: PositionType::Absolute,
                top: Val::Px(0.),
                left: Val::Px(0.),
                ..default()
            },
            MovingUiNode,
        ));

        ui_schedule.run(&mut world);

        let pos_inc = Vec2::splat(1.);
        let total_cameras = world.query::<&Camera>().iter(&world).len();
        // add total cameras - 1 (the assumed default) to get an idea for how many nodes we should expect
        let expected_max_taffy_node_count = get_taffy_node_count(&world) + total_cameras - 1;

        world.run_system_once(update_camera_viewports).unwrap();

        ui_schedule.run(&mut world);

        let viewport_rects = world
            .query::<(Entity, &Camera)>()
            .iter(&world)
            .map(|(e, c)| (e, c.logical_viewport_rect().expect("missing viewport")))
            .collect::<Vec<_>>();

        for (camera_entity, viewport) in viewport_rects.iter() {
            let target_pos = viewport.min + pos_inc;
            do_move_and_test(&mut world, &mut ui_schedule, target_pos, camera_entity);
        }

        // reverse direction
        let mut viewport_rects = viewport_rects.clone();
        viewport_rects.reverse();
        for (camera_entity, viewport) in viewport_rects.iter() {
            let target_pos = viewport.max - pos_inc;
            do_move_and_test(&mut world, &mut ui_schedule, target_pos, camera_entity);
        }

        let current_taffy_node_count = get_taffy_node_count(&world);
        if current_taffy_node_count > expected_max_taffy_node_count {
            panic!("extra taffy nodes detected: current: {current_taffy_node_count} max expected: {expected_max_taffy_node_count}");
        }
    }

    #[test]
    fn ui_node_should_be_set_to_its_content_size() {
        let (mut world, mut ui_schedule) = setup_ui_test_world();

        let content_size = Vec2::new(50., 25.);

        let ui_entity = world
            .spawn((
                Node {
                    align_self: AlignSelf::Start,
                    ..default()
                },
                ContentSize::fixed_size(content_size),
            ))
            .id();

        ui_schedule.run(&mut world);

        let mut ui_surface = world.resource_mut::<UiSurface>();
        let layout = ui_surface.get_layout(ui_entity, true).unwrap().0;

        // the node should takes its size from the fixed size measure func
        assert_eq!(layout.size.width, content_size.x);
        assert_eq!(layout.size.height, content_size.y);
    }

    #[test]
    fn measure_funcs_should_be_removed_on_content_size_removal() {
        let (mut world, mut ui_schedule) = setup_ui_test_world();

        let content_size = Vec2::new(50., 25.);
        let ui_entity = world
            .spawn((
                Node {
                    align_self: AlignSelf::Start,
                    ..Default::default()
                },
                ContentSize::fixed_size(content_size),
            ))
            .id();

        ui_schedule.run(&mut world);

        let mut ui_surface = world.resource_mut::<UiSurface>();
        let ui_node = ui_surface.entity_to_taffy[&ui_entity];

        // a node with a content size should have taffy context
        assert!(ui_surface.taffy.get_node_context(ui_node).is_some());
        let layout = ui_surface.get_layout(ui_entity, true).unwrap().0;
        assert_eq!(layout.size.width, content_size.x);
        assert_eq!(layout.size.height, content_size.y);

        world.entity_mut(ui_entity).remove::<ContentSize>();

        ui_schedule.run(&mut world);

        let mut ui_surface = world.resource_mut::<UiSurface>();
        // a node without a content size should not have taffy context
        assert!(ui_surface.taffy.get_node_context(ui_node).is_none());

        // Without a content size, the node has no width or height constraints so the length of both dimensions is 0.
        let layout = ui_surface.get_layout(ui_entity, true).unwrap().0;
        assert_eq!(layout.size.width, 0.);
        assert_eq!(layout.size.height, 0.);
    }

    #[test]
    fn ui_rounding_test() {
        let (mut world, mut ui_schedule) = setup_ui_test_world();

        let parent = world
            .spawn(Node {
                display: Display::Grid,
                grid_template_columns: RepeatedGridTrack::min_content(2),
                margin: UiRect::all(Val::Px(4.0)),
                ..default()
            })
            .with_children(|commands| {
                for _ in 0..2 {
                    commands.spawn(Node {
                        display: Display::Grid,
                        width: Val::Px(160.),
                        height: Val::Px(160.),
                        ..default()
                    });
                }
            })
            .id();

        let children = world
            .entity(parent)
            .get::<Children>()
            .unwrap()
            .iter()
            .copied()
            .collect::<Vec<Entity>>();

        for r in [2, 3, 5, 7, 11, 13, 17, 19, 21, 23, 29, 31].map(|n| (n as f32).recip()) {
            // This fails with very small / unrealistic scale values
            let mut s = 1. - r;
            while s <= 5. {
                world.resource_mut::<UiScale>().0 = s;
                ui_schedule.run(&mut world);
                let width_sum: f32 = children
                    .iter()
                    .map(|child| world.get::<ComputedNode>(*child).unwrap().size.x)
                    .sum();
                let parent_width = world.get::<ComputedNode>(parent).unwrap().size.x;
                assert!((width_sum - parent_width).abs() < 0.001);
                assert!((width_sum - 320. * s).abs() <= 1.);
                s += r;
            }
        }
    }

    #[test]
    fn no_camera_ui() {
        let mut world = World::new();
        world.init_resource::<UiScale>();
        world.init_resource::<UiSurface>();
        world.init_resource::<Events<WindowScaleFactorChanged>>();
        world.init_resource::<Events<WindowResized>>();
        // Required for the camera system
        world.init_resource::<Events<WindowCreated>>();
        world.init_resource::<Events<AssetEvent<Image>>>();
        world.init_resource::<Assets<Image>>();
        world.init_resource::<ManualTextureViews>();

        world.init_resource::<bevy_text::TextPipeline>();

        world.init_resource::<bevy_text::CosmicFontSystem>();

        world.init_resource::<bevy_text::SwashCache>();

        // spawn a dummy primary window and camera
        world.spawn((
            Window {
                resolution: WindowResolution::new(WINDOW_WIDTH, WINDOW_HEIGHT),
                ..default()
            },
            PrimaryWindow,
        ));

        let mut ui_schedule = Schedule::default();
        ui_schedule.add_systems(
            (
                // UI is driven by calculated camera target info, so we need to run the camera system first
                bevy_render::camera::camera_system::<OrthographicProjection>,
                update_target_camera_system,
                ApplyDeferred,
                ui_layout_system,
            )
                .chain(),
        );

        let ui_root = world
            .spawn(Node {
                width: Val::Percent(100.),
                height: Val::Percent(100.),
                ..default()
            })
            .id();

        let ui_child = world
            .spawn(Node {
                width: Val::Percent(100.),
                height: Val::Percent(100.),
                ..default()
            })
            .id();

        world.entity_mut(ui_root).add_child(ui_child);

        ui_schedule.run(&mut world);
    }

    #[test]
    fn test_ui_surface_compute_camera_layout() {
        use bevy_ecs::prelude::ResMut;

        let (mut world, ..) = setup_ui_test_world();

        let camera_entity = Entity::from_raw(0);
        let root_node_entity = Entity::from_raw(1);

        struct TestSystemParam {
            camera_entity: Entity,
            root_node_entity: Entity,
        }

        fn test_system(
            params: In<TestSystemParam>,
            mut ui_surface: ResMut<UiSurface>,
            mut computed_text_block_query: Query<&mut bevy_text::ComputedTextBlock>,
            mut font_system: ResMut<bevy_text::CosmicFontSystem>,
        ) {
            ui_surface.upsert_node(
                &LayoutContext::TEST_CONTEXT,
                params.root_node_entity,
                &Node::default(),
                None,
            );

            ui_surface.compute_camera_layout(
                params.camera_entity,
                UVec2::new(800, 600),
                &mut computed_text_block_query,
                &mut font_system,
            );
        }

        let _ = world.run_system_once_with(
            test_system,
            TestSystemParam {
                camera_entity,
                root_node_entity,
            },
        );

        let ui_surface = world.resource::<UiSurface>();

        let taffy_node = ui_surface.entity_to_taffy.get(&root_node_entity).unwrap();
        assert!(ui_surface.taffy.layout(*taffy_node).is_ok());
    }
}<|MERGE_RESOLUTION|>--- conflicted
+++ resolved
@@ -164,26 +164,6 @@
     // Precalculate the layout info for each camera, so we have fast access to it for each node
     camera_layout_info.clear();
 
-<<<<<<< HEAD
-    node_query.iter_many(root_nodes.iter()).for_each(|(entity, _, _, target_camera)| match camera_with_default(target_camera) {
-        Some(camera_entity) => {
-            let Ok((_, camera)) = cameras.get(camera_entity) else {
-                warn!("TargetCamera (of root UI node {entity:?}) is pointing to a camera {:?} which doesn't exist", camera_entity);
-                return;
-            };
-            let layout_info = camera_layout_info.entry(camera_entity).or_insert_with(|| calculate_camera_layout_info(camera));
-            layout_info.root_nodes.push(entity);
-        }
-        None => {
-            if cameras.is_empty() {
-                warn!("No camera found to render UI to. To fix this, add at least one camera to the scene.");
-            } else {
-                warn!(
-                    "Multiple cameras found, causing UI target ambiguity. \
-                            To fix this, add an explicit `TargetCamera` component to the root UI node {:?}",
-                    entity
-                );
-=======
     node_query
         .iter_many(root_nodes.iter())
         .for_each(|(entity, _, _, target_camera)| {
@@ -212,7 +192,6 @@
                         );
                     }
                 }
->>>>>>> 294e0db7
             }
         }
     });
