use crate::{
    experimental::{UiChildren, UiRootNodes},
<<<<<<< HEAD
    BorderRadius, CalculatedClip, ComputedNode, ContentSize, DefaultUiCamera, Display, Node,
    Outline, OverflowAxis, ScrollPosition, TargetCamera, UiScale, Val,
=======
    BorderRadius, ComputedNode, ComputedNodeTarget, ContentSize, Display, LayoutConfig, Node,
    Outline, OverflowAxis, ScrollPosition, Val,
>>>>>>> 232824c0
};
use bevy_ecs::{
    change_detection::{DetectChanges, DetectChangesMut},
    entity::Entity,
    hierarchy::{ChildOf, Children},
    query::With,
    removal_detection::RemovedComponents,
    system::{Commands, Query, ResMut},
    world::Ref,
};
<<<<<<< HEAD
use bevy_hierarchy::{Children, Parent};
use bevy_math::{Rect, UVec2, Vec2};
use bevy_render::camera::{Camera, NormalizedRenderTarget};
=======
use bevy_math::Vec2;
>>>>>>> 232824c0
use bevy_sprite::BorderRect;
use bevy_transform::components::Transform;
use thiserror::Error;
use tracing::warn;
use ui_surface::UiSurface;

use bevy_text::ComputedTextBlock;

use bevy_text::CosmicFontSystem;

mod convert;
pub mod debug;
pub(crate) mod ui_surface;

pub struct LayoutContext {
    pub scale_factor: f32,
    pub physical_size: Vec2,
}

impl LayoutContext {
    pub const DEFAULT: Self = Self {
        scale_factor: 1.0,
        physical_size: Vec2::ZERO,
    };
    /// create new a [`LayoutContext`] from the window's physical size and scale factor
    fn new(scale_factor: f32, physical_size: Vec2) -> Self {
        Self {
            scale_factor,
            physical_size,
        }
    }
}

#[cfg(test)]
impl LayoutContext {
    pub const TEST_CONTEXT: Self = Self {
        scale_factor: 1.0,
        physical_size: Vec2::new(1000.0, 1000.0),
    };
}

impl Default for LayoutContext {
    fn default() -> Self {
        Self::DEFAULT
    }
}

#[derive(Debug, Error)]
pub enum LayoutError {
    #[error("Invalid hierarchy")]
    InvalidHierarchy,
    #[error("Taffy error: {0}")]
    TaffyError(taffy::TaffyError),
}

/// Updates the UI's layout tree, computes the new layout geometry and then updates the sizes and transforms of all the UI nodes.
pub fn ui_layout_system(
    mut commands: Commands,
    mut ui_surface: ResMut<UiSurface>,
    ui_root_node_query: UiRootNodes,
    mut node_query: Query<(
        Entity,
        Ref<Node>,
        Option<&mut ContentSize>,
        Ref<ComputedNodeTarget>,
    )>,
    computed_node_query: Query<(Entity, Option<Ref<ChildOf>>), With<ComputedNode>>,
    ui_children: UiChildren,
    mut node_transform_query: Query<(
        &mut ComputedNode,
        &mut Transform,
        &Node,
        Option<&LayoutConfig>,
        Option<&BorderRadius>,
        Option<&Outline>,
        Option<&ScrollPosition>,
        Option<&mut CalculatedClip>,
    )>,
    mut buffer_query: Query<&mut ComputedTextBlock>,
    mut font_system: ResMut<CosmicFontSystem>,
    mut removed_children: RemovedComponents<Children>,
    mut removed_content_sizes: RemovedComponents<ContentSize>,
    mut removed_nodes: RemovedComponents<Node>,
) {
    // When a `ContentSize` component is removed from an entity, we need to remove the measure from the corresponding taffy node.
    for entity in removed_content_sizes.read() {
        ui_surface.try_remove_node_context(entity);
    }

    // Sync Node and ContentSize to Taffy for all nodes
    node_query
        .iter_mut()
        .for_each(|(entity, node, content_size, computed_target)| {
            if computed_target.is_changed()
                || node.is_changed()
                || content_size
                    .as_ref()
                    .is_some_and(|c| c.is_changed() || c.measure.is_some())
            {
                let layout_context = LayoutContext::new(
                    computed_target.scale_factor,
                    computed_target.physical_size.as_vec2(),
                );
                let measure = content_size.and_then(|mut c| c.measure.take());
                ui_surface.upsert_node(&layout_context, entity, &node, measure);
            }
        });

    // update and remove children
    for entity in removed_children.read() {
        ui_surface.try_remove_children(entity);
    }

    computed_node_query
        .iter()
        .for_each(|(entity, maybe_parent)| {
            if let Some(parent) = maybe_parent {
                // Note: This does not cover the case where a parent's Node component was removed.
                // Users are responsible for fixing hierarchies if they do that (it is not recommended).
                // Detecting it here would be a permanent perf burden on the hot path.
                if parent.is_changed() && !ui_children.is_ui_node(parent.get()) {
                    warn!(
                        "Node ({entity}) is in a non-UI entity hierarchy. You are using an entity \
with UI components as a child of an entity without UI components, your UI layout may be broken."
                    );
                }
            }

            if ui_children.is_changed(entity) {
                ui_surface.update_children(entity, ui_children.iter_ui_children(entity));
            }
        });

    // clean up removed nodes after syncing children to avoid potential panic (invalid SlotMap key used)
    ui_surface.remove_entities(
        removed_nodes
            .read()
            .filter(|entity| !node_query.contains(*entity)),
    );

    // Re-sync changed children: avoid layout glitches caused by removed nodes that are still set as a child of another node
    computed_node_query.iter().for_each(|(entity, _)| {
        if ui_children.is_changed(entity) {
            ui_surface.update_children(entity, ui_children.iter_ui_children(entity));
        }
    });

    for ui_root_entity in ui_root_node_query.iter() {
        let (_, _, _, computed_target) = node_query.get(ui_root_entity).unwrap();

<<<<<<< HEAD
        ui_surface.compute_camera_layout(camera_id, camera.size, text_buffers, &mut font_system);

        for root in &camera.root_nodes {
            update_uinode_geometry_recursive(
                &mut commands,
                *root,
                &mut ui_surface,
                None,
                &mut node_transform_query,
                &ui_children,
                inverse_target_scale_factor,
                Vec2::ZERO,
                Vec2::ZERO,
                None,
                Vec2::ZERO,
            );
        }
=======
        ui_surface.compute_layout(
            ui_root_entity,
            computed_target.physical_size,
            &mut buffer_query,
            &mut font_system,
        );
>>>>>>> 232824c0

        update_uinode_geometry_recursive(
            &mut commands,
            ui_root_entity,
            &mut ui_surface,
            true,
            None,
            &mut node_transform_query,
            &ui_children,
            computed_target.scale_factor.recip(),
            Vec2::ZERO,
            Vec2::ZERO,
        );
    }

    // Returns the combined bounding box of the node and any of its overflowing children.
    fn update_uinode_geometry_recursive(
        commands: &mut Commands,
        entity: Entity,
        ui_surface: &mut UiSurface,
        inherited_use_rounding: bool,
        root_size: Option<Vec2>,
        node_transform_query: &mut Query<(
            &mut ComputedNode,
            &mut Transform,
            &Node,
            Option<&LayoutConfig>,
            Option<&BorderRadius>,
            Option<&Outline>,
            Option<&ScrollPosition>,
            Option<&mut CalculatedClip>,
        )>,
        ui_children: &UiChildren,
        inverse_target_scale_factor: f32,
        parent_size: Vec2,
        parent_scroll_position: Vec2,
        mut maybe_inherited_clip: Option<Rect>,
        mut global_position: Vec2,
    ) {
        if let Ok((
            mut node,
            mut transform,
            style,
            maybe_layout_config,
            maybe_border_radius,
            maybe_outline,
            maybe_scroll_position,
            maybe_calculated_clip,
        )) = node_transform_query.get_mut(entity)
        {
<<<<<<< HEAD
            if style.display == Display::None {
                remove_uinodes_recursive(entity, node_transform_query, ui_children);
                return;
            }

            let Ok((layout, unrounded_size)) = ui_surface.get_layout(entity) else {
=======
            let use_rounding = maybe_layout_config
                .map(|layout_config| layout_config.use_rounding)
                .unwrap_or(inherited_use_rounding);

            let Ok((layout, unrounded_size)) = ui_surface.get_layout(entity, use_rounding) else {
>>>>>>> 232824c0
                return;
            };

            let layout_size = Vec2::new(layout.size.width, layout.size.height);

            let layout_location = Vec2::new(layout.location.x, layout.location.y);

            // The position of the center of the node, stored in the node's transform
            let node_center =
                layout_location - parent_scroll_position + 0.5 * (layout_size - parent_size);

            global_position += node_center;

            // only trigger change detection when the new values are different
            if node.size != layout_size
                || node.unrounded_size != unrounded_size
                || node.inverse_scale_factor != inverse_target_scale_factor
            {
                node.size = layout_size;
                node.unrounded_size = unrounded_size;
                node.inverse_scale_factor = inverse_target_scale_factor;
            }

            let content_size = Vec2::new(layout.content_size.width, layout.content_size.height);
            node.bypass_change_detection().content_size = content_size;

            let taffy_rect_to_border_rect = |rect: taffy::Rect<f32>| BorderRect {
                left: rect.left,
                right: rect.right,
                top: rect.top,
                bottom: rect.bottom,
            };

            node.bypass_change_detection().border = taffy_rect_to_border_rect(layout.border);
            node.bypass_change_detection().padding = taffy_rect_to_border_rect(layout.padding);

            let viewport_size = root_size.unwrap_or(node.size);

            if let Some(border_radius) = maybe_border_radius {
                // We don't trigger change detection for changes to border radius
                node.bypass_change_detection().border_radius = border_radius.resolve(
                    node.size,
                    viewport_size,
                    inverse_target_scale_factor.recip(),
                );
            }

            if let Some(outline) = maybe_outline {
                // don't trigger change detection when only outlines are changed
                let node = node.bypass_change_detection();
                node.outline_width = if style.display != Display::None {
                    match outline.width {
                        Val::Px(w) => Val::Px(w / inverse_target_scale_factor),
                        width => width,
                    }
                    .resolve(node.size().x, viewport_size)
                    .unwrap_or(0.)
                    .max(0.)
                } else {
                    0.
                };

                node.outline_offset = match outline.offset {
                    Val::Px(offset) => Val::Px(offset / inverse_target_scale_factor),
                    offset => offset,
                }
                .resolve(node.size().x, viewport_size)
                .unwrap_or(0.)
                .max(0.);
            }

            if transform.translation.truncate() != node_center {
                transform.translation = node_center.extend(0.);
            }

            let scroll_position: Vec2 = maybe_scroll_position
                .map(|scroll_pos| {
                    Vec2::new(
                        if style.overflow.x == OverflowAxis::Scroll {
                            scroll_pos.offset_x
                        } else {
                            0.0
                        },
                        if style.overflow.y == OverflowAxis::Scroll {
                            scroll_pos.offset_y
                        } else {
                            0.0
                        },
                    )
                })
                .unwrap_or_default();

            let max_possible_offset = (content_size - layout_size).max(Vec2::ZERO);
            let clamped_scroll_position = scroll_position.clamp(
                Vec2::ZERO,
                max_possible_offset * inverse_target_scale_factor,
            );

            if clamped_scroll_position != scroll_position {
                commands
                    .entity(entity)
                    .insert(ScrollPosition::from(clamped_scroll_position));
            }

            // If `display` is None, clip the entire node and all its descendants by replacing the inherited clip with a default rect (which is empty)
            if style.display == Display::None {
                maybe_inherited_clip = Some(Rect::default());
            }

            // Update this node's CalculatedClip component
            if let Some(mut calculated_clip) = maybe_calculated_clip {
                if let Some(inherited_clip) = maybe_inherited_clip {
                    // Replace the previous calculated clip with the inherited clipping rect
                    if calculated_clip.clip != inherited_clip {
                        *calculated_clip = CalculatedClip {
                            clip: inherited_clip,
                        };
                    }
                } else {
                    // No inherited clipping rect, remove the component
                    commands.entity(entity).remove::<CalculatedClip>();
                }
            } else if let Some(inherited_clip) = maybe_inherited_clip {
                // No previous calculated clip, add a new CalculatedClip component with the inherited clipping rect
                commands.entity(entity).try_insert(CalculatedClip {
                    clip: inherited_clip,
                });
            }

            // Calculate new clip rectangle for children nodes
            let children_clip = if style.overflow.is_visible() {
                // When `Visible`, children might be visible even when they are outside
                // the current node's boundaries. In this case they inherit the current
                // node's parent clip. If an ancestor is set as `Hidden`, that clip will
                // be used; otherwise this will be `None`.
                maybe_inherited_clip
            } else {
                // If `maybe_inherited_clip` is `Some`, use the intersection between
                // current node's clip and the inherited clip. This handles the case
                // of nested `Overflow::Hidden` nodes. If parent `clip` is not
                // defined, use the current node's clip.

                let mut clip_rect = Rect::from_center_size(global_position, node.size());

                // Content isn't clipped at the edges of the node but at the edges of the region specified by [`Node::overflow_clip_margin`].
                //
                // `clip_inset` should always fit inside `node_rect`.
                // Even if `clip_inset` were to overflow, we won't return a degenerate result as `Rect::intersect` will clamp the intersection, leaving it empty.
                let clip_inset = match style.overflow_clip_margin.visual_box {
                    crate::OverflowClipBox::BorderBox => BorderRect::ZERO,
                    crate::OverflowClipBox::ContentBox => node.content_inset(),
                    crate::OverflowClipBox::PaddingBox => node.border(),
                };

                clip_rect.min.x += clip_inset.left;
                clip_rect.min.y += clip_inset.top;
                clip_rect.max.x -= clip_inset.right;
                clip_rect.max.y -= clip_inset.bottom;

                clip_rect = clip_rect
                    .inflate(style.overflow_clip_margin.margin.max(0.) / node.inverse_scale_factor);

                if style.overflow.x == OverflowAxis::Visible {
                    clip_rect.min.x = -f32::INFINITY;
                    clip_rect.max.x = f32::INFINITY;
                }
                if style.overflow.y == OverflowAxis::Visible {
                    clip_rect.min.y = -f32::INFINITY;
                    clip_rect.max.y = f32::INFINITY;
                }
                Some(maybe_inherited_clip.map_or(clip_rect, |c| c.intersect(clip_rect)))
            };
            let physical_scroll_position =
                (clamped_scroll_position / inverse_target_scale_factor).round();

            for child_uinode in ui_children.iter_ui_children(entity) {
                update_uinode_geometry_recursive(
                    commands,
                    child_uinode,
                    ui_surface,
                    use_rounding,
                    Some(viewport_size),
                    node_transform_query,
                    ui_children,
                    inverse_target_scale_factor,
                    layout_size,
                    physical_scroll_position,
                    children_clip,
                    global_position,
                );
            }
        }
    }

    fn remove_uinodes_recursive(
        entity: Entity,
        node_query: &mut Query<(
            &mut ComputedNode,
            &mut Transform,
            &Node,
            Option<&BorderRadius>,
            Option<&Outline>,
            Option<&ScrollPosition>,
            Option<&mut CalculatedClip>,
        )>,
        ui_children: &UiChildren,
    ) {
        if let Ok((mut computed_node, ..)) = node_query.get_mut(entity) {
            if computed_node.size != Vec2::ZERO {
                computed_node.size = Vec2::ZERO;
                computed_node.unrounded_size = Vec2::ZERO;
            }
        }

        for child_uinode in ui_children.iter_ui_children(entity) {
            remove_uinodes_recursive(child_uinode, node_query, ui_children);
        }
    }
}

#[cfg(test)]
mod tests {
    use taffy::TraversePartialTree;

    use bevy_asset::{AssetEvent, Assets};
    use bevy_core_pipeline::core_2d::Camera2d;
    use bevy_ecs::{prelude::*, system::RunSystemOnce};
    use bevy_image::Image;
    use bevy_math::{Rect, UVec2, Vec2};
    use bevy_platform_support::collections::HashMap;
    use bevy_render::{camera::ManualTextureViews, prelude::Camera};
    use bevy_transform::{
        prelude::GlobalTransform,
        systems::{propagate_transforms, sync_simple_transforms},
    };
    use bevy_utils::prelude::default;
    use bevy_window::{
        PrimaryWindow, Window, WindowCreated, WindowResized, WindowResolution,
        WindowScaleFactorChanged,
    };

    use crate::{
        layout::ui_surface::UiSurface, prelude::*, ui_layout_system,
<<<<<<< HEAD
        update_target_cameras::update_target_camera_system, ContentSize, LayoutContext,
=======
        update::update_ui_context_system, ContentSize, LayoutContext,
>>>>>>> 232824c0
    };

    // these window dimensions are easy to convert to and from percentage values
    const WINDOW_WIDTH: f32 = 1000.;
    const WINDOW_HEIGHT: f32 = 100.;

    fn setup_ui_test_world() -> (World, Schedule) {
        let mut world = World::new();
        world.init_resource::<UiScale>();
        world.init_resource::<UiSurface>();
        world.init_resource::<Events<WindowScaleFactorChanged>>();
        world.init_resource::<Events<WindowResized>>();
        // Required for the camera system
        world.init_resource::<Events<WindowCreated>>();
        world.init_resource::<Events<AssetEvent<Image>>>();
        world.init_resource::<Assets<Image>>();
        world.init_resource::<ManualTextureViews>();

        world.init_resource::<bevy_text::TextPipeline>();

        world.init_resource::<bevy_text::CosmicFontSystem>();

        world.init_resource::<bevy_text::SwashCache>();

        // spawn a dummy primary window and camera
        world.spawn((
            Window {
                resolution: WindowResolution::new(WINDOW_WIDTH, WINDOW_HEIGHT),
                ..default()
            },
            PrimaryWindow,
        ));
        world.spawn(Camera2d);

        let mut ui_schedule = Schedule::default();
        ui_schedule.add_systems(
            (
                // UI is driven by calculated camera target info, so we need to run the camera system first
                bevy_render::camera::camera_system,
                update_ui_context_system,
                ApplyDeferred,
                ui_layout_system,
                sync_simple_transforms,
                propagate_transforms,
            )
                .chain(),
        );

        (world, ui_schedule)
    }

    #[test]
    fn ui_nodes_with_percent_100_dimensions_should_fill_their_parent() {
        let (mut world, mut ui_schedule) = setup_ui_test_world();

        // spawn a root entity with width and height set to fill 100% of its parent
        let ui_root = world
            .spawn(Node {
                width: Val::Percent(100.),
                height: Val::Percent(100.),
                ..default()
            })
            .id();

        let ui_child = world
            .spawn(Node {
                width: Val::Percent(100.),
                height: Val::Percent(100.),
                ..default()
            })
            .id();

        world.entity_mut(ui_root).add_child(ui_child);

        ui_schedule.run(&mut world);
        let mut ui_surface = world.resource_mut::<UiSurface>();

        for ui_entity in [ui_root, ui_child] {
            let layout = ui_surface.get_layout(ui_entity, true).unwrap().0;
            assert_eq!(layout.size.width, WINDOW_WIDTH);
            assert_eq!(layout.size.height, WINDOW_HEIGHT);
        }
    }

    #[test]
    fn ui_surface_tracks_ui_entities() {
        let (mut world, mut ui_schedule) = setup_ui_test_world();

        ui_schedule.run(&mut world);

        // no UI entities in world, none in UiSurface
        let ui_surface = world.resource::<UiSurface>();
        assert!(ui_surface.entity_to_taffy.is_empty());

        let ui_entity = world.spawn(Node::default()).id();

        // `ui_layout_system` should map `ui_entity` to a ui node in `UiSurface::entity_to_taffy`
        ui_schedule.run(&mut world);

        let ui_surface = world.resource::<UiSurface>();
        assert!(ui_surface.entity_to_taffy.contains_key(&ui_entity));
        assert_eq!(ui_surface.entity_to_taffy.len(), 1);

        world.despawn(ui_entity);

        // `ui_layout_system` should remove `ui_entity` from `UiSurface::entity_to_taffy`
        ui_schedule.run(&mut world);

        let ui_surface = world.resource::<UiSurface>();
        assert!(!ui_surface.entity_to_taffy.contains_key(&ui_entity));
        assert!(ui_surface.entity_to_taffy.is_empty());
    }

    #[test]
    #[should_panic]
    fn despawning_a_ui_entity_should_remove_its_corresponding_ui_node() {
        let (mut world, mut ui_schedule) = setup_ui_test_world();

        let ui_entity = world.spawn(Node::default()).id();

        // `ui_layout_system` will insert a ui node into the internal layout tree corresponding to `ui_entity`
        ui_schedule.run(&mut world);

        // retrieve the ui node corresponding to `ui_entity` from ui surface
        let ui_surface = world.resource::<UiSurface>();
        let ui_node = ui_surface.entity_to_taffy[&ui_entity];

        world.despawn(ui_entity);

        // `ui_layout_system` will receive a `RemovedComponents<Node>` event for `ui_entity`
        // and remove `ui_entity` from `ui_node` from the internal layout tree
        ui_schedule.run(&mut world);

        let ui_surface = world.resource::<UiSurface>();

        // `ui_node` is removed, attempting to retrieve a style for `ui_node` panics
        let _ = ui_surface.taffy.style(ui_node.id);
    }

    #[test]
    fn changes_to_children_of_a_ui_entity_change_its_corresponding_ui_nodes_children() {
        let (mut world, mut ui_schedule) = setup_ui_test_world();

        let ui_parent_entity = world.spawn(Node::default()).id();

        // `ui_layout_system` will insert a ui node into the internal layout tree corresponding to `ui_entity`
        ui_schedule.run(&mut world);

        let ui_surface = world.resource::<UiSurface>();
        let ui_parent_node = ui_surface.entity_to_taffy[&ui_parent_entity];

        // `ui_parent_node` shouldn't have any children yet
        assert_eq!(ui_surface.taffy.child_count(ui_parent_node.id), 0);

        let mut ui_child_entities = (0..10)
            .map(|_| {
                let child = world.spawn(Node::default()).id();
                world.entity_mut(ui_parent_entity).add_child(child);
                child
            })
            .collect::<Vec<_>>();

        ui_schedule.run(&mut world);

        // `ui_parent_node` should have children now
        let ui_surface = world.resource::<UiSurface>();
        assert_eq!(
            ui_surface.entity_to_taffy.len(),
            1 + ui_child_entities.len()
        );
        assert_eq!(
            ui_surface.taffy.child_count(ui_parent_node.id),
            ui_child_entities.len()
        );

        let child_node_map = <HashMap<_, _>>::from_iter(
            ui_child_entities
                .iter()
                .map(|child_entity| (*child_entity, ui_surface.entity_to_taffy[child_entity])),
        );

        // the children should have a corresponding ui node and that ui node's parent should be `ui_parent_node`
        for node in child_node_map.values() {
            assert_eq!(ui_surface.taffy.parent(node.id), Some(ui_parent_node.id));
        }

        // delete every second child
        let mut deleted_children = vec![];
        for i in (0..ui_child_entities.len()).rev().step_by(2) {
            let child = ui_child_entities.remove(i);
            world.despawn(child);
            deleted_children.push(child);
        }

        ui_schedule.run(&mut world);

        let ui_surface = world.resource::<UiSurface>();
        assert_eq!(
            ui_surface.entity_to_taffy.len(),
            1 + ui_child_entities.len()
        );
        assert_eq!(
            ui_surface.taffy.child_count(ui_parent_node.id),
            ui_child_entities.len()
        );

        // the remaining children should still have nodes in the layout tree
        for child_entity in &ui_child_entities {
            let child_node = child_node_map[child_entity];
            assert_eq!(ui_surface.entity_to_taffy[child_entity], child_node);
            assert_eq!(
                ui_surface.taffy.parent(child_node.id),
                Some(ui_parent_node.id)
            );
            assert!(ui_surface
                .taffy
                .children(ui_parent_node.id)
                .unwrap()
                .contains(&child_node.id));
        }

        // the nodes of the deleted children should have been removed from the layout tree
        for deleted_child_entity in &deleted_children {
            assert!(!ui_surface
                .entity_to_taffy
                .contains_key(deleted_child_entity));
            let deleted_child_node = child_node_map[deleted_child_entity];
            assert!(!ui_surface
                .taffy
                .children(ui_parent_node.id)
                .unwrap()
                .contains(&deleted_child_node.id));
        }

        // despawn the parent entity and its descendants
        world.entity_mut(ui_parent_entity).despawn();

        ui_schedule.run(&mut world);

        // all nodes should have been deleted
        let ui_surface = world.resource::<UiSurface>();
        assert!(ui_surface.entity_to_taffy.is_empty());
    }

    /// bugfix test, see [#16288](https://github.com/bevyengine/bevy/pull/16288)
    #[test]
    fn node_removal_and_reinsert_should_work() {
        let (mut world, mut ui_schedule) = setup_ui_test_world();

        ui_schedule.run(&mut world);

        // no UI entities in world, none in UiSurface
        let ui_surface = world.resource::<UiSurface>();
        assert!(ui_surface.entity_to_taffy.is_empty());

        let ui_entity = world.spawn(Node::default()).id();

        // `ui_layout_system` should map `ui_entity` to a ui node in `UiSurface::entity_to_taffy`
        ui_schedule.run(&mut world);

        let ui_surface = world.resource::<UiSurface>();
        assert!(ui_surface.entity_to_taffy.contains_key(&ui_entity));
        assert_eq!(ui_surface.entity_to_taffy.len(), 1);

        // remove and re-insert Node to trigger removal code in `ui_layout_system`
        world.entity_mut(ui_entity).remove::<Node>();
        world.entity_mut(ui_entity).insert(Node::default());

        // `ui_layout_system` should still have `ui_entity`
        ui_schedule.run(&mut world);

        let ui_surface = world.resource::<UiSurface>();
        assert!(ui_surface.entity_to_taffy.contains_key(&ui_entity));
        assert_eq!(ui_surface.entity_to_taffy.len(), 1);
    }

    /// regression test for >=0.13.1 root node layouts
    /// ensure root nodes act like they are absolutely positioned
    /// without explicitly declaring it.
    #[test]
    fn ui_root_node_should_act_like_position_absolute() {
        let (mut world, mut ui_schedule) = setup_ui_test_world();

        let mut size = 150.;

        world.spawn(Node {
            // test should pass without explicitly requiring position_type to be set to Absolute
            // position_type: PositionType::Absolute,
            width: Val::Px(size),
            height: Val::Px(size),
            ..default()
        });

        size -= 50.;

        world.spawn(Node {
            // position_type: PositionType::Absolute,
            width: Val::Px(size),
            height: Val::Px(size),
            ..default()
        });

        size -= 50.;

        world.spawn(Node {
            // position_type: PositionType::Absolute,
            width: Val::Px(size),
            height: Val::Px(size),
            ..default()
        });

        ui_schedule.run(&mut world);

        let overlap_check = world
            .query_filtered::<(Entity, &ComputedNode, &GlobalTransform), Without<ChildOf>>()
            .iter(&world)
            .fold(
                Option::<(Rect, bool)>::None,
                |option_rect, (entity, node, global_transform)| {
                    let current_rect = Rect::from_center_size(
                        global_transform.translation().truncate(),
                        node.size(),
                    );
                    assert!(
                        current_rect.height().abs() + current_rect.width().abs() > 0.,
                        "root ui node {entity} doesn't have a logical size"
                    );
                    assert_ne!(
                        global_transform.affine(),
                        GlobalTransform::default().affine(),
                        "root ui node {entity} global transform is not populated"
                    );
                    let Some((rect, is_overlapping)) = option_rect else {
                        return Some((current_rect, false));
                    };
                    if rect.contains(current_rect.center()) {
                        Some((current_rect, true))
                    } else {
                        Some((current_rect, is_overlapping))
                    }
                },
            );

        let Some((_rect, is_overlapping)) = overlap_check else {
            unreachable!("test not setup properly");
        };
        assert!(is_overlapping, "root ui nodes are expected to behave like they have absolute position and be independent from each other");
    }

    #[test]
    fn ui_node_should_properly_update_when_changing_target_camera() {
        #[derive(Component)]
        struct MovingUiNode;

        fn update_camera_viewports(
            primary_window_query: Query<&Window, With<PrimaryWindow>>,
            mut cameras: Query<&mut Camera>,
        ) {
            let primary_window = primary_window_query
                .get_single()
                .expect("missing primary window");
            let camera_count = cameras.iter().len();
            for (camera_index, mut camera) in cameras.iter_mut().enumerate() {
                let viewport_width =
                    primary_window.resolution.physical_width() / camera_count as u32;
                let viewport_height = primary_window.resolution.physical_height();
                let physical_position = UVec2::new(viewport_width * camera_index as u32, 0);
                let physical_size = UVec2::new(viewport_width, viewport_height);
                camera.viewport = Some(bevy_render::camera::Viewport {
                    physical_position,
                    physical_size,
                    ..default()
                });
            }
        }

        fn move_ui_node(
            In(pos): In<Vec2>,
            mut commands: Commands,
            cameras: Query<(Entity, &Camera)>,
            moving_ui_query: Query<Entity, With<MovingUiNode>>,
        ) {
            let (target_camera_entity, _) = cameras
                .iter()
                .find(|(_, camera)| {
                    let Some(logical_viewport_rect) = camera.logical_viewport_rect() else {
                        panic!("missing logical viewport")
                    };
                    // make sure cursor is in viewport and that viewport has at least 1px of size
                    logical_viewport_rect.contains(pos)
                        && logical_viewport_rect.max.cmpge(Vec2::splat(0.)).any()
                })
                .expect("cursor position outside of camera viewport");
            for moving_ui_entity in moving_ui_query.iter() {
                commands
                    .entity(moving_ui_entity)
                    .insert(UiTargetCamera(target_camera_entity))
                    .insert(Node {
                        position_type: PositionType::Absolute,
                        top: Val::Px(pos.y),
                        left: Val::Px(pos.x),
                        ..default()
                    });
            }
        }

        fn do_move_and_test(
            world: &mut World,
            ui_schedule: &mut Schedule,
            new_pos: Vec2,
            expected_camera_entity: &Entity,
        ) {
            world.run_system_once_with(move_ui_node, new_pos).unwrap();
            ui_schedule.run(world);
            let (ui_node_entity, UiTargetCamera(target_camera_entity)) = world
                .query_filtered::<(Entity, &UiTargetCamera), With<MovingUiNode>>()
                .get_single(world)
                .expect("missing MovingUiNode");
            assert_eq!(expected_camera_entity, target_camera_entity);
            let mut ui_surface = world.resource_mut::<UiSurface>();

            let layout = ui_surface
                .get_layout(ui_node_entity, true)
                .expect("failed to get layout")
                .0;

            // negative test for #12255
            assert_eq!(Vec2::new(layout.location.x, layout.location.y), new_pos);
        }

        fn get_taffy_node_count(world: &World) -> usize {
            world.resource::<UiSurface>().taffy.total_node_count()
        }

        let (mut world, mut ui_schedule) = setup_ui_test_world();

        world.spawn((
            Camera2d,
            Camera {
                order: 1,
                ..default()
            },
        ));

        world.spawn((
            Node {
                position_type: PositionType::Absolute,
                top: Val::Px(0.),
                left: Val::Px(0.),
                ..default()
            },
            MovingUiNode,
        ));

        ui_schedule.run(&mut world);

        let pos_inc = Vec2::splat(1.);
        let total_cameras = world.query::<&Camera>().iter(&world).len();
        // add total cameras - 1 (the assumed default) to get an idea for how many nodes we should expect
        let expected_max_taffy_node_count = get_taffy_node_count(&world) + total_cameras - 1;

        world.run_system_once(update_camera_viewports).unwrap();

        ui_schedule.run(&mut world);

        let viewport_rects = world
            .query::<(Entity, &Camera)>()
            .iter(&world)
            .map(|(e, c)| (e, c.logical_viewport_rect().expect("missing viewport")))
            .collect::<Vec<_>>();

        for (camera_entity, viewport) in viewport_rects.iter() {
            let target_pos = viewport.min + pos_inc;
            do_move_and_test(&mut world, &mut ui_schedule, target_pos, camera_entity);
        }

        // reverse direction
        let mut viewport_rects = viewport_rects.clone();
        viewport_rects.reverse();
        for (camera_entity, viewport) in viewport_rects.iter() {
            let target_pos = viewport.max - pos_inc;
            do_move_and_test(&mut world, &mut ui_schedule, target_pos, camera_entity);
        }

        let current_taffy_node_count = get_taffy_node_count(&world);
        if current_taffy_node_count > expected_max_taffy_node_count {
            panic!("extra taffy nodes detected: current: {current_taffy_node_count} max expected: {expected_max_taffy_node_count}");
        }
    }

    #[test]
    fn ui_node_should_be_set_to_its_content_size() {
        let (mut world, mut ui_schedule) = setup_ui_test_world();

        let content_size = Vec2::new(50., 25.);

        let ui_entity = world
            .spawn((
                Node {
                    align_self: AlignSelf::Start,
                    ..default()
                },
                ContentSize::fixed_size(content_size),
            ))
            .id();

        ui_schedule.run(&mut world);

        let mut ui_surface = world.resource_mut::<UiSurface>();
        let layout = ui_surface.get_layout(ui_entity, true).unwrap().0;

        // the node should takes its size from the fixed size measure func
        assert_eq!(layout.size.width, content_size.x);
        assert_eq!(layout.size.height, content_size.y);
    }

    #[test]
    fn measure_funcs_should_be_removed_on_content_size_removal() {
        let (mut world, mut ui_schedule) = setup_ui_test_world();

        let content_size = Vec2::new(50., 25.);
        let ui_entity = world
            .spawn((
                Node {
                    align_self: AlignSelf::Start,
                    ..Default::default()
                },
                ContentSize::fixed_size(content_size),
            ))
            .id();

        ui_schedule.run(&mut world);

        let mut ui_surface = world.resource_mut::<UiSurface>();
        let ui_node = ui_surface.entity_to_taffy[&ui_entity];

        // a node with a content size should have taffy context
        assert!(ui_surface.taffy.get_node_context(ui_node.id).is_some());
        let layout = ui_surface.get_layout(ui_entity, true).unwrap().0;
        assert_eq!(layout.size.width, content_size.x);
        assert_eq!(layout.size.height, content_size.y);

        world.entity_mut(ui_entity).remove::<ContentSize>();

        ui_schedule.run(&mut world);

        let mut ui_surface = world.resource_mut::<UiSurface>();
        // a node without a content size should not have taffy context
        assert!(ui_surface.taffy.get_node_context(ui_node.id).is_none());

        // Without a content size, the node has no width or height constraints so the length of both dimensions is 0.
        let layout = ui_surface.get_layout(ui_entity, true).unwrap().0;
        assert_eq!(layout.size.width, 0.);
        assert_eq!(layout.size.height, 0.);
    }

    #[test]
    fn ui_rounding_test() {
        let (mut world, mut ui_schedule) = setup_ui_test_world();

        let parent = world
            .spawn(Node {
                display: Display::Grid,
                grid_template_columns: RepeatedGridTrack::min_content(2),
                margin: UiRect::all(Val::Px(4.0)),
                ..default()
            })
            .with_children(|commands| {
                for _ in 0..2 {
                    commands.spawn(Node {
                        display: Display::Grid,
                        width: Val::Px(160.),
                        height: Val::Px(160.),
                        ..default()
                    });
                }
            })
            .id();

        let children = world
            .entity(parent)
            .get::<Children>()
            .unwrap()
            .iter()
            .collect::<Vec<Entity>>();

        for r in [2, 3, 5, 7, 11, 13, 17, 19, 21, 23, 29, 31].map(|n| (n as f32).recip()) {
            // This fails with very small / unrealistic scale values
            let mut s = 1. - r;
            while s <= 5. {
                world.resource_mut::<UiScale>().0 = s;
                ui_schedule.run(&mut world);
                let width_sum: f32 = children
                    .iter()
                    .map(|child| world.get::<ComputedNode>(*child).unwrap().size.x)
                    .sum();
                let parent_width = world.get::<ComputedNode>(parent).unwrap().size.x;
                assert!((width_sum - parent_width).abs() < 0.001);
                assert!((width_sum - 320. * s).abs() <= 1.);
                s += r;
            }
        }
    }

    #[test]
    fn no_camera_ui() {
        let mut world = World::new();
        world.init_resource::<UiScale>();
        world.init_resource::<UiSurface>();
        world.init_resource::<Events<WindowScaleFactorChanged>>();
        world.init_resource::<Events<WindowResized>>();
        // Required for the camera system
        world.init_resource::<Events<WindowCreated>>();
        world.init_resource::<Events<AssetEvent<Image>>>();
        world.init_resource::<Assets<Image>>();
        world.init_resource::<ManualTextureViews>();

        world.init_resource::<bevy_text::TextPipeline>();

        world.init_resource::<bevy_text::CosmicFontSystem>();

        world.init_resource::<bevy_text::SwashCache>();

        // spawn a dummy primary window and camera
        world.spawn((
            Window {
                resolution: WindowResolution::new(WINDOW_WIDTH, WINDOW_HEIGHT),
                ..default()
            },
            PrimaryWindow,
        ));

        let mut ui_schedule = Schedule::default();
        ui_schedule.add_systems(
            (
                // UI is driven by calculated camera target info, so we need to run the camera system first
                bevy_render::camera::camera_system,
                update_ui_context_system,
                ApplyDeferred,
                ui_layout_system,
            )
                .chain(),
        );

        let ui_root = world
            .spawn(Node {
                width: Val::Percent(100.),
                height: Val::Percent(100.),
                ..default()
            })
            .id();

        let ui_child = world
            .spawn(Node {
                width: Val::Percent(100.),
                height: Val::Percent(100.),
                ..default()
            })
            .id();

        world.entity_mut(ui_root).add_child(ui_child);

        ui_schedule.run(&mut world);
    }

    #[test]
    fn test_ui_surface_compute_camera_layout() {
        use bevy_ecs::prelude::ResMut;

        let (mut world, ..) = setup_ui_test_world();

        let root_node_entity = Entity::from_raw(1);

        struct TestSystemParam {
            root_node_entity: Entity,
        }

        fn test_system(
            params: In<TestSystemParam>,
            mut ui_surface: ResMut<UiSurface>,
            mut computed_text_block_query: Query<&mut bevy_text::ComputedTextBlock>,
            mut font_system: ResMut<bevy_text::CosmicFontSystem>,
        ) {
            ui_surface.upsert_node(
                &LayoutContext::TEST_CONTEXT,
                params.root_node_entity,
                &Node::default(),
                None,
            );

            ui_surface.compute_layout(
                params.root_node_entity,
                UVec2::new(800, 600),
                &mut computed_text_block_query,
                &mut font_system,
            );
        }

        let _ = world.run_system_once_with(test_system, TestSystemParam { root_node_entity });

        let ui_surface = world.resource::<UiSurface>();

        let taffy_node = ui_surface.entity_to_taffy.get(&root_node_entity).unwrap();
        assert!(ui_surface.taffy.layout(taffy_node.id).is_ok());
    }

    #[test]
    fn no_viewport_node_leak_on_root_despawned() {
        let (mut world, mut ui_schedule) = setup_ui_test_world();

        let ui_root_entity = world.spawn(Node::default()).id();

        // The UI schedule synchronizes Bevy UI's internal `TaffyTree` with the
        // main world's tree of `Node` entities.
        ui_schedule.run(&mut world);

        // Two taffy nodes are added to the internal `TaffyTree` for each root UI entity.
        // An implicit taffy node representing the viewport and a taffy node corresponding to the
        // root UI entity which is parented to the viewport taffy node.
        assert_eq!(
            world.resource_mut::<UiSurface>().taffy.total_node_count(),
            2
        );

        world.despawn(ui_root_entity);

        // The UI schedule removes both the taffy node corresponding to `ui_root_entity` and its
        // parent viewport node.
        ui_schedule.run(&mut world);

        // Both taffy nodes should now be removed from the internal `TaffyTree`
        assert_eq!(
            world.resource_mut::<UiSurface>().taffy.total_node_count(),
            0
        );
    }

    #[test]
    fn no_viewport_node_leak_on_parented_root() {
        let (mut world, mut ui_schedule) = setup_ui_test_world();

        let ui_root_entity_1 = world.spawn(Node::default()).id();
        let ui_root_entity_2 = world.spawn(Node::default()).id();

        ui_schedule.run(&mut world);

        // There are two UI root entities. Each root taffy node is given it's own viewport node parent,
        // so a total of four taffy nodes are added to the `TaffyTree` by the UI schedule.
        assert_eq!(
            world.resource_mut::<UiSurface>().taffy.total_node_count(),
            4
        );

        // Parent `ui_root_entity_2` onto `ui_root_entity_1` so now only `ui_root_entity_1` is a
        // UI root entity.
        world
            .entity_mut(ui_root_entity_1)
            .add_child(ui_root_entity_2);

        // Now there is only one root node so the second viewport node is removed by
        // the UI schedule.
        ui_schedule.run(&mut world);

        // There is only one viewport node now, so the `TaffyTree` contains 3 nodes in total.
        assert_eq!(
            world.resource_mut::<UiSurface>().taffy.total_node_count(),
            3
        );
    }
}<|MERGE_RESOLUTION|>--- conflicted
+++ resolved
@@ -1,12 +1,7 @@
 use crate::{
     experimental::{UiChildren, UiRootNodes},
-<<<<<<< HEAD
-    BorderRadius, CalculatedClip, ComputedNode, ContentSize, DefaultUiCamera, Display, Node,
-    Outline, OverflowAxis, ScrollPosition, TargetCamera, UiScale, Val,
-=======
-    BorderRadius, ComputedNode, ComputedNodeTarget, ContentSize, Display, LayoutConfig, Node,
-    Outline, OverflowAxis, ScrollPosition, Val,
->>>>>>> 232824c0
+    BorderRadius, CalculatedClip, ComputedNode, ComputedNodeTarget, ContentSize, Display,
+    LayoutConfig, Node, Outline, OverflowAxis, ScrollPosition, Val,
 };
 use bevy_ecs::{
     change_detection::{DetectChanges, DetectChangesMut},
@@ -17,13 +12,7 @@
     system::{Commands, Query, ResMut},
     world::Ref,
 };
-<<<<<<< HEAD
-use bevy_hierarchy::{Children, Parent};
-use bevy_math::{Rect, UVec2, Vec2};
-use bevy_render::camera::{Camera, NormalizedRenderTarget};
-=======
-use bevy_math::Vec2;
->>>>>>> 232824c0
+use bevy_math::{Rect, Vec2};
 use bevy_sprite::BorderRect;
 use bevy_transform::components::Transform;
 use thiserror::Error;
@@ -174,32 +163,12 @@
     for ui_root_entity in ui_root_node_query.iter() {
         let (_, _, _, computed_target) = node_query.get(ui_root_entity).unwrap();
 
-<<<<<<< HEAD
-        ui_surface.compute_camera_layout(camera_id, camera.size, text_buffers, &mut font_system);
-
-        for root in &camera.root_nodes {
-            update_uinode_geometry_recursive(
-                &mut commands,
-                *root,
-                &mut ui_surface,
-                None,
-                &mut node_transform_query,
-                &ui_children,
-                inverse_target_scale_factor,
-                Vec2::ZERO,
-                Vec2::ZERO,
-                None,
-                Vec2::ZERO,
-            );
-        }
-=======
         ui_surface.compute_layout(
             ui_root_entity,
             computed_target.physical_size,
             &mut buffer_query,
             &mut font_system,
         );
->>>>>>> 232824c0
 
         update_uinode_geometry_recursive(
             &mut commands,
@@ -211,6 +180,8 @@
             &ui_children,
             computed_target.scale_factor.recip(),
             Vec2::ZERO,
+            Vec2::ZERO,
+            None,
             Vec2::ZERO,
         );
     }
@@ -250,20 +221,16 @@
             maybe_calculated_clip,
         )) = node_transform_query.get_mut(entity)
         {
-<<<<<<< HEAD
             if style.display == Display::None {
                 remove_uinodes_recursive(entity, node_transform_query, ui_children);
                 return;
             }
 
-            let Ok((layout, unrounded_size)) = ui_surface.get_layout(entity) else {
-=======
             let use_rounding = maybe_layout_config
                 .map(|layout_config| layout_config.use_rounding)
                 .unwrap_or(inherited_use_rounding);
 
             let Ok((layout, unrounded_size)) = ui_surface.get_layout(entity, use_rounding) else {
->>>>>>> 232824c0
                 return;
             };
 
@@ -460,10 +427,11 @@
 
     fn remove_uinodes_recursive(
         entity: Entity,
-        node_query: &mut Query<(
+        node_transform_query: &mut Query<(
             &mut ComputedNode,
             &mut Transform,
             &Node,
+            Option<&LayoutConfig>,
             Option<&BorderRadius>,
             Option<&Outline>,
             Option<&ScrollPosition>,
@@ -507,11 +475,7 @@
 
     use crate::{
         layout::ui_surface::UiSurface, prelude::*, ui_layout_system,
-<<<<<<< HEAD
-        update_target_cameras::update_target_camera_system, ContentSize, LayoutContext,
-=======
         update::update_ui_context_system, ContentSize, LayoutContext,
->>>>>>> 232824c0
     };
 
     // these window dimensions are easy to convert to and from percentage values
