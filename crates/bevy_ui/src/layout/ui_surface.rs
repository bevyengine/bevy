--- conflicted
+++ resolved
@@ -2,16 +2,10 @@
 
 use taffy::TaffyTree;
 
-<<<<<<< HEAD
-use bevy_ecs::entity::{Entity, EntityHashMap};
-use bevy_ecs::prelude::Resource;
-=======
 use bevy_ecs::{
     entity::{Entity, EntityHashMap},
     prelude::Resource,
 };
-use bevy_hierarchy::Children;
->>>>>>> c32e0b9e
 use bevy_math::UVec2;
 use bevy_utils::{default, tracing::warn};
 
