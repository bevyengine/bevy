use core::fmt;

use bevy_platform_support::collections::hash_map::Entry;
use taffy::TaffyTree;

use bevy_ecs::{
    entity::{hash_map::EntityHashMap, Entity},
    prelude::Resource,
};
use bevy_math::{UVec2, Vec2};
use bevy_utils::default;

use crate::{layout::convert, LayoutContext, LayoutError, Measure, MeasureArgs, Node, NodeMeasure};
use bevy_text::CosmicFontSystem;

#[derive(Debug, Clone, PartialEq, Eq)]
pub struct RootNodePair {
    // The implicit "viewport" node created by Bevy
    pub(super) implicit_viewport_node: taffy::NodeId,
    // The root (parentless) node specified by the user
    pub(super) user_root_node: taffy::NodeId,
}

#[derive(Debug, Copy, Clone, PartialEq, Eq)]
pub struct LayoutNode {
    // Implicit "viewport" node if this `LayoutNode` corresponds to a root UI node entity
    pub(super) viewport_id: Option<taffy::NodeId>,
    // The id of the node in the taffy tree
    pub(super) id: taffy::NodeId,
}

impl From<taffy::NodeId> for LayoutNode {
    fn from(value: taffy::NodeId) -> Self {
        LayoutNode {
            viewport_id: None,
            id: value,
        }
    }
}

#[derive(Resource)]
pub struct UiSurface {
<<<<<<< HEAD
    pub implicit_root_nodes: EntityHashMap<taffy::NodeId>,
    pub(super) entity_to_taffy: EntityHashMap<taffy::NodeId>,
=======
    pub(super) entity_to_taffy: EntityHashMap<LayoutNode>,
>>>>>>> 642e016a
    pub(super) camera_entity_to_taffy: EntityHashMap<EntityHashMap<taffy::NodeId>>,
    pub(super) camera_roots: EntityHashMap<Vec<RootNodePair>>,
    pub(super) taffy: TaffyTree<NodeMeasure>,
    taffy_children_scratch: Vec<taffy::NodeId>,
}

fn _assert_send_sync_ui_surface_impl_safe() {
    fn _assert_send_sync<T: Send + Sync>() {}
    _assert_send_sync::<EntityHashMap<taffy::NodeId>>();
    _assert_send_sync::<EntityHashMap<EntityHashMap<taffy::NodeId>>>();
    _assert_send_sync::<EntityHashMap<Vec<RootNodePair>>>();
    _assert_send_sync::<TaffyTree<NodeMeasure>>();
    _assert_send_sync::<UiSurface>();
}

impl fmt::Debug for UiSurface {
    fn fmt(&self, f: &mut fmt::Formatter) -> fmt::Result {
        f.debug_struct("UiSurface")
            .field("entity_to_taffy", &self.entity_to_taffy)
            .field("camera_entity_to_taffy", &self.camera_entity_to_taffy)
            .field("camera_roots", &self.camera_roots)
            .field("taffy_children_scratch", &self.taffy_children_scratch)
            .finish()
    }
}

impl Default for UiSurface {
    fn default() -> Self {
        let taffy: TaffyTree<NodeMeasure> = TaffyTree::new();
        Self {
            implicit_root_nodes: Default::default(),
            entity_to_taffy: Default::default(),
            camera_entity_to_taffy: Default::default(),
            camera_roots: Default::default(),
            taffy,
            taffy_children_scratch: Vec::new(),
        }
    }
}

impl UiSurface {
    /// Retrieves the Taffy node associated with the given UI node entity and updates its style.
    /// If no associated Taffy node exists a new Taffy node is inserted into the Taffy layout.
    pub fn upsert_node(
        &mut self,
        layout_context: &LayoutContext,
        entity: Entity,
        node: &Node,
        mut new_node_context: Option<NodeMeasure>,
    ) {
        let taffy = &mut self.taffy;

        match self.entity_to_taffy.entry(entity) {
            Entry::Occupied(entry) => {
                let taffy_node = *entry.get();
                let has_measure = if new_node_context.is_some() {
                    taffy
                        .set_node_context(taffy_node.id, new_node_context)
                        .unwrap();
                    true
                } else {
                    taffy.get_node_context(taffy_node.id).is_some()
                };

                taffy
                    .set_style(
                        taffy_node.id,
                        convert::from_node(node, layout_context, has_measure),
                    )
                    .unwrap();
            }
            Entry::Vacant(entry) => {
                let taffy_node = if let Some(measure) = new_node_context.take() {
                    taffy.new_leaf_with_context(
                        convert::from_node(node, layout_context, true),
                        measure,
                    )
                } else {
                    taffy.new_leaf(convert::from_node(node, layout_context, false))
                };
                entry.insert(taffy_node.unwrap().into());
            }
        }
    }

    /// Update the `MeasureFunc` of the taffy node corresponding to the given [`Entity`] if the node exists.
    pub fn update_node_context(&mut self, entity: Entity, context: NodeMeasure) -> Option<()> {
        let taffy_node = self.entity_to_taffy.get(&entity)?;
        self.taffy
            .set_node_context(taffy_node.id, Some(context))
            .ok()
    }

    /// Update the children of the taffy node corresponding to the given [`Entity`].
    pub fn update_children(&mut self, entity: Entity, children: impl Iterator<Item = Entity>) {
        self.taffy_children_scratch.clear();

        for child in children {
            if let Some(taffy_node) = self.entity_to_taffy.get_mut(&child) {
                self.taffy_children_scratch.push(taffy_node.id);
                if let Some(viewport_id) = taffy_node.viewport_id.take() {
                    self.taffy.remove(viewport_id).ok();
                }
            }
        }

        let taffy_node = self.entity_to_taffy.get(&entity).unwrap();
        self.taffy
            .set_children(taffy_node.id, &self.taffy_children_scratch)
            .unwrap();
    }

    /// Removes children from the entity's taffy node if it exists. Does nothing otherwise.
    pub fn try_remove_children(&mut self, entity: Entity) {
        if let Some(taffy_node) = self.entity_to_taffy.get(&entity) {
            self.taffy.set_children(taffy_node.id, &[]).unwrap();
        }
    }

    /// Removes the measure from the entity's taffy node if it exists. Does nothing otherwise.
    pub fn try_remove_node_context(&mut self, entity: Entity) {
        if let Some(taffy_node) = self.entity_to_taffy.get(&entity) {
            self.taffy.set_node_context(taffy_node.id, None).unwrap();
        }
    }

    /// Sets the ui root node entities as children to the root node in the taffy layout.
    pub fn set_root_children(&mut self, camera_id: Entity, children: impl Iterator<Item = Entity>) {
        let viewport_style = taffy::style::Style {
            display: taffy::style::Display::Grid,
            // Note: Taffy percentages are floats ranging from 0.0 to 1.0.
            // So this is setting width:100% and height:100%
            size: taffy::geometry::Size {
                width: taffy::style::Dimension::Percent(1.0),
                height: taffy::style::Dimension::Percent(1.0),
            },
            align_items: Some(taffy::style::AlignItems::Start),
            justify_items: Some(taffy::style::JustifyItems::Start),
            ..default()
        };

        let camera_root_node_map = self.camera_entity_to_taffy.entry(camera_id).or_default();
        let existing_roots = self.camera_roots.entry(camera_id).or_default();
        let mut new_roots = Vec::new();
        for entity in children {
            let node = self.entity_to_taffy.get_mut(&entity).unwrap();
            let root_node = existing_roots
                .iter()
                .find(|n| n.user_root_node == node.id)
                .cloned()
                .unwrap_or_else(|| {
                    if let Some(previous_parent) = self.taffy.parent(node.id) {
                        // remove the root node from the previous implicit node's children
                        self.taffy.remove_child(previous_parent, node.id).unwrap();
                    }

                    let viewport_node = *camera_root_node_map.entry(entity).or_insert_with(|| {
                        node.viewport_id
                            .unwrap_or_else(|| self.taffy.new_leaf(viewport_style.clone()).unwrap())
                    });
                    node.viewport_id = Some(viewport_node);
                    self.taffy.add_child(viewport_node, node.id).unwrap();
                    RootNodePair {
                        implicit_viewport_node: viewport_node,
                        user_root_node: node.id,
                    }
                });
            new_roots.push(root_node);
        }

        self.camera_roots.insert(camera_id, new_roots);
    }

    /// Compute the layout for each window entity's corresponding root node in the layout.
    pub fn compute_camera_layout<'a>(
        &mut self,
        camera: Entity,
        render_target_resolution: UVec2,
        buffer_query: &'a mut bevy_ecs::prelude::Query<&mut bevy_text::ComputedTextBlock>,
        font_system: &'a mut CosmicFontSystem,
    ) {
        let Some(camera_root_nodes) = self.camera_roots.get(&camera) else {
            return;
        };

        let available_space = taffy::geometry::Size {
            width: taffy::style::AvailableSpace::Definite(render_target_resolution.x as f32),
            height: taffy::style::AvailableSpace::Definite(render_target_resolution.y as f32),
        };
        for root_nodes in camera_root_nodes {
            self.taffy
                .compute_layout_with_measure(
                    root_nodes.implicit_viewport_node,
                    available_space,
                    |known_dimensions: taffy::Size<Option<f32>>,
                     available_space: taffy::Size<taffy::AvailableSpace>,
                     _node_id: taffy::NodeId,
                     context: Option<&mut NodeMeasure>,
                     style: &taffy::Style|
                     -> taffy::Size<f32> {
                        context
                            .map(|ctx| {
                                let buffer = get_text_buffer(
                                    crate::widget::TextMeasure::needs_buffer(
                                        known_dimensions.height,
                                        available_space.width,
                                    ),
                                    ctx,
                                    buffer_query,
                                );
                                let size = ctx.measure(
                                    MeasureArgs {
                                        width: known_dimensions.width,
                                        height: known_dimensions.height,
                                        available_width: available_space.width,
                                        available_height: available_space.height,
                                        font_system,
                                        buffer,
                                    },
                                    style,
                                );
                                taffy::Size {
                                    width: size.x,
                                    height: size.y,
                                }
                            })
                            .unwrap_or(taffy::Size::ZERO)
                    },
                )
                .unwrap();
        }
    }

    /// Removes each camera entity from the internal map and then removes their associated node from taffy
    pub fn remove_camera_entities(&mut self, entities: impl IntoIterator<Item = Entity>) {
        for entity in entities {
            if let Some(camera_root_node_map) = self.camera_entity_to_taffy.remove(&entity) {
                for (entity, node) in camera_root_node_map.iter() {
                    self.taffy.remove(*node).unwrap();
                    self.entity_to_taffy.get_mut(entity).unwrap().viewport_id = None;
                }
            }
        }
    }

    /// Removes each entity from the internal map and then removes their associated nodes from taffy
    pub fn remove_entities(&mut self, entities: impl IntoIterator<Item = Entity>) {
        for entity in entities {
            if let Some(node) = self.entity_to_taffy.remove(&entity) {
                self.taffy.remove(node.id).unwrap();
                if let Some(viewport_node) = node.viewport_id {
                    self.taffy.remove(viewport_node).ok();
                }
            }
        }
    }

    /// Get the layout geometry for the taffy node corresponding to the ui node [`Entity`].
    /// Does not compute the layout geometry, `compute_window_layouts` should be run before using this function.
    /// On success returns a pair consisting of the final resolved layout values after rounding
    /// and the size of the node after layout resolution but before rounding.
    pub fn get_layout(
        &mut self,
        entity: Entity,
        use_rounding: bool,
    ) -> Result<(taffy::Layout, Vec2), LayoutError> {
        let Some(taffy_node) = self.entity_to_taffy.get(&entity) else {
            return Err(LayoutError::InvalidHierarchy);
        };

        if use_rounding {
            self.taffy.enable_rounding();
        } else {
            self.taffy.disable_rounding();
        }

        let out = match self.taffy.layout(taffy_node.id).cloned() {
            Ok(layout) => {
                self.taffy.disable_rounding();
                let taffy_size = self.taffy.layout(taffy_node.id).unwrap().size;
                let unrounded_size = Vec2::new(taffy_size.width, taffy_size.height);
                Ok((layout, unrounded_size))
            }
            Err(taffy_error) => Err(LayoutError::TaffyError(taffy_error)),
        };

        self.taffy.enable_rounding();
        out
    }
}

pub fn get_text_buffer<'a>(
    needs_buffer: bool,
    ctx: &mut NodeMeasure,
    query: &'a mut bevy_ecs::prelude::Query<&mut bevy_text::ComputedTextBlock>,
) -> Option<&'a mut bevy_text::ComputedTextBlock> {
    // We avoid a query lookup whenever the buffer is not required.
    if !needs_buffer {
        return None;
    }
    let NodeMeasure::Text(crate::widget::TextMeasure { info }) = ctx else {
        return None;
    };
    let Ok(computed) = query.get_mut(info.entity) else {
        return None;
    };
    Some(computed.into_inner())
}

#[cfg(test)]
mod tests {
    use super::*;
    use crate::{ContentSize, FixedMeasure};
    use bevy_math::Vec2;
    use taffy::TraversePartialTree;

    /// Checks if the parent of the `user_root_node` in a `RootNodePair`
    /// is correctly assigned as the `implicit_viewport_node`.
    fn is_root_node_pair_valid(
        taffy_tree: &TaffyTree<NodeMeasure>,
        root_node_pair: &RootNodePair,
    ) -> bool {
        taffy_tree.parent(root_node_pair.user_root_node)
            == Some(root_node_pair.implicit_viewport_node)
    }

    /// Tries to get the root node pair for a given root node entity with the specified camera entity
    fn get_root_node_pair_exact(
        ui_surface: &UiSurface,
        root_node_entity: Entity,
        camera_entity: Entity,
    ) -> Option<&RootNodePair> {
        let root_node_pairs = ui_surface.camera_roots.get(&camera_entity)?;
        let root_node_taffy = ui_surface.entity_to_taffy.get(&root_node_entity)?;
        root_node_pairs
            .iter()
            .find(|&root_node_pair| root_node_pair.user_root_node == root_node_taffy.id)
    }

    #[test]
    fn test_initialization() {
        let ui_surface = UiSurface::default();
        assert!(ui_surface.entity_to_taffy.is_empty());
        assert!(ui_surface.camera_entity_to_taffy.is_empty());
        assert!(ui_surface.camera_roots.is_empty());
        assert_eq!(ui_surface.taffy.total_node_count(), 0);
    }

    #[test]
    fn test_upsert() {
        let mut ui_surface = UiSurface::default();
        let camera_entity = Entity::from_raw(0);
        let root_node_entity = Entity::from_raw(1);
        let node = Node::default();

        // standard upsert
        ui_surface.upsert_node(&LayoutContext::TEST_CONTEXT, root_node_entity, &node, None);

        // should be inserted into taffy
        assert_eq!(ui_surface.taffy.total_node_count(), 1);
        assert!(ui_surface.entity_to_taffy.contains_key(&root_node_entity));

        // test duplicate insert 1
        ui_surface.upsert_node(&LayoutContext::TEST_CONTEXT, root_node_entity, &node, None);

        // node count should not have increased
        assert_eq!(ui_surface.taffy.total_node_count(), 1);

        // assign root node to camera
        ui_surface.set_root_children(camera_entity, vec![root_node_entity].into_iter());

        // each root node will create 2 taffy nodes
        assert_eq!(ui_surface.taffy.total_node_count(), 2);

        // root node pair should now exist
        let root_node_pair = get_root_node_pair_exact(&ui_surface, root_node_entity, camera_entity)
            .expect("expected root node pair");
        assert!(is_root_node_pair_valid(&ui_surface.taffy, root_node_pair));

        // test duplicate insert 2
        ui_surface.upsert_node(&LayoutContext::TEST_CONTEXT, root_node_entity, &node, None);

        // node count should not have increased
        assert_eq!(ui_surface.taffy.total_node_count(), 2);

        // root node pair should be unaffected
        let root_node_pair = get_root_node_pair_exact(&ui_surface, root_node_entity, camera_entity)
            .expect("expected root node pair");
        assert!(is_root_node_pair_valid(&ui_surface.taffy, root_node_pair));
    }

    #[test]
    fn test_get_root_node_pair_exact() {
        /// Attempts to find the camera entity that holds a reference to the given root node entity
        fn get_associated_camera_entity(
            ui_surface: &UiSurface,
            root_node_entity: Entity,
        ) -> Option<Entity> {
            for (&camera_entity, root_node_map) in ui_surface.camera_entity_to_taffy.iter() {
                if root_node_map.contains_key(&root_node_entity) {
                    return Some(camera_entity);
                }
            }
            None
        }

        /// Attempts to find the root node pair corresponding to the given root node entity
        fn get_root_node_pair(
            ui_surface: &UiSurface,
            root_node_entity: Entity,
        ) -> Option<&RootNodePair> {
            let camera_entity = get_associated_camera_entity(ui_surface, root_node_entity)?;
            get_root_node_pair_exact(ui_surface, root_node_entity, camera_entity)
        }

        let mut ui_surface = UiSurface::default();
        let camera_entity = Entity::from_raw(0);
        let root_node_entity = Entity::from_raw(1);
        let node = Node::default();

        ui_surface.upsert_node(&LayoutContext::TEST_CONTEXT, root_node_entity, &node, None);

        // assign root node to camera
        ui_surface.set_root_children(camera_entity, [root_node_entity].into_iter());

        assert_eq!(
            get_associated_camera_entity(&ui_surface, root_node_entity),
            Some(camera_entity)
        );
        assert_eq!(
            get_associated_camera_entity(&ui_surface, Entity::from_raw(2)),
            None
        );

        let root_node_pair = get_root_node_pair(&ui_surface, root_node_entity);
        assert!(root_node_pair.is_some());
        assert_eq!(
            Some(root_node_pair.unwrap().user_root_node).as_ref(),
            ui_surface
                .entity_to_taffy
                .get(&root_node_entity)
                .map(|taffy_node| &taffy_node.id)
        );

        assert_eq!(
            get_root_node_pair_exact(&ui_surface, root_node_entity, camera_entity),
            root_node_pair
        );
    }

    #[expect(
        unreachable_code,
        reason = "Certain pieces of code tested here cause the test to fail if made reachable; see #16362 for progress on fixing this"
    )]
    #[test]
    fn test_remove_camera_entities() {
        let mut ui_surface = UiSurface::default();
        let camera_entity = Entity::from_raw(0);
        let root_node_entity = Entity::from_raw(1);
        let node = Node::default();

        ui_surface.upsert_node(&LayoutContext::TEST_CONTEXT, root_node_entity, &node, None);

        // assign root node to camera
        ui_surface.set_root_children(camera_entity, [root_node_entity].into_iter());

        assert!(ui_surface
            .camera_entity_to_taffy
            .contains_key(&camera_entity));
        assert!(ui_surface
            .camera_entity_to_taffy
            .get(&camera_entity)
            .unwrap()
            .contains_key(&root_node_entity));
        assert!(ui_surface.camera_roots.contains_key(&camera_entity));
        let root_node_pair = get_root_node_pair_exact(&ui_surface, root_node_entity, camera_entity)
            .expect("expected root node pair");
        assert!(ui_surface
            .camera_roots
            .get(&camera_entity)
            .unwrap()
            .contains(root_node_pair));

        ui_surface.remove_camera_entities([camera_entity]);

        // should not affect `entity_to_taffy`
        assert!(ui_surface.entity_to_taffy.contains_key(&root_node_entity));

        // `camera_roots` and `camera_entity_to_taffy` should no longer contain entries for `camera_entity`
        assert!(!ui_surface
            .camera_entity_to_taffy
            .contains_key(&camera_entity));

        return; // TODO: can't pass the test if we continue - not implemented (remove allow(unreachable_code))

        assert!(!ui_surface.camera_roots.contains_key(&camera_entity));

        // root node pair should be removed
        let root_node_pair = get_root_node_pair_exact(&ui_surface, root_node_entity, camera_entity);
        assert_eq!(root_node_pair, None);
    }

    #[expect(
        unreachable_code,
        reason = "Certain pieces of code tested here cause the test to fail if made reachable; see #16362 for progress on fixing this"
    )]
    #[test]
    fn test_remove_entities() {
        let mut ui_surface = UiSurface::default();
        let camera_entity = Entity::from_raw(0);
        let root_node_entity = Entity::from_raw(1);
        let node = Node::default();

        ui_surface.upsert_node(&LayoutContext::TEST_CONTEXT, root_node_entity, &node, None);

        ui_surface.set_root_children(camera_entity, [root_node_entity].into_iter());

        assert!(ui_surface.entity_to_taffy.contains_key(&root_node_entity));
        assert!(ui_surface
            .camera_entity_to_taffy
            .get(&camera_entity)
            .unwrap()
            .contains_key(&root_node_entity));
        let root_node_pair =
            get_root_node_pair_exact(&ui_surface, root_node_entity, camera_entity).unwrap();
        assert!(ui_surface
            .camera_roots
            .get(&camera_entity)
            .unwrap()
            .contains(root_node_pair));

        ui_surface.remove_entities([root_node_entity]);
        assert!(!ui_surface.entity_to_taffy.contains_key(&root_node_entity));

        return; // TODO: can't pass the test if we continue - not implemented (remove allow(unreachable_code))

        assert!(!ui_surface
            .camera_entity_to_taffy
            .get(&camera_entity)
            .unwrap()
            .contains_key(&root_node_entity));
        assert!(!ui_surface
            .camera_entity_to_taffy
            .get(&camera_entity)
            .unwrap()
            .contains_key(&root_node_entity));
        assert!(ui_surface
            .camera_roots
            .get(&camera_entity)
            .unwrap()
            .is_empty());
    }

    #[test]
    fn test_try_update_measure() {
        let mut ui_surface = UiSurface::default();
        let root_node_entity = Entity::from_raw(1);
        let node = Node::default();

        ui_surface.upsert_node(&LayoutContext::TEST_CONTEXT, root_node_entity, &node, None);
        let mut content_size = ContentSize::default();
        content_size.set(NodeMeasure::Fixed(FixedMeasure { size: Vec2::ONE }));
        let measure_func = content_size.measure.take().unwrap();
        assert!(ui_surface
            .update_node_context(root_node_entity, measure_func)
            .is_some());
    }

    #[test]
    fn test_update_children() {
        let mut ui_surface = UiSurface::default();
        let root_node_entity = Entity::from_raw(1);
        let child_entity = Entity::from_raw(2);
        let node = Node::default();

        ui_surface.upsert_node(&LayoutContext::TEST_CONTEXT, root_node_entity, &node, None);
        ui_surface.upsert_node(&LayoutContext::TEST_CONTEXT, child_entity, &node, None);

        ui_surface.update_children(root_node_entity, vec![child_entity].into_iter());

        let parent_node = *ui_surface.entity_to_taffy.get(&root_node_entity).unwrap();
        let child_node = *ui_surface.entity_to_taffy.get(&child_entity).unwrap();
        assert_eq!(ui_surface.taffy.parent(child_node.id), Some(parent_node.id));
    }

    #[expect(
        unreachable_code,
        reason = "Certain pieces of code tested here cause the test to fail if made reachable; see #16362 for progress on fixing this"
    )]
    #[test]
    fn test_set_camera_children() {
        let mut ui_surface = UiSurface::default();
        let camera_entity = Entity::from_raw(0);
        let root_node_entity = Entity::from_raw(1);
        let child_entity = Entity::from_raw(2);
        let node = Node::default();

        ui_surface.upsert_node(&LayoutContext::TEST_CONTEXT, root_node_entity, &node, None);
        ui_surface.upsert_node(&LayoutContext::TEST_CONTEXT, child_entity, &node, None);

        let root_taffy_node = *ui_surface.entity_to_taffy.get(&root_node_entity).unwrap();
        let child_taffy = *ui_surface.entity_to_taffy.get(&child_entity).unwrap();

        // set up the relationship manually
        ui_surface
            .taffy
            .add_child(root_taffy_node.id, child_taffy.id)
            .unwrap();

        ui_surface.set_root_children(camera_entity, [root_node_entity].into_iter());

        assert!(
            ui_surface
                .camera_entity_to_taffy
                .get(&camera_entity)
                .unwrap()
                .contains_key(&root_node_entity),
            "root node not associated with camera"
        );
        assert!(
            !ui_surface
                .camera_entity_to_taffy
                .get(&camera_entity)
                .unwrap()
                .contains_key(&child_entity),
            "child of root node should not be associated with camera"
        );

        let _root_node_pair =
            get_root_node_pair_exact(&ui_surface, root_node_entity, camera_entity)
                .expect("expected root node pair");

        assert_eq!(
            ui_surface.taffy.parent(child_taffy.id),
            Some(root_taffy_node.id)
        );
        let root_taffy_children = ui_surface.taffy.children(root_taffy_node.id).unwrap();
        assert!(
            root_taffy_children.contains(&child_taffy.id),
            "root node is not a parent of child node"
        );
        assert_eq!(
            ui_surface.taffy.child_count(root_taffy_node.id),
            1,
            "expected root node child count to be 1"
        );

        // clear camera's root nodes
        ui_surface.set_root_children(camera_entity, Vec::<Entity>::new().into_iter());

        return; // TODO: can't pass the test if we continue - not implemented (remove allow(unreachable_code))

        assert!(
            !ui_surface
                .camera_entity_to_taffy
                .get(&camera_entity)
                .unwrap()
                .contains_key(&root_node_entity),
            "root node should have been unassociated with camera"
        );
        assert!(
            !ui_surface
                .camera_entity_to_taffy
                .get(&camera_entity)
                .unwrap()
                .contains_key(&child_entity),
            "child of root node should not be associated with camera"
        );

        let root_taffy_children = ui_surface.taffy.children(root_taffy_node.id).unwrap();
        assert!(
            root_taffy_children.contains(&child_taffy.id),
            "root node is not a parent of child node"
        );
        assert_eq!(
            ui_surface.taffy.child_count(root_taffy_node.id),
            1,
            "expected root node child count to be 1"
        );

        // re-associate root node with camera
        ui_surface.set_root_children(camera_entity, vec![root_node_entity].into_iter());

        assert!(
            ui_surface
                .camera_entity_to_taffy
                .get(&camera_entity)
                .unwrap()
                .contains_key(&root_node_entity),
            "root node should have been re-associated with camera"
        );
        assert!(
            !ui_surface
                .camera_entity_to_taffy
                .get(&camera_entity)
                .unwrap()
                .contains_key(&child_entity),
            "child of root node should not be associated with camera"
        );

        let child_taffy = ui_surface.entity_to_taffy.get(&child_entity).unwrap();
        let root_taffy_children = ui_surface.taffy.children(root_taffy_node.id).unwrap();
        assert!(
            root_taffy_children.contains(&child_taffy.id),
            "root node is not a parent of child node"
        );
        assert_eq!(
            ui_surface.taffy.child_count(root_taffy_node.id),
            1,
            "expected root node child count to be 1"
        );
    }
}<|MERGE_RESOLUTION|>--- conflicted
+++ resolved
@@ -40,12 +40,8 @@
 
 #[derive(Resource)]
 pub struct UiSurface {
-<<<<<<< HEAD
     pub implicit_root_nodes: EntityHashMap<taffy::NodeId>,
-    pub(super) entity_to_taffy: EntityHashMap<taffy::NodeId>,
-=======
     pub(super) entity_to_taffy: EntityHashMap<LayoutNode>,
->>>>>>> 642e016a
     pub(super) camera_entity_to_taffy: EntityHashMap<EntityHashMap<taffy::NodeId>>,
     pub(super) camera_roots: EntityHashMap<Vec<RootNodePair>>,
     pub(super) taffy: TaffyTree<NodeMeasure>,
