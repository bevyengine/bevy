use core::fmt;

use taffy::TaffyTree;

use bevy_ecs::{
    entity::{Entity, EntityHashMap},
    prelude::Resource,
};
use bevy_math::UVec2;
use bevy_utils::{default, tracing::warn};

use crate::{
    layout::convert, LayoutContext, LayoutError, Measure, MeasureArgs, NodeMeasure, Style,
};

#[derive(Debug, Clone, PartialEq, Eq)]
pub struct RootNodePair {
    // The implicit "viewport" node created by Bevy
    pub(super) implicit_viewport_node: taffy::NodeId,
    // The root (parentless) node specified by the user
    pub(super) user_root_node: taffy::NodeId,
}

#[derive(Resource)]
pub struct UiSurface {
    pub(super) entity_to_taffy: EntityHashMap<taffy::NodeId>,
    pub(super) camera_entity_to_taffy: EntityHashMap<EntityHashMap<taffy::NodeId>>,
    pub(super) camera_roots: EntityHashMap<Vec<RootNodePair>>,
    pub(super) taffy: TaffyTree<NodeMeasure>,
    taffy_children_scratch: Vec<taffy::NodeId>,
}

fn _assert_send_sync_ui_surface_impl_safe() {
    fn _assert_send_sync<T: Send + Sync>() {}
    _assert_send_sync::<EntityHashMap<taffy::NodeId>>();
    _assert_send_sync::<EntityHashMap<EntityHashMap<taffy::NodeId>>>();
    _assert_send_sync::<EntityHashMap<Vec<RootNodePair>>>();
    _assert_send_sync::<TaffyTree<NodeMeasure>>();
    _assert_send_sync::<UiSurface>();
}

impl fmt::Debug for UiSurface {
    fn fmt(&self, f: &mut fmt::Formatter) -> fmt::Result {
        f.debug_struct("UiSurface")
            .field("entity_to_taffy", &self.entity_to_taffy)
            .field("camera_entity_to_taffy", &self.camera_entity_to_taffy)
            .field("camera_roots", &self.camera_roots)
            .finish()
    }
}

impl Default for UiSurface {
    fn default() -> Self {
        let mut taffy: TaffyTree<NodeMeasure> = TaffyTree::new();
        taffy.disable_rounding();
        Self {
            entity_to_taffy: Default::default(),
            camera_entity_to_taffy: Default::default(),
            camera_roots: Default::default(),
            taffy,
            taffy_children_scratch: Vec::new(),
        }
    }
}

impl UiSurface {
    /// Retrieves the Taffy node associated with the given UI node entity and updates its style.
    /// If no associated Taffy node exists a new Taffy node is inserted into the Taffy layout.
    pub fn upsert_node(
        &mut self,
        layout_context: &LayoutContext,
        entity: Entity,
        style: &Style,
        mut new_node_context: Option<NodeMeasure>,
    ) {
        let taffy = &mut self.taffy;

        let mut added = false;
        let taffy_node_id = *self.entity_to_taffy.entry(entity).or_insert_with(|| {
            added = true;
            if let Some(measure) = new_node_context.take() {
                taffy
                    .new_leaf_with_context(
                        convert::from_style(layout_context, style, true),
                        measure,
                    )
                    .unwrap()
            } else {
                taffy
                    .new_leaf(convert::from_style(layout_context, style, false))
                    .unwrap()
            }
        });

        if !added {
            let has_measure = if new_node_context.is_some() {
                taffy
                    .set_node_context(taffy_node_id, new_node_context)
                    .unwrap();
                true
            } else {
                taffy.get_node_context(taffy_node_id).is_some()
            };

            taffy
                .set_style(
                    taffy_node_id,
                    convert::from_style(layout_context, style, has_measure),
                )
                .unwrap();
        }
    }

    /// Update the `MeasureFunc` of the taffy node corresponding to the given [`Entity`] if the node exists.
    pub fn update_node_context(&mut self, entity: Entity, context: NodeMeasure) -> Option<()> {
        let taffy_node = self.entity_to_taffy.get(&entity)?;
        self.taffy.set_node_context(*taffy_node, Some(context)).ok()
    }

    /// Update the children of the taffy node corresponding to the given [`Entity`].
<<<<<<< HEAD
    pub fn update_children(&mut self, entity: Entity, children: &[Entity]) {
        let mut taffy_children = Vec::with_capacity(children.len());
=======
    pub fn update_children(&mut self, entity: Entity, children: impl Iterator<Item = Entity>) {
        self.taffy_children_scratch.clear();

>>>>>>> ba7907ca
        for child in children {
            if let Some(taffy_node) = self.entity_to_taffy.get(&child) {
                self.taffy_children_scratch.push(*taffy_node);
            } else {
                warn!(
                    "Unstyled child `{child}` in a UI entity hierarchy. You are using an entity \
without UI components as a child of an entity with UI components, results may be unexpected. \
If this is intentional, consider adding a GhostNode component to this entity."
                );
            }
        }

        let taffy_node = self.entity_to_taffy.get(&entity).unwrap();
        self.taffy
            .set_children(*taffy_node, &self.taffy_children_scratch)
            .unwrap();
    }

    /// Removes children from the entity's taffy node if it exists. Does nothing otherwise.
    pub fn try_remove_children(&mut self, entity: Entity) {
        if let Some(taffy_node) = self.entity_to_taffy.get(&entity) {
            self.taffy.set_children(*taffy_node, &[]).unwrap();
        }
    }

    /// Removes the measure from the entity's taffy node if it exists. Does nothing otherwise.
    pub fn try_remove_node_context(&mut self, entity: Entity) {
        if let Some(taffy_node) = self.entity_to_taffy.get(&entity) {
            self.taffy.set_node_context(*taffy_node, None).unwrap();
        }
    }

    /// Sets the ui root node entities as children to the root node in the taffy layout.
    pub fn set_camera_children(
        &mut self,
        camera_id: Entity,
        children: impl Iterator<Item = Entity>,
    ) {
        let viewport_style = taffy::style::Style {
            display: taffy::style::Display::Grid,
            // Note: Taffy percentages are floats ranging from 0.0 to 1.0.
            // So this is setting width:100% and height:100%
            size: taffy::geometry::Size {
                width: taffy::style::Dimension::Percent(1.0),
                height: taffy::style::Dimension::Percent(1.0),
            },
            align_items: Some(taffy::style::AlignItems::Start),
            justify_items: Some(taffy::style::JustifyItems::Start),
            ..default()
        };

        let camera_root_node_map = self.camera_entity_to_taffy.entry(camera_id).or_default();
        let existing_roots = self.camera_roots.entry(camera_id).or_default();
        let mut new_roots = Vec::new();
        for entity in children {
            let node = *self.entity_to_taffy.get(&entity).unwrap();
            let root_node = existing_roots
                .iter()
                .find(|n| n.user_root_node == node)
                .cloned()
                .unwrap_or_else(|| {
                    if let Some(previous_parent) = self.taffy.parent(node) {
                        // remove the root node from the previous implicit node's children
                        self.taffy.remove_child(previous_parent, node).unwrap();
                    }

                    let viewport_node = *camera_root_node_map
                        .entry(entity)
                        .or_insert_with(|| self.taffy.new_leaf(viewport_style.clone()).unwrap());
                    self.taffy.add_child(viewport_node, node).unwrap();

                    RootNodePair {
                        implicit_viewport_node: viewport_node,
                        user_root_node: node,
                    }
                });
            new_roots.push(root_node);
        }

        self.camera_roots.insert(camera_id, new_roots);
    }

    /// Compute the layout for each window entity's corresponding root node in the layout.
    pub fn compute_camera_layout<'a>(
        &mut self,
        camera: Entity,
        render_target_resolution: UVec2,
        #[cfg(feature = "bevy_text")] buffer_query: &'a mut bevy_ecs::prelude::Query<
            &mut bevy_text::CosmicBuffer,
        >,
        #[cfg(feature = "bevy_text")] font_system: &'a mut bevy_text::cosmic_text::FontSystem,
    ) {
        let Some(camera_root_nodes) = self.camera_roots.get(&camera) else {
            return;
        };

        let available_space = taffy::geometry::Size {
            width: taffy::style::AvailableSpace::Definite(render_target_resolution.x as f32),
            height: taffy::style::AvailableSpace::Definite(render_target_resolution.y as f32),
        };
        for root_nodes in camera_root_nodes {
            self.taffy
                .compute_layout_with_measure(
                    root_nodes.implicit_viewport_node,
                    available_space,
                    |known_dimensions: taffy::Size<Option<f32>>,
                     available_space: taffy::Size<taffy::AvailableSpace>,
                     _node_id: taffy::NodeId,
                     context: Option<&mut NodeMeasure>,
                     style: &taffy::Style|
                     -> taffy::Size<f32> {
                        context
                            .map(|ctx| {
                                #[cfg(feature = "bevy_text")]
                                let buffer = get_text_buffer(
                                    crate::widget::TextMeasure::needs_buffer(
                                        known_dimensions.height,
                                        available_space.width,
                                    ),
                                    ctx,
                                    buffer_query,
                                );
                                let size = ctx.measure(
                                    MeasureArgs {
                                        width: known_dimensions.width,
                                        height: known_dimensions.height,
                                        available_width: available_space.width,
                                        available_height: available_space.height,
                                        #[cfg(feature = "bevy_text")]
                                        font_system,
                                        #[cfg(feature = "bevy_text")]
                                        buffer,
                                        #[cfg(not(feature = "bevy_text"))]
                                        font_system: core::marker::PhantomData,
                                    },
                                    style,
                                );
                                taffy::Size {
                                    width: size.x,
                                    height: size.y,
                                }
                            })
                            .unwrap_or(taffy::Size::ZERO)
                    },
                )
                .unwrap();
        }
    }

    /// Removes each camera entity from the internal map and then removes their associated node from taffy
    pub fn remove_camera_entities(&mut self, entities: impl IntoIterator<Item = Entity>) {
        for entity in entities {
            if let Some(camera_root_node_map) = self.camera_entity_to_taffy.remove(&entity) {
                for (_, node) in camera_root_node_map.iter() {
                    self.taffy.remove(*node).unwrap();
                }
            }
        }
    }

    /// Removes each entity from the internal map and then removes their associated node from taffy
    pub fn remove_entities(&mut self, entities: impl IntoIterator<Item = Entity>) {
        for entity in entities {
            if let Some(node) = self.entity_to_taffy.remove(&entity) {
                self.taffy.remove(node).unwrap();
            }
        }
    }

    /// Get the layout geometry for the taffy node corresponding to the ui node [`Entity`].
    /// Does not compute the layout geometry, `compute_window_layouts` should be run before using this function.
    pub fn get_layout(&self, entity: Entity) -> Result<&taffy::Layout, LayoutError> {
        if let Some(taffy_node) = self.entity_to_taffy.get(&entity) {
            self.taffy
                .layout(*taffy_node)
                .map_err(LayoutError::TaffyError)
        } else {
            warn!(
                "Styled child in a non-UI entity hierarchy. You are using an entity \
with UI components as a child of an entity without UI components, results may be unexpected."
            );
            Err(LayoutError::InvalidHierarchy)
        }
    }
}

#[cfg(feature = "bevy_text")]
fn get_text_buffer<'a>(
    needs_buffer: bool,
    ctx: &mut NodeMeasure,
    query: &'a mut bevy_ecs::prelude::Query<&mut bevy_text::CosmicBuffer>,
) -> Option<&'a mut bevy_text::cosmic_text::Buffer> {
    // We avoid a query lookup whenever the buffer is not required.
    if !needs_buffer {
        return None;
    }
    let NodeMeasure::Text(crate::widget::TextMeasure { info }) = ctx else {
        return None;
    };
    let Ok(buffer) = query.get_mut(info.entity) else {
        return None;
    };
    Some(buffer.into_inner())
}

#[cfg(test)]
mod tests {
    use super::*;
    use crate::{ContentSize, FixedMeasure};
    use bevy_math::Vec2;
    use taffy::TraversePartialTree;

    const TEST_LAYOUT_CONTEXT: LayoutContext = LayoutContext {
        scale_factor: 1.0,
        physical_size: Vec2::ONE,
        min_size: 0.0,
        max_size: 1.0,
    };

    /// Checks if the parent of the `user_root_node` in a `RootNodePair`
    /// is correctly assigned as the `implicit_viewport_node`.
    fn is_root_node_pair_valid(
        taffy_tree: &TaffyTree<NodeMeasure>,
        root_node_pair: &RootNodePair,
    ) -> bool {
        taffy_tree.parent(root_node_pair.user_root_node)
            == Some(root_node_pair.implicit_viewport_node)
    }

    /// Tries to get the root node pair for a given root node entity with the specified camera entity
    fn get_root_node_pair_exact(
        ui_surface: &UiSurface,
        root_node_entity: Entity,
        camera_entity: Entity,
    ) -> Option<&RootNodePair> {
        let root_node_pairs = ui_surface.camera_roots.get(&camera_entity)?;
        let root_node_taffy = ui_surface.entity_to_taffy.get(&root_node_entity)?;
        root_node_pairs
            .iter()
            .find(|&root_node_pair| root_node_pair.user_root_node == *root_node_taffy)
    }

    #[test]
    fn test_initialization() {
        let ui_surface = UiSurface::default();
        assert!(ui_surface.entity_to_taffy.is_empty());
        assert!(ui_surface.camera_entity_to_taffy.is_empty());
        assert!(ui_surface.camera_roots.is_empty());
        assert_eq!(ui_surface.taffy.total_node_count(), 0);
    }

    #[test]
    fn test_upsert() {
        let mut ui_surface = UiSurface::default();
        let camera_entity = Entity::from_raw(0);
        let root_node_entity = Entity::from_raw(1);
        let style = Style::default();

        // standard upsert
        ui_surface.upsert_node(&TEST_LAYOUT_CONTEXT, root_node_entity, &style, None);

        // should be inserted into taffy
        assert_eq!(ui_surface.taffy.total_node_count(), 1);
        assert!(ui_surface.entity_to_taffy.contains_key(&root_node_entity));

        // test duplicate insert 1
        ui_surface.upsert_node(&TEST_LAYOUT_CONTEXT, root_node_entity, &style, None);

        // node count should not have increased
        assert_eq!(ui_surface.taffy.total_node_count(), 1);

        // assign root node to camera
        ui_surface.set_camera_children(camera_entity, vec![root_node_entity].into_iter());

        // each root node will create 2 taffy nodes
        assert_eq!(ui_surface.taffy.total_node_count(), 2);

        // root node pair should now exist
        let root_node_pair = get_root_node_pair_exact(&ui_surface, root_node_entity, camera_entity)
            .expect("expected root node pair");
        assert!(is_root_node_pair_valid(&ui_surface.taffy, root_node_pair));

        // test duplicate insert 2
        ui_surface.upsert_node(&TEST_LAYOUT_CONTEXT, root_node_entity, &style, None);

        // node count should not have increased
        assert_eq!(ui_surface.taffy.total_node_count(), 2);

        // root node pair should be unaffected
        let root_node_pair = get_root_node_pair_exact(&ui_surface, root_node_entity, camera_entity)
            .expect("expected root node pair");
        assert!(is_root_node_pair_valid(&ui_surface.taffy, root_node_pair));
    }

    #[test]
    fn test_get_root_node_pair_exact() {
        /// Attempts to find the camera entity that holds a reference to the given root node entity
        fn get_associated_camera_entity(
            ui_surface: &UiSurface,
            root_node_entity: Entity,
        ) -> Option<Entity> {
            for (&camera_entity, root_node_map) in ui_surface.camera_entity_to_taffy.iter() {
                if root_node_map.contains_key(&root_node_entity) {
                    return Some(camera_entity);
                }
            }
            None
        }

        /// Attempts to find the root node pair corresponding to the given root node entity
        fn get_root_node_pair(
            ui_surface: &UiSurface,
            root_node_entity: Entity,
        ) -> Option<&RootNodePair> {
            let camera_entity = get_associated_camera_entity(ui_surface, root_node_entity)?;
            get_root_node_pair_exact(ui_surface, root_node_entity, camera_entity)
        }

        let mut ui_surface = UiSurface::default();
        let camera_entity = Entity::from_raw(0);
        let root_node_entity = Entity::from_raw(1);
        let style = Style::default();

        ui_surface.upsert_node(&TEST_LAYOUT_CONTEXT, root_node_entity, &style, None);

        // assign root node to camera
        ui_surface.set_camera_children(camera_entity, [root_node_entity].into_iter());

        assert_eq!(
            get_associated_camera_entity(&ui_surface, root_node_entity),
            Some(camera_entity)
        );
        assert_eq!(
            get_associated_camera_entity(&ui_surface, Entity::from_raw(2)),
            None
        );

        let root_node_pair = get_root_node_pair(&ui_surface, root_node_entity);
        assert!(root_node_pair.is_some());
        assert_eq!(
            Some(root_node_pair.unwrap().user_root_node).as_ref(),
            ui_surface.entity_to_taffy.get(&root_node_entity)
        );

        assert_eq!(
            get_root_node_pair_exact(&ui_surface, root_node_entity, camera_entity),
            root_node_pair
        );
    }

    #[allow(unreachable_code)]
    #[test]
    fn test_remove_camera_entities() {
        let mut ui_surface = UiSurface::default();
        let camera_entity = Entity::from_raw(0);
        let root_node_entity = Entity::from_raw(1);
        let style = Style::default();

        ui_surface.upsert_node(&TEST_LAYOUT_CONTEXT, root_node_entity, &style, None);

        // assign root node to camera
        ui_surface.set_camera_children(camera_entity, [root_node_entity].into_iter());

        assert!(ui_surface
            .camera_entity_to_taffy
            .contains_key(&camera_entity));
        assert!(ui_surface
            .camera_entity_to_taffy
            .get(&camera_entity)
            .unwrap()
            .contains_key(&root_node_entity));
        assert!(ui_surface.camera_roots.contains_key(&camera_entity));
        let root_node_pair = get_root_node_pair_exact(&ui_surface, root_node_entity, camera_entity)
            .expect("expected root node pair");
        assert!(ui_surface
            .camera_roots
            .get(&camera_entity)
            .unwrap()
            .contains(root_node_pair));

        ui_surface.remove_camera_entities([camera_entity]);

        // should not affect `entity_to_taffy`
        assert!(ui_surface.entity_to_taffy.contains_key(&root_node_entity));

        // `camera_roots` and `camera_entity_to_taffy` should no longer contain entries for `camera_entity`
        assert!(!ui_surface
            .camera_entity_to_taffy
            .contains_key(&camera_entity));

        return; // TODO: can't pass the test if we continue - not implemented (remove allow(unreachable_code))

        assert!(!ui_surface.camera_roots.contains_key(&camera_entity));

        // root node pair should be removed
        let root_node_pair = get_root_node_pair_exact(&ui_surface, root_node_entity, camera_entity);
        assert_eq!(root_node_pair, None);
    }

    #[allow(unreachable_code)]
    #[test]
    fn test_remove_entities() {
        let mut ui_surface = UiSurface::default();
        let camera_entity = Entity::from_raw(0);
        let root_node_entity = Entity::from_raw(1);
        let style = Style::default();

        ui_surface.upsert_node(&TEST_LAYOUT_CONTEXT, root_node_entity, &style, None);

        ui_surface.set_camera_children(camera_entity, [root_node_entity].into_iter());

        assert!(ui_surface.entity_to_taffy.contains_key(&root_node_entity));
        assert!(ui_surface
            .camera_entity_to_taffy
            .get(&camera_entity)
            .unwrap()
            .contains_key(&root_node_entity));
        let root_node_pair =
            get_root_node_pair_exact(&ui_surface, root_node_entity, camera_entity).unwrap();
        assert!(ui_surface
            .camera_roots
            .get(&camera_entity)
            .unwrap()
            .contains(root_node_pair));

        ui_surface.remove_entities([root_node_entity]);
        assert!(!ui_surface.entity_to_taffy.contains_key(&root_node_entity));

        return; // TODO: can't pass the test if we continue - not implemented (remove allow(unreachable_code))

        assert!(!ui_surface
            .camera_entity_to_taffy
            .get(&camera_entity)
            .unwrap()
            .contains_key(&root_node_entity));
        assert!(!ui_surface
            .camera_entity_to_taffy
            .get(&camera_entity)
            .unwrap()
            .contains_key(&root_node_entity));
        assert!(ui_surface
            .camera_roots
            .get(&camera_entity)
            .unwrap()
            .is_empty());
    }

    #[test]
    fn test_try_update_measure() {
        let mut ui_surface = UiSurface::default();
        let root_node_entity = Entity::from_raw(1);
        let style = Style::default();

        ui_surface.upsert_node(&TEST_LAYOUT_CONTEXT, root_node_entity, &style, None);
        let mut content_size = ContentSize::default();
        content_size.set(NodeMeasure::Fixed(FixedMeasure { size: Vec2::ONE }));
        let measure_func = content_size.measure.take().unwrap();
        assert!(ui_surface
            .update_node_context(root_node_entity, measure_func)
            .is_some());
    }

    #[test]
    fn test_update_children() {
        let mut ui_surface = UiSurface::default();
        let root_node_entity = Entity::from_raw(1);
        let child_entity = Entity::from_raw(2);
        let style = Style::default();

        ui_surface.upsert_node(&TEST_LAYOUT_CONTEXT, root_node_entity, &style, None);
        ui_surface.upsert_node(&TEST_LAYOUT_CONTEXT, child_entity, &style, None);

        ui_surface.update_children(root_node_entity, &[child_entity]);

        let parent_node = *ui_surface.entity_to_taffy.get(&root_node_entity).unwrap();
        let child_node = *ui_surface.entity_to_taffy.get(&child_entity).unwrap();
        assert_eq!(ui_surface.taffy.parent(child_node), Some(parent_node));
    }

    #[allow(unreachable_code)]
    #[test]
    fn test_set_camera_children() {
        let mut ui_surface = UiSurface::default();
        let camera_entity = Entity::from_raw(0);
        let root_node_entity = Entity::from_raw(1);
        let child_entity = Entity::from_raw(2);
        let style = Style::default();

        ui_surface.upsert_node(&TEST_LAYOUT_CONTEXT, root_node_entity, &style, None);
        ui_surface.upsert_node(&TEST_LAYOUT_CONTEXT, child_entity, &style, None);

        let root_taffy_node = *ui_surface.entity_to_taffy.get(&root_node_entity).unwrap();
        let child_taffy = *ui_surface.entity_to_taffy.get(&child_entity).unwrap();

        // set up the relationship manually
        ui_surface
            .taffy
            .add_child(root_taffy_node, child_taffy)
            .unwrap();

        ui_surface.set_camera_children(camera_entity, [root_node_entity].into_iter());

        assert!(
            ui_surface
                .camera_entity_to_taffy
                .get(&camera_entity)
                .unwrap()
                .contains_key(&root_node_entity),
            "root node not associated with camera"
        );
        assert!(
            !ui_surface
                .camera_entity_to_taffy
                .get(&camera_entity)
                .unwrap()
                .contains_key(&child_entity),
            "child of root node should not be associated with camera"
        );

        let _root_node_pair =
            get_root_node_pair_exact(&ui_surface, root_node_entity, camera_entity)
                .expect("expected root node pair");

        assert_eq!(ui_surface.taffy.parent(child_taffy), Some(root_taffy_node));
        let root_taffy_children = ui_surface.taffy.children(root_taffy_node).unwrap();
        assert!(
            root_taffy_children.contains(&child_taffy),
            "root node is not a parent of child node"
        );
        assert_eq!(
            ui_surface.taffy.child_count(root_taffy_node),
            1,
            "expected root node child count to be 1"
        );

        // clear camera's root nodes
        ui_surface.set_camera_children(camera_entity, Vec::<Entity>::new().into_iter());

        return; // TODO: can't pass the test if we continue - not implemented (remove allow(unreachable_code))

        assert!(
            !ui_surface
                .camera_entity_to_taffy
                .get(&camera_entity)
                .unwrap()
                .contains_key(&root_node_entity),
            "root node should have been unassociated with camera"
        );
        assert!(
            !ui_surface
                .camera_entity_to_taffy
                .get(&camera_entity)
                .unwrap()
                .contains_key(&child_entity),
            "child of root node should not be associated with camera"
        );

        let root_taffy_children = ui_surface.taffy.children(root_taffy_node).unwrap();
        assert!(
            root_taffy_children.contains(&child_taffy),
            "root node is not a parent of child node"
        );
        assert_eq!(
            ui_surface.taffy.child_count(root_taffy_node),
            1,
            "expected root node child count to be 1"
        );

        // re-associate root node with camera
        ui_surface.set_camera_children(camera_entity, vec![root_node_entity].into_iter());

        assert!(
            ui_surface
                .camera_entity_to_taffy
                .get(&camera_entity)
                .unwrap()
                .contains_key(&root_node_entity),
            "root node should have been re-associated with camera"
        );
        assert!(
            !ui_surface
                .camera_entity_to_taffy
                .get(&camera_entity)
                .unwrap()
                .contains_key(&child_entity),
            "child of root node should not be associated with camera"
        );

        let child_taffy = ui_surface.entity_to_taffy.get(&child_entity).unwrap();
        let root_taffy_children = ui_surface.taffy.children(root_taffy_node).unwrap();
        assert!(
            root_taffy_children.contains(child_taffy),
            "root node is not a parent of child node"
        );
        assert_eq!(
            ui_surface.taffy.child_count(root_taffy_node),
            1,
            "expected root node child count to be 1"
        );
    }

    #[test]
    fn test_compute_camera_layout() {
        let mut ui_surface = UiSurface::default();
        let camera_entity = Entity::from_raw(0);
        let root_node_entity = Entity::from_raw(1);
        let style = Style::default();

        ui_surface.upsert_node(&TEST_LAYOUT_CONTEXT, root_node_entity, &style, None);

        ui_surface.compute_camera_layout(
            camera_entity,
            UVec2::new(800, 600),
            // TODO: add tests for #[cfg(feature = "bevy_text")] params
        );

        let taffy_node = ui_surface.entity_to_taffy.get(&root_node_entity).unwrap();
        assert!(ui_surface.taffy.layout(*taffy_node).is_ok());
    }
}<|MERGE_RESOLUTION|>--- conflicted
+++ resolved
@@ -45,6 +45,7 @@
             .field("entity_to_taffy", &self.entity_to_taffy)
             .field("camera_entity_to_taffy", &self.camera_entity_to_taffy)
             .field("camera_roots", &self.camera_roots)
+            .field("taffy_children_scratch", &self.taffy_children_scratch)
             .finish()
     }
 }
@@ -118,14 +119,9 @@
     }
 
     /// Update the children of the taffy node corresponding to the given [`Entity`].
-<<<<<<< HEAD
-    pub fn update_children(&mut self, entity: Entity, children: &[Entity]) {
-        let mut taffy_children = Vec::with_capacity(children.len());
-=======
     pub fn update_children(&mut self, entity: Entity, children: impl Iterator<Item = Entity>) {
         self.taffy_children_scratch.clear();
 
->>>>>>> ba7907ca
         for child in children {
             if let Some(taffy_node) = self.entity_to_taffy.get(&child) {
                 self.taffy_children_scratch.push(*taffy_node);
