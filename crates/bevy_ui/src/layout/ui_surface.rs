--- conflicted
+++ resolved
@@ -314,8 +314,7 @@
     let Ok(computed) = query.get_mut(info.entity) else {
         return None;
     };
-<<<<<<< HEAD
-    Some(buffer.into_inner())
+    Some(computed.into_inner())
 }
 
 #[cfg(test)]
@@ -722,7 +721,4 @@
         let taffy_node = ui_surface.entity_to_taffy.get(&root_node_entity).unwrap();
         assert!(ui_surface.taffy.layout(*taffy_node).is_ok());
     }
-=======
-    Some(computed.into_inner())
->>>>>>> a8530ebb
 }