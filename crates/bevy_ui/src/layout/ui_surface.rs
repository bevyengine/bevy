use core::fmt;

use taffy::TaffyTree;

<<<<<<< HEAD
use bevy_ecs::entity::{Entity, EntityHashMap};
use bevy_ecs::prelude::Resource;
=======
use bevy_ecs::{
    entity::{Entity, EntityHashMap},
    prelude::Resource,
};
use bevy_hierarchy::Children;
>>>>>>> df23b937
use bevy_math::UVec2;
use bevy_utils::{default, tracing::warn};

use crate::{
    layout::convert, LayoutContext, LayoutError, Measure, MeasureArgs, NodeMeasure, Style,
};

#[derive(Debug, Clone, PartialEq, Eq)]
pub struct RootNodePair {
    // The implicit "viewport" node created by Bevy
    pub(super) implicit_viewport_node: taffy::NodeId,
    // The root (parentless) node specified by the user
    pub(super) user_root_node: taffy::NodeId,
}

#[derive(Resource)]
pub struct UiSurface {
    pub(super) entity_to_taffy: EntityHashMap<taffy::NodeId>,
    pub(super) camera_entity_to_taffy: EntityHashMap<EntityHashMap<taffy::NodeId>>,
    pub(super) camera_roots: EntityHashMap<Vec<RootNodePair>>,
    pub(super) taffy: TaffyTree<NodeMeasure>,
}

fn _assert_send_sync_ui_surface_impl_safe() {
    fn _assert_send_sync<T: Send + Sync>() {}
    _assert_send_sync::<EntityHashMap<taffy::NodeId>>();
    _assert_send_sync::<EntityHashMap<EntityHashMap<taffy::NodeId>>>();
    _assert_send_sync::<EntityHashMap<Vec<RootNodePair>>>();
    _assert_send_sync::<TaffyTree<NodeMeasure>>();
    _assert_send_sync::<UiSurface>();
}

impl fmt::Debug for UiSurface {
    fn fmt(&self, f: &mut fmt::Formatter) -> fmt::Result {
        f.debug_struct("UiSurface")
            .field("entity_to_taffy", &self.entity_to_taffy)
            .field("camera_entity_to_taffy", &self.camera_entity_to_taffy)
            .field("camera_roots", &self.camera_roots)
            .finish()
    }
}

impl Default for UiSurface {
    fn default() -> Self {
        let mut taffy: TaffyTree<NodeMeasure> = TaffyTree::new();
        taffy.disable_rounding();
        Self {
            entity_to_taffy: Default::default(),
            camera_entity_to_taffy: Default::default(),
            camera_roots: Default::default(),
            taffy,
        }
    }
}

impl UiSurface {
    /// Retrieves the Taffy node associated with the given UI node entity and updates its style.
    /// If no associated Taffy node exists a new Taffy node is inserted into the Taffy layout.
    pub fn upsert_node(
        &mut self,
        layout_context: &LayoutContext,
        entity: Entity,
        style: &Style,
        mut new_node_context: Option<NodeMeasure>,
    ) {
        let taffy = &mut self.taffy;

        let mut added = false;
        let taffy_node_id = *self.entity_to_taffy.entry(entity).or_insert_with(|| {
            added = true;
            if let Some(measure) = new_node_context.take() {
                taffy
                    .new_leaf_with_context(
                        convert::from_style(layout_context, style, true),
                        measure,
                    )
                    .unwrap()
            } else {
                taffy
                    .new_leaf(convert::from_style(layout_context, style, false))
                    .unwrap()
            }
        });

        if !added {
            let has_measure = if new_node_context.is_some() {
                taffy
                    .set_node_context(taffy_node_id, new_node_context)
                    .unwrap();
                true
            } else {
                taffy.get_node_context(taffy_node_id).is_some()
            };

            taffy
                .set_style(
                    taffy_node_id,
                    convert::from_style(layout_context, style, has_measure),
                )
                .unwrap();
        }
    }

    /// Update the `MeasureFunc` of the taffy node corresponding to the given [`Entity`] if the node exists.
    pub fn update_node_context(&mut self, entity: Entity, context: NodeMeasure) -> Option<()> {
        let taffy_node = self.entity_to_taffy.get(&entity)?;
        self.taffy.set_node_context(*taffy_node, Some(context)).ok()
    }

    /// Update the children of the taffy node corresponding to the given [`Entity`].
    pub fn update_children(&mut self, entity: Entity, children: &[Entity]) {
        let mut taffy_children = Vec::with_capacity(children.len());
        for child in children {
            if let Some(taffy_node) = self.entity_to_taffy.get(child) {
                taffy_children.push(*taffy_node);
            } else {
                warn!(
                    "Unstyled child `{child}` in a UI entity hierarchy. You are using an entity \
without UI components as a child of an entity with UI components, results may be unexpected."
                );
            }
        }

        let taffy_node = self.entity_to_taffy.get(&entity).unwrap();
        self.taffy
            .set_children(*taffy_node, &taffy_children)
            .unwrap();
    }

    /// Removes children from the entity's taffy node if it exists. Does nothing otherwise.
    pub fn try_remove_children(&mut self, entity: Entity) {
        if let Some(taffy_node) = self.entity_to_taffy.get(&entity) {
            self.taffy.set_children(*taffy_node, &[]).unwrap();
        }
    }

    /// Removes the measure from the entity's taffy node if it exists. Does nothing otherwise.
    pub fn try_remove_node_context(&mut self, entity: Entity) {
        if let Some(taffy_node) = self.entity_to_taffy.get(&entity) {
            self.taffy.set_node_context(*taffy_node, None).unwrap();
        }
    }

    /// Set the ui node entities without a [`bevy_hierarchy::Parent`] as children to the root node in the taffy layout.
    pub fn set_camera_children(
        &mut self,
        camera_id: Entity,
        children: impl Iterator<Item = Entity>,
    ) {
        let viewport_style = taffy::style::Style {
            display: taffy::style::Display::Grid,
            // Note: Taffy percentages are floats ranging from 0.0 to 1.0.
            // So this is setting width:100% and height:100%
            size: taffy::geometry::Size {
                width: taffy::style::Dimension::Percent(1.0),
                height: taffy::style::Dimension::Percent(1.0),
            },
            align_items: Some(taffy::style::AlignItems::Start),
            justify_items: Some(taffy::style::JustifyItems::Start),
            ..default()
        };

        let camera_root_node_map = self.camera_entity_to_taffy.entry(camera_id).or_default();
        let existing_roots = self.camera_roots.entry(camera_id).or_default();
        let mut new_roots = Vec::new();
        for entity in children {
            let node = *self.entity_to_taffy.get(&entity).unwrap();
            let root_node = existing_roots
                .iter()
                .find(|n| n.user_root_node == node)
                .cloned()
                .unwrap_or_else(|| {
                    if let Some(previous_parent) = self.taffy.parent(node) {
                        // remove the root node from the previous implicit node's children
                        self.taffy.remove_child(previous_parent, node).unwrap();
                    }

                    let viewport_node = *camera_root_node_map
                        .entry(entity)
                        .or_insert_with(|| self.taffy.new_leaf(viewport_style.clone()).unwrap());
                    self.taffy.add_child(viewport_node, node).unwrap();

                    RootNodePair {
                        implicit_viewport_node: viewport_node,
                        user_root_node: node,
                    }
                });
            new_roots.push(root_node);
        }

        self.camera_roots.insert(camera_id, new_roots);
    }

    /// Compute the layout for each window entity's corresponding root node in the layout.
    pub fn compute_camera_layout<'a>(
        &mut self,
        camera: Entity,
        render_target_resolution: UVec2,
        #[cfg(feature = "bevy_text")] buffer_query: &'a mut bevy_ecs::prelude::Query<
            &mut bevy_text::CosmicBuffer,
        >,
        #[cfg(feature = "bevy_text")] font_system: &'a mut bevy_text::cosmic_text::FontSystem,
    ) {
        let Some(camera_root_nodes) = self.camera_roots.get(&camera) else {
            return;
        };

        let available_space = taffy::geometry::Size {
            width: taffy::style::AvailableSpace::Definite(render_target_resolution.x as f32),
            height: taffy::style::AvailableSpace::Definite(render_target_resolution.y as f32),
        };
        for root_nodes in camera_root_nodes {
            self.taffy
                .compute_layout_with_measure(
                    root_nodes.implicit_viewport_node,
                    available_space,
                    |known_dimensions: taffy::Size<Option<f32>>,
                     available_space: taffy::Size<taffy::AvailableSpace>,
                     _node_id: taffy::NodeId,
                     context: Option<&mut NodeMeasure>,
                     style: &taffy::Style|
                     -> taffy::Size<f32> {
                        context
                            .map(|ctx| {
                                #[cfg(feature = "bevy_text")]
                                let buffer = get_text_buffer(
                                    crate::widget::TextMeasure::needs_buffer(
                                        known_dimensions.height,
                                        available_space.width,
                                    ),
                                    ctx,
                                    buffer_query,
                                );
                                let size = ctx.measure(
                                    MeasureArgs {
                                        width: known_dimensions.width,
                                        height: known_dimensions.height,
                                        available_width: available_space.width,
                                        available_height: available_space.height,
                                        #[cfg(feature = "bevy_text")]
                                        font_system,
                                        #[cfg(feature = "bevy_text")]
                                        buffer,
                                        #[cfg(not(feature = "bevy_text"))]
                                        font_system: core::marker::PhantomData,
                                    },
                                    style,
                                );
                                taffy::Size {
                                    width: size.x,
                                    height: size.y,
                                }
                            })
                            .unwrap_or(taffy::Size::ZERO)
                    },
                )
                .unwrap();
        }
    }

    /// Removes each camera entity from the internal map and then removes their associated node from taffy
    pub fn remove_camera_entities(&mut self, entities: impl IntoIterator<Item = Entity>) {
        for entity in entities {
            if let Some(camera_root_node_map) = self.camera_entity_to_taffy.remove(&entity) {
                for (_, node) in camera_root_node_map.iter() {
                    self.taffy.remove(*node).unwrap();
                }
            }
        }
    }

    /// Removes each entity from the internal map and then removes their associated node from taffy
    pub fn remove_entities(&mut self, entities: impl IntoIterator<Item = Entity>) {
        for entity in entities {
            if let Some(node) = self.entity_to_taffy.remove(&entity) {
                self.taffy.remove(node).unwrap();
            }
        }
    }

    /// Get the layout geometry for the taffy node corresponding to the ui node [`Entity`].
    /// Does not compute the layout geometry, `compute_window_layouts` should be run before using this function.
    pub fn get_layout(&self, entity: Entity) -> Result<&taffy::Layout, LayoutError> {
        if let Some(taffy_node) = self.entity_to_taffy.get(&entity) {
            self.taffy
                .layout(*taffy_node)
                .map_err(LayoutError::TaffyError)
        } else {
            warn!(
                "Styled child in a non-UI entity hierarchy. You are using an entity \
with UI components as a child of an entity without UI components, results may be unexpected."
            );
            Err(LayoutError::InvalidHierarchy)
        }
    }
}

<<<<<<< HEAD
#[cfg(test)]
mod tests {
    use super::*;
    use crate::{ContentSize, FixedMeasure};
    use bevy_math::Vec2;
    use taffy::TraversePartialTree;

    const TEST_LAYOUT_CONTEXT: LayoutContext = LayoutContext {
        scale_factor: 1.0,
        physical_size: Vec2::ONE,
        min_size: 0.0,
        max_size: 1.0,
    };

    /// Checks if the parent of the `user_root_node` in a `RootNodePair`
    /// is correctly assigned as the `implicit_viewport_node`.
    fn is_root_node_pair_valid(
        taffy_tree: &TaffyTree<NodeMeasure>,
        root_node_pair: &RootNodePair,
    ) -> bool {
        taffy_tree.parent(root_node_pair.user_root_node)
            == Some(root_node_pair.implicit_viewport_node)
    }

    /// Tries to get the root node pair for a given root node entity with the specified camera entity
    fn get_root_node_pair_exact(
        ui_surface: &UiSurface,
        root_node_entity: Entity,
        camera_entity: Entity,
    ) -> Option<&RootNodePair> {
        let root_node_pairs = ui_surface.camera_roots.get(&camera_entity)?;
        let root_node_taffy = ui_surface.entity_to_taffy.get(&root_node_entity)?;
        root_node_pairs
            .iter()
            .find(|&root_node_pair| root_node_pair.user_root_node == *root_node_taffy)
    }

    #[test]
    fn test_initialization() {
        let ui_surface = UiSurface::default();
        assert!(ui_surface.entity_to_taffy.is_empty());
        assert!(ui_surface.camera_entity_to_taffy.is_empty());
        assert!(ui_surface.camera_roots.is_empty());
        assert_eq!(ui_surface.taffy.total_node_count(), 0);
    }

    #[test]
    fn test_upsert() {
        let mut ui_surface = UiSurface::default();
        let camera_entity = Entity::from_raw(0);
        let root_node_entity = Entity::from_raw(1);
        let style = Style::default();

        // standard upsert
        ui_surface.upsert_node(&TEST_LAYOUT_CONTEXT, root_node_entity, &style, None);

        // should be inserted into taffy
        assert_eq!(ui_surface.taffy.total_node_count(), 1);
        assert!(ui_surface.entity_to_taffy.contains_key(&root_node_entity));

        // test duplicate insert 1
        ui_surface.upsert_node(&TEST_LAYOUT_CONTEXT, root_node_entity, &style, None);

        // node count should not have increased
        assert_eq!(ui_surface.taffy.total_node_count(), 1);

        // assign root node to camera
        ui_surface.set_camera_children(camera_entity, vec![root_node_entity].into_iter());

        // each root node will create 2 taffy nodes
        assert_eq!(ui_surface.taffy.total_node_count(), 2);

        // root node pair should now exist
        let root_node_pair = get_root_node_pair_exact(&ui_surface, root_node_entity, camera_entity)
            .expect("expected root node pair");
        assert!(is_root_node_pair_valid(&ui_surface.taffy, root_node_pair));

        // test duplicate insert 2
        ui_surface.upsert_node(&TEST_LAYOUT_CONTEXT, root_node_entity, &style, None);

        // node count should not have increased
        assert_eq!(ui_surface.taffy.total_node_count(), 2);

        // root node pair should be unaffected
        let root_node_pair = get_root_node_pair_exact(&ui_surface, root_node_entity, camera_entity)
            .expect("expected root node pair");
        assert!(is_root_node_pair_valid(&ui_surface.taffy, root_node_pair));
    }

    #[test]
    fn test_get_root_node_pair_exact() {
        /// Attempts to find the camera entity that holds a reference to the given root node entity
        fn get_associated_camera_entity(
            ui_surface: &UiSurface,
            root_node_entity: Entity,
        ) -> Option<Entity> {
            for (&camera_entity, root_node_map) in ui_surface.camera_entity_to_taffy.iter() {
                if root_node_map.contains_key(&root_node_entity) {
                    return Some(camera_entity);
                }
            }
            None
        }

        /// Attempts to find the root node pair corresponding to the given root node entity
        fn get_root_node_pair(
            ui_surface: &UiSurface,
            root_node_entity: Entity,
        ) -> Option<&RootNodePair> {
            let camera_entity = get_associated_camera_entity(ui_surface, root_node_entity)?;
            get_root_node_pair_exact(ui_surface, root_node_entity, camera_entity)
        }

        let mut ui_surface = UiSurface::default();
        let camera_entity = Entity::from_raw(0);
        let root_node_entity = Entity::from_raw(1);
        let style = Style::default();

        ui_surface.upsert_node(&TEST_LAYOUT_CONTEXT, root_node_entity, &style, None);

        // assign root node to camera
        ui_surface.set_camera_children(camera_entity, [root_node_entity].into_iter());

        assert_eq!(
            get_associated_camera_entity(&ui_surface, root_node_entity),
            Some(camera_entity)
        );
        assert_eq!(
            get_associated_camera_entity(&ui_surface, Entity::from_raw(2)),
            None
        );

        let root_node_pair = get_root_node_pair(&ui_surface, root_node_entity);
        assert!(root_node_pair.is_some());
        assert_eq!(
            Some(root_node_pair.unwrap().user_root_node).as_ref(),
            ui_surface.entity_to_taffy.get(&root_node_entity)
        );

        assert_eq!(
            get_root_node_pair_exact(&ui_surface, root_node_entity, camera_entity),
            root_node_pair
        );
    }

    #[allow(unreachable_code)]
    #[test]
    fn test_remove_camera_entities() {
        let mut ui_surface = UiSurface::default();
        let camera_entity = Entity::from_raw(0);
        let root_node_entity = Entity::from_raw(1);
        let style = Style::default();

        ui_surface.upsert_node(&TEST_LAYOUT_CONTEXT, root_node_entity, &style, None);

        // assign root node to camera
        ui_surface.set_camera_children(camera_entity, [root_node_entity].into_iter());

        assert!(ui_surface
            .camera_entity_to_taffy
            .contains_key(&camera_entity));
        assert!(ui_surface
            .camera_entity_to_taffy
            .get(&camera_entity)
            .unwrap()
            .contains_key(&root_node_entity));
        assert!(ui_surface.camera_roots.contains_key(&camera_entity));
        let root_node_pair = get_root_node_pair_exact(&ui_surface, root_node_entity, camera_entity)
            .expect("expected root node pair");
        assert!(ui_surface
            .camera_roots
            .get(&camera_entity)
            .unwrap()
            .contains(root_node_pair));

        ui_surface.remove_camera_entities([camera_entity]);

        // should not affect `entity_to_taffy`
        assert!(ui_surface.entity_to_taffy.contains_key(&root_node_entity));

        // `camera_roots` and `camera_entity_to_taffy` should no longer contain entries for `camera_entity`
        assert!(!ui_surface
            .camera_entity_to_taffy
            .contains_key(&camera_entity));

        return; // TODO: can't pass the test if we continue - not implemented (remove allow(unreachable_code))

        assert!(!ui_surface.camera_roots.contains_key(&camera_entity));

        // root node pair should be removed
        let root_node_pair = get_root_node_pair_exact(&ui_surface, root_node_entity, camera_entity);
        assert_eq!(root_node_pair, None);
    }

    #[allow(unreachable_code)]
    #[test]
    fn test_remove_entities() {
        let mut ui_surface = UiSurface::default();
        let camera_entity = Entity::from_raw(0);
        let root_node_entity = Entity::from_raw(1);
        let style = Style::default();

        ui_surface.upsert_node(&TEST_LAYOUT_CONTEXT, root_node_entity, &style, None);

        ui_surface.set_camera_children(camera_entity, [root_node_entity].into_iter());

        assert!(ui_surface.entity_to_taffy.contains_key(&root_node_entity));
        assert!(ui_surface
            .camera_entity_to_taffy
            .get(&camera_entity)
            .unwrap()
            .contains_key(&root_node_entity));
        let root_node_pair =
            get_root_node_pair_exact(&ui_surface, root_node_entity, camera_entity).unwrap();
        assert!(ui_surface
            .camera_roots
            .get(&camera_entity)
            .unwrap()
            .contains(root_node_pair));

        ui_surface.remove_entities([root_node_entity]);
        assert!(!ui_surface.entity_to_taffy.contains_key(&root_node_entity));

        return; // TODO: can't pass the test if we continue - not implemented (remove allow(unreachable_code))

        assert!(!ui_surface
            .camera_entity_to_taffy
            .get(&camera_entity)
            .unwrap()
            .contains_key(&root_node_entity));
        assert!(!ui_surface
            .camera_entity_to_taffy
            .get(&camera_entity)
            .unwrap()
            .contains_key(&root_node_entity));
        assert!(ui_surface
            .camera_roots
            .get(&camera_entity)
            .unwrap()
            .is_empty());
    }

    #[test]
    fn test_try_update_measure() {
        let mut ui_surface = UiSurface::default();
        let root_node_entity = Entity::from_raw(1);
        let style = Style::default();

        ui_surface.upsert_node(&TEST_LAYOUT_CONTEXT, root_node_entity, &style, None);
        let mut content_size = ContentSize::default();
        content_size.set(NodeMeasure::Fixed(FixedMeasure { size: Vec2::ONE }));
        let measure_func = content_size.measure.take().unwrap();
        assert!(ui_surface
            .update_node_context(root_node_entity, measure_func)
            .is_some());
    }

    #[test]
    fn test_update_children() {
        let mut ui_surface = UiSurface::default();
        let root_node_entity = Entity::from_raw(1);
        let child_entity = Entity::from_raw(2);
        let style = Style::default();

        ui_surface.upsert_node(&TEST_LAYOUT_CONTEXT, root_node_entity, &style, None);
        ui_surface.upsert_node(&TEST_LAYOUT_CONTEXT, child_entity, &style, None);

        ui_surface.update_children(root_node_entity, &[child_entity]);

        let parent_node = *ui_surface.entity_to_taffy.get(&root_node_entity).unwrap();
        let child_node = *ui_surface.entity_to_taffy.get(&child_entity).unwrap();
        assert_eq!(ui_surface.taffy.parent(child_node), Some(parent_node));
    }

    #[allow(unreachable_code)]
    #[test]
    fn test_set_camera_children() {
        let mut ui_surface = UiSurface::default();
        let camera_entity = Entity::from_raw(0);
        let root_node_entity = Entity::from_raw(1);
        let child_entity = Entity::from_raw(2);
        let style = Style::default();

        ui_surface.upsert_node(&TEST_LAYOUT_CONTEXT, root_node_entity, &style, None);
        ui_surface.upsert_node(&TEST_LAYOUT_CONTEXT, child_entity, &style, None);

        let root_taffy_node = *ui_surface.entity_to_taffy.get(&root_node_entity).unwrap();
        let child_taffy = *ui_surface.entity_to_taffy.get(&child_entity).unwrap();

        // set up the relationship manually
        ui_surface
            .taffy
            .add_child(root_taffy_node, child_taffy)
            .unwrap();

        ui_surface.set_camera_children(camera_entity, [root_node_entity].into_iter());

        assert!(
            ui_surface
                .camera_entity_to_taffy
                .get(&camera_entity)
                .unwrap()
                .contains_key(&root_node_entity),
            "root node not associated with camera"
        );
        assert!(
            !ui_surface
                .camera_entity_to_taffy
                .get(&camera_entity)
                .unwrap()
                .contains_key(&child_entity),
            "child of root node should not be associated with camera"
        );

        let _root_node_pair =
            get_root_node_pair_exact(&ui_surface, root_node_entity, camera_entity)
                .expect("expected root node pair");

        assert_eq!(ui_surface.taffy.parent(child_taffy), Some(root_taffy_node));
        let root_taffy_children = ui_surface.taffy.children(root_taffy_node).unwrap();
        assert!(
            root_taffy_children.contains(&child_taffy),
            "root node is not a parent of child node"
        );
        assert_eq!(
            ui_surface.taffy.child_count(root_taffy_node),
            1,
            "expected root node child count to be 1"
        );

        // clear camera's root nodes
        ui_surface.set_camera_children(camera_entity, Vec::<Entity>::new().into_iter());

        return; // TODO: can't pass the test if we continue - not implemented (remove allow(unreachable_code))

        assert!(
            !ui_surface
                .camera_entity_to_taffy
                .get(&camera_entity)
                .unwrap()
                .contains_key(&root_node_entity),
            "root node should have been unassociated with camera"
        );
        assert!(
            !ui_surface
                .camera_entity_to_taffy
                .get(&camera_entity)
                .unwrap()
                .contains_key(&child_entity),
            "child of root node should not be associated with camera"
        );

        let root_taffy_children = ui_surface.taffy.children(root_taffy_node).unwrap();
        assert!(
            root_taffy_children.contains(&child_taffy),
            "root node is not a parent of child node"
        );
        assert_eq!(
            ui_surface.taffy.child_count(root_taffy_node),
            1,
            "expected root node child count to be 1"
        );

        // re-associate root node with camera
        ui_surface.set_camera_children(camera_entity, vec![root_node_entity].into_iter());

        assert!(
            ui_surface
                .camera_entity_to_taffy
                .get(&camera_entity)
                .unwrap()
                .contains_key(&root_node_entity),
            "root node should have been re-associated with camera"
        );
        assert!(
            !ui_surface
                .camera_entity_to_taffy
                .get(&camera_entity)
                .unwrap()
                .contains_key(&child_entity),
            "child of root node should not be associated with camera"
        );

        let child_taffy = ui_surface.entity_to_taffy.get(&child_entity).unwrap();
        let root_taffy_children = ui_surface.taffy.children(root_taffy_node).unwrap();
        assert!(
            root_taffy_children.contains(child_taffy),
            "root node is not a parent of child node"
        );
        assert_eq!(
            ui_surface.taffy.child_count(root_taffy_node),
            1,
            "expected root node child count to be 1"
        );
    }

    #[test]
    fn test_compute_camera_layout() {
        let mut ui_surface = UiSurface::default();
        let camera_entity = Entity::from_raw(0);
        let root_node_entity = Entity::from_raw(1);
        let style = Style::default();

        ui_surface.upsert_node(&TEST_LAYOUT_CONTEXT, root_node_entity, &style, None);

        ui_surface.compute_camera_layout(camera_entity, UVec2::new(800, 600));

        let taffy_node = ui_surface.entity_to_taffy.get(&root_node_entity).unwrap();
        assert!(ui_surface.taffy.layout(*taffy_node).is_ok());
    }
=======
#[cfg(feature = "bevy_text")]
fn get_text_buffer<'a>(
    needs_buffer: bool,
    ctx: &mut NodeMeasure,
    query: &'a mut bevy_ecs::prelude::Query<&mut bevy_text::CosmicBuffer>,
) -> Option<&'a mut bevy_text::cosmic_text::Buffer> {
    // We avoid a query lookup whenever the buffer is not required.
    if !needs_buffer {
        return None;
    }
    let NodeMeasure::Text(crate::widget::TextMeasure { info }) = ctx else {
        return None;
    };
    let Ok(buffer) = query.get_mut(info.entity) else {
        return None;
    };
    Some(buffer.into_inner())
>>>>>>> df23b937
}<|MERGE_RESOLUTION|>--- conflicted
+++ resolved
@@ -2,16 +2,11 @@
 
 use taffy::TaffyTree;
 
-<<<<<<< HEAD
-use bevy_ecs::entity::{Entity, EntityHashMap};
-use bevy_ecs::prelude::Resource;
-=======
 use bevy_ecs::{
     entity::{Entity, EntityHashMap},
     prelude::Resource,
 };
 use bevy_hierarchy::Children;
->>>>>>> df23b937
 use bevy_math::UVec2;
 use bevy_utils::{default, tracing::warn};
 
@@ -309,7 +304,25 @@
     }
 }
 
-<<<<<<< HEAD
+#[cfg(feature = "bevy_text")]
+fn get_text_buffer<'a>(
+    needs_buffer: bool,
+    ctx: &mut NodeMeasure,
+    query: &'a mut bevy_ecs::prelude::Query<&mut bevy_text::CosmicBuffer>,
+) -> Option<&'a mut bevy_text::cosmic_text::Buffer> {
+    // We avoid a query lookup whenever the buffer is not required.
+    if !needs_buffer {
+        return None;
+    }
+    let NodeMeasure::Text(crate::widget::TextMeasure { info }) = ctx else {
+        return None;
+    };
+    let Ok(buffer) = query.get_mut(info.entity) else {
+        return None;
+    };
+    Some(buffer.into_inner())
+}
+
 #[cfg(test)]
 mod tests {
     use super::*;
@@ -720,23 +733,4 @@
         let taffy_node = ui_surface.entity_to_taffy.get(&root_node_entity).unwrap();
         assert!(ui_surface.taffy.layout(*taffy_node).is_ok());
     }
-=======
-#[cfg(feature = "bevy_text")]
-fn get_text_buffer<'a>(
-    needs_buffer: bool,
-    ctx: &mut NodeMeasure,
-    query: &'a mut bevy_ecs::prelude::Query<&mut bevy_text::CosmicBuffer>,
-) -> Option<&'a mut bevy_text::cosmic_text::Buffer> {
-    // We avoid a query lookup whenever the buffer is not required.
-    if !needs_buffer {
-        return None;
-    }
-    let NodeMeasure::Text(crate::widget::TextMeasure { info }) = ctx else {
-        return None;
-    };
-    let Ok(buffer) = query.get_mut(info.entity) else {
-        return None;
-    };
-    Some(buffer.into_inner())
->>>>>>> df23b937
 }