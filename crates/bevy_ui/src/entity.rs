//! This module contains the bundles used in Bevy's UI

use crate::{
    widget::{Button, ImageMode},
<<<<<<< HEAD
    CalculatedSize, FocusPolicy, Interaction, Node, Style, UiColor, UiImage, ZIndex,
=======
    BackgroundColor, CalculatedSize, FocusPolicy, Interaction, Node, Style, UiImage,
>>>>>>> 87d4c638
};
use bevy_ecs::{
    bundle::Bundle,
    prelude::{Component, With},
    query::QueryItem,
};
use bevy_render::{
    camera::Camera,
    extract_component::ExtractComponent,
    prelude::{Color, ComputedVisibility},
    view::Visibility,
};
use bevy_text::{Text, TextAlignment, TextSection, TextStyle};
use bevy_transform::prelude::{GlobalTransform, Transform};

/// The basic UI node
#[derive(Bundle, Clone, Debug)]
pub struct NodeBundle {
    /// Describes the size of the node
    pub node: Node,
    /// Describes the style including flexbox settings
    pub style: Style,
    /// The background color, which serves as a "fill" for this node
    pub background_color: BackgroundColor,
    /// Describes the image of the node
    pub image: UiImage,
    /// Whether this node should block interaction with lower nodes
    pub focus_policy: FocusPolicy,
    /// The transform of the node
    ///
    /// This field is automatically managed by the UI layout system.
    /// To alter the position of the `nodebundle`, use the properties of the [`Style`] component.
    pub transform: Transform,
    /// The global transform of the node
    ///
    /// This field is automatically managed by the UI layout system.
    /// To alter the position of the `NodeBundle`, use the properties of the [`Style`] component.
    pub global_transform: GlobalTransform,
    /// Describes the visibility properties of the node
    pub visibility: Visibility,
    /// Algorithmically-computed indication of whether an entity is visible and should be extracted for rendering
    pub computed_visibility: ComputedVisibility,
    /// Indicates the depth at which the node should appear in the UI
    pub z_index: ZIndex,
}

impl Default for NodeBundle {
    fn default() -> Self {
        NodeBundle {
            // Transparent background
            background_color: Color::NONE.into(),
            node: Default::default(),
            style: Default::default(),
            image: Default::default(),
            focus_policy: Default::default(),
            transform: Default::default(),
            global_transform: Default::default(),
            visibility: Default::default(),
            computed_visibility: Default::default(),
        }
    }
}

/// A UI node that is an image
#[derive(Bundle, Clone, Debug, Default)]
pub struct ImageBundle {
    /// Describes the size of the node
    pub node: Node,
    /// Describes the style including flexbox settings
    pub style: Style,
    /// Configures how the image should scale
    pub image_mode: ImageMode,
    /// The calculated size based on the given image
    pub calculated_size: CalculatedSize,
    /// The background color, which serves as a "fill" for this node
    ///
    /// When combined with `UiImage`, tints the provided image.
    pub background_color: BackgroundColor,
    /// The image of the node
    pub image: UiImage,
    /// Whether this node should block interaction with lower nodes
    pub focus_policy: FocusPolicy,
    /// The transform of the node
    ///
    /// This field is automatically managed by the UI layout system.
    /// To alter the position of the `NodeBundle`, use the properties of the [`Style`] component.
    pub transform: Transform,
    /// The global transform of the node
    ///
    /// This field is automatically managed by the UI layout system.
    /// To alter the position of the `NodeBundle`, use the properties of the [`Style`] component.
    pub global_transform: GlobalTransform,
    /// Describes the visibility properties of the node
    pub visibility: Visibility,
    /// Algorithmically-computed indication of whether an entity is visible and should be extracted for rendering
    pub computed_visibility: ComputedVisibility,
    /// Indicates the depth at which the node should appear in the UI
    pub z_index: ZIndex,
}

/// A UI node that is text
#[derive(Bundle, Clone, Debug)]
pub struct TextBundle {
    /// Describes the size of the node
    pub node: Node,
    /// Describes the style including flexbox settings
    pub style: Style,
    /// Contains the text of the node
    pub text: Text,
    /// The calculated size based on the given image
    pub calculated_size: CalculatedSize,
    /// Whether this node should block interaction with lower nodes
    pub focus_policy: FocusPolicy,
    /// The transform of the node
    ///
    /// This field is automatically managed by the UI layout system.
    /// To alter the position of the `NodeBundle`, use the properties of the [`Style`] component.
    pub transform: Transform,
    /// The global transform of the node
    ///
    /// This field is automatically managed by the UI layout system.
    /// To alter the position of the `NodeBundle`, use the properties of the [`Style`] component.
    pub global_transform: GlobalTransform,
    /// Describes the visibility properties of the node
    pub visibility: Visibility,
    /// Algorithmically-computed indication of whether an entity is visible and should be extracted for rendering
    pub computed_visibility: ComputedVisibility,
    /// Indicates the depth at which the node should appear in the UI
    pub z_index: ZIndex,
}

impl TextBundle {
    /// Create a [`TextBundle`] from a single section.
    ///
    /// See [`Text::from_section`] for usage.
    pub fn from_section(value: impl Into<String>, style: TextStyle) -> Self {
        Self {
            text: Text::from_section(value, style),
            ..Default::default()
        }
    }

    /// Create a [`TextBundle`] from a list of sections.
    ///
    /// See [`Text::from_sections`] for usage.
    pub fn from_sections(sections: impl IntoIterator<Item = TextSection>) -> Self {
        Self {
            text: Text::from_sections(sections),
            ..Default::default()
        }
    }

    /// Returns this [`TextBundle`] with a new [`TextAlignment`] on [`Text`].
    pub const fn with_text_alignment(mut self, alignment: TextAlignment) -> Self {
        self.text.alignment = alignment;
        self
    }

    /// Returns this [`TextBundle`] with a new [`Style`].
    pub const fn with_style(mut self, style: Style) -> Self {
        self.style = style;
        self
    }
}

impl Default for TextBundle {
    fn default() -> Self {
        TextBundle {
            focus_policy: FocusPolicy::Pass,
            text: Default::default(),
            node: Default::default(),
            calculated_size: Default::default(),
            style: Default::default(),
            transform: Default::default(),
            global_transform: Default::default(),
            visibility: Default::default(),
            computed_visibility: Default::default(),
            z_index: Default::default(),
        }
    }
}

/// A UI node that is a button
#[derive(Bundle, Clone, Debug)]
pub struct ButtonBundle {
    /// Describes the size of the node
    pub node: Node,
    /// Marker component that signals this node is a button
    pub button: Button,
    /// Describes the style including flexbox settings
    pub style: Style,
    /// Describes whether and how the button has been interacted with by the input
    pub interaction: Interaction,
    /// Whether this node should block interaction with lower nodes
    pub focus_policy: FocusPolicy,
    /// The background color, which serves as a "fill" for this node
    ///
    /// When combined with `UiImage`, tints the provided image.
    pub background_color: BackgroundColor,
    /// The image of the node
    pub image: UiImage,
    /// The transform of the node
    ///
    /// This field is automatically managed by the UI layout system.
    /// To alter the position of the `NodeBundle`, use the properties of the [`Style`] component.
    pub transform: Transform,
    /// The global transform of the node
    ///
    /// This field is automatically managed by the UI layout system.
    /// To alter the position of the `NodeBundle`, use the properties of the [`Style`] component.
    pub global_transform: GlobalTransform,
    /// Describes the visibility properties of the node
    pub visibility: Visibility,
    /// Algorithmically-computed indication of whether an entity is visible and should be extracted for rendering
    pub computed_visibility: ComputedVisibility,
    /// Indicates the depth at which the node should appear in the UI
    pub z_index: ZIndex,
}

impl Default for ButtonBundle {
    fn default() -> Self {
        ButtonBundle {
            button: Button,
            interaction: Default::default(),
            focus_policy: Default::default(),
            node: Default::default(),
            style: Default::default(),
            background_color: Default::default(),
            image: Default::default(),
            transform: Default::default(),
            global_transform: Default::default(),
            visibility: Default::default(),
            computed_visibility: Default::default(),
            z_index: Default::default(),
        }
    }
}
/// Configuration for cameras related to UI.
///
/// When a [`Camera`] doesn't have the [`UiCameraConfig`] component,
/// it will display the UI by default.
///
/// [`Camera`]: bevy_render::camera::Camera
#[derive(Component, Clone)]
pub struct UiCameraConfig {
    /// Whether to output UI to this camera view.
    ///
    /// When a `Camera` doesn't have the [`UiCameraConfig`] component,
    /// it will display the UI by default.
    pub show_ui: bool,
}

impl Default for UiCameraConfig {
    fn default() -> Self {
        Self { show_ui: true }
    }
}

impl ExtractComponent for UiCameraConfig {
    type Query = &'static Self;
    type Filter = With<Camera>;

    fn extract_component(item: QueryItem<Self::Query>) -> Self {
        item.clone()
    }
}<|MERGE_RESOLUTION|>--- conflicted
+++ resolved
@@ -2,11 +2,7 @@
 
 use crate::{
     widget::{Button, ImageMode},
-<<<<<<< HEAD
-    CalculatedSize, FocusPolicy, Interaction, Node, Style, UiColor, UiImage, ZIndex,
-=======
-    BackgroundColor, CalculatedSize, FocusPolicy, Interaction, Node, Style, UiImage,
->>>>>>> 87d4c638
+    BackgroundColor, CalculatedSize, FocusPolicy, Interaction, Node, Style, UiImage, ZIndex
 };
 use bevy_ecs::{
     bundle::Bundle,
