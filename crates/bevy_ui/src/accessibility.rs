use crate::{
    experimental::UiChildren,
    prelude::{Button, Label},
    ui_transform::UiGlobalTransform,
    widget::{ImageNode, TextUiReader},
    ComputedNode,
};
use bevy_a11y::AccessibilityNode;
use bevy_app::{App, Plugin, PostUpdate};
use bevy_ecs::{
    prelude::{DetectChanges, Entity},
    query::{Changed, Without},
    schedule::IntoScheduleConfigs,
    system::{Commands, Query},
    world::Ref,
};
<<<<<<< HEAD
use bevy_render::camera::CameraUpdateSystem;
=======
use bevy_math::Vec3Swizzles;
use bevy_render::camera::CameraUpdateSystems;
use bevy_transform::prelude::GlobalTransform;
>>>>>>> 55edb0b4

use accesskit::{Node, Rect, Role};

fn calc_label(
    text_reader: &mut TextUiReader,
    children: impl Iterator<Item = Entity>,
) -> Option<Box<str>> {
    let mut name = None;
    for child in children {
        let values = text_reader
            .iter(child)
            .map(|(_, _, text, _, _)| text.into())
            .collect::<Vec<String>>();
        if !values.is_empty() {
            name = Some(values.join(" "));
        }
    }
    name.map(String::into_boxed_str)
}

fn calc_bounds(
    mut nodes: Query<(
        &mut AccessibilityNode,
        Ref<ComputedNode>,
        Ref<UiGlobalTransform>,
    )>,
) {
    for (mut accessible, node, transform) in &mut nodes {
        if node.is_changed() || transform.is_changed() {
            let center = transform.translation;
            let half_size = 0.5 * node.size;
            let min = center - half_size;
            let max = center + half_size;
            let bounds = Rect::new(min.x as f64, min.y as f64, max.x as f64, max.y as f64);
            accessible.set_bounds(bounds);
        }
    }
}

fn button_changed(
    mut commands: Commands,
    mut query: Query<(Entity, Option<&mut AccessibilityNode>), Changed<Button>>,
    ui_children: UiChildren,
    mut text_reader: TextUiReader,
) {
    for (entity, accessible) in &mut query {
        let label = calc_label(&mut text_reader, ui_children.iter_ui_children(entity));
        if let Some(mut accessible) = accessible {
            accessible.set_role(Role::Button);
            if let Some(name) = label {
                accessible.set_label(name);
            } else {
                accessible.clear_label();
            }
        } else {
            let mut node = Node::new(Role::Button);
            if let Some(label) = label {
                node.set_label(label);
            }
            commands
                .entity(entity)
                .try_insert(AccessibilityNode::from(node));
        }
    }
}

fn image_changed(
    mut commands: Commands,
    mut query: Query<
        (Entity, Option<&mut AccessibilityNode>),
        (Changed<ImageNode>, Without<Button>),
    >,
    ui_children: UiChildren,
    mut text_reader: TextUiReader,
) {
    for (entity, accessible) in &mut query {
        let label = calc_label(&mut text_reader, ui_children.iter_ui_children(entity));
        if let Some(mut accessible) = accessible {
            accessible.set_role(Role::Image);
            if let Some(label) = label {
                accessible.set_label(label);
            } else {
                accessible.clear_label();
            }
        } else {
            let mut node = Node::new(Role::Image);
            if let Some(label) = label {
                node.set_label(label);
            }
            commands
                .entity(entity)
                .try_insert(AccessibilityNode::from(node));
        }
    }
}

fn label_changed(
    mut commands: Commands,
    mut query: Query<(Entity, Option<&mut AccessibilityNode>), Changed<Label>>,
    mut text_reader: TextUiReader,
) {
    for (entity, accessible) in &mut query {
        let values = text_reader
            .iter(entity)
            .map(|(_, _, text, _, _)| text.into())
            .collect::<Vec<String>>();
        let label = Some(values.join(" ").into_boxed_str());
        if let Some(mut accessible) = accessible {
            accessible.set_role(Role::Label);
            if let Some(label) = label {
                accessible.set_value(label);
            } else {
                accessible.clear_value();
            }
        } else {
            let mut node = Node::new(Role::Label);
            if let Some(label) = label {
                node.set_value(label);
            }
            commands
                .entity(entity)
                .try_insert(AccessibilityNode::from(node));
        }
    }
}

/// `AccessKit` integration for `bevy_ui`.
pub(crate) struct AccessibilityPlugin;

impl Plugin for AccessibilityPlugin {
    fn build(&self, app: &mut App) {
        app.add_systems(
            PostUpdate,
            (
                calc_bounds
                    .after(bevy_transform::TransformSystems::Propagate)
                    .after(CameraUpdateSystems)
                    // the listed systems do not affect calculated size
                    .ambiguous_with(crate::ui_stack_system),
                button_changed,
                image_changed,
                label_changed,
            ),
        );
    }
}<|MERGE_RESOLUTION|>--- conflicted
+++ resolved
@@ -14,15 +14,9 @@
     system::{Commands, Query},
     world::Ref,
 };
-<<<<<<< HEAD
-use bevy_render::camera::CameraUpdateSystem;
-=======
-use bevy_math::Vec3Swizzles;
-use bevy_render::camera::CameraUpdateSystems;
-use bevy_transform::prelude::GlobalTransform;
->>>>>>> 55edb0b4
 
 use accesskit::{Node, Rect, Role};
+use bevy_render::camera::CameraUpdateSystems;
 
 fn calc_label(
     text_reader: &mut TextUiReader,
