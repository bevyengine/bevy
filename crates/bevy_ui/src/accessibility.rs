use crate::Node;
use bevy_a11y::{
    accesskit::Rect,
    AccessibilityNode,
};
use bevy_app::{App, Plugin, Update};
use bevy_ecs::{
<<<<<<< HEAD
    query::{Changed, Or},
    system::Query,
=======
    prelude::{DetectChanges, Entity},
    query::{Changed, Without},
    system::{Commands, Query},
    world::Ref,
>>>>>>> 3d752105
};
use bevy_render::prelude::Camera;
use bevy_transform::prelude::GlobalTransform;

fn calc_bounds(
    camera: Query<(&Camera, &GlobalTransform)>,
    mut nodes: Query<(&mut AccessibilityNode, Ref<Node>, Ref<GlobalTransform>)>,
) {
    if let Ok((camera, camera_transform)) = camera.get_single() {
        for (mut accessible, node, transform) in &mut nodes {
            if node.is_changed() || transform.is_changed() {
                if let Some(translation) =
                    camera.world_to_viewport(camera_transform, transform.translation())
                {
                    let bounds = Rect::new(
                        translation.x.into(),
                        translation.y.into(),
                        (translation.x + node.calculated_size.x).into(),
                        (translation.y + node.calculated_size.y).into(),
                    );
                    accessible.set_bounds(bounds);
                }
            }
        }
    }
}

/// `AccessKit` integration for `bevy_ui`.
pub(crate) struct AccessibilityPlugin;

impl Plugin for AccessibilityPlugin {
    fn build(&self, app: &mut App) {
        app.add_systems(
            Update,
            calc_bounds,
        );
    }
}<|MERGE_RESOLUTION|>--- conflicted
+++ resolved
@@ -5,15 +5,9 @@
 };
 use bevy_app::{App, Plugin, Update};
 use bevy_ecs::{
-<<<<<<< HEAD
-    query::{Changed, Or},
+    prelude::DetectChanges,
     system::Query,
-=======
-    prelude::{DetectChanges, Entity},
-    query::{Changed, Without},
-    system::{Commands, Query},
     world::Ref,
->>>>>>> 3d752105
 };
 use bevy_render::prelude::Camera;
 use bevy_transform::prelude::GlobalTransform;
