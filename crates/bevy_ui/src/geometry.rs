--- conflicted
+++ resolved
@@ -473,8 +473,6 @@
 
     #[test]
     fn uirect_default_equals_const_default() {
-<<<<<<< HEAD
-=======
         assert_eq!(
             UiRect::default(),
             UiRect {
@@ -484,7 +482,6 @@
                 bottom: Val::Px(0.),
             }
         );
->>>>>>> 547f99ca
         assert_eq!(UiRect::default(), UiRect::DEFAULT);
     }
 
