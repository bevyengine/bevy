--- conflicted
+++ resolved
@@ -256,25 +256,6 @@
 }
 
 impl Val {
-<<<<<<< HEAD
-    /// Resolves this [`Val`] to a value in physical pixels from the given `scale_factor`, `parent_size`,
-    /// and `viewport_size`.
-    ///
-    /// Returns a [`ValArithmeticError::NonEvaluable`] if the [`Val`] is impossible to resolve into a concrete value.
-    pub fn resolve(
-        self,
-        scale_factor: f32,
-        parent_size: f32,
-        viewport_size: Vec2,
-    ) -> Result<f32, ValArithmeticError> {
-        match self {
-            Val::Percent(value) => Ok(parent_size * value / 100.0),
-            Val::Px(value) => Ok(value * scale_factor),
-            Val::Vw(value) => Ok(viewport_size.x * value / 100.0),
-            Val::Vh(value) => Ok(viewport_size.y * value / 100.0),
-            Val::VMin(value) => Ok(viewport_size.min_element() * value / 100.0),
-            Val::VMax(value) => Ok(viewport_size.max_element() * value / 100.0),
-=======
     /// Resolves this [`Val`] to a value in physical pixels from the given `scale_factor`, `physical_base_value`,
     /// and `physical_target_size` context values.
     ///
@@ -296,7 +277,6 @@
             Val::VMax(value) => {
                 Ok(physical_target_size.x.max(physical_target_size.y) * value / 100.0)
             }
->>>>>>> a266e7e6
             Val::Auto => Err(ValArithmeticError::NonEvaluable),
         }
     }
