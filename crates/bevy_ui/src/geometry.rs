use crate::Val;
use bevy_reflect::Reflect;
use std::ops::{Div, DivAssign, Mul, MulAssign};

/// A type which is commonly used to define positions, margins, paddings and borders.
///
/// # Examples
///
/// ## Position
///
/// A position is used to determine where to place a UI element.
///
/// ```
/// # use bevy_ui::{UiRect, Val};
/// # use bevy_utils::default;
/// #
/// let position = UiRect {
///     left: Val::Px(100.0),
///     top: Val::Px(50.0),
///     ..default()
/// };
/// ```
///
/// If you define opposite sides of the position, the size of the UI element will automatically be calculated
/// if not explicitly specified. This means that if you have a [`Size`] that uses [`Val::Auto`](crate::Val::Auto)
/// as a width and height, the size would be determined by the window size and the values specified in the position.
///
/// ```
/// # use bevy_ui::{UiRect, Val};
/// #
/// let position = UiRect {
///     left: Val::Px(100.0),
///     right: Val::Px(200.0),
///     top: Val::Px(300.0),
///     bottom: Val::Px(400.0),
/// };
/// ```
///
/// To determine the width of the UI element you have to take the width of the window and subtract it by the
/// left and right values of the position. To determine the height of the UI element you have to take the height
/// of the window and subtract it by the top and bottom values of the position. If we had a window with a width
/// and height of 1000px, the UI element declared above would have a width of 700px and a height of 300px.
///
/// ```
/// // Size of the window
/// let window_width = 1000.0;
/// let window_height = 1000.0;
///
/// // Values of the position
/// let left = 100.0;
/// let right = 200.0;
/// let top = 300.0;
/// let bottom = 400.0;
///
/// // Calculation to get the size of the UI element
/// let ui_element_width = window_width - left - right;
/// let ui_element_height = window_height - top - bottom;
///
/// assert_eq!(ui_element_width, 700.0);
/// assert_eq!(ui_element_height, 300.0);
/// ```
///
/// If you define a [`Size`] and also all four sides of the position, the top and left values of the position
/// are used to determine where to place the UI element. The size will not be calculated using the bottom and
/// right values of the position because the size of the UI element is already explicitly specified.
///
/// ```
/// # use bevy_ui::{Size, Val, Style};
/// # use bevy_utils::default;
/// #
/// let style = Style {
///     left: Val::Px(100.0),
///     right: Val::Px(200.0),
///     top: Val::Px(300.0),
///     bottom: Val::Px(400.0),
///     size: Size::new(Val::Percent(100.0), Val::Percent(50.0)), // but also explicitly specifying a size
///     ..default()
/// };
/// ```
///
/// ## Margin
///
/// A margin is used to create space around UI elements, outside of any defined borders.
///
/// ```
/// # use bevy_ui::{UiRect, Val};
/// #
/// let margin = UiRect::all(Val::Auto); // Centers the UI element
/// ```
///
/// ## Padding
///
/// A padding is used to create space around UI elements, inside of any defined borders.
///
/// ```
/// # use bevy_ui::{UiRect, Val};
/// #
/// let padding = UiRect {
///     left: Val::Px(10.0),
///     right: Val::Px(20.0),
///     top: Val::Px(30.0),
///     bottom: Val::Px(40.0),
/// };
/// ```
///
/// ## Borders
///
/// A border is used to define the width of the border of a UI element.
///
/// ```
/// # use bevy_ui::{UiRect, Val};
/// #
/// let border = UiRect {
///     left: Val::Px(10.0),
///     right: Val::Px(20.0),
///     top: Val::Px(30.0),
///     bottom: Val::Px(40.0),
/// };
/// ```
#[derive(Copy, Clone, PartialEq, Debug, Reflect)]
#[reflect(PartialEq)]
pub struct UiRect {
    /// The value corresponding to the left side of the UI rect.
    pub left: Val,
    /// The value corresponding to the right side of the UI rect.
    pub right: Val,
    /// The value corresponding to the top side of the UI rect.
    pub top: Val,
    /// The value corresponding to the bottom side of the UI rect.
    pub bottom: Val,
}

impl UiRect {
    pub const DEFAULT: Self = Self {
        left: Val::Px(0.),
        right: Val::Px(0.),
        top: Val::Px(0.),
        bottom: Val::Px(0.),
    };

    /// Creates a new [`UiRect`] from the values specified.
    ///
    /// # Example
    ///
    /// ```
    /// # use bevy_ui::{UiRect, Val};
    /// #
    /// let ui_rect = UiRect::new(
    ///     Val::Px(10.0),
    ///     Val::Px(20.0),
    ///     Val::Px(30.0),
    ///     Val::Px(40.0),
    /// );
    ///
    /// assert_eq!(ui_rect.left, Val::Px(10.0));
    /// assert_eq!(ui_rect.right, Val::Px(20.0));
    /// assert_eq!(ui_rect.top, Val::Px(30.0));
    /// assert_eq!(ui_rect.bottom, Val::Px(40.0));
    /// ```
    pub const fn new(left: Val, right: Val, top: Val, bottom: Val) -> Self {
        UiRect {
            left,
            right,
            top,
            bottom,
        }
    }

    /// Creates a new [`UiRect`] where all sides have the same value.
    ///
    /// # Example
    ///
    /// ```
    /// # use bevy_ui::{UiRect, Val};
    /// #
    /// let ui_rect = UiRect::all(Val::Px(10.0));
    ///
    /// assert_eq!(ui_rect.left, Val::Px(10.0));
    /// assert_eq!(ui_rect.right, Val::Px(10.0));
    /// assert_eq!(ui_rect.top, Val::Px(10.0));
    /// assert_eq!(ui_rect.bottom, Val::Px(10.0));
    /// ```
    pub const fn all(value: Val) -> Self {
        UiRect {
            left: value,
            right: value,
            top: value,
            bottom: value,
        }
    }

    /// Creates a new [`UiRect`] where `left` and `right` take the given value,
    /// and `top` and `bottom` set to zero `Val::Px(0.)`.
    ///
    /// # Example
    ///
    /// ```
    /// # use bevy_ui::{UiRect, Val};
    /// #
    /// let ui_rect = UiRect::horizontal(Val::Px(10.0));
    ///
    /// assert_eq!(ui_rect.left, Val::Px(10.0));
    /// assert_eq!(ui_rect.right, Val::Px(10.0));
    /// assert_eq!(ui_rect.top, Val::Px(0.));
    /// assert_eq!(ui_rect.bottom, Val::Px(0.));
    /// ```
    pub fn horizontal(value: Val) -> Self {
        UiRect {
            left: value,
            right: value,
            ..Default::default()
        }
    }

    /// Creates a new [`UiRect`] where `top` and `bottom` take the given value,
    /// and `left` and `right` are set to `Val::Px(0.)`.
    ///
    /// # Example
    ///
    /// ```
    /// # use bevy_ui::{UiRect, Val};
    /// #
    /// let ui_rect = UiRect::vertical(Val::Px(10.0));
    ///
    /// assert_eq!(ui_rect.left, Val::Px(0.));
    /// assert_eq!(ui_rect.right, Val::Px(0.));
    /// assert_eq!(ui_rect.top, Val::Px(10.0));
    /// assert_eq!(ui_rect.bottom, Val::Px(10.0));
    /// ```
    pub fn vertical(value: Val) -> Self {
        UiRect {
            top: value,
            bottom: value,
            ..Default::default()
        }
    }

    /// Creates a new [`UiRect`] where `left` takes the given value, and
    /// the other fields are set to `Val::Px(0.)`.
    ///
    /// # Example
    ///
    /// ```
    /// # use bevy_ui::{UiRect, Val};
    /// #
    /// let ui_rect = UiRect::left(Val::Px(10.0));
    ///
    /// assert_eq!(ui_rect.left, Val::Px(10.0));
    /// assert_eq!(ui_rect.right, Val::Px(0.));
    /// assert_eq!(ui_rect.top, Val::Px(0.));
    /// assert_eq!(ui_rect.bottom, Val::Px(0.));
    /// ```
    pub fn left(value: Val) -> Self {
        UiRect {
            left: value,
            ..Default::default()
        }
    }

    /// Creates a new [`UiRect`] where `right` takes the given value,
    /// and the other fields are set to `Val::Px(0.)`.
    ///
    /// # Example
    ///
    /// ```
    /// # use bevy_ui::{UiRect, Val};
    /// #
    /// let ui_rect = UiRect::right(Val::Px(10.0));
    ///
    /// assert_eq!(ui_rect.left, Val::Px(0.));
    /// assert_eq!(ui_rect.right, Val::Px(10.0));
    /// assert_eq!(ui_rect.top, Val::Px(0.));
    /// assert_eq!(ui_rect.bottom, Val::Px(0.));
    /// ```
    pub fn right(value: Val) -> Self {
        UiRect {
            right: value,
            ..Default::default()
        }
    }

    /// Creates a new [`UiRect`] where `top` takes the given value,
    /// and the other fields are set to `Val::Px(0.)`.
    ///
    /// # Example
    ///
    /// ```
    /// # use bevy_ui::{UiRect, Val};
    /// #
    /// let ui_rect = UiRect::top(Val::Px(10.0));
    ///
    /// assert_eq!(ui_rect.left, Val::Px(0.));
    /// assert_eq!(ui_rect.right, Val::Px(0.));
    /// assert_eq!(ui_rect.top, Val::Px(10.0));
    /// assert_eq!(ui_rect.bottom, Val::Px(0.));
    /// ```
    pub fn top(value: Val) -> Self {
        UiRect {
            top: value,
            ..Default::default()
        }
    }

    /// Creates a new [`UiRect`] where `bottom` takes the given value,
    /// and the other fields are set to `Val::Px(0.)`.
    ///
    /// # Example
    ///
    /// ```
    /// # use bevy_ui::{UiRect, Val};
    /// #
    /// let ui_rect = UiRect::bottom(Val::Px(10.0));
    ///
    /// assert_eq!(ui_rect.left, Val::Px(0.));
    /// assert_eq!(ui_rect.right, Val::Px(0.));
    /// assert_eq!(ui_rect.top, Val::Px(0.));
    /// assert_eq!(ui_rect.bottom, Val::Px(10.0));
    /// ```
    pub fn bottom(value: Val) -> Self {
        UiRect {
            bottom: value,
            ..Default::default()
        }
    }
}

impl Default for UiRect {
    fn default() -> Self {
        Self::DEFAULT
    }
}

/// A 2-dimensional area defined by a width and height.
///
/// It is commonly used to define the size of a text or UI element.
#[derive(Copy, Clone, PartialEq, Debug, Reflect)]
#[reflect(PartialEq)]
pub struct Size {
    /// The width of the 2-dimensional area.
    pub width: Val,
    /// The height of the 2-dimensional area.
    pub height: Val,
}

impl Size {
    pub const DEFAULT: Self = Self::AUTO;

    /// Creates a new [`Size`] from a width and a height.
    ///
    /// # Example
    ///
    /// ```
    /// # use bevy_ui::{Size, Val};
    /// #
    /// let size = Size::new(Val::Px(100.0), Val::Px(200.0));
    ///
    /// assert_eq!(size.width, Val::Px(100.0));
    /// assert_eq!(size.height, Val::Px(200.0));
    /// ```
    pub const fn new(width: Val, height: Val) -> Self {
        Size { width, height }
    }

    /// Creates a new [`Size`] where both sides take the given value.
    ///
    /// # Example
    ///
    /// ```
    /// # use bevy_ui::{Size, Val};
    /// #
    /// let size = Size::all(Val::Px(10.));
    ///
    /// assert_eq!(size.width, Val::Px(10.0));
    /// assert_eq!(size.height, Val::Px(10.0));
    /// ```
    pub const fn all(value: Val) -> Self {
        Self {
            width: value,
            height: value,
        }
    }

<<<<<<< HEAD
    /// Creates a new [`Size`] where `width` takes the given value,
    /// and `height` is set to [`Val::Auto`].
=======
    /// Creates a new [`Size`] where `width` takes the given value and its `height` is `Val::Auto`.
    ///
    /// # Example
    ///
    /// ```
    /// # use bevy_ui::{Size, Val};
    /// #
    /// let size = Size::width(Val::Px(10.));
    ///
    /// assert_eq!(size.width, Val::Px(10.0));
    /// assert_eq!(size.height, Val::Auto);
    /// ```
>>>>>>> 8b8078d1
    pub const fn width(width: Val) -> Self {
        Self {
            width,
            height: Val::Auto,
        }
    }

<<<<<<< HEAD
    /// Creates a new [`Size`] where `height` takes the given value,
    /// and `width` is set to [`Val::Auto`].
=======
    /// Creates a new [`Size`] where `height` takes the given value and its `width` is `Val::Auto`.
    ///
    /// # Example
    ///
    /// ```
    /// # use bevy_ui::{Size, Val};
    /// #
    /// let size = Size::height(Val::Px(10.));
    ///
    /// assert_eq!(size.width, Val::Auto);
    /// assert_eq!(size.height, Val::Px(10.));
    /// ```
>>>>>>> 8b8078d1
    pub const fn height(height: Val) -> Self {
        Self {
            width: Val::Auto,
            height,
        }
    }

    /// Creates a Size where both values are [`Val::Auto`].
    pub const AUTO: Self = Self::all(Val::Auto);
}

impl Default for Size {
    fn default() -> Self {
        Self::DEFAULT
    }
}

impl From<(Val, Val)> for Size {
    fn from(vals: (Val, Val)) -> Self {
        Self {
            width: vals.0,
            height: vals.1,
        }
    }
}

impl Mul<f32> for Size {
    type Output = Size;

    fn mul(self, rhs: f32) -> Self::Output {
        Self::Output {
            width: self.width * rhs,
            height: self.height * rhs,
        }
    }
}

impl MulAssign<f32> for Size {
    fn mul_assign(&mut self, rhs: f32) {
        self.width *= rhs;
        self.height *= rhs;
    }
}

impl Div<f32> for Size {
    type Output = Size;

    fn div(self, rhs: f32) -> Self::Output {
        Self::Output {
            width: self.width / rhs,
            height: self.height / rhs,
        }
    }
}

impl DivAssign<f32> for Size {
    fn div_assign(&mut self, rhs: f32) {
        self.width /= rhs;
        self.height /= rhs;
    }
}

#[cfg(test)]
mod tests {
    use super::*;

    #[test]
    fn uirect_default_equals_const_default() {
<<<<<<< HEAD
=======
        assert_eq!(
            UiRect::default(),
            UiRect {
                left: Val::Undefined,
                right: Val::Undefined,
                top: Val::Undefined,
                bottom: Val::Undefined
            }
        );
>>>>>>> 8b8078d1
        assert_eq!(UiRect::default(), UiRect::DEFAULT);
    }

    #[test]
    fn test_size_from() {
        let size: Size = (Val::Px(20.), Val::Px(30.)).into();

        assert_eq!(
            size,
            Size {
                width: Val::Px(20.),
                height: Val::Px(30.),
            }
        );
    }

    #[test]
    fn test_size_mul() {
        assert_eq!(Size::all(Val::Px(10.)) * 2., Size::all(Val::Px(20.)));

        let mut size = Size::all(Val::Px(10.));
        size *= 2.;
        assert_eq!(size, Size::all(Val::Px(20.)));
    }

    #[test]
    fn test_size_div() {
        assert_eq!(
            Size::new(Val::Px(20.), Val::Px(20.)) / 2.,
            Size::new(Val::Px(10.), Val::Px(10.))
        );

        let mut size = Size::new(Val::Px(20.), Val::Px(20.));
        size /= 2.;
        assert_eq!(size, Size::new(Val::Px(10.), Val::Px(10.)));
    }

    #[test]
    fn test_size_all() {
        let length = Val::Px(10.);

        assert_eq!(
            Size::all(length),
            Size {
                width: length,
                height: length
            }
        );
    }

    #[test]
    fn test_size_width() {
        let width = Val::Px(10.);

        assert_eq!(
            Size::width(width),
            Size {
                width,
                ..Default::default()
            }
        );
    }

    #[test]
    fn test_size_height() {
        let height = Val::Px(7.);

        assert_eq!(
            Size::height(height),
            Size {
                height,
                ..Default::default()
            }
        );
    }

    #[test]
    fn size_default_equals_const_default() {
<<<<<<< HEAD
=======
        assert_eq!(
            Size::default(),
            Size {
                width: Val::Auto,
                height: Val::Auto
            }
        );
>>>>>>> 8b8078d1
        assert_eq!(Size::default(), Size::DEFAULT);
    }
}<|MERGE_RESOLUTION|>--- conflicted
+++ resolved
@@ -380,11 +380,9 @@
         }
     }
 
-<<<<<<< HEAD
     /// Creates a new [`Size`] where `width` takes the given value,
     /// and `height` is set to [`Val::Auto`].
-=======
-    /// Creates a new [`Size`] where `width` takes the given value and its `height` is `Val::Auto`.
+
     ///
     /// # Example
     ///
@@ -396,7 +394,6 @@
     /// assert_eq!(size.width, Val::Px(10.0));
     /// assert_eq!(size.height, Val::Auto);
     /// ```
->>>>>>> 8b8078d1
     pub const fn width(width: Val) -> Self {
         Self {
             width,
@@ -404,11 +401,8 @@
         }
     }
 
-<<<<<<< HEAD
     /// Creates a new [`Size`] where `height` takes the given value,
     /// and `width` is set to [`Val::Auto`].
-=======
-    /// Creates a new [`Size`] where `height` takes the given value and its `width` is `Val::Auto`.
     ///
     /// # Example
     ///
@@ -420,7 +414,6 @@
     /// assert_eq!(size.width, Val::Auto);
     /// assert_eq!(size.height, Val::Px(10.));
     /// ```
->>>>>>> 8b8078d1
     pub const fn height(height: Val) -> Self {
         Self {
             width: Val::Auto,
@@ -489,18 +482,15 @@
 
     #[test]
     fn uirect_default_equals_const_default() {
-<<<<<<< HEAD
-=======
         assert_eq!(
             UiRect::default(),
             UiRect {
-                left: Val::Undefined,
-                right: Val::Undefined,
-                top: Val::Undefined,
-                bottom: Val::Undefined
+                left: Val::Px(0.),
+                right: Val::Px(0.),
+                top: Val::Px(0.),
+                bottom: Val::Px(0.)
             }
         );
->>>>>>> 8b8078d1
         assert_eq!(UiRect::default(), UiRect::DEFAULT);
     }
 
@@ -579,8 +569,6 @@
 
     #[test]
     fn size_default_equals_const_default() {
-<<<<<<< HEAD
-=======
         assert_eq!(
             Size::default(),
             Size {
@@ -588,7 +576,6 @@
                 height: Val::Auto
             }
         );
->>>>>>> 8b8078d1
         assert_eq!(Size::default(), Size::DEFAULT);
     }
 }