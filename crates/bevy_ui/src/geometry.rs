use crate::Val;
use bevy_reflect::Reflect;
use std::ops::{Div, DivAssign, Mul, MulAssign};

/// A type which is commonly used to define positions, margins, paddings and borders.
///
/// # Examples
///
/// ## Position
///
/// A position is used to determine where to place a UI element.
///
/// ```
/// # use bevy_ui::{UiRect, Val};
/// # use bevy_utils::default;
/// #
/// let position = UiRect {
///     left: Val::Px(100.0),
///     top: Val::Px(50.0),
///     ..default()
/// };
/// ```
///
/// If you define opposite sides of the position, the size of the UI element will automatically be calculated
/// if not explicitly specified. This means that if you have a [`Size`] that uses [`Val::Auto`](crate::Val::Auto)
/// as a width and height, the size would be determined by the window size and the values specified in the position.
///
/// ```
/// # use bevy_ui::{UiRect, Val};
/// #
/// let position = UiRect {
///     left: Val::Px(100.0),
///     right: Val::Px(200.0),
///     top: Val::Px(300.0),
///     bottom: Val::Px(400.0),
/// };
/// ```
///
/// To determine the width of the UI element you have to take the width of the window and subtract it by the
/// left and right values of the position. To determine the height of the UI element you have to take the height
/// of the window and subtract it by the top and bottom values of the position. If we had a window with a width
/// and height of 1000px, the UI element declared above would have a width of 700px and a height of 300px.
///
/// ```
/// // Size of the window
/// let window_width = 1000.0;
/// let window_height = 1000.0;
///
/// // Values of the position
/// let left = 100.0;
/// let right = 200.0;
/// let top = 300.0;
/// let bottom = 400.0;
///
/// // Calculation to get the size of the UI element
/// let ui_element_width = window_width - left - right;
/// let ui_element_height = window_height - top - bottom;
///
/// assert_eq!(ui_element_width, 700.0);
/// assert_eq!(ui_element_height, 300.0);
/// ```
///
/// If you define a [`Size`] and also all four sides of the position, the top and left values of the position
/// are used to determine where to place the UI element. The size will not be calculated using the bottom and
/// right values of the position because the size of the UI element is already explicitly specified.
///
/// ```
/// # use bevy_ui::{Size, Val, Style};
/// # use bevy_utils::default;
/// #
/// let style = Style {
///     left: Val::Px(100.0),
///     right: Val::Px(200.0),
///     top: Val::Px(300.0),
///     bottom: Val::Px(400.0),
///     size: Size::new(Val::Percent(100.0), Val::Percent(50.0)), // but also explicitly specifying a size
///     ..default()
/// };
/// ```
///
/// ## Margin
///
/// A margin is used to create space around UI elements, outside of any defined borders.
///
/// ```
/// # use bevy_ui::{UiRect, Val};
/// #
/// let margin = UiRect::all(Val::Auto); // Centers the UI element
/// ```
///
/// ## Padding
///
/// A padding is used to create space around UI elements, inside of any defined borders.
///
/// ```
/// # use bevy_ui::{UiRect, Val};
/// #
/// let padding = UiRect {
///     left: Val::Px(10.0),
///     right: Val::Px(20.0),
///     top: Val::Px(30.0),
///     bottom: Val::Px(40.0),
/// };
/// ```
///
/// ## Borders
///
/// A border is used to define the width of the border of a UI element.
///
/// ```
/// # use bevy_ui::{UiRect, Val};
/// #
/// let border = UiRect {
///     left: Val::Px(10.0),
///     right: Val::Px(20.0),
///     top: Val::Px(30.0),
///     bottom: Val::Px(40.0),
/// };
/// ```
#[derive(Copy, Clone, PartialEq, Debug, Reflect)]
#[reflect(PartialEq)]
pub struct UiRect {
    /// The value corresponding to the left side of the UI rect.
    pub left: Val,
    /// The value corresponding to the right side of the UI rect.
    pub right: Val,
    /// The value corresponding to the top side of the UI rect.
    pub top: Val,
    /// The value corresponding to the bottom side of the UI rect.
    pub bottom: Val,
}

impl UiRect {
    pub const DEFAULT: Self = Self {
        left: Val::Px(0.),
        right: Val::Px(0.),
        top: Val::Px(0.),
        bottom: Val::Px(0.),
    };

    /// Creates a new [`UiRect`] from the values specified.
    ///
    /// # Example
    ///
    /// ```
    /// # use bevy_ui::{UiRect, Val};
    /// #
    /// let ui_rect = UiRect::new(
    ///     Val::Px(10.0),
    ///     Val::Px(20.0),
    ///     Val::Px(30.0),
    ///     Val::Px(40.0),
    /// );
    ///
    /// assert_eq!(ui_rect.left, Val::Px(10.0));
    /// assert_eq!(ui_rect.right, Val::Px(20.0));
    /// assert_eq!(ui_rect.top, Val::Px(30.0));
    /// assert_eq!(ui_rect.bottom, Val::Px(40.0));
    /// ```
    pub const fn new(left: Val, right: Val, top: Val, bottom: Val) -> Self {
        UiRect {
            left,
            right,
            top,
            bottom,
        }
    }

    /// Creates a new [`UiRect`] where all sides have the same value.
    ///
    /// # Example
    ///
    /// ```
    /// # use bevy_ui::{UiRect, Val};
    /// #
    /// let ui_rect = UiRect::all(Val::Px(10.0));
    ///
    /// assert_eq!(ui_rect.left, Val::Px(10.0));
    /// assert_eq!(ui_rect.right, Val::Px(10.0));
    /// assert_eq!(ui_rect.top, Val::Px(10.0));
    /// assert_eq!(ui_rect.bottom, Val::Px(10.0));
    /// ```
    pub const fn all(value: Val) -> Self {
        UiRect {
            left: value,
            right: value,
            top: value,
            bottom: value,
        }
    }

    /// Creates a new [`UiRect`] where `left` and `right` take the given value.
    ///
    /// # Example
    ///
    /// ```
    /// # use bevy_ui::{UiRect, Val};
    /// #
    /// let ui_rect = UiRect::horizontal(Val::Px(10.0));
    ///
    /// assert_eq!(ui_rect.left, Val::Px(10.0));
    /// assert_eq!(ui_rect.right, Val::Px(10.0));
    /// assert_eq!(ui_rect.top, Val::Px(0.));
    /// assert_eq!(ui_rect.bottom, Val::Px(0.));
    /// ```
    pub fn horizontal(value: Val) -> Self {
        UiRect {
            left: value,
            right: value,
            ..Default::default()
        }
    }

    /// Creates a new [`UiRect`] where `top` and `bottom` take the given value.
    ///
    /// # Example
    ///
    /// ```
    /// # use bevy_ui::{UiRect, Val};
    /// #
    /// let ui_rect = UiRect::vertical(Val::Px(10.0));
    ///
    /// assert_eq!(ui_rect.left, Val::Px(0.));
    /// assert_eq!(ui_rect.right, Val::Px(0.));
    /// assert_eq!(ui_rect.top, Val::Px(10.0));
    /// assert_eq!(ui_rect.bottom, Val::Px(10.0));
    /// ```
    pub fn vertical(value: Val) -> Self {
        UiRect {
            top: value,
            bottom: value,
            ..Default::default()
        }
    }

    /// Creates a new [`UiRect`] where `left` takes the given value.
    ///
    /// # Example
    ///
    /// ```
    /// # use bevy_ui::{UiRect, Val};
    /// #
    /// let ui_rect = UiRect::left(Val::Px(10.0));
    ///
    /// assert_eq!(ui_rect.left, Val::Px(10.0));
    /// assert_eq!(ui_rect.right, Val::Px(0.));
    /// assert_eq!(ui_rect.top, Val::Px(0.));
    /// assert_eq!(ui_rect.bottom, Val::Px(0.));
    /// ```
    pub fn left(value: Val) -> Self {
        UiRect {
            left: value,
            ..Default::default()
        }
    }

    /// Creates a new [`UiRect`] where `right` takes the given value.
    ///
    /// # Example
    ///
    /// ```
    /// # use bevy_ui::{UiRect, Val};
    /// #
    /// let ui_rect = UiRect::right(Val::Px(10.0));
    ///
    /// assert_eq!(ui_rect.left, Val::Px(0.));
    /// assert_eq!(ui_rect.right, Val::Px(10.0));
    /// assert_eq!(ui_rect.top, Val::Px(0.));
    /// assert_eq!(ui_rect.bottom, Val::Px(0.));
    /// ```
    pub fn right(value: Val) -> Self {
        UiRect {
            right: value,
            ..Default::default()
        }
    }

    /// Creates a new [`UiRect`] where `top` takes the given value.
    ///
    /// # Example
    ///
    /// ```
    /// # use bevy_ui::{UiRect, Val};
    /// #
    /// let ui_rect = UiRect::top(Val::Px(10.0));
    ///
    /// assert_eq!(ui_rect.left, Val::Px(0.));
    /// assert_eq!(ui_rect.right, Val::Px(0.));
    /// assert_eq!(ui_rect.top, Val::Px(10.0));
    /// assert_eq!(ui_rect.bottom, Val::Px(0.));
    /// ```
    pub fn top(value: Val) -> Self {
        UiRect {
            top: value,
            ..Default::default()
        }
    }

    /// Creates a new [`UiRect`] where `bottom` takes the given value.
    ///
    /// # Example
    ///
    /// ```
    /// # use bevy_ui::{UiRect, Val};
    /// #
    /// let ui_rect = UiRect::bottom(Val::Px(10.0));
    ///
    /// assert_eq!(ui_rect.left, Val::Px(0.));
    /// assert_eq!(ui_rect.right, Val::Px(0.));
    /// assert_eq!(ui_rect.top, Val::Px(0.));
    /// assert_eq!(ui_rect.bottom, Val::Px(10.0));
    /// ```
    pub fn bottom(value: Val) -> Self {
        UiRect {
            bottom: value,
            ..Default::default()
        }
    }
}

impl Default for UiRect {
    fn default() -> Self {
        Self::DEFAULT
    }
}

/// A 2-dimensional area defined by a width and height.
///
/// It is commonly used to define the size of a text or UI element.
#[derive(Copy, Clone, PartialEq, Debug, Reflect)]
#[reflect(PartialEq)]
pub struct Size {
    /// The width of the 2-dimensional area.
    pub width: Val,
    /// The height of the 2-dimensional area.
    pub height: Val,
}

impl Size {
    pub const DEFAULT: Self = Self::AUTO;

    /// Creates a new [`Size`] from a width and a height.
    ///
    /// # Example
    ///
    /// ```
    /// # use bevy_ui::{Size, Val};
    /// #
    /// let size = Size::new(Val::Px(100.0), Val::Px(200.0));
    ///
    /// assert_eq!(size.width, Val::Px(100.0));
    /// assert_eq!(size.height, Val::Px(200.0));
    /// ```
    pub const fn new(width: Val, height: Val) -> Self {
        Size { width, height }
    }

    /// Creates a new [`Size`] where both sides take the given value.
    ///
    /// # Example
    ///
    /// ```
    /// # use bevy_ui::{Size, Val};
    /// #
    /// let size = Size::all(Val::Px(10.));
    ///
    /// assert_eq!(size.width, Val::Px(10.0));
    /// assert_eq!(size.height, Val::Px(10.0));
    /// ```
    pub const fn all(value: Val) -> Self {
        Self {
            width: value,
            height: value,
        }
    }

    /// Creates a new [`Size`] where `width` takes the given value and its `height` is `Val::Auto`.
    ///
    /// # Example
    ///
    /// ```
    /// # use bevy_ui::{Size, Val};
    /// #
    /// let size = Size::width(Val::Px(10.));
    ///
    /// assert_eq!(size.width, Val::Px(10.0));
    /// assert_eq!(size.height, Val::Auto);
    /// ```
    pub const fn width(width: Val) -> Self {
        Self {
            width,
            height: Val::Auto,
        }
    }

    /// Creates a new [`Size`] where `height` takes the given value and its `width` is `Val::Auto`.
    ///
    /// # Example
    ///
    /// ```
    /// # use bevy_ui::{Size, Val};
    /// #
    /// let size = Size::height(Val::Px(10.));
    ///
    /// assert_eq!(size.width, Val::Auto);
    /// assert_eq!(size.height, Val::Px(10.));
    /// ```
    pub const fn height(height: Val) -> Self {
        Self {
            width: Val::Auto,
            height,
        }
    }

    /// Creates a Size where both values are [`Val::Auto`].
    pub const AUTO: Self = Self::all(Val::Auto);
}

impl Default for Size {
    fn default() -> Self {
        Self::DEFAULT
    }
}

impl From<(Val, Val)> for Size {
    fn from(vals: (Val, Val)) -> Self {
        Self {
            width: vals.0,
            height: vals.1,
        }
    }
}

impl Mul<f32> for Size {
    type Output = Size;

    fn mul(self, rhs: f32) -> Self::Output {
        Self::Output {
            width: self.width * rhs,
            height: self.height * rhs,
        }
    }
}

impl MulAssign<f32> for Size {
    fn mul_assign(&mut self, rhs: f32) {
        self.width *= rhs;
        self.height *= rhs;
    }
}

impl Div<f32> for Size {
    type Output = Size;

    fn div(self, rhs: f32) -> Self::Output {
        Self::Output {
            width: self.width / rhs,
            height: self.height / rhs,
        }
    }
}

impl DivAssign<f32> for Size {
    fn div_assign(&mut self, rhs: f32) {
        self.width /= rhs;
        self.height /= rhs;
    }
}

#[cfg(test)]
mod tests {
    use super::*;

    #[test]
    fn uirect_default_equals_const_default() {
<<<<<<< HEAD
        assert_eq!(
            UiRect::default(),
            UiRect {
                left: Val::Undefined,
                right: Val::Undefined,
                top: Val::Undefined,
                bottom: Val::Undefined
            }
        );
=======
>>>>>>> cc8d6d4f
        assert_eq!(UiRect::default(), UiRect::DEFAULT);
    }

    #[test]
    fn test_size_from() {
        let size: Size = (Val::Px(20.), Val::Px(30.)).into();

        assert_eq!(
            size,
            Size {
                width: Val::Px(20.),
                height: Val::Px(30.),
            }
        );
    }

    #[test]
    fn test_size_mul() {
        assert_eq!(Size::all(Val::Px(10.)) * 2., Size::all(Val::Px(20.)));

        let mut size = Size::all(Val::Px(10.));
        size *= 2.;
        assert_eq!(size, Size::all(Val::Px(20.)));
    }

    #[test]
    fn test_size_div() {
        assert_eq!(
            Size::new(Val::Px(20.), Val::Px(20.)) / 2.,
            Size::new(Val::Px(10.), Val::Px(10.))
        );

        let mut size = Size::new(Val::Px(20.), Val::Px(20.));
        size /= 2.;
        assert_eq!(size, Size::new(Val::Px(10.), Val::Px(10.)));
    }

    #[test]
    fn test_size_all() {
        let length = Val::Px(10.);

        assert_eq!(
            Size::all(length),
            Size {
                width: length,
                height: length
            }
        );
    }

    #[test]
    fn test_size_width() {
        let width = Val::Px(10.);

        assert_eq!(
            Size::width(width),
            Size {
                width,
                ..Default::default()
            }
        );
    }

    #[test]
    fn test_size_height() {
        let height = Val::Px(7.);

        assert_eq!(
            Size::height(height),
            Size {
                height,
                ..Default::default()
            }
        );
    }

    #[test]
    fn size_default_equals_const_default() {
<<<<<<< HEAD
        assert_eq!(
            Size::default(),
            Size {
                width: Val::Auto,
                height: Val::Auto
            }
        );
=======
>>>>>>> cc8d6d4f
        assert_eq!(Size::default(), Size::DEFAULT);
    }
}<|MERGE_RESOLUTION|>--- conflicted
+++ resolved
@@ -473,18 +473,6 @@
 
     #[test]
     fn uirect_default_equals_const_default() {
-<<<<<<< HEAD
-        assert_eq!(
-            UiRect::default(),
-            UiRect {
-                left: Val::Undefined,
-                right: Val::Undefined,
-                top: Val::Undefined,
-                bottom: Val::Undefined
-            }
-        );
-=======
->>>>>>> cc8d6d4f
         assert_eq!(UiRect::default(), UiRect::DEFAULT);
     }
 
@@ -563,7 +551,6 @@
 
     #[test]
     fn size_default_equals_const_default() {
-<<<<<<< HEAD
         assert_eq!(
             Size::default(),
             Size {
@@ -571,8 +558,6 @@
                 height: Val::Auto
             }
         );
-=======
->>>>>>> cc8d6d4f
         assert_eq!(Size::default(), Size::DEFAULT);
     }
 }