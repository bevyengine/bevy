--- conflicted
+++ resolved
@@ -15,35 +15,14 @@
 
 [dependencies]
 # bevy
-<<<<<<< HEAD
-bevy_a11y = { path = "../bevy_a11y", version = "0.12.0" }
-bevy_app = { path = "../bevy_app", version = "0.12.0" }
-bevy_asset = { path = "../bevy_asset", version = "0.12.0" }
-bevy_core = { path = "../bevy_core", version = "0.12.0", optional = true }
-bevy_core_pipeline = { path = "../bevy_core_pipeline", version = "0.12.0" }
-bevy_derive = { path = "../bevy_derive", version = "0.12.0" }
-bevy_ecs = { path = "../bevy_ecs", version = "0.12.0" }
-bevy_gizmos = { path = "../bevy_gizmos", version = "0.12.0", optional = true }
-bevy_hierarchy = { path = "../bevy_hierarchy", version = "0.12.0" }
-bevy_input = { path = "../bevy_input", version = "0.12.0" }
-bevy_log = { path = "../bevy_log", version = "0.12.0" }
-bevy_math = { path = "../bevy_math", version = "0.12.0" }
-bevy_reflect = { path = "../bevy_reflect", version = "0.12.0", features = [
-  "bevy",
-] }
-bevy_render = { path = "../bevy_render", version = "0.12.0" }
-bevy_sprite = { path = "../bevy_sprite", version = "0.12.0" }
-bevy_text = { path = "../bevy_text", version = "0.12.0", optional = true }
-bevy_transform = { path = "../bevy_transform", version = "0.12.0" }
-bevy_utils = { path = "../bevy_utils", version = "0.12.0" }
-bevy_window = { path = "../bevy_window", version = "0.12.0" }
-=======
 bevy_a11y = { path = "../bevy_a11y", version = "0.14.0-dev" }
 bevy_app = { path = "../bevy_app", version = "0.14.0-dev" }
 bevy_asset = { path = "../bevy_asset", version = "0.14.0-dev" }
+bevy_core = { path = "../bevy_core", version = "0.12.0", optional = true }
 bevy_core_pipeline = { path = "../bevy_core_pipeline", version = "0.14.0-dev" }
 bevy_derive = { path = "../bevy_derive", version = "0.14.0-dev" }
 bevy_ecs = { path = "../bevy_ecs", version = "0.14.0-dev" }
+bevy_gizmos = { path = "../bevy_gizmos", version = "0.12.0", optional = true }
 bevy_hierarchy = { path = "../bevy_hierarchy", version = "0.14.0-dev" }
 bevy_input = { path = "../bevy_input", version = "0.14.0-dev" }
 bevy_log = { path = "../bevy_log", version = "0.14.0-dev" }
@@ -57,7 +36,6 @@
 bevy_transform = { path = "../bevy_transform", version = "0.14.0-dev" }
 bevy_window = { path = "../bevy_window", version = "0.14.0-dev" }
 bevy_utils = { path = "../bevy_utils", version = "0.14.0-dev" }
->>>>>>> 9d67edc3
 
 # other
 taffy = { version = "0.3.10" }
