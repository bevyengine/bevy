--- conflicted
+++ resolved
@@ -10,19 +10,6 @@
 
 [dependencies]
 # bevy
-<<<<<<< HEAD
-bevy_a11y = { path = "../bevy_a11y", version = "0.15.0-dev" }
-bevy_app = { path = "../bevy_app", version = "0.15.0-dev" }
-bevy_asset = { path = "../bevy_asset", version = "0.15.0-dev" }
-bevy_color = { path = "../bevy_color", version = "0.15.0-dev" }
-bevy_core_pipeline = { path = "../bevy_core_pipeline", version = "0.15.0-dev" }
-bevy_derive = { path = "../bevy_derive", version = "0.15.0-dev" }
-bevy_ecs = { path = "../bevy_ecs", version = "0.15.0-dev" }
-bevy_image = { path = "../bevy_image", version = "0.15.0-dev" }
-bevy_input = { path = "../bevy_input", version = "0.15.0-dev" }
-bevy_math = { path = "../bevy_math", version = "0.15.0-dev" }
-bevy_reflect = { path = "../bevy_reflect", version = "0.15.0-dev", features = [
-=======
 bevy_a11y = { path = "../bevy_a11y", version = "0.16.0-dev" }
 bevy_app = { path = "../bevy_app", version = "0.16.0-dev" }
 bevy_asset = { path = "../bevy_asset", version = "0.16.0-dev" }
@@ -30,12 +17,10 @@
 bevy_core_pipeline = { path = "../bevy_core_pipeline", version = "0.16.0-dev" }
 bevy_derive = { path = "../bevy_derive", version = "0.16.0-dev" }
 bevy_ecs = { path = "../bevy_ecs", version = "0.16.0-dev" }
-bevy_hierarchy = { path = "../bevy_hierarchy", version = "0.16.0-dev" }
 bevy_image = { path = "../bevy_image", version = "0.16.0-dev" }
 bevy_input = { path = "../bevy_input", version = "0.16.0-dev" }
 bevy_math = { path = "../bevy_math", version = "0.16.0-dev" }
 bevy_reflect = { path = "../bevy_reflect", version = "0.16.0-dev", features = [
->>>>>>> fa64e0f2
   "bevy",
 ] }
 bevy_render = { path = "../bevy_render", version = "0.16.0-dev" }
