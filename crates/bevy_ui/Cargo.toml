--- conflicted
+++ resolved
@@ -18,11 +18,8 @@
 bevy_a11y = { path = "../bevy_a11y", version = "0.14.0-dev" }
 bevy_app = { path = "../bevy_app", version = "0.14.0-dev" }
 bevy_asset = { path = "../bevy_asset", version = "0.14.0-dev" }
-<<<<<<< HEAD
+bevy_color = { path = "../bevy_color", version = "0.14.0-dev" }
 bevy_core = { path = "../bevy_core", version = "0.14.0-dev", optional = true }
-=======
-bevy_color = { path = "../bevy_color", version = "0.14.0-dev" }
->>>>>>> f9cc91d5
 bevy_core_pipeline = { path = "../bevy_core_pipeline", version = "0.14.0-dev" }
 bevy_derive = { path = "../bevy_derive", version = "0.14.0-dev" }
 bevy_ecs = { path = "../bevy_ecs", version = "0.14.0-dev" }
