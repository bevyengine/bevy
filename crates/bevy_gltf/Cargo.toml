--- conflicted
+++ resolved
@@ -14,19 +14,6 @@
 
 [dependencies]
 # bevy
-<<<<<<< HEAD
-bevy_app = { path = "../bevy_app", version = "0.4.0" }
-bevy_asset = { path = "../bevy_asset", version = "0.4.0" }
-bevy_core = { path = "../bevy_core", version = "0.4.0" }
-bevy_ecs = { path = "../bevy_ecs", version = "0.4.0" }
-bevy_pbr = { path = "../bevy_pbr", version = "0.4.0" }
-bevy_reflect = { path = "../bevy_reflect", version = "0.4.0", features = ["bevy"] }
-bevy_render = { path = "../bevy_render", version = "0.4.0" }
-bevy_transform = { path = "../bevy_transform", version = "0.4.0" }
-bevy_math = { path = "../bevy_math", version = "0.4.0" }
-bevy_scene = { path = "../bevy_scene", version = "0.4.0" }
-bevy_log = { path = "../bevy_log", version = "0.4.0" }
-=======
 bevy_app = { path = "../bevy_app", version = "0.5.0" }
 bevy_asset = { path = "../bevy_asset", version = "0.5.0" }
 bevy_core = { path = "../bevy_core", version = "0.5.0" }
@@ -37,7 +24,7 @@
 bevy_transform = { path = "../bevy_transform", version = "0.5.0" }
 bevy_math = { path = "../bevy_math", version = "0.5.0" }
 bevy_scene = { path = "../bevy_scene", version = "0.5.0" }
->>>>>>> 86f33083
+bevy_log = { path = "../bevy_log", version = "0.5.0" }
 
 # other
 gltf = { version = "0.15.2", default-features = false, features = ["utils", "names", "KHR_materials_unlit"] }
