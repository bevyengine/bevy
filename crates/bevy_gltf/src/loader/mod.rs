pub mod extensions;
mod gltf_ext;

use alloc::sync::Arc;
<<<<<<< HEAD
use bevy_reflect::TypePath;
=======
use async_lock::RwLock;
>>>>>>> 5f567d7b
use std::{io::Error, sync::Mutex};

#[cfg(feature = "bevy_animation")]
use bevy_animation::{prelude::*, AnimatedBy, AnimationTargetId};
use bevy_asset::{
    io::Reader, AssetLoadError, AssetLoader, AssetPath, Handle, LoadContext, ParseAssetPathError,
    ReadAssetBytesError, RenderAssetUsages,
};
use bevy_camera::{
    primitives::Aabb, visibility::Visibility, Camera, Camera3d, OrthographicProjection,
    PerspectiveProjection, Projection, ScalingMode,
};
use bevy_color::{Color, LinearRgba};
use bevy_ecs::{
    entity::{Entity, EntityHashMap},
    hierarchy::ChildSpawner,
    name::Name,
    world::World,
};
use bevy_image::{
    CompressedImageFormats, Image, ImageLoaderSettings, ImageSampler, ImageSamplerDescriptor,
    ImageType, TextureError,
};
use bevy_light::{DirectionalLight, PointLight, SpotLight};
use bevy_math::{Mat4, Vec3};
use bevy_mesh::{
    morph::{MeshMorphWeights, MorphAttributes, MorphTargetImage, MorphWeights},
    skinning::{SkinnedMesh, SkinnedMeshInverseBindposes},
    Indices, Mesh, Mesh3d, MeshVertexAttribute, PrimitiveTopology,
};
#[cfg(feature = "pbr_transmission_textures")]
use bevy_pbr::UvChannel;
use bevy_pbr::{MeshMaterial3d, StandardMaterial, MAX_JOINTS};
use bevy_platform::collections::{HashMap, HashSet};
use bevy_render::render_resource::Face;
use bevy_scene::Scene;
#[cfg(not(target_arch = "wasm32"))]
use bevy_tasks::IoTaskPool;
use bevy_transform::components::Transform;

use gltf::{
    accessor::Iter,
    image::Source,
    mesh::{util::ReadIndices, Mode},
    Document, Material, Node, Semantic,
};

use serde::{Deserialize, Serialize};
#[cfg(feature = "bevy_animation")]
use smallvec::SmallVec;

use thiserror::Error;
use tracing::{error, info_span, warn};

use crate::{
    vertex_attributes::convert_attribute, Gltf, GltfAssetLabel, GltfExtras, GltfMaterialExtras,
    GltfMaterialName, GltfMeshExtras, GltfMeshName, GltfNode, GltfSceneExtras, GltfSkin,
};

#[cfg(feature = "bevy_animation")]
use self::gltf_ext::scene::collect_path;
use self::{
    extensions::{AnisotropyExtension, ClearcoatExtension, SpecularExtension},
    gltf_ext::{
        check_for_cycles, get_linear_textures,
        material::{
            alpha_mode, material_label, needs_tangents, uv_channel,
            warn_on_differing_texture_transforms,
        },
        mesh::{primitive_name, primitive_topology},
        scene::{node_name, node_transform},
        texture::{texture_handle, texture_sampler, texture_transform_to_affine2},
    },
};
use crate::convert_coordinates::ConvertCoordinates as _;

/// An error that occurs when loading a glTF file.
#[derive(Error, Debug)]
pub enum GltfError {
    /// Unsupported primitive mode.
    #[error("unsupported primitive mode")]
    UnsupportedPrimitive {
        /// The primitive mode.
        mode: Mode,
    },
    /// Invalid glTF file.
    #[error("invalid glTF file: {0}")]
    Gltf(#[from] gltf::Error),
    /// Binary blob is missing.
    #[error("binary blob is missing")]
    MissingBlob,
    /// Decoding the base64 mesh data failed.
    #[error("failed to decode base64 mesh data")]
    Base64Decode(#[from] base64::DecodeError),
    /// Unsupported buffer format.
    #[error("unsupported buffer format")]
    BufferFormatUnsupported,
    /// The buffer URI was unable to be resolved with respect to the asset path.
    #[error("invalid buffer uri: {0}. asset path error={1}")]
    InvalidBufferUri(String, ParseAssetPathError),
    /// Invalid image mime type.
    #[error("invalid image mime type: {0}")]
    #[from(ignore)]
    InvalidImageMimeType(String),
    /// Error when loading a texture. Might be due to a disabled image file format feature.
    #[error("You may need to add the feature for the file format: {0}")]
    ImageError(#[from] TextureError),
    /// The image URI was unable to be resolved with respect to the asset path.
    #[error("invalid image uri: {0}. asset path error={1}")]
    InvalidImageUri(String, ParseAssetPathError),
    /// Failed to read bytes from an asset path.
    #[error("failed to read bytes from an asset path: {0}")]
    ReadAssetBytesError(#[from] ReadAssetBytesError),
    /// Failed to load asset from an asset path.
    #[error("failed to load asset from an asset path: {0}")]
    AssetLoadError(#[from] AssetLoadError),
    /// Missing sampler for an animation.
    #[error("Missing sampler for animation {0}")]
    #[from(ignore)]
    MissingAnimationSampler(usize),
    /// Failed to generate tangents.
    #[error("failed to generate tangents: {0}")]
    GenerateTangentsError(#[from] bevy_mesh::GenerateTangentsError),
    /// Failed to generate morph targets.
    #[error("failed to generate morph targets: {0}")]
    MorphTarget(#[from] bevy_mesh::morph::MorphBuildError),
    /// Circular children in Nodes
    #[error("GLTF model must be a tree, found cycle instead at node indices: {0:?}")]
    #[from(ignore)]
    CircularChildren(String),
    /// Failed to load a file.
    #[error("failed to load file: {0}")]
    Io(#[from] Error),
}

/// Loads glTF files with all of their data as their corresponding bevy representations.
#[derive(TypePath)]
pub struct GltfLoader {
    /// List of compressed image formats handled by the loader.
    pub supported_compressed_formats: CompressedImageFormats,
    /// Custom vertex attributes that will be recognized when loading a glTF file.
    ///
    /// Keys must be the attribute names as found in the glTF data, which must start with an underscore.
    /// See [this section of the glTF specification](https://registry.khronos.org/glTF/specs/2.0/glTF-2.0.html#meshes-overview)
    /// for additional details on custom attributes.
    pub custom_vertex_attributes: HashMap<Box<str>, MeshVertexAttribute>,
    /// Arc to default [`ImageSamplerDescriptor`].
    pub default_sampler: Arc<Mutex<ImageSamplerDescriptor>>,
    /// How to convert glTF coordinates on import. Assuming glTF cameras, glTF lights, and glTF meshes had global identity transforms,
    /// their Bevy [`Transform::forward`](bevy_transform::components::Transform::forward) will be pointing in the following global directions:
    /// - When set to `false`
    ///   - glTF cameras and glTF lights: global -Z,
    ///   - glTF models: global +Z.
    /// - When set to `true`
    ///   - glTF cameras and glTF lights: global +Z,
    ///   - glTF models: global -Z.
    ///
    /// The default is `false`.
    pub default_use_model_forward_direction: bool,
    /// glTF extension data processors.
    /// These are Bevy-side processors designed to access glTF
    /// extension data during the loading process.
    pub extensions: Arc<RwLock<Vec<Box<dyn extensions::GltfExtensionHandler>>>>,
}

/// Specifies optional settings for processing gltfs at load time. By default, all recognized contents of
/// the gltf will be loaded.
///
/// # Example
///
/// To load a gltf but exclude the cameras, replace a call to `asset_server.load("my.gltf")` with
/// ```no_run
/// # use bevy_asset::{AssetServer, Handle};
/// # use bevy_gltf::*;
/// # let asset_server: AssetServer = panic!();
/// let gltf_handle: Handle<Gltf> = asset_server.load_with_settings(
///     "my.gltf",
///     |s: &mut GltfLoaderSettings| {
///         s.load_cameras = false;
///     }
/// );
/// ```
#[derive(Serialize, Deserialize)]
pub struct GltfLoaderSettings {
    /// If empty, the gltf mesh nodes will be skipped.
    ///
    /// Otherwise, nodes will be loaded and retained in RAM/VRAM according to the active flags.
    pub load_meshes: RenderAssetUsages,
    /// If empty, the gltf materials will be skipped.
    ///
    /// Otherwise, materials will be loaded and retained in RAM/VRAM according to the active flags.
    pub load_materials: RenderAssetUsages,
    /// If true, the loader will spawn cameras for gltf camera nodes.
    pub load_cameras: bool,
    /// If true, the loader will spawn lights for gltf light nodes.
    pub load_lights: bool,
    /// If true, the loader will load `AnimationClip` assets, and also add
    /// `AnimationTarget` and `AnimationPlayer` components to hierarchies
    /// affected by animation. Requires the `bevy_animation` feature.
    pub load_animations: bool,
    /// If true, the loader will include the root of the gltf root node.
    pub include_source: bool,
    /// Overrides the default sampler. Data from sampler node is added on top of that.
    ///
    /// If None, uses the global default which is stored in the [`DefaultGltfImageSampler`](crate::DefaultGltfImageSampler) resource.
    pub default_sampler: Option<ImageSamplerDescriptor>,
    /// If true, the loader will ignore sampler data from gltf and use the default sampler.
    pub override_sampler: bool,
    /// _CAUTION: This is an experimental feature with [known issues](https://github.com/bevyengine/bevy/issues/20621). Behavior may change in future versions._
    ///
    /// How to convert glTF coordinates on import. Assuming glTF cameras, glTF lights, and glTF meshes had global unit transforms,
    /// their Bevy [`Transform::forward`](bevy_transform::components::Transform::forward) will be pointing in the following global directions:
    /// - When set to `false`
    ///   - glTF cameras and glTF lights: global -Z,
    ///   - glTF models: global +Z.
    /// - When set to `true`
    ///   - glTF cameras and glTF lights: global +Z,
    ///   - glTF models: global -Z.
    ///
    /// If `None`, uses the global default set by [`GltfPlugin::use_model_forward_direction`](crate::GltfPlugin::use_model_forward_direction).
    pub use_model_forward_direction: Option<bool>,
}

impl Default for GltfLoaderSettings {
    fn default() -> Self {
        Self {
            load_meshes: RenderAssetUsages::default(),
            load_materials: RenderAssetUsages::default(),
            load_cameras: true,
            load_lights: true,
            load_animations: true,
            include_source: false,
            default_sampler: None,
            override_sampler: false,
            use_model_forward_direction: None,
        }
    }
}

impl GltfLoader {
    /// Loads an entire glTF file.
    pub async fn load_gltf<'a, 'b, 'c>(
        loader: &GltfLoader,
        bytes: &'a [u8],
        load_context: &'b mut LoadContext<'c>,
        settings: &'b GltfLoaderSettings,
    ) -> Result<Gltf, GltfError> {
        let gltf = gltf::Gltf::from_slice(bytes)?;

        // clone extensions to start with a fresh processing state
        let mut extensions = loader.extensions.read().await.clone();

        // Extensions can have data on the "root" of the glTF data.
        // Let extensions process the root data for the extension ids
        // they've subscribed to.
        for extension in extensions.iter_mut() {
            extension.on_root(&gltf);
        }

        let file_name = load_context
            .path()
            .path()
            .to_str()
            .ok_or(GltfError::Gltf(gltf::Error::Io(Error::new(
                std::io::ErrorKind::InvalidInput,
                "Gltf file name invalid",
            ))))?
            .to_string();
        let buffer_data = load_buffers(&gltf, load_context).await?;

        let linear_textures = get_linear_textures(&gltf.document);

        #[cfg(feature = "bevy_animation")]
        let paths = if settings.load_animations {
            let mut paths = HashMap::<usize, (usize, Vec<Name>)>::default();
            for scene in gltf.scenes() {
                for node in scene.nodes() {
                    let root_index = node.index();
                    collect_path(&node, &[], &mut paths, root_index, &mut HashSet::default());
                }
            }
            paths
        } else {
            Default::default()
        };

        let convert_coordinates = match settings.use_model_forward_direction {
            Some(convert_coordinates) => convert_coordinates,
            None => loader.default_use_model_forward_direction,
        };

        #[cfg(feature = "bevy_animation")]
        let (animations, named_animations, animation_roots) = if settings.load_animations {
            use bevy_animation::{
                animated_field, animation_curves::*, gltf_curves::*, VariableCurve,
            };
            use bevy_math::{
                curve::{ConstantCurve, Interval, UnevenSampleAutoCurve},
                Quat, Vec4,
            };
            use gltf::animation::util::ReadOutputs;
            let mut animations = vec![];
            let mut named_animations = <HashMap<_, _>>::default();
            let mut animation_roots = <HashSet<_>>::default();
            for animation in gltf.animations() {
                let mut animation_clip = AnimationClip::default();
                for channel in animation.channels() {
                    let node = channel.target().node();
                    let interpolation = channel.sampler().interpolation();
                    let reader = channel.reader(|buffer| Some(&buffer_data[buffer.index()]));
                    let keyframe_timestamps: Vec<f32> = if let Some(inputs) = reader.read_inputs() {
                        match inputs {
                            Iter::Standard(times) => times.collect(),
                            Iter::Sparse(_) => {
                                warn!("Sparse accessor not supported for animation sampler input");
                                continue;
                            }
                        }
                    } else {
                        warn!("Animations without a sampler input are not supported");
                        return Err(GltfError::MissingAnimationSampler(animation.index()));
                    };

                    if keyframe_timestamps.is_empty() {
                        warn!("Tried to load animation with no keyframe timestamps");
                        continue;
                    }

                    let maybe_curve: Option<VariableCurve> = if let Some(outputs) =
                        reader.read_outputs()
                    {
                        match outputs {
                            ReadOutputs::Translations(tr) => {
                                let translation_property = animated_field!(Transform::translation);
                                let translations: Vec<Vec3> = tr
                                    .map(Vec3::from)
                                    .map(|verts| {
                                        if convert_coordinates {
                                            Vec3::convert_coordinates(verts)
                                        } else {
                                            verts
                                        }
                                    })
                                    .collect();
                                if keyframe_timestamps.len() == 1 {
                                    Some(VariableCurve::new(AnimatableCurve::new(
                                        translation_property,
                                        ConstantCurve::new(Interval::EVERYWHERE, translations[0]),
                                    )))
                                } else {
                                    match interpolation {
                                        gltf::animation::Interpolation::Linear => {
                                            UnevenSampleAutoCurve::new(
                                                keyframe_timestamps.into_iter().zip(translations),
                                            )
                                            .ok()
                                            .map(
                                                |curve| {
                                                    VariableCurve::new(AnimatableCurve::new(
                                                        translation_property,
                                                        curve,
                                                    ))
                                                },
                                            )
                                        }
                                        gltf::animation::Interpolation::Step => {
                                            SteppedKeyframeCurve::new(
                                                keyframe_timestamps.into_iter().zip(translations),
                                            )
                                            .ok()
                                            .map(
                                                |curve| {
                                                    VariableCurve::new(AnimatableCurve::new(
                                                        translation_property,
                                                        curve,
                                                    ))
                                                },
                                            )
                                        }
                                        gltf::animation::Interpolation::CubicSpline => {
                                            CubicKeyframeCurve::new(
                                                keyframe_timestamps,
                                                translations,
                                            )
                                            .ok()
                                            .map(
                                                |curve| {
                                                    VariableCurve::new(AnimatableCurve::new(
                                                        translation_property,
                                                        curve,
                                                    ))
                                                },
                                            )
                                        }
                                    }
                                }
                            }
                            ReadOutputs::Rotations(rots) => {
                                let rotation_property = animated_field!(Transform::rotation);
                                let rotations: Vec<Quat> = rots
                                    .into_f32()
                                    .map(Quat::from_array)
                                    .map(|quat| {
                                        if convert_coordinates {
                                            Quat::convert_coordinates(quat)
                                        } else {
                                            quat
                                        }
                                    })
                                    .collect();
                                if keyframe_timestamps.len() == 1 {
                                    Some(VariableCurve::new(AnimatableCurve::new(
                                        rotation_property,
                                        ConstantCurve::new(Interval::EVERYWHERE, rotations[0]),
                                    )))
                                } else {
                                    match interpolation {
                                        gltf::animation::Interpolation::Linear => {
                                            UnevenSampleAutoCurve::new(
                                                keyframe_timestamps.into_iter().zip(rotations),
                                            )
                                            .ok()
                                            .map(
                                                |curve| {
                                                    VariableCurve::new(AnimatableCurve::new(
                                                        rotation_property,
                                                        curve,
                                                    ))
                                                },
                                            )
                                        }
                                        gltf::animation::Interpolation::Step => {
                                            SteppedKeyframeCurve::new(
                                                keyframe_timestamps.into_iter().zip(rotations),
                                            )
                                            .ok()
                                            .map(
                                                |curve| {
                                                    VariableCurve::new(AnimatableCurve::new(
                                                        rotation_property,
                                                        curve,
                                                    ))
                                                },
                                            )
                                        }
                                        gltf::animation::Interpolation::CubicSpline => {
                                            CubicRotationCurve::new(
                                                keyframe_timestamps,
                                                rotations.into_iter().map(Vec4::from),
                                            )
                                            .ok()
                                            .map(
                                                |curve| {
                                                    VariableCurve::new(AnimatableCurve::new(
                                                        rotation_property,
                                                        curve,
                                                    ))
                                                },
                                            )
                                        }
                                    }
                                }
                            }
                            ReadOutputs::Scales(scale) => {
                                let scale_property = animated_field!(Transform::scale);
                                let scales: Vec<Vec3> = scale.map(Vec3::from).collect();
                                if keyframe_timestamps.len() == 1 {
                                    Some(VariableCurve::new(AnimatableCurve::new(
                                        scale_property,
                                        ConstantCurve::new(Interval::EVERYWHERE, scales[0]),
                                    )))
                                } else {
                                    match interpolation {
                                        gltf::animation::Interpolation::Linear => {
                                            UnevenSampleAutoCurve::new(
                                                keyframe_timestamps.into_iter().zip(scales),
                                            )
                                            .ok()
                                            .map(
                                                |curve| {
                                                    VariableCurve::new(AnimatableCurve::new(
                                                        scale_property,
                                                        curve,
                                                    ))
                                                },
                                            )
                                        }
                                        gltf::animation::Interpolation::Step => {
                                            SteppedKeyframeCurve::new(
                                                keyframe_timestamps.into_iter().zip(scales),
                                            )
                                            .ok()
                                            .map(
                                                |curve| {
                                                    VariableCurve::new(AnimatableCurve::new(
                                                        scale_property,
                                                        curve,
                                                    ))
                                                },
                                            )
                                        }
                                        gltf::animation::Interpolation::CubicSpline => {
                                            CubicKeyframeCurve::new(keyframe_timestamps, scales)
                                                .ok()
                                                .map(|curve| {
                                                    VariableCurve::new(AnimatableCurve::new(
                                                        scale_property,
                                                        curve,
                                                    ))
                                                })
                                        }
                                    }
                                }
                            }
                            ReadOutputs::MorphTargetWeights(weights) => {
                                let weights: Vec<f32> = weights.into_f32().collect();
                                if keyframe_timestamps.len() == 1 {
                                    #[expect(
                                        clippy::unnecessary_map_on_constructor,
                                        reason = "While the mapping is unnecessary, it is much more readable at this level of indentation. Additionally, mapping makes it more consistent with the other branches."
                                    )]
                                    Some(ConstantCurve::new(Interval::EVERYWHERE, weights))
                                        .map(WeightsCurve)
                                        .map(VariableCurve::new)
                                } else {
                                    match interpolation {
                                        gltf::animation::Interpolation::Linear => {
                                            WideLinearKeyframeCurve::new(
                                                keyframe_timestamps,
                                                weights,
                                            )
                                            .ok()
                                            .map(WeightsCurve)
                                            .map(VariableCurve::new)
                                        }
                                        gltf::animation::Interpolation::Step => {
                                            WideSteppedKeyframeCurve::new(
                                                keyframe_timestamps,
                                                weights,
                                            )
                                            .ok()
                                            .map(WeightsCurve)
                                            .map(VariableCurve::new)
                                        }
                                        gltf::animation::Interpolation::CubicSpline => {
                                            WideCubicKeyframeCurve::new(
                                                keyframe_timestamps,
                                                weights,
                                            )
                                            .ok()
                                            .map(WeightsCurve)
                                            .map(VariableCurve::new)
                                        }
                                    }
                                }
                            }
                        }
                    } else {
                        warn!("Animations without a sampler output are not supported");
                        return Err(GltfError::MissingAnimationSampler(animation.index()));
                    };

                    let Some(curve) = maybe_curve else {
                        warn!(
                            "Invalid keyframe data for node {}; curve could not be constructed",
                            node.index()
                        );
                        continue;
                    };

                    if let Some((root_index, path)) = paths.get(&node.index()) {
                        animation_roots.insert(*root_index);
                        animation_clip.add_variable_curve_to_target(
                            AnimationTargetId::from_names(path.iter()),
                            curve,
                        );
                    } else {
                        warn!(
                        "Animation ignored for node {}: part of its hierarchy is missing a name",
                        node.index()
                    );
                    }
                }
                let handle = load_context.add_labeled_asset(
                    GltfAssetLabel::Animation(animation.index()).to_string(),
                    animation_clip,
                );
                if let Some(name) = animation.name() {
                    named_animations.insert(name.into(), handle.clone());
                }

                // let extensions handle extension data placed on animations
                for extension in extensions.iter_mut() {
                    extension.on_animation(&animation, handle.clone());
                }

                animations.push(handle);
            }

            // let extensions process the collection of animation data
            // this only happens once for each GltfExtensionHandler because
            // it is a hook for Bevy's finalized representation of the animations
            for extension in extensions.iter_mut() {
                extension.on_animations_collected(
                    load_context,
                    &animations,
                    &named_animations,
                    &animation_roots,
                );
            }

            (animations, named_animations, animation_roots)
        } else {
            Default::default()
        };

        let default_sampler = match settings.default_sampler.as_ref() {
            Some(sampler) => sampler,
            None => &loader.default_sampler.lock().unwrap().clone(),
        };
        // We collect handles to ensure loaded images from paths are not unloaded before they are used elsewhere
        // in the loader. This prevents "reloads", but it also prevents dropping the is_srgb context on reload.
        //
        // In theory we could store a mapping between texture.index() and handle to use
        // later in the loader when looking up handles for materials. However this would mean
        // that the material's load context would no longer track those images as dependencies.
        let mut texture_handles = Vec::new();
        if gltf.textures().len() == 1 || cfg!(target_arch = "wasm32") {
            for texture in gltf.textures() {
                let image = load_image(
                    texture.clone(),
                    &buffer_data,
                    &linear_textures,
                    load_context.path(),
                    loader.supported_compressed_formats,
                    default_sampler,
                    settings,
                )
                .await?;
                image.process_loaded_texture(load_context, &mut texture_handles);
                // let extensions handle texture data
                for extension in extensions.iter_mut() {
                    extension.on_texture(&texture, texture_handles.last().unwrap().clone());
                }
            }
        } else {
            #[cfg(not(target_arch = "wasm32"))]
            IoTaskPool::get()
                .scope(|scope| {
                    gltf.textures().for_each(|gltf_texture| {
                        let asset_path = load_context.path().clone();
                        let linear_textures = &linear_textures;
                        let buffer_data = &buffer_data;
                        scope.spawn(async move {
                            load_image(
                                gltf_texture,
                                buffer_data,
                                linear_textures,
                                &asset_path,
                                loader.supported_compressed_formats,
                                default_sampler,
                                settings,
                            )
                            .await
                        });
                    });
                })
                .into_iter()
                // order is preserved if the futures are only spawned from the root scope
                .zip(gltf.textures())
                .for_each(|(result, texture)| match result {
                    Ok(image) => {
                        image.process_loaded_texture(load_context, &mut texture_handles);
                        // let extensions handle texture data
                        for extension in extensions.iter_mut() {
                            extension.on_texture(&texture, texture_handles.last().unwrap().clone());
                        }
                    }
                    Err(err) => {
                        warn!("Error loading glTF texture: {}", err);
                    }
                });
        }

        let mut materials = vec![];
        let mut named_materials = <HashMap<_, _>>::default();
        // Only include materials in the output if they're set to be retained in the MAIN_WORLD and/or RENDER_WORLD by the load_materials flag
        if !settings.load_materials.is_empty() {
            // NOTE: materials must be loaded after textures because image load() calls will happen before load_with_settings, preventing is_srgb from being set properly
            for material in gltf.materials() {
                let handle = load_material(&material, load_context, &gltf.document, false);
                if let Some(name) = material.name() {
                    named_materials.insert(name.into(), handle.clone());
                }

                // let extensions handle material data
                for extension in extensions.iter_mut() {
                    extension.on_material(load_context, &material, handle.clone());
                }

                materials.push(handle);
            }
        }
        let mut meshes = vec![];
        let mut named_meshes = <HashMap<_, _>>::default();
        let mut meshes_on_skinned_nodes = <HashSet<_>>::default();
        let mut meshes_on_non_skinned_nodes = <HashSet<_>>::default();
        for gltf_node in gltf.nodes() {
            if gltf_node.skin().is_some() {
                if let Some(mesh) = gltf_node.mesh() {
                    meshes_on_skinned_nodes.insert(mesh.index());
                }
            } else if let Some(mesh) = gltf_node.mesh() {
                meshes_on_non_skinned_nodes.insert(mesh.index());
            }
        }
        for gltf_mesh in gltf.meshes() {
            let mut primitives = vec![];
            for primitive in gltf_mesh.primitives() {
                let primitive_label = GltfAssetLabel::Primitive {
                    mesh: gltf_mesh.index(),
                    primitive: primitive.index(),
                };
                let primitive_topology = primitive_topology(primitive.mode())?;

                let mut mesh = Mesh::new(primitive_topology, settings.load_meshes);

                // Read vertex attributes
                for (semantic, accessor) in primitive.attributes() {
                    if [Semantic::Joints(0), Semantic::Weights(0)].contains(&semantic) {
                        if !meshes_on_skinned_nodes.contains(&gltf_mesh.index()) {
                            warn!(
                        "Ignoring attribute {:?} for skinned mesh {} used on non skinned nodes (NODE_SKINNED_MESH_WITHOUT_SKIN)",
                        semantic,
                        primitive_label
                    );
                            continue;
                        } else if meshes_on_non_skinned_nodes.contains(&gltf_mesh.index()) {
                            error!("Skinned mesh {} used on both skinned and non skin nodes, this is likely to cause an error (NODE_SKINNED_MESH_WITHOUT_SKIN)", primitive_label);
                        }
                    }
                    match convert_attribute(
                        semantic,
                        accessor,
                        &buffer_data,
                        &loader.custom_vertex_attributes,
                        convert_coordinates,
                    ) {
                        Ok((attribute, values)) => mesh.insert_attribute(attribute, values),
                        Err(err) => warn!("{}", err),
                    }
                }

                // Read vertex indices
                let reader =
                    primitive.reader(|buffer| Some(buffer_data[buffer.index()].as_slice()));
                if let Some(indices) = reader.read_indices() {
                    mesh.insert_indices(match indices {
                        ReadIndices::U8(is) => Indices::U16(is.map(|x| x as u16).collect()),
                        ReadIndices::U16(is) => Indices::U16(is.collect()),
                        ReadIndices::U32(is) => Indices::U32(is.collect()),
                    });
                };

                {
                    let morph_target_reader = reader.read_morph_targets();
                    if morph_target_reader.len() != 0 {
                        let morph_targets_label = GltfAssetLabel::MorphTarget {
                            mesh: gltf_mesh.index(),
                            primitive: primitive.index(),
                        };
                        let morph_target_image = MorphTargetImage::new(
                            morph_target_reader.map(|i| PrimitiveMorphAttributesIter {
                                convert_coordinates,
                                positions: i.0,
                                normals: i.1,
                                tangents: i.2,
                            }),
                            mesh.count_vertices(),
                            RenderAssetUsages::default(),
                        )?;
                        let handle = load_context.add_labeled_asset(
                            morph_targets_label.to_string(),
                            morph_target_image.0,
                        );

                        mesh.set_morph_targets(handle);
                        let extras = gltf_mesh.extras().as_ref();
                        if let Some(names) = extras.and_then(|extras| {
                            serde_json::from_str::<MorphTargetNames>(extras.get()).ok()
                        }) {
                            mesh.set_morph_target_names(names.target_names);
                        }
                    }
                }

                if mesh.attribute(Mesh::ATTRIBUTE_NORMAL).is_none()
                    && matches!(mesh.primitive_topology(), PrimitiveTopology::TriangleList)
                {
                    tracing::debug!(
                        "Automatically calculating missing vertex normals for geometry."
                    );
                    let vertex_count_before = mesh.count_vertices();
                    mesh.duplicate_vertices();
                    mesh.compute_flat_normals();
                    let vertex_count_after = mesh.count_vertices();
                    if vertex_count_before != vertex_count_after {
                        tracing::debug!("Missing vertex normals in indexed geometry, computing them as flat. Vertex count increased from {} to {}", vertex_count_before, vertex_count_after);
                    } else {
                        tracing::debug!(
                            "Missing vertex normals in indexed geometry, computing them as flat."
                        );
                    }
                }

                if !mesh.contains_attribute(Mesh::ATTRIBUTE_TANGENT)
                    && mesh.contains_attribute(Mesh::ATTRIBUTE_NORMAL)
                    && needs_tangents(&primitive.material())
                {
                    tracing::debug!(
                        "Missing vertex tangents for {}, computing them using the mikktspace algorithm. Consider using a tool such as Blender to pre-compute the tangents.", file_name
                    );

                    let generate_tangents_span = info_span!("generate_tangents", name = file_name);

                    generate_tangents_span.in_scope(|| {
                        if let Err(err) = mesh.generate_tangents() {
                            warn!(
                                "Failed to generate vertex tangents using the mikktspace algorithm: {}",
                                err
                            );
                        }
                    });
                }

                let mesh_handle = load_context.add_labeled_asset(primitive_label.to_string(), mesh);
                primitives.push(super::GltfPrimitive::new(
                    &gltf_mesh,
                    &primitive,
                    mesh_handle,
                    primitive
                        .material()
                        .index()
                        .and_then(|i| materials.get(i).cloned()),
                    primitive.extras().as_deref().map(GltfExtras::from),
                    primitive
                        .material()
                        .extras()
                        .as_deref()
                        .map(GltfExtras::from),
                ));
            }

            let mesh = super::GltfMesh::new(
                &gltf_mesh,
                primitives,
                gltf_mesh.extras().as_deref().map(GltfExtras::from),
            );

            let handle = load_context.add_labeled_asset(mesh.asset_label().to_string(), mesh);
            if let Some(name) = gltf_mesh.name() {
                named_meshes.insert(name.into(), handle.clone());
            }
            for extension in extensions.iter_mut() {
                extension.on_gltf_mesh(load_context, &gltf_mesh, handle.clone());
            }

            meshes.push(handle);
        }

        let skinned_mesh_inverse_bindposes: Vec<_> = gltf
            .skins()
            .map(|gltf_skin| {
                let reader = gltf_skin.reader(|buffer| Some(&buffer_data[buffer.index()]));
                let local_to_bone_bind_matrices: Vec<Mat4> = reader
                    .read_inverse_bind_matrices()
                    .map(|mats| {
                        mats.map(|mat| Mat4::from_cols_array_2d(&mat))
                            .map(|mat| {
                                if convert_coordinates {
                                    mat.convert_coordinates()
                                } else {
                                    mat
                                }
                            })
                            .collect()
                    })
                    .unwrap_or_else(|| {
                        core::iter::repeat_n(Mat4::IDENTITY, gltf_skin.joints().len()).collect()
                    });

                load_context.add_labeled_asset(
                    GltfAssetLabel::InverseBindMatrices(gltf_skin.index()).to_string(),
                    SkinnedMeshInverseBindposes::from(local_to_bone_bind_matrices),
                )
            })
            .collect();

        let mut nodes = HashMap::<usize, Handle<GltfNode>>::default();
        let mut named_nodes = <HashMap<_, _>>::default();
        let mut skins = <HashMap<_, _>>::default();
        let mut named_skins = <HashMap<_, _>>::default();

        // First, create the node handles.
        for node in gltf.nodes() {
            let label = GltfAssetLabel::Node(node.index());
            let label_handle = load_context.get_label_handle(label.to_string());
            nodes.insert(node.index(), label_handle);
        }

        // Then check for cycles.
        check_for_cycles(&gltf)?;

        // Now populate the nodes.
        for node in gltf.nodes() {
            let skin = node.skin().map(|skin| {
                skins
                    .entry(skin.index())
                    .or_insert_with(|| {
                        let joints: Vec<_> = skin
                            .joints()
                            .map(|joint| nodes.get(&joint.index()).unwrap().clone())
                            .collect();

                        if joints.len() > MAX_JOINTS {
                            warn!(
                                "The glTF skin {} has {} joints, but the maximum supported is {}",
                                skin.name()
                                    .map(ToString::to_string)
                                    .unwrap_or_else(|| skin.index().to_string()),
                                joints.len(),
                                MAX_JOINTS
                            );
                        }

                        let gltf_skin = GltfSkin::new(
                            &skin,
                            joints,
                            skinned_mesh_inverse_bindposes[skin.index()].clone(),
                            skin.extras().as_deref().map(GltfExtras::from),
                        );

                        let handle = load_context
                            .add_labeled_asset(gltf_skin.asset_label().to_string(), gltf_skin);

                        if let Some(name) = skin.name() {
                            named_skins.insert(name.into(), handle.clone());
                        }

                        handle
                    })
                    .clone()
            });

            let children = node
                .children()
                .map(|child| nodes.get(&child.index()).unwrap().clone())
                .collect();

            let mesh = node
                .mesh()
                .map(|mesh| mesh.index())
                .and_then(|i| meshes.get(i).cloned());

            let gltf_node = GltfNode::new(
                &node,
                children,
                mesh,
                node_transform(&node, convert_coordinates),
                skin,
                node.extras().as_deref().map(GltfExtras::from),
            );

            #[cfg(feature = "bevy_animation")]
            let gltf_node = gltf_node.with_animation_root(animation_roots.contains(&node.index()));

            let handle =
                load_context.add_labeled_asset(gltf_node.asset_label().to_string(), gltf_node);
            nodes.insert(node.index(), handle.clone());
            if let Some(name) = node.name() {
                named_nodes.insert(name.into(), handle);
            }
        }

        let mut nodes_to_sort = nodes.into_iter().collect::<Vec<_>>();
        nodes_to_sort.sort_by_key(|(i, _)| *i);
        let nodes = nodes_to_sort
            .into_iter()
            .map(|(_, resolved)| resolved)
            .collect();

        let mut scenes = vec![];
        let mut named_scenes = <HashMap<_, _>>::default();
        let mut active_camera_found = false;
        for scene in gltf.scenes() {
            let mut err = None;
            let mut world = World::default();
            let mut node_index_to_entity_map = <HashMap<_, _>>::default();
            let mut entity_to_skin_index_map = EntityHashMap::default();
            let mut scene_load_context = load_context.begin_labeled_asset();

            let world_root_id = world
                .spawn((Transform::default(), Visibility::default()))
                .with_children(|parent| {
                    for node in scene.nodes() {
                        let result = load_node(
                            &node,
                            parent,
                            load_context,
                            &mut scene_load_context,
                            settings,
                            &mut node_index_to_entity_map,
                            &mut entity_to_skin_index_map,
                            &mut active_camera_found,
                            &Transform::default(),
                            #[cfg(feature = "bevy_animation")]
                            &animation_roots,
                            #[cfg(feature = "bevy_animation")]
                            None,
                            &gltf.document,
                            convert_coordinates,
                            &mut extensions,
                        );
                        if result.is_err() {
                            err = Some(result);
                            return;
                        }
                    }
                })
                .id();

            if let Some(extras) = scene.extras().as_ref() {
                world.entity_mut(world_root_id).insert(GltfSceneExtras {
                    value: extras.get().to_string(),
                });
            }

            if let Some(Err(err)) = err {
                return Err(err);
            }

            #[cfg(feature = "bevy_animation")]
            {
                // for each node root in a scene, check if it's the root of an animation
                // if it is, add the AnimationPlayer component
                for node in scene.nodes() {
                    if animation_roots.contains(&node.index()) {
                        world
                            .entity_mut(*node_index_to_entity_map.get(&node.index()).unwrap())
                            .insert(AnimationPlayer::default());
                    }
                }
            }

            for (&entity, &skin_index) in &entity_to_skin_index_map {
                let mut entity = world.entity_mut(entity);
                let skin = gltf.skins().nth(skin_index).unwrap();
                let joint_entities: Vec<_> = skin
                    .joints()
                    .map(|node| node_index_to_entity_map[&node.index()])
                    .collect();

                entity.insert(SkinnedMesh {
                    inverse_bindposes: skinned_mesh_inverse_bindposes[skin_index].clone(),
                    joints: joint_entities,
                });
            }

            // let extensions handle scene extension data
            for extension in extensions.iter_mut() {
                extension.on_scene_completed(
                    &mut scene_load_context,
                    &scene,
                    world_root_id,
                    &mut world,
                );
            }

            let loaded_scene = scene_load_context.finish(Scene::new(world));
            let scene_handle = load_context.add_loaded_labeled_asset(
                GltfAssetLabel::Scene(scene.index()).to_string(),
                loaded_scene,
            );

            if let Some(name) = scene.name() {
                named_scenes.insert(name.into(), scene_handle.clone());
            }
            scenes.push(scene_handle);
        }

        Ok(Gltf {
            default_scene: gltf
                .default_scene()
                .and_then(|scene| scenes.get(scene.index()))
                .cloned(),
            scenes,
            named_scenes,
            meshes,
            named_meshes,
            skins: skins.into_values().collect(),
            named_skins,
            materials,
            named_materials,
            nodes,
            named_nodes,
            #[cfg(feature = "bevy_animation")]
            animations,
            #[cfg(feature = "bevy_animation")]
            named_animations,
            source: if settings.include_source {
                Some(gltf)
            } else {
                None
            },
        })
    }
}

impl AssetLoader for GltfLoader {
    type Asset = Gltf;
    type Settings = GltfLoaderSettings;
    type Error = GltfError;
    async fn load(
        &self,
        reader: &mut dyn Reader,
        settings: &GltfLoaderSettings,
        load_context: &mut LoadContext<'_>,
    ) -> Result<Gltf, Self::Error> {
        let mut bytes = Vec::new();
        reader.read_to_end(&mut bytes).await?;

        Self::load_gltf(self, &bytes, load_context, settings).await
    }

    fn extensions(&self) -> &[&str] {
        &["gltf", "glb"]
    }
}

/// Loads a glTF texture as a bevy [`Image`] and returns it together with its label.
async fn load_image<'a, 'b>(
    gltf_texture: gltf::Texture<'a>,
    buffer_data: &[Vec<u8>],
    linear_textures: &HashSet<usize>,
    gltf_path: &'b AssetPath<'b>,
    supported_compressed_formats: CompressedImageFormats,
    default_sampler: &ImageSamplerDescriptor,
    settings: &GltfLoaderSettings,
) -> Result<ImageOrPath, GltfError> {
    let is_srgb = !linear_textures.contains(&gltf_texture.index());
    let sampler_descriptor = if settings.override_sampler {
        default_sampler.clone()
    } else {
        texture_sampler(&gltf_texture, default_sampler)
    };

    match gltf_texture.source().source() {
        Source::View { view, mime_type } => {
            let start = view.offset();
            let end = view.offset() + view.length();
            let buffer = &buffer_data[view.buffer().index()][start..end];
            let image = Image::from_buffer(
                buffer,
                ImageType::MimeType(mime_type),
                supported_compressed_formats,
                is_srgb,
                ImageSampler::Descriptor(sampler_descriptor),
                settings.load_materials,
            )?;
            Ok(ImageOrPath::Image {
                image,
                label: GltfAssetLabel::Texture(gltf_texture.index()),
            })
        }
        Source::Uri { uri, mime_type } => {
            let uri = percent_encoding::percent_decode_str(uri)
                .decode_utf8()
                .unwrap();
            let uri = uri.as_ref();
            if let Ok(data_uri) = DataUri::parse(uri) {
                let bytes = data_uri.decode()?;
                let image_type = ImageType::MimeType(data_uri.mime_type);
                Ok(ImageOrPath::Image {
                    image: Image::from_buffer(
                        &bytes,
                        mime_type.map(ImageType::MimeType).unwrap_or(image_type),
                        supported_compressed_formats,
                        is_srgb,
                        ImageSampler::Descriptor(sampler_descriptor),
                        settings.load_materials,
                    )?,
                    label: GltfAssetLabel::Texture(gltf_texture.index()),
                })
            } else {
                let image_path = gltf_path
                    .resolve_embed(uri)
                    .map_err(|err| GltfError::InvalidImageUri(uri.to_owned(), err))?;
                Ok(ImageOrPath::Path {
                    path: image_path,
                    is_srgb,
                    sampler_descriptor,
                    render_asset_usages: settings.load_materials,
                })
            }
        }
    }
}

/// Loads a glTF material as a bevy [`StandardMaterial`] and returns it.
fn load_material(
    material: &Material,
    load_context: &mut LoadContext,
    document: &Document,
    is_scale_inverted: bool,
) -> Handle<StandardMaterial> {
    let material_label = material_label(material, is_scale_inverted);
    load_context
        .labeled_asset_scope::<_, ()>(material_label.to_string(), |load_context| {
            let pbr = material.pbr_metallic_roughness();

            // TODO: handle missing label handle errors here?
            let color = pbr.base_color_factor();
            let base_color_channel = pbr
                .base_color_texture()
                .map(|info| uv_channel(material, "base color", info.tex_coord()))
                .unwrap_or_default();
            let base_color_texture = pbr
                .base_color_texture()
                .map(|info| texture_handle(&info.texture(), load_context));

            let uv_transform = pbr
                .base_color_texture()
                .and_then(|info| info.texture_transform().map(texture_transform_to_affine2))
                .unwrap_or_default();

            let normal_map_channel = material
                .normal_texture()
                .map(|info| uv_channel(material, "normal map", info.tex_coord()))
                .unwrap_or_default();
            let normal_map_texture: Option<Handle<Image>> =
                material.normal_texture().map(|normal_texture| {
                    // TODO: handle normal_texture.scale
                    texture_handle(&normal_texture.texture(), load_context)
                });

            let metallic_roughness_channel = pbr
                .metallic_roughness_texture()
                .map(|info| uv_channel(material, "metallic/roughness", info.tex_coord()))
                .unwrap_or_default();
            let metallic_roughness_texture = pbr.metallic_roughness_texture().map(|info| {
                warn_on_differing_texture_transforms(
                    material,
                    &info,
                    uv_transform,
                    "metallic/roughness",
                );
                texture_handle(&info.texture(), load_context)
            });

            let occlusion_channel = material
                .occlusion_texture()
                .map(|info| uv_channel(material, "occlusion", info.tex_coord()))
                .unwrap_or_default();
            let occlusion_texture = material.occlusion_texture().map(|occlusion_texture| {
                // TODO: handle occlusion_texture.strength() (a scalar multiplier for occlusion strength)
                texture_handle(&occlusion_texture.texture(), load_context)
            });

            let emissive = material.emissive_factor();
            let emissive_channel = material
                .emissive_texture()
                .map(|info| uv_channel(material, "emissive", info.tex_coord()))
                .unwrap_or_default();
            let emissive_texture = material.emissive_texture().map(|info| {
                // TODO: handle occlusion_texture.strength() (a scalar multiplier for occlusion strength)
                warn_on_differing_texture_transforms(material, &info, uv_transform, "emissive");
                texture_handle(&info.texture(), load_context)
            });

            #[cfg(feature = "pbr_transmission_textures")]
            let (
                specular_transmission,
                specular_transmission_channel,
                specular_transmission_texture,
            ) = material
                .transmission()
                .map_or((0.0, UvChannel::Uv0, None), |transmission| {
                    let specular_transmission_channel = transmission
                        .transmission_texture()
                        .map(|info| uv_channel(material, "specular/transmission", info.tex_coord()))
                        .unwrap_or_default();
                    let transmission_texture: Option<Handle<Image>> = transmission
                        .transmission_texture()
                        .map(|transmission_texture| {
                            texture_handle(&transmission_texture.texture(), load_context)
                        });

                    (
                        transmission.transmission_factor(),
                        specular_transmission_channel,
                        transmission_texture,
                    )
                });

            #[cfg(not(feature = "pbr_transmission_textures"))]
            let specular_transmission = material
                .transmission()
                .map_or(0.0, |transmission| transmission.transmission_factor());

            #[cfg(feature = "pbr_transmission_textures")]
            let (
                thickness,
                thickness_channel,
                thickness_texture,
                attenuation_distance,
                attenuation_color,
            ) = material.volume().map_or(
                (0.0, UvChannel::Uv0, None, f32::INFINITY, [1.0, 1.0, 1.0]),
                |volume| {
                    let thickness_channel = volume
                        .thickness_texture()
                        .map(|info| uv_channel(material, "thickness", info.tex_coord()))
                        .unwrap_or_default();
                    let thickness_texture: Option<Handle<Image>> =
                        volume.thickness_texture().map(|thickness_texture| {
                            texture_handle(&thickness_texture.texture(), load_context)
                        });

                    (
                        volume.thickness_factor(),
                        thickness_channel,
                        thickness_texture,
                        volume.attenuation_distance(),
                        volume.attenuation_color(),
                    )
                },
            );

            #[cfg(not(feature = "pbr_transmission_textures"))]
            let (thickness, attenuation_distance, attenuation_color) =
                material
                    .volume()
                    .map_or((0.0, f32::INFINITY, [1.0, 1.0, 1.0]), |volume| {
                        (
                            volume.thickness_factor(),
                            volume.attenuation_distance(),
                            volume.attenuation_color(),
                        )
                    });

            let ior = material.ior().unwrap_or(1.5);

            // Parse the `KHR_materials_clearcoat` extension data if necessary.
            let clearcoat =
                ClearcoatExtension::parse(load_context, document, material).unwrap_or_default();

            // Parse the `KHR_materials_anisotropy` extension data if necessary.
            let anisotropy =
                AnisotropyExtension::parse(load_context, document, material).unwrap_or_default();

            // Parse the `KHR_materials_specular` extension data if necessary.
            let specular =
                SpecularExtension::parse(load_context, document, material).unwrap_or_default();

            // We need to operate in the Linear color space and be willing to exceed 1.0 in our channels
            let base_emissive = LinearRgba::rgb(emissive[0], emissive[1], emissive[2]);
            let emissive = base_emissive * material.emissive_strength().unwrap_or(1.0);

            Ok(StandardMaterial {
                base_color: Color::linear_rgba(color[0], color[1], color[2], color[3]),
                base_color_channel,
                base_color_texture,
                perceptual_roughness: pbr.roughness_factor(),
                metallic: pbr.metallic_factor(),
                metallic_roughness_channel,
                metallic_roughness_texture,
                normal_map_channel,
                normal_map_texture,
                double_sided: material.double_sided(),
                cull_mode: if material.double_sided() {
                    None
                } else if is_scale_inverted {
                    Some(Face::Front)
                } else {
                    Some(Face::Back)
                },
                occlusion_channel,
                occlusion_texture,
                emissive,
                emissive_channel,
                emissive_texture,
                specular_transmission,
                #[cfg(feature = "pbr_transmission_textures")]
                specular_transmission_channel,
                #[cfg(feature = "pbr_transmission_textures")]
                specular_transmission_texture,
                thickness,
                #[cfg(feature = "pbr_transmission_textures")]
                thickness_channel,
                #[cfg(feature = "pbr_transmission_textures")]
                thickness_texture,
                ior,
                attenuation_distance,
                attenuation_color: Color::linear_rgb(
                    attenuation_color[0],
                    attenuation_color[1],
                    attenuation_color[2],
                ),
                unlit: material.unlit(),
                alpha_mode: alpha_mode(material),
                uv_transform,
                clearcoat: clearcoat.clearcoat_factor.unwrap_or_default() as f32,
                clearcoat_perceptual_roughness: clearcoat
                    .clearcoat_roughness_factor
                    .unwrap_or_default() as f32,
                #[cfg(feature = "pbr_multi_layer_material_textures")]
                clearcoat_channel: clearcoat.clearcoat_channel,
                #[cfg(feature = "pbr_multi_layer_material_textures")]
                clearcoat_texture: clearcoat.clearcoat_texture,
                #[cfg(feature = "pbr_multi_layer_material_textures")]
                clearcoat_roughness_channel: clearcoat.clearcoat_roughness_channel,
                #[cfg(feature = "pbr_multi_layer_material_textures")]
                clearcoat_roughness_texture: clearcoat.clearcoat_roughness_texture,
                #[cfg(feature = "pbr_multi_layer_material_textures")]
                clearcoat_normal_channel: clearcoat.clearcoat_normal_channel,
                #[cfg(feature = "pbr_multi_layer_material_textures")]
                clearcoat_normal_texture: clearcoat.clearcoat_normal_texture,
                anisotropy_strength: anisotropy.anisotropy_strength.unwrap_or_default() as f32,
                anisotropy_rotation: anisotropy.anisotropy_rotation.unwrap_or_default() as f32,
                #[cfg(feature = "pbr_anisotropy_texture")]
                anisotropy_channel: anisotropy.anisotropy_channel,
                #[cfg(feature = "pbr_anisotropy_texture")]
                anisotropy_texture: anisotropy.anisotropy_texture,
                // From the `KHR_materials_specular` spec:
                // <https://github.com/KhronosGroup/glTF/tree/main/extensions/2.0/Khronos/KHR_materials_specular#materials-with-reflectance-parameter>
                reflectance: specular.specular_factor.unwrap_or(1.0) as f32 * 0.5,
                #[cfg(feature = "pbr_specular_textures")]
                specular_channel: specular.specular_channel,
                #[cfg(feature = "pbr_specular_textures")]
                specular_texture: specular.specular_texture,
                specular_tint: match specular.specular_color_factor {
                    Some(color) => {
                        Color::linear_rgb(color[0] as f32, color[1] as f32, color[2] as f32)
                    }
                    None => Color::WHITE,
                },
                #[cfg(feature = "pbr_specular_textures")]
                specular_tint_channel: specular.specular_color_channel,
                #[cfg(feature = "pbr_specular_textures")]
                specular_tint_texture: specular.specular_color_texture,
                ..Default::default()
            })
        })
        .unwrap()
}

/// Loads a glTF node.
#[cfg_attr(
    not(target_arch = "wasm32"),
    expect(
        clippy::result_large_err,
        reason = "`GltfError` is only barely past the threshold for large errors."
    )
)]
fn load_node(
    gltf_node: &Node,
    child_spawner: &mut ChildSpawner,
    root_load_context: &LoadContext,
    load_context: &mut LoadContext,
    settings: &GltfLoaderSettings,
    node_index_to_entity_map: &mut HashMap<usize, Entity>,
    entity_to_skin_index_map: &mut EntityHashMap<usize>,
    active_camera_found: &mut bool,
    parent_transform: &Transform,
    #[cfg(feature = "bevy_animation")] animation_roots: &HashSet<usize>,
    #[cfg(feature = "bevy_animation")] mut animation_context: Option<AnimationContext>,
    document: &Document,
    convert_coordinates: bool,
    extensions: &mut [Box<dyn extensions::GltfExtensionHandler>],
) -> Result<(), GltfError> {
    let mut gltf_error = None;
    let transform = node_transform(gltf_node, convert_coordinates);
    let world_transform = *parent_transform * transform;
    // according to https://registry.khronos.org/glTF/specs/2.0/glTF-2.0.html#instantiation,
    // if the determinant of the transform is negative we must invert the winding order of
    // triangles in meshes on the node.
    // instead we equivalently test if the global scale is inverted by checking if the number
    // of negative scale factors is odd. if so we will assign a copy of the material with face
    // culling inverted, rather than modifying the mesh data directly.
    let is_scale_inverted = world_transform.scale.is_negative_bitmask().count_ones() & 1 == 1;
    let mut node = child_spawner.spawn((transform, Visibility::default()));

    let name = node_name(gltf_node);
    node.insert(name.clone());

    #[cfg(feature = "bevy_animation")]
    if animation_context.is_none() && animation_roots.contains(&gltf_node.index()) {
        // This is an animation root. Make a new animation context.
        animation_context = Some(AnimationContext {
            root: node.id(),
            path: SmallVec::new(),
        });
    }

    #[cfg(feature = "bevy_animation")]
    if let Some(ref mut animation_context) = animation_context {
        animation_context.path.push(name);

        node.insert((
            AnimationTargetId::from_names(animation_context.path.iter()),
            AnimatedBy(animation_context.root),
        ));
    }

    if let Some(extras) = gltf_node.extras() {
        node.insert(GltfExtras {
            value: extras.get().to_string(),
        });
    }

    // create camera node
    if settings.load_cameras
        && let Some(camera) = gltf_node.camera()
    {
        let projection = match camera.projection() {
            gltf::camera::Projection::Orthographic(orthographic) => {
                let xmag = orthographic.xmag();
                let orthographic_projection = OrthographicProjection {
                    near: orthographic.znear(),
                    far: orthographic.zfar(),
                    scaling_mode: ScalingMode::FixedHorizontal {
                        viewport_width: xmag,
                    },
                    ..OrthographicProjection::default_3d()
                };
                Projection::Orthographic(orthographic_projection)
            }
            gltf::camera::Projection::Perspective(perspective) => {
                let mut perspective_projection: PerspectiveProjection = PerspectiveProjection {
                    fov: perspective.yfov(),
                    near: perspective.znear(),
                    ..Default::default()
                };
                if let Some(zfar) = perspective.zfar() {
                    perspective_projection.far = zfar;
                }
                if let Some(aspect_ratio) = perspective.aspect_ratio() {
                    perspective_projection.aspect_ratio = aspect_ratio;
                }
                Projection::Perspective(perspective_projection)
            }
        };

        node.insert((
            Camera3d::default(),
            projection,
            transform,
            Camera {
                is_active: !*active_camera_found,
                ..Default::default()
            },
        ));

        *active_camera_found = true;
    }

    // Map node index to entity
    node_index_to_entity_map.insert(gltf_node.index(), node.id());

    let mut morph_weights = None;

    node.with_children(|parent| {
        // Only include meshes in the output if they're set to be retained in the MAIN_WORLD and/or RENDER_WORLD by the load_meshes flag
        if !settings.load_meshes.is_empty()
            && let Some(mesh) = gltf_node.mesh()
        {
            // append primitives
            for primitive in mesh.primitives() {
                let material = primitive.material();
                let material_label = material_label(&material, is_scale_inverted).to_string();

                // This will make sure we load the default material now since it would not have been
                // added when iterating over all the gltf materials (since the default material is
                // not explicitly listed in the gltf).
                // It also ensures an inverted scale copy is instantiated if required.
                if !root_load_context.has_labeled_asset(&material_label)
                    && !load_context.has_labeled_asset(&material_label)
                {
                    load_material(&material, load_context, document, is_scale_inverted);
                }

                let primitive_label = GltfAssetLabel::Primitive {
                    mesh: mesh.index(),
                    primitive: primitive.index(),
                };
                let bounds = primitive.bounding_box();

                let mut mesh_entity = parent.spawn((
                    // TODO: handle missing label handle errors here?
                    Mesh3d(load_context.get_label_handle(primitive_label.to_string())),
                    MeshMaterial3d::<StandardMaterial>(
                        load_context.get_label_handle(&material_label),
                    ),
                ));

                let target_count = primitive.morph_targets().len();
                if target_count != 0 {
                    let weights = match mesh.weights() {
                        Some(weights) => weights.to_vec(),
                        None => vec![0.0; target_count],
                    };

                    if morph_weights.is_none() {
                        morph_weights = Some(weights.clone());
                    }

                    // unwrap: the parent's call to `MeshMorphWeights::new`
                    // means this code doesn't run if it returns an `Err`.
                    // According to https://registry.khronos.org/glTF/specs/2.0/glTF-2.0.html#morph-targets
                    // they should all have the same length.
                    // > All morph target accessors MUST have the same count as
                    // > the accessors of the original primitive.
                    mesh_entity.insert(MeshMorphWeights::new(weights).unwrap());
                }

                let mut bounds_min = Vec3::from_slice(&bounds.min);
                let mut bounds_max = Vec3::from_slice(&bounds.max);

                if convert_coordinates {
                    let converted_min = bounds_min.convert_coordinates();
                    let converted_max = bounds_max.convert_coordinates();

                    bounds_min = converted_min.min(converted_max);
                    bounds_max = converted_min.max(converted_max);
                }

                mesh_entity.insert(Aabb::from_min_max(bounds_min, bounds_max));

                if let Some(extras) = primitive.extras() {
                    mesh_entity.insert(GltfExtras {
                        value: extras.get().to_string(),
                    });
                }

                if let Some(extras) = mesh.extras() {
                    mesh_entity.insert(GltfMeshExtras {
                        value: extras.get().to_string(),
                    });
                }

                if let Some(extras) = material.extras() {
                    mesh_entity.insert(GltfMaterialExtras {
                        value: extras.get().to_string(),
                    });
                }

                if let Some(name) = mesh.name() {
                    mesh_entity.insert(GltfMeshName(name.to_string()));
                }

                if let Some(name) = material.name() {
                    mesh_entity.insert(GltfMaterialName(name.to_string()));
                }

                mesh_entity.insert(Name::new(primitive_name(&mesh, &material)));

                // Mark for adding skinned mesh
                if let Some(skin) = gltf_node.skin() {
                    entity_to_skin_index_map.insert(mesh_entity.id(), skin.index());
                }

                // enable extension processing for a Bevy-created construct
                // that is the Mesh and Material merged on a single entity
                for extension in extensions.iter_mut() {
                    extension.on_spawn_mesh_and_material(
                        load_context,
                        &primitive,
                        &mesh,
                        &material,
                        &mut mesh_entity,
                    );
                }
            }
        }

        if settings.load_lights
            && let Some(light) = gltf_node.light()
        {
            match light.kind() {
                gltf::khr_lights_punctual::Kind::Directional => {
                    let mut entity = parent.spawn(DirectionalLight {
                        color: Color::srgb_from_array(light.color()),
                        // NOTE: KHR_punctual_lights defines the intensity units for directional
                        // lights in lux (lm/m^2) which is what we need.
                        illuminance: light.intensity(),
                        ..Default::default()
                    });
                    if let Some(name) = light.name() {
                        entity.insert(Name::new(name.to_string()));
                    }
                    if let Some(extras) = light.extras() {
                        entity.insert(GltfExtras {
                            value: extras.get().to_string(),
                        });
                    }
                    for extension in extensions.iter_mut() {
                        extension.on_spawn_light_directional(load_context, gltf_node, &mut entity);
                    }
                }
                gltf::khr_lights_punctual::Kind::Point => {
                    let mut entity = parent.spawn(PointLight {
                        color: Color::srgb_from_array(light.color()),
                        // NOTE: KHR_punctual_lights defines the intensity units for point lights in
                        // candela (lm/sr) which is luminous intensity and we need luminous power.
                        // For a point light, luminous power = 4 * pi * luminous intensity
                        intensity: light.intensity() * core::f32::consts::PI * 4.0,
                        range: light.range().unwrap_or(20.0),
                        radius: 0.0,
                        ..Default::default()
                    });
                    if let Some(name) = light.name() {
                        entity.insert(Name::new(name.to_string()));
                    }
                    if let Some(extras) = light.extras() {
                        entity.insert(GltfExtras {
                            value: extras.get().to_string(),
                        });
                    }
                    for extension in extensions.iter_mut() {
                        extension.on_spawn_light_point(load_context, gltf_node, &mut entity);
                    }
                }
                gltf::khr_lights_punctual::Kind::Spot {
                    inner_cone_angle,
                    outer_cone_angle,
                } => {
                    let mut entity = parent.spawn(SpotLight {
                        color: Color::srgb_from_array(light.color()),
                        // NOTE: KHR_punctual_lights defines the intensity units for spot lights in
                        // candela (lm/sr) which is luminous intensity and we need luminous power.
                        // For a spot light, we map luminous power = 4 * pi * luminous intensity
                        intensity: light.intensity() * core::f32::consts::PI * 4.0,
                        range: light.range().unwrap_or(20.0),
                        radius: light.range().unwrap_or(0.0),
                        inner_angle: inner_cone_angle,
                        outer_angle: outer_cone_angle,
                        ..Default::default()
                    });
                    if let Some(name) = light.name() {
                        entity.insert(Name::new(name.to_string()));
                    }
                    if let Some(extras) = light.extras() {
                        entity.insert(GltfExtras {
                            value: extras.get().to_string(),
                        });
                    }
                    for extension in extensions.iter_mut() {
                        extension.on_spawn_light_spot(load_context, gltf_node, &mut entity);
                    }
                }
            }
        }

        // append other nodes
        for child in gltf_node.children() {
            if let Err(err) = load_node(
                &child,
                parent,
                root_load_context,
                load_context,
                settings,
                node_index_to_entity_map,
                entity_to_skin_index_map,
                active_camera_found,
                &world_transform,
                #[cfg(feature = "bevy_animation")]
                animation_roots,
                #[cfg(feature = "bevy_animation")]
                animation_context.clone(),
                document,
                convert_coordinates,
                extensions,
            ) {
                gltf_error = Some(err);
                return;
            }
        }
    });

    // Only include meshes in the output if they're set to be retained in the MAIN_WORLD and/or RENDER_WORLD by the load_meshes flag
    if !settings.load_meshes.is_empty()
        && let (Some(mesh), Some(weights)) = (gltf_node.mesh(), morph_weights)
    {
        let primitive_label = mesh.primitives().next().map(|p| GltfAssetLabel::Primitive {
            mesh: mesh.index(),
            primitive: p.index(),
        });
        let first_mesh =
            primitive_label.map(|label| load_context.get_label_handle(label.to_string()));
        node.insert(MorphWeights::new(weights, first_mesh)?);
    }

    // let extensions process node data
    // This can be *many* kinds of object, so we also
    // give access to the gltf_node, which is needed for
    // accessing Mesh and Material extension data, which
    // are merged onto the same entity in Bevy
    for extension in extensions.iter_mut() {
        extension.on_gltf_node(load_context, gltf_node, &mut node);
    }

    if let Some(err) = gltf_error {
        Err(err)
    } else {
        Ok(())
    }
}

/// Loads the raw glTF buffer data for a specific glTF file.
async fn load_buffers(
    gltf: &gltf::Gltf,
    load_context: &mut LoadContext<'_>,
) -> Result<Vec<Vec<u8>>, GltfError> {
    const VALID_MIME_TYPES: &[&str] = &["application/octet-stream", "application/gltf-buffer"];

    let mut buffer_data = Vec::new();
    for buffer in gltf.buffers() {
        match buffer.source() {
            gltf::buffer::Source::Uri(uri) => {
                let uri = percent_encoding::percent_decode_str(uri)
                    .decode_utf8()
                    .unwrap();
                let uri = uri.as_ref();
                let buffer_bytes = match DataUri::parse(uri) {
                    Ok(data_uri) if VALID_MIME_TYPES.contains(&data_uri.mime_type) => {
                        data_uri.decode()?
                    }
                    Ok(_) => return Err(GltfError::BufferFormatUnsupported),
                    Err(()) => {
                        // TODO: Remove this and add dep
                        let buffer_path = load_context
                            .path()
                            .resolve_embed(uri)
                            .map_err(|err| GltfError::InvalidBufferUri(uri.to_owned(), err))?;
                        load_context.read_asset_bytes(buffer_path).await?
                    }
                };
                buffer_data.push(buffer_bytes);
            }
            gltf::buffer::Source::Bin => {
                if let Some(blob) = gltf.blob.as_deref() {
                    buffer_data.push(blob.into());
                } else {
                    return Err(GltfError::MissingBlob);
                }
            }
        }
    }

    Ok(buffer_data)
}

struct DataUri<'a> {
    pub mime_type: &'a str,
    pub base64: bool,
    pub data: &'a str,
}

impl<'a> DataUri<'a> {
    fn parse(uri: &'a str) -> Result<DataUri<'a>, ()> {
        let uri = uri.strip_prefix("data:").ok_or(())?;
        let (mime_type, data) = Self::split_once(uri, ',').ok_or(())?;

        let (mime_type, base64) = match mime_type.strip_suffix(";base64") {
            Some(mime_type) => (mime_type, true),
            None => (mime_type, false),
        };

        Ok(DataUri {
            mime_type,
            base64,
            data,
        })
    }

    fn decode(&self) -> Result<Vec<u8>, base64::DecodeError> {
        if self.base64 {
            base64::Engine::decode(&base64::engine::general_purpose::STANDARD, self.data)
        } else {
            Ok(self.data.as_bytes().to_owned())
        }
    }

    fn split_once(input: &str, delimiter: char) -> Option<(&str, &str)> {
        let mut iter = input.splitn(2, delimiter);
        Some((iter.next()?, iter.next()?))
    }
}

enum ImageOrPath {
    Image {
        image: Image,
        label: GltfAssetLabel,
    },
    Path {
        path: AssetPath<'static>,
        is_srgb: bool,
        sampler_descriptor: ImageSamplerDescriptor,
        render_asset_usages: RenderAssetUsages,
    },
}

impl ImageOrPath {
    // TODO: use the threaded impl on wasm once wasm thread pool doesn't deadlock on it
    // See https://github.com/bevyengine/bevy/issues/1924 for more details
    // The taskpool use is also avoided when there is only one texture for performance reasons and
    // to avoid https://github.com/bevyengine/bevy/pull/2725
    // PERF: could this be a Vec instead? Are gltf texture indices dense?
    fn process_loaded_texture(
        self,
        load_context: &mut LoadContext,
        handles: &mut Vec<Handle<Image>>,
    ) {
        let handle = match self {
            ImageOrPath::Image { label, image } => {
                load_context.add_labeled_asset(label.to_string(), image)
            }
            ImageOrPath::Path {
                path,
                is_srgb,
                sampler_descriptor,
                render_asset_usages,
            } => load_context
                .loader()
                .with_settings(move |settings: &mut ImageLoaderSettings| {
                    settings.is_srgb = is_srgb;
                    settings.sampler = ImageSampler::Descriptor(sampler_descriptor.clone());
                    settings.asset_usage = render_asset_usages;
                })
                .load(path),
        };
        handles.push(handle);
    }
}

struct PrimitiveMorphAttributesIter<'s> {
    convert_coordinates: bool,
    positions: Option<Iter<'s, [f32; 3]>>,
    normals: Option<Iter<'s, [f32; 3]>>,
    tangents: Option<Iter<'s, [f32; 3]>>,
}

impl<'s> Iterator for PrimitiveMorphAttributesIter<'s> {
    type Item = MorphAttributes;

    fn next(&mut self) -> Option<Self::Item> {
        let position = self.positions.as_mut().and_then(Iterator::next);
        let normal = self.normals.as_mut().and_then(Iterator::next);
        let tangent = self.tangents.as_mut().and_then(Iterator::next);
        if position.is_none() && normal.is_none() && tangent.is_none() {
            return None;
        }

        let mut attributes = MorphAttributes {
            position: position.map(Into::into).unwrap_or(Vec3::ZERO),
            normal: normal.map(Into::into).unwrap_or(Vec3::ZERO),
            tangent: tangent.map(Into::into).unwrap_or(Vec3::ZERO),
        };

        if self.convert_coordinates {
            attributes = MorphAttributes {
                position: attributes.position.convert_coordinates(),
                normal: attributes.normal.convert_coordinates(),
                tangent: attributes.tangent.convert_coordinates(),
            }
        }

        Some(attributes)
    }
}

/// A helper structure for `load_node` that contains information about the
/// nearest ancestor animation root.
#[cfg(feature = "bevy_animation")]
#[derive(Clone)]
struct AnimationContext {
    /// The nearest ancestor animation root.
    pub root: Entity,
    /// The path to the animation root. This is used for constructing the
    /// animation target UUIDs.
    pub path: SmallVec<[Name; 8]>,
}

#[derive(Deserialize)]
#[serde(rename_all = "camelCase")]
struct MorphTargetNames {
    pub target_names: Vec<String>,
}

#[cfg(test)]
mod test {
    use std::path::Path;

    use crate::{Gltf, GltfAssetLabel, GltfNode, GltfSkin};
    use bevy_app::{App, TaskPoolPlugin};
    use bevy_asset::{
        io::{
            memory::{Dir, MemoryAssetReader},
            AssetSourceBuilder, AssetSourceId,
        },
        AssetApp, AssetLoader, AssetPlugin, AssetServer, Assets, Handle, LoadState,
    };
    use bevy_ecs::{resource::Resource, world::World};
    use bevy_image::{Image, ImageLoaderSettings};
    use bevy_log::LogPlugin;
    use bevy_mesh::skinning::SkinnedMeshInverseBindposes;
    use bevy_mesh::MeshPlugin;
    use bevy_pbr::StandardMaterial;
    use bevy_reflect::TypePath;
    use bevy_scene::ScenePlugin;

    fn test_app(dir: Dir) -> App {
        let mut app = App::new();
        let reader = MemoryAssetReader { root: dir };
        app.register_asset_source(
            AssetSourceId::Default,
            AssetSourceBuilder::new(move || Box::new(reader.clone())),
        )
        .add_plugins((
            LogPlugin::default(),
            TaskPoolPlugin::default(),
            AssetPlugin::default(),
            ScenePlugin,
            MeshPlugin,
            crate::GltfPlugin::default(),
        ));

        app.finish();
        app.cleanup();

        app
    }

    const LARGE_ITERATION_COUNT: usize = 10000;

    fn run_app_until(app: &mut App, mut predicate: impl FnMut(&mut World) -> Option<()>) {
        for _ in 0..LARGE_ITERATION_COUNT {
            app.update();
            if predicate(app.world_mut()).is_some() {
                return;
            }
        }

        panic!("Ran out of loops to return `Some` from `predicate`");
    }

    fn load_gltf_into_app(gltf_path: &str, gltf: &str) -> App {
        #[expect(
            dead_code,
            reason = "This struct is used to keep the handle alive. As such, we have no need to handle the handle directly."
        )]
        #[derive(Resource)]
        struct GltfHandle(Handle<Gltf>);

        let dir = Dir::default();
        dir.insert_asset_text(Path::new(gltf_path), gltf);
        let mut app = test_app(dir);
        app.update();
        let asset_server = app.world().resource::<AssetServer>().clone();
        let handle: Handle<Gltf> = asset_server.load(gltf_path.to_string());
        let handle_id = handle.id();
        app.insert_resource(GltfHandle(handle));
        app.update();
        run_app_until(&mut app, |_world| {
            let load_state = asset_server.get_load_state(handle_id).unwrap();
            match load_state {
                LoadState::Loaded => Some(()),
                LoadState::Failed(err) => panic!("{err}"),
                _ => None,
            }
        });
        app
    }

    #[test]
    fn single_node() {
        let gltf_path = "test.gltf";
        let app = load_gltf_into_app(
            gltf_path,
            r#"
{
    "asset": {
        "version": "2.0"
    },
    "nodes": [
        {
            "name": "TestSingleNode"
        }
    ],
    "scene": 0,
    "scenes": [{ "nodes": [0] }]
}
"#,
        );
        let asset_server = app.world().resource::<AssetServer>();
        let handle = asset_server.load(gltf_path);
        let gltf_root_assets = app.world().resource::<Assets<Gltf>>();
        let gltf_node_assets = app.world().resource::<Assets<GltfNode>>();
        let gltf_root = gltf_root_assets.get(&handle).unwrap();
        assert!(gltf_root.nodes.len() == 1, "Single node");
        assert!(
            gltf_root.named_nodes.contains_key("TestSingleNode"),
            "Named node is in named nodes"
        );
        let gltf_node = gltf_node_assets
            .get(gltf_root.named_nodes.get("TestSingleNode").unwrap())
            .unwrap();
        assert_eq!(gltf_node.name, "TestSingleNode", "Correct name");
        assert_eq!(gltf_node.index, 0, "Correct index");
        assert_eq!(gltf_node.children.len(), 0, "No children");
        assert_eq!(gltf_node.asset_label(), GltfAssetLabel::Node(0));
    }

    #[test]
    fn node_hierarchy_no_hierarchy() {
        let gltf_path = "test.gltf";
        let app = load_gltf_into_app(
            gltf_path,
            r#"
{
    "asset": {
        "version": "2.0"
    },
    "nodes": [
        {
            "name": "l1"
        },
        {
            "name": "l2"
        }
    ],
    "scene": 0,
    "scenes": [{ "nodes": [0] }]
}
"#,
        );
        let asset_server = app.world().resource::<AssetServer>();
        let handle = asset_server.load(gltf_path);
        let gltf_root_assets = app.world().resource::<Assets<Gltf>>();
        let gltf_node_assets = app.world().resource::<Assets<GltfNode>>();
        let gltf_root = gltf_root_assets.get(&handle).unwrap();
        let result = gltf_root
            .nodes
            .iter()
            .map(|h| gltf_node_assets.get(h).unwrap())
            .collect::<Vec<_>>();
        assert_eq!(result.len(), 2);
        assert_eq!(result[0].name, "l1");
        assert_eq!(result[0].children.len(), 0);
        assert_eq!(result[1].name, "l2");
        assert_eq!(result[1].children.len(), 0);
    }

    #[test]
    fn node_hierarchy_simple_hierarchy() {
        let gltf_path = "test.gltf";
        let app = load_gltf_into_app(
            gltf_path,
            r#"
{
    "asset": {
        "version": "2.0"
    },
    "nodes": [
        {
            "name": "l1",
            "children": [1]
        },
        {
            "name": "l2"
        }
    ],
    "scene": 0,
    "scenes": [{ "nodes": [0] }]
}
"#,
        );
        let asset_server = app.world().resource::<AssetServer>();
        let handle = asset_server.load(gltf_path);
        let gltf_root_assets = app.world().resource::<Assets<Gltf>>();
        let gltf_node_assets = app.world().resource::<Assets<GltfNode>>();
        let gltf_root = gltf_root_assets.get(&handle).unwrap();
        let result = gltf_root
            .nodes
            .iter()
            .map(|h| gltf_node_assets.get(h).unwrap())
            .collect::<Vec<_>>();
        assert_eq!(result.len(), 2);
        assert_eq!(result[0].name, "l1");
        assert_eq!(result[0].children.len(), 1);
        assert_eq!(result[1].name, "l2");
        assert_eq!(result[1].children.len(), 0);
    }

    #[test]
    fn node_hierarchy_hierarchy() {
        let gltf_path = "test.gltf";
        let app = load_gltf_into_app(
            gltf_path,
            r#"
{
    "asset": {
        "version": "2.0"
    },
    "nodes": [
        {
            "name": "l1",
            "children": [1]
        },
        {
            "name": "l2",
            "children": [2]
        },
        {
            "name": "l3",
            "children": [3, 4, 5]
        },
        {
            "name": "l4",
            "children": [6]
        },
        {
            "name": "l5"
        },
        {
            "name": "l6"
        },
        {
            "name": "l7"
        }
    ],
    "scene": 0,
    "scenes": [{ "nodes": [0] }]
}
"#,
        );
        let asset_server = app.world().resource::<AssetServer>();
        let handle = asset_server.load(gltf_path);
        let gltf_root_assets = app.world().resource::<Assets<Gltf>>();
        let gltf_node_assets = app.world().resource::<Assets<GltfNode>>();
        let gltf_root = gltf_root_assets.get(&handle).unwrap();
        let result = gltf_root
            .nodes
            .iter()
            .map(|h| gltf_node_assets.get(h).unwrap())
            .collect::<Vec<_>>();
        assert_eq!(result.len(), 7);
        assert_eq!(result[0].name, "l1");
        assert_eq!(result[0].children.len(), 1);
        assert_eq!(result[1].name, "l2");
        assert_eq!(result[1].children.len(), 1);
        assert_eq!(result[2].name, "l3");
        assert_eq!(result[2].children.len(), 3);
        assert_eq!(result[3].name, "l4");
        assert_eq!(result[3].children.len(), 1);
        assert_eq!(result[4].name, "l5");
        assert_eq!(result[4].children.len(), 0);
        assert_eq!(result[5].name, "l6");
        assert_eq!(result[5].children.len(), 0);
        assert_eq!(result[6].name, "l7");
        assert_eq!(result[6].children.len(), 0);
    }

    #[test]
    fn node_hierarchy_cyclic() {
        let gltf_path = "test.gltf";
        let gltf_str = r#"
{
    "asset": {
        "version": "2.0"
    },
    "nodes": [
        {
            "name": "l1",
            "children": [1]
        },
        {
            "name": "l2",
            "children": [0]
        }
    ],
    "scene": 0,
    "scenes": [{ "nodes": [0] }]
}
"#;

        let dir = Dir::default();
        dir.insert_asset_text(Path::new(gltf_path), gltf_str);
        let mut app = test_app(dir);
        app.update();
        let asset_server = app.world().resource::<AssetServer>().clone();
        let handle: Handle<Gltf> = asset_server.load(gltf_path);
        let handle_id = handle.id();
        app.update();
        run_app_until(&mut app, |_world| {
            let load_state = asset_server.get_load_state(handle_id).unwrap();
            if load_state.is_failed() {
                Some(())
            } else {
                None
            }
        });
        let load_state = asset_server.get_load_state(handle_id).unwrap();
        assert!(load_state.is_failed());
    }

    #[test]
    fn node_hierarchy_missing_node() {
        let gltf_path = "test.gltf";
        let gltf_str = r#"
{
    "asset": {
        "version": "2.0"
    },
    "nodes": [
        {
            "name": "l1",
            "children": [2]
        },
        {
            "name": "l2"
        }
    ],
    "scene": 0,
    "scenes": [{ "nodes": [0] }]
}
"#;

        let dir = Dir::default();
        dir.insert_asset_text(Path::new(gltf_path), gltf_str);
        let mut app = test_app(dir);
        app.update();
        let asset_server = app.world().resource::<AssetServer>().clone();
        let handle: Handle<Gltf> = asset_server.load(gltf_path);
        let handle_id = handle.id();
        app.update();
        run_app_until(&mut app, |_world| {
            let load_state = asset_server.get_load_state(handle_id).unwrap();
            if load_state.is_failed() {
                Some(())
            } else {
                None
            }
        });
        let load_state = asset_server.get_load_state(handle_id).unwrap();
        assert!(load_state.is_failed());
    }

    #[test]
    fn skin_node() {
        let gltf_path = "test.gltf";
        let app = load_gltf_into_app(
            gltf_path,
            r#"
{
    "asset": {
        "version": "2.0"
    },
    "nodes": [
        {
            "name": "skinned",
            "skin": 0,
            "children": [1, 2]
        },
        {
            "name": "joint1"
        },
        {
            "name": "joint2"
        }
    ],
    "skins": [
        {
            "inverseBindMatrices": 0,
            "joints": [1, 2]
        }
    ],
    "buffers": [
        {
            "uri" : "data:application/gltf-buffer;base64,AACAPwAAAAAAAAAAAAAAAAAAAAAAAIA/AAAAAAAAAAAAAAAAAAAAAAAAgD8AAAAAAAAAAAAAAAAAAAAAAACAPwAAgD8AAAAAAAAAAAAAAAAAAAAAAACAPwAAAAAAAAAAAAAAAAAAAAAAAIA/AAAAAAAAAAAAAIC/AAAAAAAAgD8=",
            "byteLength" : 128
        }
    ],
    "bufferViews": [
        {
            "buffer": 0,
            "byteLength": 128
        }
    ],
    "accessors": [
        {
            "bufferView" : 0,
            "componentType" : 5126,
            "count" : 2,
            "type" : "MAT4"
        }
    ],
    "scene": 0,
    "scenes": [{ "nodes": [0] }]
}
"#,
        );
        let asset_server = app.world().resource::<AssetServer>();
        let handle = asset_server.load(gltf_path);
        let gltf_root_assets = app.world().resource::<Assets<Gltf>>();
        let gltf_node_assets = app.world().resource::<Assets<GltfNode>>();
        let gltf_skin_assets = app.world().resource::<Assets<GltfSkin>>();
        let gltf_inverse_bind_matrices = app
            .world()
            .resource::<Assets<SkinnedMeshInverseBindposes>>();
        let gltf_root = gltf_root_assets.get(&handle).unwrap();

        assert_eq!(gltf_root.skins.len(), 1);
        assert_eq!(gltf_root.nodes.len(), 3);

        let skin = gltf_skin_assets.get(&gltf_root.skins[0]).unwrap();
        assert_eq!(skin.joints.len(), 2);
        assert_eq!(skin.joints[0], gltf_root.nodes[1]);
        assert_eq!(skin.joints[1], gltf_root.nodes[2]);
        assert!(gltf_inverse_bind_matrices.contains(&skin.inverse_bind_matrices));

        let skinned_node = gltf_node_assets.get(&gltf_root.nodes[0]).unwrap();
        assert_eq!(skinned_node.name, "skinned");
        assert_eq!(skinned_node.children.len(), 2);
        assert_eq!(skinned_node.skin.as_ref(), Some(&gltf_root.skins[0]));
    }

    fn test_app_custom_asset_source() -> (App, Dir) {
        let dir = Dir::default();

        let mut app = App::new();
        let custom_reader = MemoryAssetReader { root: dir.clone() };
        // Create a default asset source so we definitely don't try to read from disk.
        app.register_asset_source(
            AssetSourceId::Default,
            AssetSourceBuilder::new(move || {
                Box::new(MemoryAssetReader {
                    root: Dir::default(),
                })
            }),
        )
        .register_asset_source(
            "custom",
            AssetSourceBuilder::new(move || Box::new(custom_reader.clone())),
        )
        .add_plugins((
            LogPlugin::default(),
            TaskPoolPlugin::default(),
            AssetPlugin::default(),
            ScenePlugin,
            MeshPlugin,
            crate::GltfPlugin::default(),
        ));

        app.finish();
        app.cleanup();

        (app, dir)
    }

    #[test]
    fn reads_buffer_in_custom_asset_source() {
        let (mut app, dir) = test_app_custom_asset_source();

        dir.insert_asset_text(
            Path::new("abc.gltf"),
            r#"
{
    "asset": {
        "version": "2.0"
    },
    "buffers": [
        {
            "uri": "abc.bin",
            "byteLength": 3
        }
    ]
}
"#,
        );
        // We don't care that the buffer contains reasonable info since we won't actually use it.
        dir.insert_asset_text(Path::new("abc.bin"), "Sup");

        let asset_server = app.world().resource::<AssetServer>().clone();
        let handle: Handle<Gltf> = asset_server.load("custom://abc.gltf");
        run_app_until(&mut app, |_world| {
            let load_state = asset_server.get_load_state(handle.id()).unwrap();
            match load_state {
                LoadState::Loaded => Some(()),
                LoadState::Failed(err) => panic!("{err}"),
                _ => None,
            }
        });
    }

    #[test]
    fn reads_images_in_custom_asset_source() {
        let (mut app, dir) = test_app_custom_asset_source();

        app.init_asset::<StandardMaterial>();

        // Note: We need the material here since otherwise we don't store the texture handle, which
        // can result in the image getting dropped leading to the gltf never being loaded with
        // dependencies.
        dir.insert_asset_text(
            Path::new("abc.gltf"),
            r#"
{
    "asset": {
        "version": "2.0"
    },
    "textures": [
        {
            "source": 0,
            "sampler": 0
        }
    ],
    "images": [
        {
            "uri": "abc.png"
        }
    ],
    "samplers": [
        {
            "magFilter": 9729,
            "minFilter": 9729
        }
    ],
    "materials": [
        {
            "pbrMetallicRoughness": {
                "baseColorTexture": {
                    "index": 0,
                    "texCoord": 0
                }
            }
        }
    ]
}
"#,
        );
        // We don't care that the image contains reasonable info since we won't actually use it.
        dir.insert_asset_text(Path::new("abc.png"), "Sup");

        /// A fake loader to avoid actually loading any image data and just return an image.
        #[derive(TypePath)]
        struct FakePngLoader;

        impl AssetLoader for FakePngLoader {
            type Asset = Image;
            type Error = std::io::Error;
            type Settings = ImageLoaderSettings;

            async fn load(
                &self,
                _reader: &mut dyn bevy_asset::io::Reader,
                _settings: &Self::Settings,
                _load_context: &mut bevy_asset::LoadContext<'_>,
            ) -> Result<Self::Asset, Self::Error> {
                Ok(Image::default())
            }

            fn extensions(&self) -> &[&str] {
                &["png"]
            }
        }

        app.init_asset::<Image>()
            .register_asset_loader(FakePngLoader);

        let asset_server = app.world().resource::<AssetServer>().clone();
        let handle: Handle<Gltf> = asset_server.load("custom://abc.gltf");
        run_app_until(&mut app, |_world| {
            // Note: we can't assert for failure since it's the nested load that fails, not the GLTF
            // load.
            asset_server
                .is_loaded_with_dependencies(&handle)
                .then_some(())
        });
    }
}<|MERGE_RESOLUTION|>--- conflicted
+++ resolved
@@ -2,13 +2,7 @@
 mod gltf_ext;
 
 use alloc::sync::Arc;
-<<<<<<< HEAD
-use bevy_reflect::TypePath;
-=======
 use async_lock::RwLock;
->>>>>>> 5f567d7b
-use std::{io::Error, sync::Mutex};
-
 #[cfg(feature = "bevy_animation")]
 use bevy_animation::{prelude::*, AnimatedBy, AnimationTargetId};
 use bevy_asset::{
@@ -41,23 +35,22 @@
 use bevy_pbr::UvChannel;
 use bevy_pbr::{MeshMaterial3d, StandardMaterial, MAX_JOINTS};
 use bevy_platform::collections::{HashMap, HashSet};
+use bevy_reflect::TypePath;
 use bevy_render::render_resource::Face;
 use bevy_scene::Scene;
 #[cfg(not(target_arch = "wasm32"))]
 use bevy_tasks::IoTaskPool;
 use bevy_transform::components::Transform;
-
 use gltf::{
     accessor::Iter,
     image::Source,
     mesh::{util::ReadIndices, Mode},
     Document, Material, Node, Semantic,
 };
-
 use serde::{Deserialize, Serialize};
 #[cfg(feature = "bevy_animation")]
 use smallvec::SmallVec;
-
+use std::{io::Error, sync::Mutex};
 use thiserror::Error;
 use tracing::{error, info_span, warn};
 
