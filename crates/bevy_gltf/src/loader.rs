--- conflicted
+++ resolved
@@ -8,13 +8,8 @@
 use bevy_ecs::entity::EntityHashMap;
 use bevy_ecs::{entity::Entity, world::World};
 use bevy_hierarchy::{BuildWorldChildren, WorldChildBuilder};
-<<<<<<< HEAD
-use bevy_log::{error, warn};
+use bevy_log::{error, info_span, warn};
 use bevy_math::{Affine2, Mat4, Vec3};
-=======
-use bevy_log::{error, info_span, warn};
-use bevy_math::{Mat4, Vec3};
->>>>>>> 6d547d7c
 use bevy_pbr::{
     AlphaMode, DirectionalLight, DirectionalLightBundle, PbrBundle, PointLight, PointLightBundle,
     SpotLight, SpotLightBundle, StandardMaterial, MAX_JOINTS,
@@ -40,19 +35,14 @@
 #[cfg(not(target_arch = "wasm32"))]
 use bevy_tasks::IoTaskPool;
 use bevy_transform::components::Transform;
-<<<<<<< HEAD
-use bevy_utils::{HashMap, HashSet};
-use gltf::texture::Info;
-=======
 use bevy_utils::{
     smallvec::{smallvec, SmallVec},
     HashMap, HashSet,
 };
->>>>>>> 6d547d7c
 use gltf::{
     accessor::Iter,
     mesh::{util::ReadIndices, Mode},
-    texture::{MagFilter, MinFilter, TextureTransform, WrappingMode},
+    texture::{Info, MagFilter, MinFilter, TextureTransform, WrappingMode},
     Material, Node, Primitive, Semantic,
 };
 use serde::{Deserialize, Serialize};
