use crate::{
    vertex_attributes::convert_attribute, Gltf, GltfAssetLabel, GltfExtras, GltfMaterialExtras,
    GltfMaterialName, GltfMeshExtras, GltfNode, GltfSceneExtras, GltfSkin,
};

use alloc::collections::VecDeque;
use bevy_asset::{
    io::Reader, AssetLoadError, AssetLoader, Handle, LoadContext, ReadAssetBytesError,
};
use bevy_color::{Color, LinearRgba};
use bevy_core_pipeline::prelude::Camera3d;
use bevy_ecs::{
    entity::{Entity, EntityHashMap},
    name::Name,
    world::World,
};
use bevy_hierarchy::{BuildChildren, ChildBuild, WorldChildBuilder};
use bevy_image::{
    CompressedImageFormats, Image, ImageAddressMode, ImageFilterMode, ImageLoaderSettings,
    ImageSampler, ImageSamplerDescriptor, ImageType, TextureError,
};
use bevy_math::{Affine2, Mat4, Vec3};
use bevy_pbr::{
    DirectionalLight, MeshMaterial3d, PointLight, SpotLight, StandardMaterial, UvChannel,
    MAX_JOINTS,
};
use bevy_render::{
    alpha::AlphaMode,
    camera::{Camera, OrthographicProjection, PerspectiveProjection, Projection, ScalingMode},
    mesh::{
        morph::{MeshMorphWeights, MorphAttributes, MorphTargetImage, MorphWeights},
        skinning::{SkinnedMesh, SkinnedMeshInverseBindposes},
        Indices, Mesh, Mesh3d, MeshVertexAttribute, VertexAttributeValues,
    },
    primitives::Aabb,
    render_asset::RenderAssetUsages,
    render_resource::{Face, PrimitiveTopology},
    view::Visibility,
};
use bevy_scene::Scene;
#[cfg(not(target_arch = "wasm32"))]
use bevy_tasks::IoTaskPool;
use bevy_transform::components::Transform;
use bevy_utils::{
    tracing::{error, info_span, warn},
    HashMap, HashSet,
};
use gltf::{
    accessor::Iter,
    image::Source,
    json,
    mesh::{util::ReadIndices, Mode},
    texture::{Info, MagFilter, MinFilter, TextureTransform, WrappingMode},
    Document, Material, Node, Primitive, Semantic,
};
use serde::{Deserialize, Serialize};
use serde_json::{value, Value};
use std::{
    io::Error,
    path::{Path, PathBuf},
};
use thiserror::Error;
#[cfg(feature = "bevy_animation")]
use {
    bevy_animation::{prelude::*, AnimationTarget, AnimationTargetId},
    smallvec::SmallVec,
};

/// An error that occurs when loading a glTF file.
#[derive(Error, Debug)]
pub enum GltfError {
    /// Unsupported primitive mode.
    #[error("unsupported primitive mode")]
    UnsupportedPrimitive {
        /// The primitive mode.
        mode: Mode,
    },
    /// Invalid glTF file.
    #[error("invalid glTF file: {0}")]
    Gltf(#[from] gltf::Error),
    /// Binary blob is missing.
    #[error("binary blob is missing")]
    MissingBlob,
    /// Decoding the base64 mesh data failed.
    #[error("failed to decode base64 mesh data")]
    Base64Decode(#[from] base64::DecodeError),
    /// Unsupported buffer format.
    #[error("unsupported buffer format")]
    BufferFormatUnsupported,
    /// Invalid image mime type.
    #[error("invalid image mime type: {0}")]
    #[from(ignore)]
    InvalidImageMimeType(String),
    /// Error when loading a texture. Might be due to a disabled image file format feature.
    #[error("You may need to add the feature for the file format: {0}")]
    ImageError(#[from] TextureError),
    /// Failed to read bytes from an asset path.
    #[error("failed to read bytes from an asset path: {0}")]
    ReadAssetBytesError(#[from] ReadAssetBytesError),
    /// Failed to load asset from an asset path.
    #[error("failed to load asset from an asset path: {0}")]
    AssetLoadError(#[from] AssetLoadError),
    /// Missing sampler for an animation.
    #[error("Missing sampler for animation {0}")]
    #[from(ignore)]
    MissingAnimationSampler(usize),
    /// Failed to generate tangents.
    #[error("failed to generate tangents: {0}")]
    GenerateTangentsError(#[from] bevy_render::mesh::GenerateTangentsError),
    /// Failed to generate morph targets.
    #[error("failed to generate morph targets: {0}")]
    MorphTarget(#[from] bevy_render::mesh::morph::MorphBuildError),
    /// Circular children in Nodes
    #[error("GLTF model must be a tree, found cycle instead at node indices: {0:?}")]
    #[from(ignore)]
    CircularChildren(String),
    /// Failed to load a file.
    #[error("failed to load file: {0}")]
    Io(#[from] Error),
}

/// Loads glTF files with all of their data as their corresponding bevy representations.
pub struct GltfLoader {
    /// List of compressed image formats handled by the loader.
    pub supported_compressed_formats: CompressedImageFormats,
    /// Custom vertex attributes that will be recognized when loading a glTF file.
    ///
    /// Keys must be the attribute names as found in the glTF data, which must start with an underscore.
    /// See [this section of the glTF specification](https://registry.khronos.org/glTF/specs/2.0/glTF-2.0.html#meshes-overview)
    /// for additional details on custom attributes.
    pub custom_vertex_attributes: HashMap<Box<str>, MeshVertexAttribute>,
}

/// Specifies optional settings for processing gltfs at load time. By default, all recognized contents of
/// the gltf will be loaded.
///
/// # Example
///
/// To load a gltf but exclude the cameras, replace a call to `asset_server.load("my.gltf")` with
/// ```no_run
/// # use bevy_asset::{AssetServer, Handle};
/// # use bevy_gltf::*;
/// # let asset_server: AssetServer = panic!();
/// let gltf_handle: Handle<Gltf> = asset_server.load_with_settings(
///     "my.gltf",
///     |s: &mut GltfLoaderSettings| {
///         s.load_cameras = false;
///     }
/// );
/// ```
#[derive(Serialize, Deserialize)]
pub struct GltfLoaderSettings {
    /// If empty, the gltf mesh nodes will be skipped.
    ///
    /// Otherwise, nodes will be loaded and retained in RAM/VRAM according to the active flags.
    pub load_meshes: RenderAssetUsages,
    /// If empty, the gltf materials will be skipped.
    ///
    /// Otherwise, materials will be loaded and retained in RAM/VRAM according to the active flags.
    pub load_materials: RenderAssetUsages,
    /// If true, the loader will spawn cameras for gltf camera nodes.
    pub load_cameras: bool,
    /// If true, the loader will spawn lights for gltf light nodes.
    pub load_lights: bool,
    /// If true, the loader will include the root of the gltf root node.
    pub include_source: bool,
}

impl Default for GltfLoaderSettings {
    fn default() -> Self {
        Self {
            load_meshes: RenderAssetUsages::default(),
            load_materials: RenderAssetUsages::default(),
            load_cameras: true,
            load_lights: true,
            include_source: false,
        }
    }
}

impl AssetLoader for GltfLoader {
    type Asset = Gltf;
    type Settings = GltfLoaderSettings;
    type Error = GltfError;
    async fn load(
        &self,
        reader: &mut dyn Reader,
        settings: &GltfLoaderSettings,
        load_context: &mut LoadContext<'_>,
    ) -> Result<Gltf, Self::Error> {
        let mut bytes = Vec::new();
        reader.read_to_end(&mut bytes).await?;
        load_gltf(self, &bytes, load_context, settings).await
    }

    fn extensions(&self) -> &[&str] {
        &["gltf", "glb"]
    }
}

/// Loads an entire glTF file.
async fn load_gltf<'a, 'b, 'c>(
    loader: &GltfLoader,
    bytes: &'a [u8],
    load_context: &'b mut LoadContext<'c>,
    settings: &'b GltfLoaderSettings,
) -> Result<Gltf, GltfError> {
    let gltf = gltf::Gltf::from_slice(bytes)?;
    let file_name = load_context
        .asset_path()
        .path()
        .to_str()
        .ok_or(GltfError::Gltf(gltf::Error::Io(Error::new(
            std::io::ErrorKind::InvalidInput,
            "Gltf file name invalid",
        ))))?
        .to_string();
    let buffer_data = load_buffers(&gltf, load_context).await?;

    let mut linear_textures = <HashSet<_>>::default();

    for material in gltf.materials() {
        if let Some(texture) = material.normal_texture() {
            linear_textures.insert(texture.texture().index());
        }
        if let Some(texture) = material.occlusion_texture() {
            linear_textures.insert(texture.texture().index());
        }
        if let Some(texture) = material
            .pbr_metallic_roughness()
            .metallic_roughness_texture()
        {
            linear_textures.insert(texture.texture().index());
        }
        if let Some(texture_index) = material_extension_texture_index(
            &material,
            "KHR_materials_anisotropy",
            "anisotropyTexture",
        ) {
            linear_textures.insert(texture_index);
        }

        // None of the clearcoat maps should be loaded as sRGB.
        #[cfg(feature = "pbr_multi_layer_material_textures")]
        for texture_field_name in [
            "clearcoatTexture",
            "clearcoatRoughnessTexture",
            "clearcoatNormalTexture",
        ] {
            if let Some(texture_index) = material_extension_texture_index(
                &material,
                "KHR_materials_clearcoat",
                texture_field_name,
            ) {
                linear_textures.insert(texture_index);
            }
        }
    }

    #[cfg(feature = "bevy_animation")]
    let paths = {
        let mut paths = HashMap::<usize, (usize, Vec<Name>)>::default();
        for scene in gltf.scenes() {
            for node in scene.nodes() {
                let root_index = node.index();
                paths_recur(node, &[], &mut paths, root_index, &mut HashSet::default());
            }
        }
        paths
    };

    #[cfg(feature = "bevy_animation")]
    let (animations, named_animations, animation_roots) = {
        use bevy_animation::{animated_field, animation_curves::*, gltf_curves::*, VariableCurve};
        use bevy_math::{
            curve::{ConstantCurve, Interval, UnevenSampleAutoCurve},
            Quat, Vec4,
        };
        use gltf::animation::util::ReadOutputs;
        let mut animations = vec![];
        let mut named_animations = <HashMap<_, _>>::default();
        let mut animation_roots = <HashSet<_>>::default();
        for animation in gltf.animations() {
            let mut animation_clip = AnimationClip::default();
            for channel in animation.channels() {
                let node = channel.target().node();
                let interpolation = channel.sampler().interpolation();
                let reader = channel.reader(|buffer| Some(&buffer_data[buffer.index()]));
                let keyframe_timestamps: Vec<f32> = if let Some(inputs) = reader.read_inputs() {
                    match inputs {
                        Iter::Standard(times) => times.collect(),
                        Iter::Sparse(_) => {
                            warn!("Sparse accessor not supported for animation sampler input");
                            continue;
                        }
                    }
                } else {
                    warn!("Animations without a sampler input are not supported");
                    return Err(GltfError::MissingAnimationSampler(animation.index()));
                };

                if keyframe_timestamps.is_empty() {
                    warn!("Tried to load animation with no keyframe timestamps");
                    continue;
                }

                let maybe_curve: Option<VariableCurve> = if let Some(outputs) =
                    reader.read_outputs()
                {
                    match outputs {
                        ReadOutputs::Translations(tr) => {
                            let translation_property = animated_field!(Transform::translation);
                            let translations: Vec<Vec3> = tr.map(Vec3::from).collect();
                            if keyframe_timestamps.len() == 1 {
                                Some(VariableCurve::new(AnimatableCurve::new(
                                    translation_property,
                                    ConstantCurve::new(Interval::EVERYWHERE, translations[0]),
                                )))
                            } else {
                                match interpolation {
                                    gltf::animation::Interpolation::Linear => {
                                        UnevenSampleAutoCurve::new(
                                            keyframe_timestamps.into_iter().zip(translations),
                                        )
                                        .ok()
                                        .map(|curve| {
                                            VariableCurve::new(AnimatableCurve::new(
                                                translation_property,
                                                curve,
                                            ))
                                        })
                                    }
                                    gltf::animation::Interpolation::Step => {
                                        SteppedKeyframeCurve::new(
                                            keyframe_timestamps.into_iter().zip(translations),
                                        )
                                        .ok()
                                        .map(|curve| {
                                            VariableCurve::new(AnimatableCurve::new(
                                                translation_property,
                                                curve,
                                            ))
                                        })
                                    }
                                    gltf::animation::Interpolation::CubicSpline => {
                                        CubicKeyframeCurve::new(keyframe_timestamps, translations)
                                            .ok()
                                            .map(|curve| {
                                                VariableCurve::new(AnimatableCurve::new(
                                                    translation_property,
                                                    curve,
                                                ))
                                            })
                                    }
                                }
                            }
                        }
                        ReadOutputs::Rotations(rots) => {
                            let rotation_property = animated_field!(Transform::rotation);
                            let rotations: Vec<Quat> =
                                rots.into_f32().map(Quat::from_array).collect();
                            if keyframe_timestamps.len() == 1 {
                                Some(VariableCurve::new(AnimatableCurve::new(
                                    rotation_property,
                                    ConstantCurve::new(Interval::EVERYWHERE, rotations[0]),
                                )))
                            } else {
                                match interpolation {
                                    gltf::animation::Interpolation::Linear => {
                                        UnevenSampleAutoCurve::new(
                                            keyframe_timestamps.into_iter().zip(rotations),
                                        )
                                        .ok()
                                        .map(|curve| {
                                            VariableCurve::new(AnimatableCurve::new(
                                                rotation_property,
                                                curve,
                                            ))
                                        })
                                    }
                                    gltf::animation::Interpolation::Step => {
                                        SteppedKeyframeCurve::new(
                                            keyframe_timestamps.into_iter().zip(rotations),
                                        )
                                        .ok()
                                        .map(|curve| {
                                            VariableCurve::new(AnimatableCurve::new(
                                                rotation_property,
                                                curve,
                                            ))
                                        })
                                    }
                                    gltf::animation::Interpolation::CubicSpline => {
                                        CubicRotationCurve::new(
                                            keyframe_timestamps,
                                            rotations.into_iter().map(Vec4::from),
                                        )
                                        .ok()
                                        .map(|curve| {
                                            VariableCurve::new(AnimatableCurve::new(
                                                rotation_property,
                                                curve,
                                            ))
                                        })
                                    }
                                }
                            }
                        }
                        ReadOutputs::Scales(scale) => {
                            let scale_property = animated_field!(Transform::scale);
                            let scales: Vec<Vec3> = scale.map(Vec3::from).collect();
                            if keyframe_timestamps.len() == 1 {
                                Some(VariableCurve::new(AnimatableCurve::new(
                                    scale_property,
                                    ConstantCurve::new(Interval::EVERYWHERE, scales[0]),
                                )))
                            } else {
                                match interpolation {
                                    gltf::animation::Interpolation::Linear => {
                                        UnevenSampleAutoCurve::new(
                                            keyframe_timestamps.into_iter().zip(scales),
                                        )
                                        .ok()
                                        .map(|curve| {
                                            VariableCurve::new(AnimatableCurve::new(
                                                scale_property,
                                                curve,
                                            ))
                                        })
                                    }
                                    gltf::animation::Interpolation::Step => {
                                        SteppedKeyframeCurve::new(
                                            keyframe_timestamps.into_iter().zip(scales),
                                        )
                                        .ok()
                                        .map(|curve| {
                                            VariableCurve::new(AnimatableCurve::new(
                                                scale_property,
                                                curve,
                                            ))
                                        })
                                    }
                                    gltf::animation::Interpolation::CubicSpline => {
                                        CubicKeyframeCurve::new(keyframe_timestamps, scales)
                                            .ok()
                                            .map(|curve| {
                                                VariableCurve::new(AnimatableCurve::new(
                                                    scale_property,
                                                    curve,
                                                ))
                                            })
                                    }
                                }
                            }
                        }
                        ReadOutputs::MorphTargetWeights(weights) => {
                            let weights: Vec<f32> = weights.into_f32().collect();
                            if keyframe_timestamps.len() == 1 {
                                #[allow(clippy::unnecessary_map_on_constructor)]
                                Some(ConstantCurve::new(Interval::EVERYWHERE, weights))
                                    .map(WeightsCurve)
                                    .map(VariableCurve::new)
                            } else {
                                match interpolation {
                                    gltf::animation::Interpolation::Linear => {
                                        WideLinearKeyframeCurve::new(keyframe_timestamps, weights)
                                            .ok()
                                            .map(WeightsCurve)
                                            .map(VariableCurve::new)
                                    }
                                    gltf::animation::Interpolation::Step => {
                                        WideSteppedKeyframeCurve::new(keyframe_timestamps, weights)
                                            .ok()
                                            .map(WeightsCurve)
                                            .map(VariableCurve::new)
                                    }
                                    gltf::animation::Interpolation::CubicSpline => {
                                        WideCubicKeyframeCurve::new(keyframe_timestamps, weights)
                                            .ok()
                                            .map(WeightsCurve)
                                            .map(VariableCurve::new)
                                    }
                                }
                            }
                        }
                    }
                } else {
                    warn!("Animations without a sampler output are not supported");
                    return Err(GltfError::MissingAnimationSampler(animation.index()));
                };

                let Some(curve) = maybe_curve else {
                    warn!(
                        "Invalid keyframe data for node {}; curve could not be constructed",
                        node.index()
                    );
                    continue;
                };

                if let Some((root_index, path)) = paths.get(&node.index()) {
                    animation_roots.insert(*root_index);
                    animation_clip.add_variable_curve_to_target(
                        AnimationTargetId::from_names(path.iter()),
                        curve,
                    );
                } else {
                    warn!(
                        "Animation ignored for node {}: part of its hierarchy is missing a name",
                        node.index()
                    );
                }
            }
            let handle = load_context.add_labeled_asset(
                GltfAssetLabel::Animation(animation.index()).to_string(),
                animation_clip,
            );
            if let Some(name) = animation.name() {
                named_animations.insert(name.into(), handle.clone());
            }
            animations.push(handle);
        }
        (animations, named_animations, animation_roots)
    };

    // TODO: use the threaded impl on wasm once wasm thread pool doesn't deadlock on it
    // See https://github.com/bevyengine/bevy/issues/1924 for more details
    // The taskpool use is also avoided when there is only one texture for performance reasons and
    // to avoid https://github.com/bevyengine/bevy/pull/2725
    // PERF: could this be a Vec instead? Are gltf texture indices dense?
    fn process_loaded_texture(
        load_context: &mut LoadContext,
        handles: &mut Vec<Handle<Image>>,
        texture: ImageOrPath,
    ) {
        let handle = match texture {
            ImageOrPath::Image { label, image } => {
                load_context.add_labeled_asset(label.to_string(), image)
            }
            ImageOrPath::Path {
                path,
                is_srgb,
                sampler_descriptor,
            } => load_context
                .loader()
                .with_settings(move |settings: &mut ImageLoaderSettings| {
                    settings.is_srgb = is_srgb;
                    settings.sampler = ImageSampler::Descriptor(sampler_descriptor.clone());
                })
                .load(path),
        };
        handles.push(handle);
    }

    // We collect handles to ensure loaded images from paths are not unloaded before they are used elsewhere
    // in the loader. This prevents "reloads", but it also prevents dropping the is_srgb context on reload.
    //
    // In theory we could store a mapping between texture.index() and handle to use
    // later in the loader when looking up handles for materials. However this would mean
    // that the material's load context would no longer track those images as dependencies.
    let mut _texture_handles = Vec::new();
    if gltf.textures().len() == 1 || cfg!(target_arch = "wasm32") {
        for texture in gltf.textures() {
            let parent_path = load_context.path().parent().unwrap();
            let image = load_image(
                texture,
                &buffer_data,
                &linear_textures,
                parent_path,
                loader.supported_compressed_formats,
                settings.load_materials,
            )
            .await?;
            process_loaded_texture(load_context, &mut _texture_handles, image);
        }
    } else {
        #[cfg(not(target_arch = "wasm32"))]
        IoTaskPool::get()
            .scope(|scope| {
                gltf.textures().for_each(|gltf_texture| {
                    let parent_path = load_context.path().parent().unwrap();
                    let linear_textures = &linear_textures;
                    let buffer_data = &buffer_data;
                    scope.spawn(async move {
                        load_image(
                            gltf_texture,
                            buffer_data,
                            linear_textures,
                            parent_path,
                            loader.supported_compressed_formats,
                            settings.load_materials,
                        )
                        .await
                    });
                });
            })
            .into_iter()
            .for_each(|result| match result {
                Ok(image) => {
                    process_loaded_texture(load_context, &mut _texture_handles, image);
                }
                Err(err) => {
                    warn!("Error loading glTF texture: {}", err);
                }
            });
    }

    let mut materials = vec![];
    let mut named_materials = <HashMap<_, _>>::default();
    // Only include materials in the output if they're set to be retained in the MAIN_WORLD and/or RENDER_WORLD by the load_materials flag
    if !settings.load_materials.is_empty() {
        // NOTE: materials must be loaded after textures because image load() calls will happen before load_with_settings, preventing is_srgb from being set properly
        for material in gltf.materials() {
            let handle = load_material(&material, load_context, &gltf.document, false);
            if let Some(name) = material.name() {
                named_materials.insert(name.into(), handle.clone());
            }
            materials.push(handle);
        }
    }
    let mut meshes = vec![];
    let mut named_meshes = <HashMap<_, _>>::default();
    let mut meshes_on_skinned_nodes = <HashSet<_>>::default();
    let mut meshes_on_non_skinned_nodes = <HashSet<_>>::default();
    for gltf_node in gltf.nodes() {
        if gltf_node.skin().is_some() {
            if let Some(mesh) = gltf_node.mesh() {
                meshes_on_skinned_nodes.insert(mesh.index());
            }
        } else if let Some(mesh) = gltf_node.mesh() {
            meshes_on_non_skinned_nodes.insert(mesh.index());
        }
    }
    for gltf_mesh in gltf.meshes() {
        let mut primitives = vec![];
        for primitive in gltf_mesh.primitives() {
            let primitive_label = GltfAssetLabel::Primitive {
                mesh: gltf_mesh.index(),
                primitive: primitive.index(),
            };
            let primitive_topology = get_primitive_topology(primitive.mode())?;

            let mut mesh = Mesh::new(primitive_topology, settings.load_meshes);

            // Read vertex attributes
            for (semantic, accessor) in primitive.attributes() {
                if [Semantic::Joints(0), Semantic::Weights(0)].contains(&semantic) {
                    if !meshes_on_skinned_nodes.contains(&gltf_mesh.index()) {
<<<<<<< HEAD
                        warn!("Ignoring attribute {:?} for skinned mesh {:?} used on non skinned nodes (NODE_SKINNED_MESH_WITHOUT_SKIN)", semantic, primitive_label);
=======
                        warn!(
                        "Ignoring attribute {:?} for skinned mesh {} used on non skinned nodes (NODE_SKINNED_MESH_WITHOUT_SKIN)",
                        semantic,
                        primitive_label
                    );
>>>>>>> 294e0db7
                        continue;
                    } else if meshes_on_non_skinned_nodes.contains(&gltf_mesh.index()) {
                        error!("Skinned mesh {} used on both skinned and non skin nodes, this is likely to cause an error (NODE_SKINNED_MESH_WITHOUT_SKIN)", primitive_label);
                    }
                }
                match convert_attribute(
                    semantic,
                    accessor,
                    &buffer_data,
                    &loader.custom_vertex_attributes,
                ) {
                    Ok((attribute, values)) => mesh.insert_attribute(attribute, values),
                    Err(err) => warn!("{}", err),
                }
            }

            // Read vertex indices
            let reader = primitive.reader(|buffer| Some(buffer_data[buffer.index()].as_slice()));
            if let Some(indices) = reader.read_indices() {
                mesh.insert_indices(match indices {
                    ReadIndices::U8(is) => Indices::U16(is.map(|x| x as u16).collect()),
                    ReadIndices::U16(is) => Indices::U16(is.collect()),
                    ReadIndices::U32(is) => Indices::U32(is.collect()),
                });
            };

            {
                let morph_target_reader = reader.read_morph_targets();
                if morph_target_reader.len() != 0 {
                    let morph_targets_label = GltfAssetLabel::MorphTarget {
                        mesh: gltf_mesh.index(),
                        primitive: primitive.index(),
                    };
                    let morph_target_image = MorphTargetImage::new(
                        morph_target_reader.map(PrimitiveMorphAttributesIter),
                        mesh.count_vertices(),
                        RenderAssetUsages::default(),
                    )?;
                    let handle = load_context
                        .add_labeled_asset(morph_targets_label.to_string(), morph_target_image.0);

                    mesh.set_morph_targets(handle);
                    let extras = gltf_mesh.extras().as_ref();
                    if let Some(names) = extras.and_then(|extras| {
                        serde_json::from_str::<MorphTargetNames>(extras.get()).ok()
                    }) {
                        mesh.set_morph_target_names(names.target_names);
                    }
                }
            }

            if mesh.attribute(Mesh::ATTRIBUTE_NORMAL).is_none()
                && matches!(mesh.primitive_topology(), PrimitiveTopology::TriangleList)
            {
                bevy_utils::tracing::debug!(
                    "Automatically calculating missing vertex normals for geometry."
                );
                let vertex_count_before = mesh.count_vertices();
                mesh.duplicate_vertices();
                mesh.compute_flat_normals();
                let vertex_count_after = mesh.count_vertices();
                if vertex_count_before != vertex_count_after {
                    bevy_utils::tracing::debug!("Missing vertex normals in indexed geometry, computing them as flat. Vertex count increased from {} to {}", vertex_count_before, vertex_count_after);
                } else {
                    bevy_utils::tracing::debug!(
                        "Missing vertex normals in indexed geometry, computing them as flat."
                    );
                }
            }

            if let Some(vertex_attribute) = reader
                .read_tangents()
                .map(|v| VertexAttributeValues::Float32x4(v.collect()))
            {
                mesh.insert_attribute(Mesh::ATTRIBUTE_TANGENT, vertex_attribute);
            } else if mesh.attribute(Mesh::ATTRIBUTE_NORMAL).is_some()
                && material_needs_tangents(&primitive.material())
            {
                bevy_utils::tracing::debug!("Missing vertex tangents for {}, computing them using the mikktspace algorithm. Consider using a tool such as Blender to pre-compute the tangents.", file_name);

                let generate_tangents_span = info_span!("generate_tangents", name = file_name);

                generate_tangents_span.in_scope(|| {
                    if let Err(err) = mesh.generate_tangents() {
<<<<<<< HEAD
                        warn!("Failed to generate vertex tangents using the mikktspace algorithm: {:?}", err);
=======
                        warn!(
                            "Failed to generate vertex tangents using the mikktspace algorithm: {}",
                            err
                        );
>>>>>>> 294e0db7
                    }
                });
            }

            let mesh_handle = load_context.add_labeled_asset(primitive_label.to_string(), mesh);
            primitives.push(super::GltfPrimitive::new(
                &gltf_mesh,
                &primitive,
                mesh_handle,
                primitive
                    .material()
                    .index()
                    .and_then(|i| materials.get(i).cloned()),
                get_gltf_extras(primitive.extras()),
                get_gltf_extras(primitive.material().extras()),
            ));
        }

        let mesh =
            super::GltfMesh::new(&gltf_mesh, primitives, get_gltf_extras(gltf_mesh.extras()));

        let handle = load_context.add_labeled_asset(mesh.asset_label().to_string(), mesh);
        if let Some(name) = gltf_mesh.name() {
            named_meshes.insert(name.into(), handle.clone());
        }
        meshes.push(handle);
    }

    let skinned_mesh_inverse_bindposes: Vec<_> = gltf
        .skins()
        .map(|gltf_skin| {
            let reader = gltf_skin.reader(|buffer| Some(&buffer_data[buffer.index()]));
            let local_to_bone_bind_matrices: Vec<Mat4> = reader
                .read_inverse_bind_matrices()
                .unwrap()
                .map(|mat| Mat4::from_cols_array_2d(&mat))
                .collect();

            load_context.add_labeled_asset(
                inverse_bind_matrices_label(&gltf_skin),
                SkinnedMeshInverseBindposes::from(local_to_bone_bind_matrices),
            )
        })
        .collect();

    let mut nodes = HashMap::<usize, Handle<GltfNode>>::default();
    let mut named_nodes = <HashMap<_, _>>::default();
    let mut skins = vec![];
    let mut named_skins = <HashMap<_, _>>::default();
    for node in GltfTreeIterator::try_new(&gltf)? {
        let skin = node.skin().map(|skin| {
            let joints = skin
                .joints()
                .map(|joint| nodes.get(&joint.index()).unwrap().clone())
                .collect();

            let gltf_skin = GltfSkin::new(
                &skin,
                joints,
                skinned_mesh_inverse_bindposes[skin.index()].clone(),
                get_gltf_extras(skin.extras()),
            );

            let handle = load_context.add_labeled_asset(skin_label(&skin), gltf_skin);

            skins.push(handle.clone());
            if let Some(name) = skin.name() {
                named_skins.insert(name.into(), handle.clone());
            }

            handle
        });

        let children = node
            .children()
            .map(|child| nodes.get(&child.index()).unwrap().clone())
            .collect();

        let mesh = node
            .mesh()
            .map(|mesh| mesh.index())
            .and_then(|i| meshes.get(i).cloned());

        let gltf_node = GltfNode::new(
            &node,
            children,
            mesh,
            node_transform(&node),
            skin,
            get_gltf_extras(node.extras()),
        );

        #[cfg(feature = "bevy_animation")]
        let gltf_node = gltf_node.with_animation_root(animation_roots.contains(&node.index()));

        let handle = load_context.add_labeled_asset(gltf_node.asset_label().to_string(), gltf_node);
        nodes.insert(node.index(), handle.clone());
        if let Some(name) = node.name() {
            named_nodes.insert(name.into(), handle);
        }
    }

    let mut nodes_to_sort = nodes.into_iter().collect::<Vec<_>>();
    nodes_to_sort.sort_by_key(|(i, _)| *i);
    let nodes = nodes_to_sort
        .into_iter()
        .map(|(_, resolved)| resolved)
        .collect();

    let mut scenes = vec![];
    let mut named_scenes = <HashMap<_, _>>::default();
    let mut active_camera_found = false;
    for scene in gltf.scenes() {
        let mut err = None;
        let mut world = World::default();
        let mut node_index_to_entity_map = <HashMap<_, _>>::default();
        let mut entity_to_skin_index_map = EntityHashMap::default();
        let mut scene_load_context = load_context.begin_labeled_asset();

        let world_root_id = world
            .spawn((Transform::default(), Visibility::default()))
            .with_children(|parent| {
                for node in scene.nodes() {
                    let result = load_node(
                        &node,
                        parent,
                        load_context,
                        &mut scene_load_context,
                        settings,
                        &mut node_index_to_entity_map,
                        &mut entity_to_skin_index_map,
                        &mut active_camera_found,
                        &Transform::default(),
                        #[cfg(feature = "bevy_animation")]
                        &animation_roots,
                        #[cfg(feature = "bevy_animation")]
                        None,
                        &gltf.document,
                    );
                    if result.is_err() {
                        err = Some(result);
                        return;
                    }
                }
            })
            .id();

        if let Some(extras) = scene.extras().as_ref() {
            world.entity_mut(world_root_id).insert(GltfSceneExtras {
                value: extras.get().to_string(),
            });
        }

        if let Some(Err(err)) = err {
            return Err(err);
        }

        #[cfg(feature = "bevy_animation")]
        {
            // for each node root in a scene, check if it's the root of an animation
            // if it is, add the AnimationPlayer component
            for node in scene.nodes() {
                if animation_roots.contains(&node.index()) {
                    world
                        .entity_mut(*node_index_to_entity_map.get(&node.index()).unwrap())
                        .insert(AnimationPlayer::default());
                }
            }
        }

        for (&entity, &skin_index) in &entity_to_skin_index_map {
            let mut entity = world.entity_mut(entity);
            let skin = gltf.skins().nth(skin_index).unwrap();
            let joint_entities: Vec<_> = skin
                .joints()
                .map(|node| node_index_to_entity_map[&node.index()])
                .collect();

            entity.insert(SkinnedMesh {
                inverse_bindposes: skinned_mesh_inverse_bindposes[skin_index].clone(),
                joints: joint_entities,
            });
        }
        let loaded_scene = scene_load_context.finish(Scene::new(world));
        let scene_handle = load_context.add_loaded_labeled_asset(scene_label(&scene), loaded_scene);

        if let Some(name) = scene.name() {
            named_scenes.insert(name.into(), scene_handle.clone());
        }
        scenes.push(scene_handle);
    }

    Ok(Gltf {
        default_scene: gltf
            .default_scene()
            .and_then(|scene| scenes.get(scene.index()))
            .cloned(),
        scenes,
        named_scenes,
        meshes,
        named_meshes,
        skins,
        named_skins,
        materials,
        named_materials,
        nodes,
        named_nodes,
        #[cfg(feature = "bevy_animation")]
        animations,
        #[cfg(feature = "bevy_animation")]
        named_animations,
        source: if settings.include_source {
            Some(gltf)
        } else {
            None
        },
    })
}

fn get_gltf_extras(extras: &json::Extras) -> Option<GltfExtras> {
    extras.as_ref().map(|extras| GltfExtras {
        value: extras.get().to_string(),
    })
}

/// Calculate the transform of gLTF node.
///
/// This should be used instead of calling [`gltf::scene::Transform::matrix()`]
/// on [`Node::transform()`] directly because it uses optimized glam types and
/// if `libm` feature of `bevy_math` crate is enabled also handles cross
/// platform determinism properly.
fn node_transform(node: &Node) -> Transform {
    match node.transform() {
        gltf::scene::Transform::Matrix { matrix } => {
            Transform::from_matrix(Mat4::from_cols_array_2d(&matrix))
        }
        gltf::scene::Transform::Decomposed {
            translation,
            rotation,
            scale,
        } => Transform {
            translation: Vec3::from(translation),
            rotation: bevy_math::Quat::from_array(rotation),
            scale: Vec3::from(scale),
        },
    }
}

fn node_name(node: &Node) -> Name {
    let name = node
        .name()
        .map(ToString::to_string)
        .unwrap_or_else(|| format!("GltfNode{}", node.index()));
    Name::new(name)
}

#[cfg(feature = "bevy_animation")]
fn paths_recur(
    node: Node,
    current_path: &[Name],
    paths: &mut HashMap<usize, (usize, Vec<Name>)>,
    root_index: usize,
    visited: &mut HashSet<usize>,
) {
    let mut path = current_path.to_owned();
    path.push(node_name(&node));
    visited.insert(node.index());
    for child in node.children() {
        if !visited.contains(&child.index()) {
            paths_recur(child, &path, paths, root_index, visited);
        }
    }
    paths.insert(node.index(), (root_index, path));
}

/// Loads a glTF texture as a bevy [`Image`] and returns it together with its label.
async fn load_image<'a, 'b>(
    gltf_texture: gltf::Texture<'a>,
    buffer_data: &[Vec<u8>],
    linear_textures: &HashSet<usize>,
    parent_path: &'b Path,
    supported_compressed_formats: CompressedImageFormats,
    render_asset_usages: RenderAssetUsages,
) -> Result<ImageOrPath, GltfError> {
    let is_srgb = !linear_textures.contains(&gltf_texture.index());
    let sampler_descriptor = texture_sampler(&gltf_texture);
    #[cfg(all(debug_assertions, feature = "dds"))]
    let name = gltf_texture
        .name()
        .map_or("Unknown GLTF Texture".to_string(), ToString::to_string);
    match gltf_texture.source().source() {
        Source::View { view, mime_type } => {
            let start = view.offset();
            let end = view.offset() + view.length();
            let buffer = &buffer_data[view.buffer().index()][start..end];
            let image = Image::from_buffer(
                #[cfg(all(debug_assertions, feature = "dds"))]
                name,
                buffer,
                ImageType::MimeType(mime_type),
                supported_compressed_formats,
                is_srgb,
                ImageSampler::Descriptor(sampler_descriptor),
                render_asset_usages,
            )?;
            Ok(ImageOrPath::Image {
                image,
                label: GltfAssetLabel::Texture(gltf_texture.index()),
            })
        }
        Source::Uri { uri, mime_type } => {
            let uri = percent_encoding::percent_decode_str(uri)
                .decode_utf8()
                .unwrap();
            let uri = uri.as_ref();
            if let Ok(data_uri) = DataUri::parse(uri) {
                let bytes = data_uri.decode()?;
                let image_type = ImageType::MimeType(data_uri.mime_type);
                Ok(ImageOrPath::Image {
                    image: Image::from_buffer(
                        #[cfg(all(debug_assertions, feature = "dds"))]
                        name,
                        &bytes,
                        mime_type.map(ImageType::MimeType).unwrap_or(image_type),
                        supported_compressed_formats,
                        is_srgb,
                        ImageSampler::Descriptor(sampler_descriptor),
                        render_asset_usages,
                    )?,
                    label: GltfAssetLabel::Texture(gltf_texture.index()),
                })
            } else {
                let image_path = parent_path.join(uri);
                Ok(ImageOrPath::Path {
                    path: image_path,
                    is_srgb,
                    sampler_descriptor,
                })
            }
        }
    }
}

/// Loads a glTF material as a bevy [`StandardMaterial`] and returns it.
fn load_material(
    material: &Material,
    load_context: &mut LoadContext,
    document: &Document,
    is_scale_inverted: bool,
) -> Handle<StandardMaterial> {
    let material_label = material_label(material, is_scale_inverted);
    load_context.labeled_asset_scope(material_label, |load_context| {
        let pbr = material.pbr_metallic_roughness();

        // TODO: handle missing label handle errors here?
        let color = pbr.base_color_factor();
        let base_color_channel = pbr
            .base_color_texture()
            .map(|info| get_uv_channel(material, "base color", info.tex_coord()))
            .unwrap_or_default();
        let base_color_texture = pbr
            .base_color_texture()
            .map(|info| texture_handle(load_context, &info.texture()));

        let uv_transform = pbr
            .base_color_texture()
            .and_then(|info| {
                info.texture_transform()
                    .map(convert_texture_transform_to_affine2)
            })
            .unwrap_or_default();

        let normal_map_channel = material
            .normal_texture()
            .map(|info| get_uv_channel(material, "normal map", info.tex_coord()))
            .unwrap_or_default();
        let normal_map_texture: Option<Handle<Image>> =
            material.normal_texture().map(|normal_texture| {
                // TODO: handle normal_texture.scale
                texture_handle(load_context, &normal_texture.texture())
            });

        let metallic_roughness_channel = pbr
            .metallic_roughness_texture()
            .map(|info| get_uv_channel(material, "metallic/roughness", info.tex_coord()))
            .unwrap_or_default();
        let metallic_roughness_texture = pbr.metallic_roughness_texture().map(|info| {
            warn_on_differing_texture_transforms(
                material,
                &info,
                uv_transform,
                "metallic/roughness",
            );
            texture_handle(load_context, &info.texture())
        });

        let occlusion_channel = material
            .occlusion_texture()
            .map(|info| get_uv_channel(material, "occlusion", info.tex_coord()))
            .unwrap_or_default();
        let occlusion_texture = material.occlusion_texture().map(|occlusion_texture| {
            // TODO: handle occlusion_texture.strength() (a scalar multiplier for occlusion strength)
            texture_handle(load_context, &occlusion_texture.texture())
        });

        let emissive = material.emissive_factor();
        let emissive_channel = material
            .emissive_texture()
            .map(|info| get_uv_channel(material, "emissive", info.tex_coord()))
            .unwrap_or_default();
        let emissive_texture = material.emissive_texture().map(|info| {
            // TODO: handle occlusion_texture.strength() (a scalar multiplier for occlusion strength)
            warn_on_differing_texture_transforms(material, &info, uv_transform, "emissive");
            texture_handle(load_context, &info.texture())
        });

        #[cfg(feature = "pbr_transmission_textures")]
        let (specular_transmission, specular_transmission_channel, specular_transmission_texture) =
            material
                .transmission()
                .map_or((0.0, UvChannel::Uv0, None), |transmission| {
                    let specular_transmission_channel = transmission
                        .transmission_texture()
                        .map(|info| {
                            get_uv_channel(material, "specular/transmission", info.tex_coord())
                        })
                        .unwrap_or_default();
                    let transmission_texture: Option<Handle<Image>> = transmission
                        .transmission_texture()
                        .map(|transmission_texture| {
                            texture_handle(load_context, &transmission_texture.texture())
                        });

                    (
                        transmission.transmission_factor(),
                        specular_transmission_channel,
                        transmission_texture,
                    )
                });

        #[cfg(not(feature = "pbr_transmission_textures"))]
        let specular_transmission = material
            .transmission()
            .map_or(0.0, |transmission| transmission.transmission_factor());

        #[cfg(feature = "pbr_transmission_textures")]
        let (
            thickness,
            thickness_channel,
            thickness_texture,
            attenuation_distance,
            attenuation_color,
        ) = material.volume().map_or(
            (0.0, UvChannel::Uv0, None, f32::INFINITY, [1.0, 1.0, 1.0]),
            |volume| {
                let thickness_channel = volume
                    .thickness_texture()
                    .map(|info| get_uv_channel(material, "thickness", info.tex_coord()))
                    .unwrap_or_default();
                let thickness_texture: Option<Handle<Image>> =
                    volume.thickness_texture().map(|thickness_texture| {
                        texture_handle(load_context, &thickness_texture.texture())
                    });

                (
                    volume.thickness_factor(),
                    thickness_channel,
                    thickness_texture,
                    volume.attenuation_distance(),
                    volume.attenuation_color(),
                )
            },
        );

        #[cfg(not(feature = "pbr_transmission_textures"))]
        let (thickness, attenuation_distance, attenuation_color) =
            material
                .volume()
                .map_or((0.0, f32::INFINITY, [1.0, 1.0, 1.0]), |volume| {
                    (
                        volume.thickness_factor(),
                        volume.attenuation_distance(),
                        volume.attenuation_color(),
                    )
                });

        let ior = material.ior().unwrap_or(1.5);

        // Parse the `KHR_materials_clearcoat` extension data if necessary.
        let clearcoat =
            ClearcoatExtension::parse(load_context, document, material).unwrap_or_default();

        // Parse the `KHR_materials_anisotropy` extension data if necessary.
        let anisotropy =
            AnisotropyExtension::parse(load_context, document, material).unwrap_or_default();

        // We need to operate in the Linear color space and be willing to exceed 1.0 in our channels
        let base_emissive = LinearRgba::rgb(emissive[0], emissive[1], emissive[2]);
        let emissive = base_emissive * material.emissive_strength().unwrap_or(1.0);

        StandardMaterial {
            base_color: Color::linear_rgba(color[0], color[1], color[2], color[3]),
            base_color_channel,
            base_color_texture,
            perceptual_roughness: pbr.roughness_factor(),
            metallic: pbr.metallic_factor(),
            metallic_roughness_channel,
            metallic_roughness_texture,
            normal_map_channel,
            normal_map_texture,
            double_sided: material.double_sided(),
            cull_mode: if material.double_sided() {
                None
            } else if is_scale_inverted {
                Some(Face::Front)
            } else {
                Some(Face::Back)
            },
            occlusion_channel,
            occlusion_texture,
            emissive,
            emissive_channel,
            emissive_texture,
            specular_transmission,
            #[cfg(feature = "pbr_transmission_textures")]
            specular_transmission_channel,
            #[cfg(feature = "pbr_transmission_textures")]
            specular_transmission_texture,
            thickness,
            #[cfg(feature = "pbr_transmission_textures")]
            thickness_channel,
            #[cfg(feature = "pbr_transmission_textures")]
            thickness_texture,
            ior,
            attenuation_distance,
            attenuation_color: Color::linear_rgb(
                attenuation_color[0],
                attenuation_color[1],
                attenuation_color[2],
            ),
            unlit: material.unlit(),
            alpha_mode: alpha_mode(material),
            uv_transform,
            clearcoat: clearcoat.clearcoat_factor.unwrap_or_default() as f32,
            clearcoat_perceptual_roughness: clearcoat.clearcoat_roughness_factor.unwrap_or_default()
                as f32,
            #[cfg(feature = "pbr_multi_layer_material_textures")]
            clearcoat_channel: clearcoat.clearcoat_channel,
            #[cfg(feature = "pbr_multi_layer_material_textures")]
            clearcoat_texture: clearcoat.clearcoat_texture,
            #[cfg(feature = "pbr_multi_layer_material_textures")]
            clearcoat_roughness_channel: clearcoat.clearcoat_roughness_channel,
            #[cfg(feature = "pbr_multi_layer_material_textures")]
            clearcoat_roughness_texture: clearcoat.clearcoat_roughness_texture,
            #[cfg(feature = "pbr_multi_layer_material_textures")]
            clearcoat_normal_channel: clearcoat.clearcoat_normal_channel,
            #[cfg(feature = "pbr_multi_layer_material_textures")]
            clearcoat_normal_texture: clearcoat.clearcoat_normal_texture,
            anisotropy_strength: anisotropy.anisotropy_strength.unwrap_or_default() as f32,
            anisotropy_rotation: anisotropy.anisotropy_rotation.unwrap_or_default() as f32,
            #[cfg(feature = "pbr_anisotropy_texture")]
            anisotropy_channel: anisotropy.anisotropy_channel,
            #[cfg(feature = "pbr_anisotropy_texture")]
            anisotropy_texture: anisotropy.anisotropy_texture,
            ..Default::default()
        }
    })
}

fn get_uv_channel(material: &Material, texture_kind: &str, tex_coord: u32) -> UvChannel {
    match tex_coord {
        0 => UvChannel::Uv0,
        1 => UvChannel::Uv1,
        _ => {
            let material_name = material
                .name()
                .map(|n| format!("the material \"{n}\""))
                .unwrap_or_else(|| "an unnamed material".to_string());
            let material_index = material
                .index()
                .map(|i| format!("index {i}"))
                .unwrap_or_else(|| "default".to_string());
            warn!(
                "Only 2 UV Channels are supported, but {material_name} ({material_index}) \
                has the TEXCOORD attribute {} on texture kind {texture_kind}, which will fallback to 0.",
                tex_coord,
            );
            UvChannel::Uv0
        }
    }
}

fn convert_texture_transform_to_affine2(texture_transform: TextureTransform) -> Affine2 {
    Affine2::from_scale_angle_translation(
        texture_transform.scale().into(),
        -texture_transform.rotation(),
        texture_transform.offset().into(),
    )
}

fn warn_on_differing_texture_transforms(
    material: &Material,
    info: &Info,
    texture_transform: Affine2,
    texture_kind: &str,
) {
    let has_differing_texture_transform = info
        .texture_transform()
        .map(convert_texture_transform_to_affine2)
        .is_some_and(|t| t != texture_transform);
    if has_differing_texture_transform {
        let material_name = material
            .name()
            .map(|n| format!("the material \"{n}\""))
            .unwrap_or_else(|| "an unnamed material".to_string());
        let texture_name = info
            .texture()
            .name()
            .map(|n| format!("its {texture_kind} texture \"{n}\""))
            .unwrap_or_else(|| format!("its unnamed {texture_kind} texture"));
        let material_index = material
            .index()
            .map(|i| format!("index {i}"))
            .unwrap_or_else(|| "default".to_string());
        warn!(
            "Only texture transforms on base color textures are supported, but {material_name} ({material_index}) \
            has a texture transform on {texture_name} (index {}), which will be ignored.",
            info.texture().index()
        );
    }
}

/// Loads a glTF node.
#[allow(clippy::too_many_arguments, clippy::result_large_err)]
fn load_node(
    gltf_node: &Node,
    world_builder: &mut WorldChildBuilder,
    root_load_context: &LoadContext,
    load_context: &mut LoadContext,
    settings: &GltfLoaderSettings,
    node_index_to_entity_map: &mut HashMap<usize, Entity>,
    entity_to_skin_index_map: &mut EntityHashMap<usize>,
    active_camera_found: &mut bool,
    parent_transform: &Transform,
    #[cfg(feature = "bevy_animation")] animation_roots: &HashSet<usize>,
    #[cfg(feature = "bevy_animation")] mut animation_context: Option<AnimationContext>,
    document: &Document,
) -> Result<(), GltfError> {
    let mut gltf_error = None;
    let transform = node_transform(gltf_node);
    let world_transform = *parent_transform * transform;
    // according to https://registry.khronos.org/glTF/specs/2.0/glTF-2.0.html#instantiation,
    // if the determinant of the transform is negative we must invert the winding order of
    // triangles in meshes on the node.
    // instead we equivalently test if the global scale is inverted by checking if the number
    // of negative scale factors is odd. if so we will assign a copy of the material with face
    // culling inverted, rather than modifying the mesh data directly.
    let is_scale_inverted = world_transform.scale.is_negative_bitmask().count_ones() & 1 == 1;
    let mut node = world_builder.spawn((transform, Visibility::default()));

    let name = node_name(gltf_node);
    node.insert(name.clone());

    #[cfg(feature = "bevy_animation")]
    if animation_context.is_none() && animation_roots.contains(&gltf_node.index()) {
        // This is an animation root. Make a new animation context.
        animation_context = Some(AnimationContext {
            root: node.id(),
            path: SmallVec::new(),
        });
    }

    #[cfg(feature = "bevy_animation")]
    if let Some(ref mut animation_context) = animation_context {
        animation_context.path.push(name);

        node.insert(AnimationTarget {
            id: AnimationTargetId::from_names(animation_context.path.iter()),
            player: animation_context.root,
        });
    }

    if let Some(extras) = gltf_node.extras() {
        node.insert(GltfExtras {
            value: extras.get().to_string(),
        });
    }

    // create camera node
    if settings.load_cameras {
        if let Some(camera) = gltf_node.camera() {
            let projection = match camera.projection() {
                gltf::camera::Projection::Orthographic(orthographic) => {
                    let xmag = orthographic.xmag();
                    let orthographic_projection = OrthographicProjection {
                        near: orthographic.znear(),
                        far: orthographic.zfar(),
                        scaling_mode: ScalingMode::FixedHorizontal {
                            viewport_width: xmag,
                        },
                        ..OrthographicProjection::default_3d()
                    };

                    Projection::Orthographic(orthographic_projection)
                }
                gltf::camera::Projection::Perspective(perspective) => {
                    let mut perspective_projection: PerspectiveProjection = PerspectiveProjection {
                        fov: perspective.yfov(),
                        near: perspective.znear(),
                        ..Default::default()
                    };
                    if let Some(zfar) = perspective.zfar() {
                        perspective_projection.far = zfar;
                    }
                    if let Some(aspect_ratio) = perspective.aspect_ratio() {
                        perspective_projection.aspect_ratio = aspect_ratio;
                    }
                    Projection::Perspective(perspective_projection)
                }
            };
            node.insert((
                Camera3d::default(),
                projection,
                transform,
                Camera {
                    is_active: !*active_camera_found,
                    ..Default::default()
                },
            ));

            *active_camera_found = true;
        }
    }

    // Map node index to entity
    node_index_to_entity_map.insert(gltf_node.index(), node.id());

    let mut morph_weights = None;

    node.with_children(|parent| {
        // Only include meshes in the output if they're set to be retained in the MAIN_WORLD and/or RENDER_WORLD by the load_meshes flag
        if !settings.load_meshes.is_empty() {
            if let Some(mesh) = gltf_node.mesh() {
                // append primitives
                for primitive in mesh.primitives() {
                    let material = primitive.material();
                    let material_label = material_label(&material, is_scale_inverted);

                    // This will make sure we load the default material now since it would not have been
                    // added when iterating over all the gltf materials (since the default material is
                    // not explicitly listed in the gltf).
                    // It also ensures an inverted scale copy is instantiated if required.
                    if !root_load_context.has_labeled_asset(&material_label)
                        && !load_context.has_labeled_asset(&material_label)
                    {
                        load_material(&material, load_context, document, is_scale_inverted);
                    }

                    let primitive_label = GltfAssetLabel::Primitive {
                        mesh: mesh.index(),
                        primitive: primitive.index(),
                    };
                    let bounds = primitive.bounding_box();

                    let mut mesh_entity = parent.spawn((
                        // TODO: handle missing label handle errors here?
                        Mesh3d(load_context.get_label_handle(primitive_label.to_string())),
                        MeshMaterial3d::<StandardMaterial>(
                            load_context.get_label_handle(&material_label),
                        ),
                    ));

                    let target_count = primitive.morph_targets().len();
                    if target_count != 0 {
                        let weights = match mesh.weights() {
                            Some(weights) => weights.to_vec(),
                            None => vec![0.0; target_count],
                        };

                        if morph_weights.is_none() {
                            morph_weights = Some(weights.clone());
                        }

                        // unwrap: the parent's call to `MeshMorphWeights::new`
                        // means this code doesn't run if it returns an `Err`.
                        // According to https://registry.khronos.org/glTF/specs/2.0/glTF-2.0.html#morph-targets
                        // they should all have the same length.
                        // > All morph target accessors MUST have the same count as
                        // > the accessors of the original primitive.
                        mesh_entity.insert(MeshMorphWeights::new(weights).unwrap());
                    }
                    mesh_entity.insert(Aabb::from_min_max(
                        Vec3::from_slice(&bounds.min),
                        Vec3::from_slice(&bounds.max),
                    ));

                    if let Some(extras) = primitive.extras() {
                        mesh_entity.insert(GltfExtras {
                            value: extras.get().to_string(),
                        });
                    }

                    if let Some(extras) = mesh.extras() {
                        mesh_entity.insert(GltfMeshExtras {
                            value: extras.get().to_string(),
                        });
                    }

                    if let Some(extras) = material.extras() {
                        mesh_entity.insert(GltfMaterialExtras {
                            value: extras.get().to_string(),
                        });
                    }

                    if let Some(name) = material.name() {
                        mesh_entity.insert(GltfMaterialName(String::from(name)));
                    }

                    mesh_entity.insert(Name::new(primitive_name(&mesh, &primitive)));
                    // Mark for adding skinned mesh
                    if let Some(skin) = gltf_node.skin() {
                        entity_to_skin_index_map.insert(mesh_entity.id(), skin.index());
                    }
                }
            }
        }

        if settings.load_lights {
            if let Some(light) = gltf_node.light() {
                match light.kind() {
                    gltf::khr_lights_punctual::Kind::Directional => {
                        let mut entity = parent.spawn(DirectionalLight {
                            color: Color::srgb_from_array(light.color()),
                            // NOTE: KHR_punctual_lights defines the intensity units for directional
                            // lights in lux (lm/m^2) which is what we need.
                            illuminance: light.intensity(),
                            ..Default::default()
                        });
                        if let Some(name) = light.name() {
                            entity.insert(Name::new(name.to_string()));
                        }
                        if let Some(extras) = light.extras() {
                            entity.insert(GltfExtras {
                                value: extras.get().to_string(),
                            });
                        }
                    }
                    gltf::khr_lights_punctual::Kind::Point => {
                        let mut entity = parent.spawn(PointLight {
                            color: Color::srgb_from_array(light.color()),
                            // NOTE: KHR_punctual_lights defines the intensity units for point lights in
                            // candela (lm/sr) which is luminous intensity and we need luminous power.
                            // For a point light, luminous power = 4 * pi * luminous intensity
                            intensity: light.intensity() * core::f32::consts::PI * 4.0,
                            range: light.range().unwrap_or(20.0),
                            radius: 0.0,
                            ..Default::default()
                        });
                        if let Some(name) = light.name() {
                            entity.insert(Name::new(name.to_string()));
                        }
                        if let Some(extras) = light.extras() {
                            entity.insert(GltfExtras {
                                value: extras.get().to_string(),
                            });
                        }
                    }
                    gltf::khr_lights_punctual::Kind::Spot {
                        inner_cone_angle,
                        outer_cone_angle,
                    } => {
                        let mut entity = parent.spawn(SpotLight {
                            color: Color::srgb_from_array(light.color()),
                            // NOTE: KHR_punctual_lights defines the intensity units for spot lights in
                            // candela (lm/sr) which is luminous intensity and we need luminous power.
                            // For a spot light, we map luminous power = 4 * pi * luminous intensity
                            intensity: light.intensity() * core::f32::consts::PI * 4.0,
                            range: light.range().unwrap_or(20.0),
                            radius: light.range().unwrap_or(0.0),
                            inner_angle: inner_cone_angle,
                            outer_angle: outer_cone_angle,
                            ..Default::default()
                        });
                        if let Some(name) = light.name() {
                            entity.insert(Name::new(name.to_string()));
                        }
                        if let Some(extras) = light.extras() {
                            entity.insert(GltfExtras {
                                value: extras.get().to_string(),
                            });
                        }
                    }
                }
            }
        }

        // append other nodes
        for child in gltf_node.children() {
            if let Err(err) = load_node(
                &child,
                parent,
                root_load_context,
                load_context,
                settings,
                node_index_to_entity_map,
                entity_to_skin_index_map,
                active_camera_found,
                &world_transform,
                #[cfg(feature = "bevy_animation")]
                animation_roots,
                #[cfg(feature = "bevy_animation")]
                animation_context.clone(),
                document,
            ) {
                gltf_error = Some(err);
                return;
            }
        }
    });

    // Only include meshes in the output if they're set to be retained in the MAIN_WORLD and/or RENDER_WORLD by the load_meshes flag
    if !settings.load_meshes.is_empty() {
        if let (Some(mesh), Some(weights)) = (gltf_node.mesh(), morph_weights) {
            let primitive_label = mesh.primitives().next().map(|p| GltfAssetLabel::Primitive {
                mesh: mesh.index(),
                primitive: p.index(),
            });
            let first_mesh =
                primitive_label.map(|label| load_context.get_label_handle(label.to_string()));
            node.insert(MorphWeights::new(weights, first_mesh)?);
        }
    }

    if let Some(err) = gltf_error {
        Err(err)
    } else {
        Ok(())
    }
}

fn primitive_name(mesh: &gltf::Mesh, primitive: &Primitive) -> String {
    let mesh_name = mesh.name().unwrap_or("Mesh");
    if mesh.primitives().len() > 1 {
        format!("{}.{}", mesh_name, primitive.index())
    } else {
        mesh_name.to_string()
    }
}

/// Returns the label for the `material`.
fn material_label(material: &Material, is_scale_inverted: bool) -> String {
    if let Some(index) = material.index() {
        GltfAssetLabel::Material {
            index,
            is_scale_inverted,
        }
        .to_string()
    } else {
        GltfAssetLabel::DefaultMaterial.to_string()
    }
}

fn texture_handle(load_context: &mut LoadContext, texture: &gltf::Texture) -> Handle<Image> {
    match texture.source().source() {
        Source::View { .. } => {
            load_context.get_label_handle(GltfAssetLabel::Texture(texture.index()).to_string())
        }
        Source::Uri { uri, .. } => {
            let uri = percent_encoding::percent_decode_str(uri)
                .decode_utf8()
                .unwrap();
            let uri = uri.as_ref();
            if let Ok(_data_uri) = DataUri::parse(uri) {
                load_context.get_label_handle(GltfAssetLabel::Texture(texture.index()).to_string())
            } else {
                let parent = load_context.path().parent().unwrap();
                let image_path = parent.join(uri);
                load_context.load(image_path)
            }
        }
    }
}

/// Given a [`json::texture::Info`], returns the handle of the texture that this
/// refers to.
///
/// This is a low-level function only used when the `gltf` crate has no support
/// for an extension, forcing us to parse its texture references manually.
#[allow(dead_code)]
fn texture_handle_from_info(
    load_context: &mut LoadContext,
    document: &Document,
    texture_info: &json::texture::Info,
) -> Handle<Image> {
    let texture = document
        .textures()
        .nth(texture_info.index.value())
        .expect("Texture info references a nonexistent texture");
    texture_handle(load_context, &texture)
}

/// Returns the label for the `scene`.
fn scene_label(scene: &gltf::Scene) -> String {
    GltfAssetLabel::Scene(scene.index()).to_string()
}

/// Return the label for the `skin`.
fn skin_label(skin: &gltf::Skin) -> String {
    GltfAssetLabel::Skin(skin.index()).to_string()
}

/// Return the label for the `inverseBindMatrices` of the node.
fn inverse_bind_matrices_label(skin: &gltf::Skin) -> String {
    GltfAssetLabel::InverseBindMatrices(skin.index()).to_string()
}

/// Extracts the texture sampler data from the glTF texture.
fn texture_sampler(texture: &gltf::Texture) -> ImageSamplerDescriptor {
    let gltf_sampler = texture.sampler();

    ImageSamplerDescriptor {
        address_mode_u: texture_address_mode(&gltf_sampler.wrap_s()),
        address_mode_v: texture_address_mode(&gltf_sampler.wrap_t()),

        mag_filter: gltf_sampler
            .mag_filter()
            .map(|mf| match mf {
                MagFilter::Nearest => ImageFilterMode::Nearest,
                MagFilter::Linear => ImageFilterMode::Linear,
            })
            .unwrap_or(ImageSamplerDescriptor::default().mag_filter),

        min_filter: gltf_sampler
            .min_filter()
            .map(|mf| match mf {
                MinFilter::Nearest
                | MinFilter::NearestMipmapNearest
                | MinFilter::NearestMipmapLinear => ImageFilterMode::Nearest,
                MinFilter::Linear
                | MinFilter::LinearMipmapNearest
                | MinFilter::LinearMipmapLinear => ImageFilterMode::Linear,
            })
            .unwrap_or(ImageSamplerDescriptor::default().min_filter),

        mipmap_filter: gltf_sampler
            .min_filter()
            .map(|mf| match mf {
                MinFilter::Nearest
                | MinFilter::Linear
                | MinFilter::NearestMipmapNearest
                | MinFilter::LinearMipmapNearest => ImageFilterMode::Nearest,
                MinFilter::NearestMipmapLinear | MinFilter::LinearMipmapLinear => {
                    ImageFilterMode::Linear
                }
            })
            .unwrap_or(ImageSamplerDescriptor::default().mipmap_filter),

        ..Default::default()
    }
}

/// Maps the texture address mode form glTF to wgpu.
fn texture_address_mode(gltf_address_mode: &WrappingMode) -> ImageAddressMode {
    match gltf_address_mode {
        WrappingMode::ClampToEdge => ImageAddressMode::ClampToEdge,
        WrappingMode::Repeat => ImageAddressMode::Repeat,
        WrappingMode::MirroredRepeat => ImageAddressMode::MirrorRepeat,
    }
}

/// Maps the `primitive_topology` form glTF to `wgpu`.
#[allow(clippy::result_large_err)]
fn get_primitive_topology(mode: Mode) -> Result<PrimitiveTopology, GltfError> {
    match mode {
        Mode::Points => Ok(PrimitiveTopology::PointList),
        Mode::Lines => Ok(PrimitiveTopology::LineList),
        Mode::LineStrip => Ok(PrimitiveTopology::LineStrip),
        Mode::Triangles => Ok(PrimitiveTopology::TriangleList),
        Mode::TriangleStrip => Ok(PrimitiveTopology::TriangleStrip),
        mode => Err(GltfError::UnsupportedPrimitive { mode }),
    }
}

fn alpha_mode(material: &Material) -> AlphaMode {
    match material.alpha_mode() {
        gltf::material::AlphaMode::Opaque => AlphaMode::Opaque,
        gltf::material::AlphaMode::Mask => AlphaMode::Mask(material.alpha_cutoff().unwrap_or(0.5)),
        gltf::material::AlphaMode::Blend => AlphaMode::Blend,
    }
}

/// Loads the raw glTF buffer data for a specific glTF file.
async fn load_buffers(
    gltf: &gltf::Gltf,
    load_context: &mut LoadContext<'_>,
) -> Result<Vec<Vec<u8>>, GltfError> {
    const VALID_MIME_TYPES: &[&str] = &["application/octet-stream", "application/gltf-buffer"];

    let mut buffer_data = Vec::new();
    for buffer in gltf.buffers() {
        match buffer.source() {
            gltf::buffer::Source::Uri(uri) => {
                let uri = percent_encoding::percent_decode_str(uri)
                    .decode_utf8()
                    .unwrap();
                let uri = uri.as_ref();
                let buffer_bytes = match DataUri::parse(uri) {
                    Ok(data_uri) if VALID_MIME_TYPES.contains(&data_uri.mime_type) => {
                        data_uri.decode()?
                    }
                    Ok(_) => return Err(GltfError::BufferFormatUnsupported),
                    Err(()) => {
                        // TODO: Remove this and add dep
                        let buffer_path = load_context.path().parent().unwrap().join(uri);
                        load_context.read_asset_bytes(buffer_path).await?
                    }
                };
                buffer_data.push(buffer_bytes);
            }
            gltf::buffer::Source::Bin => {
                if let Some(blob) = gltf.blob.as_deref() {
                    buffer_data.push(blob.into());
                } else {
                    return Err(GltfError::MissingBlob);
                }
            }
        }
    }

    Ok(buffer_data)
}

/// Iterator for a Gltf tree.
///
/// It resolves a Gltf tree and allows for a safe Gltf nodes iteration,
/// putting dependent nodes before dependencies.
struct GltfTreeIterator<'a> {
    nodes: Vec<Node<'a>>,
}

impl<'a> GltfTreeIterator<'a> {
    #[allow(clippy::result_large_err)]
    fn try_new(gltf: &'a gltf::Gltf) -> Result<Self, GltfError> {
        let nodes = gltf.nodes().collect::<Vec<_>>();

        let mut empty_children = VecDeque::new();
        let mut parents = vec![None; nodes.len()];
        let mut unprocessed_nodes = nodes
            .into_iter()
            .enumerate()
            .map(|(i, node)| {
                let children = node
                    .children()
                    .map(|child| child.index())
                    .collect::<HashSet<_>>();
                for &child in &children {
                    let parent = parents.get_mut(child).unwrap();
                    *parent = Some(i);
                }
                if children.is_empty() {
                    empty_children.push_back(i);
                }
                (i, (node, children))
            })
            .collect::<HashMap<_, _>>();

        let mut nodes = Vec::new();
        let mut warned_about_max_joints = <HashSet<_>>::default();
        while let Some(index) = empty_children.pop_front() {
            if let Some(skin) = unprocessed_nodes.get(&index).unwrap().0.skin() {
                if skin.joints().len() > MAX_JOINTS && warned_about_max_joints.insert(skin.index())
                {
                    warn!(
                        "The glTF skin {} has {} joints, but the maximum supported is {}",
                        skin.name()
                            .map(ToString::to_string)
                            .unwrap_or_else(|| skin.index().to_string()),
                        skin.joints().len(),
                        MAX_JOINTS
                    );
                }

                let skin_has_dependencies = skin
                    .joints()
                    .any(|joint| unprocessed_nodes.contains_key(&joint.index()));

                if skin_has_dependencies && unprocessed_nodes.len() != 1 {
                    empty_children.push_back(index);
                    continue;
                }
            }

            let (node, children) = unprocessed_nodes.remove(&index).unwrap();
            assert!(children.is_empty());
            nodes.push(node);

            if let Some(parent_index) = parents[index] {
                let (_, parent_children) = unprocessed_nodes.get_mut(&parent_index).unwrap();

                assert!(parent_children.remove(&index));
                if parent_children.is_empty() {
                    empty_children.push_back(parent_index);
                }
            }
        }

        if !unprocessed_nodes.is_empty() {
            return Err(GltfError::CircularChildren(format!(
                "{:?}",
                unprocessed_nodes
                    .iter()
                    .map(|(k, _v)| *k)
                    .collect::<Vec<_>>(),
            )));
        }

        nodes.reverse();
        Ok(Self {
            nodes: nodes.into_iter().collect(),
        })
    }
}

impl<'a> Iterator for GltfTreeIterator<'a> {
    type Item = Node<'a>;

    fn next(&mut self) -> Option<Self::Item> {
        self.nodes.pop()
    }
}

impl<'a> ExactSizeIterator for GltfTreeIterator<'a> {
    fn len(&self) -> usize {
        self.nodes.len()
    }
}

enum ImageOrPath {
    Image {
        image: Image,
        label: GltfAssetLabel,
    },
    Path {
        path: PathBuf,
        is_srgb: bool,
        sampler_descriptor: ImageSamplerDescriptor,
    },
}

struct DataUri<'a> {
    mime_type: &'a str,
    base64: bool,
    data: &'a str,
}

fn split_once(input: &str, delimiter: char) -> Option<(&str, &str)> {
    let mut iter = input.splitn(2, delimiter);
    Some((iter.next()?, iter.next()?))
}

impl<'a> DataUri<'a> {
    fn parse(uri: &'a str) -> Result<DataUri<'a>, ()> {
        let uri = uri.strip_prefix("data:").ok_or(())?;
        let (mime_type, data) = split_once(uri, ',').ok_or(())?;

        let (mime_type, base64) = match mime_type.strip_suffix(";base64") {
            Some(mime_type) => (mime_type, true),
            None => (mime_type, false),
        };

        Ok(DataUri {
            mime_type,
            base64,
            data,
        })
    }

    fn decode(&self) -> Result<Vec<u8>, base64::DecodeError> {
        if self.base64 {
            base64::Engine::decode(&base64::engine::general_purpose::STANDARD, self.data)
        } else {
            Ok(self.data.as_bytes().to_owned())
        }
    }
}

pub(super) struct PrimitiveMorphAttributesIter<'s>(
    pub  (
        Option<Iter<'s, [f32; 3]>>,
        Option<Iter<'s, [f32; 3]>>,
        Option<Iter<'s, [f32; 3]>>,
    ),
);
impl<'s> Iterator for PrimitiveMorphAttributesIter<'s> {
    type Item = MorphAttributes;

    fn next(&mut self) -> Option<Self::Item> {
        let position = self.0 .0.as_mut().and_then(Iterator::next);
        let normal = self.0 .1.as_mut().and_then(Iterator::next);
        let tangent = self.0 .2.as_mut().and_then(Iterator::next);
        if position.is_none() && normal.is_none() && tangent.is_none() {
            return None;
        }

        Some(MorphAttributes {
            position: position.map(Into::into).unwrap_or(Vec3::ZERO),
            normal: normal.map(Into::into).unwrap_or(Vec3::ZERO),
            tangent: tangent.map(Into::into).unwrap_or(Vec3::ZERO),
        })
    }
}

#[derive(Deserialize)]
#[serde(rename_all = "camelCase")]
struct MorphTargetNames {
    pub target_names: Vec<String>,
}

// A helper structure for `load_node` that contains information about the
// nearest ancestor animation root.
#[cfg(feature = "bevy_animation")]
#[derive(Clone)]
struct AnimationContext {
    // The nearest ancestor animation root.
    root: Entity,
    // The path to the animation root. This is used for constructing the
    // animation target UUIDs.
    path: SmallVec<[Name; 8]>,
}

/// Parsed data from the `KHR_materials_clearcoat` extension.
///
/// See the specification:
/// <https://github.com/KhronosGroup/glTF/blob/main/extensions/2.0/Khronos/KHR_materials_clearcoat/README.md>
#[derive(Default)]
struct ClearcoatExtension {
    clearcoat_factor: Option<f64>,
    #[cfg(feature = "pbr_multi_layer_material_textures")]
    clearcoat_channel: UvChannel,
    #[cfg(feature = "pbr_multi_layer_material_textures")]
    clearcoat_texture: Option<Handle<Image>>,
    clearcoat_roughness_factor: Option<f64>,
    #[cfg(feature = "pbr_multi_layer_material_textures")]
    clearcoat_roughness_channel: UvChannel,
    #[cfg(feature = "pbr_multi_layer_material_textures")]
    clearcoat_roughness_texture: Option<Handle<Image>>,
    #[cfg(feature = "pbr_multi_layer_material_textures")]
    clearcoat_normal_channel: UvChannel,
    #[cfg(feature = "pbr_multi_layer_material_textures")]
    clearcoat_normal_texture: Option<Handle<Image>>,
}

impl ClearcoatExtension {
    #[allow(unused_variables)]
    fn parse(
        load_context: &mut LoadContext,
        document: &Document,
        material: &Material,
    ) -> Option<ClearcoatExtension> {
        let extension = material
            .extensions()?
            .get("KHR_materials_clearcoat")?
            .as_object()?;

        #[cfg(feature = "pbr_multi_layer_material_textures")]
        let (clearcoat_channel, clearcoat_texture) = extension
            .get("clearcoatTexture")
            .and_then(|value| value::from_value::<json::texture::Info>(value.clone()).ok())
            .map(|json_info| {
                (
                    get_uv_channel(material, "clearcoat", json_info.tex_coord),
                    texture_handle_from_info(load_context, document, &json_info),
                )
            })
            .unzip();

        #[cfg(feature = "pbr_multi_layer_material_textures")]
        let (clearcoat_roughness_channel, clearcoat_roughness_texture) = extension
            .get("clearcoatRoughnessTexture")
            .and_then(|value| value::from_value::<json::texture::Info>(value.clone()).ok())
            .map(|json_info| {
                (
                    get_uv_channel(material, "clearcoat roughness", json_info.tex_coord),
                    texture_handle_from_info(load_context, document, &json_info),
                )
            })
            .unzip();

        #[cfg(feature = "pbr_multi_layer_material_textures")]
        let (clearcoat_normal_channel, clearcoat_normal_texture) = extension
            .get("clearcoatNormalTexture")
            .and_then(|value| value::from_value::<json::texture::Info>(value.clone()).ok())
            .map(|json_info| {
                (
                    get_uv_channel(material, "clearcoat normal", json_info.tex_coord),
                    texture_handle_from_info(load_context, document, &json_info),
                )
            })
            .unzip();

        Some(ClearcoatExtension {
            clearcoat_factor: extension.get("clearcoatFactor").and_then(Value::as_f64),
            clearcoat_roughness_factor: extension
                .get("clearcoatRoughnessFactor")
                .and_then(Value::as_f64),
            #[cfg(feature = "pbr_multi_layer_material_textures")]
            clearcoat_channel: clearcoat_channel.unwrap_or_default(),
            #[cfg(feature = "pbr_multi_layer_material_textures")]
            clearcoat_texture,
            #[cfg(feature = "pbr_multi_layer_material_textures")]
            clearcoat_roughness_channel: clearcoat_roughness_channel.unwrap_or_default(),
            #[cfg(feature = "pbr_multi_layer_material_textures")]
            clearcoat_roughness_texture,
            #[cfg(feature = "pbr_multi_layer_material_textures")]
            clearcoat_normal_channel: clearcoat_normal_channel.unwrap_or_default(),
            #[cfg(feature = "pbr_multi_layer_material_textures")]
            clearcoat_normal_texture,
        })
    }
}

/// Parsed data from the `KHR_materials_anisotropy` extension.
///
/// See the specification:
/// <https://github.com/KhronosGroup/glTF/blob/main/extensions/2.0/Khronos/KHR_materials_anisotropy/README.md>
#[derive(Default)]
struct AnisotropyExtension {
    anisotropy_strength: Option<f64>,
    anisotropy_rotation: Option<f64>,
    #[cfg(feature = "pbr_anisotropy_texture")]
    anisotropy_channel: UvChannel,
    #[cfg(feature = "pbr_anisotropy_texture")]
    anisotropy_texture: Option<Handle<Image>>,
}

impl AnisotropyExtension {
    #[allow(unused_variables)]
    fn parse(
        load_context: &mut LoadContext,
        document: &Document,
        material: &Material,
    ) -> Option<AnisotropyExtension> {
        let extension = material
            .extensions()?
            .get("KHR_materials_anisotropy")?
            .as_object()?;

        #[cfg(feature = "pbr_anisotropy_texture")]
        let (anisotropy_channel, anisotropy_texture) = extension
            .get("anisotropyTexture")
            .and_then(|value| value::from_value::<json::texture::Info>(value.clone()).ok())
            .map(|json_info| {
                (
                    get_uv_channel(material, "anisotropy", json_info.tex_coord),
                    texture_handle_from_info(load_context, document, &json_info),
                )
            })
            .unzip();

        Some(AnisotropyExtension {
            anisotropy_strength: extension.get("anisotropyStrength").and_then(Value::as_f64),
            anisotropy_rotation: extension.get("anisotropyRotation").and_then(Value::as_f64),
            #[cfg(feature = "pbr_anisotropy_texture")]
            anisotropy_channel: anisotropy_channel.unwrap_or_default(),
            #[cfg(feature = "pbr_anisotropy_texture")]
            anisotropy_texture,
        })
    }
}

/// Returns the index (within the `textures` array) of the texture with the
/// given field name in the data for the material extension with the given name,
/// if there is one.
fn material_extension_texture_index(
    material: &Material,
    extension_name: &str,
    texture_field_name: &str,
) -> Option<usize> {
    Some(
        value::from_value::<json::texture::Info>(
            material
                .extensions()?
                .get(extension_name)?
                .as_object()?
                .get(texture_field_name)?
                .clone(),
        )
        .ok()?
        .index
        .value(),
    )
}

/// Returns true if the material needs mesh tangents in order to be successfully
/// rendered.
///
/// We generate them if this function returns true.
fn material_needs_tangents(material: &Material) -> bool {
    if material.normal_texture().is_some() {
        return true;
    }

    #[cfg(feature = "pbr_multi_layer_material_textures")]
    if material_extension_texture_index(
        material,
        "KHR_materials_clearcoat",
        "clearcoatNormalTexture",
    )
    .is_some()
    {
        return true;
    }

    false
}

#[cfg(test)]
mod test {
    use std::path::Path;

    use crate::{Gltf, GltfAssetLabel, GltfNode, GltfSkin};
    use bevy_app::{App, TaskPoolPlugin};
    use bevy_asset::{
        io::{
            memory::{Dir, MemoryAssetReader},
            AssetSource, AssetSourceId,
        },
        AssetApp, AssetPlugin, AssetServer, Assets, Handle, LoadState,
    };
    use bevy_ecs::{system::Resource, world::World};
    use bevy_log::LogPlugin;
    use bevy_render::mesh::{skinning::SkinnedMeshInverseBindposes, MeshPlugin};
    use bevy_scene::ScenePlugin;

    fn test_app(dir: Dir) -> App {
        let mut app = App::new();
        let reader = MemoryAssetReader { root: dir };
        app.register_asset_source(
            AssetSourceId::Default,
            AssetSource::build().with_reader(move || Box::new(reader.clone())),
        )
        .add_plugins((
            LogPlugin::default(),
            TaskPoolPlugin::default(),
            AssetPlugin::default(),
            ScenePlugin,
            MeshPlugin,
            crate::GltfPlugin::default(),
        ));

        app.finish();
        app.cleanup();

        app
    }

    const LARGE_ITERATION_COUNT: usize = 10000;

    fn run_app_until(app: &mut App, mut predicate: impl FnMut(&mut World) -> Option<()>) {
        for _ in 0..LARGE_ITERATION_COUNT {
            app.update();
            if predicate(app.world_mut()).is_some() {
                return;
            }
        }

        panic!("Ran out of loops to return `Some` from `predicate`");
    }

    fn load_gltf_into_app(gltf_path: &str, gltf: &str) -> App {
        #[expect(unused)]
        #[derive(Resource)]
        struct GltfHandle(Handle<Gltf>);

        let dir = Dir::default();
        dir.insert_asset_text(Path::new(gltf_path), gltf);
        let mut app = test_app(dir);
        app.update();
        let asset_server = app.world().resource::<AssetServer>().clone();
        let handle: Handle<Gltf> = asset_server.load(gltf_path.to_string());
        let handle_id = handle.id();
        app.insert_resource(GltfHandle(handle));
        app.update();
        run_app_until(&mut app, |_world| {
            let load_state = asset_server.get_load_state(handle_id).unwrap();
            match load_state {
                LoadState::Loaded => Some(()),
                LoadState::Failed(err) => panic!("{err}"),
                _ => None,
            }
        });
        app
    }

    #[test]
    fn single_node() {
        let gltf_path = "test.gltf";
        let app = load_gltf_into_app(
            gltf_path,
            r#"
{
    "asset": {
        "version": "2.0"
    },
    "nodes": [
        {
            "name": "TestSingleNode"
        }
    ],
    "scene": 0,
    "scenes": [{ "nodes": [0] }]
}
"#,
        );
        let asset_server = app.world().resource::<AssetServer>();
        let handle = asset_server.load(gltf_path);
        let gltf_root_assets = app.world().resource::<Assets<Gltf>>();
        let gltf_node_assets = app.world().resource::<Assets<GltfNode>>();
        let gltf_root = gltf_root_assets.get(&handle).unwrap();
        assert!(gltf_root.nodes.len() == 1, "Single node");
        assert!(
            gltf_root.named_nodes.contains_key("TestSingleNode"),
            "Named node is in named nodes"
        );
        let gltf_node = gltf_node_assets
            .get(gltf_root.named_nodes.get("TestSingleNode").unwrap())
            .unwrap();
        assert_eq!(gltf_node.name, "TestSingleNode", "Correct name");
        assert_eq!(gltf_node.index, 0, "Correct index");
        assert_eq!(gltf_node.children.len(), 0, "No children");
        assert_eq!(gltf_node.asset_label(), GltfAssetLabel::Node(0));
    }

    #[test]
    fn node_hierarchy_no_hierarchy() {
        let gltf_path = "test.gltf";
        let app = load_gltf_into_app(
            gltf_path,
            r#"
{
    "asset": {
        "version": "2.0"
    },
    "nodes": [
        {
            "name": "l1"
        },
        {
            "name": "l2"
        }
    ],
    "scene": 0,
    "scenes": [{ "nodes": [0] }]
}
"#,
        );
        let asset_server = app.world().resource::<AssetServer>();
        let handle = asset_server.load(gltf_path);
        let gltf_root_assets = app.world().resource::<Assets<Gltf>>();
        let gltf_node_assets = app.world().resource::<Assets<GltfNode>>();
        let gltf_root = gltf_root_assets.get(&handle).unwrap();
        let result = gltf_root
            .nodes
            .iter()
            .map(|h| gltf_node_assets.get(h).unwrap())
            .collect::<Vec<_>>();
        assert_eq!(result.len(), 2);
        assert_eq!(result[0].name, "l1");
        assert_eq!(result[0].children.len(), 0);
        assert_eq!(result[1].name, "l2");
        assert_eq!(result[1].children.len(), 0);
    }

    #[test]
    fn node_hierarchy_simple_hierarchy() {
        let gltf_path = "test.gltf";
        let app = load_gltf_into_app(
            gltf_path,
            r#"
{
    "asset": {
        "version": "2.0"
    },
    "nodes": [
        {
            "name": "l1",
            "children": [1]
        },
        {
            "name": "l2"
        }
    ],
    "scene": 0,
    "scenes": [{ "nodes": [0] }]
}
"#,
        );
        let asset_server = app.world().resource::<AssetServer>();
        let handle = asset_server.load(gltf_path);
        let gltf_root_assets = app.world().resource::<Assets<Gltf>>();
        let gltf_node_assets = app.world().resource::<Assets<GltfNode>>();
        let gltf_root = gltf_root_assets.get(&handle).unwrap();
        let result = gltf_root
            .nodes
            .iter()
            .map(|h| gltf_node_assets.get(h).unwrap())
            .collect::<Vec<_>>();
        assert_eq!(result.len(), 2);
        assert_eq!(result[0].name, "l1");
        assert_eq!(result[0].children.len(), 1);
        assert_eq!(result[1].name, "l2");
        assert_eq!(result[1].children.len(), 0);
    }

    #[test]
    fn node_hierarchy_hierarchy() {
        let gltf_path = "test.gltf";
        let app = load_gltf_into_app(
            gltf_path,
            r#"
{
    "asset": {
        "version": "2.0"
    },
    "nodes": [
        {
            "name": "l1",
            "children": [1]
        },
        {
            "name": "l2",
            "children": [2]
        },
        {
            "name": "l3",
            "children": [3, 4, 5]
        },
        {
            "name": "l4",
            "children": [6]
        },
        {
            "name": "l5"
        },
        {
            "name": "l6"
        },
        {
            "name": "l7"
        }
    ],
    "scene": 0,
    "scenes": [{ "nodes": [0] }]
}
"#,
        );
        let asset_server = app.world().resource::<AssetServer>();
        let handle = asset_server.load(gltf_path);
        let gltf_root_assets = app.world().resource::<Assets<Gltf>>();
        let gltf_node_assets = app.world().resource::<Assets<GltfNode>>();
        let gltf_root = gltf_root_assets.get(&handle).unwrap();
        let result = gltf_root
            .nodes
            .iter()
            .map(|h| gltf_node_assets.get(h).unwrap())
            .collect::<Vec<_>>();
        assert_eq!(result.len(), 7);
        assert_eq!(result[0].name, "l1");
        assert_eq!(result[0].children.len(), 1);
        assert_eq!(result[1].name, "l2");
        assert_eq!(result[1].children.len(), 1);
        assert_eq!(result[2].name, "l3");
        assert_eq!(result[2].children.len(), 3);
        assert_eq!(result[3].name, "l4");
        assert_eq!(result[3].children.len(), 1);
        assert_eq!(result[4].name, "l5");
        assert_eq!(result[4].children.len(), 0);
        assert_eq!(result[5].name, "l6");
        assert_eq!(result[5].children.len(), 0);
        assert_eq!(result[6].name, "l7");
        assert_eq!(result[6].children.len(), 0);
    }

    #[test]
    fn node_hierarchy_cyclic() {
        let gltf_path = "test.gltf";
        let gltf_str = r#"
{
    "asset": {
        "version": "2.0"
    },
    "nodes": [
        {
            "name": "l1",
            "children": [1]
        },
        {
            "name": "l2",
            "children": [0]
        }
    ],
    "scene": 0,
    "scenes": [{ "nodes": [0] }]
}
"#;

        let dir = Dir::default();
        dir.insert_asset_text(Path::new(gltf_path), gltf_str);
        let mut app = test_app(dir);
        app.update();
        let asset_server = app.world().resource::<AssetServer>().clone();
        let handle: Handle<Gltf> = asset_server.load(gltf_path);
        let handle_id = handle.id();
        app.update();
        run_app_until(&mut app, |_world| {
            let load_state = asset_server.get_load_state(handle_id).unwrap();
            if load_state.is_failed() {
                Some(())
            } else {
                None
            }
        });
        let load_state = asset_server.get_load_state(handle_id).unwrap();
        assert!(load_state.is_failed());
    }

    #[test]
    fn node_hierarchy_missing_node() {
        let gltf_path = "test.gltf";
        let gltf_str = r#"
{
    "asset": {
        "version": "2.0"
    },
    "nodes": [
        {
            "name": "l1",
            "children": [2]
        },
        {
            "name": "l2"
        }
    ],
    "scene": 0,
    "scenes": [{ "nodes": [0] }]
}
"#;

        let dir = Dir::default();
        dir.insert_asset_text(Path::new(gltf_path), gltf_str);
        let mut app = test_app(dir);
        app.update();
        let asset_server = app.world().resource::<AssetServer>().clone();
        let handle: Handle<Gltf> = asset_server.load(gltf_path);
        let handle_id = handle.id();
        app.update();
        run_app_until(&mut app, |_world| {
            let load_state = asset_server.get_load_state(handle_id).unwrap();
            if load_state.is_failed() {
                Some(())
            } else {
                None
            }
        });
        let load_state = asset_server.get_load_state(handle_id).unwrap();
        assert!(load_state.is_failed());
    }

    #[test]
    fn skin_node() {
        let gltf_path = "test.gltf";
        let app = load_gltf_into_app(
            gltf_path,
            r#"
{
    "asset": {
        "version": "2.0"
    },
    "nodes": [
        {
            "name": "skinned",
            "skin": 0,
            "children": [1, 2]
        },
        {
            "name": "joint1"
        },
        {
            "name": "joint2"
        }
    ],
    "skins": [
        {
            "inverseBindMatrices": 0,
            "joints": [1, 2]
        }
    ],
    "buffers": [
        {
            "uri" : "data:application/gltf-buffer;base64,AACAPwAAAAAAAAAAAAAAAAAAAAAAAIA/AAAAAAAAAAAAAAAAAAAAAAAAgD8AAAAAAAAAAAAAAAAAAAAAAACAPwAAgD8AAAAAAAAAAAAAAAAAAAAAAACAPwAAAAAAAAAAAAAAAAAAAAAAAIA/AAAAAAAAAAAAAIC/AAAAAAAAgD8=",
            "byteLength" : 128
        }
    ],
    "bufferViews": [
        {
            "buffer": 0,
            "byteLength": 128
        }
    ],
    "accessors": [
        {
            "bufferView" : 0,
            "componentType" : 5126,
            "count" : 2,
            "type" : "MAT4"
        }
    ],
    "scene": 0,
    "scenes": [{ "nodes": [0] }]
}
"#,
        );
        let asset_server = app.world().resource::<AssetServer>();
        let handle = asset_server.load(gltf_path);
        let gltf_root_assets = app.world().resource::<Assets<Gltf>>();
        let gltf_node_assets = app.world().resource::<Assets<GltfNode>>();
        let gltf_skin_assets = app.world().resource::<Assets<GltfSkin>>();
        let gltf_inverse_bind_matrices = app
            .world()
            .resource::<Assets<SkinnedMeshInverseBindposes>>();
        let gltf_root = gltf_root_assets.get(&handle).unwrap();

        assert_eq!(gltf_root.skins.len(), 1);
        assert_eq!(gltf_root.nodes.len(), 3);

        let skin = gltf_skin_assets.get(&gltf_root.skins[0]).unwrap();
        assert_eq!(skin.joints.len(), 2);
        assert_eq!(skin.joints[0], gltf_root.nodes[1]);
        assert_eq!(skin.joints[1], gltf_root.nodes[2]);
        assert!(gltf_inverse_bind_matrices.contains(&skin.inverse_bind_matrices));

        let skinned_node = gltf_node_assets.get(&gltf_root.nodes[0]).unwrap();
        assert_eq!(skinned_node.name, "skinned");
        assert_eq!(skinned_node.children.len(), 2);
        assert_eq!(skinned_node.skin.as_ref(), Some(&gltf_root.skins[0]));
    }
}<|MERGE_RESOLUTION|>--- conflicted
+++ resolved
@@ -645,15 +645,11 @@
             for (semantic, accessor) in primitive.attributes() {
                 if [Semantic::Joints(0), Semantic::Weights(0)].contains(&semantic) {
                     if !meshes_on_skinned_nodes.contains(&gltf_mesh.index()) {
-<<<<<<< HEAD
-                        warn!("Ignoring attribute {:?} for skinned mesh {:?} used on non skinned nodes (NODE_SKINNED_MESH_WITHOUT_SKIN)", semantic, primitive_label);
-=======
                         warn!(
                         "Ignoring attribute {:?} for skinned mesh {} used on non skinned nodes (NODE_SKINNED_MESH_WITHOUT_SKIN)",
                         semantic,
                         primitive_label
                     );
->>>>>>> 294e0db7
                         continue;
                     } else if meshes_on_non_skinned_nodes.contains(&gltf_mesh.index()) {
                         error!("Skinned mesh {} used on both skinned and non skin nodes, this is likely to cause an error (NODE_SKINNED_MESH_WITHOUT_SKIN)", primitive_label);
@@ -738,14 +734,10 @@
 
                 generate_tangents_span.in_scope(|| {
                     if let Err(err) = mesh.generate_tangents() {
-<<<<<<< HEAD
-                        warn!("Failed to generate vertex tangents using the mikktspace algorithm: {:?}", err);
-=======
                         warn!(
                             "Failed to generate vertex tangents using the mikktspace algorithm: {}",
                             err
                         );
->>>>>>> 294e0db7
                     }
                 });
             }
