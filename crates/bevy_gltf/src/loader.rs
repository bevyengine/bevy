--- conflicted
+++ resolved
@@ -1,12 +1,9 @@
-<<<<<<< HEAD
 use crate::{
+    GltfAssetLabel,
     vertex_attributes::convert_attribute, Gltf, GltfExtras, GltfMaterialExtras, GltfMeshExtras,
     GltfNode, GltfSceneExtras,
 };
-=======
-use crate::GltfAssetLabel;
-use crate::{vertex_attributes::convert_attribute, Gltf, GltfExtras, GltfNode};
->>>>>>> b45786df
+
 #[cfg(feature = "bevy_animation")]
 use bevy_animation::{AnimationTarget, AnimationTargetId};
 use bevy_asset::{
