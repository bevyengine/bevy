use crate::{vertex_attributes::convert_attribute, Gltf, GltfExtras, GltfNode};
use bevy_asset::{
    anyhow, io::Reader, AssetLoadError, AssetLoader, AsyncReadExt, Handle, LoadContext,
    ReadAssetBytesError,
};
use bevy_core::Name;
use bevy_core_pipeline::prelude::Camera3dBundle;
use bevy_ecs::{entity::Entity, world::World};
use bevy_hierarchy::{BuildWorldChildren, WorldChildBuilder};
use bevy_log::warn;
use bevy_math::{Mat4, Vec3};
use bevy_pbr::{
    AlphaMode, DirectionalLight, DirectionalLightBundle, PbrBundle, PointLight, PointLightBundle,
    SpotLight, SpotLightBundle, StandardMaterial, MAX_JOINTS,
};
use bevy_render::{
    camera::{Camera, OrthographicProjection, PerspectiveProjection, Projection, ScalingMode},
    color::Color,
    mesh::{
        morph::{MeshMorphWeights, MorphAttributes, MorphTargetImage, MorphWeights},
        skinning::{SkinnedMesh, SkinnedMeshInverseBindposes},
        Indices, Mesh, MeshVertexAttribute, VertexAttributeValues,
    },
    prelude::SpatialBundle,
    primitives::Aabb,
    render_resource::{AddressMode, Face, FilterMode, PrimitiveTopology, SamplerDescriptor},
    texture::{
        CompressedImageFormats, Image, ImageLoaderSettings, ImageSampler, ImageType, TextureError,
    },
};
use bevy_scene::Scene;
#[cfg(not(target_arch = "wasm32"))]
use bevy_tasks::IoTaskPool;
use bevy_transform::components::Transform;
use bevy_utils::{HashMap, HashSet};
use gltf::{
    accessor::Iter,
    mesh::{util::ReadIndices, Mode},
    texture::{MagFilter, MinFilter, WrappingMode},
    Material, Node, Primitive,
};
use serde::Deserialize;
use std::{
    collections::VecDeque,
    path::{Path, PathBuf},
};
use thiserror::Error;

/// An error that occurs when loading a glTF file.
#[derive(Error, Debug)]
pub enum GltfError {
    #[error("unsupported primitive mode")]
    UnsupportedPrimitive { mode: Mode },
    #[error("invalid glTF file: {0}")]
    Gltf(#[from] gltf::Error),
    #[error("binary blob is missing")]
    MissingBlob,
    #[error("failed to decode base64 mesh data")]
    Base64Decode(#[from] base64::DecodeError),
    #[error("unsupported buffer format")]
    BufferFormatUnsupported,
    #[error("invalid image mime type: {0}")]
    InvalidImageMimeType(String),
    #[error("You may need to add the feature for the file format: {0}")]
    ImageError(#[from] TextureError),
    #[error("failed to read bytes from an asset path: {0}")]
    ReadAssetBytesError(#[from] ReadAssetBytesError),
    #[error("failed to load asset from an asset path: {0}")]
    AssetLoadError(#[from] AssetLoadError),
    #[error("Missing sampler for animation {0}")]
    MissingAnimationSampler(usize),
    #[error("failed to generate tangents: {0}")]
    GenerateTangentsError(#[from] bevy_render::mesh::GenerateTangentsError),
    #[error("failed to generate morph targets: {0}")]
    MorphTarget(#[from] bevy_render::mesh::morph::MorphBuildError),
}

/// Loads glTF files with all of their data as their corresponding bevy representations.
pub struct GltfLoader {
    pub supported_compressed_formats: CompressedImageFormats,
    pub custom_vertex_attributes: HashMap<String, MeshVertexAttribute>,
}

impl AssetLoader for GltfLoader {
    type Asset = Gltf;
    type Settings = ();
    fn load<'a>(
        &'a self,
        reader: &'a mut Reader,
        _settings: &'a (),
        load_context: &'a mut LoadContext,
    ) -> bevy_utils::BoxedFuture<'a, Result<Gltf, anyhow::Error>> {
        Box::pin(async move {
            let mut bytes = Vec::new();
            reader.read_to_end(&mut bytes).await?;
            Ok(load_gltf(self, &bytes, load_context).await?)
        })
    }

    fn extensions(&self) -> &[&str] {
        &["gltf", "glb"]
    }
}

/// Loads an entire glTF file.
async fn load_gltf<'a, 'b, 'c>(
    loader: &GltfLoader,
    bytes: &'a [u8],
    load_context: &'b mut LoadContext<'c>,
) -> Result<Gltf, GltfError> {
    let gltf = gltf::Gltf::from_slice(bytes)?;
    let buffer_data = load_buffers(&gltf, load_context).await?;

    let mut linear_textures = HashSet::default();

    for material in gltf.materials() {
        if let Some(texture) = material.normal_texture() {
            linear_textures.insert(texture.texture().index());
        }
        if let Some(texture) = material.occlusion_texture() {
            linear_textures.insert(texture.texture().index());
        }
        if let Some(texture) = material
            .pbr_metallic_roughness()
            .metallic_roughness_texture()
        {
            linear_textures.insert(texture.texture().index());
        }
    }

    #[cfg(feature = "bevy_animation")]
    let paths = {
        let mut paths = HashMap::<usize, (usize, Vec<Name>)>::new();
        for scene in gltf.scenes() {
            for node in scene.nodes() {
                let root_index = node.index();
                paths_recur(node, &[], &mut paths, root_index);
            }
        }
        paths
    };

    #[cfg(feature = "bevy_animation")]
    let (animations, named_animations, animation_roots) = {
        use bevy_animation::Keyframes;
        use gltf::animation::util::ReadOutputs;
        let mut animations = vec![];
        let mut named_animations = HashMap::default();
        let mut animation_roots = HashSet::default();
        for animation in gltf.animations() {
            let mut animation_clip = bevy_animation::AnimationClip::default();
            for channel in animation.channels() {
                match channel.sampler().interpolation() {
                    gltf::animation::Interpolation::Linear => (),
                    other => warn!(
                        "Animation interpolation {:?} is not supported, will use linear",
                        other
                    ),
                };
                let node = channel.target().node();
                let reader = channel.reader(|buffer| Some(&buffer_data[buffer.index()]));
                let keyframe_timestamps: Vec<f32> = if let Some(inputs) = reader.read_inputs() {
                    match inputs {
                        gltf::accessor::Iter::Standard(times) => times.collect(),
                        gltf::accessor::Iter::Sparse(_) => {
                            warn!("Sparse accessor not supported for animation sampler input");
                            continue;
                        }
                    }
                } else {
                    warn!("Animations without a sampler input are not supported");
                    return Err(GltfError::MissingAnimationSampler(animation.index()));
                };

                let keyframes = if let Some(outputs) = reader.read_outputs() {
                    match outputs {
                        ReadOutputs::Translations(tr) => {
                            Keyframes::Translation(tr.map(Vec3::from).collect())
                        }
                        ReadOutputs::Rotations(rots) => Keyframes::Rotation(
                            rots.into_f32().map(bevy_math::Quat::from_array).collect(),
                        ),
                        ReadOutputs::Scales(scale) => {
                            Keyframes::Scale(scale.map(Vec3::from).collect())
                        }
                        ReadOutputs::MorphTargetWeights(weights) => {
                            Keyframes::Weights(weights.into_f32().collect())
                        }
                    }
                } else {
                    warn!("Animations without a sampler output are not supported");
                    return Err(GltfError::MissingAnimationSampler(animation.index()));
                };

                if let Some((root_index, path)) = paths.get(&node.index()) {
                    animation_roots.insert(root_index);
                    animation_clip.add_curve_to_path(
                        bevy_animation::EntityPath {
                            parts: path.clone(),
                        },
                        bevy_animation::VariableCurve {
                            keyframe_timestamps,
                            keyframes,
                        },
                    );
                } else {
                    warn!(
                        "Animation ignored for node {}: part of its hierarchy is missing a name",
                        node.index()
                    );
                }
            }
            let handle = load_context
                .add_labeled_asset(format!("Animation{}", animation.index()), animation_clip);
            if let Some(name) = animation.name() {
                named_animations.insert(name.to_string(), handle.clone());
            }
            animations.push(handle);
        }
        (animations, named_animations, animation_roots)
    };

    // TODO: use the threaded impl on wasm once wasm thread pool doesn't deadlock on it
    // See https://github.com/bevyengine/bevy/issues/1924 for more details
    // The taskpool use is also avoided when there is only one texture for performance reasons and
    // to avoid https://github.com/bevyengine/bevy/pull/2725
    // PERF: could this be a Vec instead? Are gltf texture indices dense?
    fn process_loaded_texture(
        load_context: &mut LoadContext,
        handles: &mut Vec<Handle<Image>>,
        texture: ImageOrPath,
    ) {
        let handle = match texture {
            ImageOrPath::Image { label, image } => load_context.add_labeled_asset(label, image),
            ImageOrPath::Path { path, is_srgb } => {
                load_context.load_with_settings(path, move |settings: &mut ImageLoaderSettings| {
                    settings.is_srgb = is_srgb;
                })
            }
        };
        handles.push(handle);
    }

    // We collect handles to ensure loaded images from paths are not unloaded before they are used elsewhere
    // in the loader. This prevents "reloads", but it also prevents dropping the is_srgb context on reload.
    //
    // In theory we could store a mapping between texture.index() and handle to use
    // later in the loader when looking up handles for materials. However this would mean
    // that the material's load context would no longer track those images as dependencies.
    let mut _texture_handles = Vec::new();
    if gltf.textures().len() == 1 || cfg!(target_arch = "wasm32") {
        for texture in gltf.textures() {
            let parent_path = load_context.path().parent().unwrap();
            let image = load_image(
                texture,
                &buffer_data,
                &linear_textures,
                parent_path,
                loader.supported_compressed_formats,
            )
            .await?;
            process_loaded_texture(load_context, &mut _texture_handles, image);
        }
    } else {
        #[cfg(not(target_arch = "wasm32"))]
        IoTaskPool::get()
            .scope(|scope| {
                gltf.textures().for_each(|gltf_texture| {
                    let parent_path = load_context.path().parent().unwrap();
                    let linear_textures = &linear_textures;
                    let buffer_data = &buffer_data;
                    scope.spawn(async move {
                        load_image(
                            gltf_texture,
                            buffer_data,
                            linear_textures,
                            parent_path,
                            loader.supported_compressed_formats,
                        )
                        .await
                    });
                });
            })
            .into_iter()
            .for_each(|result| match result {
                Ok(image) => {
                    process_loaded_texture(load_context, &mut _texture_handles, image);
                }
                Err(err) => {
                    warn!("Error loading glTF texture: {}", err);
                }
            });
    }

    let mut materials = vec![];
    let mut named_materials = HashMap::default();
    // NOTE: materials must be loaded after textures because image load() calls will happen before load_with_settings, preventing is_srgb from being set properly
    for material in gltf.materials() {
        let handle = load_material(&material, load_context, false);
        if let Some(name) = material.name() {
            named_materials.insert(name.to_string(), handle.clone());
        }
        materials.push(handle);
    }

    let mut meshes = vec![];
    let mut named_meshes = HashMap::default();
    for gltf_mesh in gltf.meshes() {
        let mut primitives = vec![];
        for primitive in gltf_mesh.primitives() {
            let primitive_label = primitive_label(&gltf_mesh, &primitive);
            let primitive_topology = get_primitive_topology(primitive.mode())?;

            let mut mesh = Mesh::new(primitive_topology);

            // Read vertex attributes
            for (semantic, accessor) in primitive.attributes() {
                match convert_attribute(
                    semantic,
                    accessor,
                    &buffer_data,
                    &loader.custom_vertex_attributes,
                ) {
                    Ok((attribute, values)) => mesh.insert_attribute(attribute, values),
                    Err(err) => warn!("{}", err),
                }
            }

            // Read vertex indices
            let reader = primitive.reader(|buffer| Some(buffer_data[buffer.index()].as_slice()));
            if let Some(indices) = reader.read_indices() {
                mesh.set_indices(Some(match indices {
                    ReadIndices::U8(is) => Indices::U16(is.map(|x| x as u16).collect()),
                    ReadIndices::U16(is) => Indices::U16(is.collect()),
                    ReadIndices::U32(is) => Indices::U32(is.collect()),
                }));
            };

            {
                let morph_target_reader = reader.read_morph_targets();
                if morph_target_reader.len() != 0 {
                    let morph_targets_label = morph_targets_label(&gltf_mesh, &primitive);
                    let morph_target_image = MorphTargetImage::new(
                        morph_target_reader.map(PrimitiveMorphAttributesIter),
                        mesh.count_vertices(),
                    )?;
                    let handle =
                        load_context.add_labeled_asset(morph_targets_label, morph_target_image.0);

                    mesh.set_morph_targets(handle);
                    let extras = gltf_mesh.extras().as_ref();
                    if let Option::<MorphTargetNames>::Some(names) =
                        extras.and_then(|extras| serde_json::from_str(extras.get()).ok())
                    {
                        mesh.set_morph_target_names(names.target_names);
                    }
                }
            }

            if mesh.attribute(Mesh::ATTRIBUTE_NORMAL).is_none()
                && matches!(mesh.primitive_topology(), PrimitiveTopology::TriangleList)
            {
                let vertex_count_before = mesh.count_vertices();
                mesh.duplicate_vertices();
                mesh.compute_flat_normals();
                let vertex_count_after = mesh.count_vertices();

                if vertex_count_before != vertex_count_after {
                    bevy_log::debug!("Missing vertex normals in indexed geometry, computing them as flat. Vertex count increased from {} to {}", vertex_count_before, vertex_count_after);
                } else {
                    bevy_log::debug!(
                        "Missing vertex normals in indexed geometry, computing them as flat."
                    );
                }
            }

            if let Some(vertex_attribute) = reader
                .read_tangents()
                .map(|v| VertexAttributeValues::Float32x4(v.collect()))
            {
                mesh.insert_attribute(Mesh::ATTRIBUTE_TANGENT, vertex_attribute);
            } else if mesh.attribute(Mesh::ATTRIBUTE_NORMAL).is_some()
                && primitive.material().normal_texture().is_some()
            {
                bevy_log::debug!(
                    "Missing vertex tangents, computing them using the mikktspace algorithm"
                );
                if let Err(err) = mesh.generate_tangents() {
                    bevy_log::warn!(
                        "Failed to generate vertex tangents using the mikktspace algorithm: {:?}",
                        err
                    );
                }
            }

            let mesh = load_context.add_labeled_asset(primitive_label, mesh);
            primitives.push(super::GltfPrimitive {
                mesh,
                material: primitive
                    .material()
                    .index()
                    .and_then(|i| materials.get(i).cloned()),
                extras: get_gltf_extras(primitive.extras()),
                material_extras: get_gltf_extras(primitive.material().extras()),
            });
        }

        let handle = load_context.add_labeled_asset(
            mesh_label(&gltf_mesh),
            super::GltfMesh {
                primitives,
                extras: get_gltf_extras(gltf_mesh.extras()),
            },
        );
        if let Some(name) = gltf_mesh.name() {
            named_meshes.insert(name.to_string(), handle.clone());
        }
        meshes.push(handle);
    }

    let mut nodes_intermediate = vec![];
    let mut named_nodes_intermediate = HashMap::default();
    for node in gltf.nodes() {
        let node_label = node_label(&node);
        nodes_intermediate.push((
            node_label,
            GltfNode {
                children: vec![],
                mesh: node
                    .mesh()
                    .map(|mesh| mesh.index())
                    .and_then(|i| meshes.get(i).cloned()),
                transform: match node.transform() {
                    gltf::scene::Transform::Matrix { matrix } => {
                        Transform::from_matrix(bevy_math::Mat4::from_cols_array_2d(&matrix))
                    }
                    gltf::scene::Transform::Decomposed {
                        translation,
                        rotation,
                        scale,
                    } => Transform {
                        translation: bevy_math::Vec3::from(translation),
                        rotation: bevy_math::Quat::from_array(rotation),
                        scale: bevy_math::Vec3::from(scale),
                    },
                },
                extras: get_gltf_extras(node.extras()),
            },
            node.children()
                .map(|child| child.index())
                .collect::<Vec<_>>(),
        ));
        if let Some(name) = node.name() {
            named_nodes_intermediate.insert(name, node.index());
        }
    }
    let nodes = resolve_node_hierarchy(nodes_intermediate, load_context.path())
        .into_iter()
        .map(|(label, node)| load_context.add_labeled_asset(label, node))
        .collect::<Vec<bevy_asset::Handle<GltfNode>>>();
    let named_nodes = named_nodes_intermediate
        .into_iter()
        .filter_map(|(name, index)| {
            nodes
                .get(index)
                .map(|handle| (name.to_string(), handle.clone()))
        })
        .collect();

    let skinned_mesh_inverse_bindposes: Vec<_> = gltf
        .skins()
        .map(|gltf_skin| {
            let reader = gltf_skin.reader(|buffer| Some(&buffer_data[buffer.index()]));
            let inverse_bindposes: Vec<Mat4> = reader
                .read_inverse_bind_matrices()
                .unwrap()
                .map(|mat| Mat4::from_cols_array_2d(&mat))
                .collect();

            load_context.add_labeled_asset(
                skin_label(&gltf_skin),
                SkinnedMeshInverseBindposes::from(inverse_bindposes),
            )
        })
        .collect();

    let mut scenes = vec![];
    let mut named_scenes = HashMap::default();
    let mut active_camera_found = false;
    for scene in gltf.scenes() {
        let mut err = None;
        let mut world = World::default();
        let mut node_index_to_entity_map = HashMap::new();
        let mut entity_to_skin_index_map = HashMap::new();

        world
            .spawn(SpatialBundle::INHERITED_IDENTITY)
            .with_children(|parent| {
                for node in scene.nodes() {
                    let result = load_node(
                        &node,
                        parent,
                        load_context,
                        &mut node_index_to_entity_map,
                        &mut entity_to_skin_index_map,
                        &mut active_camera_found,
                        &Transform::default(),
                    );
                    if result.is_err() {
                        err = Some(result);
                        return;
                    }
                }
            });
        if let Some(Err(err)) = err {
            return Err(err);
        }

        #[cfg(feature = "bevy_animation")]
        {
            // for each node root in a scene, check if it's the root of an animation
            // if it is, add the AnimationPlayer component
            for node in scene.nodes() {
                if animation_roots.contains(&node.index()) {
                    world
                        .entity_mut(*node_index_to_entity_map.get(&node.index()).unwrap())
                        .insert(bevy_animation::AnimationPlayer::default());
                }
            }
        }

        let mut warned_about_max_joints = HashSet::new();
        for (&entity, &skin_index) in &entity_to_skin_index_map {
            let mut entity = world.entity_mut(entity);
            let skin = gltf.skins().nth(skin_index).unwrap();
            let joint_entities: Vec<_> = skin
                .joints()
                .map(|node| node_index_to_entity_map[&node.index()])
                .collect();

            if joint_entities.len() > MAX_JOINTS && warned_about_max_joints.insert(skin_index) {
                warn!(
                    "The glTF skin {:?} has {} joints, but the maximum supported is {}",
                    skin.name()
                        .map(|name| name.to_string())
                        .unwrap_or_else(|| skin.index().to_string()),
                    joint_entities.len(),
                    MAX_JOINTS
                );
            }
            entity.insert(SkinnedMesh {
                inverse_bindposes: skinned_mesh_inverse_bindposes[skin_index].clone(),
                joints: joint_entities,
            });
        }

        let scene_handle = load_context.add_labeled_asset(scene_label(&scene), Scene::new(world));

        if let Some(name) = scene.name() {
            named_scenes.insert(name.to_string(), scene_handle.clone());
        }
        scenes.push(scene_handle);
    }

    Ok(Gltf {
        default_scene: gltf
            .default_scene()
            .and_then(|scene| scenes.get(scene.index()))
            .cloned(),
        scenes,
        named_scenes,
        meshes,
        named_meshes,
        materials,
        named_materials,
        nodes,
        named_nodes,
        #[cfg(feature = "bevy_animation")]
        animations,
        #[cfg(feature = "bevy_animation")]
        named_animations,
    })
}

fn get_gltf_extras(extras: &gltf::json::Extras) -> Option<GltfExtras> {
    extras.as_ref().map(|extras| super::GltfExtras {
        value: extras.get().to_string(),
    })
}

fn node_name(node: &Node) -> Name {
    let name = node
        .name()
        .map(|s| s.to_string())
        .unwrap_or_else(|| format!("GltfNode{}", node.index()));
    Name::new(name)
}

#[cfg(feature = "bevy_animation")]
fn paths_recur(
    node: Node,
    current_path: &[Name],
    paths: &mut HashMap<usize, (usize, Vec<Name>)>,
    root_index: usize,
) {
    let mut path = current_path.to_owned();
    path.push(node_name(&node));
    for child in node.children() {
        paths_recur(child, &path, paths, root_index);
    }
    paths.insert(node.index(), (root_index, path));
}

/// Loads a glTF texture as a bevy [`Image`] and returns it together with its label.
async fn load_image<'a, 'b>(
    gltf_texture: gltf::Texture<'a>,
    buffer_data: &[Vec<u8>],
    linear_textures: &HashSet<usize>,
    parent_path: &'b Path,
    supported_compressed_formats: CompressedImageFormats,
) -> Result<ImageOrPath, GltfError> {
    let is_srgb = !linear_textures.contains(&gltf_texture.index());
    match gltf_texture.source().source() {
        gltf::image::Source::View { view, mime_type } => {
            let start = view.offset();
            let end = view.offset() + view.length();
            let buffer = &buffer_data[view.buffer().index()][start..end];
            let mut image = Image::from_buffer(
                buffer,
                ImageType::MimeType(mime_type),
                supported_compressed_formats,
                is_srgb,
            )?;
            image.sampler_descriptor = ImageSampler::Descriptor(texture_sampler(&gltf_texture));
            Ok(ImageOrPath::Image {
                image,
                label: texture_label(&gltf_texture),
            })
        }
        gltf::image::Source::Uri { uri, mime_type } => {
            let uri = percent_encoding::percent_decode_str(uri)
                .decode_utf8()
                .unwrap();
            let uri = uri.as_ref();
            if let Ok(data_uri) = DataUri::parse(uri) {
                let bytes = data_uri.decode()?;
                let image_type = ImageType::MimeType(data_uri.mime_type);
                Ok(ImageOrPath::Image {
                    image: Image::from_buffer(
                        &bytes,
                        mime_type.map(ImageType::MimeType).unwrap_or(image_type),
                        supported_compressed_formats,
                        is_srgb,
                    )?,
                    label: texture_label(&gltf_texture),
                })
            } else {
                let image_path = parent_path.join(uri);
                Ok(ImageOrPath::Path {
                    path: image_path,
                    is_srgb,
                })
            }
        }
    }
}

/// Loads a glTF material as a bevy [`StandardMaterial`] and returns it.
fn load_material(
    material: &Material,
    load_context: &mut LoadContext,
    is_scale_inverted: bool,
) -> Handle<StandardMaterial> {
    let material_label = material_label(material, is_scale_inverted);
    load_context.labeled_asset_scope(material_label, |load_context| {
        let pbr = material.pbr_metallic_roughness();

        // TODO: handle missing label handle errors here?
        let color = pbr.base_color_factor();
        let base_color_texture = pbr.base_color_texture().map(|info| {
            // TODO: handle info.tex_coord() (the *set* index for the right texcoords)
            texture_handle(load_context, &info.texture())
        });

        let normal_map_texture: Option<Handle<Image>> =
            material.normal_texture().map(|normal_texture| {
                // TODO: handle normal_texture.scale
                // TODO: handle normal_texture.tex_coord() (the *set* index for the right texcoords)
                texture_handle(load_context, &normal_texture.texture())
            });

        let metallic_roughness_texture = pbr.metallic_roughness_texture().map(|info| {
            // TODO: handle info.tex_coord() (the *set* index for the right texcoords)
            texture_handle(load_context, &info.texture())
        });

        let occlusion_texture = material.occlusion_texture().map(|occlusion_texture| {
            // TODO: handle occlusion_texture.tex_coord() (the *set* index for the right texcoords)
            // TODO: handle occlusion_texture.strength() (a scalar multiplier for occlusion strength)
            texture_handle(load_context, &occlusion_texture.texture())
        });

        let emissive = material.emissive_factor();
        let emissive_texture = material.emissive_texture().map(|info| {
            // TODO: handle occlusion_texture.tex_coord() (the *set* index for the right texcoords)
            // TODO: handle occlusion_texture.strength() (a scalar multiplier for occlusion strength)
            texture_handle(load_context, &info.texture())
        });

<<<<<<< HEAD
    #[cfg(feature = "pbr_transmission_textures")]
    let (transmission, transmission_texture) =
        material.transmission().map_or((0.0, None), |transmission| {
            let transmission_texture: Option<Handle<Image>> =
                transmission.transmission_texture().map(|info| {
                    let label = texture_label(&info.texture());
                    let path = AssetPath::new_ref(load_context.path(), Some(&label));
                    load_context.get_handle(path)
                });

            (transmission.transmission_factor(), transmission_texture)
        });

    #[cfg(not(feature = "pbr_transmission_textures"))]
    let transmission = material
        .transmission()
        .map_or(0.0, |transmission| transmission.transmission_factor());

    #[cfg(feature = "pbr_transmission_textures")]
    let (thickness, thickness_texture, attenuation_distance, attenuation_color) = material
        .volume()
        .map_or((0.0, None, f32::INFINITY, [1.0, 1.0, 1.0]), |volume| {
            let thickness_texture: Option<Handle<Image>> = volume.thickness_texture().map(|info| {
                let label = texture_label(&info.texture());
                let path = AssetPath::new_ref(load_context.path(), Some(&label));
                load_context.get_handle(path)
            });

            (
                volume.thickness_factor(),
                thickness_texture,
                volume.attenuation_distance(),
                volume.attenuation_color(),
            )
        });

    #[cfg(not(feature = "pbr_transmission_textures"))]
    let (thickness, attenuation_distance, attenuation_color) =
        material
            .volume()
            .map_or((0.0, f32::INFINITY, [1.0, 1.0, 1.0]), |volume| {
                (
                    volume.thickness_factor(),
                    volume.attenuation_distance(),
                    volume.attenuation_color(),
                )
            });

    let ior = material.ior().unwrap_or(1.5);

    load_context.set_labeled_asset(
        &material_label,
        LoadedAsset::new(StandardMaterial {
=======
        StandardMaterial {
>>>>>>> 1116207f
            base_color: Color::rgba_linear(color[0], color[1], color[2], color[3]),
            base_color_texture,
            perceptual_roughness: pbr.roughness_factor(),
            metallic: pbr.metallic_factor(),
            metallic_roughness_texture,
            normal_map_texture,
            double_sided: material.double_sided(),
            cull_mode: if material.double_sided() {
                None
            } else if is_scale_inverted {
                Some(Face::Front)
            } else {
                Some(Face::Back)
            },
            occlusion_texture,
            emissive: Color::rgb_linear(emissive[0], emissive[1], emissive[2])
                * material.emissive_strength().unwrap_or(1.0),
            emissive_texture,
            transmission,
            #[cfg(feature = "pbr_transmission_textures")]
            transmission_texture,
            thickness,
            #[cfg(feature = "pbr_transmission_textures")]
            thickness_texture,
            ior,
            attenuation_distance,
            attenuation_color: Color::rgb_linear(
                attenuation_color[0],
                attenuation_color[1],
                attenuation_color[2],
            ),
            unlit: material.unlit(),
            alpha_mode: alpha_mode(material),
            ..Default::default()
        }
    })
}

/// Loads a glTF node.
fn load_node(
    gltf_node: &gltf::Node,
    world_builder: &mut WorldChildBuilder,
    load_context: &mut LoadContext,
    node_index_to_entity_map: &mut HashMap<usize, Entity>,
    entity_to_skin_index_map: &mut HashMap<Entity, usize>,
    active_camera_found: &mut bool,
    parent_transform: &Transform,
) -> Result<(), GltfError> {
    let transform = gltf_node.transform();
    let mut gltf_error = None;
    let transform = Transform::from_matrix(Mat4::from_cols_array_2d(&transform.matrix()));
    let world_transform = *parent_transform * transform;
    // according to https://registry.khronos.org/glTF/specs/2.0/glTF-2.0.html#instantiation,
    // if the determinant of the transform is negative we must invert the winding order of
    // triangles in meshes on the node.
    // instead we equivalently test if the global scale is inverted by checking if the number
    // of negative scale factors is odd. if so we will assign a copy of the material with face
    // culling inverted, rather than modifying the mesh data directly.
    let is_scale_inverted = world_transform.scale.is_negative_bitmask().count_ones() & 1 == 1;
    let mut node = world_builder.spawn(SpatialBundle::from(transform));

    node.insert(node_name(gltf_node));

    if let Some(extras) = gltf_node.extras() {
        node.insert(super::GltfExtras {
            value: extras.get().to_string(),
        });
    }

    // create camera node
    if let Some(camera) = gltf_node.camera() {
        let projection = match camera.projection() {
            gltf::camera::Projection::Orthographic(orthographic) => {
                let xmag = orthographic.xmag();
                let orthographic_projection = OrthographicProjection {
                    near: orthographic.znear(),
                    far: orthographic.zfar(),
                    scaling_mode: ScalingMode::FixedHorizontal(1.0),
                    scale: xmag,
                    ..Default::default()
                };

                Projection::Orthographic(orthographic_projection)
            }
            gltf::camera::Projection::Perspective(perspective) => {
                let mut perspective_projection: PerspectiveProjection = PerspectiveProjection {
                    fov: perspective.yfov(),
                    near: perspective.znear(),
                    ..Default::default()
                };
                if let Some(zfar) = perspective.zfar() {
                    perspective_projection.far = zfar;
                }
                if let Some(aspect_ratio) = perspective.aspect_ratio() {
                    perspective_projection.aspect_ratio = aspect_ratio;
                }
                Projection::Perspective(perspective_projection)
            }
        };
        node.insert(Camera3dBundle {
            projection,
            transform,
            camera: Camera {
                is_active: !*active_camera_found,
                ..Default::default()
            },
            ..Default::default()
        });

        *active_camera_found = true;
    }

    // Map node index to entity
    node_index_to_entity_map.insert(gltf_node.index(), node.id());

    let mut morph_weights = None;

    node.with_children(|parent| {
        if let Some(mesh) = gltf_node.mesh() {
            // append primitives
            for primitive in mesh.primitives() {
                let material = primitive.material();
                let material_label = material_label(&material, is_scale_inverted);

                // This will make sure we load the default material now since it would not have been
                // added when iterating over all the gltf materials (since the default material is
                // not explicitly listed in the gltf).
                // It also ensures an inverted scale copy is instantiated if required.
                if !load_context.has_labeled_asset(&material_label) {
                    load_material(&material, load_context, is_scale_inverted);
                }

                let primitive_label = primitive_label(&mesh, &primitive);
                let bounds = primitive.bounding_box();

                let mut mesh_entity = parent.spawn(PbrBundle {
                    // TODO: handle missing label handle errors here?
                    mesh: load_context.get_label_handle(&primitive_label),
                    material: load_context.get_label_handle(&material_label),
                    ..Default::default()
                });
                let target_count = primitive.morph_targets().len();
                if target_count != 0 {
                    let weights = match mesh.weights() {
                        Some(weights) => weights.to_vec(),
                        None => vec![0.0; target_count],
                    };

                    if morph_weights.is_none() {
                        morph_weights = Some(weights.clone());
                    }

                    // unwrap: the parent's call to `MeshMorphWeights::new`
                    // means this code doesn't run if it returns an `Err`.
                    // According to https://registry.khronos.org/glTF/specs/2.0/glTF-2.0.html#morph-targets
                    // they should all have the same length.
                    // > All morph target accessors MUST have the same count as
                    // > the accessors of the original primitive.
                    mesh_entity.insert(MeshMorphWeights::new(weights).unwrap());
                }
                mesh_entity.insert(Aabb::from_min_max(
                    Vec3::from_slice(&bounds.min),
                    Vec3::from_slice(&bounds.max),
                ));

                if let Some(extras) = primitive.extras() {
                    mesh_entity.insert(super::GltfExtras {
                        value: extras.get().to_string(),
                    });
                }

                mesh_entity.insert(Name::new(primitive_name(&mesh, &primitive)));
                // Mark for adding skinned mesh
                if let Some(skin) = gltf_node.skin() {
                    entity_to_skin_index_map.insert(mesh_entity.id(), skin.index());
                }
            }
        }

        if let Some(light) = gltf_node.light() {
            match light.kind() {
                gltf::khr_lights_punctual::Kind::Directional => {
                    let mut entity = parent.spawn(DirectionalLightBundle {
                        directional_light: DirectionalLight {
                            color: Color::from(light.color()),
                            // NOTE: KHR_punctual_lights defines the intensity units for directional
                            // lights in lux (lm/m^2) which is what we need.
                            illuminance: light.intensity(),
                            ..Default::default()
                        },
                        ..Default::default()
                    });
                    if let Some(name) = light.name() {
                        entity.insert(Name::new(name.to_string()));
                    }
                    if let Some(extras) = light.extras() {
                        entity.insert(super::GltfExtras {
                            value: extras.get().to_string(),
                        });
                    }
                }
                gltf::khr_lights_punctual::Kind::Point => {
                    let mut entity = parent.spawn(PointLightBundle {
                        point_light: PointLight {
                            color: Color::from(light.color()),
                            // NOTE: KHR_punctual_lights defines the intensity units for point lights in
                            // candela (lm/sr) which is luminous intensity and we need luminous power.
                            // For a point light, luminous power = 4 * pi * luminous intensity
                            intensity: light.intensity() * std::f32::consts::PI * 4.0,
                            range: light.range().unwrap_or(20.0),
                            radius: 0.0,
                            ..Default::default()
                        },
                        ..Default::default()
                    });
                    if let Some(name) = light.name() {
                        entity.insert(Name::new(name.to_string()));
                    }
                    if let Some(extras) = light.extras() {
                        entity.insert(super::GltfExtras {
                            value: extras.get().to_string(),
                        });
                    }
                }
                gltf::khr_lights_punctual::Kind::Spot {
                    inner_cone_angle,
                    outer_cone_angle,
                } => {
                    let mut entity = parent.spawn(SpotLightBundle {
                        spot_light: SpotLight {
                            color: Color::from(light.color()),
                            // NOTE: KHR_punctual_lights defines the intensity units for spot lights in
                            // candela (lm/sr) which is luminous intensity and we need luminous power.
                            // For a spot light, we map luminous power = 4 * pi * luminous intensity
                            intensity: light.intensity() * std::f32::consts::PI * 4.0,
                            range: light.range().unwrap_or(20.0),
                            radius: light.range().unwrap_or(0.0),
                            inner_angle: inner_cone_angle,
                            outer_angle: outer_cone_angle,
                            ..Default::default()
                        },
                        ..Default::default()
                    });
                    if let Some(name) = light.name() {
                        entity.insert(Name::new(name.to_string()));
                    }
                    if let Some(extras) = light.extras() {
                        entity.insert(super::GltfExtras {
                            value: extras.get().to_string(),
                        });
                    }
                }
            }
        }

        // append other nodes
        for child in gltf_node.children() {
            if let Err(err) = load_node(
                &child,
                parent,
                load_context,
                node_index_to_entity_map,
                entity_to_skin_index_map,
                active_camera_found,
                &world_transform,
            ) {
                gltf_error = Some(err);
                return;
            }
        }
    });

    if let (Some(mesh), Some(weights)) = (gltf_node.mesh(), morph_weights) {
        let primitive_label = mesh.primitives().next().map(|p| primitive_label(&mesh, &p));
        let first_mesh = primitive_label.map(|label| load_context.get_label_handle(label));
        node.insert(MorphWeights::new(weights, first_mesh)?);
    }

    if let Some(err) = gltf_error {
        Err(err)
    } else {
        Ok(())
    }
}

/// Returns the label for the `mesh`.
fn mesh_label(mesh: &gltf::Mesh) -> String {
    format!("Mesh{}", mesh.index())
}

/// Returns the label for the `mesh` and `primitive`.
fn primitive_label(mesh: &gltf::Mesh, primitive: &Primitive) -> String {
    format!("Mesh{}/Primitive{}", mesh.index(), primitive.index())
}

fn primitive_name(mesh: &gltf::Mesh, primitive: &Primitive) -> String {
    let mesh_name = mesh.name().unwrap_or("Mesh");
    if mesh.primitives().len() > 1 {
        format!("{}.{}", mesh_name, primitive.index())
    } else {
        mesh_name.to_string()
    }
}

/// Returns the label for the morph target of `primitive`.
fn morph_targets_label(mesh: &gltf::Mesh, primitive: &Primitive) -> String {
    format!(
        "Mesh{}/Primitive{}/MorphTargets",
        mesh.index(),
        primitive.index()
    )
}

/// Returns the label for the `material`.
fn material_label(material: &gltf::Material, is_scale_inverted: bool) -> String {
    if let Some(index) = material.index() {
        format!(
            "Material{index}{}",
            if is_scale_inverted { " (inverted)" } else { "" }
        )
    } else {
        "MaterialDefault".to_string()
    }
}

/// Returns the label for the `texture`.
fn texture_label(texture: &gltf::Texture) -> String {
    format!("Texture{}", texture.index())
}

fn texture_handle(load_context: &mut LoadContext, texture: &gltf::Texture) -> Handle<Image> {
    match texture.source().source() {
        gltf::image::Source::View { .. } => {
            let label = texture_label(texture);
            load_context.get_label_handle(&label)
        }
        gltf::image::Source::Uri { uri, .. } => {
            let uri = percent_encoding::percent_decode_str(uri)
                .decode_utf8()
                .unwrap();
            let uri = uri.as_ref();
            if let Ok(_data_uri) = DataUri::parse(uri) {
                let label = texture_label(texture);
                load_context.get_label_handle(&label)
            } else {
                let parent = load_context.path().parent().unwrap();
                let image_path = parent.join(uri);
                load_context.load(image_path)
            }
        }
    }
}

/// Returns the label for the `node`.
fn node_label(node: &gltf::Node) -> String {
    format!("Node{}", node.index())
}

/// Returns the label for the `scene`.
fn scene_label(scene: &gltf::Scene) -> String {
    format!("Scene{}", scene.index())
}

fn skin_label(skin: &gltf::Skin) -> String {
    format!("Skin{}", skin.index())
}

/// Extracts the texture sampler data from the glTF texture.
fn texture_sampler<'a>(texture: &gltf::Texture) -> SamplerDescriptor<'a> {
    let gltf_sampler = texture.sampler();

    SamplerDescriptor {
        address_mode_u: texture_address_mode(&gltf_sampler.wrap_s()),
        address_mode_v: texture_address_mode(&gltf_sampler.wrap_t()),

        mag_filter: gltf_sampler
            .mag_filter()
            .map(|mf| match mf {
                MagFilter::Nearest => FilterMode::Nearest,
                MagFilter::Linear => FilterMode::Linear,
            })
            .unwrap_or(SamplerDescriptor::default().mag_filter),

        min_filter: gltf_sampler
            .min_filter()
            .map(|mf| match mf {
                MinFilter::Nearest
                | MinFilter::NearestMipmapNearest
                | MinFilter::NearestMipmapLinear => FilterMode::Nearest,
                MinFilter::Linear
                | MinFilter::LinearMipmapNearest
                | MinFilter::LinearMipmapLinear => FilterMode::Linear,
            })
            .unwrap_or(SamplerDescriptor::default().min_filter),

        mipmap_filter: gltf_sampler
            .min_filter()
            .map(|mf| match mf {
                MinFilter::Nearest
                | MinFilter::Linear
                | MinFilter::NearestMipmapNearest
                | MinFilter::LinearMipmapNearest => FilterMode::Nearest,
                MinFilter::NearestMipmapLinear | MinFilter::LinearMipmapLinear => {
                    FilterMode::Linear
                }
            })
            .unwrap_or(SamplerDescriptor::default().mipmap_filter),

        ..Default::default()
    }
}

/// Maps the texture address mode form glTF to wgpu.
fn texture_address_mode(gltf_address_mode: &gltf::texture::WrappingMode) -> AddressMode {
    match gltf_address_mode {
        WrappingMode::ClampToEdge => AddressMode::ClampToEdge,
        WrappingMode::Repeat => AddressMode::Repeat,
        WrappingMode::MirroredRepeat => AddressMode::MirrorRepeat,
    }
}

/// Maps the `primitive_topology` form glTF to `wgpu`.
fn get_primitive_topology(mode: Mode) -> Result<PrimitiveTopology, GltfError> {
    match mode {
        Mode::Points => Ok(PrimitiveTopology::PointList),
        Mode::Lines => Ok(PrimitiveTopology::LineList),
        Mode::LineStrip => Ok(PrimitiveTopology::LineStrip),
        Mode::Triangles => Ok(PrimitiveTopology::TriangleList),
        Mode::TriangleStrip => Ok(PrimitiveTopology::TriangleStrip),
        mode => Err(GltfError::UnsupportedPrimitive { mode }),
    }
}

fn alpha_mode(material: &Material) -> AlphaMode {
    match material.alpha_mode() {
        gltf::material::AlphaMode::Opaque => AlphaMode::Opaque,
        gltf::material::AlphaMode::Mask => AlphaMode::Mask(material.alpha_cutoff().unwrap_or(0.5)),
        gltf::material::AlphaMode::Blend => AlphaMode::Blend,
    }
}

/// Loads the raw glTF buffer data for a specific glTF file.
async fn load_buffers(
    gltf: &gltf::Gltf,
    load_context: &mut LoadContext<'_>,
) -> Result<Vec<Vec<u8>>, GltfError> {
    const VALID_MIME_TYPES: &[&str] = &["application/octet-stream", "application/gltf-buffer"];

    let mut buffer_data = Vec::new();
    for buffer in gltf.buffers() {
        match buffer.source() {
            gltf::buffer::Source::Uri(uri) => {
                let uri = percent_encoding::percent_decode_str(uri)
                    .decode_utf8()
                    .unwrap();
                let uri = uri.as_ref();
                let buffer_bytes = match DataUri::parse(uri) {
                    Ok(data_uri) if VALID_MIME_TYPES.contains(&data_uri.mime_type) => {
                        data_uri.decode()?
                    }
                    Ok(_) => return Err(GltfError::BufferFormatUnsupported),
                    Err(()) => {
                        // TODO: Remove this and add dep
                        let buffer_path = load_context.path().parent().unwrap().join(uri);
                        load_context.read_asset_bytes(&buffer_path).await?
                    }
                };
                buffer_data.push(buffer_bytes);
            }
            gltf::buffer::Source::Bin => {
                if let Some(blob) = gltf.blob.as_deref() {
                    buffer_data.push(blob.into());
                } else {
                    return Err(GltfError::MissingBlob);
                }
            }
        }
    }

    Ok(buffer_data)
}

fn resolve_node_hierarchy(
    nodes_intermediate: Vec<(String, GltfNode, Vec<usize>)>,
    asset_path: &Path,
) -> Vec<(String, GltfNode)> {
    let mut has_errored = false;
    let mut empty_children = VecDeque::new();
    let mut parents = vec![None; nodes_intermediate.len()];
    let mut unprocessed_nodes = nodes_intermediate
        .into_iter()
        .enumerate()
        .map(|(i, (label, node, children))| {
            for child in &children {
                if let Some(parent) = parents.get_mut(*child) {
                    *parent = Some(i);
                } else if !has_errored {
                    has_errored = true;
                    warn!("Unexpected child in GLTF Mesh {}", child);
                }
            }
            let children = children.into_iter().collect::<HashSet<_>>();
            if children.is_empty() {
                empty_children.push_back(i);
            }
            (i, (label, node, children))
        })
        .collect::<HashMap<_, _>>();
    let mut nodes = std::collections::HashMap::<usize, (String, GltfNode)>::new();
    while let Some(index) = empty_children.pop_front() {
        let (label, node, children) = unprocessed_nodes.remove(&index).unwrap();
        assert!(children.is_empty());
        nodes.insert(index, (label, node));
        if let Some(parent_index) = parents[index] {
            let (_, parent_node, parent_children) =
                unprocessed_nodes.get_mut(&parent_index).unwrap();

            assert!(parent_children.remove(&index));
            if let Some((_, child_node)) = nodes.get(&index) {
                parent_node.children.push(child_node.clone());
            }
            if parent_children.is_empty() {
                empty_children.push_back(parent_index);
            }
        }
    }
    if !unprocessed_nodes.is_empty() {
        warn!("GLTF model must be a tree: {:?}", asset_path);
    }
    let mut nodes_to_sort = nodes.into_iter().collect::<Vec<_>>();
    nodes_to_sort.sort_by_key(|(i, _)| *i);
    nodes_to_sort
        .into_iter()
        .map(|(_, resolved)| resolved)
        .collect()
}

enum ImageOrPath {
    Image { image: Image, label: String },
    Path { path: PathBuf, is_srgb: bool },
}

struct DataUri<'a> {
    mime_type: &'a str,
    base64: bool,
    data: &'a str,
}

fn split_once(input: &str, delimiter: char) -> Option<(&str, &str)> {
    let mut iter = input.splitn(2, delimiter);
    Some((iter.next()?, iter.next()?))
}

impl<'a> DataUri<'a> {
    fn parse(uri: &'a str) -> Result<DataUri<'a>, ()> {
        let uri = uri.strip_prefix("data:").ok_or(())?;
        let (mime_type, data) = split_once(uri, ',').ok_or(())?;

        let (mime_type, base64) = match mime_type.strip_suffix(";base64") {
            Some(mime_type) => (mime_type, true),
            None => (mime_type, false),
        };

        Ok(DataUri {
            mime_type,
            base64,
            data,
        })
    }

    fn decode(&self) -> Result<Vec<u8>, base64::DecodeError> {
        if self.base64 {
            base64::decode(self.data)
        } else {
            Ok(self.data.as_bytes().to_owned())
        }
    }
}

pub(super) struct PrimitiveMorphAttributesIter<'s>(
    pub  (
        Option<Iter<'s, [f32; 3]>>,
        Option<Iter<'s, [f32; 3]>>,
        Option<Iter<'s, [f32; 3]>>,
    ),
);
impl<'s> Iterator for PrimitiveMorphAttributesIter<'s> {
    type Item = MorphAttributes;

    fn next(&mut self) -> Option<Self::Item> {
        let position = self.0 .0.as_mut().and_then(|p| p.next());
        let normal = self.0 .1.as_mut().and_then(|n| n.next());
        let tangent = self.0 .2.as_mut().and_then(|t| t.next());
        if position.is_none() && normal.is_none() && tangent.is_none() {
            return None;
        }

        Some(MorphAttributes {
            position: position.map(|p| p.into()).unwrap_or(Vec3::ZERO),
            normal: normal.map(|n| n.into()).unwrap_or(Vec3::ZERO),
            tangent: tangent.map(|t| t.into()).unwrap_or(Vec3::ZERO),
        })
    }
}

#[derive(Deserialize)]
#[serde(rename_all = "camelCase")]
struct MorphTargetNames {
    pub target_names: Vec<String>,
}

#[cfg(test)]
mod test {
    use std::path::PathBuf;

    use super::resolve_node_hierarchy;
    use crate::GltfNode;

    impl GltfNode {
        fn empty() -> Self {
            GltfNode {
                children: vec![],
                mesh: None,
                transform: bevy_transform::prelude::Transform::IDENTITY,
                extras: None,
            }
        }
    }
    #[test]
    fn node_hierarchy_single_node() {
        let result = resolve_node_hierarchy(
            vec![("l1".to_string(), GltfNode::empty(), vec![])],
            PathBuf::new().as_path(),
        );

        assert_eq!(result.len(), 1);
        assert_eq!(result[0].0, "l1");
        assert_eq!(result[0].1.children.len(), 0);
    }

    #[test]
    fn node_hierarchy_no_hierarchy() {
        let result = resolve_node_hierarchy(
            vec![
                ("l1".to_string(), GltfNode::empty(), vec![]),
                ("l2".to_string(), GltfNode::empty(), vec![]),
            ],
            PathBuf::new().as_path(),
        );

        assert_eq!(result.len(), 2);
        assert_eq!(result[0].0, "l1");
        assert_eq!(result[0].1.children.len(), 0);
        assert_eq!(result[1].0, "l2");
        assert_eq!(result[1].1.children.len(), 0);
    }

    #[test]
    fn node_hierarchy_simple_hierarchy() {
        let result = resolve_node_hierarchy(
            vec![
                ("l1".to_string(), GltfNode::empty(), vec![1]),
                ("l2".to_string(), GltfNode::empty(), vec![]),
            ],
            PathBuf::new().as_path(),
        );

        assert_eq!(result.len(), 2);
        assert_eq!(result[0].0, "l1");
        assert_eq!(result[0].1.children.len(), 1);
        assert_eq!(result[1].0, "l2");
        assert_eq!(result[1].1.children.len(), 0);
    }

    #[test]
    fn node_hierarchy_hierarchy() {
        let result = resolve_node_hierarchy(
            vec![
                ("l1".to_string(), GltfNode::empty(), vec![1]),
                ("l2".to_string(), GltfNode::empty(), vec![2]),
                ("l3".to_string(), GltfNode::empty(), vec![3, 4, 5]),
                ("l4".to_string(), GltfNode::empty(), vec![6]),
                ("l5".to_string(), GltfNode::empty(), vec![]),
                ("l6".to_string(), GltfNode::empty(), vec![]),
                ("l7".to_string(), GltfNode::empty(), vec![]),
            ],
            PathBuf::new().as_path(),
        );

        assert_eq!(result.len(), 7);
        assert_eq!(result[0].0, "l1");
        assert_eq!(result[0].1.children.len(), 1);
        assert_eq!(result[1].0, "l2");
        assert_eq!(result[1].1.children.len(), 1);
        assert_eq!(result[2].0, "l3");
        assert_eq!(result[2].1.children.len(), 3);
        assert_eq!(result[3].0, "l4");
        assert_eq!(result[3].1.children.len(), 1);
        assert_eq!(result[4].0, "l5");
        assert_eq!(result[4].1.children.len(), 0);
        assert_eq!(result[5].0, "l6");
        assert_eq!(result[5].1.children.len(), 0);
        assert_eq!(result[6].0, "l7");
        assert_eq!(result[6].1.children.len(), 0);
    }

    #[test]
    fn node_hierarchy_cyclic() {
        let result = resolve_node_hierarchy(
            vec![
                ("l1".to_string(), GltfNode::empty(), vec![1]),
                ("l2".to_string(), GltfNode::empty(), vec![0]),
            ],
            PathBuf::new().as_path(),
        );

        assert_eq!(result.len(), 0);
    }

    #[test]
    fn node_hierarchy_missing_node() {
        let result = resolve_node_hierarchy(
            vec![
                ("l1".to_string(), GltfNode::empty(), vec![2]),
                ("l2".to_string(), GltfNode::empty(), vec![]),
            ],
            PathBuf::new().as_path(),
        );

        assert_eq!(result.len(), 1);
        assert_eq!(result[0].0, "l2");
        assert_eq!(result[0].1.children.len(), 0);
    }
}<|MERGE_RESOLUTION|>--- conflicted
+++ resolved
@@ -707,63 +707,58 @@
             texture_handle(load_context, &info.texture())
         });
 
-<<<<<<< HEAD
-    #[cfg(feature = "pbr_transmission_textures")]
-    let (transmission, transmission_texture) =
-        material.transmission().map_or((0.0, None), |transmission| {
-            let transmission_texture: Option<Handle<Image>> =
-                transmission.transmission_texture().map(|info| {
-                    let label = texture_label(&info.texture());
-                    let path = AssetPath::new_ref(load_context.path(), Some(&label));
-                    load_context.get_handle(path)
-                });
-
-            (transmission.transmission_factor(), transmission_texture)
-        });
-
-    #[cfg(not(feature = "pbr_transmission_textures"))]
-    let transmission = material
-        .transmission()
-        .map_or(0.0, |transmission| transmission.transmission_factor());
-
-    #[cfg(feature = "pbr_transmission_textures")]
-    let (thickness, thickness_texture, attenuation_distance, attenuation_color) = material
-        .volume()
-        .map_or((0.0, None, f32::INFINITY, [1.0, 1.0, 1.0]), |volume| {
-            let thickness_texture: Option<Handle<Image>> = volume.thickness_texture().map(|info| {
-                let label = texture_label(&info.texture());
-                let path = AssetPath::new_ref(load_context.path(), Some(&label));
-                load_context.get_handle(path)
+        #[cfg(feature = "pbr_transmission_textures")]
+        let (transmission, transmission_texture) =
+            material.transmission().map_or((0.0, None), |transmission| {
+                let transmission_texture: Option<Handle<Image>> =
+                    transmission.transmission_texture().map(|info| {
+                        let label = texture_label(&info.texture());
+                        let path = AssetPath::new_ref(load_context.path(), Some(&label));
+                        load_context.get_handle(path)
+                    });
+
+                (transmission.transmission_factor(), transmission_texture)
             });
 
-            (
-                volume.thickness_factor(),
-                thickness_texture,
-                volume.attenuation_distance(),
-                volume.attenuation_color(),
-            )
-        });
-
-    #[cfg(not(feature = "pbr_transmission_textures"))]
-    let (thickness, attenuation_distance, attenuation_color) =
-        material
+        #[cfg(not(feature = "pbr_transmission_textures"))]
+        let transmission = material
+            .transmission()
+            .map_or(0.0, |transmission| transmission.transmission_factor());
+
+        #[cfg(feature = "pbr_transmission_textures")]
+        let (thickness, thickness_texture, attenuation_distance, attenuation_color) = material
             .volume()
-            .map_or((0.0, f32::INFINITY, [1.0, 1.0, 1.0]), |volume| {
+            .map_or((0.0, None, f32::INFINITY, [1.0, 1.0, 1.0]), |volume| {
+                let thickness_texture: Option<Handle<Image>> =
+                    volume.thickness_texture().map(|info| {
+                        let label = texture_label(&info.texture());
+                        let path = AssetPath::new_ref(load_context.path(), Some(&label));
+                        load_context.get_handle(path)
+                    });
+
                 (
                     volume.thickness_factor(),
+                    thickness_texture,
                     volume.attenuation_distance(),
                     volume.attenuation_color(),
                 )
             });
 
-    let ior = material.ior().unwrap_or(1.5);
-
-    load_context.set_labeled_asset(
-        &material_label,
-        LoadedAsset::new(StandardMaterial {
-=======
+        #[cfg(not(feature = "pbr_transmission_textures"))]
+        let (thickness, attenuation_distance, attenuation_color) =
+            material
+                .volume()
+                .map_or((0.0, f32::INFINITY, [1.0, 1.0, 1.0]), |volume| {
+                    (
+                        volume.thickness_factor(),
+                        volume.attenuation_distance(),
+                        volume.attenuation_color(),
+                    )
+                });
+
+        let ior = material.ior().unwrap_or(1.5);
+
         StandardMaterial {
->>>>>>> 1116207f
             base_color: Color::rgba_linear(color[0], color[1], color[2], color[3]),
             base_color_texture,
             perceptual_roughness: pbr.roughness_factor(),
