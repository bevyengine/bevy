use anyhow::Result;
use bevy_animation::prelude::*;
use bevy_asset::{
    AssetIoError, AssetLoader, AssetPath, BoxedFuture, Handle, LoadContext, LoadedAsset,
};
use bevy_core::Name;
use bevy_ecs::{prelude::Entity, world::World};
use bevy_math::{curves::CurveVariableLinear, Mat4, Quat, Vec3};
use bevy_pbr::prelude::{PbrBundle, StandardMaterial};
use bevy_render::{
    camera::{
        Camera, CameraProjection, OrthographicProjection, PerspectiveProjection, VisibleEntities,
    },
    mesh::{Indices, Mesh, VertexAttributeValues},
    pipeline::PrimitiveTopology,
    prelude::{Color, Texture},
    render_graph::base,
    texture::{AddressMode, FilterMode, ImageType, SamplerDescriptor, TextureError, TextureFormat},
};
use bevy_scene::Scene;
use bevy_transform::{
    hierarchy::{BuildWorldChildren, NamedHierarchy, WorldChildBuilder},
    prelude::{GlobalTransform, Transform},
};
use gltf::{
    animation::{util::ReadOutputs, Interpolation},
    mesh::Mode,
    texture::{MagFilter, MinFilter, WrappingMode},
    Material, Primitive,
};
use std::{
    collections::{HashMap, HashSet},
    path::Path,
};
use thiserror::Error;

use crate::{Gltf, GltfNode};

/// An error that occurs when loading a GLTF file
#[derive(Error, Debug)]
pub enum GltfError {
    #[error("Unsupported primitive mode.")]
    UnsupportedPrimitive { mode: Mode },
    #[error("invalid GLTF file: {0}")]
    Gltf(#[from] gltf::Error),
    #[error("Binary blob is missing.")]
    MissingBlob,
    #[error("Failed to decode base64 mesh data.")]
    Base64Decode(#[from] base64::DecodeError),
    #[error("Unsupported buffer format.")]
    BufferFormatUnsupported,
<<<<<<< HEAD
    #[error("Invalid image mime type.")]
=======
    #[error("invalid image mime type: {0}")]
>>>>>>> 6693aaf1
    InvalidImageMimeType(String),
    #[error("{0}")]
    ImageError(#[from] TextureError),
    #[error("failed to load an asset path: {0}")]
    AssetIoError(#[from] AssetIoError),
}

/// Loads meshes from GLTF files into Mesh assets
#[derive(Default)]
pub struct GltfLoader;

impl AssetLoader for GltfLoader {
    fn load<'a>(
        &'a self,
        bytes: &'a [u8],
        load_context: &'a mut LoadContext,
    ) -> BoxedFuture<'a, Result<()>> {
        Box::pin(async move { Ok(load_gltf(bytes, load_context).await?) })
    }

    fn extensions(&self) -> &[&str] {
        &["gltf", "glb"]
    }
}

async fn load_gltf<'a, 'b>(
    bytes: &'a [u8],
    load_context: &'a mut LoadContext<'b>,
) -> Result<(), GltfError> {
    let gltf = gltf::Gltf::from_slice(bytes)?;
    let buffer_data = load_buffers(&gltf, load_context, load_context.path()).await?;

    let mut parents = vec![];
    parents.resize(gltf.nodes().count(), None);
    for node in gltf.nodes() {
        for child in node.children() {
            // Should only happen once, since each node can only have a single parent
            debug_assert!(parents[child.index()].is_none());
            parents[child.index()] = Some(node.index());
        }
    }

    let mut materials = vec![];
    let mut named_materials = HashMap::new();
    let mut linear_textures = HashSet::new();
    for material in gltf.materials() {
        let handle = load_material(&material, load_context);
        if let Some(name) = material.name() {
            named_materials.insert(name.to_string(), handle.clone());
        }
        materials.push(handle);
        if let Some(texture) = material.normal_texture() {
            linear_textures.insert(texture.texture().index());
        }
        if let Some(texture) = material.occlusion_texture() {
            linear_textures.insert(texture.texture().index());
        }
        if let Some(texture) = material
            .pbr_metallic_roughness()
            .metallic_roughness_texture()
        {
            linear_textures.insert(texture.texture().index());
        }
    }

    let mut meshes = vec![];
    let mut named_meshes = HashMap::new();
    for mesh in gltf.meshes() {
        let mut primitives = vec![];
        for primitive in mesh.primitives() {
            let primitive_label = primitive_label(&mesh, &primitive);
            if !load_context.has_labeled_asset(&primitive_label) {
                let reader = primitive.reader(|buffer| Some(&buffer_data[buffer.index()]));
                let primitive_topology = get_primitive_topology(primitive.mode())?;

                let mut mesh = Mesh::new(primitive_topology);

<<<<<<< HEAD
                if let Some(vertex_attribute) = reader
                    .read_positions()
                    .map(|v| VertexAttributeValues::Float3(v.collect()))
                {
                    mesh.set_attribute(Mesh::ATTRIBUTE_POSITION, vertex_attribute);
                }

                if let Some(vertex_attribute) = reader
                    .read_normals()
                    .map(|v| VertexAttributeValues::Float3(v.collect()))
                {
                    mesh.set_attribute(Mesh::ATTRIBUTE_NORMAL, vertex_attribute);
                }

                if let Some(vertex_attribute) = reader
                    .read_tangents()
                    .map(|v| VertexAttributeValues::Float4(v.collect()))
                {
                    mesh.set_attribute(Mesh::ATTRIBUTE_TANGENT, vertex_attribute);
                }

                if let Some(vertex_attribute) = reader
                    .read_tex_coords(0)
                    .map(|v| VertexAttributeValues::Float2(v.into_f32().collect()))
                {
                    mesh.set_attribute(Mesh::ATTRIBUTE_UV_0, vertex_attribute);
                }
=======
            if let Some(vertex_attribute) = reader
                .read_positions()
                .map(|v| VertexAttributeValues::Float32x3(v.collect()))
            {
                mesh.set_attribute(Mesh::ATTRIBUTE_POSITION, vertex_attribute);
            }

            if let Some(vertex_attribute) = reader
                .read_normals()
                .map(|v| VertexAttributeValues::Float32x3(v.collect()))
            {
                mesh.set_attribute(Mesh::ATTRIBUTE_NORMAL, vertex_attribute);
            }

            if let Some(vertex_attribute) = reader
                .read_tangents()
                .map(|v| VertexAttributeValues::Float32x4(v.collect()))
            {
                mesh.set_attribute(Mesh::ATTRIBUTE_TANGENT, vertex_attribute);
            }

            if let Some(vertex_attribute) = reader
                .read_tex_coords(0)
                .map(|v| VertexAttributeValues::Float32x2(v.into_f32().collect()))
            {
                mesh.set_attribute(Mesh::ATTRIBUTE_UV_0, vertex_attribute);
            } else {
                let len = mesh.count_vertices();
                let uvs = vec![[0.0, 0.0]; len];
                bevy_log::debug!("missing `TEXCOORD_0` vertex attribute, loading zeroed out UVs");
                mesh.set_attribute(Mesh::ATTRIBUTE_UV_0, uvs);
            }

            if let Some(vertex_attribute) = reader
                .read_colors(0)
                .map(|v| VertexAttributeValues::Float32x4(v.into_rgba_f32().collect()))
            {
                mesh.set_attribute(Mesh::ATTRIBUTE_COLOR, vertex_attribute);
            }
>>>>>>> 6693aaf1

                if let Some(indices) = reader.read_indices() {
                    mesh.set_indices(Some(Indices::U32(indices.into_u32().collect())));
                };

                if let Some(color_attribute) = reader
                    .read_colors(0)
                    .map(|v| VertexAttributeValues::Uchar4Norm(v.into_rgba_u8().collect()))
                {
                    mesh.set_attribute(Mesh::ATTRIBUTE_COLOR, color_attribute);
                }

<<<<<<< HEAD
                if let Some(weight_attribute) = reader
                    .read_weights(0)
                    .map(|v| VertexAttributeValues::Float4(v.into_f32().collect()))
                {
                    mesh.set_attribute(Mesh::ATTRIBUTE_JOINT_WEIGHT, weight_attribute);
                }

                if let Some(joint_attribute) = reader
                    .read_joints(0)
                    .map(|v| VertexAttributeValues::Ushort4(v.into_u16().collect()))
                {
                    mesh.set_attribute(Mesh::ATTRIBUTE_JOINT_INDEX, joint_attribute);
                }

                let mesh = load_context.set_labeled_asset(&primitive_label, LoadedAsset::new(mesh));
                primitives.push(super::GltfPrimitive {
                    mesh,
                    material: primitive
                        .material()
                        .index()
                        .and_then(|i| materials.get(i).cloned()),
                });
            };
=======
            if mesh.attribute(Mesh::ATTRIBUTE_NORMAL).is_none() {
                let vertex_count_before = mesh.count_vertices();
                mesh.duplicate_vertices();
                mesh.compute_flat_normals();
                let vertex_count_after = mesh.count_vertices();

                if vertex_count_before != vertex_count_after {
                    bevy_log::debug!("Missing vertex normals in indexed geometry, computing them as flat. Vertex count increased from {} to {}", vertex_count_before, vertex_count_after);
                } else {
                    bevy_log::debug!(
                        "Missing vertex normals in indexed geometry, computing them as flat."
                    );
                }
            }

            let mesh = load_context.set_labeled_asset(&primitive_label, LoadedAsset::new(mesh));
            primitives.push(super::GltfPrimitive {
                mesh,
                material: primitive
                    .material()
                    .index()
                    .and_then(|i| materials.get(i).cloned()),
            });
>>>>>>> 6693aaf1
        }
        let handle = load_context.set_labeled_asset(
            &mesh_label(&mesh),
            LoadedAsset::new(super::GltfMesh { primitives }),
        );
        if let Some(name) = mesh.name() {
            named_meshes.insert(name.to_string(), handle.clone());
        }
        meshes.push(handle);
    }

    let mut nodes_intermediate = vec![];
    let mut named_nodes_intermediate = HashMap::new();
    for node in gltf.nodes() {
        let node_label = node_label(&node);
        nodes_intermediate.push((
            node_label,
            GltfNode {
                children: vec![],
                mesh: node
                    .mesh()
                    .map(|mesh| mesh.index())
                    .and_then(|i| meshes.get(i).cloned()),
                transform: match node.transform() {
                    gltf::scene::Transform::Matrix { matrix } => {
                        Transform::from_matrix(bevy_math::Mat4::from_cols_array_2d(&matrix))
                    }
                    gltf::scene::Transform::Decomposed {
                        translation,
                        rotation,
                        scale,
                    } => Transform {
                        translation: bevy_math::Vec3::from(translation),
                        rotation: bevy_math::Quat::from(rotation),
                        scale: bevy_math::Vec3::from(scale),
                    },
                },
            },
            node.children()
                .map(|child| child.index())
                .collect::<Vec<_>>(),
        ));
        if let Some(name) = node.name() {
            named_nodes_intermediate.insert(name, node.index());
        }
    }
    let nodes = resolve_node_hierarchy(nodes_intermediate)
        .into_iter()
        .map(|(label, node)| load_context.set_labeled_asset(&label, LoadedAsset::new(node)))
        .collect::<Vec<bevy_asset::Handle<GltfNode>>>();
    let named_nodes = named_nodes_intermediate
        .into_iter()
        .filter_map(|(name, index)| {
            nodes
                .get(index)
                .map(|handle| (name.to_string(), handle.clone()))
        })
        .collect();

<<<<<<< HEAD
    for skin in gltf.skins() {
        let skin_label = skin_label(&skin);
        if load_context.has_labeled_asset(&skin_label) {
            panic!("non unique skin labels");
        }

        let reader = skin.reader(|buffer| Some(&buffer_data[buffer.index()]));
        if let Some(inverse_bind_matrices) = reader.read_inverse_bind_matrices() {
            let mut entities_parent_and_name = vec![(u16::MAX, Name::new(""))];

            for joint in skin.joints() {
                entities_parent_and_name.push((
                    parents[joint.index()]
                        .and_then(|parent| skin.joints().position(|j| j.index() == parent))
                        .map(|parent| parent + 1)
                        .unwrap_or(0) as u16,
                    Name::new(joint.name().expect("unnamed bone").to_string()),
                ));
            }

            load_context.set_labeled_asset(
                &skin_label,
                LoadedAsset::new(SkinAsset {
                    inverse_bind_matrices: inverse_bind_matrices
                        .map(|x| Mat4::from_cols_array_2d(&x))
                        .collect(),
                    hierarchy: NamedHierarchy::from_ordered_entities(entities_parent_and_name),
                }),
            );
        }
    }

=======
    // TODO: use the threaded impl on wasm once wasm thread pool doesn't deadlock on it
    #[cfg(target_arch = "wasm32")]
>>>>>>> 6693aaf1
    for gltf_texture in gltf.textures() {
        let (texture, label) =
            load_texture(gltf_texture, &buffer_data, &linear_textures, &load_context).await?;
        load_context.set_labeled_asset(&label, LoadedAsset::new(texture));
    }

<<<<<<< HEAD
    let mut clips_handles: Vec<Handle<Clip>> = vec![];
    for animation in gltf.animations() {
        let anim_label = animation_label(&animation);
        if load_context.has_labeled_asset(&anim_label) {
            panic!("non unique animation labels");
        }

        let mut clip = Clip::default();

        let mut start_time = f32::MAX;

        let mut clip_curves_rotation = vec![];
        let mut clip_curves_translation_and_scale = vec![];

        // Each chanel defines how to sample the data and where it will be written
        for channel in animation.channels() {
            let sampler = channel.sampler();
            // TODO: Support cubic spline interpolation
            assert!(sampler.interpolation() != Interpolation::CubicSpline);

            let target = channel.target();

            // Find node path
            let node = target.node();
            let mut property_path = node
                .name()
                .expect("unnamed node can't be animated")
                .to_string();
            let mut parent = parents[node.index()];
            while let Some(p) = parent {
                let node = gltf.nodes().nth(p).unwrap();
                let name = node
                    .name()
                    .expect("unnamed node can't be parent of an animated node");
                property_path = format!("{}/{}", name, property_path);
                parent = parents[node.index()];
            }

            let reader = channel.reader(|buffer| Some(&buffer_data[buffer.index()]));
            let time_stamps = reader.read_inputs().unwrap().collect::<Vec<_>>();

            // Start time
            start_time = start_time.min(time_stamps.get(0).copied().unwrap_or(0.0));

            match reader.read_outputs().unwrap() {
                ReadOutputs::Translations(values) => {
                    let values = values.map(Vec3::from).collect::<Vec<_>>();
                    property_path += "@Transform.translation";
                    clip_curves_translation_and_scale
                        .push((property_path, CurveVariableLinear::new(time_stamps, values)));

                    // TODO: This is a runtime importer so here's no place for further optimizations
                }
                ReadOutputs::Rotations(values) => {
                    let values = values.into_f32().map(Quat::from).collect::<Vec<_>>();
                    property_path += "@Transform.rotation";
                    clip_curves_rotation
                        .push((property_path, CurveVariableLinear::new(time_stamps, values)));
                }
                ReadOutputs::Scales(values) => {
                    let values = values.map(Vec3::from).collect::<Vec<_>>();

                    property_path += "@Transform.scale";
                    clip_curves_translation_and_scale
                        .push((property_path, CurveVariableLinear::new(time_stamps, values)));
                }
                ReadOutputs::MorphTargetWeights(_) => {
                    unimplemented!("morph targets aren't current supported")
                }
            }
        }

        // Make sure the start frame is always 0.0
        for (property_path, mut curve) in clip_curves_rotation {
            curve.add_offset_time(-start_time);
            clip.add_track_at_path(&property_path, curve);
        }

        for (property_path, mut curve) in clip_curves_translation_and_scale {
            curve.add_offset_time(-start_time);
            clip.add_track_at_path(&property_path, curve);
        }

        load_context.set_labeled_asset(&anim_label, LoadedAsset::new(clip));

        let path = AssetPath::new_ref(load_context.path(), Some(&anim_label));
        clips_handles.push(load_context.get_handle(path));
    }

    // Each node will be mapped to a slot inside this `entity_lookup`
    let mut entity_lookup = vec![];
    entity_lookup.resize_with(gltf.nodes().count(), || None);
=======
    #[cfg(not(target_arch = "wasm32"))]
    load_context
        .task_pool()
        .scope(|scope| {
            gltf.textures().for_each(|gltf_texture| {
                let linear_textures = &linear_textures;
                let load_context: &LoadContext = load_context;
                let buffer_data = &buffer_data;
                scope.spawn(async move {
                    load_texture(gltf_texture, buffer_data, linear_textures, load_context).await
                });
            });
        })
        .into_iter()
        .filter_map(|result| result.ok())
        .for_each(|(texture, label)| {
            load_context.set_labeled_asset(&label, LoadedAsset::new(texture));
        });
>>>>>>> 6693aaf1

    let mut scenes = vec![];
    let mut named_scenes = HashMap::new();
    for scene in gltf.scenes() {
        let mut world = World::default();

        // Scene root
        let mut root = world.spawn();
        root.insert_bundle((Transform::identity(), GlobalTransform::identity()));

        // Named scene
        if let Some(name) = scene.name() {
            root.insert(Name::new(name.to_string()));
        }

        root.with_children(|parent| {
            for node in scene.nodes() {
                load_node(&node, &node, parent, load_context, &mut entity_lookup, 0);
            }
        });

        // Scene animator component
        // ? NOTE: Animation clips may be inside another file, so always add an Animator component
        let mut animator = Animator::default();
        for clip_handle in &clips_handles {
            animator.add_clip(clip_handle.clone());
        }
        root.insert(animator);

        let scene_handle = load_context
            .set_labeled_asset(&scene_label(&scene), LoadedAsset::new(Scene::new(world)));

        if let Some(name) = scene.name() {
            named_scenes.insert(name.to_string(), scene_handle.clone());
        }
        scenes.push(scene_handle);
    }

    load_context.set_default_asset(LoadedAsset::new(Gltf {
        default_scene: gltf
            .default_scene()
            .and_then(|scene| scenes.get(scene.index()))
            .cloned(),
        scenes,
        named_scenes,
        meshes,
        named_meshes,
        materials,
        named_materials,
        nodes,
        named_nodes,
    }));

    Ok(())
}

async fn load_texture<'a>(
    gltf_texture: gltf::Texture<'a>,
    buffer_data: &[Vec<u8>],
    linear_textures: &HashSet<usize>,
    load_context: &LoadContext<'a>,
) -> Result<(Texture, String), GltfError> {
    let mut texture = match gltf_texture.source().source() {
        gltf::image::Source::View { view, mime_type } => {
            let start = view.offset() as usize;
            let end = (view.offset() + view.length()) as usize;
            let buffer = &buffer_data[view.buffer().index()][start..end];
            Texture::from_buffer(buffer, ImageType::MimeType(mime_type))?
        }
        gltf::image::Source::Uri { uri, mime_type } => {
            let uri = percent_encoding::percent_decode_str(uri)
                .decode_utf8()
                .unwrap();
            let uri = uri.as_ref();
            let (bytes, image_type) = match DataUri::parse(uri) {
                Ok(data_uri) => (data_uri.decode()?, ImageType::MimeType(data_uri.mime_type)),
                Err(()) => {
                    let parent = load_context.path().parent().unwrap();
                    let image_path = parent.join(uri);
                    let bytes = load_context.read_asset_bytes(image_path.clone()).await?;

                    let extension = Path::new(uri).extension().unwrap().to_str().unwrap();
                    let image_type = ImageType::Extension(extension);

                    (bytes, image_type)
                }
            };

            Texture::from_buffer(
                &bytes,
                mime_type
                    .map(|mt| ImageType::MimeType(mt))
                    .unwrap_or(image_type),
            )?
        }
    };
    texture.sampler = texture_sampler(&gltf_texture);
    if (linear_textures).contains(&gltf_texture.index()) {
        texture.format = TextureFormat::Rgba8Unorm;
    }

    Ok((texture, texture_label(&gltf_texture)))
}

fn load_material(material: &Material, load_context: &mut LoadContext) -> Handle<StandardMaterial> {
    let material_label = material_label(&material);

    let pbr = material.pbr_metallic_roughness();

    let color = pbr.base_color_factor();
    let base_color_texture = if let Some(info) = pbr.base_color_texture() {
        // TODO: handle info.tex_coord() (the *set* index for the right texcoords)
        let label = texture_label(&info.texture());
        let path = AssetPath::new_ref(load_context.path(), Some(&label));
        Some(load_context.get_handle(path))
    } else {
        None
    };

    let normal_map = if let Some(normal_texture) = material.normal_texture() {
        // TODO: handle normal_texture.scale
        // TODO: handle normal_texture.tex_coord() (the *set* index for the right texcoords)
        let label = texture_label(&normal_texture.texture());
        let path = AssetPath::new_ref(load_context.path(), Some(&label));
        Some(load_context.get_handle(path))
    } else {
        None
    };

    let metallic_roughness_texture = if let Some(info) = pbr.metallic_roughness_texture() {
        // TODO: handle info.tex_coord() (the *set* index for the right texcoords)
        let label = texture_label(&info.texture());
        let path = AssetPath::new_ref(load_context.path(), Some(&label));
        Some(load_context.get_handle(path))
    } else {
        None
    };

    let occlusion_texture = if let Some(occlusion_texture) = material.occlusion_texture() {
        // TODO: handle occlusion_texture.tex_coord() (the *set* index for the right texcoords)
        // TODO: handle occlusion_texture.strength() (a scalar multiplier for occlusion strength)
        let label = texture_label(&occlusion_texture.texture());
        let path = AssetPath::new_ref(load_context.path(), Some(&label));
        Some(load_context.get_handle(path))
    } else {
        None
    };

    let emissive = material.emissive_factor();
    let emissive_texture = if let Some(info) = material.emissive_texture() {
        // TODO: handle occlusion_texture.tex_coord() (the *set* index for the right texcoords)
        // TODO: handle occlusion_texture.strength() (a scalar multiplier for occlusion strength)
        let label = texture_label(&info.texture());
        let path = AssetPath::new_ref(load_context.path(), Some(&label));
        Some(load_context.get_handle(path))
    } else {
        None
    };

    load_context.set_labeled_asset(
        &material_label,
        LoadedAsset::new(StandardMaterial {
            base_color: Color::rgba(color[0], color[1], color[2], color[3]),
            base_color_texture,
            roughness: pbr.roughness_factor(),
            metallic: pbr.metallic_factor(),
            metallic_roughness_texture,
            normal_map,
            double_sided: material.double_sided(),
            occlusion_texture,
            emissive: Color::rgba(emissive[0], emissive[1], emissive[2], 1.0),
            emissive_texture,
            unlit: material.unlit(),
            ..Default::default()
        }),
    )
}

fn load_node(
    root_node: &gltf::Node,
    node: &gltf::Node,
    parent: &mut WorldChildBuilder,
    load_context: &mut LoadContext,
    entity_lookup: &mut Vec<Option<Entity>>,
    mut depth: usize, // Used to debug (uncomment the prints)
) {
    // print!("{}", "    ".repeat(depth));
    // println!("-{:?}", node.name());
    depth += 1;

    // ? NOTE: Avoid heavy computations when possible, also the blender exporter likes to
    // output decomposed matrixes with is better for us
    let (translation, rotation, scale) = node.transform().decomposed();
    let mut active = parent.spawn_bundle((
        Transform {
            translation: translation.into(),
            rotation: rotation.into(),
            scale: scale.into(),
        },
        GlobalTransform::default(),
    ));

    entity_lookup[node.index()] = Some(active.id());

    if let Some(name) = node.name() {
        active.insert(Name::new(name.to_string()));
    }

    if let Some(skin) = node.skin() {
        let skin_label = skin_label(&skin);
        let skin_asset_path = AssetPath::new_ref(load_context.path(), Some(&skin_label));
        let skin_handle: Handle<SkinAsset> = load_context.get_handle(skin_asset_path);
        active.insert(skin_handle);

        // TODO: Mesh skinner needs a at least a reference to the skeleton root for it to work
        // for this reason it need to keep track of all entities created by their index in the gltf node vec
        let skeleton_root = skin
            .skeleton()
            .map_or_else(|| root_node.index(), |n| n.index());
        active.insert(SkinComponent::with_root(
            entity_lookup[skeleton_root].expect("missing skeleton root entity"),
        ));

        active.insert(SkinDebugger::default());
    }

    // create camera node
    if let Some(camera) = node.camera() {
        active.insert(VisibleEntities {
            ..Default::default()
        });

        match camera.projection() {
            gltf::camera::Projection::Orthographic(orthographic) => {
                let xmag = orthographic.xmag();
                let ymag = orthographic.ymag();
                let orthographic_projection: OrthographicProjection = OrthographicProjection {
                    left: -xmag,
                    right: xmag,
                    top: ymag,
                    bottom: -ymag,
                    far: orthographic.zfar(),
                    near: orthographic.znear(),
                    ..Default::default()
                };

                active.insert(Camera {
                    name: Some(base::camera::CAMERA_2D.to_owned()),
                    projection_matrix: orthographic_projection.get_projection_matrix(),
                    ..Default::default()
                });
                active.insert(orthographic_projection);
            }
            gltf::camera::Projection::Perspective(perspective) => {
                let mut perspective_projection: PerspectiveProjection = PerspectiveProjection {
                    fov: perspective.yfov(),
                    near: perspective.znear(),
                    ..Default::default()
                };
                if let Some(zfar) = perspective.zfar() {
                    perspective_projection.far = zfar;
                }
                if let Some(aspect_ratio) = perspective.aspect_ratio() {
                    perspective_projection.aspect_ratio = aspect_ratio;
                }
                active.insert(Camera {
                    name: Some(base::camera::CAMERA_3D.to_owned()),
                    projection_matrix: perspective_projection.get_projection_matrix(),
                    ..Default::default()
                });
                active.insert(perspective_projection);
            }
        }
    }

    active.with_children(|parent| {
        if let Some(mesh) = node.mesh() {
            // append primitives
            for primitive in mesh.primitives() {
                let material = primitive.material();
                let material_label = material_label(&material);

                // This will make sure we load the default material now since it would not have been
                // added when iterating over all the gltf materials (since the default material is
                // not explicitly listed in the gltf).
                if !load_context.has_labeled_asset(&material_label) {
                    load_material(&material, load_context);
                }

                let primitive_label = primitive_label(&mesh, &primitive);
                let mesh_asset_path =
                    AssetPath::new_ref(load_context.path(), Some(&primitive_label));
                let material_asset_path =
                    AssetPath::new_ref(load_context.path(), Some(&material_label));

                // print!("{}", "    ".repeat(depth));
                // println!("-Mesh_{:?}_{}", mesh.name(), primitive.index());

                parent.spawn_bundle(PbrBundle {
                    mesh: load_context.get_handle(mesh_asset_path),
                    material: load_context.get_handle(material_asset_path),
                    ..Default::default()
                });
            }
        }

        // append other nodes
        for child in node.children() {
            load_node(
                root_node,
                &child,
                parent,
                load_context,
                entity_lookup,
                depth,
            );
        }
    });
}

fn mesh_label(mesh: &gltf::Mesh) -> String {
    format!("Mesh{}", mesh.index())
}

fn primitive_label(mesh: &gltf::Mesh, primitive: &Primitive) -> String {
    format!("Mesh{}/Primitive{}", mesh.index(), primitive.index())
}

fn material_label(material: &gltf::Material) -> String {
    if let Some(index) = material.index() {
        format!("Material{}", index)
    } else {
        "MaterialDefault".to_string()
    }
}

fn texture_label(texture: &gltf::Texture) -> String {
    format!("Texture{}", texture.index())
}

fn node_label(node: &gltf::Node) -> String {
    format!("Node{}", node.index())
}

fn scene_label(scene: &gltf::Scene) -> String {
    format!("Scene{}", scene.index())
}

fn skin_label(skin: &gltf::Skin) -> String {
    format!("Skin{}", skin.index())
}

fn animation_label(animation: &gltf::Animation) -> String {
    // NOTE: I kind really want these to be properly named, so it's possible to
    // reference tha right animation, but also want the indexed version
    // for workflows with 1 animation per file
    // animation.name().map_or_else(
    //     || format!("Anims/{}", animation.index()),
    //     |name| format!("Anims/{}", name),
    // )
    format!("Anim{}", animation.index())
}

fn texture_sampler(texture: &gltf::Texture) -> SamplerDescriptor {
    let gltf_sampler = texture.sampler();

    SamplerDescriptor {
        address_mode_u: texture_address_mode(&gltf_sampler.wrap_s()),
        address_mode_v: texture_address_mode(&gltf_sampler.wrap_t()),

        mag_filter: gltf_sampler
            .mag_filter()
            .map(|mf| match mf {
                MagFilter::Nearest => FilterMode::Nearest,
                MagFilter::Linear => FilterMode::Linear,
            })
            .unwrap_or(SamplerDescriptor::default().mag_filter),

        min_filter: gltf_sampler
            .min_filter()
            .map(|mf| match mf {
                MinFilter::Nearest
                | MinFilter::NearestMipmapNearest
                | MinFilter::NearestMipmapLinear => FilterMode::Nearest,
                MinFilter::Linear
                | MinFilter::LinearMipmapNearest
                | MinFilter::LinearMipmapLinear => FilterMode::Linear,
            })
            .unwrap_or(SamplerDescriptor::default().min_filter),

        mipmap_filter: gltf_sampler
            .min_filter()
            .map(|mf| match mf {
                MinFilter::Nearest
                | MinFilter::Linear
                | MinFilter::NearestMipmapNearest
                | MinFilter::LinearMipmapNearest => FilterMode::Nearest,
                MinFilter::NearestMipmapLinear | MinFilter::LinearMipmapLinear => {
                    FilterMode::Linear
                }
            })
            .unwrap_or(SamplerDescriptor::default().mipmap_filter),

        ..Default::default()
    }
}

fn texture_address_mode(gltf_address_mode: &gltf::texture::WrappingMode) -> AddressMode {
    match gltf_address_mode {
        WrappingMode::ClampToEdge => AddressMode::ClampToEdge,
        WrappingMode::Repeat => AddressMode::Repeat,
        WrappingMode::MirroredRepeat => AddressMode::MirrorRepeat,
    }
}

fn get_primitive_topology(mode: Mode) -> Result<PrimitiveTopology, GltfError> {
    match mode {
        Mode::Points => Ok(PrimitiveTopology::PointList),
        Mode::Lines => Ok(PrimitiveTopology::LineList),
        Mode::LineStrip => Ok(PrimitiveTopology::LineStrip),
        Mode::Triangles => Ok(PrimitiveTopology::TriangleList),
        Mode::TriangleStrip => Ok(PrimitiveTopology::TriangleStrip),
        mode => Err(GltfError::UnsupportedPrimitive { mode }),
    }
}

async fn load_buffers(
    gltf: &gltf::Gltf,
    load_context: &LoadContext<'_>,
    asset_path: &Path,
) -> Result<Vec<Vec<u8>>, GltfError> {
    const OCTET_STREAM_URI: &str = "application/octet-stream";

    let mut buffer_data = Vec::new();
    for buffer in gltf.buffers() {
        match buffer.source() {
            gltf::buffer::Source::Uri(uri) => {
                let uri = percent_encoding::percent_decode_str(uri)
                    .decode_utf8()
                    .unwrap();
                let uri = uri.as_ref();
                let buffer_bytes = match DataUri::parse(uri) {
                    Ok(data_uri) if data_uri.mime_type == OCTET_STREAM_URI => data_uri.decode()?,
                    Ok(_) => return Err(GltfError::BufferFormatUnsupported),
                    Err(()) => {
                        // TODO: Remove this and add dep
                        let buffer_path = asset_path.parent().unwrap().join(uri);
                        let buffer_bytes = load_context.read_asset_bytes(buffer_path).await?;
                        buffer_bytes
                    }
                };
                buffer_data.push(buffer_bytes);
            }
            gltf::buffer::Source::Bin => {
                if let Some(blob) = gltf.blob.as_deref() {
                    buffer_data.push(blob.into());
                } else {
                    return Err(GltfError::MissingBlob);
                }
            }
        }
    }

    Ok(buffer_data)
}

fn resolve_node_hierarchy(
    nodes_intermediate: Vec<(String, GltfNode, Vec<usize>)>,
) -> Vec<(String, GltfNode)> {
    let mut max_steps = nodes_intermediate.len();
    let mut nodes_step = nodes_intermediate
        .into_iter()
        .enumerate()
        .map(|(i, (label, node, children))| (i, label, node, children))
        .collect::<Vec<_>>();
    let mut nodes = std::collections::HashMap::<usize, (String, GltfNode)>::new();
    while max_steps > 0 && !nodes_step.is_empty() {
        if let Some((index, label, node, _)) = nodes_step
            .iter()
            .find(|(_, _, _, children)| children.is_empty())
            .cloned()
        {
            nodes.insert(index, (label, node));
            for (_, _, node, children) in nodes_step.iter_mut() {
                if let Some((i, _)) = children
                    .iter()
                    .enumerate()
                    .find(|(_, child_index)| **child_index == index)
                {
                    children.remove(i);

                    if let Some((_, child_node)) = nodes.get(&index) {
                        node.children.push(child_node.clone())
                    }
                }
            }
            nodes_step = nodes_step
                .into_iter()
                .filter(|(i, _, _, _)| *i != index)
                .collect()
        }
        max_steps -= 1;
    }

    let mut nodes_to_sort = nodes.into_iter().collect::<Vec<_>>();
    nodes_to_sort.sort_by_key(|(i, _)| *i);
    nodes_to_sort
        .into_iter()
        .map(|(_, resolved)| resolved)
        .collect()
}

struct DataUri<'a> {
    mime_type: &'a str,
    base64: bool,
    data: &'a str,
}

fn split_once(input: &str, delimiter: char) -> Option<(&str, &str)> {
    let mut iter = input.splitn(2, delimiter);
    Some((iter.next()?, iter.next()?))
}

impl<'a> DataUri<'a> {
    fn parse(uri: &'a str) -> Result<DataUri<'a>, ()> {
        let uri = uri.strip_prefix("data:").ok_or(())?;
        let (mime_type, data) = split_once(uri, ',').ok_or(())?;

        let (mime_type, base64) = match mime_type.strip_suffix(";base64") {
            Some(mime_type) => (mime_type, true),
            None => (mime_type, false),
        };

        Ok(DataUri {
            mime_type,
            base64,
            data,
        })
    }

    fn decode(&self) -> Result<Vec<u8>, base64::DecodeError> {
        if self.base64 {
            base64::decode(self.data)
        } else {
            Ok(self.data.as_bytes().to_owned())
        }
    }
}

#[cfg(test)]
mod test {
    use super::resolve_node_hierarchy;
    use crate::GltfNode;

    impl GltfNode {
        fn empty() -> Self {
            GltfNode {
                children: vec![],
                mesh: None,
                transform: bevy_transform::prelude::Transform::identity(),
            }
        }
    }
    #[test]
    fn node_hierarchy_single_node() {
        let result = resolve_node_hierarchy(vec![("l1".to_string(), GltfNode::empty(), vec![])]);

        assert_eq!(result.len(), 1);
        assert_eq!(result[0].0, "l1");
        assert_eq!(result[0].1.children.len(), 0);
    }

    #[test]
    fn node_hierarchy_no_hierarchy() {
        let result = resolve_node_hierarchy(vec![
            ("l1".to_string(), GltfNode::empty(), vec![]),
            ("l2".to_string(), GltfNode::empty(), vec![]),
        ]);

        assert_eq!(result.len(), 2);
        assert_eq!(result[0].0, "l1");
        assert_eq!(result[0].1.children.len(), 0);
        assert_eq!(result[1].0, "l2");
        assert_eq!(result[1].1.children.len(), 0);
    }

    #[test]
    fn node_hierarchy_simple_hierarchy() {
        let result = resolve_node_hierarchy(vec![
            ("l1".to_string(), GltfNode::empty(), vec![1]),
            ("l2".to_string(), GltfNode::empty(), vec![]),
        ]);

        assert_eq!(result.len(), 2);
        assert_eq!(result[0].0, "l1");
        assert_eq!(result[0].1.children.len(), 1);
        assert_eq!(result[1].0, "l2");
        assert_eq!(result[1].1.children.len(), 0);
    }

    #[test]
    fn node_hierarchy_hierarchy() {
        let result = resolve_node_hierarchy(vec![
            ("l1".to_string(), GltfNode::empty(), vec![1]),
            ("l2".to_string(), GltfNode::empty(), vec![2]),
            ("l3".to_string(), GltfNode::empty(), vec![3, 4, 5]),
            ("l4".to_string(), GltfNode::empty(), vec![6]),
            ("l5".to_string(), GltfNode::empty(), vec![]),
            ("l6".to_string(), GltfNode::empty(), vec![]),
            ("l7".to_string(), GltfNode::empty(), vec![]),
        ]);

        assert_eq!(result.len(), 7);
        assert_eq!(result[0].0, "l1");
        assert_eq!(result[0].1.children.len(), 1);
        assert_eq!(result[1].0, "l2");
        assert_eq!(result[1].1.children.len(), 1);
        assert_eq!(result[2].0, "l3");
        assert_eq!(result[2].1.children.len(), 3);
        assert_eq!(result[3].0, "l4");
        assert_eq!(result[3].1.children.len(), 1);
        assert_eq!(result[4].0, "l5");
        assert_eq!(result[4].1.children.len(), 0);
        assert_eq!(result[5].0, "l6");
        assert_eq!(result[5].1.children.len(), 0);
        assert_eq!(result[6].0, "l7");
        assert_eq!(result[6].1.children.len(), 0);
    }

    #[test]
    fn node_hierarchy_cyclic() {
        let result = resolve_node_hierarchy(vec![
            ("l1".to_string(), GltfNode::empty(), vec![1]),
            ("l2".to_string(), GltfNode::empty(), vec![0]),
        ]);

        assert_eq!(result.len(), 0);
    }

    #[test]
    fn node_hierarchy_missing_node() {
        let result = resolve_node_hierarchy(vec![
            ("l1".to_string(), GltfNode::empty(), vec![2]),
            ("l2".to_string(), GltfNode::empty(), vec![]),
        ]);

        assert_eq!(result.len(), 1);
        assert_eq!(result[0].0, "l2");
        assert_eq!(result[0].1.children.len(), 0);
    }
}<|MERGE_RESOLUTION|>--- conflicted
+++ resolved
@@ -49,11 +49,7 @@
     Base64Decode(#[from] base64::DecodeError),
     #[error("Unsupported buffer format.")]
     BufferFormatUnsupported,
-<<<<<<< HEAD
-    #[error("Invalid image mime type.")]
-=======
     #[error("invalid image mime type: {0}")]
->>>>>>> 6693aaf1
     InvalidImageMimeType(String),
     #[error("{0}")]
     ImageError(#[from] TextureError),
@@ -131,100 +127,84 @@
 
                 let mut mesh = Mesh::new(primitive_topology);
 
-<<<<<<< HEAD
                 if let Some(vertex_attribute) = reader
                     .read_positions()
-                    .map(|v| VertexAttributeValues::Float3(v.collect()))
+                    .map(|v| VertexAttributeValues::Float32x3(v.collect()))
                 {
                     mesh.set_attribute(Mesh::ATTRIBUTE_POSITION, vertex_attribute);
                 }
 
                 if let Some(vertex_attribute) = reader
                     .read_normals()
-                    .map(|v| VertexAttributeValues::Float3(v.collect()))
+                    .map(|v| VertexAttributeValues::Float32x3(v.collect()))
                 {
                     mesh.set_attribute(Mesh::ATTRIBUTE_NORMAL, vertex_attribute);
                 }
 
                 if let Some(vertex_attribute) = reader
                     .read_tangents()
-                    .map(|v| VertexAttributeValues::Float4(v.collect()))
+                    .map(|v| VertexAttributeValues::Float32x4(v.collect()))
                 {
                     mesh.set_attribute(Mesh::ATTRIBUTE_TANGENT, vertex_attribute);
                 }
 
                 if let Some(vertex_attribute) = reader
                     .read_tex_coords(0)
-                    .map(|v| VertexAttributeValues::Float2(v.into_f32().collect()))
+                    .map(|v| VertexAttributeValues::Float32x2(v.into_f32().collect()))
                 {
                     mesh.set_attribute(Mesh::ATTRIBUTE_UV_0, vertex_attribute);
-                }
-=======
-            if let Some(vertex_attribute) = reader
-                .read_positions()
-                .map(|v| VertexAttributeValues::Float32x3(v.collect()))
-            {
-                mesh.set_attribute(Mesh::ATTRIBUTE_POSITION, vertex_attribute);
-            }
-
-            if let Some(vertex_attribute) = reader
-                .read_normals()
-                .map(|v| VertexAttributeValues::Float32x3(v.collect()))
-            {
-                mesh.set_attribute(Mesh::ATTRIBUTE_NORMAL, vertex_attribute);
-            }
-
-            if let Some(vertex_attribute) = reader
-                .read_tangents()
-                .map(|v| VertexAttributeValues::Float32x4(v.collect()))
-            {
-                mesh.set_attribute(Mesh::ATTRIBUTE_TANGENT, vertex_attribute);
-            }
-
-            if let Some(vertex_attribute) = reader
-                .read_tex_coords(0)
-                .map(|v| VertexAttributeValues::Float32x2(v.into_f32().collect()))
-            {
-                mesh.set_attribute(Mesh::ATTRIBUTE_UV_0, vertex_attribute);
-            } else {
-                let len = mesh.count_vertices();
-                let uvs = vec![[0.0, 0.0]; len];
-                bevy_log::debug!("missing `TEXCOORD_0` vertex attribute, loading zeroed out UVs");
-                mesh.set_attribute(Mesh::ATTRIBUTE_UV_0, uvs);
-            }
-
-            if let Some(vertex_attribute) = reader
-                .read_colors(0)
-                .map(|v| VertexAttributeValues::Float32x4(v.into_rgba_f32().collect()))
-            {
-                mesh.set_attribute(Mesh::ATTRIBUTE_COLOR, vertex_attribute);
-            }
->>>>>>> 6693aaf1
+                } else {
+                    let len = mesh.count_vertices();
+                    let uvs = vec![[0.0, 0.0]; len];
+                    bevy_log::debug!("missing `TEXCOORD_0` vertex attribute, loading zeroed out UVs");
+                    mesh.set_attribute(Mesh::ATTRIBUTE_UV_0, uvs);
+                }
+
+                if let Some(vertex_attribute) = reader
+                    .read_colors(0)
+                    .map(|v| VertexAttributeValues::Float32x4(v.into_rgba_f32().collect()))
+                {
+                    mesh.set_attribute(Mesh::ATTRIBUTE_COLOR, vertex_attribute);
+                }
 
                 if let Some(indices) = reader.read_indices() {
                     mesh.set_indices(Some(Indices::U32(indices.into_u32().collect())));
-                };
+                }
 
                 if let Some(color_attribute) = reader
                     .read_colors(0)
-                    .map(|v| VertexAttributeValues::Uchar4Norm(v.into_rgba_u8().collect()))
+                    .map(|v| VertexAttributeValues::Unorm8x4(v.into_rgba_u8().collect()))
                 {
                     mesh.set_attribute(Mesh::ATTRIBUTE_COLOR, color_attribute);
                 }
 
-<<<<<<< HEAD
                 if let Some(weight_attribute) = reader
                     .read_weights(0)
-                    .map(|v| VertexAttributeValues::Float4(v.into_f32().collect()))
+                    .map(|v| VertexAttributeValues::Float32x4(v.into_f32().collect()))
                 {
                     mesh.set_attribute(Mesh::ATTRIBUTE_JOINT_WEIGHT, weight_attribute);
                 }
 
                 if let Some(joint_attribute) = reader
                     .read_joints(0)
-                    .map(|v| VertexAttributeValues::Ushort4(v.into_u16().collect()))
+                    .map(|v| VertexAttributeValues::Uint16x4(v.into_u16().collect()))
                 {
                     mesh.set_attribute(Mesh::ATTRIBUTE_JOINT_INDEX, joint_attribute);
+                }
+                
+                if mesh.attribute(Mesh::ATTRIBUTE_NORMAL).is_none() {
+                    let vertex_count_before = mesh.count_vertices();
+                    mesh.duplicate_vertices();
+                    mesh.compute_flat_normals();
+                    let vertex_count_after = mesh.count_vertices();
+
+                    if vertex_count_before != vertex_count_after {
+                        bevy_log::debug!("Missing vertex normals in indexed geometry, computing them as flat. Vertex count increased from {} to {}", vertex_count_before, vertex_count_after);
+                    } else {
+                        bevy_log::debug!(
+                            "Missing vertex normals in indexed geometry, computing them as flat."
+                        );
+                    }
                 }
 
                 let mesh = load_context.set_labeled_asset(&primitive_label, LoadedAsset::new(mesh));
@@ -235,32 +215,7 @@
                         .index()
                         .and_then(|i| materials.get(i).cloned()),
                 });
-            };
-=======
-            if mesh.attribute(Mesh::ATTRIBUTE_NORMAL).is_none() {
-                let vertex_count_before = mesh.count_vertices();
-                mesh.duplicate_vertices();
-                mesh.compute_flat_normals();
-                let vertex_count_after = mesh.count_vertices();
-
-                if vertex_count_before != vertex_count_after {
-                    bevy_log::debug!("Missing vertex normals in indexed geometry, computing them as flat. Vertex count increased from {} to {}", vertex_count_before, vertex_count_after);
-                } else {
-                    bevy_log::debug!(
-                        "Missing vertex normals in indexed geometry, computing them as flat."
-                    );
-                }
-            }
-
-            let mesh = load_context.set_labeled_asset(&primitive_label, LoadedAsset::new(mesh));
-            primitives.push(super::GltfPrimitive {
-                mesh,
-                material: primitive
-                    .material()
-                    .index()
-                    .and_then(|i| materials.get(i).cloned()),
-            });
->>>>>>> 6693aaf1
+            }
         }
         let handle = load_context.set_labeled_asset(
             &mesh_label(&mesh),
@@ -320,7 +275,6 @@
         })
         .collect();
 
-<<<<<<< HEAD
     for skin in gltf.skins() {
         let skin_label = skin_label(&skin);
         if load_context.has_labeled_asset(&skin_label) {
@@ -353,17 +307,14 @@
         }
     }
 
-=======
     // TODO: use the threaded impl on wasm once wasm thread pool doesn't deadlock on it
     #[cfg(target_arch = "wasm32")]
->>>>>>> 6693aaf1
     for gltf_texture in gltf.textures() {
         let (texture, label) =
             load_texture(gltf_texture, &buffer_data, &linear_textures, &load_context).await?;
         load_context.set_labeled_asset(&label, LoadedAsset::new(texture));
     }
 
-<<<<<<< HEAD
     let mut clips_handles: Vec<Handle<Clip>> = vec![];
     for animation in gltf.animations() {
         let anim_label = animation_label(&animation);
@@ -413,7 +364,7 @@
                     let values = values.map(Vec3::from).collect::<Vec<_>>();
                     property_path += "@Transform.translation";
                     clip_curves_translation_and_scale
-                        .push((property_path, CurveVariableLinear::new(time_stamps, values)));
+                        .push((property_path, CurveVariableLinear::new(time_stamps, values).unwrap()));
 
                     // TODO: This is a runtime importer so here's no place for further optimizations
                 }
@@ -421,14 +372,14 @@
                     let values = values.into_f32().map(Quat::from).collect::<Vec<_>>();
                     property_path += "@Transform.rotation";
                     clip_curves_rotation
-                        .push((property_path, CurveVariableLinear::new(time_stamps, values)));
+                        .push((property_path, CurveVariableLinear::new(time_stamps, values).unwrap()));
                 }
                 ReadOutputs::Scales(values) => {
                     let values = values.map(Vec3::from).collect::<Vec<_>>();
 
                     property_path += "@Transform.scale";
                     clip_curves_translation_and_scale
-                        .push((property_path, CurveVariableLinear::new(time_stamps, values)));
+                        .push((property_path, CurveVariableLinear::new(time_stamps, values).unwrap()));
                 }
                 ReadOutputs::MorphTargetWeights(_) => {
                     unimplemented!("morph targets aren't current supported")
@@ -438,12 +389,12 @@
 
         // Make sure the start frame is always 0.0
         for (property_path, mut curve) in clip_curves_rotation {
-            curve.add_offset_time(-start_time);
+            curve.apply_time_offset(-start_time);
             clip.add_track_at_path(&property_path, curve);
         }
 
         for (property_path, mut curve) in clip_curves_translation_and_scale {
-            curve.add_offset_time(-start_time);
+            curve.apply_time_offset(-start_time);
             clip.add_track_at_path(&property_path, curve);
         }
 
@@ -456,7 +407,7 @@
     // Each node will be mapped to a slot inside this `entity_lookup`
     let mut entity_lookup = vec![];
     entity_lookup.resize_with(gltf.nodes().count(), || None);
-=======
+
     #[cfg(not(target_arch = "wasm32"))]
     load_context
         .task_pool()
@@ -475,7 +426,6 @@
         .for_each(|(texture, label)| {
             load_context.set_labeled_asset(&label, LoadedAsset::new(texture));
         });
->>>>>>> 6693aaf1
 
     let mut scenes = vec![];
     let mut named_scenes = HashMap::new();
