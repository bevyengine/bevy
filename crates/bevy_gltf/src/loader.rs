--- conflicted
+++ resolved
@@ -114,14 +114,6 @@
     let mut linear_textures = HashSet::default();
 
     for material in gltf.materials() {
-<<<<<<< HEAD
-        let handle = load_material(&material, load_context, false);
-        if let Some(name) = material.name() {
-            named_materials.insert(name.to_string(), handle.clone());
-        }
-        materials.push(handle);
-=======
->>>>>>> 72b8f477
         if let Some(texture) = material.normal_texture() {
             linear_textures.insert(texture.texture().index());
         }
@@ -674,16 +666,12 @@
 }
 
 /// Loads a glTF material as a bevy [`StandardMaterial`] and returns it.
-<<<<<<< HEAD
 fn load_material(
     material: &Material,
     load_context: &mut LoadContext,
     is_scale_inverted: bool,
 ) -> Handle<StandardMaterial> {
     let material_label = material_label(material, is_scale_inverted);
-=======
-fn load_material(material: &Material, load_context: &mut LoadContext) -> Handle<StandardMaterial> {
-    let material_label = material_label(material);
     load_context.labeled_asset_scope(material_label, |load_context| {
         let pbr = material.pbr_metallic_roughness();
 
@@ -693,7 +681,6 @@
             // TODO: handle info.tex_coord() (the *set* index for the right texcoords)
             texture_handle(load_context, &info.texture())
         });
->>>>>>> 72b8f477
 
         let normal_map_texture: Option<Handle<Image>> =
             material.normal_texture().map(|normal_texture| {
