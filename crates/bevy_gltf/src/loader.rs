--- conflicted
+++ resolved
@@ -17,12 +17,8 @@
 use bevy_hierarchy::{BuildChildren, ChildBuild, WorldChildBuilder};
 use bevy_math::{Affine2, Mat4, Vec3};
 use bevy_pbr::{
-<<<<<<< HEAD
-    DirectionalLight, DirectionalLightBundle, MeshMaterial3d, PointLight, PointLightBundle,
-    SpotLight, SpotLightBundle, StandardMaterial, UvChannel, MAX_JOINTS,
-=======
-    DirectionalLight, PbrBundle, PointLight, SpotLight, StandardMaterial, UvChannel, MAX_JOINTS,
->>>>>>> 1df8238e
+    DirectionalLight, MeshMaterial3d, PointLight, SpotLight, StandardMaterial, UvChannel,
+    MAX_JOINTS,
 };
 use bevy_render::{
     alpha::AlphaMode,
