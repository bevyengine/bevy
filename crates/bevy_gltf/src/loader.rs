--- conflicted
+++ resolved
@@ -29,13 +29,9 @@
     view::VisibleEntities,
 };
 use bevy_scene::Scene;
-<<<<<<< HEAD
-use bevy_tasks::TaskGroup;
-=======
-use bevy_tasks::IoTaskPool;
->>>>>>> 012ae07d
+#[cfg(not(target_arch = "wasm32"))]
+use bevy_tasks::{TaskGroup, TaskPool};
 use bevy_transform::{components::Transform, TransformBundle};
-
 use bevy_utils::{HashMap, HashSet};
 use gltf::{
     mesh::Mode,
@@ -415,14 +411,8 @@
         }
     } else {
         #[cfg(not(target_arch = "wasm32"))]
-<<<<<<< HEAD
-        load_context
-            .task_pool()
+        TaskPool::get()
             .scope(TaskGroup::IO, |scope| {
-=======
-        IoTaskPool::get()
-            .scope(|scope| {
->>>>>>> 012ae07d
                 gltf.textures().for_each(|gltf_texture| {
                     let linear_textures = &linear_textures;
                     let load_context: &LoadContext = load_context;
