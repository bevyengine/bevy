#![cfg_attr(docsrs, feature(doc_auto_cfg))]
#![forbid(unsafe_code)]
#![doc(
    html_logo_url = "https://bevyengine.org/assets/icon.png",
    html_favicon_url = "https://bevyengine.org/assets/icon.png"
)]

//! Plugin providing an [`AssetLoader`](bevy_asset::AssetLoader) and type definitions
//! for loading glTF 2.0 (a standard 3D scene definition format) files in Bevy.
//!
//! The [glTF 2.0 specification](https://registry.khronos.org/glTF/specs/2.0/glTF-2.0.html) defines the format of the glTF files.

#[cfg(feature = "bevy_animation")]
use bevy_animation::AnimationClip;
use bevy_utils::HashMap;

mod loader;
mod vertex_attributes;
pub use loader::*;

use bevy_app::prelude::*;
use bevy_asset::{Asset, AssetApp, Handle};
use bevy_ecs::{prelude::Component, reflect::ReflectComponent};
use bevy_pbr::StandardMaterial;
use bevy_reflect::{Reflect, TypePath};
use bevy_render::{
    mesh::{Mesh, MeshVertexAttribute},
    renderer::RenderDevice,
    texture::CompressedImageFormats,
};
use bevy_scene::Scene;

/// Adds support for glTF file loading to the app.
#[derive(Default)]
pub struct GltfPlugin {
    custom_vertex_attributes: HashMap<Box<str>, MeshVertexAttribute>,
}

impl GltfPlugin {
    /// Register a custom vertex attribute so that it is recognized when loading a glTF file with the [`GltfLoader`].
    ///
    /// `name` must be the attribute name as found in the glTF data, which must start with an underscore.
    /// See [this section of the glTF specification](https://registry.khronos.org/glTF/specs/2.0/glTF-2.0.html#meshes-overview)
    /// for additional details on custom attributes.
    pub fn add_custom_vertex_attribute(
        mut self,
        name: &str,
        attribute: MeshVertexAttribute,
    ) -> Self {
        self.custom_vertex_attributes.insert(name.into(), attribute);
        self
    }
}

impl Plugin for GltfPlugin {
    fn build(&self, app: &mut App) {
        app.register_type::<GltfExtras>()
            .init_asset::<Gltf>()
            .init_asset::<GltfNode>()
            .init_asset::<GltfPrimitive>()
            .init_asset::<GltfMesh>()
            .preregister_asset_loader::<GltfLoader>(&["gltf", "glb"]);
    }

    fn finish(&self, app: &mut App) {
        let supported_compressed_formats = match app.world().get_resource::<RenderDevice>() {
            Some(render_device) => CompressedImageFormats::from_features(render_device.features()),
            None => CompressedImageFormats::NONE,
        };
        app.register_asset_loader(GltfLoader {
            supported_compressed_formats,
            custom_vertex_attributes: self.custom_vertex_attributes.clone(),
        });
    }
}

/// Representation of a loaded glTF file.
#[derive(Asset, Debug, TypePath)]
pub struct Gltf {
    /// All scenes loaded from the glTF file.
    pub scenes: Vec<Handle<Scene>>,
    /// Named scenes loaded from the glTF file.
    pub named_scenes: HashMap<Box<str>, Handle<Scene>>,
    /// All meshes loaded from the glTF file.
    pub meshes: Vec<Handle<GltfMesh>>,
    /// Named meshes loaded from the glTF file.
    pub named_meshes: HashMap<Box<str>, Handle<GltfMesh>>,
    /// All materials loaded from the glTF file.
    pub materials: Vec<Handle<StandardMaterial>>,
    /// Named materials loaded from the glTF file.
    pub named_materials: HashMap<Box<str>, Handle<StandardMaterial>>,
    /// All nodes loaded from the glTF file.
    pub nodes: Vec<Handle<GltfNode>>,
    /// Named nodes loaded from the glTF file.
    pub named_nodes: HashMap<Box<str>, Handle<GltfNode>>,
    /// Default scene to be displayed.
    pub default_scene: Option<Handle<Scene>>,
    /// All animations loaded from the glTF file.
    #[cfg(feature = "bevy_animation")]
    pub animations: Vec<Handle<AnimationClip>>,
    /// Named animations loaded from the glTF file.
    #[cfg(feature = "bevy_animation")]
    pub named_animations: HashMap<Box<str>, Handle<AnimationClip>>,
    /// The gltf root of the gltf asset, see <https://docs.rs/gltf/latest/gltf/struct.Gltf.html>. Only has a value when `GltfLoaderSettings::include_source` is true.
    pub source: Option<gltf::Gltf>,
}

/// A glTF node with all of its child nodes, its [`GltfMesh`],
/// [`Transform`](bevy_transform::prelude::Transform) and an optional [`GltfExtras`].
///
/// See [the relevant glTF specification section](https://registry.khronos.org/glTF/specs/2.0/glTF-2.0.html#reference-node).
#[derive(Asset, Debug, Clone, TypePath)]
pub struct GltfNode {
<<<<<<< HEAD
=======
    /// A user defined node name from glTF
    pub name: Option<String>,
>>>>>>> c72bd975
    /// Index of the node inside the scene
    pub index: usize,
    /// Computed name for a node - either a user defined name or a generated name from index
    pub name: String,
    /// Subasset label for this node within the GLTF parent asset.
    ///
    /// ```
    /// asset_server.load(format!("my_glft.glft#{}", node.asset_label());
    /// ```
    pub asset_label: String,
    /// Direct children of the node.
    pub children: Vec<GltfNode>,
    /// Mesh of the node.
    pub mesh: Option<Handle<GltfMesh>>,
    /// Local transform.
    pub transform: bevy_transform::prelude::Transform,
    /// Additional data.
    pub extras: Option<GltfExtras>,
}

impl GltfNode {
    /// Create a node extracting name and index from glTF def
    pub fn new(
        node: &gltf::Node,
        children: Vec<GltfNode>,
        mesh: Option<Handle<GltfMesh>>,
        transform: bevy_transform::prelude::Transform,
        extras: Option<GltfExtras>,
    ) -> Self {
        Self {
            index: node.index(),
            asset_label: format!("Node{}", node.index()),
            name: if let Some(name) = node.name() {
                name.to_string()
            } else {
                format!("GltfNode{}", node.index())
            },
            children,
            mesh,
            transform,
            extras,
        }
    }
}

/// A glTF mesh, which may consist of multiple [`GltfPrimitives`](GltfPrimitive)
/// and an optional [`GltfExtras`].
///
/// See [the relevant glTF specification section](https://registry.khronos.org/glTF/specs/2.0/glTF-2.0.html#reference-mesh).
#[derive(Asset, Debug, Clone, TypePath)]
pub struct GltfMesh {
<<<<<<< HEAD
=======
    /// A user defined mesh name from glTF
    pub name: Option<String>,
>>>>>>> c72bd975
    /// Index of the mesh inside the scene
    pub index: usize,
    /// Computed name for a mesh - either a user defined name or a generated name from index
    pub name: String,
    /// Subasset label for this mesh within the GLTF parent asset.
    ///
    /// ```
    /// asset_server.load(format!("my_glft.glft#{}", mesh.asset_label());
    /// ```
    pub asset_label: String,
    /// Primitives of the glTF mesh.
    pub primitives: Vec<GltfPrimitive>,
    /// Additional data.
    pub extras: Option<GltfExtras>,
}

impl GltfMesh {
    /// Create a mesh extracting name and index from glTF def
    pub fn new(
        mesh: &gltf::Mesh,
        primitives: Vec<GltfPrimitive>,
        extras: Option<GltfExtras>,
    ) -> Self {
        Self {
            index: mesh.index(),
            asset_label: format!("Mesh{}", mesh.index()),
            name: if let Some(name) = mesh.name() {
                name.to_string()
            } else {
                format!("GltfMesh{}", mesh.index())
            },
            primitives,
            extras,
        }
    }
}

/// Part of a [`GltfMesh`] that consists of a [`Mesh`], an optional [`StandardMaterial`] and [`GltfExtras`].
///
/// See [the relevant glTF specification section](https://registry.khronos.org/glTF/specs/2.0/glTF-2.0.html#reference-mesh-primitive).
#[derive(Asset, Debug, Clone, TypePath)]
pub struct GltfPrimitive {
    /// Topology to be rendered.
    pub mesh: Handle<Mesh>,
    /// Material to apply to the `mesh`.
    pub material: Option<Handle<StandardMaterial>>,
    /// Additional data.
    pub extras: Option<GltfExtras>,
    /// Additional data of the `material`.
    pub material_extras: Option<GltfExtras>,
}

/// Additional untyped data that can be present on most glTF types.
///
/// See [the relevant glTF specification section](https://registry.khronos.org/glTF/specs/2.0/glTF-2.0.html#reference-extras).
#[derive(Clone, Debug, Reflect, Default, Component)]
#[reflect(Component)]
pub struct GltfExtras {
    /// Content of the extra data.
    pub value: String,
}<|MERGE_RESOLUTION|>--- conflicted
+++ resolved
@@ -111,16 +111,11 @@
 /// See [the relevant glTF specification section](https://registry.khronos.org/glTF/specs/2.0/glTF-2.0.html#reference-node).
 #[derive(Asset, Debug, Clone, TypePath)]
 pub struct GltfNode {
-<<<<<<< HEAD
-=======
-    /// A user defined node name from glTF
-    pub name: Option<String>,
->>>>>>> c72bd975
     /// Index of the node inside the scene
     pub index: usize,
-    /// Computed name for a node - either a user defined name or a generated name from index
+    /// Computed name for a node - either a user defined node name from gLTF or a generated name from index
     pub name: String,
-    /// Subasset label for this node within the GLTF parent asset.
+    /// Subasset label for this node within the gLTF parent asset.
     ///
     /// ```
     /// asset_server.load(format!("my_glft.glft#{}", node.asset_label());
@@ -167,16 +162,11 @@
 /// See [the relevant glTF specification section](https://registry.khronos.org/glTF/specs/2.0/glTF-2.0.html#reference-mesh).
 #[derive(Asset, Debug, Clone, TypePath)]
 pub struct GltfMesh {
-<<<<<<< HEAD
-=======
-    /// A user defined mesh name from glTF
-    pub name: Option<String>,
->>>>>>> c72bd975
     /// Index of the mesh inside the scene
     pub index: usize,
-    /// Computed name for a mesh - either a user defined name or a generated name from index
+    /// Computed name for a mesh - either a user defined mesh name from gLTF or a generated name from index
     pub name: String,
-    /// Subasset label for this mesh within the GLTF parent asset.
+    /// Subasset label for this mesh within the gLTF parent asset.
     ///
     /// ```
     /// asset_server.load(format!("my_glft.glft#{}", mesh.asset_label());
