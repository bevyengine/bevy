#![cfg_attr(docsrs, feature(doc_auto_cfg))]
#![forbid(unsafe_code)]
#![doc(
    html_logo_url = "https://bevy.org/assets/icon.png",
    html_favicon_url = "https://bevy.org/assets/icon.png"
)]

//! Plugin providing an [`AssetLoader`](bevy_asset::AssetLoader) and type definitions
//! for loading glTF 2.0 (a standard 3D scene definition format) files in Bevy.
//!
//! The [glTF 2.0 specification](https://registry.khronos.org/glTF/specs/2.0/glTF-2.0.html) defines the format of the glTF files.
//!
//! # Quick Start
//!
//! Here's how to spawn a simple glTF scene
//!
//! ```
//! # use bevy_ecs::prelude::*;
//! # use bevy_asset::prelude::*;
//! # use bevy_scene::prelude::*;
//! # use bevy_transform::prelude::*;
//! # use bevy_gltf::prelude::*;
//!
//! fn spawn_gltf(mut commands: Commands, asset_server: Res<AssetServer>) {
//!     commands.spawn((
//!         // This is equivalent to "models/FlightHelmet/FlightHelmet.gltf#Scene0"
//!         // The `#Scene0` label here is very important because it tells bevy to load the first scene in the glTF file.
//!         // If this isn't specified bevy doesn't know which part of the glTF file to load.
//!         SceneRoot(asset_server.load(GltfAssetLabel::Scene(0).from_asset("models/FlightHelmet/FlightHelmet.gltf"))),
//!         // You can use the transform to give it a position
//!         Transform::from_xyz(2.0, 0.0, -5.0),
//!     ));
//! }
//! ```
//! # Loading parts of a glTF asset
//!
//! ## Using `Gltf`
//!
//! If you want to access part of the asset, you can load the entire `Gltf` using the `AssetServer`.
//! Once the `Handle<Gltf>` is loaded you can then use it to access named parts of it.
//!
//! ```
//! # use bevy_ecs::prelude::*;
//! # use bevy_asset::prelude::*;
//! # use bevy_scene::prelude::*;
//! # use bevy_transform::prelude::*;
//! # use bevy_gltf::Gltf;
//!
//! // Holds the scene handle
//! #[derive(Resource)]
//! struct HelmetScene(Handle<Gltf>);
//!
//! fn load_gltf(mut commands: Commands, asset_server: Res<AssetServer>) {
//!     let gltf = asset_server.load("models/FlightHelmet/FlightHelmet.gltf");
//!     commands.insert_resource(HelmetScene(gltf));
//! }
//!
//! fn spawn_gltf_objects(
//!     mut commands: Commands,
//!     helmet_scene: Res<HelmetScene>,
//!     gltf_assets: Res<Assets<Gltf>>,
//!     mut loaded: Local<bool>,
//! ) {
//!     // Only do this once
//!     if *loaded {
//!         return;
//!     }
//!     // Wait until the scene is loaded
//!     let Some(gltf) = gltf_assets.get(&helmet_scene.0) else {
//!         return;
//!     };
//!     *loaded = true;
//!
//!     // Spawns the first scene in the file
//!     commands.spawn(SceneRoot(gltf.scenes[0].clone()));
//!
//!     // Spawns the scene named "Lenses_low"
//!     commands.spawn((
//!         SceneRoot(gltf.named_scenes["Lenses_low"].clone()),
//!         Transform::from_xyz(1.0, 2.0, 3.0),
//!     ));
//! }
//! ```
//!
//! ## Asset Labels
//!
//! The glTF loader let's you specify labels that let you target specific parts of the glTF.
//!
//! Be careful when using this feature, if you misspell a label it will simply ignore it without warning.
//!
//! You can use [`GltfAssetLabel`] to ensure you are using the correct label.

mod assets;
pub mod convert_coordinates;
mod label;
mod loader;
mod vertex_attributes;

extern crate alloc;

use alloc::sync::Arc;
use std::sync::Mutex;
use tracing::warn;

use bevy_platform::collections::HashMap;

use bevy_app::prelude::*;
use bevy_asset::AssetApp;
use bevy_ecs::prelude::Resource;
use bevy_image::{CompressedImageFormatSupport, CompressedImageFormats, ImageSamplerDescriptor};
use bevy_mesh::MeshVertexAttribute;

/// The glTF prelude.
///
/// This includes the most common types in this crate, re-exported for your convenience.
pub mod prelude {
    #[doc(hidden)]
    pub use crate::{assets::Gltf, assets::GltfExtras, label::GltfAssetLabel};
}

use crate::convert_coordinates::GltfConvertCoordinates;

pub use {assets::*, label::GltfAssetLabel, loader::*};

// Has to store an Arc<Mutex<...>> as there is no other way to mutate fields of asset loaders.
/// Stores default [`ImageSamplerDescriptor`] in main world.
#[derive(Resource)]
pub struct DefaultGltfImageSampler(Arc<Mutex<ImageSamplerDescriptor>>);

impl DefaultGltfImageSampler {
    /// Creates a new [`DefaultGltfImageSampler`].
    pub fn new(descriptor: &ImageSamplerDescriptor) -> Self {
        Self(Arc::new(Mutex::new(descriptor.clone())))
    }

    /// Returns the current default [`ImageSamplerDescriptor`].
    pub fn get(&self) -> ImageSamplerDescriptor {
        self.0.lock().unwrap().clone()
    }

    /// Makes a clone of internal [`Arc`] pointer.
    ///
    /// Intended only to be used by code with no access to ECS.
    pub fn get_internal(&self) -> Arc<Mutex<ImageSamplerDescriptor>> {
        self.0.clone()
    }

    /// Replaces default [`ImageSamplerDescriptor`].
    ///
    /// Doesn't apply to samplers already built on top of it, i.e. `GltfLoader`'s output.
    /// Assets need to manually be reloaded.
    pub fn set(&self, descriptor: &ImageSamplerDescriptor) {
        *self.0.lock().unwrap() = descriptor.clone();
    }
}

/// Adds support for glTF file loading to the app.
pub struct GltfPlugin {
    /// The default image sampler to lay glTF sampler data on top of.
    ///
    /// Can be modified with the [`DefaultGltfImageSampler`] resource.
    pub default_sampler: ImageSamplerDescriptor,

<<<<<<< HEAD
    /// The default glTF coordinate conversion setting. This can be overridden
    /// per-load by [`GltfLoaderSettings::convert_coordinates`].
    pub convert_coordinates: GltfConvertCoordinates,
=======
    /// How to convert glTF coordinates on import. Assuming glTF cameras, glTF lights, and glTF meshes had global identity transforms,
    /// their Bevy [`Transform::forward`](bevy_transform::components::Transform::forward) will be pointing in the following global directions:
    /// - When set to `false`
    ///   - glTF cameras and glTF lights: global -Z,
    ///   - glTF models: global +Z.
    /// - When set to `true`
    ///   - glTF cameras and glTF lights: global +Z,
    ///   - glTF models: global -Z.
    ///
    /// The default is `false`.
    pub use_model_forward_direction: bool,
>>>>>>> d163a305

    /// Registry for custom vertex attributes.
    ///
    /// To specify, use [`GltfPlugin::add_custom_vertex_attribute`].
    pub custom_vertex_attributes: HashMap<Box<str>, MeshVertexAttribute>,
}

impl Default for GltfPlugin {
    fn default() -> Self {
        GltfPlugin {
            default_sampler: ImageSamplerDescriptor::linear(),
            custom_vertex_attributes: HashMap::default(),
<<<<<<< HEAD
            convert_coordinates: GltfConvertCoordinates::default(),
=======
            use_model_forward_direction: false,
>>>>>>> d163a305
        }
    }
}

impl GltfPlugin {
    /// Register a custom vertex attribute so that it is recognized when loading a glTF file with the [`GltfLoader`].
    ///
    /// `name` must be the attribute name as found in the glTF data, which must start with an underscore.
    /// See [this section of the glTF specification](https://registry.khronos.org/glTF/specs/2.0/glTF-2.0.html#meshes-overview)
    /// for additional details on custom attributes.
    pub fn add_custom_vertex_attribute(
        mut self,
        name: &str,
        attribute: MeshVertexAttribute,
    ) -> Self {
        self.custom_vertex_attributes.insert(name.into(), attribute);
        self
    }
}

impl Plugin for GltfPlugin {
    fn build(&self, app: &mut App) {
        app.init_asset::<Gltf>()
            .init_asset::<GltfNode>()
            .init_asset::<GltfPrimitive>()
            .init_asset::<GltfMesh>()
            .init_asset::<GltfSkin>()
            .preregister_asset_loader::<GltfLoader>(&["gltf", "glb"]);
    }

    fn finish(&self, app: &mut App) {
        let supported_compressed_formats = if let Some(resource) =
            app.world().get_resource::<CompressedImageFormatSupport>()
        {
            resource.0
        } else {
            warn!("CompressedImageFormatSupport resource not found. It should either be initialized in finish() of \
            RenderPlugin, or manually if not using the RenderPlugin or the WGPU backend.");
            CompressedImageFormats::NONE
        };

        let default_sampler_resource = DefaultGltfImageSampler::new(&self.default_sampler);
        let default_sampler = default_sampler_resource.get_internal();
        app.insert_resource(default_sampler_resource);

        app.register_asset_loader(GltfLoader {
            supported_compressed_formats,
            custom_vertex_attributes: self.custom_vertex_attributes.clone(),
            default_sampler,
            default_use_model_forward_direction: self.use_model_forward_direction,
        });
    }
}<|MERGE_RESOLUTION|>--- conflicted
+++ resolved
@@ -161,23 +161,9 @@
     /// Can be modified with the [`DefaultGltfImageSampler`] resource.
     pub default_sampler: ImageSamplerDescriptor,
 
-<<<<<<< HEAD
     /// The default glTF coordinate conversion setting. This can be overridden
     /// per-load by [`GltfLoaderSettings::convert_coordinates`].
     pub convert_coordinates: GltfConvertCoordinates,
-=======
-    /// How to convert glTF coordinates on import. Assuming glTF cameras, glTF lights, and glTF meshes had global identity transforms,
-    /// their Bevy [`Transform::forward`](bevy_transform::components::Transform::forward) will be pointing in the following global directions:
-    /// - When set to `false`
-    ///   - glTF cameras and glTF lights: global -Z,
-    ///   - glTF models: global +Z.
-    /// - When set to `true`
-    ///   - glTF cameras and glTF lights: global +Z,
-    ///   - glTF models: global -Z.
-    ///
-    /// The default is `false`.
-    pub use_model_forward_direction: bool,
->>>>>>> d163a305
 
     /// Registry for custom vertex attributes.
     ///
@@ -190,11 +176,7 @@
         GltfPlugin {
             default_sampler: ImageSamplerDescriptor::linear(),
             custom_vertex_attributes: HashMap::default(),
-<<<<<<< HEAD
             convert_coordinates: GltfConvertCoordinates::default(),
-=======
-            use_model_forward_direction: false,
->>>>>>> d163a305
         }
     }
 }
