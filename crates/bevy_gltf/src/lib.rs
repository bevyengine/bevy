#![cfg_attr(docsrs, feature(doc_cfg))]
#![forbid(unsafe_code)]
#![doc(
    html_logo_url = "https://bevy.org/assets/icon.png",
    html_favicon_url = "https://bevy.org/assets/icon.png"
)]

//! Plugin providing an [`AssetLoader`](bevy_asset::AssetLoader) and type definitions
//! for loading glTF 2.0 (a standard 3D scene definition format) files in Bevy.
//!
//! The [glTF 2.0 specification](https://registry.khronos.org/glTF/specs/2.0/glTF-2.0.html) defines the format of the glTF files.
//!
//! # Quick Start
//!
//! Here's how to spawn a simple glTF scene
//!
//! ```
//! # use bevy_ecs::prelude::*;
//! # use bevy_asset::prelude::*;
//! # use bevy_scene::prelude::*;
//! # use bevy_transform::prelude::*;
//! # use bevy_gltf::prelude::*;
//!
//! fn spawn_gltf(mut commands: Commands, asset_server: Res<AssetServer>) {
//!     commands.spawn((
//!         // This is equivalent to "models/FlightHelmet/FlightHelmet.gltf#Scene0"
//!         // The `#Scene0` label here is very important because it tells bevy to load the first scene in the glTF file.
//!         // If this isn't specified bevy doesn't know which part of the glTF file to load.
//!         SceneRoot(asset_server.load(GltfAssetLabel::Scene(0).from_asset("models/FlightHelmet/FlightHelmet.gltf"))),
//!         // You can use the transform to give it a position
//!         Transform::from_xyz(2.0, 0.0, -5.0),
//!     ));
//! }
//! ```
//! # Loading parts of a glTF asset
//!
//! ## Using `Gltf`
//!
//! If you want to access part of the asset, you can load the entire `Gltf` using the `AssetServer`.
//! Once the `Handle<Gltf>` is loaded you can then use it to access named parts of it.
//!
//! ```
//! # use bevy_ecs::prelude::*;
//! # use bevy_asset::prelude::*;
//! # use bevy_scene::prelude::*;
//! # use bevy_transform::prelude::*;
//! # use bevy_gltf::Gltf;
//!
//! // Holds the scene handle
//! #[derive(Resource)]
//! struct HelmetScene(Handle<Gltf>);
//!
//! fn load_gltf(mut commands: Commands, asset_server: Res<AssetServer>) {
//!     let gltf = asset_server.load("models/FlightHelmet/FlightHelmet.gltf");
//!     commands.insert_resource(HelmetScene(gltf));
//! }
//!
//! fn spawn_gltf_objects(
//!     mut commands: Commands,
//!     helmet_scene: Res<HelmetScene>,
//!     gltf_assets: Res<Assets<Gltf>>,
//!     mut loaded: Local<bool>,
//! ) {
//!     // Only do this once
//!     if *loaded {
//!         return;
//!     }
//!     // Wait until the scene is loaded
//!     let Some(gltf) = gltf_assets.get(&helmet_scene.0) else {
//!         return;
//!     };
//!     *loaded = true;
//!
//!     // Spawns the first scene in the file
//!     commands.spawn(SceneRoot(gltf.scenes[0].clone()));
//!
//!     // Spawns the scene named "Lenses_low"
//!     commands.spawn((
//!         SceneRoot(gltf.named_scenes["Lenses_low"].clone()),
//!         Transform::from_xyz(1.0, 2.0, 3.0),
//!     ));
//! }
//! ```
//!
//! ## Asset Labels
//!
//! The glTF loader let's you specify labels that let you target specific parts of the glTF.
//!
//! Be careful when using this feature, if you misspell a label it will simply ignore it without warning.
//!
//! You can use [`GltfAssetLabel`] to ensure you are using the correct label.
//!
//! # Supported KHR Extensions
//!
//! glTF files may use functionality beyond the base glTF specification, specified as a list of
//! required extensions. The table below shows which of the ratified Khronos extensions are
//! supported by Bevy.
//!
//! | Extension                         | Supported | Requires feature                    |
//! | --------------------------------- | --------- | ----------------------------------- |
//! | `KHR_animation_pointer`           | ❌        |                                     |
//! | `KHR_draco_mesh_compression`      | ❌        |                                     |
//! | `KHR_lights_punctual`             | ✅        |                                     |
//! | `KHR_materials_anisotropy`        | ✅        | `pbr_anisotropy_texture`            |
//! | `KHR_materials_clearcoat`         | ✅        | `pbr_multi_layer_material_textures` |
//! | `KHR_materials_dispersion`        | ❌        |                                     |
//! | `KHR_materials_emissive_strength` | ✅        |                                     |
//! | `KHR_materials_ior`               | ✅        |                                     |
//! | `KHR_materials_iridescence`       | ❌        |                                     |
//! | `KHR_materials_sheen`             | ❌        |                                     |
//! | `KHR_materials_specular`          | ✅        | `pbr_specular_textures`             |
//! | `KHR_materials_transmission`      | ✅        | `pbr_transmission_textures`         |
//! | `KHR_materials_unlit`             | ✅        |                                     |
//! | `KHR_materials_variants`          | ❌        |                                     |
//! | `KHR_materials_volume`            | ✅        |                                     |
//! | `KHR_mesh_quantization`           | ❌        |                                     |
//! | `KHR_texture_basisu`              | ❌\*      |                                     |
//! | `KHR_texture_transform`           | ✅\**     |                                     |
//! | `KHR_xmp_json_ld`                 | ❌        |                                     |
//! | `EXT_mesh_gpu_instancing`         | ❌        |                                     |
//! | `EXT_meshopt_compression`         | ❌        |                                     |
//! | `EXT_texture_webp`                | ❌\*      |                                     |
//!
//! \*Bevy supports ktx2 and webp formats but doesn't support the extension's syntax, see [#19104](https://github.com/bevyengine/bevy/issues/19104).
//!
//! \**`KHR_texture_transform` is only supported on `base_color_texture`, see [#15310](https://github.com/bevyengine/bevy/issues/15310).
//!
//! See the [glTF Extension Registry](https://github.com/KhronosGroup/glTF/blob/main/extensions/README.md) for more information on extensions.

mod assets;
mod convert_coordinates;
mod label;
mod loader;
mod vertex_attributes;

extern crate alloc;

use alloc::sync::Arc;
use serde::{Deserialize, Serialize};
use std::sync::Mutex;
use tracing::warn;

use bevy_platform::collections::HashMap;

use bevy_app::prelude::*;
use bevy_asset::AssetApp;
use bevy_ecs::prelude::Resource;
use bevy_image::{CompressedImageFormatSupport, CompressedImageFormats, ImageSamplerDescriptor};
use bevy_mesh::MeshVertexAttribute;

/// The glTF prelude.
///
/// This includes the most common types in this crate, re-exported for your convenience.
pub mod prelude {
    #[doc(hidden)]
    pub use crate::{assets::Gltf, assets::GltfExtras, label::GltfAssetLabel};
}

use crate::extensions::GltfExtensionHandlers;

pub use {assets::*, label::GltfAssetLabel, loader::*};

// Has to store an Arc<Mutex<...>> as there is no other way to mutate fields of asset loaders.
/// Stores default [`ImageSamplerDescriptor`] in main world.
#[derive(Resource)]
pub struct DefaultGltfImageSampler(Arc<Mutex<ImageSamplerDescriptor>>);

impl DefaultGltfImageSampler {
    /// Creates a new [`DefaultGltfImageSampler`].
    pub fn new(descriptor: &ImageSamplerDescriptor) -> Self {
        Self(Arc::new(Mutex::new(descriptor.clone())))
    }

    /// Returns the current default [`ImageSamplerDescriptor`].
    pub fn get(&self) -> ImageSamplerDescriptor {
        self.0.lock().unwrap().clone()
    }

    /// Makes a clone of internal [`Arc`] pointer.
    ///
    /// Intended only to be used by code with no access to ECS.
    pub fn get_internal(&self) -> Arc<Mutex<ImageSamplerDescriptor>> {
        self.0.clone()
    }

    /// Replaces default [`ImageSamplerDescriptor`].
    ///
    /// Doesn't apply to samplers already built on top of it, i.e. `GltfLoader`'s output.
    /// Assets need to manually be reloaded.
    pub fn set(&self, descriptor: &ImageSamplerDescriptor) {
        *self.0.lock().unwrap() = descriptor.clone();
    }
}

/// Controls the bounds related components that are assigned to skinned mesh
/// entities. These components are used by systems like frustum culling.
#[derive(Copy, Clone, PartialEq, Serialize, Deserialize)]
pub enum GltfSkinnedMeshBoundsPolicy {
    /// Skinned meshes are assigned an `Aabb` component calculated from the bind
    /// pose `Mesh`.
    BindPose,
    /// Skinned meshes are created with [`SkinnedMeshBounds`](bevy_mesh::skinning::SkinnedMeshBounds)
    /// and assigned a [`DynamicSkinnedMeshBounds`](bevy_camera::visibility::DynamicSkinnedMeshBounds)
    /// component. See `DynamicSkinnedMeshBounds` for details.
    Dynamic,
    /// Same as `BindPose`, but also assign a `NoFrustumCulling` component. That
    /// component tells the `bevy_camera` plugin to avoid frustum culling the
    /// skinned mesh.
    NoFrustumCulling,
}

/// Adds support for glTF file loading to the app.
pub struct GltfPlugin {
    /// The default image sampler to lay glTF sampler data on top of.
    ///
    /// Can be modified with the [`DefaultGltfImageSampler`] resource.
    pub default_sampler: ImageSamplerDescriptor,

    /// _CAUTION: This is an experimental feature with [known issues](https://github.com/bevyengine/bevy/issues/20621). Behavior may change in future versions._
    ///
    /// How to convert glTF coordinates on import. Assuming glTF cameras, glTF lights, and glTF meshes had global identity transforms,
    /// their Bevy [`Transform::forward`](bevy_transform::components::Transform::forward) will be pointing in the following global directions:
    /// - When set to `false`
    ///   - glTF cameras and glTF lights: global -Z,
    ///   - glTF models: global +Z.
    /// - When set to `true`
    ///   - glTF cameras and glTF lights: global +Z,
    ///   - glTF models: global -Z.
    ///
    /// The default is `false`.
    pub use_model_forward_direction: bool,

    /// Registry for custom vertex attributes.
    ///
    /// To specify, use [`GltfPlugin::add_custom_vertex_attribute`].
    pub custom_vertex_attributes: HashMap<Box<str>, MeshVertexAttribute>,

    /// The default policy for skinned mesh bounds. Can be overridden by
    /// [`GltfLoaderSettings::skinned_mesh_bounds_policy`].
    pub skinned_mesh_bounds_policy: GltfSkinnedMeshBoundsPolicy,
}

impl Default for GltfPlugin {
    fn default() -> Self {
        GltfPlugin {
            default_sampler: ImageSamplerDescriptor::linear(),
            custom_vertex_attributes: HashMap::default(),
            use_model_forward_direction: false,
            skinned_mesh_bounds_policy: GltfSkinnedMeshBoundsPolicy::Dynamic,
        }
    }
}

impl GltfPlugin {
    /// Register a custom vertex attribute so that it is recognized when loading a glTF file with the [`GltfLoader`].
    ///
    /// `name` must be the attribute name as found in the glTF data, which must start with an underscore.
    /// See [this section of the glTF specification](https://registry.khronos.org/glTF/specs/2.0/glTF-2.0.html#meshes-overview)
    /// for additional details on custom attributes.
    pub fn add_custom_vertex_attribute(
        mut self,
        name: &str,
        attribute: MeshVertexAttribute,
    ) -> Self {
        self.custom_vertex_attributes.insert(name.into(), attribute);
        self
    }
}

impl Plugin for GltfPlugin {
    fn build(&self, app: &mut App) {
        app.init_asset::<Gltf>()
            .init_asset::<GltfNode>()
            .init_asset::<GltfPrimitive>()
            .init_asset::<GltfMesh>()
            .init_asset::<GltfSkin>()
            .preregister_asset_loader::<GltfLoader>(&["gltf", "glb"])
            .init_resource::<GltfExtensionHandlers>();
    }

    fn finish(&self, app: &mut App) {
        let supported_compressed_formats = if let Some(resource) =
            app.world().get_resource::<CompressedImageFormatSupport>()
        {
            resource.0
        } else {
            warn!("CompressedImageFormatSupport resource not found. It should either be initialized in finish() of \
            RenderPlugin, or manually if not using the RenderPlugin or the WGPU backend.");
            CompressedImageFormats::NONE
        };

        let default_sampler_resource = DefaultGltfImageSampler::new(&self.default_sampler);
        let default_sampler = default_sampler_resource.get_internal();
        app.insert_resource(default_sampler_resource);

        let extensions = app.world().resource::<GltfExtensionHandlers>();

        app.register_asset_loader(GltfLoader {
            supported_compressed_formats,
            custom_vertex_attributes: self.custom_vertex_attributes.clone(),
            default_sampler,
            default_use_model_forward_direction: self.use_model_forward_direction,
<<<<<<< HEAD
            default_skinned_mesh_bounds_policy: self.skinned_mesh_bounds_policy,
=======
            extensions: extensions.0.clone(),
>>>>>>> 82acdfda
        });
    }
}<|MERGE_RESOLUTION|>--- conflicted
+++ resolved
@@ -300,11 +300,8 @@
             custom_vertex_attributes: self.custom_vertex_attributes.clone(),
             default_sampler,
             default_use_model_forward_direction: self.use_model_forward_direction,
-<<<<<<< HEAD
+            extensions: extensions.0.clone(),
             default_skinned_mesh_bounds_policy: self.skinned_mesh_bounds_policy,
-=======
-            extensions: extensions.0.clone(),
->>>>>>> 82acdfda
         });
     }
 }