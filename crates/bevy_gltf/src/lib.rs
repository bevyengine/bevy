#![cfg_attr(docsrs, feature(doc_auto_cfg))]
#![forbid(unsafe_code)]
#![doc(
    html_logo_url = "https://bevyengine.org/assets/icon.png",
    html_favicon_url = "https://bevyengine.org/assets/icon.png"
)]

//! Plugin providing an [`AssetLoader`](bevy_asset::AssetLoader) and type definitions
//! for loading glTF 2.0 (a standard 3D scene definition format) files in Bevy.
//!
//! The [glTF 2.0 specification](https://registry.khronos.org/glTF/specs/2.0/glTF-2.0.html) defines the format of the glTF files.
//!
//! # Quick Start
//!
//! Here's how to spawn a simple glTF scene
//!
//! ```
//! # use bevy_ecs::prelude::*;
//! # use bevy_asset::prelude::*;
//! # use bevy_scene::prelude::*;
//! # use bevy_transform::prelude::*;
//! # use bevy_gltf::prelude::*;
//!
//! fn spawn_gltf(mut commands: Commands, asset_server: Res<AssetServer>) {
//!     commands.spawn(SceneBundle {
//!         // This is equivalent to "models/FlightHelmet/FlightHelmet.gltf#Scene0"
//!         // The `#Scene0` label here is very important because it tells bevy to load the first scene in the glTF file.
//!         // If this isn't specified bevy doesn't know which part of the glTF file to load.
//!         scene: asset_server.load(GltfAssetLabel::Scene(0).from_asset("models/FlightHelmet/FlightHelmet.gltf")),
//!         // You can use the transform to give it a position
//!         transform: Transform::from_xyz(2.0, 0.0, -5.0),
//!         ..Default::default()
//!     });
//! }
//! ```
//! # Loading parts of a glTF asset
//!
//! ## Using `Gltf`
//!
//! If you want to access part of the asset, you can load the entire `Gltf` using the `AssetServer`.
//! Once the `Handle<Gltf>` is loaded you can then use it to access named parts of it.
//!
//! ```
//! # use bevy_ecs::prelude::*;
//! # use bevy_asset::prelude::*;
//! # use bevy_scene::prelude::*;
//! # use bevy_transform::prelude::*;
//! # use bevy_gltf::Gltf;
//!
//! // Holds the scene handle
//! #[derive(Resource)]
//! struct HelmetScene(Handle<Gltf>);
//!
//! fn load_gltf(mut commands: Commands, asset_server: Res<AssetServer>) {
//!     let gltf = asset_server.load("models/FlightHelmet/FlightHelmet.gltf");
//!     commands.insert_resource(HelmetScene(gltf));
//! }
//!
//! fn spawn_gltf_objects(
//!     mut commands: Commands,
//!     helmet_scene: Res<HelmetScene>,
//!     gltf_assets: Res<Assets<Gltf>>,
//!     mut loaded: Local<bool>,
//! ) {
//!     // Only do this once
//!     if *loaded {
//!         return;
//!     }
//!     // Wait until the scene is loaded
//!     let Some(gltf) = gltf_assets.get(&helmet_scene.0) else {
//!         return;
//!     };
//!     *loaded = true;
//!
//!     commands.spawn(SceneBundle {
//!         // Gets the first scene in the file
//!         scene: gltf.scenes[0].clone(),
//!         ..Default::default()
//!     });
//!
//!     commands.spawn(SceneBundle {
//!         // Gets the scene named "Lenses_low"
//!         scene: gltf.named_scenes["Lenses_low"].clone(),
//!         transform: Transform::from_xyz(1.0, 2.0, 3.0),
//!         ..Default::default()
//!     });
//! }
//! ```
//!
//! ## Asset Labels
//!
//! The glTF loader let's you specify labels that let you target specific parts of the glTF.
//!
//! Be careful when using this feature, if you misspell a label it will simply ignore it without warning.
//!
//! You can use [`GltfAssetLabel`] to ensure you are using the correct label.

#[cfg(feature = "bevy_animation")]
use bevy_animation::AnimationClip;
use bevy_utils::HashMap;

mod loader;
mod vertex_attributes;
pub use loader::*;

use bevy_app::prelude::*;
use bevy_asset::{Asset, AssetApp, AssetPath, Handle};
use bevy_ecs::{prelude::Component, reflect::ReflectComponent};
use bevy_pbr::StandardMaterial;
use bevy_reflect::{Reflect, TypePath};
use bevy_render::{
    mesh::{Mesh, MeshVertexAttribute},
    renderer::RenderDevice,
    texture::CompressedImageFormats,
};
use bevy_scene::Scene;

/// The `bevy_gltf` prelude.
pub mod prelude {
    #[doc(hidden)]
    pub use crate::{Gltf, GltfAssetLabel, GltfExtras};
}

/// Adds support for glTF file loading to the app.
#[derive(Default)]
pub struct GltfPlugin {
    custom_vertex_attributes: HashMap<Box<str>, MeshVertexAttribute>,
}

impl GltfPlugin {
    /// Register a custom vertex attribute so that it is recognized when loading a glTF file with the [`GltfLoader`].
    ///
    /// `name` must be the attribute name as found in the glTF data, which must start with an underscore.
    /// See [this section of the glTF specification](https://registry.khronos.org/glTF/specs/2.0/glTF-2.0.html#meshes-overview)
    /// for additional details on custom attributes.
    pub fn add_custom_vertex_attribute(
        mut self,
        name: &str,
        attribute: MeshVertexAttribute,
    ) -> Self {
        self.custom_vertex_attributes.insert(name.into(), attribute);
        self
    }
}

impl Plugin for GltfPlugin {
    fn build(&self, app: &mut App) {
        app.register_type::<GltfExtras>()
            .register_type::<GltfSceneExtras>()
            .register_type::<GltfMeshExtras>()
            .register_type::<GltfMaterialExtras>()
            .init_asset::<Gltf>()
            .init_asset::<GltfNode>()
            .init_asset::<GltfPrimitive>()
            .init_asset::<GltfMesh>()
            .preregister_asset_loader::<GltfLoader>(&["gltf", "glb"]);
    }

    fn finish(&self, app: &mut App) {
        let supported_compressed_formats = match app.world().get_resource::<RenderDevice>() {
            Some(render_device) => CompressedImageFormats::from_features(render_device.features()),
            None => CompressedImageFormats::NONE,
        };
        app.register_asset_loader(GltfLoader {
            supported_compressed_formats,
            custom_vertex_attributes: self.custom_vertex_attributes.clone(),
        });
    }
}

/// Representation of a loaded glTF file.
#[derive(Asset, Debug, TypePath)]
pub struct Gltf {
    /// All scenes loaded from the glTF file.
    pub scenes: Vec<Handle<Scene>>,
    /// Named scenes loaded from the glTF file.
    pub named_scenes: HashMap<Box<str>, Handle<Scene>>,
    /// All meshes loaded from the glTF file.
    pub meshes: Vec<Handle<GltfMesh>>,
    /// Named meshes loaded from the glTF file.
    pub named_meshes: HashMap<Box<str>, Handle<GltfMesh>>,
    /// All materials loaded from the glTF file.
    pub materials: Vec<Handle<StandardMaterial>>,
    /// Named materials loaded from the glTF file.
    pub named_materials: HashMap<Box<str>, Handle<StandardMaterial>>,
    /// All nodes loaded from the glTF file.
    pub nodes: Vec<Handle<GltfNode>>,
    /// Named nodes loaded from the glTF file.
    pub named_nodes: HashMap<Box<str>, Handle<GltfNode>>,
    /// Default scene to be displayed.
    pub default_scene: Option<Handle<Scene>>,
    /// All animations loaded from the glTF file.
    #[cfg(feature = "bevy_animation")]
    pub animations: Vec<Handle<AnimationClip>>,
    /// Named animations loaded from the glTF file.
    #[cfg(feature = "bevy_animation")]
    pub named_animations: HashMap<Box<str>, Handle<AnimationClip>>,
    /// The gltf root of the gltf asset, see <https://docs.rs/gltf/latest/gltf/struct.Gltf.html>. Only has a value when `GltfLoaderSettings::include_source` is true.
    pub source: Option<gltf::Gltf>,
}

/// A glTF node with all of its child nodes, its [`GltfMesh`],
/// [`Transform`](bevy_transform::prelude::Transform) and an optional [`GltfExtras`].
///
/// See [the relevant glTF specification section](https://registry.khronos.org/glTF/specs/2.0/glTF-2.0.html#reference-node).
#[derive(Asset, Debug, Clone, TypePath)]
pub struct GltfNode {
    /// Direct children of the node.
    pub children: Vec<GltfNode>,
    /// Mesh of the node.
    pub mesh: Option<Handle<GltfMesh>>,
    /// Local transform.
    pub transform: bevy_transform::prelude::Transform,
    /// Additional data.
    pub extras: Option<GltfExtras>,
}

/// A glTF mesh, which may consist of multiple [`GltfPrimitives`](GltfPrimitive)
/// and an optional [`GltfExtras`].
///
/// See [the relevant glTF specification section](https://registry.khronos.org/glTF/specs/2.0/glTF-2.0.html#reference-mesh).
#[derive(Asset, Debug, Clone, TypePath)]
pub struct GltfMesh {
    /// Primitives of the glTF mesh.
    pub primitives: Vec<GltfPrimitive>,
    /// Additional data.
    pub extras: Option<GltfExtras>,
}

/// Part of a [`GltfMesh`] that consists of a [`Mesh`], an optional [`StandardMaterial`] and [`GltfExtras`].
///
/// See [the relevant glTF specification section](https://registry.khronos.org/glTF/specs/2.0/glTF-2.0.html#reference-mesh-primitive).
#[derive(Asset, Debug, Clone, TypePath)]
pub struct GltfPrimitive {
    /// Topology to be rendered.
    pub mesh: Handle<Mesh>,
    /// Material to apply to the `mesh`.
    pub material: Option<Handle<StandardMaterial>>,
    /// Additional data.
    pub extras: Option<GltfExtras>,
    /// Additional data of the `material`.
    pub material_extras: Option<GltfExtras>,
}

/// Additional untyped data that can be present on most glTF types at the primitive level.
///
/// See [the relevant glTF specification section](https://registry.khronos.org/glTF/specs/2.0/glTF-2.0.html#reference-extras).
#[derive(Clone, Debug, Reflect, Default, Component)]
#[reflect(Component)]
pub struct GltfExtras {
    /// Content of the extra data.
    pub value: String,
}

<<<<<<< HEAD
/// Additional untyped data that can be present on most glTF types at the scene level.
///
/// See [the relevant glTF specification section](https://registry.khronos.org/glTF/specs/2.0/glTF-2.0.html#reference-extras).
#[derive(Clone, Debug, Reflect, Default, Component)]
#[reflect(Component)]
pub struct GltfSceneExtras {
    /// Content of the extra data.
    pub value: String,
}

/// Additional untyped data that can be present on most glTF types at the mesh level.
///
/// See [the relevant glTF specification section](https://registry.khronos.org/glTF/specs/2.0/glTF-2.0.html#reference-extras).
#[derive(Clone, Debug, Reflect, Default, Component)]
#[reflect(Component)]
pub struct GltfMeshExtras {
    /// Content of the extra data.
    pub value: String,
}

/// Additional untyped data that can be present on most glTF types at the material level.
///
/// See [the relevant glTF specification section](https://registry.khronos.org/glTF/specs/2.0/glTF-2.0.html#reference-extras).
#[derive(Clone, Debug, Reflect, Default, Component)]
#[reflect(Component)]
pub struct GltfMaterialExtras {
    /// Content of the extra data.
    pub value: String,
=======
/// Labels that can be used to load part of a glTF
///
/// You can use [`GltfAssetLabel::from_asset`] to add it to an asset path
///
/// ```
/// # use bevy_ecs::prelude::*;
/// # use bevy_asset::prelude::*;
/// # use bevy_scene::prelude::*;
/// # use bevy_gltf::prelude::*;
///
/// fn load_gltf_scene(asset_server: Res<AssetServer>) {
///     let gltf_scene: Handle<Scene> = asset_server.load(GltfAssetLabel::Scene(0).from_asset("models/FlightHelmet/FlightHelmet.gltf"));
/// }
/// ```
///
/// Or when formatting a string for the path
///
/// ```
/// # use bevy_ecs::prelude::*;
/// # use bevy_asset::prelude::*;
/// # use bevy_scene::prelude::*;
/// # use bevy_gltf::prelude::*;
///
/// fn load_gltf_scene(asset_server: Res<AssetServer>) {
///     let gltf_scene: Handle<Scene> = asset_server.load(format!("models/FlightHelmet/FlightHelmet.gltf#{}", GltfAssetLabel::Scene(0)));
/// }
/// ```
#[derive(Debug, Clone, Copy)]
pub enum GltfAssetLabel {
    /// `Scene{}`: glTF Scene as a Bevy `Scene`
    Scene(usize),
    /// `Node{}`: glTF Node as a `GltfNode`
    Node(usize),
    /// `Mesh{}`: glTF Mesh as a `GltfMesh`
    Mesh(usize),
    /// `Mesh{}/Primitive{}`: glTF Primitive as a Bevy `Mesh`
    Primitive {
        /// Index of the mesh for this primitive
        mesh: usize,
        /// Index of this primitive in its parent mesh
        primitive: usize,
    },
    /// `Mesh{}/Primitive{}/MorphTargets`: Morph target animation data for a glTF Primitive
    MorphTarget {
        /// Index of the mesh for this primitive
        mesh: usize,
        /// Index of this primitive in its parent mesh
        primitive: usize,
    },
    /// `Texture{}`: glTF Texture as a Bevy `Image`
    Texture(usize),
    /// `Material{}`: glTF Material as a Bevy `StandardMaterial`
    Material {
        /// Index of this material
        index: usize,
        /// Used to set the [`Face`](bevy_render::render_resource::Face) of the material, useful if it is used with negative scale
        is_scale_inverted: bool,
    },
    /// `DefaultMaterial`: as above, if the glTF file contains a default material with no index
    DefaultMaterial,
    /// `Animation{}`: glTF Animation as Bevy `AnimationClip`
    Animation(usize),
    /// `Skin{}`: glTF mesh skin as Bevy `SkinnedMeshInverseBindposes`
    Skin(usize),
}

impl std::fmt::Display for GltfAssetLabel {
    fn fmt(&self, f: &mut std::fmt::Formatter<'_>) -> std::fmt::Result {
        match self {
            GltfAssetLabel::Scene(index) => f.write_str(&format!("Scene{index}")),
            GltfAssetLabel::Node(index) => f.write_str(&format!("Node{index}")),
            GltfAssetLabel::Mesh(index) => f.write_str(&format!("Mesh{index}")),
            GltfAssetLabel::Primitive { mesh, primitive } => {
                f.write_str(&format!("Mesh{mesh}/Primitive{primitive}"))
            }
            GltfAssetLabel::MorphTarget { mesh, primitive } => {
                f.write_str(&format!("Mesh{mesh}/Primitive{primitive}/MorphTargets"))
            }
            GltfAssetLabel::Texture(index) => f.write_str(&format!("Texture{index}")),
            GltfAssetLabel::Material {
                index,
                is_scale_inverted,
            } => f.write_str(&format!(
                "Material{index}{}",
                if *is_scale_inverted {
                    " (inverted)"
                } else {
                    ""
                }
            )),
            GltfAssetLabel::DefaultMaterial => f.write_str("DefaultMaterial"),
            GltfAssetLabel::Animation(index) => f.write_str(&format!("Animation{index}")),
            GltfAssetLabel::Skin(index) => f.write_str(&format!("Skin{index}")),
        }
    }
}

impl GltfAssetLabel {
    /// Add this label to an asset path
    ///
    /// ```
    /// # use bevy_ecs::prelude::*;
    /// # use bevy_asset::prelude::*;
    /// # use bevy_scene::prelude::*;
    /// # use bevy_gltf::prelude::*;
    ///
    /// fn load_gltf_scene(asset_server: Res<AssetServer>) {
    ///     let gltf_scene: Handle<Scene> = asset_server.load(GltfAssetLabel::Scene(0).from_asset("models/FlightHelmet/FlightHelmet.gltf"));
    /// }
    /// ```
    pub fn from_asset(&self, path: impl Into<AssetPath<'static>>) -> AssetPath<'static> {
        path.into().with_label(self.to_string())
    }
>>>>>>> b45786df
}<|MERGE_RESOLUTION|>--- conflicted
+++ resolved
@@ -252,7 +252,6 @@
     pub value: String,
 }
 
-<<<<<<< HEAD
 /// Additional untyped data that can be present on most glTF types at the scene level.
 ///
 /// See [the relevant glTF specification section](https://registry.khronos.org/glTF/specs/2.0/glTF-2.0.html#reference-extras).
@@ -281,7 +280,7 @@
 pub struct GltfMaterialExtras {
     /// Content of the extra data.
     pub value: String,
-=======
+
 /// Labels that can be used to load part of a glTF
 ///
 /// You can use [`GltfAssetLabel::from_asset`] to add it to an asset path
@@ -395,5 +394,4 @@
     pub fn from_asset(&self, path: impl Into<AssetPath<'static>>) -> AssetPath<'static> {
         path.into().with_label(self.to_string())
     }
->>>>>>> b45786df
 }