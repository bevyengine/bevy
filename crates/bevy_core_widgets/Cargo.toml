--- conflicted
+++ resolved
@@ -10,16 +10,6 @@
 
 [dependencies]
 # bevy
-<<<<<<< HEAD
-bevy_app = { path = "../bevy_app", version = "0.16.0-dev" }
-bevy_a11y = { path = "../bevy_a11y", version = "0.16.0-dev" }
-bevy_ecs = { path = "../bevy_ecs", version = "0.16.0-dev" }
-bevy_input = { path = "../bevy_input", version = "0.16.0-dev" }
-bevy_input_focus = { path = "../bevy_input_focus", version = "0.16.0-dev" }
-bevy_picking = { path = "../bevy_picking", version = "0.16.0-dev" }
-bevy_ui = { path = "../bevy_ui", version = "0.16.0-dev" }
-bevy_text = { path = "../bevy_text", version = "0.16.0-dev" }
-=======
 bevy_app = { path = "../bevy_app", version = "0.17.0-dev" }
 bevy_a11y = { path = "../bevy_a11y", version = "0.17.0-dev" }
 bevy_ecs = { path = "../bevy_ecs", version = "0.17.0-dev" }
@@ -33,7 +23,6 @@
 bevy_ui = { path = "../bevy_ui", version = "0.17.0-dev", features = [
   "bevy_ui_picking_backend",
 ] }
->>>>>>> 01eff3ea
 
 # other
 accesskit = "0.19"
