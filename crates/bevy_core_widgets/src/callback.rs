--- conflicted
+++ resolved
@@ -1,11 +1,8 @@
 use bevy_ecs::system::{Commands, IntoSystem, SystemId, SystemInput};
 use bevy_ecs::template::{GetTemplate, Template};
 use bevy_ecs::world::{DeferredWorld, World};
-<<<<<<< HEAD
+use bevy_reflect::Reflect;
 use std::marker::PhantomData;
-=======
-use bevy_reflect::{prelude::ReflectDefault, Reflect};
->>>>>>> acc8f6d4
 
 /// A callback defines how we want to be notified when a widget changes state. Unlike an event
 /// or observer, callbacks are intended for "point-to-point" communication that cuts across the
@@ -33,12 +30,7 @@
 /// // Later, when we want to execute the callback:
 /// app.world_mut().commands().notify(&callback);
 /// ```
-<<<<<<< HEAD
-#[derive(Debug)]
-=======
-#[derive(Default, Debug, Reflect)]
-#[reflect(Default)]
->>>>>>> acc8f6d4
+#[derive(Debug, Reflect)]
 pub enum Callback<I: SystemInput = ()> {
     /// Invoke a one-shot system
     System(SystemId<I>),
