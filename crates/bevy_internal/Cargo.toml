[package]
name = "bevy_internal"
version = "0.11.0-dev"
edition = "2021"
description = "An internal Bevy crate used to facilitate optional dynamic linking via the 'dynamic_linking' feature"
homepage = "https://bevyengine.org"
repository = "https://github.com/bevyengine/bevy"
license = "MIT OR Apache-2.0"
keywords = ["game", "engine", "gamedev", "graphics", "bevy"]
categories = ["game-engines", "graphics", "gui", "rendering"]

[features]
trace = [
    "bevy_app/trace",
    "bevy_core_pipeline?/trace",
    "bevy_ecs/trace",
    "bevy_log/trace",
    "bevy_render?/trace",
    "bevy_hierarchy/trace",
    "bevy_winit?/trace"
]
trace_chrome = [ "bevy_log/tracing-chrome" ]
trace_tracy = ["bevy_render?/tracing-tracy", "bevy_log/tracing-tracy" ]
wgpu_trace = ["bevy_render/wgpu_trace"]
debug_asset_server = ["bevy_asset/debug_asset_server"]
detailed_trace = ["bevy_utils/detailed_trace"]

# Image format support for texture loading (PNG and HDR are enabled by default)
exr = ["bevy_render/exr"]
hdr = ["bevy_render/hdr"]
png = ["bevy_render/png"]
tga = ["bevy_render/tga"]
jpeg = ["bevy_render/jpeg"]
bmp = ["bevy_render/bmp"]
webp = ["bevy_render/webp"]
basis-universal = ["bevy_render/basis-universal"]
dds = ["bevy_render/dds"]
ktx2 = ["bevy_render/ktx2"]
# For ktx2 supercompression
zlib = ["bevy_render/zlib"]
zstd = ["bevy_render/zstd"]

# Include tonemapping LUT KTX2 files.
tonemapping_luts = ["bevy_core_pipeline/tonemapping_luts"]

# Audio format support (vorbis is enabled by default)
flac = ["bevy_audio/flac"]
mp3 = ["bevy_audio/mp3"]
vorbis = ["bevy_audio/vorbis"]
wav = ["bevy_audio/wav"]
minimp3 = ["bevy_audio/minimp3"]
symphonia-aac = ["bevy_audio/symphonia-aac"]
symphonia-all = ["bevy_audio/symphonia-all"]
symphonia-flac = ["bevy_audio/symphonia-flac"]
symphonia-isomp4 = ["bevy_audio/symphonia-isomp4"]
symphonia-vorbis = ["bevy_audio/symphonia-vorbis"]
symphonia-wav = ["bevy_audio/symphonia-wav"]

# Enable watching file system for asset hot reload
filesystem_watcher = ["bevy_asset/filesystem_watcher"]

serialize = ["bevy_core/serialize", "bevy_input/serialize", "bevy_time/serialize", "bevy_window/serialize", "bevy_transform/serialize", "bevy_math/serialize", "bevy_scene/serialize"]

# Display server protocol support (X11 is enabled by default)
wayland = ["bevy_winit/wayland"]
x11 = ["bevy_winit/x11"]

# enable rendering of font glyphs using subpixel accuracy
subpixel_glyph_atlas = ["bevy_text/subpixel_glyph_atlas"]

# Optimise for WebGL2
webgl = ["bevy_core_pipeline?/webgl", "bevy_pbr?/webgl", "bevy_render?/webgl"]

# enable systems that allow for automated testing on CI
bevy_ci_testing = ["bevy_app/bevy_ci_testing", "bevy_render?/ci_limits"]

# Enable animation support, and glTF animation loading
animation = ["bevy_animation", "bevy_gltf?/bevy_animation"]

bevy_sprite = ["dep:bevy_sprite", "bevy_gizmos?/bevy_sprite"]
bevy_pbr = ["dep:bevy_pbr", "bevy_gizmos?/bevy_pbr"]

# Used to disable code that is unsupported when Bevy is dynamically linked
dynamic_linking = ["bevy_diagnostic/dynamic_linking"]

# Enable using a shared stdlib for cxx on Android.
android_shared_stdcxx = ["bevy_audio/android_shared_stdcxx"]

# Enable AccessKit on Unix backends (currently only works with experimental
# screen readers and forks.)
accesskit_unix = ["bevy_winit/accesskit_unix"]

bevy_text = ["dep:bevy_text", "bevy_ui?/bevy_text"]

<<<<<<< HEAD
bevy_render = ["dep:bevy_render", "bevy_scene?/bevy_render"]
=======
# Enable assertions to check the validity of parameters passed to glam
glam_assert = ["bevy_math/glam_assert"]
>>>>>>> 09f1bd0b

[dependencies]
# bevy
bevy_a11y = { path = "../bevy_a11y", version = "0.11.0-dev" }
bevy_app = { path = "../bevy_app", version = "0.11.0-dev" }
bevy_core = { path = "../bevy_core", version = "0.11.0-dev" }
bevy_derive = { path = "../bevy_derive", version = "0.11.0-dev" }
bevy_diagnostic = { path = "../bevy_diagnostic", version = "0.11.0-dev" }
bevy_ecs = { path = "../bevy_ecs", version = "0.11.0-dev" }
bevy_hierarchy = { path = "../bevy_hierarchy", version = "0.11.0-dev" }
bevy_input = { path = "../bevy_input", version = "0.11.0-dev" }
bevy_log = { path = "../bevy_log", version = "0.11.0-dev" }
bevy_math = { path = "../bevy_math", version = "0.11.0-dev" }
bevy_ptr = { path = "../bevy_ptr", version = "0.11.0-dev" }
bevy_reflect = { path = "../bevy_reflect", version = "0.11.0-dev", features = ["bevy"] }
bevy_time = { path = "../bevy_time", version = "0.11.0-dev" }
bevy_transform = { path = "../bevy_transform", version = "0.11.0-dev" }
bevy_utils = { path = "../bevy_utils", version = "0.11.0-dev" }
bevy_window = { path = "../bevy_window", version = "0.11.0-dev" }
bevy_tasks = { path = "../bevy_tasks", version = "0.11.0-dev" }
# bevy (optional)
bevy_animation = { path = "../bevy_animation", optional = true, version = "0.11.0-dev" }
bevy_asset = { path = "../bevy_asset", optional = true, version = "0.11.0-dev" }
bevy_audio = { path = "../bevy_audio", optional = true, version = "0.11.0-dev" }
bevy_core_pipeline = { path = "../bevy_core_pipeline", optional = true, version = "0.11.0-dev" }
bevy_gltf = { path = "../bevy_gltf", optional = true, version = "0.11.0-dev" }
bevy_pbr = { path = "../bevy_pbr", optional = true, version = "0.11.0-dev" }
bevy_render = { path = "../bevy_render", optional = true, version = "0.11.0-dev" }
bevy_dynamic_plugin = { path = "../bevy_dynamic_plugin", optional = true, version = "0.11.0-dev" }
bevy_scene = { path = "../bevy_scene", optional = true, version = "0.11.0-dev" }
bevy_sprite = { path = "../bevy_sprite", optional = true, version = "0.11.0-dev" }
bevy_text = { path = "../bevy_text", optional = true, version = "0.11.0-dev" }
bevy_ui = { path = "../bevy_ui", optional = true, version = "0.11.0-dev" }
bevy_winit = { path = "../bevy_winit", optional = true, version = "0.11.0-dev" }
bevy_gilrs = { path = "../bevy_gilrs", optional = true, version = "0.11.0-dev" }
bevy_gizmos = { path = "../bevy_gizmos", optional = true, version = "0.11.0-dev", default-features = false }<|MERGE_RESOLUTION|>--- conflicted
+++ resolved
@@ -92,12 +92,9 @@
 
 bevy_text = ["dep:bevy_text", "bevy_ui?/bevy_text"]
 
-<<<<<<< HEAD
 bevy_render = ["dep:bevy_render", "bevy_scene?/bevy_render"]
-=======
 # Enable assertions to check the validity of parameters passed to glam
 glam_assert = ["bevy_math/glam_assert"]
->>>>>>> 09f1bd0b
 
 [dependencies]
 # bevy
