[package]
name = "bevy_internal"
version = "0.9.0"
edition = "2021"
description = "An internal Bevy crate used to facilitate optional dynamic linking via the 'dynamic_linking' feature"
homepage = "https://bevyengine.org"
repository = "https://github.com/bevyengine/bevy"
license = "MIT OR Apache-2.0"
keywords = ["game", "engine", "gamedev", "graphics", "bevy"]
categories = ["game-engines", "graphics", "gui", "rendering"]

[features]
trace = [
    "bevy_app/trace",
    "bevy_core_pipeline?/trace",
    "bevy_ecs/trace",
    "bevy_log/trace",
    "bevy_render?/trace",
    "bevy_hierarchy/trace",
    "bevy_winit/trace"
]
trace_chrome = [ "bevy_log/tracing-chrome" ]
trace_tracy = ["bevy_render?/tracing-tracy", "bevy_log/tracing-tracy" ]
wgpu_trace = ["bevy_render/wgpu_trace"]
debug_asset_server = ["bevy_asset/debug_asset_server"]
detailed_trace = ["bevy_utils/detailed_trace"]

# Image format support for texture loading (PNG and HDR are enabled by default)
exr = ["bevy_render/exr"]
hdr = ["bevy_render/hdr"]
png = ["bevy_render/png"]
tga = ["bevy_render/tga"]
jpeg = ["bevy_render/jpeg"]
bmp = ["bevy_render/bmp"]
basis-universal = ["bevy_render/basis-universal"]
dds = ["bevy_render/dds"]
ktx2 = ["bevy_render/ktx2"]
# For ktx2 supercompression
zlib = ["bevy_render/zlib"]
zstd = ["bevy_render/zstd"]

# Include tonemapping LUT KTX2 files.
tonemapping_luts = ["bevy_core_pipeline/tonemapping_luts"]

# Audio format support (vorbis is enabled by default)
flac = ["bevy_audio/flac"]
mp3 = ["bevy_audio/mp3"]
vorbis = ["bevy_audio/vorbis"]
wav = ["bevy_audio/wav"]
symphonia-aac = ["bevy_audio/symphonia-aac"]
symphonia-all = ["bevy_audio/symphonia-all"]
symphonia-flac = ["bevy_audio/symphonia-flac"]
symphonia-isomp4 = ["bevy_audio/symphonia-isomp4"]
symphonia-mp3 = ["bevy_audio/symphonia-mp3"]
symphonia-vorbis = ["bevy_audio/symphonia-vorbis"]
symphonia-wav = ["bevy_audio/symphonia-wav"]

# Enable watching file system for asset hot reload
filesystem_watcher = ["bevy_asset/filesystem_watcher"]

serialize = ["bevy_core/serialize", "bevy_input/serialize", "bevy_time/serialize", "bevy_window/serialize", "bevy_transform/serialize", "bevy_math/serialize", "bevy_scene/serialize"]

# Display server protocol support (X11 is enabled by default)
wayland = ["bevy_winit/wayland"]
x11 = ["bevy_winit/x11"]

# enable rendering of font glyphs using subpixel accuracy
subpixel_glyph_atlas = ["bevy_text/subpixel_glyph_atlas"]

# Optimise for WebGL2
webgl = ["bevy_core_pipeline?/webgl", "bevy_pbr?/webgl", "bevy_render?/webgl"]

# enable systems that allow for automated testing on CI
bevy_ci_testing = ["bevy_app/bevy_ci_testing", "bevy_render/ci_limits"]

# Enable animation support, and glTF animation loading
animation = ["bevy_animation", "bevy_gltf?/bevy_animation"]

# Used to disable code that is unsupported when Bevy is dynamically linked
dynamic_linking = ["bevy_diagnostic/dynamic_linking"]

# Enable using a shared stdlib for cxx on Android.
android_shared_stdcxx = ["bevy_audio/android_shared_stdcxx"]

<<<<<<< HEAD
# Enable AccessKit on Unix backends (currently only works with experimental
# screen readers and forks.)
accesskit_unix = ["bevy_winit/accesskit_unix"]
=======
bevy_text = ["dep:bevy_text", "bevy_ui?/bevy_text"]
>>>>>>> de10dce1

[dependencies]
# bevy
bevy_a11y = { path = "../bevy_a11y", version = "0.9.0" }
bevy_app = { path = "../bevy_app", version = "0.9.0" }
bevy_core = { path = "../bevy_core", version = "0.9.0" }
bevy_derive = { path = "../bevy_derive", version = "0.9.0" }
bevy_diagnostic = { path = "../bevy_diagnostic", version = "0.9.0" }
bevy_ecs = { path = "../bevy_ecs", version = "0.9.0" }
bevy_hierarchy = { path = "../bevy_hierarchy", version = "0.9.0" }
bevy_input = { path = "../bevy_input", version = "0.9.0" }
bevy_log = { path = "../bevy_log", version = "0.9.0" }
bevy_math = { path = "../bevy_math", version = "0.9.0" }
bevy_ptr = { path = "../bevy_ptr", version = "0.9.0" }
bevy_reflect = { path = "../bevy_reflect", version = "0.9.0", features = ["bevy"] }
bevy_time = { path = "../bevy_time", version = "0.9.0" }
bevy_transform = { path = "../bevy_transform", version = "0.9.0" }
bevy_utils = { path = "../bevy_utils", version = "0.9.0" }
bevy_window = { path = "../bevy_window", version = "0.9.0" }
bevy_tasks = { path = "../bevy_tasks", version = "0.9.0" }
# bevy (optional)
bevy_animation = { path = "../bevy_animation", optional = true, version = "0.9.0" }
bevy_asset = { path = "../bevy_asset", optional = true, version = "0.9.0" }
bevy_audio = { path = "../bevy_audio", optional = true, version = "0.9.0" }
bevy_core_pipeline = { path = "../bevy_core_pipeline", optional = true, version = "0.9.0" }
bevy_gltf = { path = "../bevy_gltf", optional = true, version = "0.9.0" }
bevy_pbr = { path = "../bevy_pbr", optional = true, version = "0.9.0" }
bevy_render = { path = "../bevy_render", optional = true, version = "0.9.0" }
bevy_dynamic_plugin = { path = "../bevy_dynamic_plugin", optional = true, version = "0.9.0" }
bevy_scene = { path = "../bevy_scene", optional = true, version = "0.9.0" }
bevy_sprite = { path = "../bevy_sprite", optional = true, version = "0.9.0" }
bevy_text = { path = "../bevy_text", optional = true, version = "0.9.0" }
bevy_ui = { path = "../bevy_ui", optional = true, version = "0.9.0" }
bevy_winit = { path = "../bevy_winit", optional = true, version = "0.9.0" }
bevy_gilrs = { path = "../bevy_gilrs", optional = true, version = "0.9.0" }<|MERGE_RESOLUTION|>--- conflicted
+++ resolved
@@ -82,13 +82,11 @@
 # Enable using a shared stdlib for cxx on Android.
 android_shared_stdcxx = ["bevy_audio/android_shared_stdcxx"]
 
-<<<<<<< HEAD
 # Enable AccessKit on Unix backends (currently only works with experimental
 # screen readers and forks.)
 accesskit_unix = ["bevy_winit/accesskit_unix"]
-=======
+
 bevy_text = ["dep:bevy_text", "bevy_ui?/bevy_text"]
->>>>>>> de10dce1
 
 [dependencies]
 # bevy
