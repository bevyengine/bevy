--- conflicted
+++ resolved
@@ -154,16 +154,14 @@
 # Enables watching embedded files for Bevy Asset hot-reloading
 embedded_watcher = ["bevy_asset?/embedded_watcher"]
 
-<<<<<<< HEAD
-# Enables processing meshes into meshlet meshes for bevy_pbr
-meshlet_processor = ["bevy_pbr?/meshlet_processor"]
-=======
 # Enable system stepping support
 bevy_debug_stepping = [
   "bevy_ecs/bevy_debug_stepping",
   "bevy_app/bevy_debug_stepping",
 ]
->>>>>>> e0778bf4
+
+# Enables processing meshes into meshlet meshes for bevy_pbr
+meshlet_processor = ["bevy_pbr?/meshlet_processor"]
 
 [dependencies]
 # bevy
