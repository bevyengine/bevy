--- conflicted
+++ resolved
@@ -398,15 +398,11 @@
 ## Enable SPIR-V passthrough
 spirv_shader_passthrough = ["bevy_render/spirv_shader_passthrough"]
 
-<<<<<<< HEAD
-## Include tonemapping LUT KTX2 files.
-=======
-# Statically linked DXC shader compiler for DirectX 12
+## Statically linked DXC shader compiler for DirectX 12
 # TODO: When wgpu switches to DirectX 12 instead of Vulkan by default on windows, make this a default feature
 statically-linked-dxc = ["bevy_render/statically-linked-dxc"]
 
-# Include tonemapping LUT KTX2 files.
->>>>>>> ea578415
+## Include tonemapping LUT KTX2 files.
 tonemapping_luts = ["bevy_core_pipeline/tonemapping_luts"]
 
 ## Include SMAA LUT KTX2 Files
