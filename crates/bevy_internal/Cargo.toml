[package]
name = "bevy_internal"
version = "0.11.0-dev"
edition = "2021"
description = "An internal Bevy crate used to facilitate optional dynamic linking via the 'dynamic_linking' feature"
homepage = "https://bevyengine.org"
repository = "https://github.com/bevyengine/bevy"
license = "MIT OR Apache-2.0"
keywords = ["game", "engine", "gamedev", "graphics", "bevy"]
categories = ["game-engines", "graphics", "gui", "rendering"]

[features]
trace = [
    "bevy_app/trace",
    "bevy_core_pipeline?/trace",
    "bevy_ecs/trace",
    "bevy_log/trace",
    "bevy_render?/trace",
    "bevy_hierarchy/trace",
    "bevy_winit/trace"
]
trace_chrome = [ "bevy_log/tracing-chrome" ]
trace_tracy = ["bevy_render?/tracing-tracy", "bevy_log/tracing-tracy" ]
wgpu_trace = ["bevy_render/wgpu_trace"]
debug_asset_server = ["bevy_asset/debug_asset_server"]
detailed_trace = ["bevy_utils/detailed_trace"]

# Image format support for texture loading (PNG and HDR are enabled by default)
exr = ["bevy_render/exr"]
hdr = ["bevy_render/hdr"]
png = ["bevy_render/png"]
tga = ["bevy_render/tga"]
jpeg = ["bevy_render/jpeg"]
bmp = ["bevy_render/bmp"]
basis-universal = ["bevy_render/basis-universal"]
dds = ["bevy_render/dds"]
ktx2 = ["bevy_render/ktx2"]
# For ktx2 supercompression
zlib = ["bevy_render/zlib"]
zstd = ["bevy_render/zstd"]

# Include tonemapping LUT KTX2 files.
tonemapping_luts = ["bevy_core_pipeline/tonemapping_luts"]

# Audio format support (vorbis is enabled by default)
flac = ["bevy_audio/flac"]
mp3 = ["bevy_audio/mp3"]
vorbis = ["bevy_audio/vorbis"]
wav = ["bevy_audio/wav"]
minimp3 = ["bevy_audio/minimp3"]
symphonia-aac = ["bevy_audio/symphonia-aac"]
symphonia-all = ["bevy_audio/symphonia-all"]
symphonia-flac = ["bevy_audio/symphonia-flac"]
symphonia-isomp4 = ["bevy_audio/symphonia-isomp4"]
symphonia-vorbis = ["bevy_audio/symphonia-vorbis"]
symphonia-wav = ["bevy_audio/symphonia-wav"]

# Enable watching file system for asset hot reload
filesystem_watcher = ["bevy_asset/filesystem_watcher"]

serialize = ["bevy_core/serialize", "bevy_input/serialize", "bevy_time/serialize", "bevy_window/serialize", "bevy_transform/serialize", "bevy_math/serialize", "bevy_scene/serialize"]

# Display server protocol support (X11 is enabled by default)
wayland = ["bevy_winit/wayland"]
x11 = ["bevy_winit/x11"]

# enable rendering of font glyphs using subpixel accuracy
subpixel_glyph_atlas = ["bevy_text/subpixel_glyph_atlas"]

# Optimise for WebGL2
webgl = ["bevy_core_pipeline?/webgl", "bevy_pbr?/webgl", "bevy_render?/webgl"]

# enable systems that allow for automated testing on CI
bevy_ci_testing = ["bevy_app/bevy_ci_testing", "bevy_render?/ci_limits"]

# Enable animation support, and glTF animation loading
animation = ["bevy_animation", "bevy_gltf?/bevy_animation"]

bevy_sprite = ["dep:bevy_sprite", "bevy_gizmos?/bevy_sprite"]
bevy_pbr = ["dep:bevy_pbr", "bevy_gizmos?/bevy_pbr"]

# Used to disable code that is unsupported when Bevy is dynamically linked
dynamic_linking = ["bevy_diagnostic/dynamic_linking"]

# Enable using a shared stdlib for cxx on Android.
android_shared_stdcxx = ["bevy_audio/android_shared_stdcxx"]

# Enable AccessKit on Unix backends (currently only works with experimental
# screen readers and forks.)
accesskit_unix = ["bevy_winit/accesskit_unix"]

bevy_text = ["dep:bevy_text", "bevy_ui?/bevy_text"]

[dependencies]
# bevy
bevy_a11y = { path = "../bevy_a11y", version = "0.11.0-dev" }
bevy_app = { path = "../bevy_app", version = "0.11.0-dev" }
bevy_core = { path = "../bevy_core", version = "0.11.0-dev" }
bevy_derive = { path = "../bevy_derive", version = "0.11.0-dev" }
bevy_diagnostic = { path = "../bevy_diagnostic", version = "0.11.0-dev" }
bevy_ecs = { path = "../bevy_ecs", version = "0.11.0-dev" }
bevy_hierarchy = { path = "../bevy_hierarchy", version = "0.11.0-dev" }
bevy_input = { path = "../bevy_input", version = "0.11.0-dev" }
bevy_log = { path = "../bevy_log", version = "0.11.0-dev" }
bevy_math = { path = "../bevy_math", version = "0.11.0-dev" }
bevy_ptr = { path = "../bevy_ptr", version = "0.11.0-dev" }
bevy_reflect = { path = "../bevy_reflect", version = "0.11.0-dev", features = ["bevy"] }
bevy_time = { path = "../bevy_time", version = "0.11.0-dev" }
bevy_transform = { path = "../bevy_transform", version = "0.11.0-dev" }
bevy_utils = { path = "../bevy_utils", version = "0.11.0-dev" }
bevy_window = { path = "../bevy_window", version = "0.11.0-dev" }
bevy_tasks = { path = "../bevy_tasks", version = "0.11.0-dev" }
# bevy (optional)
<<<<<<< HEAD
bevy_animation = { path = "../bevy_animation", optional = true, version = "0.9.0" }
bevy_asset = { path = "../bevy_asset", optional = true, version = "0.9.0" }
bevy_audio = { path = "../bevy_audio", optional = true, version = "0.9.0" }
bevy_core_pipeline = { path = "../bevy_core_pipeline", optional = true, version = "0.9.0" }
bevy_gltf = { path = "../bevy_gltf", optional = true, version = "0.9.0" }
bevy_pbr = { path = "../bevy_pbr", optional = true, version = "0.9.0" }
bevy_render = { path = "../bevy_render", optional = true, version = "0.9.0" }
bevy_dynamic_plugin = { path = "../bevy_dynamic_plugin", optional = true, version = "0.9.0" }
bevy_scene = { path = "../bevy_scene", optional = true, version = "0.9.0" }
bevy_sprite = { path = "../bevy_sprite", optional = true, version = "0.9.0" }
bevy_text = { path = "../bevy_text", optional = true, version = "0.9.0" }
bevy_ui = { path = "../bevy_ui", optional = true, version = "0.9.0" }
bevy_winit = { path = "../bevy_winit", optional = true, version = "0.9.0" }
bevy_gilrs = { path = "../bevy_gilrs", optional = true, version = "0.9.0" }
bevy_gizmos = { path = "../bevy_gizmos", optional = true, version = "0.9.0", default-features = false }

[target.'cfg(target_os = "android")'.dependencies]
# This version *must* be the same as the version used by winit,
# or Android will break: https://github.com/rust-windowing/winit#android
ndk-glue = { version = "0.7", features = ["logger"] }
=======
bevy_animation = { path = "../bevy_animation", optional = true, version = "0.11.0-dev" }
bevy_asset = { path = "../bevy_asset", optional = true, version = "0.11.0-dev" }
bevy_audio = { path = "../bevy_audio", optional = true, version = "0.11.0-dev" }
bevy_core_pipeline = { path = "../bevy_core_pipeline", optional = true, version = "0.11.0-dev" }
bevy_gltf = { path = "../bevy_gltf", optional = true, version = "0.11.0-dev" }
bevy_pbr = { path = "../bevy_pbr", optional = true, version = "0.11.0-dev" }
bevy_render = { path = "../bevy_render", optional = true, version = "0.11.0-dev" }
bevy_dynamic_plugin = { path = "../bevy_dynamic_plugin", optional = true, version = "0.11.0-dev" }
bevy_scene = { path = "../bevy_scene", optional = true, version = "0.11.0-dev" }
bevy_sprite = { path = "../bevy_sprite", optional = true, version = "0.11.0-dev" }
bevy_text = { path = "../bevy_text", optional = true, version = "0.11.0-dev" }
bevy_ui = { path = "../bevy_ui", optional = true, version = "0.11.0-dev" }
bevy_winit = { path = "../bevy_winit", optional = true, version = "0.11.0-dev" }
bevy_gilrs = { path = "../bevy_gilrs", optional = true, version = "0.11.0-dev" }
>>>>>>> 7d5f89cc
<|MERGE_RESOLUTION|>--- conflicted
+++ resolved
@@ -111,28 +111,6 @@
 bevy_window = { path = "../bevy_window", version = "0.11.0-dev" }
 bevy_tasks = { path = "../bevy_tasks", version = "0.11.0-dev" }
 # bevy (optional)
-<<<<<<< HEAD
-bevy_animation = { path = "../bevy_animation", optional = true, version = "0.9.0" }
-bevy_asset = { path = "../bevy_asset", optional = true, version = "0.9.0" }
-bevy_audio = { path = "../bevy_audio", optional = true, version = "0.9.0" }
-bevy_core_pipeline = { path = "../bevy_core_pipeline", optional = true, version = "0.9.0" }
-bevy_gltf = { path = "../bevy_gltf", optional = true, version = "0.9.0" }
-bevy_pbr = { path = "../bevy_pbr", optional = true, version = "0.9.0" }
-bevy_render = { path = "../bevy_render", optional = true, version = "0.9.0" }
-bevy_dynamic_plugin = { path = "../bevy_dynamic_plugin", optional = true, version = "0.9.0" }
-bevy_scene = { path = "../bevy_scene", optional = true, version = "0.9.0" }
-bevy_sprite = { path = "../bevy_sprite", optional = true, version = "0.9.0" }
-bevy_text = { path = "../bevy_text", optional = true, version = "0.9.0" }
-bevy_ui = { path = "../bevy_ui", optional = true, version = "0.9.0" }
-bevy_winit = { path = "../bevy_winit", optional = true, version = "0.9.0" }
-bevy_gilrs = { path = "../bevy_gilrs", optional = true, version = "0.9.0" }
-bevy_gizmos = { path = "../bevy_gizmos", optional = true, version = "0.9.0", default-features = false }
-
-[target.'cfg(target_os = "android")'.dependencies]
-# This version *must* be the same as the version used by winit,
-# or Android will break: https://github.com/rust-windowing/winit#android
-ndk-glue = { version = "0.7", features = ["logger"] }
-=======
 bevy_animation = { path = "../bevy_animation", optional = true, version = "0.11.0-dev" }
 bevy_asset = { path = "../bevy_asset", optional = true, version = "0.11.0-dev" }
 bevy_audio = { path = "../bevy_audio", optional = true, version = "0.11.0-dev" }
@@ -147,4 +125,4 @@
 bevy_ui = { path = "../bevy_ui", optional = true, version = "0.11.0-dev" }
 bevy_winit = { path = "../bevy_winit", optional = true, version = "0.11.0-dev" }
 bevy_gilrs = { path = "../bevy_gilrs", optional = true, version = "0.11.0-dev" }
->>>>>>> 7d5f89cc
+bevy_gizmos = { path = "../bevy_gizmos", optional = true, version = "0.11.0-dev", default-features = false }