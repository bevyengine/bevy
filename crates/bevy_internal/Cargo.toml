--- conflicted
+++ resolved
@@ -45,11 +45,7 @@
 # Enable watching file system for asset hot reload
 filesystem_watcher = ["bevy_asset/filesystem_watcher"]
 
-<<<<<<< HEAD
-serde = ["bevy_input/serialize", "bevy_scene/serde"]
-=======
-serialize = ["bevy_input/serialize", "bevy_window/serialize"]
->>>>>>> 39467e30
+serde = ["bevy_input/serialize", "bevy_window/serialize", "bevy_scene/serde"]
 
 # Display server protocol support (X11 is enabled by default)
 wayland = ["bevy_winit/wayland"]
