#![cfg_attr(docsrs, feature(doc_auto_cfg))]
#![forbid(unsafe_code)]
#![doc(
    html_logo_url = "https://bevy.org/assets/icon.png",
    html_favicon_url = "https://bevy.org/assets/icon.png"
)]
#![no_std]

//! This module is separated into its own crate to enable simple dynamic linking for Bevy, and should not be used directly

/// `use bevy::prelude::*;` to import common components, bundles, and plugins.
pub mod prelude;

mod default_plugins;
pub use default_plugins::*;

#[cfg(feature = "bevy_window")]
pub use bevy_a11y as a11y;
#[cfg(feature = "bevy_animation")]
pub use bevy_animation as animation;
#[cfg(feature = "bevy_anti_aliasing")]
pub use bevy_anti_aliasing as anti_aliasing;
pub use bevy_app as app;
#[cfg(feature = "bevy_asset")]
pub use bevy_asset as asset;
#[cfg(feature = "bevy_audio")]
pub use bevy_audio as audio;
<<<<<<< HEAD
#[cfg(feature = "bevy_clipboard")]
pub use bevy_clipboard as clipboard;
=======
#[cfg(feature = "bevy_camera")]
pub use bevy_camera as camera;
>>>>>>> 8e14d99f
#[cfg(feature = "bevy_color")]
pub use bevy_color as color;
#[cfg(feature = "bevy_core_pipeline")]
pub use bevy_core_pipeline as core_pipeline;
#[cfg(feature = "bevy_core_widgets")]
pub use bevy_core_widgets as core_widgets;
#[cfg(feature = "bevy_dev_tools")]
pub use bevy_dev_tools as dev_tools;
pub use bevy_diagnostic as diagnostic;
pub use bevy_ecs as ecs;
#[cfg(feature = "bevy_feathers")]
pub use bevy_feathers as feathers;
#[cfg(feature = "bevy_gilrs")]
pub use bevy_gilrs as gilrs;
#[cfg(feature = "bevy_gizmos")]
pub use bevy_gizmos as gizmos;
#[cfg(feature = "bevy_gltf")]
pub use bevy_gltf as gltf;
#[cfg(feature = "bevy_image")]
pub use bevy_image as image;
pub use bevy_input as input;
#[cfg(feature = "bevy_input_focus")]
pub use bevy_input_focus as input_focus;
#[cfg(feature = "bevy_light")]
pub use bevy_light as light;
#[cfg(feature = "bevy_log")]
pub use bevy_log as log;
pub use bevy_math as math;
#[cfg(feature = "bevy_mesh")]
pub use bevy_mesh as mesh;
#[cfg(feature = "bevy_pbr")]
pub use bevy_pbr as pbr;
#[cfg(feature = "bevy_picking")]
pub use bevy_picking as picking;
pub use bevy_platform as platform;
pub use bevy_ptr as ptr;
pub use bevy_reflect as reflect;
#[cfg(feature = "bevy_remote")]
pub use bevy_remote as remote;
#[cfg(feature = "bevy_render")]
pub use bevy_render as render;
#[cfg(feature = "bevy_scene")]
pub use bevy_scene as scene;
#[cfg(feature = "bevy_solari")]
pub use bevy_solari as solari;
#[cfg(feature = "bevy_sprite")]
pub use bevy_sprite as sprite;
#[cfg(feature = "bevy_state")]
pub use bevy_state as state;
pub use bevy_tasks as tasks;
#[cfg(feature = "bevy_text")]
pub use bevy_text as text;
pub use bevy_time as time;
pub use bevy_transform as transform;
#[cfg(feature = "bevy_ui")]
pub use bevy_ui as ui;
#[cfg(feature = "bevy_ui_render")]
pub use bevy_ui_render as ui_render;
pub use bevy_utils as utils;
#[cfg(feature = "bevy_window")]
pub use bevy_window as window;
#[cfg(feature = "bevy_winit")]
pub use bevy_winit as winit;<|MERGE_RESOLUTION|>--- conflicted
+++ resolved
@@ -25,13 +25,10 @@
 pub use bevy_asset as asset;
 #[cfg(feature = "bevy_audio")]
 pub use bevy_audio as audio;
-<<<<<<< HEAD
+#[cfg(feature = "bevy_camera")]
+pub use bevy_camera as camera;
 #[cfg(feature = "bevy_clipboard")]
 pub use bevy_clipboard as clipboard;
-=======
-#[cfg(feature = "bevy_camera")]
-pub use bevy_camera as camera;
->>>>>>> 8e14d99f
 #[cfg(feature = "bevy_color")]
 pub use bevy_color as color;
 #[cfg(feature = "bevy_core_pipeline")]
