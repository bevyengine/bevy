--- conflicted
+++ resolved
@@ -66,13 +66,10 @@
         bevy_dev_tools:::DevToolsPlugin,
         #[cfg(feature = "bevy_ci_testing")]
         bevy_dev_tools::ci_testing:::CiTestingPlugin,
-<<<<<<< HEAD
         #[cfg(feature = "bevy_clipboard")]
         bevy_clipboard:::ClipboardPlugin,
-=======
         #[cfg(feature = "hotpatching")]
         bevy_app::hotpatch:::HotPatchPlugin,
->>>>>>> efd17f13
         #[plugin_group]
         #[cfg(feature = "bevy_picking")]
         bevy_picking:::DefaultPickingPlugins,
