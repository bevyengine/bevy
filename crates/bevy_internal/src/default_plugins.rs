--- conflicted
+++ resolved
@@ -1,10 +1,10 @@
-<<<<<<< HEAD
 #![allow(dead_code)]
 use bevy_app::{plugin_group, Plugin};
 
 plugin_group! {
     /// This plugin group will add all the default plugins for a *Bevy* application:
     DefaultPlugins {
+        bevy_app:::PanicHandlerPlugin,
         bevy_log:::LogPlugin,
         bevy_core:::TaskPoolPlugin,
         bevy_core:::TypeRegistrationPlugin,
@@ -16,66 +16,6 @@
         bevy_input:::InputPlugin,
         bevy_window:::WindowPlugin,
         bevy_a11y:::AccessibilityPlugin,
-=======
-use bevy_app::{Plugin, PluginGroup, PluginGroupBuilder};
-
-/// This plugin group will add all the default plugins for a *Bevy* application:
-/// * [`PanicHandlerPlugin`](crate::app::PanicHandlerPlugin)
-/// * [`LogPlugin`](crate::log::LogPlugin)
-/// * [`TaskPoolPlugin`](crate::core::TaskPoolPlugin)
-/// * [`TypeRegistrationPlugin`](crate::core::TypeRegistrationPlugin)
-/// * [`FrameCountPlugin`](crate::core::FrameCountPlugin)
-/// * [`TimePlugin`](crate::time::TimePlugin)
-/// * [`TransformPlugin`](crate::transform::TransformPlugin)
-/// * [`HierarchyPlugin`](crate::hierarchy::HierarchyPlugin)
-/// * [`DiagnosticsPlugin`](crate::diagnostic::DiagnosticsPlugin)
-/// * [`InputPlugin`](crate::input::InputPlugin)
-/// * [`WindowPlugin`](crate::window::WindowPlugin)
-/// * [`AccessibilityPlugin`](crate::a11y::AccessibilityPlugin)
-/// * [`AssetPlugin`](crate::asset::AssetPlugin) - with feature `bevy_asset`
-/// * [`ScenePlugin`](crate::scene::ScenePlugin) - with feature `bevy_scene`
-/// * [`WinitPlugin`](crate::winit::WinitPlugin) - with feature `bevy_winit`
-/// * [`RenderPlugin`](crate::render::RenderPlugin) - with feature `bevy_render`
-/// * [`ImagePlugin`](crate::render::texture::ImagePlugin) - with feature `bevy_render`
-/// * [`PipelinedRenderingPlugin`](crate::render::pipelined_rendering::PipelinedRenderingPlugin) - with feature `bevy_render` when not targeting `wasm32`
-/// * [`CorePipelinePlugin`](crate::core_pipeline::CorePipelinePlugin) - with feature `bevy_core_pipeline`
-/// * [`SpritePlugin`](crate::sprite::SpritePlugin) - with feature `bevy_sprite`
-/// * [`TextPlugin`](crate::text::TextPlugin) - with feature `bevy_text`
-/// * [`UiPlugin`](crate::ui::UiPlugin) - with feature `bevy_ui`
-/// * [`PbrPlugin`](crate::pbr::PbrPlugin) - with feature `bevy_pbr`
-/// * [`GltfPlugin`](crate::gltf::GltfPlugin) - with feature `bevy_gltf`
-/// * [`AudioPlugin`](crate::audio::AudioPlugin) - with feature `bevy_audio`
-/// * [`GilrsPlugin`](crate::gilrs::GilrsPlugin) - with feature `bevy_gilrs`
-/// * [`AnimationPlugin`](crate::animation::AnimationPlugin) - with feature `bevy_animation`
-/// * [`DevToolsPlugin`](crate::dev_tools::DevToolsPlugin) - with feature `bevy_dev_tools`
-///
-/// [`DefaultPlugins`] obeys *Cargo* *feature* flags. Users may exert control over this plugin group
-/// by disabling `default-features` in their `Cargo.toml` and enabling only those features
-/// that they wish to use.
-///
-/// [`DefaultPlugins`] contains all the plugins typically required to build
-/// a *Bevy* application which includes a *window* and presentation components.
-/// For *headless* cases – without a *window* or presentation, see [`MinimalPlugins`].
-pub struct DefaultPlugins;
-
-impl PluginGroup for DefaultPlugins {
-    fn build(self) -> PluginGroupBuilder {
-        let mut group = PluginGroupBuilder::start::<Self>();
-        group = group
-            .add(bevy_app::PanicHandlerPlugin)
-            .add(bevy_log::LogPlugin::default())
-            .add(bevy_core::TaskPoolPlugin::default())
-            .add(bevy_core::TypeRegistrationPlugin)
-            .add(bevy_core::FrameCountPlugin)
-            .add(bevy_time::TimePlugin)
-            .add(bevy_transform::TransformPlugin)
-            .add(bevy_hierarchy::HierarchyPlugin)
-            .add(bevy_diagnostic::DiagnosticsPlugin)
-            .add(bevy_input::InputPlugin)
-            .add(bevy_window::WindowPlugin::default())
-            .add(bevy_a11y::AccessibilityPlugin);
-
->>>>>>> 36a3e53e
         #[cfg(feature = "bevy_asset")]
         bevy_asset:::AssetPlugin,
         #[cfg(feature = "bevy_scene")]
@@ -99,10 +39,10 @@
         bevy_text:::TextPlugin,
         #[cfg(feature = "bevy_ui")]
         bevy_ui:::UiPlugin,
+        #[cfg(feature = "bevy_pbr")]
+        bevy_pbr:::PbrPlugin,
         // NOTE: Load this after renderer initialization so that it knows about the supported
         // compressed texture formats
-        #[cfg(feature = "bevy_pbr")]
-        bevy_pbr:::PbrPlugin,
         #[cfg(feature = "bevy_gltf")]
         bevy_gltf:::GltfPlugin,
         #[cfg(feature = "bevy_audio")]
@@ -112,26 +52,13 @@
         #[cfg(feature = "bevy_animation")]
         bevy_animation:::AnimationPlugin,
         #[cfg(feature = "bevy_gizmos")]
-<<<<<<< HEAD
         bevy_gizmos:::GizmoPlugin,
+        #[cfg(feature = "bevy_dev_tools")]
+        bevy_dev_tools:::DevToolsPlugin,
         #[doc(hidden)]
         :IgnoreAmbiguitiesPlugin,
-=======
-        {
-            group = group.add(bevy_gizmos::GizmoPlugin);
-        }
-
-        #[cfg(feature = "bevy_dev_tools")]
-        {
-            group = group.add(bevy_dev_tools::DevToolsPlugin);
-        }
-
-        group = group.add(IgnoreAmbiguitiesPlugin);
-
-        group
->>>>>>> 36a3e53e
     }
-    /// [`DefaultPlugins`] obeys *Cargo feature* flags. Users may exert control over this plugin group
+    /// [`DefaultPlugins`] obeys *Cargo* *feature* flags. Users may exert control over this plugin group
     /// by disabling `default-features` in their `Cargo.toml` and enabling only those features
     /// that they wish to use.
     ///
@@ -160,7 +87,6 @@
     }
 }
 
-<<<<<<< HEAD
 plugin_group! {
     /// This plugin group will add the minimal plugins for a *Bevy* application:
     MinimalPlugins {
@@ -169,40 +95,8 @@
         bevy_core:::FrameCountPlugin,
         bevy_time:::TimePlugin,
         bevy_app:::ScheduleRunnerPlugin,
-=======
-/// This plugin group will add the minimal plugins for a *Bevy* application:
-/// * [`TaskPoolPlugin`](crate::core::TaskPoolPlugin)
-/// * [`TypeRegistrationPlugin`](crate::core::TypeRegistrationPlugin)
-/// * [`FrameCountPlugin`](crate::core::FrameCountPlugin)
-/// * [`TimePlugin`](crate::time::TimePlugin)
-/// * [`ScheduleRunnerPlugin`](crate::app::ScheduleRunnerPlugin)
-/// * [`DevToolsPlugin`](crate::dev_tools::DevToolsPlugin) - with feature `bevy_dev_tools`
-///
-/// This group of plugins is intended for use for minimal, *headless* programs –
-/// see the [*Bevy* *headless* example](https://github.com/bevyengine/bevy/blob/main/examples/app/headless.rs)
-/// – and includes a [schedule runner (`ScheduleRunnerPlugin`)](crate::app::ScheduleRunnerPlugin)
-/// to provide functionality that would otherwise be driven by a windowed application's
-/// *event loop* or *message loop*.
-///
-/// Windowed applications that wish to use a reduced set of plugins should consider the
-/// [`DefaultPlugins`] plugin group which can be controlled with *Cargo* *feature* flags.
-pub struct MinimalPlugins;
-
-impl PluginGroup for MinimalPlugins {
-    fn build(self) -> PluginGroupBuilder {
-        let mut group = PluginGroupBuilder::start::<Self>();
-        group = group
-            .add(bevy_core::TaskPoolPlugin::default())
-            .add(bevy_core::TypeRegistrationPlugin)
-            .add(bevy_core::FrameCountPlugin)
-            .add(bevy_time::TimePlugin)
-            .add(bevy_app::ScheduleRunnerPlugin::default());
         #[cfg(feature = "bevy_dev_tools")]
-        {
-            group = group.add(bevy_dev_tools::DevToolsPlugin);
-        }
-        group
->>>>>>> 36a3e53e
+        bevy_dev_tools:::DevToolsPlugin,
     }
     /// This group of plugins is intended for use for minimal, *headless* programs –
     /// see the [*Bevy* *headless* example](https://github.com/bevyengine/bevy/blob/main/examples/app/headless.rs)
