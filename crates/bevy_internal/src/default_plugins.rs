--- conflicted
+++ resolved
@@ -23,30 +23,14 @@
         #[cfg(feature = "bevy_winit")]
         bevy_winit:::WinitPlugin,
         #[cfg(feature = "bevy_render")]
-<<<<<<< HEAD
         bevy_render:::RenderPlugin,
         // NOTE: Load this after renderer initialization so that it knows about the supported
         // compressed texture formats
         #[cfg(feature = "bevy_render")]
         bevy_render::texture:::ImagePlugin,
         #[cfg(feature = "bevy_render")]
-        #[custom(cfg(all(not(target_arch = "wasm32"), feature = "multi-threaded")))]
+        #[custom(cfg(all(not(target_arch = "wasm32"), feature = "multi_threaded")))]
         bevy_render::pipelined_rendering:::PipelinedRenderingPlugin,
-=======
-        {
-            group = group
-                .add(bevy_render::RenderPlugin::default())
-                // NOTE: Load this after renderer initialization so that it knows about the supported
-                // compressed texture formats
-                .add(bevy_render::texture::ImagePlugin::default());
-
-            #[cfg(all(not(target_arch = "wasm32"), feature = "multi_threaded"))]
-            {
-                group = group.add(bevy_render::pipelined_rendering::PipelinedRenderingPlugin);
-            }
-        }
-
->>>>>>> 64e1a783
         #[cfg(feature = "bevy_core_pipeline")]
         bevy_core_pipeline:::CorePipelinePlugin,
         #[cfg(feature = "bevy_sprite")]
