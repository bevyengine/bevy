--- conflicted
+++ resolved
@@ -189,11 +189,7 @@
 
                 if has_underline {
                     let render_entity = commands.spawn(TemporaryRenderEntity).id();
-<<<<<<< HEAD
-                    let offset = run.strikethrough_position();
-=======
-                    let offset = run.underline_position() * Vec2::new(1., -1.);
->>>>>>> 906bc14d
+                    let offset = run.underline_position();
                     let transform =
                         shadow_transform * GlobalTransform::from_translation(offset.extend(0.));
                     extracted_sprites.sprites.push(ExtractedSprite {
