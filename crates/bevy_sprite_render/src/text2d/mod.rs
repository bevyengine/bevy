use crate::{
    ExtractedSlice, ExtractedSlices, ExtractedSprite, ExtractedSpriteKind, ExtractedSprites,
};
use bevy_asset::{AssetId, Assets};
use bevy_camera::visibility::ViewVisibility;
use bevy_color::LinearRgba;
use bevy_ecs::{
    entity::Entity,
<<<<<<< HEAD
    query::With,
=======
    query::Has,
>>>>>>> 16a6a96a
    system::{Commands, Query, Res, ResMut},
};
use bevy_image::prelude::*;
use bevy_math::Vec2;
use bevy_render::sync_world::TemporaryRenderEntity;
use bevy_render::Extract;
use bevy_sprite::{Anchor, Text2d, Text2dShadow};
use bevy_text::{
<<<<<<< HEAD
    ComputedTextBlock, PositionedGlyph, TextBackgroundColor, TextBounds, TextLayoutInfo,
=======
    ComputedTextBlock, PositionedGlyph, Strikethrough, TextBackgroundColor, TextBounds, TextColor,
    TextLayoutInfo, Underline,
>>>>>>> 16a6a96a
};
use bevy_transform::prelude::GlobalTransform;

/// This system extracts the sprites from the 2D text components and adds them to the
/// "render world".
pub fn extract_text2d_sprite(
    mut commands: Commands,
    mut extracted_sprites: ResMut<ExtractedSprites>,
    mut extracted_slices: ResMut<ExtractedSlices>,
    texture_atlases: Extract<Res<Assets<TextureAtlasLayout>>>,
    text2d_query: Extract<
        Query<
            (
                Entity,
                &ViewVisibility,
                &TextLayoutInfo,
                &TextBounds,
                &Anchor,
                Option<&Text2dShadow>,
                &GlobalTransform,
                &ComputedTextBlock,
            ),
            With<Text2d>,
        >,
    >,
    text_colors_query: Extract<Query<&bevy_text::TextColor>>,
    text_background_colors_query: Extract<Query<&TextBackgroundColor>>,
    decoration_query: Extract<Query<(&TextColor, Has<Strikethrough>, Has<Underline>)>>,
) {
    let mut start = extracted_slices.slices.len();
    let mut end = start + 1;

    for (
        main_entity,
        view_visibility,
        text_layout_info,
        text_bounds,
        anchor,
        maybe_shadow,
        global_transform,
        computed_block,
    ) in text2d_query.iter()
    {
        let scaling = GlobalTransform::from_scale(
            Vec2::splat(text_layout_info.scale_factor.recip()).extend(1.),
        );
        if !view_visibility.get() {
            continue;
        }

        let size = Vec2::new(
            text_bounds.width.unwrap_or(text_layout_info.size.x),
            text_bounds.height.unwrap_or(text_layout_info.size.y),
        );

        let top_left = (Anchor::TOP_LEFT.0 - anchor.as_vec()) * size;

        for &(section_index, rect, _, _, _) in text_layout_info.section_geometry.iter() {
            let section_entity = computed_block.entities()[section_index].entity;
            let Ok(text_background_color) = text_background_colors_query.get(section_entity) else {
                continue;
            };
            let render_entity = commands.spawn(TemporaryRenderEntity).id();
            let offset = Vec2::new(rect.center().x, -rect.center().y);
            let transform = *global_transform
                * GlobalTransform::from_translation(top_left.extend(0.))
                * scaling
                * GlobalTransform::from_translation(offset.extend(0.));
            extracted_sprites.sprites.push(ExtractedSprite {
                main_entity,
                render_entity,
                transform,
                image_handle_id: AssetId::default(),
                flip_x: false,
                flip_y: false,
                kind: ExtractedSpriteKind::Single {
                    anchor: Vec2::ZERO,
                    rect: None,
                    scaling_mode: None,
                    custom_size: Some(rect.size()),
                    color: text_background_color.0.into(),
                },
            });
        }

        if let Some(shadow) = maybe_shadow {
            let shadow_transform = *global_transform
                * GlobalTransform::from_translation((top_left + shadow.offset).extend(0.))
                * scaling;
            let color = shadow.color.into();

            for (
                i,
                PositionedGlyph {
                    position,
                    atlas_info,
                    ..
                },
            ) in text_layout_info.glyphs.iter().enumerate()
            {
                let rect = texture_atlases
                    .get(atlas_info.texture_atlas)
                    .unwrap()
                    .textures[atlas_info.location.glyph_index]
                    .as_rect();
                extracted_slices.slices.push(ExtractedSlice {
                    offset: Vec2::new(position.x, -position.y),
                    rect,
                    size: rect.size(),
                    color,
                });

                if text_layout_info
                    .glyphs
                    .get(i + 1)
                    .is_none_or(|info| info.atlas_info.texture != atlas_info.texture)
                {
                    let render_entity = commands.spawn(TemporaryRenderEntity).id();
                    extracted_sprites.sprites.push(ExtractedSprite {
                        main_entity,
                        render_entity,
                        transform: shadow_transform,
                        image_handle_id: atlas_info.texture,
                        flip_x: false,
                        flip_y: false,
                        kind: ExtractedSpriteKind::Slices {
                            indices: start..end,
                        },
                    });
                    start = end;
                }

                end += 1;
            }

            for &(section_index, rect, strikethrough_y, stroke, underline_y) in
                text_layout_info.section_geometry.iter()
            {
                let section_entity = computed_block.entities()[section_index].entity;
                let Ok((_, has_strikethrough, has_underline)) =
                    decoration_query.get(section_entity)
                else {
                    continue;
                };

                if has_strikethrough {
                    let render_entity = commands.spawn(TemporaryRenderEntity).id();
                    let offset = Vec2::new(rect.center().x, -strikethrough_y - 0.5 * stroke);
                    let transform =
                        shadow_transform * GlobalTransform::from_translation(offset.extend(0.));
                    extracted_sprites.sprites.push(ExtractedSprite {
                        main_entity,
                        render_entity,
                        transform,
                        color,
                        image_handle_id: AssetId::default(),
                        flip_x: false,
                        flip_y: false,
                        kind: ExtractedSpriteKind::Single {
                            anchor: Vec2::ZERO,
                            rect: None,
                            scaling_mode: None,
                            custom_size: Some(Vec2::new(rect.size().x, stroke)),
                        },
                    });
                }

                if has_underline {
                    let render_entity = commands.spawn(TemporaryRenderEntity).id();
                    let offset = Vec2::new(rect.center().x, -underline_y - 0.5 * stroke);
                    let transform =
                        shadow_transform * GlobalTransform::from_translation(offset.extend(0.));
                    extracted_sprites.sprites.push(ExtractedSprite {
                        main_entity,
                        render_entity,
                        transform,
                        color,
                        image_handle_id: AssetId::default(),
                        flip_x: false,
                        flip_y: false,
                        kind: ExtractedSpriteKind::Single {
                            anchor: Vec2::ZERO,
                            rect: None,
                            scaling_mode: None,
                            custom_size: Some(Vec2::new(rect.size().x, stroke)),
                        },
                    });
                }
            }
        }

        let transform =
            *global_transform * GlobalTransform::from_translation(top_left.extend(0.)) * scaling;
        let mut color = LinearRgba::WHITE;
        let mut current_span = usize::MAX;

        for (
            i,
            PositionedGlyph {
                position,
                atlas_info,
                span_index,
                ..
            },
        ) in text_layout_info.glyphs.iter().enumerate()
        {
            if *span_index != current_span {
                current_span = *span_index;
                color = text_colors_query
                    .get(
                        computed_block
                            .get(current_span)
                            .map(|t| *t)
                            .unwrap_or(Entity::PLACEHOLDER),
                    )
                    .map(|text_color| LinearRgba::from(text_color.0))
                    .unwrap_or_default();
            }
            let rect = texture_atlases
                .get(atlas_info.texture_atlas)
                .unwrap()
                .textures[atlas_info.location.glyph_index]
                .as_rect();
            extracted_slices.slices.push(ExtractedSlice {
                offset: Vec2::new(position.x, -position.y),
                rect,
                size: rect.size(),
                color,
            });

            if text_layout_info
                .glyphs
                .get(i + 1)
                .is_none_or(|info| info.atlas_info.texture != atlas_info.texture)
            {
                let render_entity = commands.spawn(TemporaryRenderEntity).id();
                extracted_sprites.sprites.push(ExtractedSprite {
                    main_entity,
                    render_entity,
                    transform,
                    image_handle_id: atlas_info.texture,
                    flip_x: false,
                    flip_y: false,
                    kind: ExtractedSpriteKind::Slices {
                        indices: start..end,
                    },
                });
                start = end;
            }

            end += 1;
        }

        for &(section_index, rect, strikethrough_y, stroke, underline_y) in
            text_layout_info.section_geometry.iter()
        {
            let section_entity = computed_block.entities()[section_index].entity;
            let Ok((text_color, has_strike_through, has_underline)) =
                decoration_query.get(section_entity)
            else {
                continue;
            };
            if has_strike_through {
                let render_entity = commands.spawn(TemporaryRenderEntity).id();
                let offset = Vec2::new(rect.center().x, -strikethrough_y - 0.5 * stroke);
                let transform = *global_transform
                    * GlobalTransform::from_translation(top_left.extend(0.))
                    * scaling
                    * GlobalTransform::from_translation(offset.extend(0.));
                extracted_sprites.sprites.push(ExtractedSprite {
                    main_entity,
                    render_entity,
                    transform,
                    color: text_color.0.into(),
                    image_handle_id: AssetId::default(),
                    flip_x: false,
                    flip_y: false,
                    kind: ExtractedSpriteKind::Single {
                        anchor: Vec2::ZERO,
                        rect: None,
                        scaling_mode: None,
                        custom_size: Some(Vec2::new(rect.size().x, stroke)),
                    },
                });
            }

            if has_underline {
                let render_entity = commands.spawn(TemporaryRenderEntity).id();
                let offset = Vec2::new(rect.center().x, -underline_y - 0.5 * stroke);
                let transform = *global_transform
                    * GlobalTransform::from_translation(top_left.extend(0.))
                    * scaling
                    * GlobalTransform::from_translation(offset.extend(0.));
                extracted_sprites.sprites.push(ExtractedSprite {
                    main_entity,
                    render_entity,
                    transform,
                    color: text_color.0.into(),
                    image_handle_id: AssetId::default(),
                    flip_x: false,
                    flip_y: false,
                    kind: ExtractedSpriteKind::Single {
                        anchor: Vec2::ZERO,
                        rect: None,
                        scaling_mode: None,
                        custom_size: Some(Vec2::new(rect.size().x, stroke)),
                    },
                });
            }
        }
    }
}<|MERGE_RESOLUTION|>--- conflicted
+++ resolved
@@ -6,11 +6,8 @@
 use bevy_color::LinearRgba;
 use bevy_ecs::{
     entity::Entity,
-<<<<<<< HEAD
+    query::Has,
     query::With,
-=======
-    query::Has,
->>>>>>> 16a6a96a
     system::{Commands, Query, Res, ResMut},
 };
 use bevy_image::prelude::*;
@@ -19,12 +16,8 @@
 use bevy_render::Extract;
 use bevy_sprite::{Anchor, Text2d, Text2dShadow};
 use bevy_text::{
-<<<<<<< HEAD
-    ComputedTextBlock, PositionedGlyph, TextBackgroundColor, TextBounds, TextLayoutInfo,
-=======
     ComputedTextBlock, PositionedGlyph, Strikethrough, TextBackgroundColor, TextBounds, TextColor,
     TextLayoutInfo, Underline,
->>>>>>> 16a6a96a
 };
 use bevy_transform::prelude::GlobalTransform;
 
@@ -50,7 +43,7 @@
             With<Text2d>,
         >,
     >,
-    text_colors_query: Extract<Query<&bevy_text::TextColor>>,
+    text_colors_query: Extract<Query<&TextColor>>,
     text_background_colors_query: Extract<Query<&TextBackgroundColor>>,
     decoration_query: Extract<Query<(&TextColor, Has<Strikethrough>, Has<Underline>)>>,
 ) {
@@ -83,7 +76,7 @@
         let top_left = (Anchor::TOP_LEFT.0 - anchor.as_vec()) * size;
 
         for &(section_index, rect, _, _, _) in text_layout_info.section_geometry.iter() {
-            let section_entity = computed_block.entities()[section_index].entity;
+            let section_entity = computed_block[section_index];
             let Ok(text_background_color) = text_background_colors_query.get(section_entity) else {
                 continue;
             };
@@ -163,7 +156,7 @@
             for &(section_index, rect, strikethrough_y, stroke, underline_y) in
                 text_layout_info.section_geometry.iter()
             {
-                let section_entity = computed_block.entities()[section_index].entity;
+                let section_entity = computed_block[section_index];
                 let Ok((_, has_strikethrough, has_underline)) =
                     decoration_query.get(section_entity)
                 else {
@@ -179,7 +172,6 @@
                         main_entity,
                         render_entity,
                         transform,
-                        color,
                         image_handle_id: AssetId::default(),
                         flip_x: false,
                         flip_y: false,
@@ -188,6 +180,7 @@
                             rect: None,
                             scaling_mode: None,
                             custom_size: Some(Vec2::new(rect.size().x, stroke)),
+                            color,
                         },
                     });
                 }
@@ -201,7 +194,6 @@
                         main_entity,
                         render_entity,
                         transform,
-                        color,
                         image_handle_id: AssetId::default(),
                         flip_x: false,
                         flip_y: false,
@@ -210,6 +202,7 @@
                             rect: None,
                             scaling_mode: None,
                             custom_size: Some(Vec2::new(rect.size().x, stroke)),
+                            color,
                         },
                     });
                 }
@@ -281,7 +274,7 @@
         for &(section_index, rect, strikethrough_y, stroke, underline_y) in
             text_layout_info.section_geometry.iter()
         {
-            let section_entity = computed_block.entities()[section_index].entity;
+            let section_entity = computed_block[section_index];
             let Ok((text_color, has_strike_through, has_underline)) =
                 decoration_query.get(section_entity)
             else {
@@ -298,7 +291,6 @@
                     main_entity,
                     render_entity,
                     transform,
-                    color: text_color.0.into(),
                     image_handle_id: AssetId::default(),
                     flip_x: false,
                     flip_y: false,
@@ -307,6 +299,7 @@
                         rect: None,
                         scaling_mode: None,
                         custom_size: Some(Vec2::new(rect.size().x, stroke)),
+                        color: text_color.0.into(),
                     },
                 });
             }
@@ -322,7 +315,6 @@
                     main_entity,
                     render_entity,
                     transform,
-                    color: text_color.0.into(),
                     image_handle_id: AssetId::default(),
                     flip_x: false,
                     flip_y: false,
@@ -331,6 +323,7 @@
                         rect: None,
                         scaling_mode: None,
                         custom_size: Some(Vec2::new(rect.size().x, stroke)),
+                        color: text_color.0.into(),
                     },
                 });
             }
