use crate::{
    ExtractedSlice, ExtractedSlices, ExtractedSprite, ExtractedSpriteKind, ExtractedSprites,
};
use bevy_asset::{AssetId, Assets};
use bevy_camera::visibility::ViewVisibility;
use bevy_color::LinearRgba;
use bevy_ecs::{
    entity::Entity,
    query::Has,
    system::{Commands, Query, Res, ResMut},
};
use bevy_image::prelude::*;
use bevy_math::Vec2;
use bevy_render::sync_world::TemporaryRenderEntity;
use bevy_render::Extract;
use bevy_sprite::{Anchor, Text2dShadow};
use bevy_text::{
    ComputedTextBlock, PositionedGlyph, Strikethrough, StrikethroughColor, TextBackgroundColor,
    TextBounds, TextColor, TextLayoutInfo, Underline, UnderlineColor,
};
use bevy_transform::prelude::GlobalTransform;

/// This system extracts the sprites from the 2D text components and adds them to the
/// "render world".
pub fn extract_text2d_sprite(
    mut commands: Commands,
    mut extracted_sprites: ResMut<ExtractedSprites>,
    mut extracted_slices: ResMut<ExtractedSlices>,
    texture_atlases: Extract<Res<Assets<TextureAtlasLayout>>>,
    text2d_query: Extract<
        Query<(
            Entity,
            &ViewVisibility,
            &ComputedTextBlock,
            &TextLayoutInfo,
            &TextBounds,
            &Anchor,
            Option<&Text2dShadow>,
            &GlobalTransform,
        )>,
    >,
    text_colors: Extract<Query<&TextColor>>,
    text_background_colors_query: Extract<Query<&TextBackgroundColor>>,
    decoration_query: Extract<
        Query<(
            &TextColor,
            Has<Strikethrough>,
            Has<Underline>,
            Option<&StrikethroughColor>,
            Option<&UnderlineColor>,
        )>,
    >,
) {
    let mut start = extracted_slices.slices.len();
    let mut end = start + 1;

    for (
        main_entity,
        view_visibility,
        computed_block,
        text_layout_info,
        text_bounds,
        anchor,
        maybe_shadow,
        global_transform,
    ) in text2d_query.iter()
    {
        let scaling = GlobalTransform::from_scale(
            Vec2::splat(text_layout_info.scale_factor.recip()).extend(1.),
        );
        if !view_visibility.get() {
            continue;
        }

        let size = Vec2::new(
            text_bounds.width.unwrap_or(text_layout_info.size.x),
            text_bounds.height.unwrap_or(text_layout_info.size.y),
        );

        let top_left = (Anchor::TOP_LEFT.0 - anchor.as_vec()) * size;

        for run in text_layout_info.run_geometry.iter() {
            let section_entity = computed_block.entities()[run.span_index].entity;
            let Ok(text_background_color) = text_background_colors_query.get(section_entity) else {
                continue;
            };
            let render_entity = commands.spawn(TemporaryRenderEntity).id();
            let offset = Vec2::new(run.bounds.center().x, -run.bounds.center().y);
            let transform = *global_transform
                * GlobalTransform::from_translation(top_left.extend(0.))
                * scaling
                * GlobalTransform::from_translation(offset.extend(0.));
            extracted_sprites.sprites.push(ExtractedSprite {
                main_entity,
                render_entity,
                transform,
                color: text_background_color.0.into(),
                image_handle_id: AssetId::default(),
                flip_x: false,
                flip_y: false,
                kind: ExtractedSpriteKind::Single {
                    anchor: Vec2::ZERO,
                    rect: None,
                    scaling_mode: None,
                    custom_size: Some(run.bounds.size()),
                },
            });
        }

        if let Some(shadow) = maybe_shadow {
            let shadow_transform = *global_transform
                * GlobalTransform::from_translation((top_left + shadow.offset).extend(0.))
                * scaling;
            let color = shadow.color.into();

            for (
                i,
                PositionedGlyph {
                    position,
                    atlas_info,
                    ..
                },
            ) in text_layout_info.glyphs.iter().enumerate()
            {
                let rect = texture_atlases
                    .get(atlas_info.texture_atlas)
                    .unwrap()
                    .textures[atlas_info.location.glyph_index]
                    .as_rect();
                extracted_slices.slices.push(ExtractedSlice {
                    offset: Vec2::new(position.x, -position.y),
                    rect,
                    size: rect.size(),
                });

                if text_layout_info
                    .glyphs
                    .get(i + 1)
                    .is_none_or(|info| info.atlas_info.texture != atlas_info.texture)
                {
                    let render_entity = commands.spawn(TemporaryRenderEntity).id();
                    extracted_sprites.sprites.push(ExtractedSprite {
                        main_entity,
                        render_entity,
                        transform: shadow_transform,
                        color,
                        image_handle_id: atlas_info.texture,
                        flip_x: false,
                        flip_y: false,
                        kind: ExtractedSpriteKind::Slices {
                            indices: start..end,
                        },
                    });
                    start = end;
                }

                end += 1;
            }

<<<<<<< HEAD
            for run in text_layout_info.run_geometry.iter() {
                let section_entity = computed_block.entities()[run.span_index].entity;
                let Ok((_, has_strikethrough, has_underline)) =
=======
            for &(section_index, rect, strikethrough_y, stroke, underline_y) in
                text_layout_info.section_geometry.iter()
            {
                let section_entity = computed_block.entities()[section_index].entity;
                let Ok((_, has_strikethrough, has_underline, _, _)) =
>>>>>>> b1df2647
                    decoration_query.get(section_entity)
                else {
                    continue;
                };

                if has_strikethrough {
                    let render_entity = commands.spawn(TemporaryRenderEntity).id();
                    let offset = run.strikethrough_position() * Vec2::new(1., -1.);
                    let transform =
                        shadow_transform * GlobalTransform::from_translation(offset.extend(0.));
                    extracted_sprites.sprites.push(ExtractedSprite {
                        main_entity,
                        render_entity,
                        transform,
                        color,
                        image_handle_id: AssetId::default(),
                        flip_x: false,
                        flip_y: false,
                        kind: ExtractedSpriteKind::Single {
                            anchor: Vec2::ZERO,
                            rect: None,
                            scaling_mode: None,
                            custom_size: Some(run.strikethrough_size()),
                        },
                    });
                }

                if has_underline {
                    let render_entity = commands.spawn(TemporaryRenderEntity).id();
                    let offset = run.strikethrough_position() * Vec2::new(1., -1.);
                    let transform =
                        shadow_transform * GlobalTransform::from_translation(offset.extend(0.));
                    extracted_sprites.sprites.push(ExtractedSprite {
                        main_entity,
                        render_entity,
                        transform,
                        color,
                        image_handle_id: AssetId::default(),
                        flip_x: false,
                        flip_y: false,
                        kind: ExtractedSpriteKind::Single {
                            anchor: Vec2::ZERO,
                            rect: None,
                            scaling_mode: None,
                            custom_size: Some(run.strikethrough_size()),
                        },
                    });
                }
            }
        }

        let transform =
            *global_transform * GlobalTransform::from_translation(top_left.extend(0.)) * scaling;
        let mut color = LinearRgba::WHITE;
        let mut current_span = usize::MAX;

        for (
            i,
            PositionedGlyph {
                position,
                atlas_info,
                span_index,
                ..
            },
        ) in text_layout_info.glyphs.iter().enumerate()
        {
            if *span_index != current_span {
                color = text_colors
                    .get(
                        computed_block
                            .entities()
                            .get(*span_index)
                            .map(|t| t.entity)
                            .unwrap_or(Entity::PLACEHOLDER),
                    )
                    .map(|text_color| LinearRgba::from(text_color.0))
                    .unwrap_or_default();
                current_span = *span_index;
            }
            let rect = texture_atlases
                .get(atlas_info.texture_atlas)
                .unwrap()
                .textures[atlas_info.location.glyph_index]
                .as_rect();
            extracted_slices.slices.push(ExtractedSlice {
                offset: Vec2::new(position.x, -position.y),
                rect,
                size: rect.size(),
            });

            if text_layout_info.glyphs.get(i + 1).is_none_or(|info| {
                info.span_index != current_span || info.atlas_info.texture != atlas_info.texture
            }) {
                let render_entity = commands.spawn(TemporaryRenderEntity).id();
                extracted_sprites.sprites.push(ExtractedSprite {
                    main_entity,
                    render_entity,
                    transform,
                    color,
                    image_handle_id: atlas_info.texture,
                    flip_x: false,
                    flip_y: false,
                    kind: ExtractedSpriteKind::Slices {
                        indices: start..end,
                    },
                });
                start = end;
            }

            end += 1;
        }

<<<<<<< HEAD
        for run in text_layout_info.run_geometry.iter() {
            let section_entity = computed_block.entities()[run.span_index].entity;
            let Ok((text_color, has_strike_through, has_underline)) =
                decoration_query.get(section_entity)
=======
        for &(section_index, rect, strikethrough_y, stroke, underline_y) in
            text_layout_info.section_geometry.iter()
        {
            let section_entity = computed_block.entities()[section_index].entity;
            let Ok((
                text_color,
                has_strike_through,
                has_underline,
                maybe_strikethrough_color,
                maybe_underline_color,
            )) = decoration_query.get(section_entity)
>>>>>>> b1df2647
            else {
                continue;
            };
            if has_strike_through {
                let color = maybe_strikethrough_color
                    .map(|c| c.0)
                    .unwrap_or(text_color.0)
                    .to_linear();
                let render_entity = commands.spawn(TemporaryRenderEntity).id();
                let offset = run.strikethrough_position() * Vec2::new(1., -1.);
                let transform = *global_transform
                    * GlobalTransform::from_translation(top_left.extend(0.))
                    * scaling
                    * GlobalTransform::from_translation(offset.extend(0.));
                extracted_sprites.sprites.push(ExtractedSprite {
                    main_entity,
                    render_entity,
                    transform,
                    color,
                    image_handle_id: AssetId::default(),
                    flip_x: false,
                    flip_y: false,
                    kind: ExtractedSpriteKind::Single {
                        anchor: Vec2::ZERO,
                        rect: None,
                        scaling_mode: None,
                        custom_size: Some(run.strikethrough_size()),
                    },
                });
            }

            if has_underline {
                let color = maybe_underline_color
                    .map(|c| c.0)
                    .unwrap_or(text_color.0)
                    .to_linear();
                let render_entity = commands.spawn(TemporaryRenderEntity).id();
                let offset = run.underline_position() * Vec2::new(1., -1.);
                let transform = *global_transform
                    * GlobalTransform::from_translation(top_left.extend(0.))
                    * scaling
                    * GlobalTransform::from_translation(offset.extend(0.));
                extracted_sprites.sprites.push(ExtractedSprite {
                    main_entity,
                    render_entity,
                    transform,
                    color,
                    image_handle_id: AssetId::default(),
                    flip_x: false,
                    flip_y: false,
                    kind: ExtractedSpriteKind::Single {
                        anchor: Vec2::ZERO,
                        rect: None,
                        scaling_mode: None,
                        custom_size: Some(run.underline_size()),
                    },
                });
            }
        }
    }
}<|MERGE_RESOLUTION|>--- conflicted
+++ resolved
@@ -157,17 +157,9 @@
                 end += 1;
             }
 
-<<<<<<< HEAD
             for run in text_layout_info.run_geometry.iter() {
                 let section_entity = computed_block.entities()[run.span_index].entity;
-                let Ok((_, has_strikethrough, has_underline)) =
-=======
-            for &(section_index, rect, strikethrough_y, stroke, underline_y) in
-                text_layout_info.section_geometry.iter()
-            {
-                let section_entity = computed_block.entities()[section_index].entity;
                 let Ok((_, has_strikethrough, has_underline, _, _)) =
->>>>>>> b1df2647
                     decoration_query.get(section_entity)
                 else {
                     continue;
@@ -280,16 +272,8 @@
             end += 1;
         }
 
-<<<<<<< HEAD
         for run in text_layout_info.run_geometry.iter() {
             let section_entity = computed_block.entities()[run.span_index].entity;
-            let Ok((text_color, has_strike_through, has_underline)) =
-                decoration_query.get(section_entity)
-=======
-        for &(section_index, rect, strikethrough_y, stroke, underline_y) in
-            text_layout_info.section_geometry.iter()
-        {
-            let section_entity = computed_block.entities()[section_index].entity;
             let Ok((
                 text_color,
                 has_strike_through,
@@ -297,7 +281,6 @@
                 maybe_strikethrough_color,
                 maybe_underline_color,
             )) = decoration_query.get(section_entity)
->>>>>>> b1df2647
             else {
                 continue;
             };
