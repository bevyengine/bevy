//! Subpixel morphological antialiasing (SMAA).
//!
//! [SMAA] is a 2011 antialiasing technique that takes an aliased image and
//! smooths out the *jaggies*, making edges smoother. It's been used in numerous
//! games and has become a staple postprocessing technique. Compared to MSAA,
//! SMAA has the advantage of compatibility with deferred rendering and
//! reduction of GPU memory bandwidth.  Compared to FXAA, SMAA has the advantage
//! of improved quality, but the disadvantage of reduced performance. Compared
//! to TAA, SMAA has the advantage of stability and lack of *ghosting*
//! artifacts, but has the disadvantage of not supporting temporal accumulation,
//! which have made SMAA less popular when advanced photorealistic rendering
//! features are used in recent years.
//!
//! To use SMAA, add [`Smaa`] to a [`bevy_render::camera::Camera`]. In a
//! pinch, you can simply use the default settings (via the [`Default`] trait)
//! for a high-quality, high-performance appearance. When using SMAA, you will
//! likely want set [`bevy_render::view::Msaa`] to [`bevy_render::view::Msaa::Off`]
//! for every camera using SMAA.
//!
//! Those who have used SMAA in other engines should be aware that Bevy doesn't
//! yet support the following more advanced features of SMAA:
//!
//! * The temporal variant.
//!
//! * Depth- and chroma-based edge detection.
//!
//! * Predicated thresholding.
//!
//! * Compatibility with SSAA and MSAA.
//!
//! [SMAA]: https://www.iryoku.com/smaa/
#[cfg(not(feature = "smaa_luts"))]
use crate::tonemapping::lut_placeholder;
use crate::{
    core_2d::graph::{Core2d, Node2d},
    core_3d::graph::{Core3d, Node3d},
};
use bevy_app::{App, Plugin};
#[cfg(feature = "smaa_luts")]
use bevy_asset::load_internal_binary_asset;
use bevy_asset::{load_internal_asset, Handle};
use bevy_derive::{Deref, DerefMut};
use bevy_ecs::{
    component::Component,
    entity::Entity,
    query::{QueryItem, With},
    reflect::ReflectComponent,
    schedule::IntoSystemConfigs as _,
    system::{lifetimeless::Read, Commands, Query, Res, ResMut, Resource},
    world::{FromWorld, World},
};
use bevy_image::{BevyDefault, Image};
use bevy_math::{vec4, Vec4};
use bevy_reflect::{std_traits::ReflectDefault, Reflect};
use bevy_render::{
    camera::ExtractedCamera,
    extract_component::{ExtractComponent, ExtractComponentPlugin},
    render_asset::RenderAssets,
    render_graph::{
        NodeRunError, RenderGraphApp as _, RenderGraphContext, ViewNode, ViewNodeRunner,
    },
    render_resource::{
        binding_types::{sampler, texture_2d, uniform_buffer},
        AddressMode, BindGroup, BindGroupEntries, BindGroupLayout, BindGroupLayoutEntries,
        CachedRenderPipelineId, ColorTargetState, ColorWrites, CompareFunction, DepthStencilState,
        DynamicUniformBuffer, Extent3d, FilterMode, FragmentState, LoadOp, MultisampleState,
        Operations, PipelineCache, PrimitiveState, RenderPassColorAttachment,
        RenderPassDepthStencilAttachment, RenderPassDescriptor, RenderPipeline,
        RenderPipelineDescriptor, SamplerBindingType, SamplerDescriptor, Shader, ShaderDefVal,
        ShaderStages, ShaderType, SpecializedRenderPipeline, SpecializedRenderPipelines,
        StencilFaceState, StencilOperation, StencilState, StoreOp, TextureDescriptor,
        TextureDimension, TextureFormat, TextureSampleType, TextureUsages, TextureView,
        VertexState,
    },
    renderer::{RenderContext, RenderDevice, RenderQueue},
    texture::{CachedTexture, GpuImage, TextureCache},
    view::{ExtractedView, ViewTarget},
    Render, RenderApp, RenderSet,
};
use bevy_utils::prelude::default;

/// The handle of the `smaa.wgsl` shader.
const SMAA_SHADER_HANDLE: Handle<Shader> = Handle::weak_from_u128(12247928498010601081);
/// The handle of the area LUT, a KTX2 format texture that SMAA uses internally.
const SMAA_AREA_LUT_TEXTURE_HANDLE: Handle<Image> = Handle::weak_from_u128(15283551734567401670);
/// The handle of the search LUT, a KTX2 format texture that SMAA uses internally.
const SMAA_SEARCH_LUT_TEXTURE_HANDLE: Handle<Image> = Handle::weak_from_u128(3187314362190283210);

/// Adds support for subpixel morphological antialiasing, or SMAA.
pub struct SmaaPlugin;

/// A component for enabling Subpixel Morphological Anti-Aliasing (SMAA)
/// for a [`bevy_render::camera::Camera`].
#[derive(Clone, Copy, Default, Component, Reflect, ExtractComponent)]
#[reflect(Component, Default)]
#[doc(alias = "SubpixelMorphologicalAntiAliasing")]
pub struct Smaa {
    /// A predefined set of SMAA parameters: i.e. a quality level.
    ///
    /// Generally, you can leave this at its default level.
    pub preset: SmaaPreset,
}

/// A preset quality level for SMAA.
///
/// Higher values are slower but result in a higher-quality image.
///
/// The default value is *high*.
#[derive(Clone, Copy, Reflect, Default, PartialEq, Eq, Hash)]
#[reflect(Default)]
pub enum SmaaPreset {
    /// Four search steps; no diagonal or corner detection.
    Low,

    /// Eight search steps; no diagonal or corner detection.
    Medium,

    /// Sixteen search steps, 8 diagonal search steps, and corner detection.
    ///
    /// This is the default.
    #[default]
    High,

    /// Thirty-two search steps, 8 diagonal search steps, and corner detection.
    Ultra,
}

/// A render world resource that holds all render pipeline data needed for SMAA.
///
/// There are three separate passes, so we need three separate pipelines.
#[derive(Resource)]
pub struct SmaaPipelines {
    /// Pass 1: Edge detection.
    edge_detection: SmaaEdgeDetectionPipeline,
    /// Pass 2: Blending weight calculation.
    blending_weight_calculation: SmaaBlendingWeightCalculationPipeline,
    /// Pass 3: Neighborhood blending.
    neighborhood_blending: SmaaNeighborhoodBlendingPipeline,
}

/// The pipeline data for phase 1 of SMAA: edge detection.
struct SmaaEdgeDetectionPipeline {
    /// The bind group layout common to all passes.
    postprocess_bind_group_layout: BindGroupLayout,
    /// The bind group layout for data specific to this pass.
    edge_detection_bind_group_layout: BindGroupLayout,
}

/// The pipeline data for phase 2 of SMAA: blending weight calculation.
struct SmaaBlendingWeightCalculationPipeline {
    /// The bind group layout common to all passes.
    postprocess_bind_group_layout: BindGroupLayout,
    /// The bind group layout for data specific to this pass.
    blending_weight_calculation_bind_group_layout: BindGroupLayout,
}

/// The pipeline data for phase 3 of SMAA: neighborhood blending.
struct SmaaNeighborhoodBlendingPipeline {
    /// The bind group layout common to all passes.
    postprocess_bind_group_layout: BindGroupLayout,
    /// The bind group layout for data specific to this pass.
    neighborhood_blending_bind_group_layout: BindGroupLayout,
}

/// A unique identifier for a set of SMAA pipelines.
#[derive(Clone, PartialEq, Eq, Hash)]
pub struct SmaaNeighborhoodBlendingPipelineKey {
    /// The format of the framebuffer.
    texture_format: TextureFormat,
    /// The quality preset.
    preset: SmaaPreset,
}

/// A render world component that holds the pipeline IDs for the SMAA passes.
///
/// There are three separate SMAA passes, each with a different shader and bind
/// group layout, so we need three pipeline IDs.
#[derive(Component)]
pub struct ViewSmaaPipelines {
    /// The pipeline ID for edge detection (phase 1).
    edge_detection_pipeline_id: CachedRenderPipelineId,
    /// The pipeline ID for blending weight calculation (phase 2).
    blending_weight_calculation_pipeline_id: CachedRenderPipelineId,
    /// The pipeline ID for neighborhood blending (phase 3).
    neighborhood_blending_pipeline_id: CachedRenderPipelineId,
}

/// The render graph node that performs subpixel morphological antialiasing
/// (SMAA).
#[derive(Default)]
pub struct SmaaNode;

/// Values supplied to the GPU for SMAA.
///
/// Currently, this just contains the render target metrics and values derived
/// from them. These could be computed by the shader itself, but the original
/// SMAA HLSL code supplied them in a uniform, so we do the same for
/// consistency.
#[derive(Clone, Copy, ShaderType)]
pub struct SmaaInfoUniform {
    /// Information about the width and height of the framebuffer.
    ///
    /// * *x*: The reciprocal pixel width of the framebuffer.
    ///
    /// * *y*: The reciprocal pixel height of the framebuffer.
    ///
    /// * *z*: The pixel width of the framebuffer.
    ///
    /// * *w*: The pixel height of the framebuffer.
    pub rt_metrics: Vec4,
}

/// A render world component that stores the offset of each [`SmaaInfoUniform`]
/// within the [`SmaaInfoUniformBuffer`] for each view.
#[derive(Clone, Copy, Deref, DerefMut, Component)]
pub struct SmaaInfoUniformOffset(pub u32);

/// The GPU buffer that holds all [`SmaaInfoUniform`]s for all views.
///
/// This is a resource stored in the render world.
#[derive(Resource, Default, Deref, DerefMut)]
pub struct SmaaInfoUniformBuffer(pub DynamicUniformBuffer<SmaaInfoUniform>);

/// A render world component that holds the intermediate textures necessary to
/// perform SMAA.
///
/// This is stored on each view that has enabled SMAA.
#[derive(Component)]
pub struct SmaaTextures {
    /// The two-channel texture that stores the output from the first pass (edge
    /// detection).
    ///
    /// The second pass (blending weight calculation) reads this texture to do
    /// its work.
    pub edge_detection_color_texture: CachedTexture,

    /// The 8-bit stencil texture that records which pixels the first pass
    /// touched, so that the second pass doesn't have to examine other pixels.
    ///
    /// Each texel will contain a 0 if the first pass didn't touch the
    /// corresponding pixel or a 1 if the first pass did touch that pixel.
    pub edge_detection_stencil_texture: CachedTexture,

    /// A four-channel RGBA texture that stores the output from the second pass
    /// (blending weight calculation).
    ///
    /// The final pass (neighborhood blending) reads this texture to do its
    /// work.
    pub blend_texture: CachedTexture,
}

/// A render world component that stores the bind groups necessary to perform
/// SMAA.
///
/// This is stored on each view.
#[derive(Component)]
pub struct SmaaBindGroups {
    /// The bind group for the first pass (edge detection).
    pub edge_detection_bind_group: BindGroup,
    /// The bind group for the second pass (blending weight calculation).
    pub blending_weight_calculation_bind_group: BindGroup,
    /// The bind group for the final pass (neighborhood blending).
    pub neighborhood_blending_bind_group: BindGroup,
}

/// Stores the specialized render pipelines for SMAA.
///
/// Because SMAA uses three passes, we need three separate render pipeline
/// stores.
#[derive(Resource, Default)]
pub struct SmaaSpecializedRenderPipelines {
    /// Specialized render pipelines for the first phase (edge detection).
    edge_detection: SpecializedRenderPipelines<SmaaEdgeDetectionPipeline>,

    /// Specialized render pipelines for the second phase (blending weight
    /// calculation).
    blending_weight_calculation: SpecializedRenderPipelines<SmaaBlendingWeightCalculationPipeline>,

    /// Specialized render pipelines for the third phase (neighborhood
    /// blending).
    neighborhood_blending: SpecializedRenderPipelines<SmaaNeighborhoodBlendingPipeline>,
}

impl Plugin for SmaaPlugin {
    fn build(&self, app: &mut App) {
        // Load the shader.
        load_internal_asset!(app, SMAA_SHADER_HANDLE, "smaa.wgsl", Shader::from_wgsl);

        // Load the two lookup textures. These are compressed textures in KTX2
        // format.
        #[cfg(feature = "smaa_luts")]
        load_internal_binary_asset!(
            app,
            SMAA_AREA_LUT_TEXTURE_HANDLE,
            "SMAAAreaLUT.ktx2",
            |bytes, _: String| Image::from_buffer(
                #[cfg(all(debug_assertions, feature = "dds"))]
                "SMAAAreaLUT".to_owned(),
                bytes,
                bevy_image::ImageType::Format(bevy_image::ImageFormat::Ktx2),
                bevy_image::CompressedImageFormats::NONE,
                false,
                bevy_image::ImageSampler::Default,
                bevy_asset::RenderAssetUsages::RENDER_WORLD,
            )
            .expect("Failed to load SMAA area LUT")
        );

        #[cfg(feature = "smaa_luts")]
        load_internal_binary_asset!(
            app,
            SMAA_SEARCH_LUT_TEXTURE_HANDLE,
            "SMAASearchLUT.ktx2",
            |bytes, _: String| Image::from_buffer(
                #[cfg(all(debug_assertions, feature = "dds"))]
                "SMAASearchLUT".to_owned(),
                bytes,
                bevy_image::ImageType::Format(bevy_image::ImageFormat::Ktx2),
                bevy_image::CompressedImageFormats::NONE,
                false,
                bevy_image::ImageSampler::Default,
                bevy_asset::RenderAssetUsages::RENDER_WORLD,
            )
            .expect("Failed to load SMAA search LUT")
        );

        #[cfg(not(feature = "smaa_luts"))]
        app.world_mut()
            .resource_mut::<bevy_asset::Assets<Image>>()
            .insert(SMAA_AREA_LUT_TEXTURE_HANDLE.id(), lut_placeholder());

        #[cfg(not(feature = "smaa_luts"))]
        app.world_mut()
            .resource_mut::<bevy_asset::Assets<Image>>()
            .insert(SMAA_SEARCH_LUT_TEXTURE_HANDLE.id(), lut_placeholder());

        app.add_plugins(ExtractComponentPlugin::<Smaa>::default())
            .register_type::<Smaa>();

        let Some(render_app) = app.get_sub_app_mut(RenderApp) else {
            return;
        };

        render_app
            .init_resource::<SmaaSpecializedRenderPipelines>()
            .init_resource::<SmaaInfoUniformBuffer>()
            .add_systems(
                Render,
                (
                    prepare_smaa_pipelines.in_set(RenderSet::Prepare),
                    prepare_smaa_uniforms.in_set(RenderSet::PrepareResources),
                    prepare_smaa_textures.in_set(RenderSet::PrepareResources),
                    prepare_smaa_bind_groups.in_set(RenderSet::PrepareBindGroups),
                ),
            )
            .add_render_graph_node::<ViewNodeRunner<SmaaNode>>(Core3d, Node3d::Smaa)
            .add_render_graph_edges(
                Core3d,
                (
                    Node3d::Tonemapping,
                    Node3d::Smaa,
                    Node3d::EndMainPassPostProcessing,
                ),
            )
            .add_render_graph_node::<ViewNodeRunner<SmaaNode>>(Core2d, Node2d::Smaa)
            .add_render_graph_edges(
                Core2d,
                (
                    Node2d::Tonemapping,
                    Node2d::Smaa,
                    Node2d::EndMainPassPostProcessing,
                ),
            );
    }

    fn finish(&self, app: &mut App) {
        if let Some(render_app) = app.get_sub_app_mut(RenderApp) {
            render_app.init_resource::<SmaaPipelines>();
        }
    }
}

impl FromWorld for SmaaPipelines {
    fn from_world(world: &mut World) -> Self {
        let render_device = world.resource::<RenderDevice>();

        // Create the postprocess bind group layout (all passes, bind group 0).
        let postprocess_bind_group_layout = render_device.create_bind_group_layout(
            "SMAA postprocess bind group layout",
            &BindGroupLayoutEntries::sequential(
                ShaderStages::FRAGMENT,
                (
                    texture_2d(TextureSampleType::Float { filterable: true }),
                    uniform_buffer::<SmaaInfoUniform>(true)
                        .visibility(ShaderStages::VERTEX_FRAGMENT),
                ),
            ),
        );

        // Create the edge detection bind group layout (pass 1, bind group 1).
        let edge_detection_bind_group_layout = render_device.create_bind_group_layout(
            "SMAA edge detection bind group layout",
            &BindGroupLayoutEntries::sequential(
                ShaderStages::FRAGMENT,
                (sampler(SamplerBindingType::Filtering),),
            ),
        );

        // Create the blending weight calculation bind group layout (pass 2, bind group 1).
        let blending_weight_calculation_bind_group_layout = render_device.create_bind_group_layout(
            "SMAA blending weight calculation bind group layout",
            &BindGroupLayoutEntries::sequential(
                ShaderStages::FRAGMENT,
                (
                    texture_2d(TextureSampleType::Float { filterable: true }), // edges texture
                    sampler(SamplerBindingType::Filtering),                    // edges sampler
                    texture_2d(TextureSampleType::Float { filterable: true }), // search texture
                    texture_2d(TextureSampleType::Float { filterable: true }), // area texture
                ),
            ),
        );

        // Create the neighborhood blending bind group layout (pass 3, bind group 1).
        let neighborhood_blending_bind_group_layout = render_device.create_bind_group_layout(
            "SMAA neighborhood blending bind group layout",
            &BindGroupLayoutEntries::sequential(
                ShaderStages::FRAGMENT,
                (
                    texture_2d(TextureSampleType::Float { filterable: true }),
                    sampler(SamplerBindingType::Filtering),
                ),
            ),
        );

        SmaaPipelines {
            edge_detection: SmaaEdgeDetectionPipeline {
                postprocess_bind_group_layout: postprocess_bind_group_layout.clone(),
                edge_detection_bind_group_layout,
            },
            blending_weight_calculation: SmaaBlendingWeightCalculationPipeline {
                postprocess_bind_group_layout: postprocess_bind_group_layout.clone(),
                blending_weight_calculation_bind_group_layout,
            },
            neighborhood_blending: SmaaNeighborhoodBlendingPipeline {
                postprocess_bind_group_layout,
                neighborhood_blending_bind_group_layout,
            },
        }
    }
}

// Phase 1: edge detection.
impl SpecializedRenderPipeline for SmaaEdgeDetectionPipeline {
    type Key = SmaaPreset;

    fn specialize(&self, preset: Self::Key) -> RenderPipelineDescriptor {
        let shader_defs = vec!["SMAA_EDGE_DETECTION".into(), preset.shader_def()];

        // We mark the pixels that we touched with a 1 so that the blending
        // weight calculation (phase 2) will only consider those. This reduces
        // the overhead of phase 2 considerably.
        let stencil_face_state = StencilFaceState {
            compare: CompareFunction::Always,
            fail_op: StencilOperation::Replace,
            depth_fail_op: StencilOperation::Replace,
            pass_op: StencilOperation::Replace,
        };

        RenderPipelineDescriptor {
            label: Some("SMAA edge detection".into()),
            layout: vec![
                self.postprocess_bind_group_layout.clone(),
                self.edge_detection_bind_group_layout.clone(),
            ],
            vertex: VertexState {
                shader: SMAA_SHADER_HANDLE,
                shader_defs: shader_defs.clone(),
                entry_point: "edge_detection_vertex_main".into(),
                buffers: vec![],
            },
            fragment: Some(FragmentState {
                shader: SMAA_SHADER_HANDLE,
                shader_defs,
                entry_point: "luma_edge_detection_fragment_main".into(),
                targets: vec![Some(ColorTargetState {
                    format: TextureFormat::Rg8Unorm,
                    blend: None,
                    write_mask: ColorWrites::ALL,
                })],
            }),
            push_constant_ranges: vec![],
            primitive: PrimitiveState::default(),
            depth_stencil: Some(DepthStencilState {
                format: TextureFormat::Stencil8,
                depth_write_enabled: false,
                depth_compare: CompareFunction::Always,
                stencil: StencilState {
                    front: stencil_face_state,
                    back: stencil_face_state,
                    read_mask: 1,
                    write_mask: 1,
                },
                bias: default(),
            }),
            multisample: MultisampleState::default(),
            zero_initialize_workgroup_memory: false,
        }
    }
}

// Phase 2: blending weight calculation.
impl SpecializedRenderPipeline for SmaaBlendingWeightCalculationPipeline {
    type Key = SmaaPreset;

    fn specialize(&self, preset: Self::Key) -> RenderPipelineDescriptor {
        let shader_defs = vec![
            "SMAA_BLENDING_WEIGHT_CALCULATION".into(),
            preset.shader_def(),
        ];

        // Only consider the pixels that were touched in phase 1.
        let stencil_face_state = StencilFaceState {
            compare: CompareFunction::Equal,
            fail_op: StencilOperation::Keep,
            depth_fail_op: StencilOperation::Keep,
            pass_op: StencilOperation::Keep,
        };

        RenderPipelineDescriptor {
            label: Some("SMAA blending weight calculation".into()),
            layout: vec![
                self.postprocess_bind_group_layout.clone(),
                self.blending_weight_calculation_bind_group_layout.clone(),
            ],
            vertex: VertexState {
                shader: SMAA_SHADER_HANDLE,
                shader_defs: shader_defs.clone(),
                entry_point: "blending_weight_calculation_vertex_main".into(),
                buffers: vec![],
            },
            fragment: Some(FragmentState {
                shader: SMAA_SHADER_HANDLE,
                shader_defs,
                entry_point: "blending_weight_calculation_fragment_main".into(),
                targets: vec![Some(ColorTargetState {
                    format: TextureFormat::Rgba8Unorm,
                    blend: None,
                    write_mask: ColorWrites::ALL,
                })],
            }),
            push_constant_ranges: vec![],
            primitive: PrimitiveState::default(),
            depth_stencil: Some(DepthStencilState {
                format: TextureFormat::Stencil8,
                depth_write_enabled: false,
                depth_compare: CompareFunction::Always,
                stencil: StencilState {
                    front: stencil_face_state,
                    back: stencil_face_state,
                    read_mask: 1,
                    write_mask: 1,
                },
                bias: default(),
            }),
            multisample: MultisampleState::default(),
            zero_initialize_workgroup_memory: false,
        }
    }
}

impl SpecializedRenderPipeline for SmaaNeighborhoodBlendingPipeline {
    type Key = SmaaNeighborhoodBlendingPipelineKey;

    fn specialize(&self, key: Self::Key) -> RenderPipelineDescriptor {
        let shader_defs = vec!["SMAA_NEIGHBORHOOD_BLENDING".into(), key.preset.shader_def()];

        RenderPipelineDescriptor {
            label: Some("SMAA neighborhood blending".into()),
            layout: vec![
                self.postprocess_bind_group_layout.clone(),
                self.neighborhood_blending_bind_group_layout.clone(),
            ],
            vertex: VertexState {
                shader: SMAA_SHADER_HANDLE,
                shader_defs: shader_defs.clone(),
                entry_point: "neighborhood_blending_vertex_main".into(),
                buffers: vec![],
            },
            fragment: Some(FragmentState {
                shader: SMAA_SHADER_HANDLE,
                shader_defs,
                entry_point: "neighborhood_blending_fragment_main".into(),
                targets: vec![Some(ColorTargetState {
                    format: key.texture_format,
                    blend: None,
                    write_mask: ColorWrites::ALL,
                })],
            }),
            push_constant_ranges: vec![],
            primitive: PrimitiveState::default(),
            depth_stencil: None,
            multisample: MultisampleState::default(),
            zero_initialize_workgroup_memory: false,
        }
    }
}

/// A system, part of the render app, that specializes the three pipelines
/// needed for SMAA according to each view's SMAA settings.
fn prepare_smaa_pipelines(
    mut commands: Commands,
    pipeline_cache: Res<PipelineCache>,
    mut specialized_render_pipelines: ResMut<SmaaSpecializedRenderPipelines>,
    smaa_pipelines: Res<SmaaPipelines>,
    view_targets: Query<(Entity, &ExtractedView, &Smaa)>,
) {
    for (entity, view, smaa) in &view_targets {
        let edge_detection_pipeline_id = specialized_render_pipelines.edge_detection.specialize(
            &pipeline_cache,
            &smaa_pipelines.edge_detection,
            smaa.preset,
        );

        let blending_weight_calculation_pipeline_id = specialized_render_pipelines
            .blending_weight_calculation
            .specialize(
                &pipeline_cache,
                &smaa_pipelines.blending_weight_calculation,
                smaa.preset,
            );

        let neighborhood_blending_pipeline_id = specialized_render_pipelines
            .neighborhood_blending
            .specialize(
                &pipeline_cache,
                &smaa_pipelines.neighborhood_blending,
                SmaaNeighborhoodBlendingPipelineKey {
                    texture_format: if view.hdr {
                        ViewTarget::TEXTURE_FORMAT_HDR
                    } else {
                        TextureFormat::bevy_default()
                    },
                    preset: smaa.preset,
                },
            );

        commands.entity(entity).insert(ViewSmaaPipelines {
            edge_detection_pipeline_id,
            blending_weight_calculation_pipeline_id,
            neighborhood_blending_pipeline_id,
        });
    }
}

/// A system, part of the render app, that builds the [`SmaaInfoUniform`] data
/// for each view with SMAA enabled and writes the resulting data to GPU memory.
fn prepare_smaa_uniforms(
    mut commands: Commands,
    render_device: Res<RenderDevice>,
    render_queue: Res<RenderQueue>,
    view_targets: Query<(Entity, &ExtractedView), With<Smaa>>,
    mut smaa_info_buffer: ResMut<SmaaInfoUniformBuffer>,
) {
    smaa_info_buffer.clear();
    for (entity, view) in &view_targets {
        let offset = smaa_info_buffer.push(&SmaaInfoUniform {
            rt_metrics: vec4(
                1.0 / view.viewport.z as f32,
                1.0 / view.viewport.w as f32,
                view.viewport.z as f32,
                view.viewport.w as f32,
            ),
        });
        commands
            .entity(entity)
            .insert(SmaaInfoUniformOffset(offset));
    }

    smaa_info_buffer.write_buffer(&render_device, &render_queue);
}

/// A system, part of the render app, that builds the intermediate textures for
/// each view with SMAA enabled.
///
/// Phase 1 (edge detection) needs a two-channel RG texture and an 8-bit stencil
/// texture; phase 2 (blend weight calculation) needs a four-channel RGBA
/// texture.
fn prepare_smaa_textures(
    mut commands: Commands,
    render_device: Res<RenderDevice>,
    mut texture_cache: ResMut<TextureCache>,
    view_targets: Query<(Entity, &ExtractedCamera), (With<ExtractedView>, With<Smaa>)>,
) {
    for (entity, camera) in &view_targets {
        let Some(texture_size) = camera.physical_target_size else {
            continue;
        };

        let texture_size = Extent3d {
            width: texture_size.x,
            height: texture_size.y,
            depth_or_array_layers: 1,
        };

        // Create the two-channel RG texture for phase 1 (edge detection).
        let edge_detection_color_texture = texture_cache.get(
            &render_device,
            TextureDescriptor {
                label: Some("SMAA edge detection color texture"),
                size: texture_size,
                mip_level_count: 1,
                sample_count: 1,
                dimension: TextureDimension::D2,
                format: TextureFormat::Rg8Unorm,
                usage: TextureUsages::TEXTURE_BINDING | TextureUsages::RENDER_ATTACHMENT,
                view_formats: &[],
            },
        );

        // Create the stencil texture for phase 1 (edge detection).
        let edge_detection_stencil_texture = texture_cache.get(
            &render_device,
            TextureDescriptor {
                label: Some("SMAA edge detection stencil texture"),
                size: texture_size,
                mip_level_count: 1,
                sample_count: 1,
                dimension: TextureDimension::D2,
                format: TextureFormat::Stencil8,
                usage: TextureUsages::RENDER_ATTACHMENT,
                view_formats: &[],
            },
        );

        // Create the four-channel RGBA texture for phase 2 (blending weight
        // calculation).
        let blend_texture = texture_cache.get(
            &render_device,
            TextureDescriptor {
                label: Some("SMAA blend texture"),
                size: texture_size,
                mip_level_count: 1,
                sample_count: 1,
                dimension: TextureDimension::D2,
                format: TextureFormat::Rgba8Unorm,
                usage: TextureUsages::TEXTURE_BINDING | TextureUsages::RENDER_ATTACHMENT,
                view_formats: &[],
            },
        );

        commands.entity(entity).insert(SmaaTextures {
            edge_detection_color_texture,
            edge_detection_stencil_texture,
            blend_texture,
        });
    }
}

/// A system, part of the render app, that builds the SMAA bind groups for each
/// view with SMAA enabled.
fn prepare_smaa_bind_groups(
    mut commands: Commands,
    render_device: Res<RenderDevice>,
    smaa_pipelines: Res<SmaaPipelines>,
    images: Res<RenderAssets<GpuImage>>,
    view_targets: Query<(Entity, &SmaaTextures), (With<ExtractedView>, With<Smaa>)>,
) {
    // Fetch the two lookup textures. These are bundled in this library.
    let (Some(search_texture), Some(area_texture)) = (
        images.get(&SMAA_SEARCH_LUT_TEXTURE_HANDLE),
        images.get(&SMAA_AREA_LUT_TEXTURE_HANDLE),
    ) else {
        return;
    };

    for (entity, smaa_textures) in &view_targets {
        // We use the same sampler settings for all textures, so we can build
        // only one and reuse it.
        let sampler = render_device.create_sampler(&SamplerDescriptor {
            label: Some("SMAA sampler"),
            address_mode_u: AddressMode::ClampToEdge,
            address_mode_v: AddressMode::ClampToEdge,
            address_mode_w: AddressMode::ClampToEdge,
            mag_filter: FilterMode::Linear,
            min_filter: FilterMode::Linear,
            ..default()
        });

        commands.entity(entity).insert(SmaaBindGroups {
            edge_detection_bind_group: render_device.create_bind_group(
                Some("SMAA edge detection bind group"),
                &smaa_pipelines
                    .edge_detection
                    .edge_detection_bind_group_layout,
                &BindGroupEntries::sequential((&sampler,)),
            ),
            blending_weight_calculation_bind_group: render_device.create_bind_group(
                Some("SMAA blending weight calculation bind group"),
                &smaa_pipelines
                    .blending_weight_calculation
                    .blending_weight_calculation_bind_group_layout,
                &BindGroupEntries::sequential((
                    &smaa_textures.edge_detection_color_texture.default_view,
                    &sampler,
                    &search_texture.texture_view,
                    &area_texture.texture_view,
                )),
            ),
            neighborhood_blending_bind_group: render_device.create_bind_group(
                Some("SMAA neighborhood blending bind group"),
                &smaa_pipelines
                    .neighborhood_blending
                    .neighborhood_blending_bind_group_layout,
                &BindGroupEntries::sequential((
                    &smaa_textures.blend_texture.default_view,
                    &sampler,
                )),
            ),
        });
    }
}

impl ViewNode for SmaaNode {
    type ViewQuery = (
        Read<ViewTarget>,
        Read<ViewSmaaPipelines>,
        Read<SmaaInfoUniformOffset>,
        Read<SmaaTextures>,
        Read<SmaaBindGroups>,
    );

    fn run<'w>(
        &self,
        _: &mut RenderGraphContext,
        render_context: &mut RenderContext<'w>,
        (
            view_target,
            view_pipelines,
            view_smaa_uniform_offset,
            smaa_textures,
            view_smaa_bind_groups,
        ): QueryItem<'w, Self::ViewQuery>,
        world: &'w World,
    ) -> Result<(), NodeRunError> {
        let pipeline_cache = world.resource::<PipelineCache>();
        let smaa_pipelines = world.resource::<SmaaPipelines>();
        let smaa_info_uniform_buffer = world.resource::<SmaaInfoUniformBuffer>();

        // Fetch the render pipelines.
        let (
            Some(edge_detection_pipeline),
            Some(blending_weight_calculation_pipeline),
            Some(neighborhood_blending_pipeline),
        ) = (
            pipeline_cache.get_render_pipeline(view_pipelines.edge_detection_pipeline_id),
            pipeline_cache
                .get_render_pipeline(view_pipelines.blending_weight_calculation_pipeline_id),
            pipeline_cache.get_render_pipeline(view_pipelines.neighborhood_blending_pipeline_id),
        )
        else {
            return Ok(());
        };

        // Fetch the framebuffer textures.
        let postprocess = view_target.post_process_write();
        let (source, destination) = (postprocess.source, postprocess.destination);

        // Stage 1: Edge detection pass.
        perform_edge_detection(
            render_context,
            smaa_pipelines,
            smaa_textures,
            view_smaa_bind_groups,
            smaa_info_uniform_buffer,
            view_smaa_uniform_offset,
            edge_detection_pipeline,
            source,
        );

        // Stage 2: Blending weight calculation pass.
        perform_blending_weight_calculation(
            render_context,
            smaa_pipelines,
            smaa_textures,
            view_smaa_bind_groups,
            smaa_info_uniform_buffer,
            view_smaa_uniform_offset,
            blending_weight_calculation_pipeline,
            source,
        );

        // Stage 3: Neighborhood blending pass.
        perform_neighborhood_blending(
            render_context,
            smaa_pipelines,
            view_smaa_bind_groups,
            smaa_info_uniform_buffer,
            view_smaa_uniform_offset,
            neighborhood_blending_pipeline,
            source,
            destination,
        );

        Ok(())
    }
}

/// Performs edge detection (phase 1).
///
/// This runs as part of the [`SmaaNode`]. It reads from the source texture and
/// writes to the two-channel RG edges texture. Additionally, it ensures that
/// all pixels it didn't touch are stenciled out so that phase 2 won't have to
/// examine them.
<<<<<<< HEAD
#[expect(
    clippy::too_many_arguments,
    reason = "Could be rewritten with less arguments using a QueryData-implementing struct, but doesn't need to be."
)]
=======
>>>>>>> 3742e621
fn perform_edge_detection(
    render_context: &mut RenderContext,
    smaa_pipelines: &SmaaPipelines,
    smaa_textures: &SmaaTextures,
    view_smaa_bind_groups: &SmaaBindGroups,
    smaa_info_uniform_buffer: &SmaaInfoUniformBuffer,
    view_smaa_uniform_offset: &SmaaInfoUniformOffset,
    edge_detection_pipeline: &RenderPipeline,
    source: &TextureView,
) {
    // Create the edge detection bind group.
    let postprocess_bind_group = render_context.render_device().create_bind_group(
        None,
        &smaa_pipelines.edge_detection.postprocess_bind_group_layout,
        &BindGroupEntries::sequential((source, &**smaa_info_uniform_buffer)),
    );

    // Create the edge detection pass descriptor.
    let pass_descriptor = RenderPassDescriptor {
        label: Some("SMAA edge detection pass"),
        color_attachments: &[Some(RenderPassColorAttachment {
            view: &smaa_textures.edge_detection_color_texture.default_view,
            resolve_target: None,
            ops: default(),
        })],
        depth_stencil_attachment: Some(RenderPassDepthStencilAttachment {
            view: &smaa_textures.edge_detection_stencil_texture.default_view,
            depth_ops: None,
            stencil_ops: Some(Operations {
                load: LoadOp::Clear(0),
                store: StoreOp::Store,
            }),
        }),
        timestamp_writes: None,
        occlusion_query_set: None,
    };

    // Run the actual render pass.
    let mut render_pass = render_context
        .command_encoder()
        .begin_render_pass(&pass_descriptor);
    render_pass.set_pipeline(edge_detection_pipeline);
    render_pass.set_bind_group(0, &postprocess_bind_group, &[**view_smaa_uniform_offset]);
    render_pass.set_bind_group(1, &view_smaa_bind_groups.edge_detection_bind_group, &[]);
    render_pass.set_stencil_reference(1);
    render_pass.draw(0..3, 0..1);
}

/// Performs blending weight calculation (phase 2).
///
/// This runs as part of the [`SmaaNode`]. It reads the edges texture and writes
/// to the blend weight texture, using the stencil buffer to avoid processing
/// pixels it doesn't need to examine.
<<<<<<< HEAD
#[expect(
    clippy::too_many_arguments,
    reason = "Could be rewritten with less arguments using a QueryData-implementing struct, but doesn't need to be."
)]
=======
>>>>>>> 3742e621
fn perform_blending_weight_calculation(
    render_context: &mut RenderContext,
    smaa_pipelines: &SmaaPipelines,
    smaa_textures: &SmaaTextures,
    view_smaa_bind_groups: &SmaaBindGroups,
    smaa_info_uniform_buffer: &SmaaInfoUniformBuffer,
    view_smaa_uniform_offset: &SmaaInfoUniformOffset,
    blending_weight_calculation_pipeline: &RenderPipeline,
    source: &TextureView,
) {
    // Create the blending weight calculation bind group.
    let postprocess_bind_group = render_context.render_device().create_bind_group(
        None,
        &smaa_pipelines
            .blending_weight_calculation
            .postprocess_bind_group_layout,
        &BindGroupEntries::sequential((source, &**smaa_info_uniform_buffer)),
    );

    // Create the blending weight calculation pass descriptor.
    let pass_descriptor = RenderPassDescriptor {
        label: Some("SMAA blending weight calculation pass"),
        color_attachments: &[Some(RenderPassColorAttachment {
            view: &smaa_textures.blend_texture.default_view,
            resolve_target: None,
            ops: default(),
        })],
        depth_stencil_attachment: Some(RenderPassDepthStencilAttachment {
            view: &smaa_textures.edge_detection_stencil_texture.default_view,
            depth_ops: None,
            stencil_ops: Some(Operations {
                load: LoadOp::Load,
                store: StoreOp::Discard,
            }),
        }),
        timestamp_writes: None,
        occlusion_query_set: None,
    };

    // Run the actual render pass.
    let mut render_pass = render_context
        .command_encoder()
        .begin_render_pass(&pass_descriptor);
    render_pass.set_pipeline(blending_weight_calculation_pipeline);
    render_pass.set_bind_group(0, &postprocess_bind_group, &[**view_smaa_uniform_offset]);
    render_pass.set_bind_group(
        1,
        &view_smaa_bind_groups.blending_weight_calculation_bind_group,
        &[],
    );
    render_pass.set_stencil_reference(1);
    render_pass.draw(0..3, 0..1);
}

/// Performs blending weight calculation (phase 3).
///
/// This runs as part of the [`SmaaNode`]. It reads from the blend weight
/// texture. It's the only phase that writes to the postprocessing destination.
<<<<<<< HEAD
#[expect(
    clippy::too_many_arguments,
    reason = "Could be rewritten with less arguments using a QueryData-implementing struct, but doesn't need to be."
)]
=======
>>>>>>> 3742e621
fn perform_neighborhood_blending(
    render_context: &mut RenderContext,
    smaa_pipelines: &SmaaPipelines,
    view_smaa_bind_groups: &SmaaBindGroups,
    smaa_info_uniform_buffer: &SmaaInfoUniformBuffer,
    view_smaa_uniform_offset: &SmaaInfoUniformOffset,
    neighborhood_blending_pipeline: &RenderPipeline,
    source: &TextureView,
    destination: &TextureView,
) {
    let postprocess_bind_group = render_context.render_device().create_bind_group(
        None,
        &smaa_pipelines
            .neighborhood_blending
            .postprocess_bind_group_layout,
        &BindGroupEntries::sequential((source, &**smaa_info_uniform_buffer)),
    );

    let pass_descriptor = RenderPassDescriptor {
        label: Some("SMAA neighborhood blending pass"),
        color_attachments: &[Some(RenderPassColorAttachment {
            view: destination,
            resolve_target: None,
            ops: default(),
        })],
        depth_stencil_attachment: None,
        timestamp_writes: None,
        occlusion_query_set: None,
    };

    let mut neighborhood_blending_render_pass = render_context
        .command_encoder()
        .begin_render_pass(&pass_descriptor);
    neighborhood_blending_render_pass.set_pipeline(neighborhood_blending_pipeline);
    neighborhood_blending_render_pass.set_bind_group(
        0,
        &postprocess_bind_group,
        &[**view_smaa_uniform_offset],
    );
    neighborhood_blending_render_pass.set_bind_group(
        1,
        &view_smaa_bind_groups.neighborhood_blending_bind_group,
        &[],
    );
    neighborhood_blending_render_pass.draw(0..3, 0..1);
}

impl SmaaPreset {
    /// Returns the `#define` in the shader corresponding to this quality
    /// preset.
    fn shader_def(&self) -> ShaderDefVal {
        match *self {
            SmaaPreset::Low => "SMAA_PRESET_LOW".into(),
            SmaaPreset::Medium => "SMAA_PRESET_MEDIUM".into(),
            SmaaPreset::High => "SMAA_PRESET_HIGH".into(),
            SmaaPreset::Ultra => "SMAA_PRESET_ULTRA".into(),
        }
    }
}<|MERGE_RESOLUTION|>--- conflicted
+++ resolved
@@ -911,13 +911,6 @@
 /// writes to the two-channel RG edges texture. Additionally, it ensures that
 /// all pixels it didn't touch are stenciled out so that phase 2 won't have to
 /// examine them.
-<<<<<<< HEAD
-#[expect(
-    clippy::too_many_arguments,
-    reason = "Could be rewritten with less arguments using a QueryData-implementing struct, but doesn't need to be."
-)]
-=======
->>>>>>> 3742e621
 fn perform_edge_detection(
     render_context: &mut RenderContext,
     smaa_pipelines: &SmaaPipelines,
@@ -971,13 +964,6 @@
 /// This runs as part of the [`SmaaNode`]. It reads the edges texture and writes
 /// to the blend weight texture, using the stencil buffer to avoid processing
 /// pixels it doesn't need to examine.
-<<<<<<< HEAD
-#[expect(
-    clippy::too_many_arguments,
-    reason = "Could be rewritten with less arguments using a QueryData-implementing struct, but doesn't need to be."
-)]
-=======
->>>>>>> 3742e621
 fn perform_blending_weight_calculation(
     render_context: &mut RenderContext,
     smaa_pipelines: &SmaaPipelines,
@@ -1036,13 +1022,6 @@
 ///
 /// This runs as part of the [`SmaaNode`]. It reads from the blend weight
 /// texture. It's the only phase that writes to the postprocessing destination.
-<<<<<<< HEAD
-#[expect(
-    clippy::too_many_arguments,
-    reason = "Could be rewritten with less arguments using a QueryData-implementing struct, but doesn't need to be."
-)]
-=======
->>>>>>> 3742e621
 fn perform_neighborhood_blending(
     render_context: &mut RenderContext,
     smaa_pipelines: &SmaaPipelines,
