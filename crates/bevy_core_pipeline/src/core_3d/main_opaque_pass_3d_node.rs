--- conflicted
+++ resolved
@@ -7,14 +7,7 @@
     camera::ExtractedCamera,
     render_graph::{NodeRunError, RenderGraphContext, ViewNode},
     render_phase::RenderPhase,
-<<<<<<< HEAD
     render_resource::{PipelineCache, RenderPassDescriptor},
-=======
-    render_resource::{
-        LoadOp, Operations, PipelineCache, RenderPassDepthStencilAttachment, RenderPassDescriptor,
-        StoreOp,
-    },
->>>>>>> 8067e460
     renderer::RenderContext,
     view::{ViewDepthTexture, ViewTarget, ViewUniformOffset},
 };
@@ -62,40 +55,10 @@
         // Setup render pass
         let mut render_pass = render_context.begin_tracked_render_pass(RenderPassDescriptor {
             label: Some("main_opaque_pass_3d"),
-<<<<<<< HEAD
             color_attachments: &[Some(target.get_color_attachment())],
             depth_stencil_attachment: Some(depth.get_attachment(true)),
-=======
-            // NOTE: The opaque pass loads the color
-            // buffer as well as writing to it.
-            color_attachments: &[Some(target.get_color_attachment(Operations {
-                load,
-                store: StoreOp::Store,
-            }))],
-            depth_stencil_attachment: Some(RenderPassDepthStencilAttachment {
-                view: &depth.view,
-                // NOTE: The opaque main pass loads the depth buffer and possibly overwrites it
-                depth_ops: Some(Operations {
-                    load: if depth_prepass.is_some()
-                        || normal_prepass.is_some()
-                        || motion_vector_prepass.is_some()
-                        || deferred_prepass.is_some()
-                    {
-                        // if any prepass runs, it will generate a depth buffer so we should use it,
-                        // even if only the normal_prepass is used.
-                        Camera3dDepthLoadOp::Load
-                    } else {
-                        // NOTE: 0.0 is the far plane due to bevy's use of reverse-z projections.
-                        camera_3d.depth_load_op.clone()
-                    }
-                    .into(),
-                    store: StoreOp::Store,
-                }),
-                stencil_ops: None,
-            }),
             timestamp_writes: None,
             occlusion_query_set: None,
->>>>>>> 8067e460
         });
 
         if let Some(viewport) = camera.viewport.as_ref() {
