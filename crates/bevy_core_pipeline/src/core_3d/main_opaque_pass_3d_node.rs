--- conflicted
+++ resolved
@@ -135,10 +135,6 @@
             alpha_mask_phase.render(&mut render_pass, world, view_entity);
         }
 
-<<<<<<< HEAD
-        drop(render_pass);
-        render_context.end_debug_scope();
-=======
         // Draw the skybox using a fullscreen triangle
         if let (Some(skybox_pipeline), Some(skybox_bind_group)) =
             (skybox_pipeline, skybox_bind_group)
@@ -150,7 +146,9 @@
                 render_pass.draw(0..3, 0..1);
             }
         }
->>>>>>> 09f1bd0b
+
+        drop(render_pass);
+        render_context.end_debug_scope();
 
         Ok(())
     }
