use crate::{
<<<<<<< HEAD
    clear_color::{ClearColor, ClearColorConfig},
    core_3d::{Camera3d, Opaque3d},
=======
    core_3d::Opaque3d,
>>>>>>> 1ced9ff4
    skybox::{SkyboxBindGroup, SkyboxPipelineId},
};
use bevy_ecs::{prelude::World, query::QueryItem};
use bevy_render::{
    camera::ExtractedCamera,
    render_graph::{NodeRunError, RenderGraphContext, ViewNode},
    render_phase::RenderPhase,
    render_resource::{PipelineCache, RenderPassDescriptor, StoreOp},
    renderer::RenderContext,
    view::{ViewDepthTexture, ViewTarget, ViewUniformOffset},
};
#[cfg(feature = "trace")]
use bevy_utils::tracing::info_span;

use super::AlphaMask3d;

/// A [`bevy_render::render_graph::Node`] that runs the [`Opaque3d`] and [`AlphaMask3d`] [`RenderPhase`].
#[derive(Default)]
pub struct MainOpaquePass3dNode;
impl ViewNode for MainOpaquePass3dNode {
    type ViewData = (
        &'static ExtractedCamera,
        &'static RenderPhase<Opaque3d>,
        &'static RenderPhase<AlphaMask3d>,
        &'static ViewTarget,
        &'static ViewDepthTexture,
        Option<&'static SkyboxPipelineId>,
        Option<&'static SkyboxBindGroup>,
        &'static ViewUniformOffset,
    );

    fn run(
        &self,
        graph: &mut RenderGraphContext,
        render_context: &mut RenderContext,
        (
            camera,
            opaque_phase,
            alpha_mask_phase,
            target,
            depth,
            skybox_pipeline,
            skybox_bind_group,
            view_uniform_offset,
        ): QueryItem<Self::ViewData>,
        world: &World,
    ) -> Result<(), NodeRunError> {
<<<<<<< HEAD
        let load = if target.is_first_write() {
            match camera_3d.clear_color {
                ClearColorConfig::Default => LoadOp::Clear(world.resource::<ClearColor>().0.into()),
                ClearColorConfig::Custom(color) => LoadOp::Clear(color.into()),
                ClearColorConfig::None => LoadOp::Load,
            }
        } else {
            LoadOp::Load
        };

=======
>>>>>>> 1ced9ff4
        // Run the opaque pass, sorted front-to-back
        // NOTE: Scoped to drop the mutable borrow of render_context
        #[cfg(feature = "trace")]
        let _main_opaque_pass_3d_span = info_span!("main_opaque_pass_3d").entered();

        // Setup render pass
        let mut render_pass = render_context.begin_tracked_render_pass(RenderPassDescriptor {
            label: Some("main_opaque_pass_3d"),
<<<<<<< HEAD
            // NOTE: The opaque pass loads the color
            // buffer as well as writing to it.
            color_attachments: &[Some(target.get_color_attachment(Operations {
                load,
                store: StoreOp::Store,
            }))],
            depth_stencil_attachment: Some(RenderPassDepthStencilAttachment {
                view: &depth.view,
                // NOTE: The opaque main pass loads the depth buffer and possibly overwrites it
                depth_ops: Some(Operations {
                    load: if depth.is_first_write() {
                        // NOTE: 0.0 is the far plane due to bevy's use of reverse-z projections.
                        camera_3d.depth_load_op.clone()
                    } else {
                        Camera3dDepthLoadOp::Load
                    }
                    .into(),
                    store: StoreOp::Store,
                }),
                stencil_ops: None,
            }),
=======
            color_attachments: &[Some(target.get_color_attachment())],
            depth_stencil_attachment: Some(depth.get_attachment(StoreOp::Store)),
>>>>>>> 1ced9ff4
            timestamp_writes: None,
            occlusion_query_set: None,
        });

        if let Some(viewport) = camera.viewport.as_ref() {
            render_pass.set_camera_viewport(viewport);
        }

        let view_entity = graph.view_entity();

        // Opaque draws
        opaque_phase.render(&mut render_pass, world, view_entity);

        // Alpha draws
        if !alpha_mask_phase.items.is_empty() {
            alpha_mask_phase.render(&mut render_pass, world, view_entity);
        }

        // Draw the skybox using a fullscreen triangle
        if let (Some(skybox_pipeline), Some(skybox_bind_group)) =
            (skybox_pipeline, skybox_bind_group)
        {
            let pipeline_cache = world.resource::<PipelineCache>();
            if let Some(pipeline) = pipeline_cache.get_render_pipeline(skybox_pipeline.0) {
                render_pass.set_render_pipeline(pipeline);
                render_pass.set_bind_group(0, &skybox_bind_group.0, &[view_uniform_offset.offset]);
                render_pass.draw(0..3, 0..1);
            }
        }

        Ok(())
    }
}<|MERGE_RESOLUTION|>--- conflicted
+++ resolved
@@ -1,10 +1,5 @@
 use crate::{
-<<<<<<< HEAD
-    clear_color::{ClearColor, ClearColorConfig},
-    core_3d::{Camera3d, Opaque3d},
-=======
     core_3d::Opaque3d,
->>>>>>> 1ced9ff4
     skybox::{SkyboxBindGroup, SkyboxPipelineId},
 };
 use bevy_ecs::{prelude::World, query::QueryItem};
@@ -52,19 +47,6 @@
         ): QueryItem<Self::ViewData>,
         world: &World,
     ) -> Result<(), NodeRunError> {
-<<<<<<< HEAD
-        let load = if target.is_first_write() {
-            match camera_3d.clear_color {
-                ClearColorConfig::Default => LoadOp::Clear(world.resource::<ClearColor>().0.into()),
-                ClearColorConfig::Custom(color) => LoadOp::Clear(color.into()),
-                ClearColorConfig::None => LoadOp::Load,
-            }
-        } else {
-            LoadOp::Load
-        };
-
-=======
->>>>>>> 1ced9ff4
         // Run the opaque pass, sorted front-to-back
         // NOTE: Scoped to drop the mutable borrow of render_context
         #[cfg(feature = "trace")]
@@ -73,32 +55,8 @@
         // Setup render pass
         let mut render_pass = render_context.begin_tracked_render_pass(RenderPassDescriptor {
             label: Some("main_opaque_pass_3d"),
-<<<<<<< HEAD
-            // NOTE: The opaque pass loads the color
-            // buffer as well as writing to it.
-            color_attachments: &[Some(target.get_color_attachment(Operations {
-                load,
-                store: StoreOp::Store,
-            }))],
-            depth_stencil_attachment: Some(RenderPassDepthStencilAttachment {
-                view: &depth.view,
-                // NOTE: The opaque main pass loads the depth buffer and possibly overwrites it
-                depth_ops: Some(Operations {
-                    load: if depth.is_first_write() {
-                        // NOTE: 0.0 is the far plane due to bevy's use of reverse-z projections.
-                        camera_3d.depth_load_op.clone()
-                    } else {
-                        Camera3dDepthLoadOp::Load
-                    }
-                    .into(),
-                    store: StoreOp::Store,
-                }),
-                stencil_ops: None,
-            }),
-=======
             color_attachments: &[Some(target.get_color_attachment())],
             depth_stencil_attachment: Some(depth.get_attachment(StoreOp::Store)),
->>>>>>> 1ced9ff4
             timestamp_writes: None,
             occlusion_query_set: None,
         });
