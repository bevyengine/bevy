use crate::{
    clear_color::{ClearColor, ClearColorConfig},
    core_3d::{Camera3d, Opaque3d},
    prepass::{DepthPrepass, MotionVectorPrepass, NormalPrepass},
    skybox::{SkyboxBindGroup, SkyboxPipelineId},
};
use bevy_ecs::{prelude::*, query::QueryItem};
use bevy_render::{
    camera::ExtractedCamera,
    render_graph::{NodeRunError, RenderGraphContext, ViewNode},
    render_phase::RenderPhase,
    render_resource::{
        LoadOp, Operations, PipelineCache, RenderPassDepthStencilAttachment, RenderPassDescriptor,
    },
    renderer::RenderContext,
    view::{ViewDepthTexture, ViewTarget, ViewUniformOffset},
};
#[cfg(feature = "trace")]
use bevy_utils::tracing::info_span;

use super::{AlphaMask3d, Camera3dDepthLoadOp};

/// A [`bevy_render::render_graph::Node`] that runs the [`Opaque3d`] and [`AlphaMask3d`] [`RenderPhase`].
#[derive(Default)]
pub struct MainOpaquePass3dNode;
impl ViewNode for MainOpaquePass3dNode {
    type ViewQuery = (
        &'static ExtractedCamera,
        &'static RenderPhase<Opaque3d>,
        &'static RenderPhase<AlphaMask3d>,
        &'static Camera3d,
        &'static ViewTarget,
        &'static ViewDepthTexture,
        Option<&'static DepthPrepass>,
        Option<&'static NormalPrepass>,
        Option<&'static MotionVectorPrepass>,
        Option<&'static SkyboxPipelineId>,
        Option<&'static SkyboxBindGroup>,
        &'static ViewUniformOffset,
    );

    fn run(
        &self,
        graph: &mut RenderGraphContext,
        render_context: &mut RenderContext,
        (
            camera,
            opaque_phase,
            alpha_mask_phase,
            camera_3d,
            target,
            depth,
            depth_prepass,
            normal_prepass,
            motion_vector_prepass,
            skybox_pipeline,
            skybox_bind_group,
            view_uniform_offset,
<<<<<<< HEAD
        )) = self.query.get_manual(world, view_entity) else {
            // No window
            return Ok(());
        };

        render_context.begin_debug_scope("Opaque3d");

=======
        ): QueryItem<Self::ViewQuery>,
        world: &World,
    ) -> Result<(), NodeRunError> {
>>>>>>> 86aaad74
        // Run the opaque pass, sorted front-to-back
        // NOTE: Scoped to drop the mutable borrow of render_context
        #[cfg(feature = "trace")]
        let _main_opaque_pass_3d_span = info_span!("main_opaque_pass_3d").entered();

        // Setup render pass
        let mut render_pass = render_context.begin_tracked_render_pass(RenderPassDescriptor {
            label: Some("main_opaque_pass_3d"),
            // NOTE: The opaque pass loads the color
            // buffer as well as writing to it.
            color_attachments: &[Some(target.get_color_attachment(Operations {
                load: match camera_3d.clear_color {
                    ClearColorConfig::Default => {
                        LoadOp::Clear(world.resource::<ClearColor>().0.into())
                    }
                    ClearColorConfig::Custom(color) => LoadOp::Clear(color.into()),
                    ClearColorConfig::None => LoadOp::Load,
                },
                store: true,
            }))],
            depth_stencil_attachment: Some(RenderPassDepthStencilAttachment {
                view: &depth.view,
                // NOTE: The opaque main pass loads the depth buffer and possibly overwrites it
                depth_ops: Some(Operations {
                    load: if depth_prepass.is_some()
                        || normal_prepass.is_some()
                        || motion_vector_prepass.is_some()
                    {
                        // if any prepass runs, it will generate a depth buffer so we should use it,
                        // even if only the normal_prepass is used.
                        Camera3dDepthLoadOp::Load
                    } else {
                        // NOTE: 0.0 is the far plane due to bevy's use of reverse-z projections.
                        camera_3d.depth_load_op.clone()
                    }
                    .into(),
                    store: true,
                }),
                stencil_ops: None,
            }),
        });

        if let Some(viewport) = camera.viewport.as_ref() {
            render_pass.set_camera_viewport(viewport);
        }

        let view_entity = graph.view_entity();

        // Opaque draws
        opaque_phase.render(&mut render_pass, world, view_entity);

        // Alpha draws
        if !alpha_mask_phase.items.is_empty() {
            alpha_mask_phase.render(&mut render_pass, world, view_entity);
        }

        // Draw the skybox using a fullscreen triangle
        if let (Some(skybox_pipeline), Some(skybox_bind_group)) =
            (skybox_pipeline, skybox_bind_group)
        {
            let pipeline_cache = world.resource::<PipelineCache>();
            if let Some(pipeline) = pipeline_cache.get_render_pipeline(skybox_pipeline.0) {
                render_pass.set_render_pipeline(pipeline);
                render_pass.set_bind_group(0, &skybox_bind_group.0, &[view_uniform_offset.offset]);
                render_pass.draw(0..3, 0..1);
            }
        }

        drop(render_pass);
        render_context.end_debug_scope();

        Ok(())
    }
}<|MERGE_RESOLUTION|>--- conflicted
+++ resolved
@@ -56,19 +56,11 @@
             skybox_pipeline,
             skybox_bind_group,
             view_uniform_offset,
-<<<<<<< HEAD
-        )) = self.query.get_manual(world, view_entity) else {
-            // No window
-            return Ok(());
-        };
-
-        render_context.begin_debug_scope("Opaque3d");
-
-=======
         ): QueryItem<Self::ViewQuery>,
         world: &World,
     ) -> Result<(), NodeRunError> {
->>>>>>> 86aaad74
+        render_context.begin_debug_scope("Opaque3d");
+
         // Run the opaque pass, sorted front-to-back
         // NOTE: Scoped to drop the mutable borrow of render_context
         #[cfg(feature = "trace")]
