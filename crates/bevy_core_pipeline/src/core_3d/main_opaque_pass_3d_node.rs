--- conflicted
+++ resolved
@@ -34,16 +34,10 @@
         &'static Camera3d,
         &'static ViewTarget,
         &'static ViewDepthTexture,
-<<<<<<< HEAD
         Has<DepthPrepass>,
         Has<NormalPrepass>,
         Has<MotionVectorPrepass>,
-=======
-        Option<&'static DepthPrepass>,
-        Option<&'static NormalPrepass>,
-        Option<&'static MotionVectorPrepass>,
-        Option<&'static DeferredPrepass>,
->>>>>>> 35073cf7
+        Has<DeferredPrepass>,
         Option<&'static SkyboxPipelineId>,
         Option<&'static SkyboxBindGroup>,
         &'static ViewUniformOffset,
@@ -70,7 +64,7 @@
         ): QueryItem<Self::ViewQuery>,
         world: &World,
     ) -> Result<(), NodeRunError> {
-        let load = if deferred_prepass.is_none() {
+        let load = if !deferred_prepass {
             match camera_3d.clear_color {
                 ClearColorConfig::Default => LoadOp::Clear(world.resource::<ClearColor>().0.into()),
                 ClearColorConfig::Custom(color) => LoadOp::Clear(color.into()),
@@ -98,15 +92,11 @@
                 view: &depth.view,
                 // NOTE: The opaque main pass loads the depth buffer and possibly overwrites it
                 depth_ops: Some(Operations {
-<<<<<<< HEAD
-                    load: if depth_prepass || normal_prepass || motion_vector_prepass {
-=======
-                    load: if depth_prepass.is_some()
-                        || normal_prepass.is_some()
-                        || motion_vector_prepass.is_some()
-                        || deferred_prepass.is_some()
+                    load: if depth_prepass
+                        || normal_prepass
+                        || motion_vector_prepass
+                        || deferred_prepass
                     {
->>>>>>> 35073cf7
                         // if any prepass runs, it will generate a depth buffer so we should use it,
                         // even if only the normal_prepass is used.
                         Camera3dDepthLoadOp::Load
