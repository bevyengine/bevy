--- conflicted
+++ resolved
@@ -6,18 +6,12 @@
 use bevy_render::{
     camera::ExtractedCamera,
     render_graph::{NodeRunError, RenderGraphContext, ViewNode},
-<<<<<<< HEAD
     render_phase::{RenderPhase, TrackedRenderPass},
     render_resource::{
         CommandEncoderDescriptor, LoadOp, Operations, PipelineCache,
         RenderPassDepthStencilAttachment, RenderPassDescriptor,
     },
     renderer::{RenderContext, RenderDevice},
-=======
-    render_phase::RenderPhase,
-    render_resource::{PipelineCache, RenderPassDescriptor, StoreOp},
-    renderer::RenderContext,
->>>>>>> cde76a89
     view::{ViewDepthTexture, ViewTarget, ViewUniformOffset},
 };
 #[cfg(feature = "trace")]
@@ -58,7 +52,6 @@
     ) -> Result<(), NodeRunError> {
         let view_entity = graph.view_entity();
 
-<<<<<<< HEAD
         let color_attachment = target.get_color_attachment(Operations {
             load: match camera_3d.clear_color {
                 ClearColorConfig::Default => LoadOp::Clear(world.resource::<ClearColor>().0.into()),
@@ -66,15 +59,6 @@
                 ClearColorConfig::None => LoadOp::Load,
             },
             store: true,
-=======
-        // Setup render pass
-        let mut render_pass = render_context.begin_tracked_render_pass(RenderPassDescriptor {
-            label: Some("main_opaque_pass_3d"),
-            color_attachments: &[Some(target.get_color_attachment())],
-            depth_stencil_attachment: Some(depth.get_attachment(StoreOp::Store)),
-            timestamp_writes: None,
-            occlusion_query_set: None,
->>>>>>> cde76a89
         });
 
         render_context.add_command_buffer_generation_task(move |render_device: RenderDevice| {
@@ -128,7 +112,6 @@
                 alpha_mask_phase.render(&mut render_pass, world, view_entity);
             }
 
-<<<<<<< HEAD
             // Draw the skybox using a fullscreen triangle
             if let (Some(skybox_pipeline), Some(skybox_bind_group)) =
                 (skybox_pipeline, skybox_bind_group)
@@ -143,21 +126,6 @@
                     );
                     render_pass.draw(0..3, 0..1);
                 }
-=======
-        // Draw the skybox using a fullscreen triangle
-        if let (Some(skybox_pipeline), Some(SkyboxBindGroup(skybox_bind_group))) =
-            (skybox_pipeline, skybox_bind_group)
-        {
-            let pipeline_cache = world.resource::<PipelineCache>();
-            if let Some(pipeline) = pipeline_cache.get_render_pipeline(skybox_pipeline.0) {
-                render_pass.set_render_pipeline(pipeline);
-                render_pass.set_bind_group(
-                    0,
-                    &skybox_bind_group.0,
-                    &[view_uniform_offset.offset, skybox_bind_group.1],
-                );
-                render_pass.draw(0..3, 0..1);
->>>>>>> cde76a89
             }
 
             // Finish the command encoder
