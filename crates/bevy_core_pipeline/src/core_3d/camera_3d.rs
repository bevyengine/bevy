--- conflicted
+++ resolved
@@ -12,12 +12,8 @@
 use serde::{Deserialize, Serialize};
 
 /// Configuration for the "main 3d render graph".
-<<<<<<< HEAD
-#[derive(Component, Reflect, Clone)]
-=======
 #[derive(Component, Reflect, Clone, Default, ExtractComponent)]
 #[extract_component_filter(With<Camera>)]
->>>>>>> a441939b
 #[reflect(Component)]
 pub struct Camera3d {
     /// The clear color operation to perform for the main 3d pass.
