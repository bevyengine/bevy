use crate::core_3d::Transparent3d;
use bevy_ecs::{prelude::*, query::QueryItem};
use bevy_render::{
    camera::ExtractedCamera,
    render_graph::{NodeRunError, RenderGraphContext, ViewNode},
    render_phase::RenderPhase,
<<<<<<< HEAD
    render_resource::RenderPassDescriptor,
=======
    render_resource::{
        LoadOp, Operations, RenderPassDepthStencilAttachment, RenderPassDescriptor, StoreOp,
    },
>>>>>>> 8067e460
    renderer::RenderContext,
    view::{ViewDepthTexture, ViewTarget},
};
#[cfg(feature = "trace")]
use bevy_utils::tracing::info_span;

/// A [`bevy_render::render_graph::Node`] that runs the [`Transparent3d`] [`RenderPhase`].
#[derive(Default)]
pub struct MainTransparentPass3dNode;

impl ViewNode for MainTransparentPass3dNode {
    type ViewData = (
        &'static ExtractedCamera,
        &'static RenderPhase<Transparent3d>,
        &'static ViewTarget,
        &'static ViewDepthTexture,
    );
    fn run(
        &self,
        graph: &mut RenderGraphContext,
        render_context: &mut RenderContext,
        (camera, transparent_phase, target, depth): QueryItem<Self::ViewData>,
        world: &World,
    ) -> Result<(), NodeRunError> {
        let view_entity = graph.view_entity();

        if !transparent_phase.items.is_empty() {
            // Run the transparent pass, sorted back-to-front
            // NOTE: Scoped to drop the mutable borrow of render_context
            #[cfg(feature = "trace")]
            let _main_transparent_pass_3d_span = info_span!("main_transparent_pass_3d").entered();

            let mut render_pass = render_context.begin_tracked_render_pass(RenderPassDescriptor {
                label: Some("main_transparent_pass_3d"),
<<<<<<< HEAD
                color_attachments: &[Some(target.get_color_attachment())],
                // NOTE: For the transparent pass we load the depth buffer. There should be no
                // need to write to it, but store is set to `true` as a workaround for issue #3776,
                // https://github.com/bevyengine/bevy/issues/3776
                // so that wgpu does not clear the depth buffer.
                // As the opaque and alpha mask passes run first, opaque meshes can occlude
                // transparent ones.
                depth_stencil_attachment: Some(depth.get_attachment(true)),
=======
                // NOTE: The transparent pass loads the color buffer as well as overwriting it where appropriate.
                color_attachments: &[Some(target.get_color_attachment(Operations {
                    load: LoadOp::Load,
                    store: StoreOp::Store,
                }))],
                depth_stencil_attachment: Some(RenderPassDepthStencilAttachment {
                    view: &depth.view,
                    // NOTE: For the transparent pass we load the depth buffer. There should be no
                    // need to write to it, but store is set to `true` as a workaround for issue #3776,
                    // https://github.com/bevyengine/bevy/issues/3776
                    // so that wgpu does not clear the depth buffer.
                    // As the opaque and alpha mask passes run first, opaque meshes can occlude
                    // transparent ones.
                    depth_ops: Some(Operations {
                        load: LoadOp::Load,
                        store: StoreOp::Store,
                    }),
                    stencil_ops: None,
                }),
                timestamp_writes: None,
                occlusion_query_set: None,
>>>>>>> 8067e460
            });

            if let Some(viewport) = camera.viewport.as_ref() {
                render_pass.set_camera_viewport(viewport);
            }

            transparent_phase.render(&mut render_pass, world, view_entity);
        }

        // WebGL2 quirk: if ending with a render pass with a custom viewport, the viewport isn't
        // reset for the next render pass so add an empty render pass without a custom viewport
        #[cfg(all(feature = "webgl", target_arch = "wasm32"))]
        if camera.viewport.is_some() {
            #[cfg(feature = "trace")]
            let _reset_viewport_pass_3d = info_span!("reset_viewport_pass_3d").entered();
            let pass_descriptor = RenderPassDescriptor {
                label: Some("reset_viewport_pass_3d"),
                color_attachments: &[Some(target.get_color_attachment(Operations {
                    load: LoadOp::Load,
                    store: StoreOp::Store,
                }))],
                depth_stencil_attachment: None,
                timestamp_writes: None,
                occlusion_query_set: None,
            };

            render_context
                .command_encoder()
                .begin_render_pass(&pass_descriptor);
        }

        Ok(())
    }
}<|MERGE_RESOLUTION|>--- conflicted
+++ resolved
@@ -4,13 +4,7 @@
     camera::ExtractedCamera,
     render_graph::{NodeRunError, RenderGraphContext, ViewNode},
     render_phase::RenderPhase,
-<<<<<<< HEAD
     render_resource::RenderPassDescriptor,
-=======
-    render_resource::{
-        LoadOp, Operations, RenderPassDepthStencilAttachment, RenderPassDescriptor, StoreOp,
-    },
->>>>>>> 8067e460
     renderer::RenderContext,
     view::{ViewDepthTexture, ViewTarget},
 };
@@ -45,7 +39,6 @@
 
             let mut render_pass = render_context.begin_tracked_render_pass(RenderPassDescriptor {
                 label: Some("main_transparent_pass_3d"),
-<<<<<<< HEAD
                 color_attachments: &[Some(target.get_color_attachment())],
                 // NOTE: For the transparent pass we load the depth buffer. There should be no
                 // need to write to it, but store is set to `true` as a workaround for issue #3776,
@@ -54,29 +47,8 @@
                 // As the opaque and alpha mask passes run first, opaque meshes can occlude
                 // transparent ones.
                 depth_stencil_attachment: Some(depth.get_attachment(true)),
-=======
-                // NOTE: The transparent pass loads the color buffer as well as overwriting it where appropriate.
-                color_attachments: &[Some(target.get_color_attachment(Operations {
-                    load: LoadOp::Load,
-                    store: StoreOp::Store,
-                }))],
-                depth_stencil_attachment: Some(RenderPassDepthStencilAttachment {
-                    view: &depth.view,
-                    // NOTE: For the transparent pass we load the depth buffer. There should be no
-                    // need to write to it, but store is set to `true` as a workaround for issue #3776,
-                    // https://github.com/bevyengine/bevy/issues/3776
-                    // so that wgpu does not clear the depth buffer.
-                    // As the opaque and alpha mask passes run first, opaque meshes can occlude
-                    // transparent ones.
-                    depth_ops: Some(Operations {
-                        load: LoadOp::Load,
-                        store: StoreOp::Store,
-                    }),
-                    stencil_ops: None,
-                }),
                 timestamp_writes: None,
                 occlusion_query_set: None,
->>>>>>> 8067e460
             });
 
             if let Some(viewport) = camera.viewport.as_ref() {
@@ -96,11 +68,9 @@
                 label: Some("reset_viewport_pass_3d"),
                 color_attachments: &[Some(target.get_color_attachment(Operations {
                     load: LoadOp::Load,
-                    store: StoreOp::Store,
+                    store: true,
                 }))],
                 depth_stencil_attachment: None,
-                timestamp_writes: None,
-                occlusion_query_set: None,
             };
 
             render_context
