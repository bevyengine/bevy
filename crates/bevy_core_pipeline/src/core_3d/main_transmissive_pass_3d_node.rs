--- conflicted
+++ resolved
@@ -5,14 +5,7 @@
     camera::ExtractedCamera,
     render_graph::{NodeRunError, RenderGraphContext, ViewNode},
     render_phase::RenderPhase,
-<<<<<<< HEAD
     render_resource::{Extent3d, RenderPassDescriptor},
-=======
-    render_resource::{
-        Extent3d, LoadOp, Operations, RenderPassDepthStencilAttachment, RenderPassDescriptor,
-        StoreOp,
-    },
->>>>>>> 8067e460
     renderer::RenderContext,
     view::{ViewDepthTexture, ViewTarget},
 };
@@ -49,27 +42,10 @@
 
         let render_pass_descriptor = RenderPassDescriptor {
             label: Some("main_transmissive_pass_3d"),
-<<<<<<< HEAD
             color_attachments: &[Some(target.get_color_attachment())],
             depth_stencil_attachment: Some(depth.get_attachment(true)),
-=======
-            // NOTE: The transmissive pass loads the color buffer as well as overwriting it where appropriate.
-            color_attachments: &[Some(target.get_color_attachment(Operations {
-                load: LoadOp::Load,
-                store: StoreOp::Store,
-            }))],
-            depth_stencil_attachment: Some(RenderPassDepthStencilAttachment {
-                view: &depth.view,
-                // NOTE: The transmissive main pass loads the depth buffer and possibly overwrites it
-                depth_ops: Some(Operations {
-                    load: LoadOp::Load,
-                    store: StoreOp::Store,
-                }),
-                stencil_ops: None,
-            }),
             timestamp_writes: None,
             occlusion_query_set: None,
->>>>>>> 8067e460
         };
 
         // Run the transmissive pass, sorted back-to-front
