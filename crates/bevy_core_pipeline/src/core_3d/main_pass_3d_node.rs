use crate::{
    clear_color::{ClearColor, ClearColorConfig},
    core_3d::{AlphaMask3d, Camera3d, Opaque3d, Transparent3d},
};
use bevy_ecs::prelude::*;
use bevy_render::{
    camera::ExtractedCamera,
    render_graph::{Node, NodeRunError, RenderGraphContext, SlotInfo, SlotType},
    render_phase::{DrawFunctions, RenderPhase, TrackedRenderPass},
    render_resource::{LoadOp, Operations, RenderPassDepthStencilAttachment, RenderPassDescriptor},
    renderer::RenderContext,
    view::{ExtractedView, ViewDepthTexture, ViewTarget},
};
#[cfg(feature = "trace")]
use bevy_utils::tracing::info_span;

pub struct MainPass3dNode {
    query: QueryState<
        (
            &'static ExtractedCamera,
            &'static RenderPhase<Opaque3d>,
            &'static RenderPhase<AlphaMask3d>,
            &'static RenderPhase<Transparent3d>,
            &'static Camera3d,
            &'static ViewTarget,
            &'static ViewDepthTexture,
        ),
        With<ExtractedView>,
    >,
}

impl MainPass3dNode {
    pub const IN_VIEW: &'static str = "view";

    pub fn new(world: &mut World) -> Self {
        Self {
            query: world.query_filtered(),
        }
    }
}

impl Node for MainPass3dNode {
    fn input(&self) -> Vec<SlotInfo> {
        vec![SlotInfo::new(MainPass3dNode::IN_VIEW, SlotType::Entity)]
    }

    fn update(&mut self, world: &mut World) {
        self.query.update_archetypes(world);
    }

    fn run(
        &self,
        graph: &mut RenderGraphContext,
        render_context: &mut RenderContext,
        world: &World,
    ) -> Result<(), NodeRunError> {
        let view_entity = graph.get_input_entity(Self::IN_VIEW)?;
        let (camera, opaque_phase, alpha_mask_phase, transparent_phase, camera_3d, target, depth) =
            match self.query.get_manual(world, view_entity) {
                Ok(query) => query,
                Err(_) => {
                    return Ok(());
                } // No window
            };

        // Always run opaque pass to ensure screen is cleared
        {
            // Run the opaque pass, sorted front-to-back
            // NOTE: Scoped to drop the mutable borrow of render_context
            #[cfg(feature = "trace")]
            let _main_opaque_pass_3d_span = info_span!("main_opaque_pass_3d").entered();
            let pass_descriptor = RenderPassDescriptor {
                label: Some("main_opaque_pass_3d"),
                // NOTE: The opaque pass loads the color
                // buffer as well as writing to it.
                color_attachments: &[target.get_color_attachment(Operations {
                    load: match camera_3d.clear_color {
                        ClearColorConfig::Default => {
                            LoadOp::Clear(world.resource::<ClearColor>().0.into())
                        }
                        ClearColorConfig::Custom(color) => LoadOp::Clear(color.into()),
                        ClearColorConfig::None => LoadOp::Load,
                    },
                    store: true,
                })],
                depth_stencil_attachment: Some(RenderPassDepthStencilAttachment {
                    view: &depth.view,
                    // NOTE: The opaque main pass loads the depth buffer and possibly overwrites it
                    depth_ops: Some(Operations {
                        // NOTE: 0.0 is the far plane due to bevy's use of reverse-z projections.
                        load: camera_3d.depth_load_op.clone().into(),
                        store: true,
                    }),
                    stencil_ops: None,
                }),
            };

            let draw_functions = world.resource::<DrawFunctions<Opaque3d>>();

            let render_pass = render_context
                .command_encoder
                .begin_render_pass(&pass_descriptor);
            let mut draw_functions = draw_functions.write();
            let mut tracked_pass = TrackedRenderPass::new(render_pass);
<<<<<<< HEAD
            for item in &opaque_phase.sorted {
=======
            if let Some(viewport) = camera.viewport.as_ref() {
                tracked_pass.set_camera_viewport(viewport);
            }
            for item in &opaque_phase.items {
>>>>>>> 012ae07d
                let draw_function = draw_functions.get_mut(item.draw_function).unwrap();
                draw_function.draw(world, &mut tracked_pass, view_entity, item);
            }
        }

        if !alpha_mask_phase.sorted.is_empty() {
            // Run the alpha mask pass, sorted front-to-back
            // NOTE: Scoped to drop the mutable borrow of render_context
            #[cfg(feature = "trace")]
            let _main_alpha_mask_pass_3d_span = info_span!("main_alpha_mask_pass_3d").entered();
            let pass_descriptor = RenderPassDescriptor {
                label: Some("main_alpha_mask_pass_3d"),
                // NOTE: The alpha_mask pass loads the color buffer as well as overwriting it where appropriate.
                color_attachments: &[target.get_color_attachment(Operations {
                    load: LoadOp::Load,
                    store: true,
                })],
                depth_stencil_attachment: Some(RenderPassDepthStencilAttachment {
                    view: &depth.view,
                    // NOTE: The alpha mask pass loads the depth buffer and possibly overwrites it
                    depth_ops: Some(Operations {
                        load: LoadOp::Load,
                        store: true,
                    }),
                    stencil_ops: None,
                }),
            };

            let draw_functions = world.resource::<DrawFunctions<AlphaMask3d>>();

            let render_pass = render_context
                .command_encoder
                .begin_render_pass(&pass_descriptor);
            let mut draw_functions = draw_functions.write();
            let mut tracked_pass = TrackedRenderPass::new(render_pass);
<<<<<<< HEAD
            for item in &alpha_mask_phase.sorted {
=======
            if let Some(viewport) = camera.viewport.as_ref() {
                tracked_pass.set_camera_viewport(viewport);
            }
            for item in &alpha_mask_phase.items {
>>>>>>> 012ae07d
                let draw_function = draw_functions.get_mut(item.draw_function).unwrap();
                draw_function.draw(world, &mut tracked_pass, view_entity, item);
            }
        }

        if !transparent_phase.sorted.is_empty() {
            // Run the transparent pass, sorted back-to-front
            // NOTE: Scoped to drop the mutable borrow of render_context
            #[cfg(feature = "trace")]
            let _main_transparent_pass_3d_span = info_span!("main_transparent_pass_3d").entered();
            let pass_descriptor = RenderPassDescriptor {
                label: Some("main_transparent_pass_3d"),
                // NOTE: The transparent pass loads the color buffer as well as overwriting it where appropriate.
                color_attachments: &[target.get_color_attachment(Operations {
                    load: LoadOp::Load,
                    store: true,
                })],
                depth_stencil_attachment: Some(RenderPassDepthStencilAttachment {
                    view: &depth.view,
                    // NOTE: For the transparent pass we load the depth buffer. There should be no
                    // need to write to it, but store is set to `true` as a workaround for issue #3776,
                    // https://github.com/bevyengine/bevy/issues/3776
                    // so that wgpu does not clear the depth buffer.
                    // As the opaque and alpha mask passes run first, opaque meshes can occlude
                    // transparent ones.
                    depth_ops: Some(Operations {
                        load: LoadOp::Load,
                        store: true,
                    }),
                    stencil_ops: None,
                }),
            };

            let draw_functions = world.resource::<DrawFunctions<Transparent3d>>();

            let render_pass = render_context
                .command_encoder
                .begin_render_pass(&pass_descriptor);
            let mut draw_functions = draw_functions.write();
            let mut tracked_pass = TrackedRenderPass::new(render_pass);
<<<<<<< HEAD
            for item in &transparent_phase.sorted {
=======
            if let Some(viewport) = camera.viewport.as_ref() {
                tracked_pass.set_camera_viewport(viewport);
            }
            for item in &transparent_phase.items {
>>>>>>> 012ae07d
                let draw_function = draw_functions.get_mut(item.draw_function).unwrap();
                draw_function.draw(world, &mut tracked_pass, view_entity, item);
            }
        }

        Ok(())
    }
}<|MERGE_RESOLUTION|>--- conflicted
+++ resolved
@@ -102,14 +102,10 @@
                 .begin_render_pass(&pass_descriptor);
             let mut draw_functions = draw_functions.write();
             let mut tracked_pass = TrackedRenderPass::new(render_pass);
-<<<<<<< HEAD
-            for item in &opaque_phase.sorted {
-=======
             if let Some(viewport) = camera.viewport.as_ref() {
                 tracked_pass.set_camera_viewport(viewport);
             }
-            for item in &opaque_phase.items {
->>>>>>> 012ae07d
+            for item in &opaque_phase.sorted {
                 let draw_function = draw_functions.get_mut(item.draw_function).unwrap();
                 draw_function.draw(world, &mut tracked_pass, view_entity, item);
             }
@@ -145,14 +141,10 @@
                 .begin_render_pass(&pass_descriptor);
             let mut draw_functions = draw_functions.write();
             let mut tracked_pass = TrackedRenderPass::new(render_pass);
-<<<<<<< HEAD
-            for item in &alpha_mask_phase.sorted {
-=======
             if let Some(viewport) = camera.viewport.as_ref() {
                 tracked_pass.set_camera_viewport(viewport);
             }
-            for item in &alpha_mask_phase.items {
->>>>>>> 012ae07d
+            for item in &alpha_mask_phase.sorted {
                 let draw_function = draw_functions.get_mut(item.draw_function).unwrap();
                 draw_function.draw(world, &mut tracked_pass, view_entity, item);
             }
@@ -193,14 +185,10 @@
                 .begin_render_pass(&pass_descriptor);
             let mut draw_functions = draw_functions.write();
             let mut tracked_pass = TrackedRenderPass::new(render_pass);
-<<<<<<< HEAD
-            for item in &transparent_phase.sorted {
-=======
             if let Some(viewport) = camera.viewport.as_ref() {
                 tracked_pass.set_camera_viewport(viewport);
             }
-            for item in &transparent_phase.items {
->>>>>>> 012ae07d
+            for item in &transparent_phase.sorted {
                 let draw_function = draw_functions.get_mut(item.draw_function).unwrap();
                 draw_function.draw(world, &mut tracked_pass, view_entity, item);
             }
