--- conflicted
+++ resolved
@@ -609,13 +609,6 @@
 
 // Extract the render phases for the prepass
 
-<<<<<<< HEAD
-#[expect(
-    clippy::too_many_arguments,
-    reason = "Could be rewritten with less arguments using a QueryData-implementing struct, but doesn't need to be."
-)]
-=======
->>>>>>> 3742e621
 pub fn extract_camera_prepass_phase(
     mut commands: Commands,
     mut opaque_3d_prepass_phases: ResMut<ViewBinnedRenderPhases<Opaque3dPrepass>>,
@@ -695,13 +688,6 @@
     alpha_mask_3d_deferred_phases.retain(|entity, _| live_entities.contains(entity));
 }
 
-<<<<<<< HEAD
-#[expect(
-    clippy::too_many_arguments,
-    reason = "Could be rewritten with less arguments using a QueryData-implementing struct, but doesn't need to be."
-)]
-=======
->>>>>>> 3742e621
 pub fn prepare_core_3d_depth_textures(
     mut commands: Commands,
     mut texture_cache: ResMut<TextureCache>,
@@ -792,13 +778,6 @@
     pub sampler: Sampler,
 }
 
-<<<<<<< HEAD
-#[expect(
-    clippy::too_many_arguments,
-    reason = "Could be rewritten with less arguments using a QueryData-implementing struct, but doesn't need to be."
-)]
-=======
->>>>>>> 3742e621
 pub fn prepare_core_3d_transmission_textures(
     mut commands: Commands,
     mut texture_cache: ResMut<TextureCache>,
@@ -898,13 +877,6 @@
 }
 
 // Prepares the textures used by the prepass
-<<<<<<< HEAD
-#[expect(
-    clippy::too_many_arguments,
-    reason = "Could be rewritten with less arguments using a QueryData-implementing struct, but doesn't need to be."
-)]
-=======
->>>>>>> 3742e621
 pub fn prepare_prepass_textures(
     mut commands: Commands,
     mut texture_cache: ResMut<TextureCache>,
