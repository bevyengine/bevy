--- conflicted
+++ resolved
@@ -277,7 +277,6 @@
     >,
 ) {
     let mut textures = HashMap::default();
-<<<<<<< HEAD
     for (entity, camera) in &views_3d {
         if let Some(physical_target_size) = camera.physical_target_size {
             let cached_texture = textures
@@ -307,48 +306,5 @@
                 view: cached_texture.default_view,
             });
         }
-=======
-    for (entity, camera, depth_prepass) in &views_3d {
-        let Some(physical_target_size) = camera.physical_target_size else {
-            continue;
-        };
-
-        let cached_texture = textures
-            .entry(camera.target.clone())
-            .or_insert_with(|| {
-                // Default usage required to write to the depth texture
-                let mut usage = TextureUsages::RENDER_ATTACHMENT;
-                if depth_prepass.is_some() {
-                    // Required to read the output of the prepass
-                    usage |= TextureUsages::COPY_SRC;
-                }
-
-                // The size of the depth texture
-                let size = Extent3d {
-                    depth_or_array_layers: 1,
-                    width: physical_target_size.x,
-                    height: physical_target_size.y,
-                };
-
-                let descriptor = TextureDescriptor {
-                    label: Some("view_depth_texture"),
-                    size,
-                    mip_level_count: 1,
-                    sample_count: msaa.samples,
-                    dimension: TextureDimension::D2,
-                    // PERF: vulkan docs recommend using 24 bit depth for better performance
-                    format: TextureFormat::Depth32Float,
-                    usage,
-                };
-
-                texture_cache.get(&render_device, descriptor)
-            })
-            .clone();
-
-        commands.entity(entity).insert(ViewDepthTexture {
-            texture: cached_texture.texture,
-            view: cached_texture.default_view,
-        });
->>>>>>> cab065ba
     }
 }