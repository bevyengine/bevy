mod camera_3d;
mod main_opaque_pass_3d_node;
mod main_transmissive_pass_3d_node;
mod main_transparent_pass_3d_node;

pub mod graph {
    pub const NAME: &str = "core_3d";
    pub mod input {
        pub const VIEW_ENTITY: &str = "view_entity";
    }
    pub mod node {
        pub const MSAA_WRITEBACK: &str = "msaa_writeback";
        pub const PREPASS: &str = "prepass";
        pub const START_MAIN_PASS: &str = "start_main_pass";
        pub const MAIN_OPAQUE_PASS: &str = "main_opaque_pass";
        pub const MAIN_TRANSMISSIVE_PASS: &str = "main_transmissive_pass";
        pub const MAIN_TRANSPARENT_PASS: &str = "main_transparent_pass";
        pub const END_MAIN_PASS: &str = "end_main_pass";
        pub const BLOOM: &str = "bloom";
        pub const TONEMAPPING: &str = "tonemapping";
        pub const FXAA: &str = "fxaa";
        pub const UPSCALING: &str = "upscaling";
        pub const CONTRAST_ADAPTIVE_SHARPENING: &str = "contrast_adaptive_sharpening";
        pub const END_MAIN_PASS_POST_PROCESSING: &str = "end_main_pass_post_processing";
    }
}
pub const CORE_3D: &str = graph::NAME;

use std::cmp::Reverse;

pub use camera_3d::*;
pub use main_opaque_pass_3d_node::*;
pub use main_transparent_pass_3d_node::*;

use bevy_app::{App, Plugin};
use bevy_ecs::prelude::*;
use bevy_render::{
    camera::{Camera, ExtractedCamera},
    extract_component::ExtractComponentPlugin,
    prelude::Msaa,
    render_graph::{EmptyNode, RenderGraphApp, ViewNodeRunner},
    render_phase::{
        sort_phase_system, CachedRenderPipelinePhaseItem, DrawFunctionId, DrawFunctions, PhaseItem,
        RenderPhase,
    },
    render_resource::{
        CachedRenderPipelineId, Extent3d, FilterMode, Sampler, SamplerDescriptor, Texture,
        TextureDescriptor, TextureDimension, TextureFormat, TextureUsages, TextureView,
    },
    renderer::RenderDevice,
    texture::{BevyDefault, TextureCache},
    view::{ExtractedView, ViewDepthTexture, ViewTarget},
    Extract, ExtractSchedule, Render, RenderApp, RenderSet,
};
use bevy_utils::{FloatOrd, HashMap};

use crate::{
<<<<<<< HEAD
    core_3d::main_transmissive_pass_3d_node::MainTransmissivePass3dNode,
    prepass::{node::PrepassNode, DepthPrepass},
=======
    prepass::{
        node::PrepassNode, AlphaMask3dPrepass, DepthPrepass, MotionVectorPrepass, NormalPrepass,
        Opaque3dPrepass, ViewPrepassTextures, DEPTH_PREPASS_FORMAT, MOTION_VECTOR_PREPASS_FORMAT,
        NORMAL_PREPASS_FORMAT,
    },
>>>>>>> 910f9847
    skybox::SkyboxPlugin,
    tonemapping::TonemappingNode,
    upscaling::UpscalingNode,
};

pub struct Core3dPlugin;

impl Plugin for Core3dPlugin {
    fn build(&self, app: &mut App) {
        app.register_type::<Camera3d>()
            .register_type::<Camera3dDepthLoadOp>()
            .add_plugin(SkyboxPlugin)
            .add_plugin(ExtractComponentPlugin::<Camera3d>::default());

        let render_app = match app.get_sub_app_mut(RenderApp) {
            Ok(render_app) => render_app,
            Err(_) => return,
        };

        render_app
            .init_resource::<DrawFunctions<Opaque3d>>()
            .init_resource::<DrawFunctions<AlphaMask3d>>()
            .init_resource::<DrawFunctions<Transmissive3d>>()
            .init_resource::<DrawFunctions<Transparent3d>>()
            .init_resource::<DrawFunctions<Opaque3dPrepass>>()
            .init_resource::<DrawFunctions<AlphaMask3dPrepass>>()
            .add_systems(ExtractSchedule, extract_core_3d_camera_phases)
            .add_systems(ExtractSchedule, extract_camera_prepass_phase)
            .add_systems(
                Render,
                (
                    prepare_core_3d_depth_textures
                        .in_set(RenderSet::Prepare)
                        .after(bevy_render::view::prepare_windows),
<<<<<<< HEAD
                    prepare_core_3d_transmission_textures
=======
                    prepare_prepass_textures
>>>>>>> 910f9847
                        .in_set(RenderSet::Prepare)
                        .after(bevy_render::view::prepare_windows),
                    sort_phase_system::<Opaque3d>.in_set(RenderSet::PhaseSort),
                    sort_phase_system::<AlphaMask3d>.in_set(RenderSet::PhaseSort),
                    sort_phase_system::<Transmissive3d>.in_set(RenderSet::PhaseSort),
                    sort_phase_system::<Transparent3d>.in_set(RenderSet::PhaseSort),
                    sort_phase_system::<Opaque3dPrepass>.in_set(RenderSet::PhaseSort),
                    sort_phase_system::<AlphaMask3dPrepass>.in_set(RenderSet::PhaseSort),
                ),
            );

        use graph::node::*;
        render_app
            .add_render_sub_graph(CORE_3D)
            .add_render_graph_node::<ViewNodeRunner<PrepassNode>>(CORE_3D, PREPASS)
            .add_render_graph_node::<EmptyNode>(CORE_3D, START_MAIN_PASS)
            .add_render_graph_node::<ViewNodeRunner<MainOpaquePass3dNode>>(
                CORE_3D,
                MAIN_OPAQUE_PASS,
            )
            .add_render_graph_node::<ViewNodeRunner<MainTransmissivePass3dNode>>(
                CORE_3D,
                MAIN_TRANSMISSIVE_PASS,
            )
            .add_render_graph_node::<ViewNodeRunner<MainTransparentPass3dNode>>(
                CORE_3D,
                MAIN_TRANSPARENT_PASS,
            )
            .add_render_graph_node::<EmptyNode>(CORE_3D, END_MAIN_PASS)
            .add_render_graph_node::<ViewNodeRunner<TonemappingNode>>(CORE_3D, TONEMAPPING)
            .add_render_graph_node::<EmptyNode>(CORE_3D, END_MAIN_PASS_POST_PROCESSING)
            .add_render_graph_node::<ViewNodeRunner<UpscalingNode>>(CORE_3D, UPSCALING)
            .add_render_graph_edges(
                CORE_3D,
                &[
                    PREPASS,
                    START_MAIN_PASS,
                    MAIN_OPAQUE_PASS,
                    MAIN_TRANSMISSIVE_PASS,
                    MAIN_TRANSPARENT_PASS,
                    END_MAIN_PASS,
                    TONEMAPPING,
                    END_MAIN_PASS_POST_PROCESSING,
                    UPSCALING,
                ],
            );
    }
}

pub struct Opaque3d {
    pub distance: f32,
    pub pipeline: CachedRenderPipelineId,
    pub entity: Entity,
    pub draw_function: DrawFunctionId,
}

impl PhaseItem for Opaque3d {
    // NOTE: Values increase towards the camera. Front-to-back ordering for opaque means we need a descending sort.
    type SortKey = Reverse<FloatOrd>;

    #[inline]
    fn entity(&self) -> Entity {
        self.entity
    }

    #[inline]
    fn sort_key(&self) -> Self::SortKey {
        Reverse(FloatOrd(self.distance))
    }

    #[inline]
    fn draw_function(&self) -> DrawFunctionId {
        self.draw_function
    }

    #[inline]
    fn sort(items: &mut [Self]) {
        // Key negated to match reversed SortKey ordering
        radsort::sort_by_key(items, |item| -item.distance);
    }
}

impl CachedRenderPipelinePhaseItem for Opaque3d {
    #[inline]
    fn cached_pipeline(&self) -> CachedRenderPipelineId {
        self.pipeline
    }
}

pub struct AlphaMask3d {
    pub distance: f32,
    pub pipeline: CachedRenderPipelineId,
    pub entity: Entity,
    pub draw_function: DrawFunctionId,
}

impl PhaseItem for AlphaMask3d {
    // NOTE: Values increase towards the camera. Front-to-back ordering for alpha mask means we need a descending sort.
    type SortKey = Reverse<FloatOrd>;

    #[inline]
    fn entity(&self) -> Entity {
        self.entity
    }

    #[inline]
    fn sort_key(&self) -> Self::SortKey {
        Reverse(FloatOrd(self.distance))
    }

    #[inline]
    fn draw_function(&self) -> DrawFunctionId {
        self.draw_function
    }

    #[inline]
    fn sort(items: &mut [Self]) {
        // Key negated to match reversed SortKey ordering
        radsort::sort_by_key(items, |item| -item.distance);
    }
}

impl CachedRenderPipelinePhaseItem for AlphaMask3d {
    #[inline]
    fn cached_pipeline(&self) -> CachedRenderPipelineId {
        self.pipeline
    }
}

pub struct Transmissive3d {
    pub distance: f32,
    pub pipeline: CachedRenderPipelineId,
    pub entity: Entity,
    pub draw_function: DrawFunctionId,
}

impl PhaseItem for Transmissive3d {
    // NOTE: Values increase towards the camera. Back-to-front ordering for transmissive means we need an ascending sort.
    type SortKey = FloatOrd;

    #[inline]
    fn entity(&self) -> Entity {
        self.entity
    }

    #[inline]
    fn sort_key(&self) -> Self::SortKey {
        FloatOrd(self.distance)
    }

    #[inline]
    fn draw_function(&self) -> DrawFunctionId {
        self.draw_function
    }

    #[inline]
    fn sort(items: &mut [Self]) {
        radsort::sort_by_key(items, |item| item.distance);
    }
}

impl CachedRenderPipelinePhaseItem for Transmissive3d {
    #[inline]
    fn cached_pipeline(&self) -> CachedRenderPipelineId {
        self.pipeline
    }
}

pub struct Transparent3d {
    pub distance: f32,
    pub pipeline: CachedRenderPipelineId,
    pub entity: Entity,
    pub draw_function: DrawFunctionId,
}

impl PhaseItem for Transparent3d {
    // NOTE: Values increase towards the camera. Back-to-front ordering for transparent means we need an ascending sort.
    type SortKey = FloatOrd;

    #[inline]
    fn entity(&self) -> Entity {
        self.entity
    }

    #[inline]
    fn sort_key(&self) -> Self::SortKey {
        FloatOrd(self.distance)
    }

    #[inline]
    fn draw_function(&self) -> DrawFunctionId {
        self.draw_function
    }

    #[inline]
    fn sort(items: &mut [Self]) {
        radsort::sort_by_key(items, |item| item.distance);
    }
}

impl CachedRenderPipelinePhaseItem for Transparent3d {
    #[inline]
    fn cached_pipeline(&self) -> CachedRenderPipelineId {
        self.pipeline
    }
}

pub fn extract_core_3d_camera_phases(
    mut commands: Commands,
    cameras_3d: Extract<Query<(Entity, &Camera), With<Camera3d>>>,
) {
    for (entity, camera) in &cameras_3d {
        if camera.is_active {
            commands.get_or_spawn(entity).insert((
                RenderPhase::<Opaque3d>::default(),
                RenderPhase::<AlphaMask3d>::default(),
                RenderPhase::<Transmissive3d>::default(),
                RenderPhase::<Transparent3d>::default(),
            ));
        }
    }
}

// Extract the render phases for the prepass
pub fn extract_camera_prepass_phase(
    mut commands: Commands,
    cameras_3d: Extract<
        Query<
            (
                Entity,
                &Camera,
                Option<&DepthPrepass>,
                Option<&NormalPrepass>,
                Option<&MotionVectorPrepass>,
            ),
            With<Camera3d>,
        >,
    >,
) {
    for (entity, camera, depth_prepass, normal_prepass, motion_vector_prepass) in cameras_3d.iter()
    {
        if camera.is_active {
            let mut entity = commands.get_or_spawn(entity);

            if depth_prepass.is_some()
                || normal_prepass.is_some()
                || motion_vector_prepass.is_some()
            {
                entity.insert((
                    RenderPhase::<Opaque3dPrepass>::default(),
                    RenderPhase::<AlphaMask3dPrepass>::default(),
                ));
            }

            if depth_prepass.is_some() {
                entity.insert(DepthPrepass);
            }
            if normal_prepass.is_some() {
                entity.insert(NormalPrepass);
            }
            if motion_vector_prepass.is_some() {
                entity.insert(MotionVectorPrepass);
            }
        }
    }
}

pub fn prepare_core_3d_depth_textures(
    mut commands: Commands,
    mut texture_cache: ResMut<TextureCache>,
    msaa: Res<Msaa>,
    render_device: Res<RenderDevice>,
    views_3d: Query<
        (Entity, &ExtractedCamera, Option<&DepthPrepass>, &Camera3d),
        (
            With<RenderPhase<Opaque3d>>,
            With<RenderPhase<AlphaMask3d>>,
            With<RenderPhase<Transmissive3d>>,
            With<RenderPhase<Transparent3d>>,
        ),
    >,
) {
    let mut textures = HashMap::default();
    for (entity, camera, depth_prepass, camera_3d) in &views_3d {
        let Some(physical_target_size) = camera.physical_target_size else {
            continue;
        };

        let cached_texture = textures
            .entry(camera.target.clone())
            .or_insert_with(|| {
                // Default usage required to write to the depth texture
                let mut usage = camera_3d.depth_texture_usages.into();
                if depth_prepass.is_some() {
                    // Required to read the output of the prepass
                    usage |= TextureUsages::COPY_SRC;
                }

                // The size of the depth texture
                let size = Extent3d {
                    depth_or_array_layers: 1,
                    width: physical_target_size.x,
                    height: physical_target_size.y,
                };

                let descriptor = TextureDescriptor {
                    label: Some("view_depth_texture"),
                    size,
                    mip_level_count: 1,
                    sample_count: msaa.samples(),
                    dimension: TextureDimension::D2,
                    // PERF: vulkan docs recommend using 24 bit depth for better performance
                    format: TextureFormat::Depth32Float,
                    usage,
                    view_formats: &[],
                };

                texture_cache.get(&render_device, descriptor)
            })
            .clone();

        commands.entity(entity).insert(ViewDepthTexture {
            texture: cached_texture.texture,
            view: cached_texture.default_view,
        });
    }
}

<<<<<<< HEAD
#[derive(Component)]
pub struct ViewTransmissionTexture {
    pub texture: Texture,
    pub view: TextureView,
    pub sampler: Sampler,
}

pub fn prepare_core_3d_transmission_textures(
    mut commands: Commands,
    mut texture_cache: ResMut<TextureCache>,
    render_device: Res<RenderDevice>,
    views_3d: Query<
        (Entity, &ExtractedCamera, &Camera3d, &ExtractedView),
        (
            With<RenderPhase<Opaque3d>>,
            With<RenderPhase<AlphaMask3d>>,
            With<RenderPhase<Transmissive3d>>,
            With<RenderPhase<Transparent3d>>,
        ),
    >,
) {
    let mut textures = HashMap::default();
    for (entity, camera, camera_3d, view) in &views_3d {
=======
// Prepares the textures used by the prepass
pub fn prepare_prepass_textures(
    mut commands: Commands,
    mut texture_cache: ResMut<TextureCache>,
    msaa: Res<Msaa>,
    render_device: Res<RenderDevice>,
    views_3d: Query<
        (
            Entity,
            &ExtractedCamera,
            Option<&DepthPrepass>,
            Option<&NormalPrepass>,
            Option<&MotionVectorPrepass>,
        ),
        (
            With<RenderPhase<Opaque3dPrepass>>,
            With<RenderPhase<AlphaMask3dPrepass>>,
        ),
    >,
) {
    let mut depth_textures = HashMap::default();
    let mut normal_textures = HashMap::default();
    let mut motion_vectors_textures = HashMap::default();
    for (entity, camera, depth_prepass, normal_prepass, motion_vector_prepass) in &views_3d {
>>>>>>> 910f9847
        let Some(physical_target_size) = camera.physical_target_size else {
            continue;
        };

<<<<<<< HEAD
        // Don't prepare a transmission texture if the number of steps is set to 0
        if camera_3d.transmissive_steps == 0 {
            continue;
        }

        let cached_texture = textures
            .entry(camera.target.clone())
            .or_insert_with(|| {
                let usage = TextureUsages::TEXTURE_BINDING | TextureUsages::COPY_DST;

                // The size of the depth texture
                let size = Extent3d {
                    depth_or_array_layers: 1,
                    width: physical_target_size.x,
                    height: physical_target_size.y,
                };

                let format = if view.hdr {
                    ViewTarget::TEXTURE_FORMAT_HDR
                } else {
                    TextureFormat::bevy_default()
                };

                let descriptor = TextureDescriptor {
                    label: Some("view_transmission_texture"),
                    size,
                    mip_level_count: 1,
                    sample_count: 1, // msaa.samples(),
                    dimension: TextureDimension::D2,
                    format,
                    usage,
                    view_formats: &[],
                };

                texture_cache.get(&render_device, descriptor)
            })
            .clone();

        let sampler = render_device.create_sampler(&SamplerDescriptor {
            label: Some("view_transmission_sampler"),
            mag_filter: FilterMode::Linear,
            ..Default::default()
        });

        commands.entity(entity).insert(ViewTransmissionTexture {
            texture: cached_texture.texture,
            view: cached_texture.default_view,
            sampler,
=======
        let size = Extent3d {
            depth_or_array_layers: 1,
            width: physical_target_size.x,
            height: physical_target_size.y,
        };

        let cached_depth_texture = depth_prepass.is_some().then(|| {
            depth_textures
                .entry(camera.target.clone())
                .or_insert_with(|| {
                    let descriptor = TextureDescriptor {
                        label: Some("prepass_depth_texture"),
                        size,
                        mip_level_count: 1,
                        sample_count: msaa.samples(),
                        dimension: TextureDimension::D2,
                        format: DEPTH_PREPASS_FORMAT,
                        usage: TextureUsages::COPY_DST
                            | TextureUsages::RENDER_ATTACHMENT
                            | TextureUsages::TEXTURE_BINDING,
                        view_formats: &[],
                    };
                    texture_cache.get(&render_device, descriptor)
                })
                .clone()
        });

        let cached_normals_texture = normal_prepass.is_some().then(|| {
            normal_textures
                .entry(camera.target.clone())
                .or_insert_with(|| {
                    texture_cache.get(
                        &render_device,
                        TextureDescriptor {
                            label: Some("prepass_normal_texture"),
                            size,
                            mip_level_count: 1,
                            sample_count: msaa.samples(),
                            dimension: TextureDimension::D2,
                            format: NORMAL_PREPASS_FORMAT,
                            usage: TextureUsages::RENDER_ATTACHMENT
                                | TextureUsages::TEXTURE_BINDING,
                            view_formats: &[],
                        },
                    )
                })
                .clone()
        });

        let cached_motion_vectors_texture = motion_vector_prepass.is_some().then(|| {
            motion_vectors_textures
                .entry(camera.target.clone())
                .or_insert_with(|| {
                    texture_cache.get(
                        &render_device,
                        TextureDescriptor {
                            label: Some("prepass_motion_vectors_textures"),
                            size,
                            mip_level_count: 1,
                            sample_count: msaa.samples(),
                            dimension: TextureDimension::D2,
                            format: MOTION_VECTOR_PREPASS_FORMAT,
                            usage: TextureUsages::RENDER_ATTACHMENT
                                | TextureUsages::TEXTURE_BINDING,
                            view_formats: &[],
                        },
                    )
                })
                .clone()
        });

        commands.entity(entity).insert(ViewPrepassTextures {
            depth: cached_depth_texture,
            normal: cached_normals_texture,
            motion_vectors: cached_motion_vectors_texture,
            size,
>>>>>>> 910f9847
        });
    }
}<|MERGE_RESOLUTION|>--- conflicted
+++ resolved
@@ -55,16 +55,12 @@
 use bevy_utils::{FloatOrd, HashMap};
 
 use crate::{
-<<<<<<< HEAD
     core_3d::main_transmissive_pass_3d_node::MainTransmissivePass3dNode,
-    prepass::{node::PrepassNode, DepthPrepass},
-=======
     prepass::{
         node::PrepassNode, AlphaMask3dPrepass, DepthPrepass, MotionVectorPrepass, NormalPrepass,
         Opaque3dPrepass, ViewPrepassTextures, DEPTH_PREPASS_FORMAT, MOTION_VECTOR_PREPASS_FORMAT,
         NORMAL_PREPASS_FORMAT,
     },
->>>>>>> 910f9847
     skybox::SkyboxPlugin,
     tonemapping::TonemappingNode,
     upscaling::UpscalingNode,
@@ -99,11 +95,10 @@
                     prepare_core_3d_depth_textures
                         .in_set(RenderSet::Prepare)
                         .after(bevy_render::view::prepare_windows),
-<<<<<<< HEAD
                     prepare_core_3d_transmission_textures
-=======
+                        .in_set(RenderSet::Prepare)
+                        .after(bevy_render::view::prepare_windows),
                     prepare_prepass_textures
->>>>>>> 910f9847
                         .in_set(RenderSet::Prepare)
                         .after(bevy_render::view::prepare_windows),
                     sort_phase_system::<Opaque3d>.in_set(RenderSet::PhaseSort),
@@ -432,7 +427,6 @@
     }
 }
 
-<<<<<<< HEAD
 #[derive(Component)]
 pub struct ViewTransmissionTexture {
     pub texture: Texture,
@@ -456,7 +450,62 @@
 ) {
     let mut textures = HashMap::default();
     for (entity, camera, camera_3d, view) in &views_3d {
-=======
+        let Some(physical_target_size) = camera.physical_target_size else {
+            continue;
+        };
+
+        // Don't prepare a transmission texture if the number of steps is set to 0
+        if camera_3d.transmissive_steps == 0 {
+            continue;
+        }
+
+        let cached_texture = textures
+            .entry(camera.target.clone())
+            .or_insert_with(|| {
+                let usage = TextureUsages::TEXTURE_BINDING | TextureUsages::COPY_DST;
+
+                // The size of the depth texture
+                let size = Extent3d {
+                    depth_or_array_layers: 1,
+                    width: physical_target_size.x,
+                    height: physical_target_size.y,
+                };
+
+                let format = if view.hdr {
+                    ViewTarget::TEXTURE_FORMAT_HDR
+                } else {
+                    TextureFormat::bevy_default()
+                };
+
+                let descriptor = TextureDescriptor {
+                    label: Some("view_transmission_texture"),
+                    size,
+                    mip_level_count: 1,
+                    sample_count: 1, // msaa.samples(),
+                    dimension: TextureDimension::D2,
+                    format,
+                    usage,
+                    view_formats: &[],
+                };
+
+                texture_cache.get(&render_device, descriptor)
+            })
+            .clone();
+
+        let sampler = render_device.create_sampler(&SamplerDescriptor {
+            label: Some("view_transmission_sampler"),
+            mag_filter: FilterMode::Linear,
+            ..Default::default()
+        });
+
+        commands.entity(entity).insert(ViewTransmissionTexture {
+            texture: cached_texture.texture,
+            view: cached_texture.default_view,
+            sampler,
+        });
+    }
+}
+
 // Prepares the textures used by the prepass
 pub fn prepare_prepass_textures(
     mut commands: Commands,
@@ -481,61 +530,10 @@
     let mut normal_textures = HashMap::default();
     let mut motion_vectors_textures = HashMap::default();
     for (entity, camera, depth_prepass, normal_prepass, motion_vector_prepass) in &views_3d {
->>>>>>> 910f9847
         let Some(physical_target_size) = camera.physical_target_size else {
             continue;
         };
 
-<<<<<<< HEAD
-        // Don't prepare a transmission texture if the number of steps is set to 0
-        if camera_3d.transmissive_steps == 0 {
-            continue;
-        }
-
-        let cached_texture = textures
-            .entry(camera.target.clone())
-            .or_insert_with(|| {
-                let usage = TextureUsages::TEXTURE_BINDING | TextureUsages::COPY_DST;
-
-                // The size of the depth texture
-                let size = Extent3d {
-                    depth_or_array_layers: 1,
-                    width: physical_target_size.x,
-                    height: physical_target_size.y,
-                };
-
-                let format = if view.hdr {
-                    ViewTarget::TEXTURE_FORMAT_HDR
-                } else {
-                    TextureFormat::bevy_default()
-                };
-
-                let descriptor = TextureDescriptor {
-                    label: Some("view_transmission_texture"),
-                    size,
-                    mip_level_count: 1,
-                    sample_count: 1, // msaa.samples(),
-                    dimension: TextureDimension::D2,
-                    format,
-                    usage,
-                    view_formats: &[],
-                };
-
-                texture_cache.get(&render_device, descriptor)
-            })
-            .clone();
-
-        let sampler = render_device.create_sampler(&SamplerDescriptor {
-            label: Some("view_transmission_sampler"),
-            mag_filter: FilterMode::Linear,
-            ..Default::default()
-        });
-
-        commands.entity(entity).insert(ViewTransmissionTexture {
-            texture: cached_texture.texture,
-            view: cached_texture.default_view,
-            sampler,
-=======
         let size = Extent3d {
             depth_or_array_layers: 1,
             width: physical_target_size.x,
@@ -612,7 +610,6 @@
             normal: cached_normals_texture,
             motion_vectors: cached_motion_vectors_texture,
             size,
->>>>>>> 910f9847
         });
     }
 }