mod camera_3d;
mod main_opaque_pass_3d_node;
mod main_transparent_pass_3d_node;

pub mod graph {
    pub const NAME: &str = "core_3d";
    pub mod input {
        pub const VIEW_ENTITY: &str = "view_entity";
    }
    pub mod node {
        pub const MSAA_WRITEBACK: &str = "msaa_writeback";
        pub const PREPASS: &str = "prepass";
        pub const DEFERRED: &str = "deferred";
        pub const START_MAIN_PASS: &str = "start_main_pass";
        pub const MAIN_OPAQUE_PASS: &str = "main_opaque_pass";
        pub const MAIN_TRANSPARENT_PASS: &str = "main_transparent_pass";
        pub const END_MAIN_PASS: &str = "end_main_pass";
        pub const BLOOM: &str = "bloom";
        pub const TONEMAPPING: &str = "tonemapping";
        pub const FXAA: &str = "fxaa";
        pub const UPSCALING: &str = "upscaling";
        pub const CONTRAST_ADAPTIVE_SHARPENING: &str = "contrast_adaptive_sharpening";
        pub const END_MAIN_PASS_POST_PROCESSING: &str = "end_main_pass_post_processing";
    }
}
pub const CORE_3D: &str = graph::NAME;

// PERF: vulkan docs recommend using 24 bit depth for better performance
#[derive(Resource, ExtractResource, Clone)]
pub struct Core3DDepthFormat(pub TextureFormat);

impl Default for Core3DDepthFormat {
    fn default() -> Self {
        Core3DDepthFormat(TextureFormat::Depth32Float)
    }
}

use std::cmp::Reverse;

pub use camera_3d::*;
pub use main_opaque_pass_3d_node::*;
pub use main_transparent_pass_3d_node::*;

use bevy_app::{App, Plugin, PostUpdate};
use bevy_ecs::prelude::*;
use bevy_render::{
    camera::{Camera, ExtractedCamera},
    extract_component::ExtractComponentPlugin,
    extract_resource::{ExtractResource, ExtractResourcePlugin},
    prelude::Msaa,
    render_graph::{EmptyNode, RenderGraphApp, ViewNodeRunner},
    render_phase::{
        sort_phase_system, CachedRenderPipelinePhaseItem, DrawFunctionId, DrawFunctions, PhaseItem,
        RenderPhase,
    },
    render_resource::{
        CachedRenderPipelineId, Extent3d, TextureDescriptor, TextureDimension, TextureFormat,
        TextureUsages,
    },
    renderer::RenderDevice,
    settings::WgpuFeatures,
    texture::TextureCache,
    view::ViewDepthTexture,
    Extract, ExtractSchedule, Render, RenderApp, RenderSet,
};
use bevy_utils::{tracing::warn, FloatOrd, HashMap};

use crate::{
    deferred::{
        node::DeferredNode, AlphaMask3dDeferred, Opaque3dDeferred, DEFERRED_PREPASS_FORMAT,
    },
    prepass::{
        node::PrepassNode, AlphaMask3dPrepass, DeferredPrepass, DepthPrepass, MotionVectorPrepass,
        NormalPrepass, Opaque3dPrepass, ViewPrepassTextures, MOTION_VECTOR_PREPASS_FORMAT,
        NORMAL_PREPASS_FORMAT,
    },
    skybox::SkyboxPlugin,
    tonemapping::TonemappingNode,
    upscaling::UpscalingNode,
};

pub struct Core3dPlugin;

impl Plugin for Core3dPlugin {
    fn build(&self, app: &mut App) {
        app.init_resource::<Core3DDepthFormat>()
            .register_type::<Camera3d>()
            .register_type::<Camera3dDepthLoadOp>()
            .add_plugins((
                SkyboxPlugin,
                ExtractComponentPlugin::<Camera3d>::default(),
                ExtractResourcePlugin::<Core3DDepthFormat>::default(),
            ))
            .add_systems(PostUpdate, (check_msaa, select_depth_stencil_format));

        let render_app = match app.get_sub_app_mut(RenderApp) {
            Ok(render_app) => render_app,
            Err(_) => return,
        };

        render_app
            .init_resource::<DrawFunctions<Opaque3d>>()
            .init_resource::<DrawFunctions<AlphaMask3d>>()
            .init_resource::<DrawFunctions<Transparent3d>>()
            .init_resource::<DrawFunctions<Opaque3dPrepass>>()
            .init_resource::<DrawFunctions<AlphaMask3dPrepass>>()
            .init_resource::<DrawFunctions<Opaque3dDeferred>>()
            .init_resource::<DrawFunctions<AlphaMask3dDeferred>>()
            .add_systems(ExtractSchedule, extract_core_3d_camera_phases)
            .add_systems(ExtractSchedule, extract_camera_prepass_phase)
            .add_systems(
                Render,
                (
                    sort_phase_system::<Opaque3d>.in_set(RenderSet::PhaseSort),
                    sort_phase_system::<AlphaMask3d>.in_set(RenderSet::PhaseSort),
                    sort_phase_system::<Transparent3d>.in_set(RenderSet::PhaseSort),
                    sort_phase_system::<Opaque3dPrepass>.in_set(RenderSet::PhaseSort),
                    sort_phase_system::<AlphaMask3dPrepass>.in_set(RenderSet::PhaseSort),
<<<<<<< HEAD
                    sort_phase_system::<Opaque3dDeferred>.in_set(RenderSet::PhaseSort),
                    sort_phase_system::<AlphaMask3dDeferred>.in_set(RenderSet::PhaseSort),
=======
                    prepare_core_3d_depth_textures.in_set(RenderSet::PrepareResources),
                    prepare_prepass_textures.in_set(RenderSet::PrepareResources),
>>>>>>> 4f1d9a63
                ),
            );

        use graph::node::*;
        render_app
            .add_render_sub_graph(CORE_3D)
            .add_render_graph_node::<ViewNodeRunner<PrepassNode>>(CORE_3D, PREPASS)
            .add_render_graph_node::<ViewNodeRunner<DeferredNode>>(CORE_3D, DEFERRED)
            .add_render_graph_node::<EmptyNode>(CORE_3D, START_MAIN_PASS)
            .add_render_graph_node::<ViewNodeRunner<MainOpaquePass3dNode>>(
                CORE_3D,
                MAIN_OPAQUE_PASS,
            )
            .add_render_graph_node::<ViewNodeRunner<MainTransparentPass3dNode>>(
                CORE_3D,
                MAIN_TRANSPARENT_PASS,
            )
            .add_render_graph_node::<EmptyNode>(CORE_3D, END_MAIN_PASS)
            .add_render_graph_node::<ViewNodeRunner<TonemappingNode>>(CORE_3D, TONEMAPPING)
            .add_render_graph_node::<EmptyNode>(CORE_3D, END_MAIN_PASS_POST_PROCESSING)
            .add_render_graph_node::<ViewNodeRunner<UpscalingNode>>(CORE_3D, UPSCALING)
            .add_render_graph_edges(
                CORE_3D,
                &[
                    PREPASS,
                    DEFERRED,
                    START_MAIN_PASS,
                    MAIN_OPAQUE_PASS,
                    MAIN_TRANSPARENT_PASS,
                    END_MAIN_PASS,
                    TONEMAPPING,
                    END_MAIN_PASS_POST_PROCESSING,
                    UPSCALING,
                ],
            );
    }
}

pub struct Opaque3d {
    pub distance: f32,
    pub pipeline: CachedRenderPipelineId,
    pub entity: Entity,
    pub draw_function: DrawFunctionId,
    pub batch_size: usize,
}

impl PhaseItem for Opaque3d {
    // NOTE: Values increase towards the camera. Front-to-back ordering for opaque means we need a descending sort.
    type SortKey = Reverse<FloatOrd>;

    #[inline]
    fn entity(&self) -> Entity {
        self.entity
    }

    #[inline]
    fn sort_key(&self) -> Self::SortKey {
        Reverse(FloatOrd(self.distance))
    }

    #[inline]
    fn draw_function(&self) -> DrawFunctionId {
        self.draw_function
    }

    #[inline]
    fn sort(items: &mut [Self]) {
        // Key negated to match reversed SortKey ordering
        radsort::sort_by_key(items, |item| -item.distance);
    }

    #[inline]
    fn batch_size(&self) -> usize {
        self.batch_size
    }
}

impl CachedRenderPipelinePhaseItem for Opaque3d {
    #[inline]
    fn cached_pipeline(&self) -> CachedRenderPipelineId {
        self.pipeline
    }
}

pub struct AlphaMask3d {
    pub distance: f32,
    pub pipeline: CachedRenderPipelineId,
    pub entity: Entity,
    pub draw_function: DrawFunctionId,
    pub batch_size: usize,
}

impl PhaseItem for AlphaMask3d {
    // NOTE: Values increase towards the camera. Front-to-back ordering for alpha mask means we need a descending sort.
    type SortKey = Reverse<FloatOrd>;

    #[inline]
    fn entity(&self) -> Entity {
        self.entity
    }

    #[inline]
    fn sort_key(&self) -> Self::SortKey {
        Reverse(FloatOrd(self.distance))
    }

    #[inline]
    fn draw_function(&self) -> DrawFunctionId {
        self.draw_function
    }

    #[inline]
    fn sort(items: &mut [Self]) {
        // Key negated to match reversed SortKey ordering
        radsort::sort_by_key(items, |item| -item.distance);
    }

    #[inline]
    fn batch_size(&self) -> usize {
        self.batch_size
    }
}

impl CachedRenderPipelinePhaseItem for AlphaMask3d {
    #[inline]
    fn cached_pipeline(&self) -> CachedRenderPipelineId {
        self.pipeline
    }
}

pub struct Transparent3d {
    pub distance: f32,
    pub pipeline: CachedRenderPipelineId,
    pub entity: Entity,
    pub draw_function: DrawFunctionId,
    pub batch_size: usize,
}

impl PhaseItem for Transparent3d {
    // NOTE: Values increase towards the camera. Back-to-front ordering for transparent means we need an ascending sort.
    type SortKey = FloatOrd;

    #[inline]
    fn entity(&self) -> Entity {
        self.entity
    }

    #[inline]
    fn sort_key(&self) -> Self::SortKey {
        FloatOrd(self.distance)
    }

    #[inline]
    fn draw_function(&self) -> DrawFunctionId {
        self.draw_function
    }

    #[inline]
    fn sort(items: &mut [Self]) {
        radsort::sort_by_key(items, |item| item.distance);
    }

    #[inline]
    fn batch_size(&self) -> usize {
        self.batch_size
    }
}

impl CachedRenderPipelinePhaseItem for Transparent3d {
    #[inline]
    fn cached_pipeline(&self) -> CachedRenderPipelineId {
        self.pipeline
    }
}

pub fn extract_core_3d_camera_phases(
    mut commands: Commands,
    cameras_3d: Extract<Query<(Entity, &Camera), With<Camera3d>>>,
) {
    for (entity, camera) in &cameras_3d {
        if camera.is_active {
            commands.get_or_spawn(entity).insert((
                RenderPhase::<Opaque3d>::default(),
                RenderPhase::<AlphaMask3d>::default(),
                RenderPhase::<Transparent3d>::default(),
            ));
        }
    }
}

// Extract the render phases for the prepass
pub fn extract_camera_prepass_phase(
    mut commands: Commands,
    cameras_3d: Extract<
        Query<
            (
                Entity,
                &Camera,
                Option<&DepthPrepass>,
                Option<&NormalPrepass>,
                Option<&MotionVectorPrepass>,
                Option<&DeferredPrepass>,
            ),
            With<Camera3d>,
        >,
    >,
) {
    for (entity, camera, depth_prepass, normal_prepass, motion_vector_prepass, deferred_prepass) in
        cameras_3d.iter()
    {
        if camera.is_active {
            let mut entity = commands.get_or_spawn(entity);

            if depth_prepass.is_some()
                || normal_prepass.is_some()
                || motion_vector_prepass.is_some()
            {
                entity.insert((
                    RenderPhase::<Opaque3dPrepass>::default(),
                    RenderPhase::<AlphaMask3dPrepass>::default(),
                ));
            }

            if deferred_prepass.is_some() {
                entity.insert((
                    RenderPhase::<Opaque3dDeferred>::default(),
                    RenderPhase::<AlphaMask3dDeferred>::default(),
                ));
            }

            if depth_prepass.is_some() {
                entity.insert(DepthPrepass);
            }
            if normal_prepass.is_some() {
                entity.insert(NormalPrepass);
            }
            if motion_vector_prepass.is_some() {
                entity.insert(MotionVectorPrepass);
            }
            if deferred_prepass.is_some() {
                entity.insert(DeferredPrepass);
            }
        }
    }
}

pub fn prepare_core_3d_depth_textures(
    mut commands: Commands,
    depth_format: Res<Core3DDepthFormat>,
    mut texture_cache: ResMut<TextureCache>,
    msaa: Res<Msaa>,
    render_device: Res<RenderDevice>,
    views_3d: Query<
        (Entity, &ExtractedCamera, Option<&DepthPrepass>, &Camera3d),
        (
            With<RenderPhase<Opaque3d>>,
            With<RenderPhase<AlphaMask3d>>,
            With<RenderPhase<Transparent3d>>,
        ),
    >,
) {
    let mut textures = HashMap::default();
    for (entity, camera, depth_prepass, camera_3d) in &views_3d {
        let Some(physical_target_size) = camera.physical_target_size else {
            continue;
        };

        let cached_texture = textures
            .entry(camera.target.clone())
            .or_insert_with(|| {
                // Default usage required to write to the depth texture
                let mut usage = camera_3d.depth_texture_usages.into();
                if depth_prepass.is_some() {
                    // Required to read the output of the prepass
                    usage |= TextureUsages::COPY_SRC;
                }

                // The size of the depth texture
                let size = Extent3d {
                    depth_or_array_layers: 1,
                    width: physical_target_size.x,
                    height: physical_target_size.y,
                };

                let descriptor = TextureDescriptor {
                    label: Some("view_depth_texture"),
                    size,
                    mip_level_count: 1,
                    sample_count: msaa.samples(),
                    dimension: TextureDimension::D2,
                    format: depth_format.0,
                    usage,
                    view_formats: &[],
                };

                texture_cache.get(&render_device, descriptor)
            })
            .clone();

        commands.entity(entity).insert(ViewDepthTexture {
            texture: cached_texture.texture,
            view: cached_texture.default_view,
        });
    }
}

// Disable msaa and warn if using deferred rendering
pub fn check_msaa(
    mut msaa: ResMut<Msaa>,
    deferred_views: Query<Entity, (With<Camera>, With<DeferredPrepass>)>,
) {
    if !deferred_views.is_empty() {
        match *msaa {
            Msaa::Off => (),
            _ => {
                warn!("MSAA is incompatible with deferred rendering and has been disabled.");
                *msaa = Msaa::Off;
            }
        };
    }
}

// Automatically selects a supported depth stencil format if required.
pub fn select_depth_stencil_format(
    render_device: Option<Res<RenderDevice>>,
    mut depth_format: ResMut<Core3DDepthFormat>,
    deferred_views: Query<Entity, (With<Camera>, With<DeferredPrepass>)>,
) {
    if let Some(render_device) = render_device {
        if !deferred_views.is_empty() {
            match depth_format.0 {
                TextureFormat::Depth24PlusStencil8 | TextureFormat::Depth32FloatStencil8 => (),
                _ => {
                    let prev_depth_format = depth_format.0;
                    if render_device
                        .features()
                        .contains(WgpuFeatures::DEPTH32FLOAT_STENCIL8)
                    {
                        depth_format.0 = TextureFormat::Depth32FloatStencil8;
                    } else {
                        depth_format.0 = TextureFormat::Depth24PlusStencil8;
                    }
                    warn!("Deferred rendering requires a depth stencil format. Changing depth format from {:?} to {:?}.", prev_depth_format, depth_format.0);
                }
            }
        }
    }
}

// Prepares the textures used by the prepass
pub fn prepare_prepass_textures(
    mut commands: Commands,
    depth_format: Res<Core3DDepthFormat>,
    mut texture_cache: ResMut<TextureCache>,
    msaa: Res<Msaa>,
    render_device: Res<RenderDevice>,
    views_3d: Query<
        (
            Entity,
            &ExtractedCamera,
            Option<&DepthPrepass>,
            Option<&NormalPrepass>,
            Option<&MotionVectorPrepass>,
            Option<&DeferredPrepass>,
        ),
        (
            With<RenderPhase<Opaque3dPrepass>>,
            With<RenderPhase<AlphaMask3dPrepass>>,
        ),
    >,
) {
    let mut depth_textures = HashMap::default();
    let mut normal_textures = HashMap::default();
    let mut deferred_textures = HashMap::default();
    let mut motion_vectors_textures = HashMap::default();
    for (entity, camera, depth_prepass, normal_prepass, motion_vector_prepass, deferred_prepass) in
        &views_3d
    {
        let Some(physical_target_size) = camera.physical_target_size else {
            continue;
        };

        let size = Extent3d {
            depth_or_array_layers: 1,
            width: physical_target_size.x,
            height: physical_target_size.y,
        };

        let cached_depth_texture = depth_prepass.is_some().then(|| {
            depth_textures
                .entry(camera.target.clone())
                .or_insert_with(|| {
                    let descriptor = TextureDescriptor {
                        label: Some("prepass_depth_texture"),
                        size,
                        mip_level_count: 1,
                        sample_count: msaa.samples(),
                        dimension: TextureDimension::D2,
                        format: depth_format.0,
                        usage: TextureUsages::COPY_DST
                            | TextureUsages::RENDER_ATTACHMENT
                            | TextureUsages::TEXTURE_BINDING,
                        view_formats: &[],
                    };
                    texture_cache.get(&render_device, descriptor)
                })
                .clone()
        });

        let cached_normals_texture = normal_prepass.is_some().then(|| {
            normal_textures
                .entry(camera.target.clone())
                .or_insert_with(|| {
                    texture_cache.get(
                        &render_device,
                        TextureDescriptor {
                            label: Some("prepass_normal_texture"),
                            size,
                            mip_level_count: 1,
                            sample_count: msaa.samples(),
                            dimension: TextureDimension::D2,
                            format: NORMAL_PREPASS_FORMAT,
                            usage: TextureUsages::RENDER_ATTACHMENT
                                | TextureUsages::TEXTURE_BINDING,
                            view_formats: &[],
                        },
                    )
                })
                .clone()
        });

        let cached_motion_vectors_texture = motion_vector_prepass.is_some().then(|| {
            motion_vectors_textures
                .entry(camera.target.clone())
                .or_insert_with(|| {
                    texture_cache.get(
                        &render_device,
                        TextureDescriptor {
                            label: Some("prepass_motion_vectors_textures"),
                            size,
                            mip_level_count: 1,
                            sample_count: msaa.samples(),
                            dimension: TextureDimension::D2,
                            format: MOTION_VECTOR_PREPASS_FORMAT,
                            usage: TextureUsages::RENDER_ATTACHMENT
                                | TextureUsages::TEXTURE_BINDING,
                            view_formats: &[],
                        },
                    )
                })
                .clone()
        });

        let cached_deferred_texture = deferred_prepass.is_some().then(|| {
            deferred_textures
                .entry(camera.target.clone())
                .or_insert_with(|| {
                    texture_cache.get(
                        &render_device,
                        TextureDescriptor {
                            label: Some("prepass_deferred_texture"),
                            size,
                            mip_level_count: 1,
                            sample_count: 1,
                            dimension: TextureDimension::D2,
                            format: DEFERRED_PREPASS_FORMAT,
                            usage: TextureUsages::RENDER_ATTACHMENT
                                | TextureUsages::TEXTURE_BINDING,
                            view_formats: &[],
                        },
                    )
                })
                .clone()
        });

        commands.entity(entity).insert(ViewPrepassTextures {
            depth: cached_depth_texture,
            normal: cached_normals_texture,
            motion_vectors: cached_motion_vectors_texture,
            deferred: cached_deferred_texture,
            size,
        });
    }
}<|MERGE_RESOLUTION|>--- conflicted
+++ resolved
@@ -116,13 +116,10 @@
                     sort_phase_system::<Transparent3d>.in_set(RenderSet::PhaseSort),
                     sort_phase_system::<Opaque3dPrepass>.in_set(RenderSet::PhaseSort),
                     sort_phase_system::<AlphaMask3dPrepass>.in_set(RenderSet::PhaseSort),
-<<<<<<< HEAD
                     sort_phase_system::<Opaque3dDeferred>.in_set(RenderSet::PhaseSort),
                     sort_phase_system::<AlphaMask3dDeferred>.in_set(RenderSet::PhaseSort),
-=======
                     prepare_core_3d_depth_textures.in_set(RenderSet::PrepareResources),
                     prepare_prepass_textures.in_set(RenderSet::PrepareResources),
->>>>>>> 4f1d9a63
                 ),
             );
 
