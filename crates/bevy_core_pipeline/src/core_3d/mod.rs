--- conflicted
+++ resolved
@@ -293,11 +293,7 @@
             .or_insert_with(|| {
                 // Default usage required to write to the depth texture
                 let mut usage = TextureUsages::RENDER_ATTACHMENT;
-<<<<<<< HEAD
-                if prepass_settings.map_or(false, |settings| settings.depth.enabled()) {
-=======
                 if depth_prepass.is_some() {
->>>>>>> 722b5802
                     // Required to read the output of the prepass
                     usage |= TextureUsages::COPY_SRC;
                 }
