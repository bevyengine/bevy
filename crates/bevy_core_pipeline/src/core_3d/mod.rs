mod camera_3d;
mod main_opaque_pass_3d_node;
mod main_transmissive_pass_3d_node;
mod main_transparent_pass_3d_node;

pub mod graph {
    pub const NAME: &str = "core_3d";
    pub mod input {
        pub const VIEW_ENTITY: &str = "view_entity";
    }
    pub mod node {
        pub const MSAA_WRITEBACK: &str = "msaa_writeback";
        pub const PREPASS: &str = "prepass";
        pub const START_MAIN_PASS: &str = "start_main_pass";
        pub const MAIN_OPAQUE_PASS: &str = "main_opaque_pass";
        pub const MAIN_TRANSMISSIVE_PASS: &str = "main_transmissive_pass";
        pub const MAIN_TRANSPARENT_PASS: &str = "main_transparent_pass";
        pub const END_MAIN_PASS: &str = "end_main_pass";
        pub const BLOOM: &str = "bloom";
        pub const TONEMAPPING: &str = "tonemapping";
        pub const FXAA: &str = "fxaa";
        pub const UPSCALING: &str = "upscaling";
        pub const CONTRAST_ADAPTIVE_SHARPENING: &str = "contrast_adaptive_sharpening";
        pub const END_MAIN_PASS_POST_PROCESSING: &str = "end_main_pass_post_processing";
    }
}
pub const CORE_3D: &str = graph::NAME;

use std::cmp::Reverse;

pub use camera_3d::*;
pub use main_opaque_pass_3d_node::*;
pub use main_transparent_pass_3d_node::*;

use bevy_app::{App, Plugin};
use bevy_ecs::prelude::*;
use bevy_render::{
    camera::{Camera, ExtractedCamera},
    extract_component::ExtractComponentPlugin,
    prelude::Msaa,
    render_graph::{EmptyNode, RenderGraphApp, ViewNodeRunner},
    render_phase::{
        sort_phase_system, CachedRenderPipelinePhaseItem, DrawFunctionId, DrawFunctions, PhaseItem,
        RenderPhase,
    },
    render_resource::{
        CachedRenderPipelineId, Extent3d, FilterMode, Sampler, SamplerDescriptor, Texture,
        TextureDescriptor, TextureDimension, TextureFormat, TextureUsages, TextureView,
    },
    renderer::RenderDevice,
    texture::{BevyDefault, TextureCache},
    view::{ExtractedView, ViewDepthTexture, ViewTarget},
    Extract, ExtractSchedule, Render, RenderApp, RenderSet,
};
use bevy_utils::{FloatOrd, HashMap};

use crate::{
    core_3d::main_transmissive_pass_3d_node::MainTransmissivePass3dNode,
    prepass::{
        node::PrepassNode, AlphaMask3dPrepass, DepthPrepass, MotionVectorPrepass, NormalPrepass,
        Opaque3dPrepass, ViewPrepassTextures, DEPTH_PREPASS_FORMAT, MOTION_VECTOR_PREPASS_FORMAT,
        NORMAL_PREPASS_FORMAT,
    },
    skybox::SkyboxPlugin,
    tonemapping::TonemappingNode,
    upscaling::UpscalingNode,
};

pub struct Core3dPlugin;

impl Plugin for Core3dPlugin {
    fn build(&self, app: &mut App) {
        app.register_type::<Camera3d>()
            .register_type::<Camera3dDepthLoadOp>()
            .add_plugins((SkyboxPlugin, ExtractComponentPlugin::<Camera3d>::default()));

        let render_app = match app.get_sub_app_mut(RenderApp) {
            Ok(render_app) => render_app,
            Err(_) => return,
        };

        render_app
            .init_resource::<DrawFunctions<Opaque3d>>()
            .init_resource::<DrawFunctions<AlphaMask3d>>()
            .init_resource::<DrawFunctions<Transmissive3d>>()
            .init_resource::<DrawFunctions<Transparent3d>>()
            .init_resource::<DrawFunctions<Opaque3dPrepass>>()
            .init_resource::<DrawFunctions<AlphaMask3dPrepass>>()
            .add_systems(ExtractSchedule, extract_core_3d_camera_phases)
            .add_systems(ExtractSchedule, extract_camera_prepass_phase)
            .add_systems(
                Render,
                (
<<<<<<< HEAD
                    prepare_core_3d_depth_textures
                        .in_set(RenderSet::Prepare)
                        .after(bevy_render::view::prepare_windows),
                    prepare_core_3d_transmission_textures
                        .in_set(RenderSet::Prepare)
                        .after(bevy_render::view::prepare_windows),
                    prepare_prepass_textures
                        .in_set(RenderSet::Prepare)
                        .after(bevy_render::view::prepare_windows),
=======
>>>>>>> 1116207f
                    sort_phase_system::<Opaque3d>.in_set(RenderSet::PhaseSort),
                    sort_phase_system::<AlphaMask3d>.in_set(RenderSet::PhaseSort),
                    sort_phase_system::<Transmissive3d>.in_set(RenderSet::PhaseSort),
                    sort_phase_system::<Transparent3d>.in_set(RenderSet::PhaseSort),
                    sort_phase_system::<Opaque3dPrepass>.in_set(RenderSet::PhaseSort),
                    sort_phase_system::<AlphaMask3dPrepass>.in_set(RenderSet::PhaseSort),
                    prepare_core_3d_depth_textures.in_set(RenderSet::PrepareResources),
                    prepare_prepass_textures.in_set(RenderSet::PrepareResources),
                ),
            );

        use graph::node::*;
        render_app
            .add_render_sub_graph(CORE_3D)
            .add_render_graph_node::<ViewNodeRunner<PrepassNode>>(CORE_3D, PREPASS)
            .add_render_graph_node::<EmptyNode>(CORE_3D, START_MAIN_PASS)
            .add_render_graph_node::<ViewNodeRunner<MainOpaquePass3dNode>>(
                CORE_3D,
                MAIN_OPAQUE_PASS,
            )
            .add_render_graph_node::<ViewNodeRunner<MainTransmissivePass3dNode>>(
                CORE_3D,
                MAIN_TRANSMISSIVE_PASS,
            )
            .add_render_graph_node::<ViewNodeRunner<MainTransparentPass3dNode>>(
                CORE_3D,
                MAIN_TRANSPARENT_PASS,
            )
            .add_render_graph_node::<EmptyNode>(CORE_3D, END_MAIN_PASS)
            .add_render_graph_node::<ViewNodeRunner<TonemappingNode>>(CORE_3D, TONEMAPPING)
            .add_render_graph_node::<EmptyNode>(CORE_3D, END_MAIN_PASS_POST_PROCESSING)
            .add_render_graph_node::<ViewNodeRunner<UpscalingNode>>(CORE_3D, UPSCALING)
            .add_render_graph_edges(
                CORE_3D,
                &[
                    PREPASS,
                    START_MAIN_PASS,
                    MAIN_OPAQUE_PASS,
                    MAIN_TRANSMISSIVE_PASS,
                    MAIN_TRANSPARENT_PASS,
                    END_MAIN_PASS,
                    TONEMAPPING,
                    END_MAIN_PASS_POST_PROCESSING,
                    UPSCALING,
                ],
            );
    }
}

pub struct Opaque3d {
    pub distance: f32,
    pub pipeline: CachedRenderPipelineId,
    pub entity: Entity,
    pub draw_function: DrawFunctionId,
    pub batch_size: usize,
}

impl PhaseItem for Opaque3d {
    // NOTE: Values increase towards the camera. Front-to-back ordering for opaque means we need a descending sort.
    type SortKey = Reverse<FloatOrd>;

    #[inline]
    fn entity(&self) -> Entity {
        self.entity
    }

    #[inline]
    fn sort_key(&self) -> Self::SortKey {
        Reverse(FloatOrd(self.distance))
    }

    #[inline]
    fn draw_function(&self) -> DrawFunctionId {
        self.draw_function
    }

    #[inline]
    fn sort(items: &mut [Self]) {
        // Key negated to match reversed SortKey ordering
        radsort::sort_by_key(items, |item| -item.distance);
    }

    #[inline]
    fn batch_size(&self) -> usize {
        self.batch_size
    }
}

impl CachedRenderPipelinePhaseItem for Opaque3d {
    #[inline]
    fn cached_pipeline(&self) -> CachedRenderPipelineId {
        self.pipeline
    }
}

pub struct AlphaMask3d {
    pub distance: f32,
    pub pipeline: CachedRenderPipelineId,
    pub entity: Entity,
    pub draw_function: DrawFunctionId,
    pub batch_size: usize,
}

impl PhaseItem for AlphaMask3d {
    // NOTE: Values increase towards the camera. Front-to-back ordering for alpha mask means we need a descending sort.
    type SortKey = Reverse<FloatOrd>;

    #[inline]
    fn entity(&self) -> Entity {
        self.entity
    }

    #[inline]
    fn sort_key(&self) -> Self::SortKey {
        Reverse(FloatOrd(self.distance))
    }

    #[inline]
    fn draw_function(&self) -> DrawFunctionId {
        self.draw_function
    }

    #[inline]
    fn sort(items: &mut [Self]) {
        // Key negated to match reversed SortKey ordering
        radsort::sort_by_key(items, |item| -item.distance);
    }

    #[inline]
    fn batch_size(&self) -> usize {
        self.batch_size
    }
}

impl CachedRenderPipelinePhaseItem for AlphaMask3d {
    #[inline]
    fn cached_pipeline(&self) -> CachedRenderPipelineId {
        self.pipeline
    }
}

pub struct Transmissive3d {
    pub distance: f32,
    pub pipeline: CachedRenderPipelineId,
    pub entity: Entity,
    pub draw_function: DrawFunctionId,
}

impl PhaseItem for Transmissive3d {
    // NOTE: Values increase towards the camera. Back-to-front ordering for transmissive means we need an ascending sort.
    type SortKey = FloatOrd;

    #[inline]
    fn entity(&self) -> Entity {
        self.entity
    }

    #[inline]
    fn sort_key(&self) -> Self::SortKey {
        FloatOrd(self.distance)
    }

    #[inline]
    fn draw_function(&self) -> DrawFunctionId {
        self.draw_function
    }

    #[inline]
    fn sort(items: &mut [Self]) {
        radsort::sort_by_key(items, |item| item.distance);
    }
}

impl CachedRenderPipelinePhaseItem for Transmissive3d {
    #[inline]
    fn cached_pipeline(&self) -> CachedRenderPipelineId {
        self.pipeline
    }
}

pub struct Transparent3d {
    pub distance: f32,
    pub pipeline: CachedRenderPipelineId,
    pub entity: Entity,
    pub draw_function: DrawFunctionId,
    pub batch_size: usize,
}

impl PhaseItem for Transparent3d {
    // NOTE: Values increase towards the camera. Back-to-front ordering for transparent means we need an ascending sort.
    type SortKey = FloatOrd;

    #[inline]
    fn entity(&self) -> Entity {
        self.entity
    }

    #[inline]
    fn sort_key(&self) -> Self::SortKey {
        FloatOrd(self.distance)
    }

    #[inline]
    fn draw_function(&self) -> DrawFunctionId {
        self.draw_function
    }

    #[inline]
    fn sort(items: &mut [Self]) {
        radsort::sort_by_key(items, |item| item.distance);
    }

    #[inline]
    fn batch_size(&self) -> usize {
        self.batch_size
    }
}

impl CachedRenderPipelinePhaseItem for Transparent3d {
    #[inline]
    fn cached_pipeline(&self) -> CachedRenderPipelineId {
        self.pipeline
    }
}

pub fn extract_core_3d_camera_phases(
    mut commands: Commands,
    cameras_3d: Extract<Query<(Entity, &Camera), With<Camera3d>>>,
) {
    for (entity, camera) in &cameras_3d {
        if camera.is_active {
            commands.get_or_spawn(entity).insert((
                RenderPhase::<Opaque3d>::default(),
                RenderPhase::<AlphaMask3d>::default(),
                RenderPhase::<Transmissive3d>::default(),
                RenderPhase::<Transparent3d>::default(),
            ));
        }
    }
}

// Extract the render phases for the prepass
pub fn extract_camera_prepass_phase(
    mut commands: Commands,
    cameras_3d: Extract<
        Query<
            (
                Entity,
                &Camera,
                Option<&DepthPrepass>,
                Option<&NormalPrepass>,
                Option<&MotionVectorPrepass>,
            ),
            With<Camera3d>,
        >,
    >,
) {
    for (entity, camera, depth_prepass, normal_prepass, motion_vector_prepass) in cameras_3d.iter()
    {
        if camera.is_active {
            let mut entity = commands.get_or_spawn(entity);

            if depth_prepass.is_some()
                || normal_prepass.is_some()
                || motion_vector_prepass.is_some()
            {
                entity.insert((
                    RenderPhase::<Opaque3dPrepass>::default(),
                    RenderPhase::<AlphaMask3dPrepass>::default(),
                ));
            }

            if depth_prepass.is_some() {
                entity.insert(DepthPrepass);
            }
            if normal_prepass.is_some() {
                entity.insert(NormalPrepass);
            }
            if motion_vector_prepass.is_some() {
                entity.insert(MotionVectorPrepass);
            }
        }
    }
}

pub fn prepare_core_3d_depth_textures(
    mut commands: Commands,
    mut texture_cache: ResMut<TextureCache>,
    msaa: Res<Msaa>,
    render_device: Res<RenderDevice>,
    views_3d: Query<
        (Entity, &ExtractedCamera, Option<&DepthPrepass>, &Camera3d),
        (
            With<RenderPhase<Opaque3d>>,
            With<RenderPhase<AlphaMask3d>>,
            With<RenderPhase<Transmissive3d>>,
            With<RenderPhase<Transparent3d>>,
        ),
    >,
) {
    let mut render_target_usage = HashMap::default();
    for (_, camera, depth_prepass, camera_3d) in &views_3d {
        // Default usage required to write to the depth texture
        let mut usage: TextureUsages = camera_3d.depth_texture_usages.into();
        if depth_prepass.is_some() {
            // Required to read the output of the prepass
            usage |= TextureUsages::COPY_SRC;
        }
        render_target_usage
            .entry(camera.target.clone())
            .and_modify(|u| *u |= usage)
            .or_insert_with(|| usage);
    }

    let mut textures = HashMap::default();
    for (entity, camera, _, _) in &views_3d {
        let Some(physical_target_size) = camera.physical_target_size else {
            continue;
        };

        let cached_texture = textures
            .entry(camera.target.clone())
            .or_insert_with(|| {
                // The size of the depth texture
                let size = Extent3d {
                    depth_or_array_layers: 1,
                    width: physical_target_size.x,
                    height: physical_target_size.y,
                };

                let usage = *render_target_usage
                    .get(&camera.target.clone())
                    .expect("The depth texture usage should already exist for this target");

                let descriptor = TextureDescriptor {
                    label: Some("view_depth_texture"),
                    size,
                    mip_level_count: 1,
                    sample_count: msaa.samples(),
                    dimension: TextureDimension::D2,
                    // PERF: vulkan docs recommend using 24 bit depth for better performance
                    format: TextureFormat::Depth32Float,
                    usage,
                    view_formats: &[],
                };

                texture_cache.get(&render_device, descriptor)
            })
            .clone();

        commands.entity(entity).insert(ViewDepthTexture {
            texture: cached_texture.texture,
            view: cached_texture.default_view,
        });
    }
}

#[derive(Component)]
pub struct ViewTransmissionTexture {
    pub texture: Texture,
    pub view: TextureView,
    pub sampler: Sampler,
}

pub fn prepare_core_3d_transmission_textures(
    mut commands: Commands,
    mut texture_cache: ResMut<TextureCache>,
    render_device: Res<RenderDevice>,
    views_3d: Query<
        (Entity, &ExtractedCamera, &Camera3d, &ExtractedView),
        (
            With<RenderPhase<Opaque3d>>,
            With<RenderPhase<AlphaMask3d>>,
            With<RenderPhase<Transmissive3d>>,
            With<RenderPhase<Transparent3d>>,
        ),
    >,
) {
    let mut textures = HashMap::default();
    for (entity, camera, camera_3d, view) in &views_3d {
        let Some(physical_target_size) = camera.physical_target_size else {
            continue;
        };

        // Don't prepare a transmission texture if the number of steps is set to 0
        if camera_3d.transmissive_steps == 0 {
            continue;
        }

        let cached_texture = textures
            .entry(camera.target.clone())
            .or_insert_with(|| {
                let usage = TextureUsages::TEXTURE_BINDING | TextureUsages::COPY_DST;

                // The size of the depth texture
                let size = Extent3d {
                    depth_or_array_layers: 1,
                    width: physical_target_size.x,
                    height: physical_target_size.y,
                };

                let format = if view.hdr {
                    ViewTarget::TEXTURE_FORMAT_HDR
                } else {
                    TextureFormat::bevy_default()
                };

                let descriptor = TextureDescriptor {
                    label: Some("view_transmission_texture"),
                    size,
                    mip_level_count: 1,
                    sample_count: 1, // msaa.samples(),
                    dimension: TextureDimension::D2,
                    format,
                    usage,
                    view_formats: &[],
                };

                texture_cache.get(&render_device, descriptor)
            })
            .clone();

        let sampler = render_device.create_sampler(&SamplerDescriptor {
            label: Some("view_transmission_sampler"),
            mag_filter: FilterMode::Linear,
            ..Default::default()
        });

        commands.entity(entity).insert(ViewTransmissionTexture {
            texture: cached_texture.texture,
            view: cached_texture.default_view,
            sampler,
        });
    }
}

// Prepares the textures used by the prepass
pub fn prepare_prepass_textures(
    mut commands: Commands,
    mut texture_cache: ResMut<TextureCache>,
    msaa: Res<Msaa>,
    render_device: Res<RenderDevice>,
    views_3d: Query<
        (
            Entity,
            &ExtractedCamera,
            Option<&DepthPrepass>,
            Option<&NormalPrepass>,
            Option<&MotionVectorPrepass>,
        ),
        (
            With<RenderPhase<Opaque3dPrepass>>,
            With<RenderPhase<AlphaMask3dPrepass>>,
        ),
    >,
) {
    let mut depth_textures = HashMap::default();
    let mut normal_textures = HashMap::default();
    let mut motion_vectors_textures = HashMap::default();
    for (entity, camera, depth_prepass, normal_prepass, motion_vector_prepass) in &views_3d {
        let Some(physical_target_size) = camera.physical_target_size else {
            continue;
        };

        let size = Extent3d {
            depth_or_array_layers: 1,
            width: physical_target_size.x,
            height: physical_target_size.y,
        };

        let cached_depth_texture = depth_prepass.is_some().then(|| {
            depth_textures
                .entry(camera.target.clone())
                .or_insert_with(|| {
                    let descriptor = TextureDescriptor {
                        label: Some("prepass_depth_texture"),
                        size,
                        mip_level_count: 1,
                        sample_count: msaa.samples(),
                        dimension: TextureDimension::D2,
                        format: DEPTH_PREPASS_FORMAT,
                        usage: TextureUsages::COPY_DST
                            | TextureUsages::RENDER_ATTACHMENT
                            | TextureUsages::TEXTURE_BINDING,
                        view_formats: &[],
                    };
                    texture_cache.get(&render_device, descriptor)
                })
                .clone()
        });

        let cached_normals_texture = normal_prepass.is_some().then(|| {
            normal_textures
                .entry(camera.target.clone())
                .or_insert_with(|| {
                    texture_cache.get(
                        &render_device,
                        TextureDescriptor {
                            label: Some("prepass_normal_texture"),
                            size,
                            mip_level_count: 1,
                            sample_count: msaa.samples(),
                            dimension: TextureDimension::D2,
                            format: NORMAL_PREPASS_FORMAT,
                            usage: TextureUsages::RENDER_ATTACHMENT
                                | TextureUsages::TEXTURE_BINDING,
                            view_formats: &[],
                        },
                    )
                })
                .clone()
        });

        let cached_motion_vectors_texture = motion_vector_prepass.is_some().then(|| {
            motion_vectors_textures
                .entry(camera.target.clone())
                .or_insert_with(|| {
                    texture_cache.get(
                        &render_device,
                        TextureDescriptor {
                            label: Some("prepass_motion_vectors_textures"),
                            size,
                            mip_level_count: 1,
                            sample_count: msaa.samples(),
                            dimension: TextureDimension::D2,
                            format: MOTION_VECTOR_PREPASS_FORMAT,
                            usage: TextureUsages::RENDER_ATTACHMENT
                                | TextureUsages::TEXTURE_BINDING,
                            view_formats: &[],
                        },
                    )
                })
                .clone()
        });

        commands.entity(entity).insert(ViewPrepassTextures {
            depth: cached_depth_texture,
            normal: cached_normals_texture,
            motion_vectors: cached_motion_vectors_texture,
            size,
        });
    }
}<|MERGE_RESOLUTION|>--- conflicted
+++ resolved
@@ -91,18 +91,6 @@
             .add_systems(
                 Render,
                 (
-<<<<<<< HEAD
-                    prepare_core_3d_depth_textures
-                        .in_set(RenderSet::Prepare)
-                        .after(bevy_render::view::prepare_windows),
-                    prepare_core_3d_transmission_textures
-                        .in_set(RenderSet::Prepare)
-                        .after(bevy_render::view::prepare_windows),
-                    prepare_prepass_textures
-                        .in_set(RenderSet::Prepare)
-                        .after(bevy_render::view::prepare_windows),
-=======
->>>>>>> 1116207f
                     sort_phase_system::<Opaque3d>.in_set(RenderSet::PhaseSort),
                     sort_phase_system::<AlphaMask3d>.in_set(RenderSet::PhaseSort),
                     sort_phase_system::<Transmissive3d>.in_set(RenderSet::PhaseSort),
@@ -110,6 +98,7 @@
                     sort_phase_system::<Opaque3dPrepass>.in_set(RenderSet::PhaseSort),
                     sort_phase_system::<AlphaMask3dPrepass>.in_set(RenderSet::PhaseSort),
                     prepare_core_3d_depth_textures.in_set(RenderSet::PrepareResources),
+                    prepare_core_3d_transmission_textures.in_set(RenderSet::PrepareResources),
                     prepare_prepass_textures.in_set(RenderSet::PrepareResources),
                 ),
             );
@@ -249,6 +238,7 @@
     pub pipeline: CachedRenderPipelineId,
     pub entity: Entity,
     pub draw_function: DrawFunctionId,
+    pub batch_size: usize,
 }
 
 impl PhaseItem for Transmissive3d {
@@ -273,6 +263,11 @@
     #[inline]
     fn sort(items: &mut [Self]) {
         radsort::sort_by_key(items, |item| item.distance);
+    }
+
+    #[inline]
+    fn batch_size(&self) -> usize {
+        self.batch_size
     }
 }
 
