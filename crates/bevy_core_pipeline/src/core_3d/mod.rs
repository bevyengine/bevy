--- conflicted
+++ resolved
@@ -55,13 +55,8 @@
         TextureDescriptor, TextureDimension, TextureFormat, TextureUsages, TextureView,
     },
     renderer::RenderDevice,
-<<<<<<< HEAD
-    texture::TextureCache,
-    view::{ExtractedView, ViewDepthTexture},
-=======
     texture::{BevyDefault, TextureCache},
-    view::{ExtractedView, ViewDepthTexture, ViewTarget},
->>>>>>> 6f8848a6
+    view::{ExtractedView, {ExtractedView, ViewDepthTexture}, ViewTarget},
     Extract, ExtractSchedule, Render, RenderApp, RenderSet,
 };
 use bevy_utils::{nonmax::NonMaxU32, tracing::warn, FloatOrd, HashMap};
