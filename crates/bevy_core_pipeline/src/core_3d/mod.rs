mod camera_3d;
mod main_opaque_pass_3d_node;
mod main_transparent_pass_3d_node;

pub mod graph {
    pub const NAME: &str = "core_3d";
    pub mod input {
        pub const VIEW_ENTITY: &str = "view_entity";
    }
    pub mod node {
        pub const MSAA_WRITEBACK: &str = "msaa_writeback";
        pub const PREPASS: &str = "prepass";
        pub const DEFERRED: &str = "deferred";
        pub const COPY_DEFERRED_LIGHTING_ID: &str = "copy_deferred_lighting_id";
        pub const START_MAIN_PASS: &str = "start_main_pass";
        pub const MAIN_OPAQUE_PASS: &str = "main_opaque_pass";
        pub const MAIN_TRANSPARENT_PASS: &str = "main_transparent_pass";
        pub const END_MAIN_PASS: &str = "end_main_pass";
        pub const BLOOM: &str = "bloom";
        pub const TONEMAPPING: &str = "tonemapping";
        pub const FXAA: &str = "fxaa";
        pub const UPSCALING: &str = "upscaling";
        pub const CONTRAST_ADAPTIVE_SHARPENING: &str = "contrast_adaptive_sharpening";
        pub const END_MAIN_PASS_POST_PROCESSING: &str = "end_main_pass_post_processing";
    }
}
pub const CORE_3D: &str = graph::NAME;

<<<<<<< HEAD
// PERF: vulkan docs recommend using 24 bit depth for better performance
pub const CORE_3D_DEPTH_FORMAT: TextureFormat = TextureFormat::Depth32Float;

use std::cmp::Reverse;
=======
use std::{cmp::Reverse, ops::Range};
>>>>>>> 20ed3e0e

pub use camera_3d::*;
pub use main_opaque_pass_3d_node::*;
pub use main_transparent_pass_3d_node::*;

use bevy_app::{App, Plugin, PostUpdate};
use bevy_ecs::prelude::*;
use bevy_render::{
    camera::{Camera, ExtractedCamera},
    extract_component::ExtractComponentPlugin,
    prelude::Msaa,
    render_graph::{EmptyNode, RenderGraphApp, ViewNodeRunner},
    render_phase::{
        sort_phase_system, CachedRenderPipelinePhaseItem, DrawFunctionId, DrawFunctions, PhaseItem,
        RenderPhase,
    },
    render_resource::{
        CachedRenderPipelineId, Extent3d, TextureDescriptor, TextureDimension, TextureFormat,
        TextureUsages,
    },
    renderer::RenderDevice,
    texture::TextureCache,
    view::ViewDepthTexture,
    Extract, ExtractSchedule, Render, RenderApp, RenderSet,
};
<<<<<<< HEAD
use bevy_utils::{tracing::warn, FloatOrd, HashMap};
=======
use bevy_utils::{nonmax::NonMaxU32, FloatOrd, HashMap};
>>>>>>> 20ed3e0e

use crate::{
    deferred::{
        copy_lighting_id::CopyDeferredLightingIdNode, node::DeferredNode, AlphaMask3dDeferred,
        Opaque3dDeferred, DEFERRED_LIGHTING_PASS_ID_FORMAT, DEFERRED_PREPASS_FORMAT,
    },
    prepass::{
        node::PrepassNode, AlphaMask3dPrepass, DeferredPrepass, DepthPrepass, MotionVectorPrepass,
        NormalPrepass, Opaque3dPrepass, ViewPrepassTextures, MOTION_VECTOR_PREPASS_FORMAT,
        NORMAL_PREPASS_FORMAT,
    },
    skybox::SkyboxPlugin,
    tonemapping::TonemappingNode,
    upscaling::UpscalingNode,
};

pub struct Core3dPlugin;

impl Plugin for Core3dPlugin {
    fn build(&self, app: &mut App) {
        app.register_type::<Camera3d>()
            .register_type::<Camera3dDepthLoadOp>()
            .add_plugins((SkyboxPlugin, ExtractComponentPlugin::<Camera3d>::default()))
            .add_systems(PostUpdate, check_msaa);

        let render_app = match app.get_sub_app_mut(RenderApp) {
            Ok(render_app) => render_app,
            Err(_) => return,
        };

        render_app
            .init_resource::<DrawFunctions<Opaque3d>>()
            .init_resource::<DrawFunctions<AlphaMask3d>>()
            .init_resource::<DrawFunctions<Transparent3d>>()
            .init_resource::<DrawFunctions<Opaque3dPrepass>>()
            .init_resource::<DrawFunctions<AlphaMask3dPrepass>>()
            .init_resource::<DrawFunctions<Opaque3dDeferred>>()
            .init_resource::<DrawFunctions<AlphaMask3dDeferred>>()
            .add_systems(ExtractSchedule, extract_core_3d_camera_phases)
            .add_systems(ExtractSchedule, extract_camera_prepass_phase)
            .add_systems(
                Render,
                (
                    sort_phase_system::<Opaque3d>.in_set(RenderSet::PhaseSort),
                    sort_phase_system::<AlphaMask3d>.in_set(RenderSet::PhaseSort),
                    sort_phase_system::<Transparent3d>.in_set(RenderSet::PhaseSort),
                    sort_phase_system::<Opaque3dPrepass>.in_set(RenderSet::PhaseSort),
                    sort_phase_system::<AlphaMask3dPrepass>.in_set(RenderSet::PhaseSort),
                    sort_phase_system::<Opaque3dDeferred>.in_set(RenderSet::PhaseSort),
                    sort_phase_system::<AlphaMask3dDeferred>.in_set(RenderSet::PhaseSort),
                    prepare_core_3d_depth_textures.in_set(RenderSet::PrepareResources),
                    prepare_prepass_textures.in_set(RenderSet::PrepareResources),
                ),
            );

        use graph::node::*;
        render_app
            .add_render_sub_graph(CORE_3D)
            .add_render_graph_node::<ViewNodeRunner<PrepassNode>>(CORE_3D, PREPASS)
            .add_render_graph_node::<ViewNodeRunner<DeferredNode>>(CORE_3D, DEFERRED)
            .add_render_graph_node::<ViewNodeRunner<CopyDeferredLightingIdNode>>(
                CORE_3D,
                COPY_DEFERRED_LIGHTING_ID,
            )
            .add_render_graph_node::<EmptyNode>(CORE_3D, START_MAIN_PASS)
            .add_render_graph_node::<ViewNodeRunner<MainOpaquePass3dNode>>(
                CORE_3D,
                MAIN_OPAQUE_PASS,
            )
            .add_render_graph_node::<ViewNodeRunner<MainTransparentPass3dNode>>(
                CORE_3D,
                MAIN_TRANSPARENT_PASS,
            )
            .add_render_graph_node::<EmptyNode>(CORE_3D, END_MAIN_PASS)
            .add_render_graph_node::<ViewNodeRunner<TonemappingNode>>(CORE_3D, TONEMAPPING)
            .add_render_graph_node::<EmptyNode>(CORE_3D, END_MAIN_PASS_POST_PROCESSING)
            .add_render_graph_node::<ViewNodeRunner<UpscalingNode>>(CORE_3D, UPSCALING)
            .add_render_graph_edges(
                CORE_3D,
                &[
                    PREPASS,
                    DEFERRED,
                    COPY_DEFERRED_LIGHTING_ID,
                    START_MAIN_PASS,
                    MAIN_OPAQUE_PASS,
                    MAIN_TRANSPARENT_PASS,
                    END_MAIN_PASS,
                    TONEMAPPING,
                    END_MAIN_PASS_POST_PROCESSING,
                    UPSCALING,
                ],
            );
    }
}

pub struct Opaque3d {
    pub distance: f32,
    pub pipeline: CachedRenderPipelineId,
    pub entity: Entity,
    pub draw_function: DrawFunctionId,
    pub batch_range: Range<u32>,
    pub dynamic_offset: Option<NonMaxU32>,
}

impl PhaseItem for Opaque3d {
    // NOTE: Values increase towards the camera. Front-to-back ordering for opaque means we need a descending sort.
    type SortKey = Reverse<FloatOrd>;

    #[inline]
    fn entity(&self) -> Entity {
        self.entity
    }

    #[inline]
    fn sort_key(&self) -> Self::SortKey {
        Reverse(FloatOrd(self.distance))
    }

    #[inline]
    fn draw_function(&self) -> DrawFunctionId {
        self.draw_function
    }

    #[inline]
    fn sort(items: &mut [Self]) {
        // Key negated to match reversed SortKey ordering
        radsort::sort_by_key(items, |item| -item.distance);
    }

    #[inline]
    fn batch_range(&self) -> &Range<u32> {
        &self.batch_range
    }

    #[inline]
    fn batch_range_mut(&mut self) -> &mut Range<u32> {
        &mut self.batch_range
    }

    #[inline]
    fn dynamic_offset(&self) -> Option<NonMaxU32> {
        self.dynamic_offset
    }

    #[inline]
    fn dynamic_offset_mut(&mut self) -> &mut Option<NonMaxU32> {
        &mut self.dynamic_offset
    }
}

impl CachedRenderPipelinePhaseItem for Opaque3d {
    #[inline]
    fn cached_pipeline(&self) -> CachedRenderPipelineId {
        self.pipeline
    }
}

pub struct AlphaMask3d {
    pub distance: f32,
    pub pipeline: CachedRenderPipelineId,
    pub entity: Entity,
    pub draw_function: DrawFunctionId,
    pub batch_range: Range<u32>,
    pub dynamic_offset: Option<NonMaxU32>,
}

impl PhaseItem for AlphaMask3d {
    // NOTE: Values increase towards the camera. Front-to-back ordering for alpha mask means we need a descending sort.
    type SortKey = Reverse<FloatOrd>;

    #[inline]
    fn entity(&self) -> Entity {
        self.entity
    }

    #[inline]
    fn sort_key(&self) -> Self::SortKey {
        Reverse(FloatOrd(self.distance))
    }

    #[inline]
    fn draw_function(&self) -> DrawFunctionId {
        self.draw_function
    }

    #[inline]
    fn sort(items: &mut [Self]) {
        // Key negated to match reversed SortKey ordering
        radsort::sort_by_key(items, |item| -item.distance);
    }

    #[inline]
    fn batch_range(&self) -> &Range<u32> {
        &self.batch_range
    }

    #[inline]
    fn batch_range_mut(&mut self) -> &mut Range<u32> {
        &mut self.batch_range
    }

    #[inline]
    fn dynamic_offset(&self) -> Option<NonMaxU32> {
        self.dynamic_offset
    }

    #[inline]
    fn dynamic_offset_mut(&mut self) -> &mut Option<NonMaxU32> {
        &mut self.dynamic_offset
    }
}

impl CachedRenderPipelinePhaseItem for AlphaMask3d {
    #[inline]
    fn cached_pipeline(&self) -> CachedRenderPipelineId {
        self.pipeline
    }
}

pub struct Transparent3d {
    pub distance: f32,
    pub pipeline: CachedRenderPipelineId,
    pub entity: Entity,
    pub draw_function: DrawFunctionId,
    pub batch_range: Range<u32>,
    pub dynamic_offset: Option<NonMaxU32>,
}

impl PhaseItem for Transparent3d {
    // NOTE: Values increase towards the camera. Back-to-front ordering for transparent means we need an ascending sort.
    type SortKey = FloatOrd;

    #[inline]
    fn entity(&self) -> Entity {
        self.entity
    }

    #[inline]
    fn sort_key(&self) -> Self::SortKey {
        FloatOrd(self.distance)
    }

    #[inline]
    fn draw_function(&self) -> DrawFunctionId {
        self.draw_function
    }

    #[inline]
    fn sort(items: &mut [Self]) {
        radsort::sort_by_key(items, |item| item.distance);
    }

    #[inline]
    fn batch_range(&self) -> &Range<u32> {
        &self.batch_range
    }

    #[inline]
    fn batch_range_mut(&mut self) -> &mut Range<u32> {
        &mut self.batch_range
    }

    #[inline]
    fn dynamic_offset(&self) -> Option<NonMaxU32> {
        self.dynamic_offset
    }

    #[inline]
    fn dynamic_offset_mut(&mut self) -> &mut Option<NonMaxU32> {
        &mut self.dynamic_offset
    }
}

impl CachedRenderPipelinePhaseItem for Transparent3d {
    #[inline]
    fn cached_pipeline(&self) -> CachedRenderPipelineId {
        self.pipeline
    }
}

pub fn extract_core_3d_camera_phases(
    mut commands: Commands,
    cameras_3d: Extract<Query<(Entity, &Camera), With<Camera3d>>>,
) {
    for (entity, camera) in &cameras_3d {
        if camera.is_active {
            commands.get_or_spawn(entity).insert((
                RenderPhase::<Opaque3d>::default(),
                RenderPhase::<AlphaMask3d>::default(),
                RenderPhase::<Transparent3d>::default(),
            ));
        }
    }
}

// Extract the render phases for the prepass
pub fn extract_camera_prepass_phase(
    mut commands: Commands,
    cameras_3d: Extract<
        Query<
            (
                Entity,
                &Camera,
                Option<&DepthPrepass>,
                Option<&NormalPrepass>,
                Option<&MotionVectorPrepass>,
                Option<&DeferredPrepass>,
            ),
            With<Camera3d>,
        >,
    >,
) {
    for (entity, camera, depth_prepass, normal_prepass, motion_vector_prepass, deferred_prepass) in
        cameras_3d.iter()
    {
        if camera.is_active {
            let mut entity = commands.get_or_spawn(entity);

            if depth_prepass.is_some()
                || normal_prepass.is_some()
                || motion_vector_prepass.is_some()
            {
                entity.insert((
                    RenderPhase::<Opaque3dPrepass>::default(),
                    RenderPhase::<AlphaMask3dPrepass>::default(),
                ));
            }

            if deferred_prepass.is_some() {
                entity.insert((
                    RenderPhase::<Opaque3dDeferred>::default(),
                    RenderPhase::<AlphaMask3dDeferred>::default(),
                ));
            }

            if depth_prepass.is_some() {
                entity.insert(DepthPrepass);
            }
            if normal_prepass.is_some() {
                entity.insert(NormalPrepass);
            }
            if motion_vector_prepass.is_some() {
                entity.insert(MotionVectorPrepass);
            }
            if deferred_prepass.is_some() {
                entity.insert(DeferredPrepass);
            }
        }
    }
}

pub fn prepare_core_3d_depth_textures(
    mut commands: Commands,
    mut texture_cache: ResMut<TextureCache>,
    msaa: Res<Msaa>,
    render_device: Res<RenderDevice>,
    views_3d: Query<
        (Entity, &ExtractedCamera, Option<&DepthPrepass>, &Camera3d),
        (
            With<RenderPhase<Opaque3d>>,
            With<RenderPhase<AlphaMask3d>>,
            With<RenderPhase<Transparent3d>>,
        ),
    >,
) {
    let mut render_target_usage = HashMap::default();
    for (_, camera, depth_prepass, camera_3d) in &views_3d {
        // Default usage required to write to the depth texture
        let mut usage: TextureUsages = camera_3d.depth_texture_usages.into();
        if depth_prepass.is_some() {
            // Required to read the output of the prepass
            usage |= TextureUsages::COPY_SRC;
        }
        render_target_usage
            .entry(camera.target.clone())
            .and_modify(|u| *u |= usage)
            .or_insert_with(|| usage);
    }

    let mut textures = HashMap::default();
    for (entity, camera, _, _) in &views_3d {
        let Some(physical_target_size) = camera.physical_target_size else {
            continue;
        };

        let cached_texture = textures
            .entry(camera.target.clone())
            .or_insert_with(|| {
                // The size of the depth texture
                let size = Extent3d {
                    depth_or_array_layers: 1,
                    width: physical_target_size.x,
                    height: physical_target_size.y,
                };

                let usage = *render_target_usage
                    .get(&camera.target.clone())
                    .expect("The depth texture usage should already exist for this target");

                let descriptor = TextureDescriptor {
                    label: Some("view_depth_texture"),
                    size,
                    mip_level_count: 1,
                    sample_count: msaa.samples(),
                    dimension: TextureDimension::D2,
                    format: CORE_3D_DEPTH_FORMAT,
                    usage,
                    view_formats: &[],
                };

                texture_cache.get(&render_device, descriptor)
            })
            .clone();

        commands.entity(entity).insert(ViewDepthTexture {
            texture: cached_texture.texture,
            view: cached_texture.default_view,
        });
    }
}

// Disable msaa and warn if using deferred rendering
pub fn check_msaa(
    mut msaa: ResMut<Msaa>,
    deferred_views: Query<Entity, (With<Camera>, With<DeferredPrepass>)>,
) {
    if !deferred_views.is_empty() {
        match *msaa {
            Msaa::Off => (),
            _ => {
                warn!("MSAA is incompatible with deferred rendering and has been disabled.");
                *msaa = Msaa::Off;
            }
        };
    }
}

// Prepares the textures used by the prepass
pub fn prepare_prepass_textures(
    mut commands: Commands,
    mut texture_cache: ResMut<TextureCache>,
    msaa: Res<Msaa>,
    render_device: Res<RenderDevice>,
    views_3d: Query<
        (
            Entity,
            &ExtractedCamera,
            Option<&DepthPrepass>,
            Option<&NormalPrepass>,
            Option<&MotionVectorPrepass>,
            Option<&DeferredPrepass>,
        ),
        (
            With<RenderPhase<Opaque3dPrepass>>,
            With<RenderPhase<AlphaMask3dPrepass>>,
        ),
    >,
) {
    let mut depth_textures = HashMap::default();
    let mut normal_textures = HashMap::default();
    let mut deferred_textures = HashMap::default();
    let mut deferred_lighting_id_textures = HashMap::default();
    let mut motion_vectors_textures = HashMap::default();
    for (entity, camera, depth_prepass, normal_prepass, motion_vector_prepass, deferred_prepass) in
        &views_3d
    {
        let Some(physical_target_size) = camera.physical_target_size else {
            continue;
        };

        let size = Extent3d {
            depth_or_array_layers: 1,
            width: physical_target_size.x,
            height: physical_target_size.y,
        };

        let cached_depth_texture = depth_prepass.is_some().then(|| {
            depth_textures
                .entry(camera.target.clone())
                .or_insert_with(|| {
                    let descriptor = TextureDescriptor {
                        label: Some("prepass_depth_texture"),
                        size,
                        mip_level_count: 1,
                        sample_count: msaa.samples(),
                        dimension: TextureDimension::D2,
                        format: CORE_3D_DEPTH_FORMAT,
                        usage: TextureUsages::COPY_DST
                            | TextureUsages::RENDER_ATTACHMENT
                            | TextureUsages::TEXTURE_BINDING,
                        view_formats: &[],
                    };
                    texture_cache.get(&render_device, descriptor)
                })
                .clone()
        });

        let cached_normals_texture = normal_prepass.is_some().then(|| {
            normal_textures
                .entry(camera.target.clone())
                .or_insert_with(|| {
                    texture_cache.get(
                        &render_device,
                        TextureDescriptor {
                            label: Some("prepass_normal_texture"),
                            size,
                            mip_level_count: 1,
                            sample_count: msaa.samples(),
                            dimension: TextureDimension::D2,
                            format: NORMAL_PREPASS_FORMAT,
                            usage: TextureUsages::RENDER_ATTACHMENT
                                | TextureUsages::TEXTURE_BINDING,
                            view_formats: &[],
                        },
                    )
                })
                .clone()
        });

        let cached_motion_vectors_texture = motion_vector_prepass.is_some().then(|| {
            motion_vectors_textures
                .entry(camera.target.clone())
                .or_insert_with(|| {
                    texture_cache.get(
                        &render_device,
                        TextureDescriptor {
                            label: Some("prepass_motion_vectors_textures"),
                            size,
                            mip_level_count: 1,
                            sample_count: msaa.samples(),
                            dimension: TextureDimension::D2,
                            format: MOTION_VECTOR_PREPASS_FORMAT,
                            usage: TextureUsages::RENDER_ATTACHMENT
                                | TextureUsages::TEXTURE_BINDING,
                            view_formats: &[],
                        },
                    )
                })
                .clone()
        });

        let cached_deferred_texture = deferred_prepass.is_some().then(|| {
            deferred_textures
                .entry(camera.target.clone())
                .or_insert_with(|| {
                    texture_cache.get(
                        &render_device,
                        TextureDescriptor {
                            label: Some("prepass_deferred_texture"),
                            size,
                            mip_level_count: 1,
                            sample_count: 1,
                            dimension: TextureDimension::D2,
                            format: DEFERRED_PREPASS_FORMAT,
                            usage: TextureUsages::RENDER_ATTACHMENT
                                | TextureUsages::TEXTURE_BINDING,
                            view_formats: &[],
                        },
                    )
                })
                .clone()
        });

        let deferred_lighting_pass_id_texture = deferred_prepass.is_some().then(|| {
            deferred_lighting_id_textures
                .entry(camera.target.clone())
                .or_insert_with(|| {
                    texture_cache.get(
                        &render_device,
                        TextureDescriptor {
                            label: Some("deferred_lighting_pass_id_texture"),
                            size,
                            mip_level_count: 1,
                            sample_count: 1,
                            dimension: TextureDimension::D2,
                            format: DEFERRED_LIGHTING_PASS_ID_FORMAT,
                            usage: TextureUsages::RENDER_ATTACHMENT
                                | TextureUsages::TEXTURE_BINDING,
                            view_formats: &[],
                        },
                    )
                })
                .clone()
        });

        commands.entity(entity).insert(ViewPrepassTextures {
            depth: cached_depth_texture,
            normal: cached_normals_texture,
            motion_vectors: cached_motion_vectors_texture,
            deferred: cached_deferred_texture,
            deferred_lighting_pass_id: deferred_lighting_pass_id_texture,
            size,
        });
    }
}<|MERGE_RESOLUTION|>--- conflicted
+++ resolved
@@ -26,14 +26,10 @@
 }
 pub const CORE_3D: &str = graph::NAME;
 
-<<<<<<< HEAD
 // PERF: vulkan docs recommend using 24 bit depth for better performance
 pub const CORE_3D_DEPTH_FORMAT: TextureFormat = TextureFormat::Depth32Float;
 
-use std::cmp::Reverse;
-=======
 use std::{cmp::Reverse, ops::Range};
->>>>>>> 20ed3e0e
 
 pub use camera_3d::*;
 pub use main_opaque_pass_3d_node::*;
@@ -59,11 +55,7 @@
     view::ViewDepthTexture,
     Extract, ExtractSchedule, Render, RenderApp, RenderSet,
 };
-<<<<<<< HEAD
-use bevy_utils::{tracing::warn, FloatOrd, HashMap};
-=======
-use bevy_utils::{nonmax::NonMaxU32, FloatOrd, HashMap};
->>>>>>> 20ed3e0e
+use bevy_utils::{nonmax::NonMaxU32, tracing::warn, FloatOrd, HashMap};
 
 use crate::{
     deferred::{
