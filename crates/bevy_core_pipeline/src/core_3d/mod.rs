--- conflicted
+++ resolved
@@ -59,16 +59,14 @@
 use bevy_utils::{FloatOrd, HashMap};
 
 use crate::{
-<<<<<<< HEAD
-    deferred::node::DeferredNode,
-    prepass::{node::PrepassNode, DepthPrepass},
-=======
+    deferred::{
+        node::DeferredNode, AlphaMask3dDeferred, Opaque3dDeferred, DEFERRED_PREPASS_FORMAT,
+    },
     prepass::{
-        node::PrepassNode, AlphaMask3dPrepass, DepthPrepass, MotionVectorPrepass, NormalPrepass,
-        Opaque3dPrepass, ViewPrepassTextures, DEPTH_PREPASS_FORMAT, MOTION_VECTOR_PREPASS_FORMAT,
-        NORMAL_PREPASS_FORMAT,
+        node::PrepassNode, AlphaMask3dPrepass, DeferredPrepass, DepthPrepass, MotionVectorPrepass,
+        NormalPrepass, Opaque3dPrepass, ViewPrepassTextures, DEPTH_PREPASS_FORMAT,
+        MOTION_VECTOR_PREPASS_FORMAT, NORMAL_PREPASS_FORMAT,
     },
->>>>>>> 3fba34c9
     skybox::SkyboxPlugin,
     tonemapping::TonemappingNode,
     upscaling::UpscalingNode,
@@ -94,6 +92,8 @@
             .init_resource::<DrawFunctions<Transparent3d>>()
             .init_resource::<DrawFunctions<Opaque3dPrepass>>()
             .init_resource::<DrawFunctions<AlphaMask3dPrepass>>()
+            .init_resource::<DrawFunctions<Opaque3dDeferred>>()
+            .init_resource::<DrawFunctions<AlphaMask3dDeferred>>()
             .add_systems(ExtractSchedule, extract_core_3d_camera_phases)
             .add_systems(ExtractSchedule, extract_camera_prepass_phase)
             .add_systems(
@@ -110,6 +110,8 @@
                     sort_phase_system::<Transparent3d>.in_set(RenderSet::PhaseSort),
                     sort_phase_system::<Opaque3dPrepass>.in_set(RenderSet::PhaseSort),
                     sort_phase_system::<AlphaMask3dPrepass>.in_set(RenderSet::PhaseSort),
+                    sort_phase_system::<Opaque3dDeferred>.in_set(RenderSet::PhaseSort),
+                    sort_phase_system::<AlphaMask3dDeferred>.in_set(RenderSet::PhaseSort),
                 ),
             );
 
@@ -293,12 +295,14 @@
                 Option<&DepthPrepass>,
                 Option<&NormalPrepass>,
                 Option<&MotionVectorPrepass>,
+                Option<&DeferredPrepass>,
             ),
             With<Camera3d>,
         >,
     >,
 ) {
-    for (entity, camera, depth_prepass, normal_prepass, motion_vector_prepass) in cameras_3d.iter()
+    for (entity, camera, depth_prepass, normal_prepass, deferred_prepass, motion_vector_prepass) in
+        cameras_3d.iter()
     {
         if camera.is_active {
             let mut entity = commands.get_or_spawn(entity);
@@ -313,6 +317,13 @@
                 ));
             }
 
+            if deferred_prepass.is_some() {
+                entity.insert((
+                    RenderPhase::<Opaque3dDeferred>::default(),
+                    RenderPhase::<AlphaMask3dDeferred>::default(),
+                ));
+            }
+
             if depth_prepass.is_some() {
                 entity.insert(DepthPrepass);
             }
@@ -321,6 +332,9 @@
             }
             if motion_vector_prepass.is_some() {
                 entity.insert(MotionVectorPrepass);
+            }
+            if deferred_prepass.is_some() {
+                entity.insert(DeferredPrepass);
             }
         }
     }
@@ -399,6 +413,7 @@
             Option<&DepthPrepass>,
             Option<&NormalPrepass>,
             Option<&MotionVectorPrepass>,
+            Option<&DeferredPrepass>,
         ),
         (
             With<RenderPhase<Opaque3dPrepass>>,
@@ -408,8 +423,11 @@
 ) {
     let mut depth_textures = HashMap::default();
     let mut normal_textures = HashMap::default();
+    let mut deferred_textures = HashMap::default();
     let mut motion_vectors_textures = HashMap::default();
-    for (entity, camera, depth_prepass, normal_prepass, motion_vector_prepass) in &views_3d {
+    for (entity, camera, depth_prepass, normal_prepass, motion_vector_prepass, deferred_prepass) in
+        &views_3d
+    {
         let Some(physical_target_size) = camera.physical_target_size else {
             continue;
         };
@@ -485,10 +503,33 @@
                 .clone()
         });
 
+        let cached_deferred_texture = deferred_prepass.is_some().then(|| {
+            deferred_textures
+                .entry(camera.target.clone())
+                .or_insert_with(|| {
+                    texture_cache.get(
+                        &render_device,
+                        TextureDescriptor {
+                            label: Some("prepass_deferred_texture"),
+                            size,
+                            mip_level_count: 1,
+                            sample_count: 1,
+                            dimension: TextureDimension::D2,
+                            format: DEFERRED_PREPASS_FORMAT,
+                            usage: TextureUsages::RENDER_ATTACHMENT
+                                | TextureUsages::TEXTURE_BINDING,
+                            view_formats: &[],
+                        },
+                    )
+                })
+                .clone()
+        });
+
         commands.entity(entity).insert(ViewPrepassTextures {
             depth: cached_depth_texture,
             normal: cached_normals_texture,
             motion_vectors: cached_motion_vectors_texture,
+            deferred: cached_deferred_texture,
             size,
         });
     }
