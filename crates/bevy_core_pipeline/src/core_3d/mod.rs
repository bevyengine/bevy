--- conflicted
+++ resolved
@@ -61,15 +61,12 @@
 use bevy_utils::{nonmax::NonMaxU32, tracing::warn, FloatOrd, HashMap};
 
 use crate::{
-<<<<<<< HEAD
     core_3d::main_transmissive_pass_3d_node::MainTransmissivePass3dNode,
-=======
     deferred::{
         copy_lighting_id::CopyDeferredLightingIdNode, node::DeferredGBufferPrepassNode,
         AlphaMask3dDeferred, Opaque3dDeferred, DEFERRED_LIGHTING_PASS_ID_FORMAT,
         DEFERRED_PREPASS_FORMAT,
     },
->>>>>>> 3866b1cc
     prepass::{
         node::PrepassNode, AlphaMask3dPrepass, DeferredPrepass, DepthPrepass, MotionVectorPrepass,
         NormalPrepass, Opaque3dPrepass, ViewPrepassTextures, MOTION_VECTOR_PREPASS_FORMAT,
@@ -561,7 +558,6 @@
     }
 }
 
-<<<<<<< HEAD
 #[derive(Component)]
 pub struct ViewTransmissionTexture {
     pub texture: Texture,
@@ -649,7 +645,9 @@
             view: cached_texture.default_view,
             sampler,
         });
-=======
+    }
+}
+
 // Disable MSAA and warn if using deferred rendering
 pub fn check_msaa(
     mut msaa: ResMut<Msaa>,
@@ -663,7 +661,6 @@
                 *msaa = Msaa::Off;
             }
         };
->>>>>>> 3866b1cc
     }
 }
 
