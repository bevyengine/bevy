--- conflicted
+++ resolved
@@ -39,8 +39,8 @@
         TextureUsages,
     },
     renderer::RenderDevice,
-    texture::{BevyDefault, CachedTexture, TextureCache},
-    view::{ExtractedView, ViewDepthTexture, ViewTarget},
+    texture::{CachedTexture, TextureCache},
+    view::ViewDepthTexture,
     Extract, RenderApp, RenderStage,
 };
 use bevy_utils::{FloatOrd, HashMap};
@@ -275,17 +275,7 @@
     msaa: Res<Msaa>,
     render_device: Res<RenderDevice>,
     views_3d: Query<
-<<<<<<< HEAD
-        (
-            Entity,
-            &ExtractedCamera,
-            &ExtractedView,
-            &Camera3d,
-            Option<&DepthPrepass>,
-        ),
-=======
         (Entity, &ExtractedCamera, Option<&DepthPrepass>),
->>>>>>> cab065ba
         (
             With<RenderPhase<Opaque3d>>,
             With<RenderPhase<AlphaMask3d>>,
@@ -293,26 +283,13 @@
         ),
     >,
 ) {
-<<<<<<< HEAD
-    let mut depth_textures = HashMap::default();
-    for (entity, camera, view, camera_3d, depth_prepass) in &views_3d {
-=======
     let mut textures = HashMap::default();
     for (entity, camera, depth_prepass) in &views_3d {
->>>>>>> cab065ba
         let Some(physical_target_size) = camera.physical_target_size else {
             continue;
         };
 
-<<<<<<< HEAD
-        let mut entity = commands.entity(entity);
-
-        let texture_size = camera_3d.render_resolution.unwrap_or(physical_target_size);
-
-        let depth = depth_textures
-=======
         let cached_texture = textures
->>>>>>> cab065ba
             .entry(camera.target.clone())
             .or_insert_with(|| {
                 // Default usage required to write to the depth texture
@@ -322,15 +299,6 @@
                     usage |= TextureUsages::COPY_SRC;
                 }
 
-<<<<<<< HEAD
-                let descriptor = TextureDescriptor {
-                    label: Some("view_depth_texture"),
-                    size: Extent3d {
-                        depth_or_array_layers: 1,
-                        width: texture_size.x,
-                        height: texture_size.y,
-                    },
-=======
                 // The size of the depth texture
                 let size = Extent3d {
                     depth_or_array_layers: 1,
@@ -341,7 +309,6 @@
                 let descriptor = TextureDescriptor {
                     label: Some("view_depth_texture"),
                     size,
->>>>>>> cab065ba
                     mip_level_count: 1,
                     sample_count: msaa.samples,
                     dimension: TextureDimension::D2,
@@ -354,41 +321,9 @@
             })
             .clone();
 
-<<<<<<< HEAD
-        entity.insert(ViewDepthTexture {
-            texture: depth.texture,
-            view: depth.default_view,
-        });
-
-        if let Some(render_resolution) = camera_3d.render_resolution {
-            if render_resolution != physical_target_size {
-                let descriptor = TextureDescriptor {
-                    label: Some("view_main_pass_3d_texture"),
-                    size: Extent3d {
-                        depth_or_array_layers: 1,
-                        width: texture_size.x,
-                        height: texture_size.y,
-                    },
-                    mip_level_count: 1,
-                    sample_count: msaa.samples,
-                    dimension: TextureDimension::D2,
-                    format: match view.hdr {
-                        true => ViewTarget::TEXTURE_FORMAT_HDR,
-                        false => TextureFormat::bevy_default(),
-                    },
-                    usage: TextureUsages::RENDER_ATTACHMENT | TextureUsages::TEXTURE_BINDING,
-                };
-
-                entity.insert(MainPass3dTexture {
-                    texture: texture_cache.get(&render_device, descriptor),
-                });
-            }
-        }
-=======
         commands.entity(entity).insert(ViewDepthTexture {
             texture: cached_texture.texture,
             view: cached_texture.default_view,
         });
->>>>>>> cab065ba
     }
 }