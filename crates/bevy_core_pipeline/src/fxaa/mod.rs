--- conflicted
+++ resolved
@@ -92,57 +92,7 @@
             Err(_) => return,
         };
         render_app
-<<<<<<< HEAD
             .init_resources::<(FxaaPipeline, SpecializedRenderPipelines<FxaaPipeline>)>()
-            .add_systems(Render, prepare_fxaa_pipelines.in_set(RenderSet::Prepare));
-
-        {
-            let fxaa_node = FxaaNode::new(&mut render_app.world);
-            let mut binding = render_app.world.resource_mut::<RenderGraph>();
-            let graph = binding.get_sub_graph_mut(core_3d::graph::NAME).unwrap();
-
-            graph.add_node(core_3d::graph::node::FXAA, fxaa_node);
-
-            graph.add_slot_edge(
-                graph.input_node().id,
-                core_3d::graph::input::VIEW_ENTITY,
-                core_3d::graph::node::FXAA,
-                FxaaNode::IN_VIEW,
-            );
-
-            graph.add_node_edge(
-                core_3d::graph::node::TONEMAPPING,
-                core_3d::graph::node::FXAA,
-            );
-            graph.add_node_edge(
-                core_3d::graph::node::FXAA,
-                core_3d::graph::node::END_MAIN_PASS_POST_PROCESSING,
-            );
-        }
-        {
-            let fxaa_node = FxaaNode::new(&mut render_app.world);
-            let mut binding = render_app.world.resource_mut::<RenderGraph>();
-            let graph = binding.get_sub_graph_mut(core_2d::graph::NAME).unwrap();
-
-            graph.add_node(core_2d::graph::node::FXAA, fxaa_node);
-
-            graph.add_slot_edge(
-                graph.input_node().id,
-                core_2d::graph::input::VIEW_ENTITY,
-                core_2d::graph::node::FXAA,
-                FxaaNode::IN_VIEW,
-            );
-
-            graph.add_node_edge(
-                core_2d::graph::node::TONEMAPPING,
-                core_2d::graph::node::FXAA,
-            );
-            graph.add_node_edge(
-                core_2d::graph::node::FXAA,
-                core_2d::graph::node::END_MAIN_PASS_POST_PROCESSING,
-=======
-            .init_resource::<FxaaPipeline>()
-            .init_resource::<SpecializedRenderPipelines<FxaaPipeline>>()
             .add_systems(Render, prepare_fxaa_pipelines.in_set(RenderSet::Prepare))
             .add_render_graph_node::<FxaaNode>(CORE_3D, core_3d::graph::node::FXAA)
             .add_render_graph_edges(
@@ -161,7 +111,6 @@
                     core_2d::graph::node::FXAA,
                     core_2d::graph::node::END_MAIN_PASS_POST_PROCESSING,
                 ],
->>>>>>> 764961be
             );
     }
 }
