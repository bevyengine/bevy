--- conflicted
+++ resolved
@@ -9,15 +9,11 @@
 use bevy_app::{App, Plugin};
 use bevy_asset::{load_internal_asset, Handle};
 use bevy_ecs::{
-<<<<<<< HEAD
-    component::Component, query::With, reflect::ReflectComponent, schedule::IntoSystemConfigs,
-=======
     bundle::Bundle,
     component::{require, Component},
     query::With,
     reflect::ReflectComponent,
     schedule::IntoSystemConfigs,
->>>>>>> 2931e350
 };
 use bevy_reflect::{std_traits::ReflectDefault, Reflect};
 use bevy_render::{
