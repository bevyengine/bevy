--- conflicted
+++ resolved
@@ -85,21 +85,14 @@
                 // The target's "resolve target" is the "destination" in post_process
                 // We will indirectly write the results to the "destination" using
                 // the MSAA resolve step.
-<<<<<<< HEAD
                 color_attachments: &[Some(RenderPassColorAttachment {
                     view: todo!("What goes here?"),
                     resolve_target: Some(&post_process.destination),
                     ops: Operations {
                         load: LoadOp::Clear(Color::BLACK.into()),
-                        store: true,
+                        store: StoreOp::Store,
                     },
                 })],
-=======
-                color_attachments: &[Some(target.get_color_attachment(Operations {
-                    load: LoadOp::Clear(Default::default()),
-                    store: StoreOp::Store,
-                }))],
->>>>>>> 8067e460
                 depth_stencil_attachment: None,
                 timestamp_writes: None,
                 occlusion_query_set: None,
