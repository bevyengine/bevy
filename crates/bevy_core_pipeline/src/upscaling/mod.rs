use crate::fullscreen_vertex_shader::fullscreen_shader_vertex_state;
use bevy_app::prelude::*;
use bevy_asset::{load_internal_asset, HandleUntyped};
use bevy_ecs::prelude::*;
use bevy_reflect::TypeUuid;
use bevy_render::view::ViewTarget;
<<<<<<< HEAD
use bevy_render::{
    camera::{ExtractedCamera, ExtractedCameraOutputMode},
    renderer::RenderDevice,
    view::Msaa,
};
use bevy_render::{render_resource::*, RenderApp, RenderStage};
=======
use bevy_render::{render_resource::*, RenderApp, RenderSet};
>>>>>>> 978f7cd8

mod node;

pub use node::UpscalingNode;

const UPSCALING_SHADER_HANDLE: HandleUntyped =
    HandleUntyped::weak_from_u64(Shader::TYPE_UUID, 14589267395627146578);

pub struct UpscalingPlugin;

impl Plugin for UpscalingPlugin {
    fn build(&self, app: &mut App) {
        load_internal_asset!(
            app,
            UPSCALING_SHADER_HANDLE,
            "upscaling.wgsl",
            Shader::from_wgsl
        );

        if let Ok(render_app) = app.get_sub_app_mut(RenderApp) {
            render_app
                .init_resource::<UpscalingPipeline>()
                .init_resource::<SpecializedRenderPipelines<UpscalingPipeline>>()
                .add_system(queue_view_upscaling_pipelines.in_set(RenderSet::Queue));
        }
    }
}

#[derive(Resource)]
pub struct UpscalingPipeline {
    texture_bind_group: BindGroupLayout,
}

impl FromWorld for UpscalingPipeline {
    fn from_world(render_world: &mut World) -> Self {
        let render_device = render_world.resource::<RenderDevice>();

        let texture_bind_group =
            render_device.create_bind_group_layout(&BindGroupLayoutDescriptor {
                label: Some("upscaling_texture_bind_group_layout"),
                entries: &[
                    BindGroupLayoutEntry {
                        binding: 0,
                        visibility: ShaderStages::FRAGMENT,
                        ty: BindingType::Texture {
                            sample_type: TextureSampleType::Float { filterable: false },
                            view_dimension: TextureViewDimension::D2,
                            multisampled: false,
                        },
                        count: None,
                    },
                    BindGroupLayoutEntry {
                        binding: 1,
                        visibility: ShaderStages::FRAGMENT,
                        ty: BindingType::Sampler(SamplerBindingType::NonFiltering),
                        count: None,
                    },
                ],
            });

        UpscalingPipeline { texture_bind_group }
    }
}

#[derive(PartialEq, Eq, Hash, Clone, Copy)]
pub enum UpscalingMode {
    Filtering,
    Nearest,
}

#[derive(PartialEq, Eq, Hash, Clone, Copy)]
pub struct UpscalingPipelineKey {
    upscaling_mode: UpscalingMode,
    texture_format: TextureFormat,
    blend_state: Option<wgpu::BlendState>,
    samples: u32,
}

impl SpecializedRenderPipeline for UpscalingPipeline {
    type Key = UpscalingPipelineKey;

    fn specialize(&self, key: Self::Key) -> RenderPipelineDescriptor {
        RenderPipelineDescriptor {
            label: Some("upscaling pipeline".into()),
            layout: Some(vec![self.texture_bind_group.clone()]),
            vertex: fullscreen_shader_vertex_state(),
            fragment: Some(FragmentState {
                shader: UPSCALING_SHADER_HANDLE.typed(),
                shader_defs: vec![],
                entry_point: "fs_main".into(),
                targets: vec![Some(ColorTargetState {
                    format: key.texture_format,
                    blend: key.blend_state,
                    write_mask: ColorWrites::ALL,
                })],
            }),
            primitive: PrimitiveState::default(),
            depth_stencil: None,
            multisample: MultisampleState {
                count: key.samples,
                ..Default::default()
            },
        }
    }
}

#[derive(Component)]
pub struct ViewUpscalingPipeline {
    pipeline: CachedRenderPipelineId,
    retain: bool,
}

fn queue_view_upscaling_pipelines(
    mut commands: Commands,
    pipeline_cache: Res<PipelineCache>,
    mut pipelines: ResMut<SpecializedRenderPipelines<UpscalingPipeline>>,
    upscaling_pipeline: Res<UpscalingPipeline>,
    view_targets: Query<(Entity, &ViewTarget, &ExtractedCamera)>,
    msaa: Res<Msaa>,
) {
    for (entity, view_target, camera) in view_targets.iter() {
        let key = match camera.output_mode {
            ExtractedCameraOutputMode::Finish(blend_state) => UpscalingPipelineKey {
                upscaling_mode: UpscalingMode::Filtering,
                texture_format: view_target.out_texture_format(),
                blend_state,
                samples: 1,
            },
            ExtractedCameraOutputMode::Retain => UpscalingPipelineKey {
                upscaling_mode: UpscalingMode::Filtering,
                texture_format: view_target.main_texture_format(),
                blend_state: None,
                samples: msaa.samples(),
            },
        };

        let pipeline = pipelines.specialize(&pipeline_cache, &upscaling_pipeline, key);

        commands.entity(entity).insert(ViewUpscalingPipeline {
            pipeline,
            retain: matches!(camera.output_mode, ExtractedCameraOutputMode::Retain),
        });
    }
}<|MERGE_RESOLUTION|>--- conflicted
+++ resolved
@@ -4,16 +4,12 @@
 use bevy_ecs::prelude::*;
 use bevy_reflect::TypeUuid;
 use bevy_render::view::ViewTarget;
-<<<<<<< HEAD
 use bevy_render::{
     camera::{ExtractedCamera, ExtractedCameraOutputMode},
     renderer::RenderDevice,
     view::Msaa,
 };
-use bevy_render::{render_resource::*, RenderApp, RenderStage};
-=======
 use bevy_render::{render_resource::*, RenderApp, RenderSet};
->>>>>>> 978f7cd8
 
 mod node;
 
