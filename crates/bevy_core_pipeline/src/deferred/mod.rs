--- conflicted
+++ resolved
@@ -3,12 +3,9 @@
 
 use core::ops::Range;
 
-<<<<<<< HEAD
-use crate::prepass::{OpaqueNoLightmap3dBatchSetKey, OpaqueNoLightmap3dBinKey};
-=======
 use crate::core_3d::Opaque3dBinKey;
+use crate::prepass::OpaqueNoLightmap3dBatchSetKey;
 use crate::prepass::OpaqueNoLightmap3dBinKey;
->>>>>>> 64efd08e
 use bevy_ecs::prelude::*;
 use bevy_render::sync_world::MainEntity;
 use bevy_render::{
@@ -30,7 +27,6 @@
 /// Used to render all 3D meshes with materials that have no transparency.
 #[derive(PartialEq, Eq, Hash)]
 pub struct Opaque3dDeferred {
-<<<<<<< HEAD
     /// Determines which objects can be placed into a *batch set*.
     ///
     /// Objects in a single batch set can potentially be multi-drawn together,
@@ -38,9 +34,6 @@
     pub batch_set_key: OpaqueNoLightmap3dBatchSetKey,
     /// Information that separates items into bins.
     pub bin_key: OpaqueNoLightmap3dBinKey,
-=======
-    pub key: Opaque3dBinKey,
->>>>>>> 64efd08e
     pub representative_entity: (Entity, MainEntity),
     pub batch_range: Range<u32>,
     pub extra_index: PhaseItemExtraIndex,
@@ -83,12 +76,8 @@
 }
 
 impl BinnedPhaseItem for Opaque3dDeferred {
-<<<<<<< HEAD
     type BatchSetKey = OpaqueNoLightmap3dBatchSetKey;
     type BinKey = OpaqueNoLightmap3dBinKey;
-=======
-    type BinKey = Opaque3dBinKey;
->>>>>>> 64efd08e
 
     #[inline]
     fn new(
