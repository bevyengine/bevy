use bevy_ecs::prelude::*;
use bevy_ecs::query::QueryItem;
use bevy_render::render_graph::ViewNode;

use bevy_render::render_resource::StoreOp;
use bevy_render::{
    camera::ExtractedCamera,
    prelude::Color,
    render_graph::{NodeRunError, RenderGraphContext},
    render_phase::RenderPhase,
    render_resource::{LoadOp, Operations, RenderPassColorAttachment, RenderPassDescriptor},
    renderer::RenderContext,
    view::ViewDepthTexture,
};
#[cfg(feature = "trace")]
use bevy_utils::tracing::info_span;

<<<<<<< HEAD
use crate::core_3d::{Camera3d, Camera3dDepthLoadOp};
use crate::prepass::{MotionVectorPrepass, NormalPrepass, ViewPrepassTextures};
=======
use crate::prepass::ViewPrepassTextures;
>>>>>>> 1ced9ff4

use super::{AlphaMask3dDeferred, Opaque3dDeferred};

/// Render node used by the prepass.
///
/// By default, inserted before the main pass in the render graph.
#[derive(Default)]
pub struct DeferredGBufferPrepassNode;

impl ViewNode for DeferredGBufferPrepassNode {
    type ViewData = (
        &'static ExtractedCamera,
        &'static RenderPhase<Opaque3dDeferred>,
        &'static RenderPhase<AlphaMask3dDeferred>,
        &'static ViewDepthTexture,
        &'static ViewPrepassTextures,
<<<<<<< HEAD
        &'static Camera3d,
        Option<&'static NormalPrepass>,
        Option<&'static MotionVectorPrepass>,
=======
>>>>>>> 1ced9ff4
    );

    fn run(
        &self,
        graph: &mut RenderGraphContext,
        render_context: &mut RenderContext,
        (
            camera,
            opaque_deferred_phase,
            alpha_mask_deferred_phase,
            view_depth_texture,
            view_prepass_textures,
<<<<<<< HEAD
            camera_3d,
            normal_prepass,
            motion_vector_prepass,
=======
>>>>>>> 1ced9ff4
        ): QueryItem<Self::ViewData>,
        world: &World,
    ) -> Result<(), NodeRunError> {
        let view_entity = graph.view_entity();

        let mut color_attachments = vec![];
        color_attachments.push(
            view_prepass_textures
                .normal
                .as_ref()
                .map(|normals_texture| normals_texture.get_attachment()),
        );
        color_attachments.push(
            view_prepass_textures
                .motion_vectors
                .as_ref()
                .map(|motion_vectors_texture| motion_vectors_texture.get_attachment()),
        );

        // If we clear the deferred texture with LoadOp::Clear(Default::default()) we get these errors:
        // Chrome: GL_INVALID_OPERATION: No defined conversion between clear value and attachment format.
        // Firefox: WebGL warning: clearBufferu?[fi]v: This attachment is of type FLOAT, but this function is of type UINT.
        // Appears to be unsupported: https://registry.khronos.org/webgl/specs/latest/2.0/#3.7.9
        // For webgl2 we fallback to manually clearing
        #[cfg(all(feature = "webgl", target_arch = "wasm32"))]
        if let Some(deferred_texture) = &view_prepass_textures.deferred {
            render_context.command_encoder().clear_texture(
                &deferred_texture.texture,
                &bevy_render::render_resource::ImageSubresourceRange::default(),
            );
        }

        color_attachments.push(
            view_prepass_textures
                .deferred
                .as_ref()
                .map(|deferred_texture| {
                    #[cfg(all(feature = "webgl", target_arch = "wasm32"))]
                    {
                        RenderPassColorAttachment {
                            view: &deferred_texture.texture.default_view,
                            resolve_target: None,
                            ops: Operations {
                                load: LoadOp::Load,
                                store: true,
                            },
                        }
                    }
                    #[cfg(not(all(feature = "webgl", target_arch = "wasm32")))]
                    deferred_texture.get_attachment()
                }),
        );

        color_attachments.push(
            view_prepass_textures
                .deferred_lighting_pass_id
                .as_ref()
                .map(|deferred_lighting_pass_id| RenderPassColorAttachment {
                    view: &deferred_lighting_pass_id.default_view,
                    resolve_target: None,
                    ops: Operations {
                        load: LoadOp::Clear(Color::BLACK.into()),
                        store: StoreOp::Store,
                    },
                }),
        );

        if color_attachments.iter().all(Option::is_none) {
            // All attachments are none: clear the attachment list so that no fragment shader is required.
            color_attachments.clear();
        }

        {
            // Set up the pass descriptor with the depth attachment and optional color attachments.
            let mut render_pass = render_context.begin_tracked_render_pass(RenderPassDescriptor {
                label: Some("deferred"),
                color_attachments: &color_attachments,
<<<<<<< HEAD
                depth_stencil_attachment: Some(RenderPassDepthStencilAttachment {
                    view: &view_depth_texture.view,
                    depth_ops: Some(Operations {
                        load: if view_depth_texture.is_first_write() {
                            // NOTE: 0.0 is the far plane due to bevy's use of reverse-z projections.
                            camera_3d.depth_load_op.clone()
                        } else {
                            Camera3dDepthLoadOp::Load
                        }
                        .into(),
                        store: StoreOp::Store,
                    }),
                    stencil_ops: None,
                }),
=======
                depth_stencil_attachment: Some(view_depth_texture.get_attachment(StoreOp::Store)),
>>>>>>> 1ced9ff4
                timestamp_writes: None,
                occlusion_query_set: None,
            });

            if let Some(viewport) = camera.viewport.as_ref() {
                render_pass.set_camera_viewport(viewport);
            }

            // Always run deferred pass to ensure the deferred gbuffer and deferred_lighting_pass_id are cleared.
            {
                // Run the prepass, sorted front-to-back.
                #[cfg(feature = "trace")]
                let _opaque_prepass_span = info_span!("opaque_deferred").entered();
                opaque_deferred_phase.render(&mut render_pass, world, view_entity);
            }

            if !alpha_mask_deferred_phase.items.is_empty() {
                // Run the deferred, sorted front-to-back.
                #[cfg(feature = "trace")]
                let _alpha_mask_deferred_span = info_span!("alpha_mask_deferred").entered();
                alpha_mask_deferred_phase.render(&mut render_pass, world, view_entity);
            }
        }

        if let Some(prepass_depth_texture) = &view_prepass_textures.depth {
            // Copy depth buffer to texture.
            render_context.command_encoder().copy_texture_to_texture(
                view_depth_texture.texture.as_image_copy(),
                prepass_depth_texture.texture.texture.as_image_copy(),
                view_prepass_textures.size,
            );
        }

        Ok(())
    }
}<|MERGE_RESOLUTION|>--- conflicted
+++ resolved
@@ -15,12 +15,7 @@
 #[cfg(feature = "trace")]
 use bevy_utils::tracing::info_span;
 
-<<<<<<< HEAD
-use crate::core_3d::{Camera3d, Camera3dDepthLoadOp};
-use crate::prepass::{MotionVectorPrepass, NormalPrepass, ViewPrepassTextures};
-=======
 use crate::prepass::ViewPrepassTextures;
->>>>>>> 1ced9ff4
 
 use super::{AlphaMask3dDeferred, Opaque3dDeferred};
 
@@ -37,12 +32,6 @@
         &'static RenderPhase<AlphaMask3dDeferred>,
         &'static ViewDepthTexture,
         &'static ViewPrepassTextures,
-<<<<<<< HEAD
-        &'static Camera3d,
-        Option<&'static NormalPrepass>,
-        Option<&'static MotionVectorPrepass>,
-=======
->>>>>>> 1ced9ff4
     );
 
     fn run(
@@ -55,12 +44,6 @@
             alpha_mask_deferred_phase,
             view_depth_texture,
             view_prepass_textures,
-<<<<<<< HEAD
-            camera_3d,
-            normal_prepass,
-            motion_vector_prepass,
-=======
->>>>>>> 1ced9ff4
         ): QueryItem<Self::ViewData>,
         world: &World,
     ) -> Result<(), NodeRunError> {
@@ -138,24 +121,7 @@
             let mut render_pass = render_context.begin_tracked_render_pass(RenderPassDescriptor {
                 label: Some("deferred"),
                 color_attachments: &color_attachments,
-<<<<<<< HEAD
-                depth_stencil_attachment: Some(RenderPassDepthStencilAttachment {
-                    view: &view_depth_texture.view,
-                    depth_ops: Some(Operations {
-                        load: if view_depth_texture.is_first_write() {
-                            // NOTE: 0.0 is the far plane due to bevy's use of reverse-z projections.
-                            camera_3d.depth_load_op.clone()
-                        } else {
-                            Camera3dDepthLoadOp::Load
-                        }
-                        .into(),
-                        store: StoreOp::Store,
-                    }),
-                    stencil_ops: None,
-                }),
-=======
                 depth_stencil_attachment: Some(view_depth_texture.get_attachment(StoreOp::Store)),
->>>>>>> 1ced9ff4
                 timestamp_writes: None,
                 occlusion_query_set: None,
             });
