use crate::{
    core_3d::{self, CORE_3D},
    fullscreen_vertex_shader::fullscreen_shader_vertex_state,
    prelude::Camera3d,
    prepass::{DepthPrepass, MotionVectorPrepass, ViewPrepassTextures},
};
use bevy_app::{App, Plugin};
use bevy_asset::{load_internal_asset, Handle};
use bevy_core::FrameCount;
use bevy_ecs::{
    prelude::{Bundle, Component, Entity},
    query::{QueryItem, With},
    schedule::IntoSystemConfigs,
    system::{Commands, Query, Res, ResMut, Resource},
    world::{FromWorld, World},
};
use bevy_math::vec2;
use bevy_reflect::Reflect;
use bevy_render::{
    camera::{ExtractedCamera, MipBias, TemporalJitter},
    impl_has_world_key,
    pipeline_keys::AddPipelineKey,
    prelude::{Camera, Projection},
    render_graph::{NodeRunError, RenderGraphApp, RenderGraphContext, ViewNode, ViewNodeRunner},
    render_resource::{
        BindGroupEntries, BindGroupLayout, BindGroupLayoutDescriptor, BindGroupLayoutEntry,
        BindingType, CachedRenderPipelineId, ColorTargetState, ColorWrites, Extent3d, FilterMode,
        FragmentState, MultisampleState, Operations, PipelineCache, PrimitiveState,
        RenderPassColorAttachment, RenderPassDescriptor, RenderPipelineDescriptor, Sampler,
        SamplerBindingType, SamplerDescriptor, Shader, ShaderStages, SpecializedRenderPipeline,
        SpecializedRenderPipelines, TextureDescriptor, TextureDimension, TextureFormat,
        TextureSampleType, TextureUsages, TextureViewDimension,
    },
    renderer::{RenderContext, RenderDevice},
    texture::{BevyDefault, CachedTexture, TextureCache},
    view::{ExtractedView, Msaa, ViewTarget},
    ExtractSchedule, MainWorld, Render, RenderApp, RenderSet,
};

pub mod draw_3d_graph {
    pub mod node {
        /// Label for the TAA render node.
        pub const TAA: &str = "taa";
    }
}

const TAA_SHADER_HANDLE: Handle<Shader> = Handle::weak_from_u128(656865235226276);

/// Plugin for temporal anti-aliasing. Disables multisample anti-aliasing (MSAA).
///
/// See [`TemporalAntiAliasSettings`] for more details.
pub struct TemporalAntiAliasPlugin;

impl Plugin for TemporalAntiAliasPlugin {
    fn build(&self, app: &mut App) {
        load_internal_asset!(app, TAA_SHADER_HANDLE, "taa.wgsl", Shader::from_wgsl);

        app.insert_resource(Msaa::Off)
            .register_type::<TemporalAntiAliasSettings>();

        let Ok(render_app) = app.get_sub_app_mut(RenderApp) else {
            return;
        };

        render_app
            .init_resource::<SpecializedRenderPipelines<TaaPipeline>>()
            .add_systems(ExtractSchedule, extract_taa_settings)
            .add_systems(
                Render,
                (
                    prepare_taa_jitter_and_mip_bias.in_set(RenderSet::ManageViews),
                    prepare_taa_pipelines.in_set(RenderSet::Prepare),
                    prepare_taa_history_textures.in_set(RenderSet::PrepareResources),
                ),
            )
            .add_render_graph_node::<ViewNodeRunner<TemporalAntiAliasNode>>(
                CORE_3D,
                draw_3d_graph::node::TAA,
            )
            .add_render_graph_edges(
                CORE_3D,
                &[
                    core_3d::graph::node::END_MAIN_PASS,
                    draw_3d_graph::node::TAA,
                    core_3d::graph::node::BLOOM,
                    core_3d::graph::node::TONEMAPPING,
                ],
            )
            .register_system_key::<TaaKey, With<ExtractedView>>();
    }

    fn finish(&self, app: &mut App) {
        let Ok(render_app) = app.get_sub_app_mut(RenderApp) else {
            return;
        };

        render_app.init_resource::<TaaPipeline>();
    }
}

/// Bundle to apply temporal anti-aliasing.
#[derive(Bundle, Default)]
pub struct TemporalAntiAliasBundle {
    pub settings: TemporalAntiAliasSettings,
    pub jitter: TemporalJitter,
    pub depth_prepass: DepthPrepass,
    pub motion_vector_prepass: MotionVectorPrepass,
}

/// Component to apply temporal anti-aliasing to a 3D perspective camera.
///
/// Temporal anti-aliasing (TAA) is a form of image smoothing/filtering, like
/// multisample anti-aliasing (MSAA), or fast approximate anti-aliasing (FXAA).
/// TAA works by blending (averaging) each frame with the past few frames.
///
/// # Tradeoffs
///
/// Pros:
/// * Filters more types of aliasing than MSAA, such as textures and singular bright pixels (specular aliasing)
/// * Cost scales with screen/view resolution, unlike MSAA which scales with number of triangles
/// * Greatly increases the quality of stochastic rendering techniques such as SSAO, certain shadow map sampling methods, etc
///
/// Cons:
/// * Chance of "ghosting" - ghostly trails left behind moving objects
/// * Thin geometry, lighting detail, or texture lines may flicker noisily or disappear
///
/// Because TAA blends past frames with the current frame, when the frames differ too much
/// (such as with fast moving objects or camera cuts), ghosting artifacts may occur.
///
/// Artifacts tend to be reduced at higher framerates and rendering resolution.
///
/// # Usage Notes
///
/// Requires that you add [`TemporalAntiAliasPlugin`] to your app,
/// and add the [`DepthPrepass`], [`MotionVectorPrepass`], and [`TemporalJitter`]
/// components to your camera.
///
/// [Currently](https://github.com/bevyengine/bevy/issues/8423) cannot be used with [`bevy_render::camera::OrthographicProjection`].
///
/// Currently does not support skinned meshes and morph targets.
/// There will probably be ghosting artifacts if used with them.
/// Does not work well with alpha-blended meshes as it requires depth writing to determine motion.
///
/// It is very important that correct motion vectors are written for everything on screen.
/// Failure to do so will lead to ghosting artifacts. For instance, if particle effects
/// are added using a third party library, the library must either:
/// 1. Write particle motion vectors to the motion vectors prepass texture
/// 2. Render particles after TAA
///
/// If no [`MipBias`] component is attached to the camera, TAA will add a MipBias(-1.0) component.
#[derive(Component, Reflect, Clone)]
pub struct TemporalAntiAliasSettings {
    /// Set to true to delete the saved temporal history (past frames).
    ///
    /// Useful for preventing ghosting when the history is no longer
    /// representative of the current frame, such as in sudden camera cuts.
    ///
    /// After setting this to true, it will automatically be toggled
    /// back to false at the end of the frame.
    pub reset: bool,
}

impl Default for TemporalAntiAliasSettings {
    fn default() -> Self {
        Self { reset: true }
    }
}

/// Render [`bevy_render::render_graph::Node`] used by temporal anti-aliasing.
#[derive(Default)]
pub struct TemporalAntiAliasNode;

impl ViewNode for TemporalAntiAliasNode {
    type ViewQuery = (
        &'static ExtractedCamera,
        &'static ViewTarget,
        &'static TemporalAntiAliasHistoryTextures,
        &'static ViewPrepassTextures,
        &'static TemporalAntiAliasPipelineId,
    );

    fn run(
        &self,
        _graph: &mut RenderGraphContext,
        render_context: &mut RenderContext,
        (camera, view_target, taa_history_textures, prepass_textures, taa_pipeline_id): QueryItem<
            Self::ViewQuery,
        >,
        world: &World,
    ) -> Result<(), NodeRunError> {
        let (Some(pipelines), Some(pipeline_cache)) = (
            world.get_resource::<TaaPipeline>(),
            world.get_resource::<PipelineCache>(),
        ) else {
            return Ok(());
        };
        let (Some(taa_pipeline), Some(prepass_motion_vectors_texture), Some(prepass_depth_texture)) = (
            pipeline_cache.get_render_pipeline(taa_pipeline_id.0),
            &prepass_textures.motion_vectors,
            &prepass_textures.depth,
        ) else {
            return Ok(());
        };
        let view_target = view_target.post_process_write();

        let taa_bind_group = render_context.render_device().create_bind_group(
            "taa_bind_group",
            &pipelines.taa_bind_group_layout,
            &BindGroupEntries::sequential((
                view_target.source,
                &taa_history_textures.read.default_view,
                &prepass_motion_vectors_texture.default_view,
                &prepass_depth_texture.default_view,
                &pipelines.nearest_sampler,
                &pipelines.linear_sampler,
            )),
        );

        {
            let mut taa_pass = render_context.begin_tracked_render_pass(RenderPassDescriptor {
                label: Some("taa_pass"),
                color_attachments: &[
                    Some(RenderPassColorAttachment {
                        view: view_target.destination,
                        resolve_target: None,
                        ops: Operations::default(),
                    }),
                    Some(RenderPassColorAttachment {
                        view: &taa_history_textures.write.default_view,
                        resolve_target: None,
                        ops: Operations::default(),
                    }),
                ],
                depth_stencil_attachment: None,
            });
            taa_pass.set_render_pipeline(taa_pipeline);
            taa_pass.set_bind_group(0, &taa_bind_group, &[]);
            if let Some(viewport) = camera.viewport.as_ref() {
                taa_pass.set_camera_viewport(viewport);
            }
            taa_pass.draw(0..3, 0..1);
        }

        Ok(())
    }
}

#[derive(Resource)]
struct TaaPipeline {
    taa_bind_group_layout: BindGroupLayout,
    nearest_sampler: Sampler,
    linear_sampler: Sampler,
}

impl FromWorld for TaaPipeline {
    fn from_world(world: &mut World) -> Self {
        let render_device = world.resource::<RenderDevice>();

        let nearest_sampler = render_device.create_sampler(&SamplerDescriptor {
            label: Some("taa_nearest_sampler"),
            mag_filter: FilterMode::Nearest,
            min_filter: FilterMode::Nearest,
            ..SamplerDescriptor::default()
        });
        let linear_sampler = render_device.create_sampler(&SamplerDescriptor {
            label: Some("taa_linear_sampler"),
            mag_filter: FilterMode::Linear,
            min_filter: FilterMode::Linear,
            ..SamplerDescriptor::default()
        });

        let taa_bind_group_layout =
            render_device.create_bind_group_layout(&BindGroupLayoutDescriptor {
                label: Some("taa_bind_group_layout"),
                entries: &[
                    // View target (read)
                    BindGroupLayoutEntry {
                        binding: 0,
                        visibility: ShaderStages::FRAGMENT,
                        ty: BindingType::Texture {
                            sample_type: TextureSampleType::Float { filterable: true },
                            view_dimension: TextureViewDimension::D2,
                            multisampled: false,
                        },
                        count: None,
                    },
                    // TAA History (read)
                    BindGroupLayoutEntry {
                        binding: 1,
                        visibility: ShaderStages::FRAGMENT,
                        ty: BindingType::Texture {
                            sample_type: TextureSampleType::Float { filterable: true },
                            view_dimension: TextureViewDimension::D2,
                            multisampled: false,
                        },
                        count: None,
                    },
                    // Motion Vectors
                    BindGroupLayoutEntry {
                        binding: 2,
                        visibility: ShaderStages::FRAGMENT,
                        ty: BindingType::Texture {
                            sample_type: TextureSampleType::Float { filterable: true },
                            view_dimension: TextureViewDimension::D2,
                            multisampled: false,
                        },
                        count: None,
                    },
                    // Depth
                    BindGroupLayoutEntry {
                        binding: 3,
                        visibility: ShaderStages::FRAGMENT,
                        ty: BindingType::Texture {
                            sample_type: TextureSampleType::Depth,
                            view_dimension: TextureViewDimension::D2,
                            multisampled: false,
                        },
                        count: None,
                    },
                    // Nearest sampler
                    BindGroupLayoutEntry {
                        binding: 4,
                        visibility: ShaderStages::FRAGMENT,
                        ty: BindingType::Sampler(SamplerBindingType::NonFiltering),
                        count: None,
                    },
                    // Linear sampler
                    BindGroupLayoutEntry {
                        binding: 5,
                        visibility: ShaderStages::FRAGMENT,
                        ty: BindingType::Sampler(SamplerBindingType::Filtering),
                        count: None,
                    },
                ],
            });

        TaaPipeline {
            taa_bind_group_layout,
            nearest_sampler,
            linear_sampler,
        }
    }
}

<<<<<<< HEAD
#[derive(PipelineKey, PartialEq, Eq, Hash, Clone, Debug)]
struct TAAPipelineKey {
=======
#[derive(PartialEq, Eq, Hash, Clone)]
struct TaaPipelineKey {
>>>>>>> 6f8848a6
    hdr: bool,
    reset: bool,
}

impl SpecializedRenderPipeline for TaaPipeline {
    type Key = TaaPipelineKey;

    fn specialize(&self, key: PipelineKey<Self::Key>) -> RenderPipelineDescriptor {
        let mut shader_defs = vec![];

        let format = if key.hdr {
            shader_defs.push("TONEMAP".into());
            ViewTarget::TEXTURE_FORMAT_HDR
        } else {
            TextureFormat::bevy_default()
        };

        if key.reset {
            shader_defs.push("RESET".into());
        }

        RenderPipelineDescriptor {
            label: Some("taa_pipeline".into()),
            layout: vec![self.taa_bind_group_layout.clone()],
            vertex: fullscreen_shader_vertex_state(),
            fragment: Some(FragmentState {
                shader: TAA_SHADER_HANDLE,
                shader_defs,
                entry_point: "taa".into(),
                targets: vec![
                    Some(ColorTargetState {
                        format,
                        blend: None,
                        write_mask: ColorWrites::ALL,
                    }),
                    Some(ColorTargetState {
                        format,
                        blend: None,
                        write_mask: ColorWrites::ALL,
                    }),
                ],
            }),
            primitive: PrimitiveState::default(),
            depth_stencil: None,
            multisample: MultisampleState::default(),
            push_constant_ranges: Vec::new(),
        }
    }
}

fn extract_taa_settings(mut commands: Commands, mut main_world: ResMut<MainWorld>) {
    let mut cameras_3d = main_world
        .query_filtered::<(Entity, &Camera, &Projection, &mut TemporalAntiAliasSettings), (
            With<Camera3d>,
            With<TemporalJitter>,
            With<DepthPrepass>,
            With<MotionVectorPrepass>,
        )>();

    for (entity, camera, camera_projection, mut taa_settings) in
        cameras_3d.iter_mut(&mut main_world)
    {
        let has_perspective_projection = matches!(camera_projection, Projection::Perspective(_));
        if camera.is_active && has_perspective_projection {
            commands.get_or_spawn(entity).insert(taa_settings.clone());
            taa_settings.reset = false;
        }
    }
}

fn prepare_taa_jitter_and_mip_bias(
    frame_count: Res<FrameCount>,
    mut query: Query<
        (Entity, &mut TemporalJitter, Option<&MipBias>),
        With<TemporalAntiAliasSettings>,
    >,
    mut commands: Commands,
) {
    // Halton sequence (2, 3) - 0.5, skipping i = 0
    let halton_sequence = [
        vec2(0.0, -0.16666666),
        vec2(-0.25, 0.16666669),
        vec2(0.25, -0.3888889),
        vec2(-0.375, -0.055555552),
        vec2(0.125, 0.2777778),
        vec2(-0.125, -0.2777778),
        vec2(0.375, 0.055555582),
        vec2(-0.4375, 0.3888889),
    ];

    let offset = halton_sequence[frame_count.0 as usize % halton_sequence.len()];

    for (entity, mut jitter, mip_bias) in &mut query {
        jitter.offset = offset;

        if mip_bias.is_none() {
            commands.entity(entity).insert(MipBias(-1.0));
        }
    }
}

#[derive(Component)]
pub struct TemporalAntiAliasHistoryTextures {
    write: CachedTexture,
    read: CachedTexture,
}

fn prepare_taa_history_textures(
    mut commands: Commands,
    mut texture_cache: ResMut<TextureCache>,
    render_device: Res<RenderDevice>,
    frame_count: Res<FrameCount>,
    views: Query<(Entity, &ExtractedCamera, &ExtractedView), With<TemporalAntiAliasSettings>>,
) {
    for (entity, camera, view) in &views {
        if let Some(physical_viewport_size) = camera.physical_viewport_size {
            let mut texture_descriptor = TextureDescriptor {
                label: None,
                size: Extent3d {
                    depth_or_array_layers: 1,
                    width: physical_viewport_size.x,
                    height: physical_viewport_size.y,
                },
                mip_level_count: 1,
                sample_count: 1,
                dimension: TextureDimension::D2,
                format: if view.hdr {
                    ViewTarget::TEXTURE_FORMAT_HDR
                } else {
                    TextureFormat::bevy_default()
                },
                usage: TextureUsages::TEXTURE_BINDING | TextureUsages::RENDER_ATTACHMENT,
                view_formats: &[],
            };

            texture_descriptor.label = Some("taa_history_1_texture");
            let history_1_texture = texture_cache.get(&render_device, texture_descriptor.clone());

            texture_descriptor.label = Some("taa_history_2_texture");
            let history_2_texture = texture_cache.get(&render_device, texture_descriptor);

            let textures = if frame_count.0 % 2 == 0 {
                TemporalAntiAliasHistoryTextures {
                    write: history_1_texture,
                    read: history_2_texture,
                }
            } else {
                TemporalAntiAliasHistoryTextures {
                    write: history_2_texture,
                    read: history_1_texture,
                }
            };

            commands.entity(entity).insert(textures);
        }
    }
}

#[derive(Component)]
pub struct TemporalAntiAliasPipelineId(CachedRenderPipelineId);

fn prepare_taa_pipelines(
    mut commands: Commands,
    pipeline_cache: Res<PipelineCache>,
    mut pipelines: ResMut<SpecializedRenderPipelines<TaaPipeline>>,
    pipeline: Res<TaaPipeline>,
    views: Query<(Entity, &ExtractedView, &TemporalAntiAliasSettings)>,
) {
    for (entity, view, taa_settings) in &views {
        let mut pipeline_key = TaaPipelineKey {
            hdr: view.hdr,
            reset: taa_settings.reset,
        };
        let pipeline_id = pipelines.specialize(
            &pipeline_cache,
            &pipeline,
            pipeline_cache.pack_key(&pipeline_key),
        );

        // Prepare non-reset pipeline anyways - it will be necessary next frame
        if pipeline_key.reset {
            pipeline_key.reset = false;
            pipelines.specialize(
                &pipeline_cache,
                &pipeline,
                pipeline_cache.pack_key(&pipeline_key),
            );
        }

        commands
            .entity(entity)
            .insert(TemporalAntiAliasPipelineId(pipeline_id));
    }
}

impl_has_world_key!(TaaKey, TemporalAntiAliasSettings, "TAA");<|MERGE_RESOLUTION|>--- conflicted
+++ resolved
@@ -342,13 +342,8 @@
     }
 }
 
-<<<<<<< HEAD
 #[derive(PipelineKey, PartialEq, Eq, Hash, Clone, Debug)]
-struct TAAPipelineKey {
-=======
-#[derive(PartialEq, Eq, Hash, Clone)]
 struct TaaPipelineKey {
->>>>>>> 6f8848a6
     hdr: bool,
     reset: bool,
 }
