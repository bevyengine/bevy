// References:
// https://www.elopezr.com/temporal-aa-and-the-quest-for-the-holy-trail
// http://behindthepixels.io/assets/files/TemporalAA.pdf
// http://leiy.cc/publications/TAA/TAA_EG2020_Talk.pdf
// https://advances.realtimerendering.com/s2014/index.html#_HIGH-QUALITY_TEMPORAL_SUPERSAMPLING

#import bevy_core_pipeline::fullscreen_vertex_shader

@group(0) @binding(0) var view_target: texture_2d<f32>;
@group(0) @binding(1) var history: texture_2d<f32>;
@group(0) @binding(2) var velocity: texture_2d<f32>;
@group(0) @binding(3) var depth: texture_depth_2d;
@group(0) @binding(4) var nearest_sampler: sampler;
@group(0) @binding(5) var linear_sampler: sampler;

struct Output {
    @location(0) view_target: vec4<f32>,
    @location(1) history: vec4<f32>,
};

// The following 3 functions are from Playdead
// https://github.com/playdeadgames/temporal/blob/master/Assets/Shaders/TemporalReprojection.shader
fn RGB_to_YCoCg(rgb: vec3<f32>) -> vec3<f32> {
    let y = (rgb.r / 4.0) + (rgb.g / 2.0) + (rgb.b / 4.0);
    let co = (rgb.r / 2.0) - (rgb.b / 2.0);
    let cg = (-rgb.r / 4.0) + (rgb.g / 2.0) - (rgb.b / 4.0);
    return vec3(y, co, cg);
}

fn YCoCg_to_RGB(ycocg: vec3<f32>) -> vec3<f32> {
    let r = ycocg.x + ycocg.y - ycocg.z;
    let g = ycocg.x + ycocg.z;
    let b = ycocg.x - ycocg.y - ycocg.z;
    return saturate(vec3(r, g, b));
}

fn clip_towards_aabb_center(history_color: vec3<f32>, current_color: vec3<f32>, aabb_min: vec3<f32>, aabb_max: vec3<f32>) -> vec3<f32> {
    let p_clip = 0.5 * (aabb_max + aabb_min);
    let e_clip = 0.5 * (aabb_max - aabb_min) + 0.00000001;
    let v_clip = history_color - p_clip;
    let v_unit = v_clip / e_clip;
    let a_unit = abs(v_unit);
    let ma_unit = max(a_unit.x, max(a_unit.y, a_unit.z));
    return select(history_color, p_clip + v_clip / ma_unit, ma_unit > 1.0);
}

// TAA is ideally applied after tonemapping, but before post processing
// Post processing wants to go before tonemapping, which conflicts
// Solution: Put TAA before tonemapping, tonemap TAA input, apply TAA, invert-tonemap TAA output
// https://advances.realtimerendering.com/s2014/index.html#_HIGH-QUALITY_TEMPORAL_SUPERSAMPLING, slide 20
// https://gpuopen.com/learn/optimized-reversible-tonemapper-for-resolve
fn rcp(x: f32) -> f32 { return 1.0 / x; }
fn max3(x: vec3<f32>) -> f32 { return max(x.r, max(x.g, x.b)); }
fn tonemap(color: vec3<f32>) -> vec3<f32> { return color * rcp(max3(color) + 1.0); }
fn reverse_tonemap(color: vec3<f32>) -> vec3<f32> { return color * rcp(1.0 - max3(color)); }

fn sample_history(u: f32, v: f32) -> vec3<f32> {
    return textureSample(history, linear_sampler, vec2(u, v)).rgb;
}

fn sample_view_target(uv: vec2<f32>) -> vec3<f32> {
    var sample = textureSample(view_target, nearest_sampler, uv).rgb;
#ifdef TONEMAP
    sample = tonemap(sample);
#endif
    return RGB_to_YCoCg(sample);
}

@fragment
fn taa(@location(0) uv: vec2<f32>) -> Output {
    let texture_size = vec2<f32>(textureDimensions(view_target));
    let texel_size = 1.0 / texture_size;

    // Fetch the current sample
    let original_color = textureSample(view_target, nearest_sampler, uv);
    var current_color = original_color.rgb;
#ifdef TONEMAP
    current_color = tonemap(current_color);
#endif

#ifndef RESET
    // Pick the closest velocity from 5 samples (reduces aliasing on the edges of moving entities)
    // https://advances.realtimerendering.com/s2014/index.html#_HIGH-QUALITY_TEMPORAL_SUPERSAMPLING, slide 27
    let offset = texel_size * 2.0;
    let d_uv_tl = uv + vec2(-offset.x, offset.y);
    let d_uv_tr = uv + vec2(offset.x, offset.y);
    let d_uv_bl = uv + vec2(-offset.x, -offset.y);
    let d_uv_br = uv + vec2(offset.x, -offset.y);
    var closest_uv = uv;
    let d_tl = textureSample(depth, nearest_sampler, d_uv_tl);
    let d_tr = textureSample(depth, nearest_sampler, d_uv_tr);
    var closest_depth = textureSample(depth, nearest_sampler, uv);
    let d_bl = textureSample(depth, nearest_sampler, d_uv_bl);
    let d_br = textureSample(depth, nearest_sampler, d_uv_br);
    if d_tl > closest_depth {
        closest_uv = d_uv_tl;
        closest_depth = d_tl;
    }
    if d_tr > closest_depth {
        closest_uv = d_uv_tr;
        closest_depth = d_tr;
    }
    if d_bl > closest_depth {
        closest_uv = d_uv_bl;
        closest_depth = d_bl;
    }
    if d_br > closest_depth {
        closest_uv = d_uv_br;
    }
    let closest_velocity = textureSample(velocity, nearest_sampler, closest_uv).rg;

    // Reproject to find the equivalent sample from the past
    // Uses 5-sample Catmull-Rom filtering (reduces blurriness)
    // https://gist.github.com/TheRealMJP/c83b8c0f46b63f3a88a5986f4fa982b1
    // https://vec3.ca/bicubic-filtering-in-fewer-taps
    // https://developer.nvidia.com/gpugems/gpugems2/part-iii-high-quality-rendering/chapter-20-fast-third-order-texture-filtering
    // https://www.activision.com/cdn/research/Dynamic_Temporal_Antialiasing_and_Upsampling_in_Call_of_Duty_v4.pdf#page=68
    let history_uv = uv - closest_velocity;
    let sample_position = history_uv * texture_size;
    let texel_center = floor(sample_position - 0.5) + 0.5;
    let f = sample_position - texel_center;
    let w0 = f * (-0.5 + f * (1.0 - 0.5 * f));
    let w1 = 1.0 + f * f * (-2.5 + 1.5 * f);
    let w2 = f * (0.5 + f * (2.0 - 1.5 * f));
    let w3 = f * f * (-0.5 + 0.5 * f);
    let w12 = w1 + w2;
    let texel_position_0 = (texel_center - 1.0) * texel_size;
    let texel_position_3 = (texel_center + 2.0) * texel_size;
    let texel_position_12 = (texel_center + (w2 / w12)) * texel_size;
    var history_color = vec3(0.0);
    history_color += sample_history(texel_position_12.x, texel_position_0.y) * w12.x * w0.y;
    history_color += sample_history(texel_position_0.x, texel_position_12.y) * w0.x * w12.y;
    history_color += sample_history(texel_position_12.x, texel_position_12.y) * w12.x * w12.y;
    history_color += sample_history(texel_position_3.x, texel_position_12.y) * w3.x * w12.y;
    history_color += sample_history(texel_position_12.x, texel_position_3.y) * w12.x * w3.y;

    // Constrain past sample with 3x3 YCoCg variance clipping (reduces ghosting)
    // YCoCg: https://advances.realtimerendering.com/s2014/index.html#_HIGH-QUALITY_TEMPORAL_SUPERSAMPLING, slide 33
    // Variance clipping: https://developer.download.nvidia.com/gameworks/events/GDC2016/msalvi_temporal_supersampling.pdf
    let s_tl = sample_view_target(uv + vec2(-texel_size.x, texel_size.y));
    let s_tm = sample_view_target(uv + vec2(0.0, texel_size.y));
    let s_tr = sample_view_target(uv + vec2(texel_size.x, texel_size.y));
    let s_ml = sample_view_target(uv + vec2(-texel_size.x, 0.0));
    let s_mm = RGB_to_YCoCg(current_color);
    let s_mr = sample_view_target(uv + vec2(texel_size.x, 0.0));
    let s_bl = sample_view_target(uv + vec2(-texel_size.x, -texel_size.y));
    let s_bm = sample_view_target(uv + vec2(0.0, -texel_size.y));
    let s_br = sample_view_target(uv + vec2(texel_size.x, -texel_size.y));
    let moment_1 = s_tl + s_tm + s_tr + s_ml + s_mm + s_mr + s_bl + s_bm + s_br;
    let moment_2 = (s_tl * s_tl) + (s_tm * s_tm) + (s_tr * s_tr) + (s_ml * s_ml) + (s_mm * s_mm) + (s_mr * s_mr) + (s_bl * s_bl) + (s_bm * s_bm) + (s_br * s_br);
    let mean = moment_1 / 9.0;
    let variance = (moment_2 / 9.0) - (mean * mean);
    let std_deviation = sqrt(max(variance, vec3(0.0)));
    history_color = RGB_to_YCoCg(history_color);
    history_color = clip_towards_aabb_center(history_color, s_mm, mean - std_deviation, mean + std_deviation);
    history_color = YCoCg_to_RGB(history_color);

    // How confident we are that the history is representative of the current frame
    // Increment when pixels are not moving, else reset
    var history_confidence = textureSample(history, nearest_sampler, uv).a;
    let pixel_velocity = abs(closest_velocity * texture_size);
    if pixel_velocity.x < 0.01 && pixel_velocity.y < 0.01 {
        history_confidence += 1.0;
    } else {
        history_confidence = 1.0;
    }

<<<<<<< HEAD
    // Blend current and past sample, using more of the history if we're confident in it
=======
    // Blend current and past sample
    // Use more of the history if we're confident in it (reduces noise when there is no motion)
    // https://hhoppe.com/supersample.pdf, section 4.1
>>>>>>> 69c1dfec
    let current_color_factor = clamp(1.0 / history_confidence, 0.02, 0.1);
    current_color = mix(history_color, current_color, current_color_factor);
#endif // #ifndef RESET

    // Write output to history and view target
    var out: Output;
<<<<<<< HEAD

=======
>>>>>>> 69c1dfec
#ifndef RESET
    out.history = vec4(current_color, history_confidence);
#else
    out.history = vec4(current_color, 50.0);
#endif

#ifdef TONEMAP
    out.view_target = vec4(reverse_tonemap(current_color), original_color.a);
#else
    out.view_target = vec4(current_color, original_color.a);
#endif

    return out;
}<|MERGE_RESOLUTION|>--- conflicted
+++ resolved
@@ -165,23 +165,15 @@
         history_confidence = 1.0;
     }
 
-<<<<<<< HEAD
-    // Blend current and past sample, using more of the history if we're confident in it
-=======
     // Blend current and past sample
     // Use more of the history if we're confident in it (reduces noise when there is no motion)
     // https://hhoppe.com/supersample.pdf, section 4.1
->>>>>>> 69c1dfec
     let current_color_factor = clamp(1.0 / history_confidence, 0.02, 0.1);
     current_color = mix(history_color, current_color, current_color_factor);
 #endif // #ifndef RESET
 
     // Write output to history and view target
     var out: Output;
-<<<<<<< HEAD
-
-=======
->>>>>>> 69c1dfec
 #ifndef RESET
     out.history = vec4(current_color, history_confidence);
 #else
@@ -194,5 +186,11 @@
     out.view_target = vec4(current_color, original_color.a);
 #endif
 
+#ifdef TONEMAP
+    out.view_target = vec4(reverse_tonemap(current_color), original_color.a);
+#else
+    out.view_target = vec4(current_color, original_color.a);
+#endif
+
     return out;
 }