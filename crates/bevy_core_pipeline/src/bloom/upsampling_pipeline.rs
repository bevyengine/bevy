use super::{
    downsampling_pipeline::BloomUniforms, BloomCompositeMode, BloomSettings, BLOOM_SHADER_HANDLE,
    BLOOM_TEXTURE_FORMAT,
};
use crate::fullscreen_vertex_shader::fullscreen_shader_vertex_state;
use bevy_ecs::{
    prelude::{Component, Entity},
    system::{Commands, Query, Res, ResMut, Resource},
    world::{FromWorld, World},
};
use bevy_render::{
<<<<<<< HEAD
    pipeline_keys::PipelineKey, render_resource::*, renderer::RenderDevice, view::ViewTarget,
=======
    render_resource::{
        binding_types::{sampler, texture_2d, uniform_buffer},
        *,
    },
    renderer::RenderDevice,
    view::ViewTarget,
>>>>>>> 4d42713e
};

#[derive(Component)]
pub struct UpsamplingPipelineIds {
    pub id_main: CachedRenderPipelineId,
    pub id_final: CachedRenderPipelineId,
}

#[derive(Resource)]
pub struct BloomUpsamplingPipeline {
    pub bind_group_layout: BindGroupLayout,
}

#[derive(PipelineKey, PartialEq, Eq, Hash, Clone, Debug)]
pub struct BloomUpsamplingPipelineKeys {
    composite_mode: BloomCompositeMode,
    final_pipeline: bool,
}

impl FromWorld for BloomUpsamplingPipeline {
    fn from_world(world: &mut World) -> Self {
        let render_device = world.resource::<RenderDevice>();

        let bind_group_layout = render_device.create_bind_group_layout(
            "bloom_upsampling_bind_group_layout",
            &BindGroupLayoutEntries::sequential(
                ShaderStages::FRAGMENT,
                (
                    // Input texture
                    texture_2d(TextureSampleType::Float { filterable: true }),
                    // Sampler
                    sampler(SamplerBindingType::Filtering),
                    // BloomUniforms
                    uniform_buffer::<BloomUniforms>(true),
                ),
            ),
        );

        BloomUpsamplingPipeline { bind_group_layout }
    }
}

impl SpecializedRenderPipeline for BloomUpsamplingPipeline {
    type Key = BloomUpsamplingPipelineKeys;

    fn specialize(&self, key: PipelineKey<Self::Key>) -> RenderPipelineDescriptor {
        let texture_format = if key.final_pipeline {
            ViewTarget::TEXTURE_FORMAT_HDR
        } else {
            BLOOM_TEXTURE_FORMAT
        };

        let color_blend = match key.composite_mode {
            BloomCompositeMode::EnergyConserving => {
                // At the time of developing this we decided to blend our
                // blur pyramid levels using native WGPU render pass blend
                // constants. They are set in the bloom node's run function.
                // This seemed like a good approach at the time which allowed
                // us to perform complex calculations for blend levels on the CPU,
                // however, we missed the fact that this prevented us from using
                // textures to customize bloom appearance on individual parts
                // of the screen and create effects such as lens dirt or
                // screen blur behind certain UI elements.
                //
                // TODO: Use alpha instead of blend constants and move
                // compute_blend_factor to the shader. The shader
                // will likely need to know current mip number or
                // mip "angle" (original texture is 0deg, max mip is 90deg)
                // so make sure you give it that as a uniform.
                // That does have to be provided per each pass unlike other
                // uniforms that are set once.
                BlendComponent {
                    src_factor: BlendFactor::Constant,
                    dst_factor: BlendFactor::OneMinusConstant,
                    operation: BlendOperation::Add,
                }
            }
            BloomCompositeMode::Additive => BlendComponent {
                src_factor: BlendFactor::Constant,
                dst_factor: BlendFactor::One,
                operation: BlendOperation::Add,
            },
        };

        RenderPipelineDescriptor {
            label: Some("bloom_upsampling_pipeline".into()),
            layout: vec![self.bind_group_layout.clone()],
            vertex: fullscreen_shader_vertex_state(),
            fragment: Some(FragmentState {
                shader: BLOOM_SHADER_HANDLE,
                shader_defs: vec![],
                entry_point: "upsample".into(),
                targets: vec![Some(ColorTargetState {
                    format: texture_format,
                    blend: Some(BlendState {
                        color: color_blend,
                        alpha: BlendComponent {
                            src_factor: BlendFactor::Zero,
                            dst_factor: BlendFactor::One,
                            operation: BlendOperation::Add,
                        },
                    }),
                    write_mask: ColorWrites::ALL,
                })],
            }),
            primitive: PrimitiveState::default(),
            depth_stencil: None,
            multisample: MultisampleState::default(),
            push_constant_ranges: Vec::new(),
        }
    }
}

pub fn prepare_upsampling_pipeline(
    mut commands: Commands,
    pipeline_cache: Res<PipelineCache>,
    mut pipelines: ResMut<SpecializedRenderPipelines<BloomUpsamplingPipeline>>,
    pipeline: Res<BloomUpsamplingPipeline>,
    views: Query<(Entity, &BloomSettings)>,
) {
    for (entity, settings) in &views {
        let pipeline_id = pipelines.specialize(
            &pipeline_cache,
            &pipeline,
            pipeline_cache.pack_key(&BloomUpsamplingPipelineKeys {
                composite_mode: settings.composite_mode,
                final_pipeline: false,
            }),
        );

        let pipeline_final_id = pipelines.specialize(
            &pipeline_cache,
            &pipeline,
            pipeline_cache.pack_key(&BloomUpsamplingPipelineKeys {
                composite_mode: settings.composite_mode,
                final_pipeline: true,
            }),
        );

        commands.entity(entity).insert(UpsamplingPipelineIds {
            id_main: pipeline_id,
            id_final: pipeline_final_id,
        });
    }
}<|MERGE_RESOLUTION|>--- conflicted
+++ resolved
@@ -9,16 +9,13 @@
     world::{FromWorld, World},
 };
 use bevy_render::{
-<<<<<<< HEAD
-    pipeline_keys::PipelineKey, render_resource::*, renderer::RenderDevice, view::ViewTarget,
-=======
+    pipeline_keys::PipelineKey, 
     render_resource::{
         binding_types::{sampler, texture_2d, uniform_buffer},
         *,
     },
     renderer::RenderDevice,
     view::ViewTarget,
->>>>>>> 4d42713e
 };
 
 #[derive(Component)]
