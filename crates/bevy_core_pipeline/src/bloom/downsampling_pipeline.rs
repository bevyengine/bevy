use crate::FullscreenShader;

use super::{Bloom, BLOOM_TEXTURE_FORMAT};
<<<<<<< HEAD
use bevy_asset::load_embedded_asset;
=======
use bevy_asset::{load_embedded_asset, AssetServer, Handle};
>>>>>>> d1951164
use bevy_ecs::{
    error::BevyError,
    prelude::{Component, Entity},
    resource::Resource,
    system::{Commands, Query, Res, ResMut},
};
use bevy_math::{Vec2, Vec4};
use bevy_render::{
    render_resource::{
        binding_types::{sampler, texture_2d, uniform_buffer},
        *,
    },
    renderer::RenderDevice,
};
use bevy_utils::default;

#[derive(Component)]
pub struct BloomDownsamplingPipelineIds {
    pub main: CachedRenderPipelineId,
    pub first: CachedRenderPipelineId,
}

#[derive(Resource)]
pub struct BloomDownsamplingPipeline {
    /// Layout with a texture, a sampler, and uniforms
    pub bind_group_layout: BindGroupLayout,
    pub sampler: Sampler,
    pub specialized_cache: SpecializedCache<RenderPipeline, BloomDownsamplingSpecializer>,
}

pub struct BloomDownsamplingSpecializer;

#[derive(PartialEq, Eq, Hash, Clone, SpecializerKey)]
pub struct BloomDownsamplingKey {
    prefilter: bool,
    first_downsample: bool,
    uniform_scale: bool,
}

/// The uniform struct extracted from [`Bloom`] attached to a Camera.
/// Will be available for use in the Bloom shader.
#[derive(Component, ShaderType, Clone)]
pub struct BloomUniforms {
    // Precomputed values used when thresholding, see https://catlikecoding.com/unity/tutorials/advanced-rendering/bloom/#3.4
    pub threshold_precomputations: Vec4,
    pub viewport: Vec4,
    pub scale: Vec2,
    pub aspect: f32,
}

pub fn init_bloom_downsampling_pipeline(
    mut commands: Commands,
    render_device: Res<RenderDevice>,
    fullscreen_shader: Res<FullscreenShader>,
    asset_server: Res<AssetServer>,
) {
    // Bind group layout
    let bind_group_layout = render_device.create_bind_group_layout(
        "bloom_downsampling_bind_group_layout_with_settings",
        &BindGroupLayoutEntries::sequential(
            ShaderStages::FRAGMENT,
            (
                // Input texture binding
                texture_2d(TextureSampleType::Float { filterable: true }),
                // Sampler binding
                sampler(SamplerBindingType::Filtering),
                // Downsampling settings binding
                uniform_buffer::<BloomUniforms>(true),
            ),
<<<<<<< HEAD
        );

        // Sampler
        let sampler = render_device.create_sampler(&SamplerDescriptor {
            min_filter: FilterMode::Linear,
            mag_filter: FilterMode::Linear,
            address_mode_u: AddressMode::ClampToEdge,
            address_mode_v: AddressMode::ClampToEdge,
            ..Default::default()
        });

        let fullscreen_shader = world.resource::<FullscreenShader>().clone();
        let fragment_shader = load_embedded_asset!(world, "bloom.wgsl");
        let base_descriptor = RenderPipelineDescriptor {
            layout: vec![bind_group_layout.clone()],
            vertex: fullscreen_shader.to_vertex_state(),
            fragment: Some(FragmentState {
                shader: fragment_shader.clone(),
                targets: vec![Some(ColorTargetState {
                    format: BLOOM_TEXTURE_FORMAT,
                    blend: None,
                    write_mask: ColorWrites::ALL,
                })],
                ..default()
            }),
            ..default()
        };

        let specialized_cache =
            SpecializedCache::new(BloomDownsamplingSpecializer, None, base_descriptor);

        BloomDownsamplingPipeline {
            bind_group_layout,
            sampler,
            specialized_cache,
        }
    }
=======
        ),
    );

    // Sampler
    let sampler = render_device.create_sampler(&SamplerDescriptor {
        min_filter: FilterMode::Linear,
        mag_filter: FilterMode::Linear,
        address_mode_u: AddressMode::ClampToEdge,
        address_mode_v: AddressMode::ClampToEdge,
        ..Default::default()
    });

    commands.insert_resource(BloomDownsamplingPipeline {
        bind_group_layout,
        sampler,
        fullscreen_shader: fullscreen_shader.clone(),
        fragment_shader: load_embedded_asset!(asset_server.as_ref(), "bloom.wgsl"),
    });
>>>>>>> d1951164
}

impl Specializer<RenderPipeline> for BloomDownsamplingSpecializer {
    type Key = BloomDownsamplingKey;

    fn specialize(
        &self,
        key: Self::Key,
        descriptor: &mut RenderPipelineDescriptor,
    ) -> Result<Canonical<Self::Key>, BevyError> {
        descriptor.label = Some(if key.first_downsample {
            "bloom_downsampling_pipeline_first".into()
        } else {
            "bloom_downsampling_pipeline".into()
        });

        let fragment = descriptor.fragment_mut()?;

        fragment.entry_point = Some(if key.first_downsample {
            "downsample_first".into()
        } else {
            "downsample".into()
        });

        let shader_defs = &mut fragment.shader_defs;

        if key.first_downsample {
            shader_defs.push("FIRST_DOWNSAMPLE".into());
        }

        if key.prefilter {
            shader_defs.push("USE_THRESHOLD".into());
        }

        if key.uniform_scale {
            shader_defs.push("UNIFORM_SCALE".into());
        }

        Ok(key)
    }
}

pub fn prepare_downsampling_pipeline(
    mut commands: Commands,
    pipeline_cache: Res<PipelineCache>,
    mut pipeline: ResMut<BloomDownsamplingPipeline>,
    views: Query<(Entity, &Bloom)>,
) -> Result<(), BevyError> {
    for (entity, bloom) in &views {
        let prefilter = bloom.prefilter.threshold > 0.0;

        let pipeline_id = pipeline.specialized_cache.specialize(
            &pipeline_cache,
            BloomDownsamplingKey {
                prefilter,
                first_downsample: false,
                uniform_scale: bloom.scale == Vec2::ONE,
            },
        )?;

        let pipeline_first_id = pipeline.specialized_cache.specialize(
            &pipeline_cache,
            BloomDownsamplingKey {
                prefilter,
                first_downsample: true,
                uniform_scale: bloom.scale == Vec2::ONE,
            },
        )?;

        commands
            .entity(entity)
            .insert(BloomDownsamplingPipelineIds {
                first: pipeline_first_id,
                main: pipeline_id,
            });
    }
    Ok(())
}<|MERGE_RESOLUTION|>--- conflicted
+++ resolved
@@ -1,11 +1,9 @@
+use core::ops::Deref;
+
 use crate::FullscreenShader;
 
 use super::{Bloom, BLOOM_TEXTURE_FORMAT};
-<<<<<<< HEAD
-use bevy_asset::load_embedded_asset;
-=======
-use bevy_asset::{load_embedded_asset, AssetServer, Handle};
->>>>>>> d1951164
+use bevy_asset::{load_embedded_asset, AssetServer};
 use bevy_ecs::{
     error::BevyError,
     prelude::{Component, Entity},
@@ -33,7 +31,7 @@
     /// Layout with a texture, a sampler, and uniforms
     pub bind_group_layout: BindGroupLayout,
     pub sampler: Sampler,
-    pub specialized_cache: SpecializedCache<RenderPipeline, BloomDownsamplingSpecializer>,
+    pub variants: SpecializedCache<RenderPipeline, BloomDownsamplingSpecializer>,
 }
 
 pub struct BloomDownsamplingSpecializer;
@@ -75,45 +73,6 @@
                 // Downsampling settings binding
                 uniform_buffer::<BloomUniforms>(true),
             ),
-<<<<<<< HEAD
-        );
-
-        // Sampler
-        let sampler = render_device.create_sampler(&SamplerDescriptor {
-            min_filter: FilterMode::Linear,
-            mag_filter: FilterMode::Linear,
-            address_mode_u: AddressMode::ClampToEdge,
-            address_mode_v: AddressMode::ClampToEdge,
-            ..Default::default()
-        });
-
-        let fullscreen_shader = world.resource::<FullscreenShader>().clone();
-        let fragment_shader = load_embedded_asset!(world, "bloom.wgsl");
-        let base_descriptor = RenderPipelineDescriptor {
-            layout: vec![bind_group_layout.clone()],
-            vertex: fullscreen_shader.to_vertex_state(),
-            fragment: Some(FragmentState {
-                shader: fragment_shader.clone(),
-                targets: vec![Some(ColorTargetState {
-                    format: BLOOM_TEXTURE_FORMAT,
-                    blend: None,
-                    write_mask: ColorWrites::ALL,
-                })],
-                ..default()
-            }),
-            ..default()
-        };
-
-        let specialized_cache =
-            SpecializedCache::new(BloomDownsamplingSpecializer, None, base_descriptor);
-
-        BloomDownsamplingPipeline {
-            bind_group_layout,
-            sampler,
-            specialized_cache,
-        }
-    }
-=======
         ),
     );
 
@@ -126,13 +85,29 @@
         ..Default::default()
     });
 
+    let fragment_shader = load_embedded_asset!(asset_server.deref(), "bloom.wgsl");
+    let base_descriptor = RenderPipelineDescriptor {
+        layout: vec![bind_group_layout.clone()],
+        vertex: fullscreen_shader.to_vertex_state(),
+        fragment: Some(FragmentState {
+            shader: fragment_shader.clone(),
+            targets: vec![Some(ColorTargetState {
+                format: BLOOM_TEXTURE_FORMAT,
+                blend: None,
+                write_mask: ColorWrites::ALL,
+            })],
+            ..default()
+        }),
+        ..default()
+    };
+
+    let variants = SpecializedCache::new(BloomDownsamplingSpecializer, None, base_descriptor);
+
     commands.insert_resource(BloomDownsamplingPipeline {
         bind_group_layout,
         sampler,
-        fullscreen_shader: fullscreen_shader.clone(),
-        fragment_shader: load_embedded_asset!(asset_server.as_ref(), "bloom.wgsl"),
+        variants,
     });
->>>>>>> d1951164
 }
 
 impl Specializer<RenderPipeline> for BloomDownsamplingSpecializer {
@@ -184,7 +159,7 @@
     for (entity, bloom) in &views {
         let prefilter = bloom.prefilter.threshold > 0.0;
 
-        let pipeline_id = pipeline.specialized_cache.specialize(
+        let pipeline_id = pipeline.variants.specialize(
             &pipeline_cache,
             BloomDownsamplingKey {
                 prefilter,
@@ -193,7 +168,7 @@
             },
         )?;
 
-        let pipeline_first_id = pipeline.specialized_cache.specialize(
+        let pipeline_first_id = pipeline.variants.specialize(
             &pipeline_cache,
             BloomDownsamplingKey {
                 prefilter,
