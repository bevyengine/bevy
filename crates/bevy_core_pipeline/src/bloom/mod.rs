<<<<<<< HEAD
pub mod settings;
pub use self::settings::*;

mod downsampling_pipeline;
mod upsampling_pipeline;
use self::{downsampling_pipeline::*, upsampling_pipeline::*};

=======
use crate::{core_2d, core_3d, fullscreen_vertex_shader::fullscreen_shader_vertex_state};
>>>>>>> b44b606d
use bevy_app::{App, Plugin};
use bevy_asset::{load_internal_asset, HandleUntyped};
use bevy_ecs::{
    prelude::{Component, Entity},
<<<<<<< HEAD
    query::{QueryState, With, QueryItem},
=======
    query::{QueryItem, QueryState, With},
>>>>>>> b44b606d
    system::{Commands, Query, Res, ResMut, Resource},
    world::{FromWorld, World},
};
use bevy_math::{UVec2, UVec4, Vec4};
use bevy_reflect::TypeUuid;
use bevy_render::{
    camera::ExtractedCamera,
<<<<<<< HEAD
    prelude::{Camera, Color},
=======
    extract_component::{
        ComponentUniforms, DynamicUniformIndex, ExtractComponent, ExtractComponentPlugin,
        UniformComponentPlugin,
    },
    prelude::Camera,
>>>>>>> b44b606d
    render_graph::{Node, NodeRunError, RenderGraph, RenderGraphContext, SlotInfo, SlotType},
    render_phase::TrackedRenderPass,
    render_resource::*,
    renderer::{RenderContext, RenderDevice},
    texture::{CachedTexture, TextureCache},
<<<<<<< HEAD
    view::{ExtractedView, ViewTarget},
    Extract, RenderApp, RenderStage, extract_component::ExtractComponent,
=======
    view::ViewTarget,
    RenderApp, RenderStage,
>>>>>>> b44b606d
};
#[cfg(feature = "trace")]
use bevy_utils::tracing::info_span;
use bevy_utils::HashMap;
use std::num::NonZeroU32;

const BLOOM_SHADER_HANDLE: HandleUntyped =
    HandleUntyped::weak_from_u64(Shader::TYPE_UUID, 929599476923908);

const BLOOM_TEXTURE_FORMAT: TextureFormat = TextureFormat::Rg11b10Float;

impl BloomSettings {
    /// Calculates blend intesnities of blur pyramid levels
    /// during the upsampling+compositing stage.
    ///
    /// The function assumes all pyramid levels are upsampled and
    /// blended into higher frequency ones using this function to
    /// calculate blend levels every time. The final (highest frequency)
    /// pyramid level in not blended into anything therefore this function
    /// is not applied to it. As a result, the *mip* Earameter of 0 indicates
    /// the second-highest frequency pyramid level (in our case that is the
    /// 0th mip of the bloom texture with the original image being the
    /// actual highest frequency level).
    ///
    /// Parameters:
    /// * *mip* - the index of the lower frequency pyramid level (0 - max_mip, where 0 indicates highest frequency mip but not the highest frequency image).
    /// * *max_mip* - the index of the lowest frequency pyramid level.
    ///
    /// This function can be visually previewed for all values of *mip* (normalized) with tweakable
    /// BloomSettings parameters on [Desmos graphing calculator](https://www.desmos.com/calculator/ncc8xbhzzl).
    fn compute_blend_factor(&self, mip: f32, max_mip: f32) -> f32 {
        let x = mip / max_mip;

        let mut lf_boost =
            (1.0 - (1.0 - x).powf(1.0 / (1.0 - self.lf_boost_curvature))) * self.lf_boost;
        let high_pass_lq =
            1.0 - ((x - self.high_pass_frequency) / self.high_pass_frequency).clamp(0.0, 1.0);
        // let high_pass_hq = 0.5 + 0.5 * ((x - self.high_pass_frequency) / self.high_pass_frequency).clamp(0.0, 1.0).mul(std::f32::consts::PI).cos();
        let high_pass = high_pass_lq;

        lf_boost *= match self.composite_mode {
            BloomCompositeMode::EnergyConserving => 1.0 - self.intensity,
            BloomCompositeMode::Additive => 1.0,
        };

        (self.intensity + lf_boost) * high_pass
    }
}

pub struct BloomPlugin;

impl Plugin for BloomPlugin {
    fn build(&self, app: &mut App) {
        load_internal_asset!(app, BLOOM_SHADER_HANDLE, "bloom.wgsl", Shader::from_wgsl);

        app.register_type::<BloomSettings>();
<<<<<<< HEAD
        app.register_type::<BloomPrefilterSettings>();
        app.register_type::<BloomCompositeMode>();
=======
        app.add_plugin(ExtractComponentPlugin::<BloomSettings>::default());
        app.add_plugin(UniformComponentPlugin::<BloomUniform>::default());
>>>>>>> b44b606d

        let render_app = match app.get_sub_app_mut(RenderApp) {
            Ok(render_app) => render_app,
            Err(_) => return,
        };

        render_app
            .init_resource::<BloomPipelines>()
<<<<<<< HEAD
            .init_resource::<BloomDownsamplingPipeline>()
            .init_resource::<BloomUpsamplingPipeline>()
            .init_resource::<SpecializedRenderPipelines<BloomDownsamplingPipeline>>()
            .init_resource::<SpecializedRenderPipelines<BloomUpsamplingPipeline>>()
            .init_resource::<BloomUniforms>()
            .add_system_to_stage(RenderStage::Extract, extract_bloom_settings)
            .add_system_to_stage(RenderStage::Prepare, prepare_bloom_textures)
            .add_system_to_stage(RenderStage::Prepare, prepare_bloom_uniforms)
            .add_system_to_stage(RenderStage::Prepare, prepare_downsampling_pipeline)
            .add_system_to_stage(RenderStage::Prepare, prepare_upsampling_pipeline)
=======
            .add_system_to_stage(RenderStage::Prepare, prepare_bloom_textures)
>>>>>>> b44b606d
            .add_system_to_stage(RenderStage::Queue, queue_bloom_bind_groups);

        // Add bloom to the 3d render graph
        {
            let bloom_node = BloomNode::new(&mut render_app.world);
            let mut graph = render_app.world.resource_mut::<RenderGraph>();
            let draw_3d_graph = graph
                .get_sub_graph_mut(crate::core_3d::graph::NAME)
                .unwrap();
            draw_3d_graph.add_node(core_3d::graph::node::BLOOM, bloom_node);
            draw_3d_graph.add_slot_edge(
                draw_3d_graph.input_node().id,
                crate::core_3d::graph::input::VIEW_ENTITY,
                core_3d::graph::node::BLOOM,
                BloomNode::IN_VIEW,
            );
            // MAIN_PASS -> BLOOM -> TONEMAPPING
            draw_3d_graph.add_node_edge(
                crate::core_3d::graph::node::MAIN_PASS,
                core_3d::graph::node::BLOOM,
            );
            draw_3d_graph.add_node_edge(
                core_3d::graph::node::BLOOM,
                crate::core_3d::graph::node::TONEMAPPING,
            );
        }

        // Add bloom to the 2d render graph
        {
            let bloom_node = BloomNode::new(&mut render_app.world);
            let mut graph = render_app.world.resource_mut::<RenderGraph>();
            let draw_2d_graph = graph
                .get_sub_graph_mut(crate::core_2d::graph::NAME)
                .unwrap();
            draw_2d_graph.add_node(core_2d::graph::node::BLOOM, bloom_node);
            draw_2d_graph.add_slot_edge(
                draw_2d_graph.input_node().id,
                crate::core_2d::graph::input::VIEW_ENTITY,
                core_2d::graph::node::BLOOM,
                BloomNode::IN_VIEW,
            );
            // MAIN_PASS -> BLOOM -> TONEMAPPING
            draw_2d_graph.add_node_edge(
                crate::core_2d::graph::node::MAIN_PASS,
                core_2d::graph::node::BLOOM,
            );
            draw_2d_graph.add_node_edge(
                core_2d::graph::node::BLOOM,
                crate::core_2d::graph::node::TONEMAPPING,
            );
        }
    }
}

<<<<<<< HEAD
struct BloomNode {
=======
/// Applies a bloom effect to a HDR-enabled 2d or 3d camera.
///
/// Bloom causes bright objects to "glow", emitting a halo of light around them.
///
/// Often used in conjunction with `bevy_pbr::StandardMaterial::emissive`.
///
/// Note: This light is not "real" in the way directional or point lights are.
///
/// Bloom will not cast shadows or bend around other objects - it is purely a post-processing
/// effect overlaid on top of the already-rendered scene.
///
/// See also <https://en.wikipedia.org/wiki/Bloom_(shader_effect)>.
#[derive(Component, Reflect, Clone)]
pub struct BloomSettings {
    /// Baseline of the threshold curve (default: 1.0).
    ///
    /// RGB values under the threshold curve will not have bloom applied.
    pub threshold: f32,

    /// Knee of the threshold curve (default: 0.1).
    pub knee: f32,

    /// Scale used when upsampling (default: 1.0).
    pub scale: f32,

    /// Intensity of the bloom effect (default: 0.3).
    pub intensity: f32,
}

impl Default for BloomSettings {
    fn default() -> Self {
        Self {
            threshold: 1.0,
            knee: 0.1,
            scale: 1.0,
            intensity: 0.3,
        }
    }
}

impl ExtractComponent for BloomSettings {
    type Query = (&'static Self, &'static Camera);

    type Filter = ();
    type Out = BloomUniform;

    fn extract_component((settings, camera): QueryItem<'_, Self::Query>) -> Option<Self::Out> {
        if !(camera.is_active && camera.hdr) {
            return None;
        }

        camera.physical_viewport_size().map(|size| {
            let min_view = size.x.min(size.y) / 2;
            let mip_count = calculate_mip_count(min_view);
            let scale = (min_view / 2u32.pow(mip_count)) as f32 / 8.0;

            BloomUniform {
                threshold: settings.threshold,
                knee: settings.knee,
                scale: settings.scale * scale,
                intensity: settings.intensity,
            }
        })
    }
}

pub struct BloomNode {
>>>>>>> b44b606d
    view_query: QueryState<(
        &'static ExtractedCamera,
        &'static ViewTarget,
        &'static BloomTexture,
        &'static BloomBindGroups,
<<<<<<< HEAD
        &'static BloomUniformIndices,
        &'static BloomSettings,
        &'static UpsamplingPipelineIds,
        &'static BloomDownsamplingPipelineIds,
=======
        &'static DynamicUniformIndex<BloomUniform>,
>>>>>>> b44b606d
    )>,
}

impl BloomNode {
    pub const IN_VIEW: &'static str = "view";

    pub fn new(world: &mut World) -> Self {
        Self {
            view_query: QueryState::new(world),
        }
    }
}

impl Node for BloomNode {
    fn input(&self) -> Vec<SlotInfo> {
        vec![SlotInfo::new(Self::IN_VIEW, SlotType::Entity)]
    }

    fn update(&mut self, world: &mut World) {
        self.view_query.update_archetypes(world);
    }

    // Atypically for a post-processing effect, we do not
    // use a secondary texture normally provided by view_target.post_process_write(),
    // instead we write into our own bloom texture and then directly back onto main.
    fn run(
        &self,
        graph: &mut RenderGraphContext,
        render_context: &mut RenderContext,
        world: &World,
    ) -> Result<(), NodeRunError> {
        #[cfg(feature = "trace")]
        let _bloom_span = info_span!("bloom").entered();

        let pipelines = world.resource::<BloomPipelines>();
        let downsampling_pipeline_res = world.resource::<BloomDownsamplingPipeline>();
        let pipeline_cache = world.resource::<PipelineCache>();
        let bloom_uniforms = world.resource::<BloomUniforms>();
        let view_entity = graph.get_input_entity(Self::IN_VIEW)?;
        let (
            Ok((camera, view_target, bloom_texture, bind_groups, uniform_index, bloom_settings, upsampling_pipeline_ids, downsampling_pipeline_ids)),
            Some(bloom_uniforms),
        ) = (
            self.view_query.get_manual(world, view_entity),
            bloom_uniforms.buffer.binding(),
        ) else {
            return Ok(());
        };

        // Downsampling pipelines
        let (
            Some(downsampling_first_pipeline),
            Some(downsampling_pipeline),
        ) = (
            pipeline_cache.get_render_pipeline(downsampling_pipeline_ids.id_first),
            pipeline_cache.get_render_pipeline(downsampling_pipeline_ids.id_main),
        ) else {
            return Ok(());
        };

        // Upsampling pipleines
        let (
            Some(upsampling_pipeline),
            Some(upsampling_final_pipeline),
        ) = (
            pipeline_cache.get_render_pipeline(upsampling_pipeline_ids.id_main),
            pipeline_cache.get_render_pipeline(upsampling_pipeline_ids.id_final),
        ) else {
            return Ok(());
        };

        // First downsample pass
        {
            let downsampling_first_bind_group = {
                let texture = BindGroupEntry {
                    binding: 0,
                    // We read from main texture directly
                    resource: BindingResource::TextureView(view_target.main_texture()),
                };

                let sampler = BindGroupEntry {
                    binding: 1,
                    resource: BindingResource::Sampler(&pipelines.sampler),
                };

                let settings = BindGroupEntry {
                    binding: 2,
                    resource: bloom_uniforms.clone(),
                };

                render_context
                    .render_device
                    .create_bind_group(&BindGroupDescriptor {
                        label: Some("bloom_downsampling_first_bind_group"),
                        layout: &downsampling_pipeline_res.extended_bind_group_layout,
                        entries: &[texture, sampler, settings],
                    })
            };

            let view = &bloom_texture.view(0);
            let mut downsampling_first_pass =
                TrackedRenderPass::new(render_context.command_encoder.begin_render_pass(
                    &RenderPassDescriptor {
                        label: Some("bloom_downsampling_first_pass"),
                        color_attachments: &[Some(RenderPassColorAttachment {
                            view,
                            resolve_target: None,
                            ops: Operations::default(),
                        })],
                        depth_stencil_attachment: None,
                    },
                ));
<<<<<<< HEAD
            downsampling_first_pass.set_render_pipeline(downsampling_first_pipeline);
            downsampling_first_pass.set_bind_group(
                0,
                &downsampling_first_bind_group,
                &[uniform_index.downsampling],
            );

            // if let Some(viewport) = camera.viewport.as_ref() {
            //     downsampling_first_pass.set_camera_viewport(viewport);
            // }
            downsampling_first_pass.draw(0..3, 0..1);
=======
            prefilter_pass.set_render_pipeline(downsampling_prefilter_pipeline);
            prefilter_pass.set_bind_group(
                0,
                &bind_groups.prefilter_bind_group,
                &[uniform_index.index()],
            );
            if let Some(viewport) = camera.viewport.as_ref() {
                prefilter_pass.set_camera_viewport(viewport);
            }
            prefilter_pass.draw(0..3, 0..1);
>>>>>>> b44b606d
        }

        // Other downsample passes
        for mip in 1..bloom_texture.mip_count {
            let view = &bloom_texture.view(mip);
            let mut downsampling_pass =
                TrackedRenderPass::new(render_context.command_encoder.begin_render_pass(
                    &RenderPassDescriptor {
                        label: Some("bloom_downsampling_pass"),
                        color_attachments: &[Some(RenderPassColorAttachment {
                            view,
                            resolve_target: None,
                            ops: Operations::default(),
                        })],
                        depth_stencil_attachment: None,
                    },
                ));
            downsampling_pass.set_render_pipeline(downsampling_pipeline);
            downsampling_pass.set_bind_group(
                0,
                &bind_groups.downsampling_bind_groups[mip as usize - 1],
<<<<<<< HEAD
                &[],
=======
                &[uniform_index.index()],
>>>>>>> b44b606d
            );
            // if let Some(viewport) = camera.viewport.as_ref() {
            //     downsampling_pass.set_camera_viewport(viewport);
            // }
            downsampling_pass.draw(0..3, 0..1);
        }

        // Upsample passes except the final one
        for mip in (1..bloom_texture.mip_count).rev() {
            let view = &bloom_texture.view(mip - 1);
            let mut upsampling_pass =
                TrackedRenderPass::new(render_context.command_encoder.begin_render_pass(
                    &RenderPassDescriptor {
                        label: Some("bloom_upsampling_pass"),
                        color_attachments: &[Some(RenderPassColorAttachment {
                            view,
                            resolve_target: None,
                            ops: Operations {
                                load: LoadOp::Load,
                                store: true,
                            },
                        })],
                        depth_stencil_attachment: None,
                    },
                ));
            upsampling_pass.set_render_pipeline(upsampling_pipeline);
            upsampling_pass.set_bind_group(
                0,
<<<<<<< HEAD
                &bind_groups.upsampling_bind_groups[(bloom_texture.mip_count - mip - 1) as usize],
                &[],
=======
                &bind_groups.upsampling_bind_groups[mip as usize - 1],
                &[uniform_index.index()],
>>>>>>> b44b606d
            );
            // if let Some(viewport) = camera.viewport.as_ref() {
            //     upsampling_pass.set_camera_viewport(viewport);
            // }
            let blend = bloom_settings
                .compute_blend_factor((mip) as f32, (bloom_texture.mip_count - 1) as f32);
            upsampling_pass.set_blend_constant(Color::rgb_linear(blend, blend, blend));
            upsampling_pass.draw(0..3, 0..1);
        }

        // Final upsample pass
        // This is very similar to the upsampling_pass above with the only difference
        // being the pipeline (which itself is barely different) and the color attachment.
        // Too bad.
        {
            let mut upsampling_final_pass =
                TrackedRenderPass::new(render_context.command_encoder.begin_render_pass(
                    &RenderPassDescriptor {
                        label: Some("bloom_upsampling_final_pass"),
                        color_attachments: &[Some(
                            // We draw directly onto the main texture
                            view_target.get_unsampled_color_attachment(Operations {
                                load: LoadOp::Load,
                                store: true,
                            }),
                        )],
                        depth_stencil_attachment: None,
                    },
                ));
            upsampling_final_pass.set_render_pipeline(upsampling_final_pipeline);
            upsampling_final_pass.set_bind_group(
                0,
<<<<<<< HEAD
                &bind_groups.upsampling_bind_groups[(bloom_texture.mip_count - 1) as usize],
                &[],
=======
                &bind_groups.upsampling_final_bind_group,
                &[uniform_index.index()],
>>>>>>> b44b606d
            );
            if let Some(viewport) = camera.viewport.as_ref() {
                upsampling_final_pass.set_camera_viewport(viewport);
            }
            let blend =
                bloom_settings.compute_blend_factor(0.0, (bloom_texture.mip_count - 1) as f32);
            upsampling_final_pass.set_blend_constant(Color::rgb_linear(blend, blend, blend));
            upsampling_final_pass.draw(0..3, 0..1);
        }

        Ok(())
    }
}

#[derive(Resource)]
struct BloomPipelines {
    sampler: Sampler,
}

impl FromWorld for BloomPipelines {
    fn from_world(world: &mut World) -> Self {
        let render_device = world.resource::<RenderDevice>();

        let sampler = render_device.create_sampler(&SamplerDescriptor {
            min_filter: FilterMode::Linear,
            mag_filter: FilterMode::Linear,
            address_mode_u: AddressMode::ClampToEdge,
            address_mode_v: AddressMode::ClampToEdge,
            ..Default::default()
        });

        BloomPipelines { sampler }
    }
}

<<<<<<< HEAD
fn extract_bloom_settings(
    mut commands: Commands,
    cameras: Extract<Query<(Entity, &Camera, &BloomSettings), With<Camera>>>,
) {
    for (entity, camera, bloom_settings) in &cameras {
        if camera.is_active {
            commands.get_or_spawn(entity).insert(bloom_settings.clone());
        }
    }
}

=======
>>>>>>> b44b606d
#[derive(Component)]
struct BloomTexture {
    // First mip is half the screen resolution, successive mips are half the previous
    texture: CachedTexture,
    mip_count: u32,
}

impl BloomTexture {
    fn view(&self, base_mip_level: u32) -> TextureView {
        self.texture.texture.create_view(&TextureViewDescriptor {
            base_mip_level,
            mip_level_count: Some(unsafe { NonZeroU32::new_unchecked(1) }),
            ..Default::default()
        })
    }
}

fn prepare_bloom_textures(
    mut commands: Commands,
    mut texture_cache: ResMut<TextureCache>,
    render_device: Res<RenderDevice>,
    views: Query<(Entity, &ExtractedCamera), With<BloomUniform>>,
) {
    let mut textures = HashMap::default();
    for (entity, camera) in &views {
        if let Some(UVec2 {
            x: width,
            y: height,
        }) = camera.physical_viewport_size
        {
            let min_view = width.min(height) as f32;
            // How many times we can halve the resolution
            let mip_count = (min_view.log2().floor() as u32).max(1);

            let texture_descriptor = TextureDescriptor {
                label: Some("bloom_texture"),
                size: Extent3d {
                    width: (width / 2).max(1),
                    height: (height / 2).max(1),
                    depth_or_array_layers: 1,
                },
                mip_level_count: mip_count,
                sample_count: 1,
                dimension: TextureDimension::D2,
                format: BLOOM_TEXTURE_FORMAT,
                usage: TextureUsages::RENDER_ATTACHMENT | TextureUsages::TEXTURE_BINDING,
            };

            let texture = textures
                .entry(camera.target.clone())
                .or_insert_with(|| texture_cache.get(&render_device, texture_descriptor))
                .clone();

            commands
                .entity(entity)
                .insert(BloomTexture { texture, mip_count });
        }
    }
}

<<<<<<< HEAD
#[derive(Resource, Default)]
struct BloomUniforms {
    buffer: DynamicUniformBuffer<BloomDownsamplingUniform>,
}

#[derive(Component)]
struct BloomUniformIndices {
    downsampling: u32,
}

fn prepare_bloom_uniforms(
    mut commands: Commands,
    render_device: Res<RenderDevice>,
    render_queue: Res<RenderQueue>,
    mut bloom_uniforms: ResMut<BloomUniforms>,
    bloom_query: Query<(Entity, &BloomSettings, &ExtractedCamera)>,
) {
    bloom_uniforms.buffer.clear();

    let entities = bloom_query
        .iter()
        .map(|(entity, settings, camera)| {
            // println!("{}", camera.physical_target_size);
            let mut viewport = Vec4::ZERO;
            if let (Some((origin, _)), Some(size), Some(target_size)) = (
                // camera.physical_viewport_rect,
                Some((0, 0)), // TODO: this is a hardcoded placeholder for above
                camera.physical_viewport_size,
                camera.physical_target_size,
            ) {
                // viewport: UVec4::new(origin.x, origin.y, size.x, size.y).as_vec4()
                viewport = UVec4::new(200, 0, size.x, size.y).as_vec4() // TODO: remove hardcode
                    / UVec4::new(target_size.x, target_size.y, target_size.x, target_size.y)
                        .as_vec4();
                println!("{}", viewport);
            }

            let knee = settings.prefilter_settings.threshold
                * settings
                    .prefilter_settings
                    .threshold_softness
                    .clamp(0.0, 1.0);

            let uniform = BloomDownsamplingUniform {
                viewport,
                threshold_precomputations: Vec4::new(
                    settings.prefilter_settings.threshold,
                    settings.prefilter_settings.threshold - knee,
                    2.0 * knee,
                    0.25 / (knee + 0.00001),
                ),
            };

            (
                entity,
                (BloomUniformIndices {
                    downsampling: bloom_uniforms.buffer.push(uniform),
                }),
            )
        })
        .collect::<Vec<_>>();
    commands.insert_or_spawn_batch(entities);

    bloom_uniforms
        .buffer
        .write_buffer(&render_device, &render_queue);
=======
/// The uniform struct extracted from [`BloomSettings`] attached to a [`Camera`].
/// Will be available for use in the Bloom shader.
#[doc(hidden)]
#[derive(Component, ShaderType, Clone)]
pub struct BloomUniform {
    threshold: f32,
    knee: f32,
    scale: f32,
    intensity: f32,
>>>>>>> b44b606d
}

#[derive(Component)]
struct BloomBindGroups {
    downsampling_bind_groups: Box<[BindGroup]>,
    upsampling_bind_groups: Box<[BindGroup]>,
}

fn queue_bloom_bind_groups(
    mut commands: Commands,
    render_device: Res<RenderDevice>,
    pipelines: Res<BloomPipelines>,
<<<<<<< HEAD
    downsampling_pipeline: Res<BloomDownsamplingPipeline>,
    upsampling_pipeline: Res<BloomUpsamplingPipeline>,
    // bloom_uniforms: Res<BloomUniforms>,
    views: Query<(Entity, &BloomTexture)>,
) {
    for (entity, bloom_texture) in &views {
        let bind_group_count = bloom_texture.mip_count as usize - 1;

        let mut downsampling_bind_groups = Vec::with_capacity(bind_group_count);
        for mip in 1..bloom_texture.mip_count {
            let bind_group = render_device.create_bind_group(&BindGroupDescriptor {
                label: Some("bloom_downsampling_bind_group"),
                layout: &downsampling_pipeline.bind_group_layout,
=======
    uniforms: Res<ComponentUniforms<BloomUniform>>,
    views: Query<(Entity, &ViewTarget, &BloomTextures)>,
) {
    if let Some(uniforms) = uniforms.binding() {
        for (entity, view_target, textures) in &views {
            let prefilter_bind_group = render_device.create_bind_group(&BindGroupDescriptor {
                label: Some("bloom_prefilter_bind_group"),
                layout: &pipelines.downsampling_bind_group_layout,
>>>>>>> b44b606d
                entries: &[
                    BindGroupEntry {
                        binding: 0,
                        resource: BindingResource::TextureView(&bloom_texture.view(mip - 1)),
                    },
                    BindGroupEntry {
                        binding: 1,
                        resource: BindingResource::Sampler(&pipelines.sampler),
                    },
                ],
            });

            downsampling_bind_groups.push(bind_group);
        }

        let mut upsampling_bind_groups = Vec::with_capacity(bind_group_count);
        for mip in (0..bloom_texture.mip_count).rev() {
            let bind_group = render_device.create_bind_group(&BindGroupDescriptor {
                label: Some("bloom_upsampling_bind_group"),
                layout: &upsampling_pipeline.bind_group_layout,
                entries: &[
                    BindGroupEntry {
                        binding: 0,
                        resource: BindingResource::TextureView(&bloom_texture.view(mip)),
                    },
                    BindGroupEntry {
                        binding: 1,
                        resource: BindingResource::Sampler(&pipelines.sampler),
                    },
                ],
            });

            upsampling_bind_groups.push(bind_group);
        }

        commands.entity(entity).insert(BloomBindGroups {
            downsampling_bind_groups: downsampling_bind_groups.into_boxed_slice(),
            upsampling_bind_groups: upsampling_bind_groups.into_boxed_slice(),
        });
    }
}<|MERGE_RESOLUTION|>--- conflicted
+++ resolved
@@ -1,4 +1,3 @@
-<<<<<<< HEAD
 pub mod settings;
 pub use self::settings::*;
 
@@ -6,46 +5,31 @@
 mod upsampling_pipeline;
 use self::{downsampling_pipeline::*, upsampling_pipeline::*};
 
-=======
-use crate::{core_2d, core_3d, fullscreen_vertex_shader::fullscreen_shader_vertex_state};
->>>>>>> b44b606d
+use crate::{core_2d, core_3d};
 use bevy_app::{App, Plugin};
 use bevy_asset::{load_internal_asset, HandleUntyped};
 use bevy_ecs::{
     prelude::{Component, Entity},
-<<<<<<< HEAD
-    query::{QueryState, With, QueryItem},
-=======
     query::{QueryItem, QueryState, With},
->>>>>>> b44b606d
     system::{Commands, Query, Res, ResMut, Resource},
     world::{FromWorld, World},
 };
-use bevy_math::{UVec2, UVec4, Vec4};
+use bevy_math::{UVec2, Vec4};
 use bevy_reflect::TypeUuid;
 use bevy_render::{
     camera::ExtractedCamera,
-<<<<<<< HEAD
-    prelude::{Camera, Color},
-=======
     extract_component::{
         ComponentUniforms, DynamicUniformIndex, ExtractComponent, ExtractComponentPlugin,
         UniformComponentPlugin,
     },
-    prelude::Camera,
->>>>>>> b44b606d
+    prelude::{Camera, Color},
     render_graph::{Node, NodeRunError, RenderGraph, RenderGraphContext, SlotInfo, SlotType},
     render_phase::TrackedRenderPass,
     render_resource::*,
     renderer::{RenderContext, RenderDevice},
     texture::{CachedTexture, TextureCache},
-<<<<<<< HEAD
-    view::{ExtractedView, ViewTarget},
-    Extract, RenderApp, RenderStage, extract_component::ExtractComponent,
-=======
     view::ViewTarget,
-    RenderApp, RenderStage,
->>>>>>> b44b606d
+    RenderApp, RenderStage, Extract,
 };
 #[cfg(feature = "trace")]
 use bevy_utils::tracing::info_span;
@@ -102,13 +86,10 @@
         load_internal_asset!(app, BLOOM_SHADER_HANDLE, "bloom.wgsl", Shader::from_wgsl);
 
         app.register_type::<BloomSettings>();
-<<<<<<< HEAD
         app.register_type::<BloomPrefilterSettings>();
         app.register_type::<BloomCompositeMode>();
-=======
         app.add_plugin(ExtractComponentPlugin::<BloomSettings>::default());
-        app.add_plugin(UniformComponentPlugin::<BloomUniform>::default());
->>>>>>> b44b606d
+        app.add_plugin(UniformComponentPlugin::<BloomDownsamplingUniform>::default());
 
         let render_app = match app.get_sub_app_mut(RenderApp) {
             Ok(render_app) => render_app,
@@ -117,20 +98,16 @@
 
         render_app
             .init_resource::<BloomPipelines>()
-<<<<<<< HEAD
             .init_resource::<BloomDownsamplingPipeline>()
             .init_resource::<BloomUpsamplingPipeline>()
             .init_resource::<SpecializedRenderPipelines<BloomDownsamplingPipeline>>()
             .init_resource::<SpecializedRenderPipelines<BloomUpsamplingPipeline>>()
-            .init_resource::<BloomUniforms>()
+            // .init_resource::<BloomUniforms>()
             .add_system_to_stage(RenderStage::Extract, extract_bloom_settings)
             .add_system_to_stage(RenderStage::Prepare, prepare_bloom_textures)
-            .add_system_to_stage(RenderStage::Prepare, prepare_bloom_uniforms)
+            // .add_system_to_stage(RenderStage::Prepare, prepare_bloom_uniforms)
             .add_system_to_stage(RenderStage::Prepare, prepare_downsampling_pipeline)
             .add_system_to_stage(RenderStage::Prepare, prepare_upsampling_pipeline)
-=======
-            .add_system_to_stage(RenderStage::Prepare, prepare_bloom_textures)
->>>>>>> b44b606d
             .add_system_to_stage(RenderStage::Queue, queue_bloom_bind_groups);
 
         // Add bloom to the 3d render graph
@@ -185,90 +162,46 @@
     }
 }
 
-<<<<<<< HEAD
-struct BloomNode {
-=======
-/// Applies a bloom effect to a HDR-enabled 2d or 3d camera.
-///
-/// Bloom causes bright objects to "glow", emitting a halo of light around them.
-///
-/// Often used in conjunction with `bevy_pbr::StandardMaterial::emissive`.
-///
-/// Note: This light is not "real" in the way directional or point lights are.
-///
-/// Bloom will not cast shadows or bend around other objects - it is purely a post-processing
-/// effect overlaid on top of the already-rendered scene.
-///
-/// See also <https://en.wikipedia.org/wiki/Bloom_(shader_effect)>.
-#[derive(Component, Reflect, Clone)]
-pub struct BloomSettings {
-    /// Baseline of the threshold curve (default: 1.0).
-    ///
-    /// RGB values under the threshold curve will not have bloom applied.
-    pub threshold: f32,
-
-    /// Knee of the threshold curve (default: 0.1).
-    pub knee: f32,
-
-    /// Scale used when upsampling (default: 1.0).
-    pub scale: f32,
-
-    /// Intensity of the bloom effect (default: 0.3).
-    pub intensity: f32,
-}
-
-impl Default for BloomSettings {
-    fn default() -> Self {
-        Self {
-            threshold: 1.0,
-            knee: 0.1,
-            scale: 1.0,
-            intensity: 0.3,
-        }
-    }
-}
-
 impl ExtractComponent for BloomSettings {
     type Query = (&'static Self, &'static Camera);
 
     type Filter = ();
-    type Out = BloomUniform;
+    type Out = BloomDownsamplingUniform;
 
     fn extract_component((settings, camera): QueryItem<'_, Self::Query>) -> Option<Self::Out> {
-        if !(camera.is_active && camera.hdr) {
+        if !camera.is_active {
             return None;
         }
 
-        camera.physical_viewport_size().map(|size| {
-            let min_view = size.x.min(size.y) / 2;
-            let mip_count = calculate_mip_count(min_view);
-            let scale = (min_view / 2u32.pow(mip_count)) as f32 / 8.0;
-
-            BloomUniform {
-                threshold: settings.threshold,
-                knee: settings.knee,
-                scale: settings.scale * scale,
-                intensity: settings.intensity,
+        camera.physical_viewport_size().map(|_size| {
+            // let min_view = size.x.min(size.y) / 2;
+            // let mip_count = calculate_mip_count(min_view);
+            // let scale = (min_view / 2u32.pow(mip_count)) as f32 / 8.0;
+            let pref_sett = &settings.prefilter_settings;
+            let knee = pref_sett.threshold * pref_sett.threshold_softness.clamp(0.0, 1.0);
+            
+            BloomDownsamplingUniform {
+                threshold_precomputations: Vec4::new(
+                    pref_sett.threshold,
+                    pref_sett.threshold - knee,
+                    2.0 * knee,
+                    0.25 / (knee + 0.00001),
+                ),
             }
         })
     }
 }
 
 pub struct BloomNode {
->>>>>>> b44b606d
     view_query: QueryState<(
         &'static ExtractedCamera,
         &'static ViewTarget,
         &'static BloomTexture,
         &'static BloomBindGroups,
-<<<<<<< HEAD
-        &'static BloomUniformIndices,
+        &'static DynamicUniformIndex<BloomDownsamplingUniform>,
         &'static BloomSettings,
         &'static UpsamplingPipelineIds,
         &'static BloomDownsamplingPipelineIds,
-=======
-        &'static DynamicUniformIndex<BloomUniform>,
->>>>>>> b44b606d
     )>,
 }
 
@@ -306,17 +239,25 @@
         let pipelines = world.resource::<BloomPipelines>();
         let downsampling_pipeline_res = world.resource::<BloomDownsamplingPipeline>();
         let pipeline_cache = world.resource::<PipelineCache>();
-        let bloom_uniforms = world.resource::<BloomUniforms>();
+        let uniforms = world.resource::<ComponentUniforms<BloomDownsamplingUniform>>();
         let view_entity = graph.get_input_entity(Self::IN_VIEW)?;
         let (
-            Ok((camera, view_target, bloom_texture, bind_groups, uniform_index, bloom_settings, upsampling_pipeline_ids, downsampling_pipeline_ids)),
-            Some(bloom_uniforms),
-        ) = (
-            self.view_query.get_manual(world, view_entity),
-            bloom_uniforms.buffer.binding(),
-        ) else {
-            return Ok(());
-        };
+            camera,
+            view_target,
+            bloom_texture,
+            bind_groups,
+            uniform_index,
+            bloom_settings,
+            upsampling_pipeline_ids,
+            downsampling_pipeline_ids
+        ) =
+            match self.view_query.get_manual(world, view_entity) {
+                Ok(result) => result,
+                Err(e) => {
+                    println!("{}", e);
+                    return Ok(());
+                },
+            };
 
         // Downsampling pipelines
         let (
@@ -356,7 +297,7 @@
 
                 let settings = BindGroupEntry {
                     binding: 2,
-                    resource: bloom_uniforms.clone(),
+                    resource: uniforms.binding().unwrap().clone(),
                 };
 
                 render_context
@@ -381,30 +322,17 @@
                         depth_stencil_attachment: None,
                     },
                 ));
-<<<<<<< HEAD
             downsampling_first_pass.set_render_pipeline(downsampling_first_pipeline);
             downsampling_first_pass.set_bind_group(
                 0,
                 &downsampling_first_bind_group,
-                &[uniform_index.downsampling],
-            );
-
-            // if let Some(viewport) = camera.viewport.as_ref() {
-            //     downsampling_first_pass.set_camera_viewport(viewport);
-            // }
+                &[uniform_index.index()],
+            );
+
+            if let Some(viewport) = camera.viewport.as_ref() {
+                downsampling_first_pass.set_camera_viewport(viewport);
+            }
             downsampling_first_pass.draw(0..3, 0..1);
-=======
-            prefilter_pass.set_render_pipeline(downsampling_prefilter_pipeline);
-            prefilter_pass.set_bind_group(
-                0,
-                &bind_groups.prefilter_bind_group,
-                &[uniform_index.index()],
-            );
-            if let Some(viewport) = camera.viewport.as_ref() {
-                prefilter_pass.set_camera_viewport(viewport);
-            }
-            prefilter_pass.draw(0..3, 0..1);
->>>>>>> b44b606d
         }
 
         // Other downsample passes
@@ -426,15 +354,11 @@
             downsampling_pass.set_bind_group(
                 0,
                 &bind_groups.downsampling_bind_groups[mip as usize - 1],
-<<<<<<< HEAD
                 &[],
-=======
-                &[uniform_index.index()],
->>>>>>> b44b606d
-            );
-            // if let Some(viewport) = camera.viewport.as_ref() {
-            //     downsampling_pass.set_camera_viewport(viewport);
-            // }
+            );
+            if let Some(viewport) = camera.viewport.as_ref() {
+                downsampling_pass.set_camera_viewport(viewport);
+            }
             downsampling_pass.draw(0..3, 0..1);
         }
 
@@ -459,17 +383,12 @@
             upsampling_pass.set_render_pipeline(upsampling_pipeline);
             upsampling_pass.set_bind_group(
                 0,
-<<<<<<< HEAD
                 &bind_groups.upsampling_bind_groups[(bloom_texture.mip_count - mip - 1) as usize],
                 &[],
-=======
-                &bind_groups.upsampling_bind_groups[mip as usize - 1],
-                &[uniform_index.index()],
->>>>>>> b44b606d
-            );
-            // if let Some(viewport) = camera.viewport.as_ref() {
-            //     upsampling_pass.set_camera_viewport(viewport);
-            // }
+            );
+            if let Some(viewport) = camera.viewport.as_ref() {
+                upsampling_pass.set_camera_viewport(viewport);
+            }
             let blend = bloom_settings
                 .compute_blend_factor((mip) as f32, (bloom_texture.mip_count - 1) as f32);
             upsampling_pass.set_blend_constant(Color::rgb_linear(blend, blend, blend));
@@ -498,13 +417,8 @@
             upsampling_final_pass.set_render_pipeline(upsampling_final_pipeline);
             upsampling_final_pass.set_bind_group(
                 0,
-<<<<<<< HEAD
                 &bind_groups.upsampling_bind_groups[(bloom_texture.mip_count - 1) as usize],
                 &[],
-=======
-                &bind_groups.upsampling_final_bind_group,
-                &[uniform_index.index()],
->>>>>>> b44b606d
             );
             if let Some(viewport) = camera.viewport.as_ref() {
                 upsampling_final_pass.set_camera_viewport(viewport);
@@ -540,7 +454,6 @@
     }
 }
 
-<<<<<<< HEAD
 fn extract_bloom_settings(
     mut commands: Commands,
     cameras: Extract<Query<(Entity, &Camera, &BloomSettings), With<Camera>>>,
@@ -552,8 +465,6 @@
     }
 }
 
-=======
->>>>>>> b44b606d
 #[derive(Component)]
 struct BloomTexture {
     // First mip is half the screen resolution, successive mips are half the previous
@@ -575,7 +486,7 @@
     mut commands: Commands,
     mut texture_cache: ResMut<TextureCache>,
     render_device: Res<RenderDevice>,
-    views: Query<(Entity, &ExtractedCamera), With<BloomUniform>>,
+    views: Query<(Entity, &ExtractedCamera), With<BloomDownsamplingUniform>>,
 ) {
     let mut textures = HashMap::default();
     for (entity, camera) in &views {
@@ -614,86 +525,6 @@
     }
 }
 
-<<<<<<< HEAD
-#[derive(Resource, Default)]
-struct BloomUniforms {
-    buffer: DynamicUniformBuffer<BloomDownsamplingUniform>,
-}
-
-#[derive(Component)]
-struct BloomUniformIndices {
-    downsampling: u32,
-}
-
-fn prepare_bloom_uniforms(
-    mut commands: Commands,
-    render_device: Res<RenderDevice>,
-    render_queue: Res<RenderQueue>,
-    mut bloom_uniforms: ResMut<BloomUniforms>,
-    bloom_query: Query<(Entity, &BloomSettings, &ExtractedCamera)>,
-) {
-    bloom_uniforms.buffer.clear();
-
-    let entities = bloom_query
-        .iter()
-        .map(|(entity, settings, camera)| {
-            // println!("{}", camera.physical_target_size);
-            let mut viewport = Vec4::ZERO;
-            if let (Some((origin, _)), Some(size), Some(target_size)) = (
-                // camera.physical_viewport_rect,
-                Some((0, 0)), // TODO: this is a hardcoded placeholder for above
-                camera.physical_viewport_size,
-                camera.physical_target_size,
-            ) {
-                // viewport: UVec4::new(origin.x, origin.y, size.x, size.y).as_vec4()
-                viewport = UVec4::new(200, 0, size.x, size.y).as_vec4() // TODO: remove hardcode
-                    / UVec4::new(target_size.x, target_size.y, target_size.x, target_size.y)
-                        .as_vec4();
-                println!("{}", viewport);
-            }
-
-            let knee = settings.prefilter_settings.threshold
-                * settings
-                    .prefilter_settings
-                    .threshold_softness
-                    .clamp(0.0, 1.0);
-
-            let uniform = BloomDownsamplingUniform {
-                viewport,
-                threshold_precomputations: Vec4::new(
-                    settings.prefilter_settings.threshold,
-                    settings.prefilter_settings.threshold - knee,
-                    2.0 * knee,
-                    0.25 / (knee + 0.00001),
-                ),
-            };
-
-            (
-                entity,
-                (BloomUniformIndices {
-                    downsampling: bloom_uniforms.buffer.push(uniform),
-                }),
-            )
-        })
-        .collect::<Vec<_>>();
-    commands.insert_or_spawn_batch(entities);
-
-    bloom_uniforms
-        .buffer
-        .write_buffer(&render_device, &render_queue);
-=======
-/// The uniform struct extracted from [`BloomSettings`] attached to a [`Camera`].
-/// Will be available for use in the Bloom shader.
-#[doc(hidden)]
-#[derive(Component, ShaderType, Clone)]
-pub struct BloomUniform {
-    threshold: f32,
-    knee: f32,
-    scale: f32,
-    intensity: f32,
->>>>>>> b44b606d
-}
-
 #[derive(Component)]
 struct BloomBindGroups {
     downsampling_bind_groups: Box<[BindGroup]>,
@@ -704,7 +535,6 @@
     mut commands: Commands,
     render_device: Res<RenderDevice>,
     pipelines: Res<BloomPipelines>,
-<<<<<<< HEAD
     downsampling_pipeline: Res<BloomDownsamplingPipeline>,
     upsampling_pipeline: Res<BloomUpsamplingPipeline>,
     // bloom_uniforms: Res<BloomUniforms>,
@@ -718,16 +548,6 @@
             let bind_group = render_device.create_bind_group(&BindGroupDescriptor {
                 label: Some("bloom_downsampling_bind_group"),
                 layout: &downsampling_pipeline.bind_group_layout,
-=======
-    uniforms: Res<ComponentUniforms<BloomUniform>>,
-    views: Query<(Entity, &ViewTarget, &BloomTextures)>,
-) {
-    if let Some(uniforms) = uniforms.binding() {
-        for (entity, view_target, textures) in &views {
-            let prefilter_bind_group = render_device.create_bind_group(&BindGroupDescriptor {
-                label: Some("bloom_prefilter_bind_group"),
-                layout: &pipelines.downsampling_bind_group_layout,
->>>>>>> b44b606d
                 entries: &[
                     BindGroupEntry {
                         binding: 0,
