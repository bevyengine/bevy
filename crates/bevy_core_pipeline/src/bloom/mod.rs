mod downsampling_pipeline;
mod settings;
mod upsampling_pipeline;

use bevy_color::{Gray, LinearRgba};
<<<<<<< HEAD
#[expect(
    deprecated,
    reason = "The deprecated item here (BloomSettings) is made visible for use by consumers of this crate. It is not used by this module."
)]
pub use settings::{
    Bloom, BloomCompositeMode, BloomPrefilter, BloomPrefilterSettings, BloomSettings,
};
=======
pub use settings::{Bloom, BloomCompositeMode, BloomPrefilter};
>>>>>>> 21c1b6a1

use crate::{
    core_2d::graph::{Core2d, Node2d},
    core_3d::graph::{Core3d, Node3d},
};
use bevy_app::{App, Plugin};
use bevy_asset::{load_internal_asset, Handle};
use bevy_ecs::{prelude::*, query::QueryItem};
use bevy_math::{ops, UVec2};
use bevy_render::{
    camera::ExtractedCamera,
    diagnostic::RecordDiagnostics,
    extract_component::{
        ComponentUniforms, DynamicUniformIndex, ExtractComponentPlugin, UniformComponentPlugin,
    },
    render_graph::{NodeRunError, RenderGraphApp, RenderGraphContext, ViewNode, ViewNodeRunner},
    render_resource::*,
    renderer::{RenderContext, RenderDevice},
    texture::{CachedTexture, TextureCache},
    view::ViewTarget,
    Render, RenderApp, RenderSet,
};
use downsampling_pipeline::{
    prepare_downsampling_pipeline, BloomDownsamplingPipeline, BloomDownsamplingPipelineIds,
    BloomUniforms,
};
use upsampling_pipeline::{
    prepare_upsampling_pipeline, BloomUpsamplingPipeline, UpsamplingPipelineIds,
};

const BLOOM_SHADER_HANDLE: Handle<Shader> = Handle::weak_from_u128(929599476923908);

const BLOOM_TEXTURE_FORMAT: TextureFormat = TextureFormat::Rg11b10Ufloat;

pub struct BloomPlugin;

impl Plugin for BloomPlugin {
    fn build(&self, app: &mut App) {
        load_internal_asset!(app, BLOOM_SHADER_HANDLE, "bloom.wgsl", Shader::from_wgsl);

        app.register_type::<Bloom>();
        app.register_type::<BloomPrefilter>();
        app.register_type::<BloomCompositeMode>();
        app.add_plugins((
            ExtractComponentPlugin::<Bloom>::default(),
            UniformComponentPlugin::<BloomUniforms>::default(),
        ));

        let Some(render_app) = app.get_sub_app_mut(RenderApp) else {
            return;
        };
        render_app
            .init_resource::<SpecializedRenderPipelines<BloomDownsamplingPipeline>>()
            .init_resource::<SpecializedRenderPipelines<BloomUpsamplingPipeline>>()
            .add_systems(
                Render,
                (
                    prepare_downsampling_pipeline.in_set(RenderSet::Prepare),
                    prepare_upsampling_pipeline.in_set(RenderSet::Prepare),
                    prepare_bloom_textures.in_set(RenderSet::PrepareResources),
                    prepare_bloom_bind_groups.in_set(RenderSet::PrepareBindGroups),
                ),
            )
            // Add bloom to the 3d render graph
            .add_render_graph_node::<ViewNodeRunner<BloomNode>>(Core3d, Node3d::Bloom)
            .add_render_graph_edges(
                Core3d,
                (Node3d::EndMainPass, Node3d::Bloom, Node3d::Tonemapping),
            )
            // Add bloom to the 2d render graph
            .add_render_graph_node::<ViewNodeRunner<BloomNode>>(Core2d, Node2d::Bloom)
            .add_render_graph_edges(
                Core2d,
                (Node2d::EndMainPass, Node2d::Bloom, Node2d::Tonemapping),
            );
    }

    fn finish(&self, app: &mut App) {
        let Some(render_app) = app.get_sub_app_mut(RenderApp) else {
            return;
        };
        render_app
            .init_resource::<BloomDownsamplingPipeline>()
            .init_resource::<BloomUpsamplingPipeline>();
    }
}

#[derive(Default)]
struct BloomNode;
impl ViewNode for BloomNode {
    type ViewQuery = (
        &'static ExtractedCamera,
        &'static ViewTarget,
        &'static BloomTexture,
        &'static BloomBindGroups,
        &'static DynamicUniformIndex<BloomUniforms>,
        &'static Bloom,
        &'static UpsamplingPipelineIds,
        &'static BloomDownsamplingPipelineIds,
    );

    // Atypically for a post-processing effect, we do not need to
    // use a secondary texture normally provided by view_target.post_process_write(),
    // instead we write into our own bloom texture and then directly back onto main.
    fn run(
        &self,
        _graph: &mut RenderGraphContext,
        render_context: &mut RenderContext,
        (
            camera,
            view_target,
            bloom_texture,
            bind_groups,
            uniform_index,
            bloom_settings,
            upsampling_pipeline_ids,
            downsampling_pipeline_ids,
        ): QueryItem<Self::ViewQuery>,
        world: &World,
    ) -> Result<(), NodeRunError> {
        if bloom_settings.intensity == 0.0 {
            return Ok(());
        }

        let downsampling_pipeline_res = world.resource::<BloomDownsamplingPipeline>();
        let pipeline_cache = world.resource::<PipelineCache>();
        let uniforms = world.resource::<ComponentUniforms<BloomUniforms>>();

        let (
            Some(uniforms),
            Some(downsampling_first_pipeline),
            Some(downsampling_pipeline),
            Some(upsampling_pipeline),
            Some(upsampling_final_pipeline),
        ) = (
            uniforms.binding(),
            pipeline_cache.get_render_pipeline(downsampling_pipeline_ids.first),
            pipeline_cache.get_render_pipeline(downsampling_pipeline_ids.main),
            pipeline_cache.get_render_pipeline(upsampling_pipeline_ids.id_main),
            pipeline_cache.get_render_pipeline(upsampling_pipeline_ids.id_final),
        )
        else {
            return Ok(());
        };

        render_context.command_encoder().push_debug_group("bloom");

        let diagnostics = render_context.diagnostic_recorder();
        let time_span = diagnostics.time_span(render_context.command_encoder(), "bloom");

        // First downsample pass
        {
            let downsampling_first_bind_group = render_context.render_device().create_bind_group(
                "bloom_downsampling_first_bind_group",
                &downsampling_pipeline_res.bind_group_layout,
                &BindGroupEntries::sequential((
                    // Read from main texture directly
                    view_target.main_texture_view(),
                    &bind_groups.sampler,
                    uniforms.clone(),
                )),
            );

            let view = &bloom_texture.view(0);
            let mut downsampling_first_pass =
                render_context.begin_tracked_render_pass(RenderPassDescriptor {
                    label: Some("bloom_downsampling_first_pass"),
                    color_attachments: &[Some(RenderPassColorAttachment {
                        view,
                        resolve_target: None,
                        ops: Operations::default(),
                    })],
                    depth_stencil_attachment: None,
                    timestamp_writes: None,
                    occlusion_query_set: None,
                });
            downsampling_first_pass.set_render_pipeline(downsampling_first_pipeline);
            downsampling_first_pass.set_bind_group(
                0,
                &downsampling_first_bind_group,
                &[uniform_index.index()],
            );
            downsampling_first_pass.draw(0..3, 0..1);
        }

        // Other downsample passes
        for mip in 1..bloom_texture.mip_count {
            let view = &bloom_texture.view(mip);
            let mut downsampling_pass =
                render_context.begin_tracked_render_pass(RenderPassDescriptor {
                    label: Some("bloom_downsampling_pass"),
                    color_attachments: &[Some(RenderPassColorAttachment {
                        view,
                        resolve_target: None,
                        ops: Operations::default(),
                    })],
                    depth_stencil_attachment: None,
                    timestamp_writes: None,
                    occlusion_query_set: None,
                });
            downsampling_pass.set_render_pipeline(downsampling_pipeline);
            downsampling_pass.set_bind_group(
                0,
                &bind_groups.downsampling_bind_groups[mip as usize - 1],
                &[uniform_index.index()],
            );
            downsampling_pass.draw(0..3, 0..1);
        }

        // Upsample passes except the final one
        for mip in (1..bloom_texture.mip_count).rev() {
            let view = &bloom_texture.view(mip - 1);
            let mut upsampling_pass =
                render_context.begin_tracked_render_pass(RenderPassDescriptor {
                    label: Some("bloom_upsampling_pass"),
                    color_attachments: &[Some(RenderPassColorAttachment {
                        view,
                        resolve_target: None,
                        ops: Operations {
                            load: LoadOp::Load,
                            store: StoreOp::Store,
                        },
                    })],
                    depth_stencil_attachment: None,
                    timestamp_writes: None,
                    occlusion_query_set: None,
                });
            upsampling_pass.set_render_pipeline(upsampling_pipeline);
            upsampling_pass.set_bind_group(
                0,
                &bind_groups.upsampling_bind_groups[(bloom_texture.mip_count - mip - 1) as usize],
                &[uniform_index.index()],
            );
            let blend = compute_blend_factor(
                bloom_settings,
                mip as f32,
                (bloom_texture.mip_count - 1) as f32,
            );
            upsampling_pass.set_blend_constant(LinearRgba::gray(blend));
            upsampling_pass.draw(0..3, 0..1);
        }

        // Final upsample pass
        // This is very similar to the above upsampling passes with the only difference
        // being the pipeline (which itself is barely different) and the color attachment
        {
            let mut upsampling_final_pass =
                render_context.begin_tracked_render_pass(RenderPassDescriptor {
                    label: Some("bloom_upsampling_final_pass"),
                    color_attachments: &[Some(view_target.get_unsampled_color_attachment())],
                    depth_stencil_attachment: None,
                    timestamp_writes: None,
                    occlusion_query_set: None,
                });
            upsampling_final_pass.set_render_pipeline(upsampling_final_pipeline);
            upsampling_final_pass.set_bind_group(
                0,
                &bind_groups.upsampling_bind_groups[(bloom_texture.mip_count - 1) as usize],
                &[uniform_index.index()],
            );
            if let Some(viewport) = camera.viewport.as_ref() {
                upsampling_final_pass.set_camera_viewport(viewport);
            }
            let blend =
                compute_blend_factor(bloom_settings, 0.0, (bloom_texture.mip_count - 1) as f32);
            upsampling_final_pass.set_blend_constant(LinearRgba::gray(blend));
            upsampling_final_pass.draw(0..3, 0..1);
        }

        time_span.end(render_context.command_encoder());
        render_context.command_encoder().pop_debug_group();

        Ok(())
    }
}

#[derive(Component)]
struct BloomTexture {
    // First mip is half the screen resolution, successive mips are half the previous
    #[cfg(any(
        not(feature = "webgl"),
        not(target_arch = "wasm32"),
        feature = "webgpu"
    ))]
    texture: CachedTexture,
    // WebGL does not support binding specific mip levels for sampling, fallback to separate textures instead
    #[cfg(all(feature = "webgl", target_arch = "wasm32", not(feature = "webgpu")))]
    texture: Vec<CachedTexture>,
    mip_count: u32,
}

impl BloomTexture {
    #[cfg(any(
        not(feature = "webgl"),
        not(target_arch = "wasm32"),
        feature = "webgpu"
    ))]
    fn view(&self, base_mip_level: u32) -> TextureView {
        self.texture.texture.create_view(&TextureViewDescriptor {
            base_mip_level,
            mip_level_count: Some(1u32),
            ..Default::default()
        })
    }
    #[cfg(all(feature = "webgl", target_arch = "wasm32", not(feature = "webgpu")))]
    fn view(&self, base_mip_level: u32) -> TextureView {
        self.texture[base_mip_level as usize]
            .texture
            .create_view(&TextureViewDescriptor {
                base_mip_level: 0,
                mip_level_count: Some(1u32),
                ..Default::default()
            })
    }
}

fn prepare_bloom_textures(
    mut commands: Commands,
    mut texture_cache: ResMut<TextureCache>,
    render_device: Res<RenderDevice>,
    views: Query<(Entity, &ExtractedCamera, &Bloom)>,
) {
    for (entity, camera, bloom) in &views {
        if let Some(UVec2 {
            x: width,
            y: height,
        }) = camera.physical_viewport_size
        {
            // How many times we can halve the resolution minus one so we don't go unnecessarily low
            let mip_count = bloom.max_mip_dimension.ilog2().max(2) - 1;
            let mip_height_ratio = if height != 0 {
                bloom.max_mip_dimension as f32 / height as f32
            } else {
                0.
            };

            let texture_descriptor = TextureDescriptor {
                label: Some("bloom_texture"),
                size: Extent3d {
                    width: ((width as f32 * mip_height_ratio).round() as u32).max(1),
                    height: ((height as f32 * mip_height_ratio).round() as u32).max(1),
                    depth_or_array_layers: 1,
                },
                mip_level_count: mip_count,
                sample_count: 1,
                dimension: TextureDimension::D2,
                format: BLOOM_TEXTURE_FORMAT,
                usage: TextureUsages::RENDER_ATTACHMENT | TextureUsages::TEXTURE_BINDING,
                view_formats: &[],
            };

            #[cfg(any(
                not(feature = "webgl"),
                not(target_arch = "wasm32"),
                feature = "webgpu"
            ))]
            let texture = texture_cache.get(&render_device, texture_descriptor);
            #[cfg(all(feature = "webgl", target_arch = "wasm32", not(feature = "webgpu")))]
            let texture: Vec<CachedTexture> = (0..mip_count)
                .map(|mip| {
                    texture_cache.get(
                        &render_device,
                        TextureDescriptor {
                            size: Extent3d {
                                width: (texture_descriptor.size.width >> mip).max(1),
                                height: (texture_descriptor.size.height >> mip).max(1),
                                depth_or_array_layers: 1,
                            },
                            mip_level_count: 1,
                            ..texture_descriptor.clone()
                        },
                    )
                })
                .collect();

            commands
                .entity(entity)
                .insert(BloomTexture { texture, mip_count });
        }
    }
}

#[derive(Component)]
struct BloomBindGroups {
    downsampling_bind_groups: Box<[BindGroup]>,
    upsampling_bind_groups: Box<[BindGroup]>,
    sampler: Sampler,
}

fn prepare_bloom_bind_groups(
    mut commands: Commands,
    render_device: Res<RenderDevice>,
    downsampling_pipeline: Res<BloomDownsamplingPipeline>,
    upsampling_pipeline: Res<BloomUpsamplingPipeline>,
    views: Query<(Entity, &BloomTexture)>,
    uniforms: Res<ComponentUniforms<BloomUniforms>>,
) {
    let sampler = &downsampling_pipeline.sampler;

    for (entity, bloom_texture) in &views {
        let bind_group_count = bloom_texture.mip_count as usize - 1;

        let mut downsampling_bind_groups = Vec::with_capacity(bind_group_count);
        for mip in 1..bloom_texture.mip_count {
            downsampling_bind_groups.push(render_device.create_bind_group(
                "bloom_downsampling_bind_group",
                &downsampling_pipeline.bind_group_layout,
                &BindGroupEntries::sequential((
                    &bloom_texture.view(mip - 1),
                    sampler,
                    uniforms.binding().unwrap(),
                )),
            ));
        }

        let mut upsampling_bind_groups = Vec::with_capacity(bind_group_count);
        for mip in (0..bloom_texture.mip_count).rev() {
            upsampling_bind_groups.push(render_device.create_bind_group(
                "bloom_upsampling_bind_group",
                &upsampling_pipeline.bind_group_layout,
                &BindGroupEntries::sequential((
                    &bloom_texture.view(mip),
                    sampler,
                    uniforms.binding().unwrap(),
                )),
            ));
        }

        commands.entity(entity).insert(BloomBindGroups {
            downsampling_bind_groups: downsampling_bind_groups.into_boxed_slice(),
            upsampling_bind_groups: upsampling_bind_groups.into_boxed_slice(),
            sampler: sampler.clone(),
        });
    }
}

/// Calculates blend intensities of blur pyramid levels
/// during the upsampling + compositing stage.
///
/// The function assumes all pyramid levels are upsampled and
/// blended into higher frequency ones using this function to
/// calculate blend levels every time. The final (highest frequency)
/// pyramid level in not blended into anything therefore this function
/// is not applied to it. As a result, the *mip* parameter of 0 indicates
/// the second-highest frequency pyramid level (in our case that is the
/// 0th mip of the bloom texture with the original image being the
/// actual highest frequency level).
///
/// Parameters:
/// * `mip` - the index of the lower frequency pyramid level (0 - `max_mip`, where 0 indicates highest frequency mip but not the highest frequency image).
/// * `max_mip` - the index of the lowest frequency pyramid level.
///
/// This function can be visually previewed for all values of *mip* (normalized) with tweakable
/// [`Bloom`] parameters on [Desmos graphing calculator](https://www.desmos.com/calculator/ncc8xbhzzl).
fn compute_blend_factor(bloom: &Bloom, mip: f32, max_mip: f32) -> f32 {
    let mut lf_boost =
        (1.0 - ops::powf(
            1.0 - (mip / max_mip),
            1.0 / (1.0 - bloom.low_frequency_boost_curvature),
        )) * bloom.low_frequency_boost;
    let high_pass_lq = 1.0
        - (((mip / max_mip) - bloom.high_pass_frequency) / bloom.high_pass_frequency)
            .clamp(0.0, 1.0);
    lf_boost *= match bloom.composite_mode {
        BloomCompositeMode::EnergyConserving => 1.0 - bloom.intensity,
        BloomCompositeMode::Additive => 1.0,
    };

    (bloom.intensity + lf_boost) * high_pass_lq
}<|MERGE_RESOLUTION|>--- conflicted
+++ resolved
@@ -3,17 +3,7 @@
 mod upsampling_pipeline;
 
 use bevy_color::{Gray, LinearRgba};
-<<<<<<< HEAD
-#[expect(
-    deprecated,
-    reason = "The deprecated item here (BloomSettings) is made visible for use by consumers of this crate. It is not used by this module."
-)]
-pub use settings::{
-    Bloom, BloomCompositeMode, BloomPrefilter, BloomPrefilterSettings, BloomSettings,
-};
-=======
 pub use settings::{Bloom, BloomCompositeMode, BloomPrefilter};
->>>>>>> 21c1b6a1
 
 use crate::{
     core_2d::graph::{Core2d, Node2d},
