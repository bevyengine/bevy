--- conflicted
+++ resolved
@@ -24,6 +24,7 @@
     },
     prelude::{Camera, Color},
     render_graph::{Node, NodeRunError, RenderGraph, RenderGraphContext, SlotInfo, SlotType},
+    render_phase::TrackedRenderPass,
     render_resource::*,
     renderer::{RenderContext, RenderDevice},
     texture::{CachedTexture, TextureCache},
@@ -286,37 +287,35 @@
 
         // First downsample pass
         {
-<<<<<<< HEAD
-            let downsampling_first_bind_group = {
-                let texture = BindGroupEntry {
-                    binding: 0,
-                    // We read from main texture directly
-                    resource: BindingResource::TextureView(view_target.main_texture()),
-                };
-
-                let sampler = BindGroupEntry {
-                    binding: 1,
-                    resource: BindingResource::Sampler(&pipelines.sampler),
-                };
-
-                let settings = BindGroupEntry {
-                    binding: 2,
-                    resource: uniforms.binding().unwrap().clone(),
-                };
-
+            let downsampling_first_bind_group =
                 render_context
                     .render_device
                     .create_bind_group(&BindGroupDescriptor {
                         label: Some("bloom_downsampling_first_bind_group"),
                         layout: &downsampling_pipeline_res.extended_bind_group_layout,
-                        entries: &[texture, sampler, settings],
-                    })
-            };
+                        entries: &[
+                            BindGroupEntry {
+                                binding: 0,
+                                // We read from main texture directly
+                                resource: BindingResource::TextureView(view_target.main_texture()),
+                            },
+                            BindGroupEntry {
+                                binding: 1,
+                                resource: BindingResource::Sampler(&pipelines.sampler),
+                            },
+                            BindGroupEntry {
+                                binding: 2,
+                                resource: uniforms.binding().unwrap().clone(),
+                            },
+                        ],
+                    });
 
             let view = &bloom_texture.view(0);
-            let mut downsampling_first_pass =
-                TrackedRenderPass::new(render_context.command_encoder.begin_render_pass(
-                    &RenderPassDescriptor {
+            let mut downsampling_first_pass = TrackedRenderPass::new(
+                &render_context.render_device,
+                render_context
+                    .command_encoder
+                    .begin_render_pass(&RenderPassDescriptor {
                         label: Some("bloom_downsampling_first_pass"),
                         color_attachments: &[Some(RenderPassColorAttachment {
                             view,
@@ -324,25 +323,10 @@
                             ops: Operations::default(),
                         })],
                         depth_stencil_attachment: None,
-                    },
-                ));
+                    }),
+            );
             downsampling_first_pass.set_render_pipeline(downsampling_first_pipeline);
             downsampling_first_pass.set_bind_group(
-=======
-            let view = &BloomTextures::texture_view(&textures.texture_a, 0);
-            let mut prefilter_pass =
-                render_context.begin_tracked_render_pass(RenderPassDescriptor {
-                    label: Some("bloom_prefilter_pass"),
-                    color_attachments: &[Some(RenderPassColorAttachment {
-                        view,
-                        resolve_target: None,
-                        ops: Operations::default(),
-                    })],
-                    depth_stencil_attachment: None,
-                });
-            prefilter_pass.set_render_pipeline(downsampling_prefilter_pipeline);
-            prefilter_pass.set_bind_group(
->>>>>>> 0af8e1c2
                 0,
                 &downsampling_first_bind_group,
                 &[uniform_index.index()],
@@ -375,33 +359,20 @@
         // Upsample passes except the final one
         for mip in (1..bloom_texture.mip_count).rev() {
             let view = &bloom_texture.view(mip - 1);
-            let mut upsampling_pass =
-<<<<<<< HEAD
-                TrackedRenderPass::new(render_context.command_encoder.begin_render_pass(
-                    &RenderPassDescriptor {
+            let mut upsampling_pass = TrackedRenderPass::new(
+                &render_context.render_device,
+                render_context
+                    .command_encoder
+                    .begin_render_pass(&RenderPassDescriptor {
                         label: Some("bloom_upsampling_pass"),
                         color_attachments: &[Some(RenderPassColorAttachment {
                             view,
                             resolve_target: None,
-                            ops: Operations {
-                                load: LoadOp::Load,
-                                store: true,
-                            },
+                            ops: Operations::default(),
                         })],
                         depth_stencil_attachment: None,
-                    },
-                ));
-=======
-                render_context.begin_tracked_render_pass(RenderPassDescriptor {
-                    label: Some("bloom_upsampling_pass"),
-                    color_attachments: &[Some(RenderPassColorAttachment {
-                        view,
-                        resolve_target: None,
-                        ops: Operations::default(),
-                    })],
-                    depth_stencil_attachment: None,
-                });
->>>>>>> 0af8e1c2
+                    }),
+            );
             upsampling_pass.set_render_pipeline(upsampling_pipeline);
             upsampling_pass.set_bind_group(
                 0,
@@ -419,33 +390,21 @@
         // being the pipeline (which itself is barely different) and the color attachment.
         // Too bad.
         {
-            let mut upsampling_final_pass =
-<<<<<<< HEAD
-                TrackedRenderPass::new(render_context.command_encoder.begin_render_pass(
-                    &RenderPassDescriptor {
+            let mut upsampling_final_pass = TrackedRenderPass::new(
+                &render_context.render_device,
+                render_context
+                    .command_encoder
+                    .begin_render_pass(&RenderPassDescriptor {
                         label: Some("bloom_upsampling_final_pass"),
-                        color_attachments: &[Some(
-                            // We draw directly onto the main texture
-                            view_target.get_unsampled_color_attachment(Operations {
+                        color_attachments: &[Some(view_target.get_unsampled_color_attachment(
+                            Operations {
                                 load: LoadOp::Load,
                                 store: true,
-                            }),
-                        )],
+                            },
+                        ))],
                         depth_stencil_attachment: None,
-                    },
-                ));
-=======
-                render_context.begin_tracked_render_pass(RenderPassDescriptor {
-                    label: Some("bloom_upsampling_final_pass"),
-                    color_attachments: &[Some(view_target.get_unsampled_color_attachment(
-                        Operations {
-                            load: LoadOp::Load,
-                            store: true,
-                        },
-                    ))],
-                    depth_stencil_attachment: None,
-                });
->>>>>>> 0af8e1c2
+                    }),
+            );
             upsampling_final_pass.set_render_pipeline(upsampling_final_pipeline);
             upsampling_final_pass.set_bind_group(
                 0,
