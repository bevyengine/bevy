use bevy_app::{App, Plugin};
use bevy_asset::{load_internal_asset, Handle};
use bevy_ecs::{
    prelude::{Component, Entity},
    query::With,
    schedule::IntoSystemConfigs,
    system::{Commands, Query, Res, ResMut, Resource},
};
use bevy_render::{
    extract_component::{ExtractComponent, ExtractComponentPlugin},
    render_asset::RenderAssets,
    render_resource::{
<<<<<<< HEAD
        BindGroup, BindGroupEntries, BindGroupLayout, BindGroupLayoutDescriptor,
        BindGroupLayoutEntry, BindingType, BlendState, BufferBindingType, CachedRenderPipelineId,
        ColorTargetState, ColorWrites, CompareFunction, DepthBiasState, DepthStencilState,
        FragmentState, MultisampleState, PipelineCache, PrimitiveState, RenderPipelineDescriptor,
        SamplerBindingType, Shader, ShaderStages, ShaderType, SpecializedRenderPipeline,
        SpecializedRenderPipelines, StencilFaceState, StencilState, TextureFormat,
        TextureSampleType, TextureViewDimension, VertexState,
=======
        BindGroup, BindGroupDescriptor, BindGroupEntry, BindGroupLayout, BindGroupLayoutDescriptor,
        BindGroupLayoutEntry, BindingResource, BindingType, BufferBindingType,
        CachedRenderPipelineId, ColorTargetState, ColorWrites, CompareFunction, DepthBiasState,
        DepthStencilState, FragmentState, MultisampleState, PipelineCache, PrimitiveState,
        RenderPipelineDescriptor, SamplerBindingType, Shader, ShaderStages, ShaderType,
        SpecializedRenderPipeline, SpecializedRenderPipelines, StencilFaceState, StencilState,
        TextureFormat, TextureSampleType, TextureViewDimension, VertexState,
>>>>>>> de8a6007
    },
    renderer::RenderDevice,
    texture::{BevyDefault, Image},
    view::{ExtractedView, Msaa, ViewTarget, ViewUniform, ViewUniforms},
    Render, RenderApp, RenderSet,
};

use crate::core_3d::CORE_3D_DEPTH_FORMAT;

const SKYBOX_SHADER_HANDLE: Handle<Shader> = Handle::weak_from_u128(55594763423201);

pub struct SkyboxPlugin;

impl Plugin for SkyboxPlugin {
    fn build(&self, app: &mut App) {
        load_internal_asset!(app, SKYBOX_SHADER_HANDLE, "skybox.wgsl", Shader::from_wgsl);

        app.add_plugins(ExtractComponentPlugin::<Skybox>::default());

        let render_app = match app.get_sub_app_mut(RenderApp) {
            Ok(render_app) => render_app,
            Err(_) => return,
        };

        render_app
            .init_resource::<SpecializedRenderPipelines<SkyboxPipeline>>()
            .add_systems(
                Render,
                (
                    prepare_skybox_pipelines.in_set(RenderSet::Prepare),
                    prepare_skybox_bind_groups.in_set(RenderSet::PrepareBindGroups),
                ),
            );
    }

    fn finish(&self, app: &mut App) {
        let render_app = match app.get_sub_app_mut(RenderApp) {
            Ok(render_app) => render_app,
            Err(_) => return,
        };

        let render_device = render_app.world.resource::<RenderDevice>().clone();

        render_app.insert_resource(SkyboxPipeline::new(&render_device));
    }
}

/// Adds a skybox to a 3D camera, based on a cubemap texture.
///
/// Note that this component does not (currently) affect the scene's lighting.
/// To do so, use `EnvironmentMapLight` alongside this component.
///
/// See also <https://en.wikipedia.org/wiki/Skybox_(video_games)>.
#[derive(Component, ExtractComponent, Clone)]
pub struct Skybox(pub Handle<Image>);

#[derive(Resource)]
struct SkyboxPipeline {
    bind_group_layout: BindGroupLayout,
}

impl SkyboxPipeline {
    fn new(render_device: &RenderDevice) -> Self {
        let bind_group_layout_descriptor = BindGroupLayoutDescriptor {
            label: Some("skybox_bind_group_layout"),
            entries: &[
                BindGroupLayoutEntry {
                    binding: 0,
                    visibility: ShaderStages::FRAGMENT,
                    ty: BindingType::Texture {
                        sample_type: TextureSampleType::Float { filterable: true },
                        view_dimension: TextureViewDimension::Cube,
                        multisampled: false,
                    },
                    count: None,
                },
                BindGroupLayoutEntry {
                    binding: 1,
                    visibility: ShaderStages::FRAGMENT,
                    ty: BindingType::Sampler(SamplerBindingType::Filtering),
                    count: None,
                },
                BindGroupLayoutEntry {
                    binding: 2,
                    visibility: ShaderStages::VERTEX_FRAGMENT,
                    ty: BindingType::Buffer {
                        ty: BufferBindingType::Uniform,
                        has_dynamic_offset: true,
                        min_binding_size: Some(ViewUniform::min_size()),
                    },
                    count: None,
                },
            ],
        };

        Self {
            bind_group_layout: render_device
                .create_bind_group_layout(&bind_group_layout_descriptor),
        }
    }
}

#[derive(PartialEq, Eq, Hash, Clone, Copy)]
struct SkyboxPipelineKey {
    hdr: bool,
    samples: u32,
    depth_format: TextureFormat,
}

impl SpecializedRenderPipeline for SkyboxPipeline {
    type Key = SkyboxPipelineKey;

    fn specialize(&self, key: Self::Key) -> RenderPipelineDescriptor {
        RenderPipelineDescriptor {
            label: Some("skybox_pipeline".into()),
            layout: vec![self.bind_group_layout.clone()],
            push_constant_ranges: Vec::new(),
            vertex: VertexState {
                shader: SKYBOX_SHADER_HANDLE,
                shader_defs: Vec::new(),
                entry_point: "skybox_vertex".into(),
                buffers: Vec::new(),
            },
            primitive: PrimitiveState::default(),
            depth_stencil: Some(DepthStencilState {
                format: key.depth_format,
                depth_write_enabled: false,
                depth_compare: CompareFunction::GreaterEqual,
                stencil: StencilState {
                    front: StencilFaceState::IGNORE,
                    back: StencilFaceState::IGNORE,
                    read_mask: 0,
                    write_mask: 0,
                },
                bias: DepthBiasState {
                    constant: 0,
                    slope_scale: 0.0,
                    clamp: 0.0,
                },
            }),
            multisample: MultisampleState {
                count: key.samples,
                mask: !0,
                alpha_to_coverage_enabled: false,
            },
            fragment: Some(FragmentState {
                shader: SKYBOX_SHADER_HANDLE,
                shader_defs: Vec::new(),
                entry_point: "skybox_fragment".into(),
                targets: vec![Some(ColorTargetState {
                    format: if key.hdr {
                        ViewTarget::TEXTURE_FORMAT_HDR
                    } else {
                        TextureFormat::bevy_default()
                    },
                    // BlendState::REPLACE is not needed here, and None will be potentially much faster in some cases.
                    blend: None,
                    write_mask: ColorWrites::ALL,
                })],
            }),
        }
    }
}

#[derive(Component)]
pub struct SkyboxPipelineId(pub CachedRenderPipelineId);

fn prepare_skybox_pipelines(
    mut commands: Commands,
    pipeline_cache: Res<PipelineCache>,
    mut pipelines: ResMut<SpecializedRenderPipelines<SkyboxPipeline>>,
    pipeline: Res<SkyboxPipeline>,
    msaa: Res<Msaa>,
    views: Query<(Entity, &ExtractedView), With<Skybox>>,
) {
    for (entity, view) in &views {
        let pipeline_id = pipelines.specialize(
            &pipeline_cache,
            &pipeline,
            SkyboxPipelineKey {
                hdr: view.hdr,
                samples: msaa.samples(),
                depth_format: CORE_3D_DEPTH_FORMAT,
            },
        );

        commands
            .entity(entity)
            .insert(SkyboxPipelineId(pipeline_id));
    }
}

#[derive(Component)]
pub struct SkyboxBindGroup(pub BindGroup);

fn prepare_skybox_bind_groups(
    mut commands: Commands,
    pipeline: Res<SkyboxPipeline>,
    view_uniforms: Res<ViewUniforms>,
    images: Res<RenderAssets<Image>>,
    render_device: Res<RenderDevice>,
    views: Query<(Entity, &Skybox)>,
) {
    for (entity, skybox) in &views {
        if let (Some(skybox), Some(view_uniforms)) =
            (images.get(&skybox.0), view_uniforms.uniforms.binding())
        {
            let bind_group = render_device.create_bind_group(
                "skybox_bind_group",
                &pipeline.bind_group_layout,
                &BindGroupEntries::sequential((
                    &skybox.texture_view,
                    &skybox.sampler,
                    view_uniforms,
                )),
            );

            commands.entity(entity).insert(SkyboxBindGroup(bind_group));
        }
    }
}<|MERGE_RESOLUTION|>--- conflicted
+++ resolved
@@ -10,23 +10,13 @@
     extract_component::{ExtractComponent, ExtractComponentPlugin},
     render_asset::RenderAssets,
     render_resource::{
-<<<<<<< HEAD
         BindGroup, BindGroupEntries, BindGroupLayout, BindGroupLayoutDescriptor,
-        BindGroupLayoutEntry, BindingType, BlendState, BufferBindingType, CachedRenderPipelineId,
+        BindGroupLayoutEntry, BindingType, BufferBindingType, CachedRenderPipelineId,
         ColorTargetState, ColorWrites, CompareFunction, DepthBiasState, DepthStencilState,
         FragmentState, MultisampleState, PipelineCache, PrimitiveState, RenderPipelineDescriptor,
         SamplerBindingType, Shader, ShaderStages, ShaderType, SpecializedRenderPipeline,
         SpecializedRenderPipelines, StencilFaceState, StencilState, TextureFormat,
         TextureSampleType, TextureViewDimension, VertexState,
-=======
-        BindGroup, BindGroupDescriptor, BindGroupEntry, BindGroupLayout, BindGroupLayoutDescriptor,
-        BindGroupLayoutEntry, BindingResource, BindingType, BufferBindingType,
-        CachedRenderPipelineId, ColorTargetState, ColorWrites, CompareFunction, DepthBiasState,
-        DepthStencilState, FragmentState, MultisampleState, PipelineCache, PrimitiveState,
-        RenderPipelineDescriptor, SamplerBindingType, Shader, ShaderStages, ShaderType,
-        SpecializedRenderPipeline, SpecializedRenderPipelines, StencilFaceState, StencilState,
-        TextureFormat, TextureSampleType, TextureViewDimension, VertexState,
->>>>>>> de8a6007
     },
     renderer::RenderDevice,
     texture::{BevyDefault, Image},
