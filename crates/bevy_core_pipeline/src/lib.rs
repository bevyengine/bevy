--- conflicted
+++ resolved
@@ -1,118 +1,3 @@
-<<<<<<< HEAD
-mod clear_pass;
-mod clear_pass_driver;
-mod main_pass_2d;
-mod main_pass_3d;
-mod main_pass_driver;
-mod tonemapping;
-mod upscaling;
-
-pub mod prelude {
-    #[doc(hidden)]
-    pub use crate::ClearColor;
-}
-
-use bevy_utils::HashMap;
-
-pub use clear_pass::*;
-pub use clear_pass_driver::*;
-pub use main_pass_2d::*;
-pub use main_pass_3d::*;
-pub use main_pass_driver::*;
-pub use upscaling::*;
-
-use std::ops::Range;
-
-use bevy_app::{App, Plugin};
-use bevy_core::FloatOrd;
-use bevy_ecs::prelude::*;
-use bevy_render::{
-    camera::{ActiveCamera, Camera2d, Camera3d, RenderTarget},
-    color::Color,
-    render_graph::{EmptyNode, RenderGraph, SlotInfo, SlotType},
-    render_phase::{
-        batch_phase_system, sort_phase_system, BatchedPhaseItem, CachedPipelinePhaseItem,
-        DrawFunctionId, DrawFunctions, EntityPhaseItem, PhaseItem, RenderPhase,
-    },
-    render_resource::*,
-    renderer::RenderDevice,
-    texture::TextureCache,
-    view::{ExtractedView, Msaa, ViewDepthTexture},
-    RenderApp, RenderStage, RenderWorld,
-};
-use tonemapping::TonemappingNode;
-use tonemapping::TonemappingPlugin;
-use upscaling::UpscalingNode;
-
-/// When used as a resource, sets the color that is used to clear the screen between frames.
-///
-/// This color appears as the "background" color for simple apps, when
-/// there are portions of the screen with nothing rendered.
-#[derive(Clone, Debug)]
-pub struct ClearColor(pub Color);
-
-impl Default for ClearColor {
-    fn default() -> Self {
-        Self(Color::rgb(0.4, 0.4, 0.4))
-    }
-}
-
-#[derive(Clone, Debug, Default)]
-pub struct RenderTargetClearColors {
-    colors: HashMap<RenderTarget, Color>,
-}
-
-impl RenderTargetClearColors {
-    pub fn get(&self, target: &RenderTarget) -> Option<&Color> {
-        self.colors.get(target)
-    }
-    pub fn insert(&mut self, target: RenderTarget, color: Color) {
-        self.colors.insert(target, color);
-    }
-}
-
-// Plugins that contribute to the RenderGraph should use the following label conventions:
-// 1. Graph modules should have a NAME, input module, and node module (where relevant)
-// 2. The "top level" graph is the plugin module root. Just add things like `pub mod node` directly under the plugin module
-// 3. "sub graph" modules should be nested beneath their parent graph module
-
-pub mod node {
-    pub const MAIN_PASS_DEPENDENCIES: &str = "main_pass_dependencies";
-    pub const MAIN_PASS_DRIVER: &str = "main_pass_driver";
-    pub const CLEAR_PASS_DRIVER: &str = "clear_pass_driver";
-}
-
-pub mod draw_2d_graph {
-    pub const NAME: &str = "draw_2d";
-    pub mod input {
-        pub const VIEW_ENTITY: &str = "view_entity";
-    }
-    pub mod node {
-        pub const MAIN_PASS: &str = "main_pass";
-        pub const TONEMAPPING: &str = "tonemapping";
-        pub const UPSCALING: &str = "upscaling";
-    }
-}
-
-pub mod draw_3d_graph {
-    pub const NAME: &str = "draw_3d";
-    pub mod input {
-        pub const VIEW_ENTITY: &str = "view_entity";
-    }
-    pub mod node {
-        pub const MAIN_PASS: &str = "main_pass";
-        pub const TONEMAPPING: &str = "tonemapping";
-        pub const UPSCALING: &str = "upscaling";
-    }
-}
-
-pub mod clear_graph {
-    pub const NAME: &str = "clear";
-    pub mod node {
-        pub const CLEAR_PASS: &str = "clear_pass";
-    }
-}
-=======
 pub mod clear_color;
 pub mod core_2d;
 pub mod core_3d;
@@ -140,431 +25,17 @@
 use bevy_app::{App, Plugin};
 use bevy_asset::load_internal_asset;
 use bevy_render::{extract_resource::ExtractResourcePlugin, prelude::Shader};
->>>>>>> 838b3188
 
 #[derive(Default)]
 pub struct CorePipelinePlugin;
 
 impl Plugin for CorePipelinePlugin {
     fn build(&self, app: &mut App) {
-<<<<<<< HEAD
-        app.init_resource::<ClearColor>()
-            .init_resource::<RenderTargetClearColors>()
-            .add_plugin(TonemappingPlugin)
-            .add_plugin(UpscalingPlugin);
-
-        let render_app = match app.get_sub_app_mut(RenderApp) {
-            Ok(render_app) => render_app,
-            Err(_) => return,
-        };
-
-        render_app
-            .init_resource::<DrawFunctions<Transparent2d>>()
-            .init_resource::<DrawFunctions<Opaque3d>>()
-            .init_resource::<DrawFunctions<AlphaMask3d>>()
-            .init_resource::<DrawFunctions<Transparent3d>>()
-            .add_system_to_stage(RenderStage::Extract, extract_clear_color)
-            .add_system_to_stage(RenderStage::Extract, extract_core_pipeline_camera_phases)
-            .add_system_to_stage(RenderStage::Prepare, prepare_core_views_system)
-            .add_system_to_stage(
-                RenderStage::PhaseSort,
-                sort_phase_system::<Transparent2d>
-                    .label(CorePipelineRenderSystems::SortTransparent2d),
-            )
-            .add_system_to_stage(
-                RenderStage::PhaseSort,
-                batch_phase_system::<Transparent2d>
-                    .after(CorePipelineRenderSystems::SortTransparent2d),
-            )
-            .add_system_to_stage(RenderStage::PhaseSort, sort_phase_system::<Opaque3d>)
-            .add_system_to_stage(RenderStage::PhaseSort, sort_phase_system::<AlphaMask3d>)
-            .add_system_to_stage(RenderStage::PhaseSort, sort_phase_system::<Transparent3d>);
-
-        let clear_pass_node = ClearPassNode::new(&mut render_app.world);
-        let pass_node_2d = MainPass2dNode::new(&mut render_app.world);
-        let tonemapping_2d = TonemappingNode::new(&mut render_app.world);
-        let upscaling_2d = UpscalingNode::new(&mut render_app.world);
-
-        let pass_node_3d = MainPass3dNode::new(&mut render_app.world);
-        let tonemapping_3d = TonemappingNode::new(&mut render_app.world);
-        let upscaling_3d = UpscalingNode::new(&mut render_app.world);
-        let mut graph = render_app.world.resource_mut::<RenderGraph>();
-
-        let mut draw_2d_graph = RenderGraph::default();
-        draw_2d_graph.add_node(draw_2d_graph::node::TONEMAPPING, tonemapping_2d);
-        draw_2d_graph.add_node(draw_2d_graph::node::UPSCALING, upscaling_2d);
-        draw_2d_graph.add_node(draw_2d_graph::node::MAIN_PASS, pass_node_2d);
-        let input_node_id = draw_2d_graph.set_input(vec![SlotInfo::new(
-            draw_2d_graph::input::VIEW_ENTITY,
-            SlotType::Entity,
-        )]);
-        draw_2d_graph
-            .add_slot_edge(
-                input_node_id,
-                draw_2d_graph::input::VIEW_ENTITY,
-                draw_2d_graph::node::MAIN_PASS,
-                MainPass2dNode::IN_VIEW,
-            )
-            .unwrap();
-
-        draw_2d_graph
-            .add_node_edge(
-                draw_2d_graph::node::MAIN_PASS,
-                draw_2d_graph::node::TONEMAPPING,
-            )
-            .unwrap();
-        draw_2d_graph
-            .add_slot_edge(
-                input_node_id,
-                draw_2d_graph::input::VIEW_ENTITY,
-                draw_2d_graph::node::TONEMAPPING,
-                TonemappingNode::IN_VIEW,
-            )
-            .unwrap();
-        draw_2d_graph
-            .add_slot_edge(
-                draw_2d_graph::node::MAIN_PASS,
-                MainPass2dNode::OUT_TEXTURE,
-                draw_2d_graph::node::TONEMAPPING,
-                TonemappingNode::IN_TEXTURE,
-            )
-            .unwrap();
-
-        draw_2d_graph
-            .add_node_edge(
-                draw_2d_graph::node::TONEMAPPING,
-                draw_2d_graph::node::UPSCALING,
-            )
-            .unwrap();
-        draw_2d_graph
-            .add_slot_edge(
-                input_node_id,
-                draw_2d_graph::input::VIEW_ENTITY,
-                draw_2d_graph::node::UPSCALING,
-                UpscalingNode::IN_VIEW,
-            )
-            .unwrap();
-        draw_2d_graph
-            .add_slot_edge(
-                draw_2d_graph::node::TONEMAPPING,
-                TonemappingNode::OUT_TEXTURE,
-                draw_2d_graph::node::UPSCALING,
-                UpscalingNode::IN_TEXTURE,
-            )
-            .unwrap();
-
-        graph.add_sub_graph(draw_2d_graph::NAME, draw_2d_graph);
-
-        let mut draw_3d_graph = RenderGraph::default();
-        draw_3d_graph.add_node(draw_3d_graph::node::MAIN_PASS, pass_node_3d);
-        draw_3d_graph.add_node(draw_3d_graph::node::TONEMAPPING, tonemapping_3d);
-        draw_3d_graph.add_node(draw_3d_graph::node::UPSCALING, upscaling_3d);
-
-        let input_node_id = draw_3d_graph.set_input(vec![SlotInfo::new(
-            draw_3d_graph::input::VIEW_ENTITY,
-            SlotType::Entity,
-        )]);
-
-        draw_3d_graph
-            .add_slot_edge(
-                input_node_id,
-                draw_3d_graph::input::VIEW_ENTITY,
-                draw_3d_graph::node::MAIN_PASS,
-                MainPass3dNode::IN_VIEW,
-            )
-            .unwrap();
-
-        draw_3d_graph
-            .add_node_edge(
-                draw_3d_graph::node::MAIN_PASS,
-                draw_3d_graph::node::TONEMAPPING,
-            )
-            .unwrap();
-        draw_3d_graph
-            .add_slot_edge(
-                input_node_id,
-                draw_3d_graph::input::VIEW_ENTITY,
-                draw_3d_graph::node::TONEMAPPING,
-                TonemappingNode::IN_VIEW,
-            )
-            .unwrap();
-        draw_3d_graph
-            .add_slot_edge(
-                draw_3d_graph::node::MAIN_PASS,
-                MainPass3dNode::OUT_TEXTURE,
-                draw_3d_graph::node::TONEMAPPING,
-                TonemappingNode::IN_TEXTURE,
-            )
-            .unwrap();
-
-        draw_3d_graph
-            .add_node_edge(
-                draw_3d_graph::node::TONEMAPPING,
-                draw_3d_graph::node::UPSCALING,
-            )
-            .unwrap();
-        draw_3d_graph
-            .add_slot_edge(
-                input_node_id,
-                draw_3d_graph::input::VIEW_ENTITY,
-                draw_3d_graph::node::UPSCALING,
-                UpscalingNode::IN_VIEW,
-            )
-            .unwrap();
-        draw_3d_graph
-            .add_slot_edge(
-                draw_3d_graph::node::TONEMAPPING,
-                TonemappingNode::OUT_TEXTURE,
-                draw_3d_graph::node::UPSCALING,
-                UpscalingNode::IN_TEXTURE,
-            )
-            .unwrap();
-
-        graph.add_sub_graph(draw_3d_graph::NAME, draw_3d_graph);
-
-        let mut clear_graph = RenderGraph::default();
-        clear_graph.add_node(clear_graph::node::CLEAR_PASS, clear_pass_node);
-        graph.add_sub_graph(clear_graph::NAME, clear_graph);
-
-        graph.add_node(node::MAIN_PASS_DEPENDENCIES, EmptyNode);
-        graph.add_node(node::MAIN_PASS_DRIVER, MainPassDriverNode);
-        graph
-            .add_node_edge(node::MAIN_PASS_DEPENDENCIES, node::MAIN_PASS_DRIVER)
-            .unwrap();
-        graph.add_node(node::CLEAR_PASS_DRIVER, ClearPassDriverNode);
-        graph
-            .add_node_edge(node::CLEAR_PASS_DRIVER, node::MAIN_PASS_DRIVER)
-            .unwrap();
-    }
-}
-
-pub struct Transparent2d {
-    pub sort_key: FloatOrd,
-    pub entity: Entity,
-    pub pipeline: CachedPipelineId,
-    pub draw_function: DrawFunctionId,
-    /// Range in the vertex buffer of this item
-    pub batch_range: Option<Range<u32>>,
-}
-
-impl PhaseItem for Transparent2d {
-    type SortKey = FloatOrd;
-
-    #[inline]
-    fn sort_key(&self) -> Self::SortKey {
-        self.sort_key
-    }
-
-    #[inline]
-    fn draw_function(&self) -> DrawFunctionId {
-        self.draw_function
-    }
-}
-
-impl EntityPhaseItem for Transparent2d {
-    #[inline]
-    fn entity(&self) -> Entity {
-        self.entity
-    }
-}
-
-impl CachedPipelinePhaseItem for Transparent2d {
-    #[inline]
-    fn cached_pipeline(&self) -> CachedPipelineId {
-        self.pipeline
-    }
-}
-
-impl BatchedPhaseItem for Transparent2d {
-    fn batch_range(&self) -> &Option<Range<u32>> {
-        &self.batch_range
-    }
-
-    fn batch_range_mut(&mut self) -> &mut Option<Range<u32>> {
-        &mut self.batch_range
-    }
-}
-
-pub struct Opaque3d {
-    pub distance: f32,
-    pub pipeline: CachedPipelineId,
-    pub entity: Entity,
-    pub draw_function: DrawFunctionId,
-}
-
-impl PhaseItem for Opaque3d {
-    type SortKey = FloatOrd;
-
-    #[inline]
-    fn sort_key(&self) -> Self::SortKey {
-        FloatOrd(self.distance)
-    }
-
-    #[inline]
-    fn draw_function(&self) -> DrawFunctionId {
-        self.draw_function
-    }
-}
-
-impl EntityPhaseItem for Opaque3d {
-    #[inline]
-    fn entity(&self) -> Entity {
-        self.entity
-    }
-}
-
-impl CachedPipelinePhaseItem for Opaque3d {
-    #[inline]
-    fn cached_pipeline(&self) -> CachedPipelineId {
-        self.pipeline
-    }
-}
-
-pub struct AlphaMask3d {
-    pub distance: f32,
-    pub pipeline: CachedPipelineId,
-    pub entity: Entity,
-    pub draw_function: DrawFunctionId,
-}
-
-impl PhaseItem for AlphaMask3d {
-    type SortKey = FloatOrd;
-
-    #[inline]
-    fn sort_key(&self) -> Self::SortKey {
-        FloatOrd(self.distance)
-    }
-
-    #[inline]
-    fn draw_function(&self) -> DrawFunctionId {
-        self.draw_function
-    }
-}
-
-impl EntityPhaseItem for AlphaMask3d {
-    #[inline]
-    fn entity(&self) -> Entity {
-        self.entity
-    }
-}
-
-impl CachedPipelinePhaseItem for AlphaMask3d {
-    #[inline]
-    fn cached_pipeline(&self) -> CachedPipelineId {
-        self.pipeline
-    }
-}
-
-pub struct Transparent3d {
-    pub distance: f32,
-    pub pipeline: CachedPipelineId,
-    pub entity: Entity,
-    pub draw_function: DrawFunctionId,
-}
-
-impl PhaseItem for Transparent3d {
-    type SortKey = FloatOrd;
-
-    #[inline]
-    fn sort_key(&self) -> Self::SortKey {
-        FloatOrd(self.distance)
-    }
-
-    #[inline]
-    fn draw_function(&self) -> DrawFunctionId {
-        self.draw_function
-    }
-}
-
-impl EntityPhaseItem for Transparent3d {
-    #[inline]
-    fn entity(&self) -> Entity {
-        self.entity
-    }
-}
-
-impl CachedPipelinePhaseItem for Transparent3d {
-    #[inline]
-    fn cached_pipeline(&self) -> CachedPipelineId {
-        self.pipeline
-    }
-}
-
-pub fn extract_clear_color(
-    clear_color: Res<ClearColor>,
-    clear_colors: Res<RenderTargetClearColors>,
-    mut render_world: ResMut<RenderWorld>,
-) {
-    // If the clear color has changed
-    if clear_color.is_changed() {
-        // Update the clear color resource in the render world
-        render_world.insert_resource(clear_color.clone());
-    }
-
-    // If the clear color has changed
-    if clear_colors.is_changed() {
-        // Update the clear color resource in the render world
-        render_world.insert_resource(clear_colors.clone());
-    }
-}
-
-pub fn extract_core_pipeline_camera_phases(
-    mut commands: Commands,
-    active_2d: Res<ActiveCamera<Camera2d>>,
-    active_3d: Res<ActiveCamera<Camera3d>>,
-) {
-    if let Some(entity) = active_2d.get() {
-        commands
-            .get_or_spawn(entity)
-            .insert(RenderPhase::<Transparent2d>::default());
-    }
-    if let Some(entity) = active_3d.get() {
-        commands.get_or_spawn(entity).insert_bundle((
-            RenderPhase::<Opaque3d>::default(),
-            RenderPhase::<AlphaMask3d>::default(),
-            RenderPhase::<Transparent3d>::default(),
-        ));
-    }
-}
-
-pub fn prepare_core_views_system(
-    mut commands: Commands,
-    mut texture_cache: ResMut<TextureCache>,
-    msaa: Res<Msaa>,
-    render_device: Res<RenderDevice>,
-    views_3d: Query<
-        (Entity, &ExtractedView),
-        (
-            With<RenderPhase<Opaque3d>>,
-            With<RenderPhase<AlphaMask3d>>,
-            With<RenderPhase<Transparent3d>>,
-        ),
-    >,
-) {
-    for (entity, view) in views_3d.iter() {
-        let cached_texture = texture_cache.get(
-            &render_device,
-            TextureDescriptor {
-                label: Some("view_depth_texture"),
-                size: Extent3d {
-                    depth_or_array_layers: 1,
-                    width: view.width as u32,
-                    height: view.height as u32,
-                },
-                mip_level_count: 1,
-                sample_count: msaa.samples,
-                dimension: TextureDimension::D2,
-                format: TextureFormat::Depth32Float, /* PERF: vulkan docs recommend using 24
-                                                      * bit depth for better performance */
-                usage: TextureUsages::RENDER_ATTACHMENT,
-            },
-=======
         load_internal_asset!(
             app,
             FULLSCREEN_SHADER_HANDLE,
             "fullscreen_vertex_shader/fullscreen.wgsl",
             Shader::from_wgsl
->>>>>>> 838b3188
         );
 
         app.register_type::<ClearColor>()
