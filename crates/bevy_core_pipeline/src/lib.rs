--- conflicted
+++ resolved
@@ -28,7 +28,6 @@
 
 impl Plugin for CorePipelinePlugin {
     fn build(&self, app: &mut App) {
-<<<<<<< HEAD
         load_internal_asset!(
             app,
             FULLSCREEN_SHADER_HANDLE,
@@ -36,11 +35,8 @@
             Shader::from_wgsl
         );
 
-        app.init_resource::<ClearColor>()
-=======
         app.register_type::<ClearColor>()
             .init_resource::<ClearColor>()
->>>>>>> c8aa047c
             .add_plugin(ExtractResourcePlugin::<ClearColor>::default())
             .add_plugin(TonemappingPlugin)
             .add_plugin(UpscalingPlugin)
