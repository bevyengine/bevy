[package]
name = "bevy_type_registry"
version = "0.1.3"
edition = "2018"
authors = ["Bevy Contributors <bevyengine@gmail.com>", "Carter Anderson <mcanders1@gmail.com>"]
description = "Provides a type registry for Bevy Engine"
homepage = "https://bevyengine.org"
repository = "https://github.com/bevyengine/bevy"
license = "MIT"
keywords = ["bevy"]

[dependencies]
# bevy
bevy_app = { path = "../bevy_app", version = "0.1" }
bevy_ecs = { path = "../bevy_ecs", version = "0.1" }
bevy_property = { path = "../bevy_property", version = "0.1" }

# other
serde = { version = "1", features = ["derive"] }
<<<<<<< HEAD
ahash = "0.4.4"
=======
parking_lot = "0.10.2"
>>>>>>> d00ce1c6
<|MERGE_RESOLUTION|>--- conflicted
+++ resolved
@@ -17,8 +17,5 @@
 
 # other
 serde = { version = "1", features = ["derive"] }
-<<<<<<< HEAD
 ahash = "0.4.4"
-=======
-parking_lot = "0.10.2"
->>>>>>> d00ce1c6
+parking_lot = "0.10.2"