use crate::{
    converter::{convert_axis, convert_button},
    Gilrs, GilrsGamepads,
};
use bevy_ecs::event::EventWriter;
use bevy_ecs::prelude::Commands;
use bevy_ecs::system::ResMut;
use bevy_input::gamepad::{
    GamepadConnection, GamepadConnectionEvent, RawGamepadAxisChangedEvent,
    RawGamepadButtonChangedEvent, RawGamepadEvent,
};
use gilrs::{ev::filter::axis_dpad_to_button, EventType, Filter};

pub fn gilrs_event_startup_system(
    mut commands: Commands,
    mut gilrs: ResMut<Gilrs>,
    mut gamepads: ResMut<GilrsGamepads>,
    mut events: EventWriter<GamepadConnectionEvent>,
) {
    gilrs.with(|gilrs| {
        for (id, gamepad) in gilrs.gamepads() {
            // Create entity and add to mapping
            let entity = commands.spawn_empty().id();
            gamepads.id_to_entity.insert(id, entity);
            gamepads.entity_to_id.insert(entity, id);

<<<<<<< HEAD
            events.send(GamepadConnectionEvent {
                gamepad: entity,
                connection: GamepadConnection::Connected {
                    name: gamepad.name().to_string(),
                    vendor_id: gamepad.vendor_id(),
                    product_id: gamepad.product_id(),
                },
            });
        }
    });
=======
        events.write(GamepadConnectionEvent {
            gamepad: entity,
            connection: GamepadConnection::Connected {
                name: gamepad.name().to_string(),
                vendor_id: gamepad.vendor_id(),
                product_id: gamepad.product_id(),
            },
        });
    }
>>>>>>> 283654cf
}

pub fn gilrs_event_system(
    mut commands: Commands,
    mut gilrs: ResMut<Gilrs>,
    mut gamepads: ResMut<GilrsGamepads>,
    mut events: EventWriter<RawGamepadEvent>,
    mut connection_events: EventWriter<GamepadConnectionEvent>,
    mut button_events: EventWriter<RawGamepadButtonChangedEvent>,
    mut axis_event: EventWriter<RawGamepadAxisChangedEvent>,
) {
    gilrs.with(|gilrs| {
        while let Some(gilrs_event) = gilrs.next_event().filter_ev(&axis_dpad_to_button, gilrs) {
            gilrs.update(&gilrs_event);
            match gilrs_event.event {
                EventType::Connected => {
                    let pad = gilrs.gamepad(gilrs_event.id);
                    let entity = gamepads.get_entity(gilrs_event.id).unwrap_or_else(|| {
                        let entity = commands.spawn_empty().id();
                        gamepads.id_to_entity.insert(gilrs_event.id, entity);
                        gamepads.entity_to_id.insert(entity, gilrs_event.id);
                        entity
                    });

                    let event = GamepadConnectionEvent::new(
                        entity,
                        GamepadConnection::Connected {
                            name: pad.name().to_string(),
                            vendor_id: pad.vendor_id(),
                            product_id: pad.product_id(),
                        },
                    );

<<<<<<< HEAD
                    events.send(event.clone().into());
                    connection_events.send(event);
                }
                EventType::Disconnected => {
                    let gamepad = gamepads
                        .id_to_entity
                        .get(&gilrs_event.id)
                        .copied()
                        .expect("mapping should exist from connection");
                    let event =
                        GamepadConnectionEvent::new(gamepad, GamepadConnection::Disconnected);
                    events.send(event.clone().into());
                    connection_events.send(event);
                }
                EventType::ButtonChanged(gilrs_button, raw_value, _) => {
                    let Some(button) = convert_button(gilrs_button) else {
                        continue;
                    };
                    let gamepad = gamepads
                        .id_to_entity
                        .get(&gilrs_event.id)
                        .copied()
                        .expect("mapping should exist from connection");
                    events
                        .send(RawGamepadButtonChangedEvent::new(gamepad, button, raw_value).into());
                    button_events.send(RawGamepadButtonChangedEvent::new(
                        gamepad, button, raw_value,
                    ));
                }
                EventType::AxisChanged(gilrs_axis, raw_value, _) => {
                    let Some(axis) = convert_axis(gilrs_axis) else {
                        continue;
                    };
                    let gamepad = gamepads
                        .id_to_entity
                        .get(&gilrs_event.id)
                        .copied()
                        .expect("mapping should exist from connection");
                    events.send(RawGamepadAxisChangedEvent::new(gamepad, axis, raw_value).into());
                    axis_event.send(RawGamepadAxisChangedEvent::new(gamepad, axis, raw_value));
                }
                _ => (),
            };
        }
        gilrs.inc();
    });
=======
                events.write(event.clone().into());
                connection_events.write(event);
            }
            EventType::Disconnected => {
                let gamepad = gamepads
                    .id_to_entity
                    .get(&gilrs_event.id)
                    .copied()
                    .expect("mapping should exist from connection");
                let event = GamepadConnectionEvent::new(gamepad, GamepadConnection::Disconnected);
                events.write(event.clone().into());
                connection_events.write(event);
            }
            EventType::ButtonChanged(gilrs_button, raw_value, _) => {
                let Some(button) = convert_button(gilrs_button) else {
                    continue;
                };
                let gamepad = gamepads
                    .id_to_entity
                    .get(&gilrs_event.id)
                    .copied()
                    .expect("mapping should exist from connection");
                events.write(RawGamepadButtonChangedEvent::new(gamepad, button, raw_value).into());
                button_events.write(RawGamepadButtonChangedEvent::new(
                    gamepad, button, raw_value,
                ));
            }
            EventType::AxisChanged(gilrs_axis, raw_value, _) => {
                let Some(axis) = convert_axis(gilrs_axis) else {
                    continue;
                };
                let gamepad = gamepads
                    .id_to_entity
                    .get(&gilrs_event.id)
                    .copied()
                    .expect("mapping should exist from connection");
                events.write(RawGamepadAxisChangedEvent::new(gamepad, axis, raw_value).into());
                axis_event.write(RawGamepadAxisChangedEvent::new(gamepad, axis, raw_value));
            }
            _ => (),
        };
    }
    gilrs.inc();
>>>>>>> 283654cf
}<|MERGE_RESOLUTION|>--- conflicted
+++ resolved
@@ -23,9 +23,7 @@
             let entity = commands.spawn_empty().id();
             gamepads.id_to_entity.insert(id, entity);
             gamepads.entity_to_id.insert(entity, id);
-
-<<<<<<< HEAD
-            events.send(GamepadConnectionEvent {
+            events.write(GamepadConnectionEvent {
                 gamepad: entity,
                 connection: GamepadConnection::Connected {
                     name: gamepad.name().to_string(),
@@ -35,17 +33,6 @@
             });
         }
     });
-=======
-        events.write(GamepadConnectionEvent {
-            gamepad: entity,
-            connection: GamepadConnection::Connected {
-                name: gamepad.name().to_string(),
-                vendor_id: gamepad.vendor_id(),
-                product_id: gamepad.product_id(),
-            },
-        });
-    }
->>>>>>> 283654cf
 }
 
 pub fn gilrs_event_system(
@@ -78,10 +65,8 @@
                             product_id: pad.product_id(),
                         },
                     );
-
-<<<<<<< HEAD
-                    events.send(event.clone().into());
-                    connection_events.send(event);
+                    events.write(event.clone().into());
+                    connection_events.write(event);
                 }
                 EventType::Disconnected => {
                     let gamepad = gamepads
@@ -91,8 +76,8 @@
                         .expect("mapping should exist from connection");
                     let event =
                         GamepadConnectionEvent::new(gamepad, GamepadConnection::Disconnected);
-                    events.send(event.clone().into());
-                    connection_events.send(event);
+                    events.write(event.clone().into());
+                    connection_events.write(event);
                 }
                 EventType::ButtonChanged(gilrs_button, raw_value, _) => {
                     let Some(button) = convert_button(gilrs_button) else {
@@ -103,9 +88,10 @@
                         .get(&gilrs_event.id)
                         .copied()
                         .expect("mapping should exist from connection");
-                    events
-                        .send(RawGamepadButtonChangedEvent::new(gamepad, button, raw_value).into());
-                    button_events.send(RawGamepadButtonChangedEvent::new(
+                    events.write(
+                        RawGamepadButtonChangedEvent::new(gamepad, button, raw_value).into(),
+                    );
+                    button_events.write(RawGamepadButtonChangedEvent::new(
                         gamepad, button, raw_value,
                     ));
                 }
@@ -118,57 +104,12 @@
                         .get(&gilrs_event.id)
                         .copied()
                         .expect("mapping should exist from connection");
-                    events.send(RawGamepadAxisChangedEvent::new(gamepad, axis, raw_value).into());
-                    axis_event.send(RawGamepadAxisChangedEvent::new(gamepad, axis, raw_value));
+                    events.write(RawGamepadAxisChangedEvent::new(gamepad, axis, raw_value).into());
+                    axis_event.write(RawGamepadAxisChangedEvent::new(gamepad, axis, raw_value));
                 }
                 _ => (),
             };
         }
         gilrs.inc();
     });
-=======
-                events.write(event.clone().into());
-                connection_events.write(event);
-            }
-            EventType::Disconnected => {
-                let gamepad = gamepads
-                    .id_to_entity
-                    .get(&gilrs_event.id)
-                    .copied()
-                    .expect("mapping should exist from connection");
-                let event = GamepadConnectionEvent::new(gamepad, GamepadConnection::Disconnected);
-                events.write(event.clone().into());
-                connection_events.write(event);
-            }
-            EventType::ButtonChanged(gilrs_button, raw_value, _) => {
-                let Some(button) = convert_button(gilrs_button) else {
-                    continue;
-                };
-                let gamepad = gamepads
-                    .id_to_entity
-                    .get(&gilrs_event.id)
-                    .copied()
-                    .expect("mapping should exist from connection");
-                events.write(RawGamepadButtonChangedEvent::new(gamepad, button, raw_value).into());
-                button_events.write(RawGamepadButtonChangedEvent::new(
-                    gamepad, button, raw_value,
-                ));
-            }
-            EventType::AxisChanged(gilrs_axis, raw_value, _) => {
-                let Some(axis) = convert_axis(gilrs_axis) else {
-                    continue;
-                };
-                let gamepad = gamepads
-                    .id_to_entity
-                    .get(&gilrs_event.id)
-                    .copied()
-                    .expect("mapping should exist from connection");
-                events.write(RawGamepadAxisChangedEvent::new(gamepad, axis, raw_value).into());
-                axis_event.write(RawGamepadAxisChangedEvent::new(gamepad, axis, raw_value));
-            }
-            _ => (),
-        };
-    }
-    gilrs.inc();
->>>>>>> 283654cf
 }