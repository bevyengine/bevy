--- conflicted
+++ resolved
@@ -388,13 +388,8 @@
             .add_systems(
                 PreUpdate,
                 window::update_window_hits
-<<<<<<< HEAD
                     .run_if(PickingSettings::window_picking_should_run)
-                    .in_set(PickSet::Backend),
-=======
-                    .run_if(Self::window_picking_should_run)
                     .in_set(PickingSystems::Backend),
->>>>>>> 86cc02dc
             )
             .configure_sets(
                 First,
@@ -406,19 +401,11 @@
             .configure_sets(
                 PreUpdate,
                 (
-<<<<<<< HEAD
-                    PickSet::ProcessInput.run_if(PickingSettings::input_should_run),
-                    PickSet::Backend,
-                    PickSet::Hover.run_if(PickingSettings::hover_should_run),
-                    PickSet::PostHover,
-                    PickSet::Last,
-=======
-                    PickingSystems::ProcessInput.run_if(Self::input_should_run),
+                    PickingSystems::ProcessInput.run_if(PickingSettings::input_should_run),
                     PickingSystems::Backend,
-                    PickingSystems::Hover.run_if(Self::hover_should_run),
+                    PickingSystems::Hover.run_if(PickingSettings::hover_should_run),
                     PickingSystems::PostHover,
                     PickingSystems::Last,
->>>>>>> 86cc02dc
                 )
                     .chain(),
             )
