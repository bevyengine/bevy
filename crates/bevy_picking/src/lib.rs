//! This crate provides 'picking' capabilities for the Bevy game engine. That means, in simple terms, figuring out
//! how to connect up a user's clicks or taps to the entities they are trying to interact with.
//!
//! ## Overview
//!
//! In the simplest case, this plugin allows you to click on things in the scene. However, it also
//! allows you to express more complex interactions, like detecting when a touch input drags a UI
//! element and drops it on a 3d mesh rendered to a different camera. The crate also provides a set of
//! interaction callbacks, allowing you to receive input directly on entities like here:
//!
//! ```rust
//! # use bevy_ecs::prelude::*;
//! # use bevy_picking::prelude::*;
//! # #[derive(Component)]
//! # struct MyComponent;
//! # let mut world = World::new();
//! world.spawn(MyComponent)
//!     .observe(|mut trigger: Trigger<Pointer<Click>>| {
//!         // Get the underlying event type
//!         let click_event: &Pointer<Click> = trigger.event();
//!         // Stop the event from bubbling up the entity hierarchy
//!         trigger.propagate(false);
//!     });
//! ```
//!
//! At its core, this crate provides a robust abstraction for computing picking state regardless of
//! pointing devices, or what you are hit testing against. It is designed to work with any input, including
//! mouse, touch, pens, or virtual pointers controlled by gamepads.
//!
//! ## Expressive Events
//!
//! The events in this module (see [`events`]) cannot be listened to with normal `EventReader`s.
//! Instead, they are dispatched to *observers* attached to specific entities. When events are generated, they
//! bubble up the entity hierarchy starting from their target, until they reach the root or bubbling is halted
//! with a call to [`Trigger::propagate`](bevy_ecs::observer::Trigger::propagate).
//! See [`Observer`] for details.
//!
//! This allows you to run callbacks when any children of an entity are interacted with, and leads
//! to succinct, expressive code:
//!
//! ```
//! # use bevy_ecs::prelude::*;
//! # use bevy_transform::prelude::*;
//! # use bevy_picking::prelude::*;
//! # #[derive(Event)]
//! # struct Greeting;
//! fn setup(mut commands: Commands) {
//!     commands.spawn(Transform::default())
//!         // Spawn your entity here, e.g. a Mesh.
//!         // When dragged, mutate the `Transform` component on the dragged target entity:
//!         .observe(|trigger: Trigger<Pointer<Drag>>, mut transforms: Query<&mut Transform>| {
//!             let mut transform = transforms.get_mut(trigger.target()).unwrap();
//!             let drag = trigger.event();
//!             transform.rotate_local_y(drag.delta.x / 50.0);
//!         })
//!         .observe(|trigger: Trigger<Pointer<Click>>, mut commands: Commands| {
<<<<<<< HEAD
//!             println!("Entity {} goes BOOM!", trigger.entity());
//!             commands.entity(trigger.entity()).despawn();
=======
//!             println!("Entity {:?} goes BOOM!", trigger.target());
//!             commands.entity(trigger.target()).despawn();
>>>>>>> e8fc2797
//!         })
//!         .observe(|trigger: Trigger<Pointer<Over>>, mut events: EventWriter<Greeting>| {
//!             events.send(Greeting);
//!         });
//! }
//! ```
//!
//! ## Modularity
//!
//! #### Mix and Match Hit Testing Backends
//!
//! The plugin attempts to handle all the hard parts for you, all you need to do is tell it when a
//! pointer is hitting any entities. Multiple backends can be used at the same time! [Use this
//! simple API to write your own backend](crate::backend) in about 100 lines of code.
//!
//! #### Input Agnostic
//!
//! Picking provides a generic Pointer abstraction, which is useful for reacting to many different
//! types of input devices. Pointers can be controlled with anything, whether it's the included mouse
//! or touch inputs, or a custom gamepad input system you write yourself to control a virtual pointer.
//!
//! ## Robustness
//!
//! In addition to these features, this plugin also correctly handles multitouch, multiple windows,
//! multiple cameras, viewports, and render layers. Using this as a library allows you to write a
//! picking backend that can interoperate with any other picking backend.
//!
//! # Getting Started
//!
//! TODO: This section will need to be re-written once more backends are introduced.
//!
//! #### Next Steps
//!
//! To learn more, take a look at the examples in the
//! [examples](https://github.com/bevyengine/bevy/tree/main/examples/picking). You
//! can read the next section to understand how the plugin works.
//!
//! # The Picking Pipeline
//!
//! This plugin is designed to be extremely modular. To do so, it works in well-defined stages that
//! form a pipeline, where events are used to pass data between each stage.
//!
//! #### Pointers ([`pointer`](mod@pointer))
//!
//! The first stage of the pipeline is to gather inputs and update pointers. This stage is
//! ultimately responsible for generating [`PointerInput`](pointer::PointerInput) events. The provided
//! crate does this automatically for mouse, touch, and pen inputs. If you wanted to implement your own
//! pointer, controlled by some other input, you can do that here. The ordering of events within the
//! [`PointerInput`](pointer::PointerInput) stream is meaningful for events with the same
//! [`PointerId`](pointer::PointerId), but not between different pointers.
//!
//! Because pointer positions and presses are driven by these events, you can use them to mock
//! inputs for testing.
//!
//! After inputs are generated, they are then collected to update the current
//! [`PointerLocation`](pointer::PointerLocation) for each pointer.
//!
//! #### Backend ([`backend`])
//!
//! A picking backend only has one job: reading [`PointerLocation`](pointer::PointerLocation) components,
//! and producing [`PointerHits`](backend::PointerHits). You can find all documentation and types needed to
//! implement a backend at [`backend`].
//!
//! You will eventually need to choose which picking backend(s) you want to use. This crate does not
//! supply any backends, and expects you to select some from the other bevy crates or the third-party
//! ecosystem.
//!
//! It's important to understand that you can mix and match backends! For example, you might have a
//! backend for your UI, and one for the 3d scene, with each being specialized for their purpose.
//! Bevy provides some backends out of the box, but you can even write your own. It's been
//! made as easy as possible intentionally; the `bevy_mod_raycast` backend is 50 lines of code.
//!
//! #### Hover ([`hover`])
//!
//! The next step is to use the data from the backends, combine and sort the results, and determine
//! what each cursor is hovering over, producing a [`HoverMap`](`crate::hover::HoverMap`). Note that
//! just because a pointer is over an entity, it is not necessarily *hovering* that entity. Although
//! multiple backends may be reporting that a pointer is hitting an entity, the hover system needs
//! to determine which entities are actually being hovered by this pointer based on the pick depth,
//! order of the backend, and the optional [`PickingBehavior`] component of the entity. In other words,
//! if one entity is in front of another, usually only the topmost one will be hovered.
//!
//! #### Events ([`events`])
//!
//! In the final step, the high-level pointer events are generated, such as events that trigger when
//! a pointer hovers or clicks an entity. These simple events are then used to generate more complex
//! events for dragging and dropping.
//!
//! Because it is completely agnostic to the earlier stages of the pipeline, you can easily
//! extend the plugin with arbitrary backends and input methods, yet still use all the high level
//! features.

#![deny(missing_docs)]

extern crate alloc;

pub mod backend;
pub mod events;
pub mod hover;
pub mod input;
#[cfg(feature = "bevy_mesh_picking_backend")]
pub mod mesh_picking;
pub mod pointer;
pub mod window;

use bevy_app::{prelude::*, PluginGroupBuilder};
use bevy_ecs::prelude::*;
use bevy_reflect::prelude::*;

/// The picking prelude.
///
/// This includes the most common types in this crate, re-exported for your convenience.
pub mod prelude {
    #[cfg(feature = "bevy_mesh_picking_backend")]
    #[doc(hidden)]
    pub use crate::mesh_picking::{
        ray_cast::{MeshRayCast, MeshRayCastSettings, RayCastBackfaces, RayCastVisibility},
        MeshPickingPlugin, MeshPickingSettings, RayCastPickable,
    };
    #[doc(hidden)]
    pub use crate::{
        events::*, input::PointerInputPlugin, pointer::PointerButton, DefaultPickingPlugins,
        InteractionPlugin, PickingBehavior, PickingPlugin,
    };
}

/// An optional component that overrides default picking behavior for an entity, allowing you to
/// make an entity non-hoverable, or allow items below it to be hovered. See the documentation on
/// the fields for more details.
#[derive(Component, Debug, Clone, Reflect, PartialEq, Eq)]
#[reflect(Component, Default, Debug, PartialEq)]
pub struct PickingBehavior {
    /// Should this entity block entities below it from being picked?
    ///
    /// This is useful if you want picking to continue hitting entities below this one. Normally,
    /// only the topmost entity under a pointer can be hovered, but this setting allows the pointer
    /// to hover multiple entities, from nearest to farthest, stopping as soon as it hits an entity
    /// that blocks lower entities.
    ///
    /// Note that the word "lower" here refers to entities that have been reported as hit by any
    /// picking backend, but are at a lower depth than the current one. This is different from the
    /// concept of event bubbling, as it works irrespective of the entity hierarchy.
    ///
    /// For example, if a pointer is over a UI element, as well as a 3d mesh, backends will report
    /// hits for both of these entities. Additionally, the hits will be sorted by the camera order,
    /// so if the UI is drawing on top of the 3d mesh, the UI will be "above" the mesh. When hovering
    /// is computed, the UI element will be checked first to see if it this field is set to block
    /// lower entities. If it does (default), the hovering system will stop there, and only the UI
    /// element will be marked as hovered. However, if this field is set to `false`, both the UI
    /// element *and* the mesh will be marked as hovered.
    ///
    /// Entities without the [`PickingBehavior`] component will block by default.
    pub should_block_lower: bool,

    /// If this is set to `false` and `should_block_lower` is set to true, this entity will block
    /// lower entities from being interacted and at the same time will itself not emit any events.
    ///
    /// Note that the word "lower" here refers to entities that have been reported as hit by any
    /// picking backend, but are at a lower depth than the current one. This is different from the
    /// concept of event bubbling, as it works irrespective of the entity hierarchy.
    ///
    /// For example, if a pointer is over a UI element, and this field is set to `false`, it will
    /// not be marked as hovered, and consequently will not emit events nor will any picking
    /// components mark it as hovered. This can be combined with the other field
    /// [`Self::should_block_lower`], which is orthogonal to this one.
    ///
    /// Entities without the [`PickingBehavior`] component are hoverable by default.
    pub is_hoverable: bool,
}

impl PickingBehavior {
    /// This entity will not block entities beneath it, nor will it emit events.
    ///
    /// If a backend reports this entity as being hit, the picking plugin will completely ignore it.
    pub const IGNORE: Self = Self {
        should_block_lower: false,
        is_hoverable: false,
    };
}

impl Default for PickingBehavior {
    fn default() -> Self {
        Self {
            should_block_lower: true,
            is_hoverable: true,
        }
    }
}

/// Groups the stages of the picking process under shared labels.
#[derive(Debug, Hash, PartialEq, Eq, Clone, SystemSet)]
pub enum PickSet {
    /// Produces pointer input events. In the [`First`] schedule.
    Input,
    /// Runs after input events are generated but before commands are flushed. In the [`First`]
    /// schedule.
    PostInput,
    /// Receives and processes pointer input events. In the [`PreUpdate`] schedule.
    ProcessInput,
    /// Reads inputs and produces [`backend::PointerHits`]s. In the [`PreUpdate`] schedule.
    Backend,
    /// Reads [`backend::PointerHits`]s, and updates the hovermap, selection, and highlighting states. In
    /// the [`PreUpdate`] schedule.
    Hover,
    /// Runs after all the [`PickSet::Hover`] systems are done, before event listeners are triggered. In the
    /// [`PreUpdate`] schedule.
    PostHover,
    /// Runs after all other picking sets. In the [`PreUpdate`] schedule.
    Last,
}

/// One plugin that contains the [`PointerInputPlugin`](input::PointerInputPlugin), [`PickingPlugin`]
/// and the [`InteractionPlugin`], this is probably the plugin that will be most used.
///
/// Note: for any of these plugins to work, they require a picking backend to be active,
/// The picking backend is responsible to turn an input, into a [`crate::backend::PointerHits`]
/// that [`PickingPlugin`] and [`InteractionPlugin`] will refine into [`bevy_ecs::observer::Trigger`]s.
#[derive(Default)]
pub struct DefaultPickingPlugins;

impl PluginGroup for DefaultPickingPlugins {
    fn build(self) -> PluginGroupBuilder {
        PluginGroupBuilder::start::<Self>()
            .add(input::PointerInputPlugin::default())
            .add(PickingPlugin::default())
            .add(InteractionPlugin)
    }
}

/// This plugin sets up the core picking infrastructure. It receives input events, and provides the shared
/// types used by other picking plugins.
///
/// This plugin contains several settings, and is added to the world as a resource after initialization. You
/// can configure picking settings at runtime through the resource.
#[derive(Copy, Clone, Debug, Resource, Reflect)]
#[reflect(Resource, Default, Debug)]
pub struct PickingPlugin {
    /// Enables and disables all picking features.
    pub is_enabled: bool,
    /// Enables and disables input collection.
    pub is_input_enabled: bool,
    /// Enables and disables updating interaction states of entities.
    pub is_hover_enabled: bool,
    /// Enables or disables picking for window entities.
    pub is_window_picking_enabled: bool,
}

impl PickingPlugin {
    /// Whether or not input collection systems should be running.
    pub fn input_should_run(state: Res<Self>) -> bool {
        state.is_input_enabled && state.is_enabled
    }

    /// Whether or not systems updating entities' [`PickingInteraction`](hover::PickingInteraction)
    /// component should be running.
    pub fn hover_should_run(state: Res<Self>) -> bool {
        state.is_hover_enabled && state.is_enabled
    }

    /// Whether or not window entities should receive pick events.
    pub fn window_picking_should_run(state: Res<Self>) -> bool {
        state.is_window_picking_enabled && state.is_enabled
    }
}

impl Default for PickingPlugin {
    fn default() -> Self {
        Self {
            is_enabled: true,
            is_input_enabled: true,
            is_hover_enabled: true,
            is_window_picking_enabled: true,
        }
    }
}

impl Plugin for PickingPlugin {
    fn build(&self, app: &mut App) {
        app.insert_resource(*self)
            .init_resource::<pointer::PointerMap>()
            .init_resource::<backend::ray::RayMap>()
            .add_event::<pointer::PointerInput>()
            .add_event::<backend::PointerHits>()
            // Rather than try to mark all current and future backends as ambiguous with each other,
            // we allow them to send their hits in any order. These are later sorted, so submission
            // order doesn't matter. See `PointerHits` docs for caveats.
            .allow_ambiguous_resource::<Events<backend::PointerHits>>()
            .add_systems(
                PreUpdate,
                (
                    pointer::update_pointer_map,
                    pointer::PointerInput::receive,
                    backend::ray::RayMap::repopulate.after(pointer::PointerInput::receive),
                )
                    .in_set(PickSet::ProcessInput),
            )
            .add_systems(
                PreUpdate,
                window::update_window_hits
                    .run_if(Self::window_picking_should_run)
                    .in_set(PickSet::Backend),
            )
            .configure_sets(
                First,
                (PickSet::Input, PickSet::PostInput)
                    .after(bevy_time::TimeSystem)
                    .after(bevy_ecs::event::EventUpdates)
                    .chain(),
            )
            .configure_sets(
                PreUpdate,
                (
                    PickSet::ProcessInput.run_if(Self::input_should_run),
                    PickSet::Backend,
                    PickSet::Hover.run_if(Self::hover_should_run),
                    PickSet::PostHover,
                    PickSet::Last,
                )
                    .chain(),
            )
            .register_type::<Self>()
            .register_type::<PickingBehavior>()
            .register_type::<pointer::PointerId>()
            .register_type::<pointer::PointerLocation>()
            .register_type::<pointer::PointerPress>()
            .register_type::<pointer::PointerInteraction>()
            .register_type::<backend::ray::RayId>();
    }
}

/// Generates [`Pointer`](events::Pointer) events and handles event bubbling.
#[derive(Default)]
pub struct InteractionPlugin;

impl Plugin for InteractionPlugin {
    fn build(&self, app: &mut App) {
        use events::*;
        use hover::{generate_hovermap, update_interactions};

        app.init_resource::<hover::HoverMap>()
            .init_resource::<hover::PreviousHoverMap>()
            .init_resource::<PointerState>()
            .add_event::<Pointer<Cancel>>()
            .add_event::<Pointer<Click>>()
            .add_event::<Pointer<Pressed>>()
            .add_event::<Pointer<DragDrop>>()
            .add_event::<Pointer<DragEnd>>()
            .add_event::<Pointer<DragEnter>>()
            .add_event::<Pointer<Drag>>()
            .add_event::<Pointer<DragLeave>>()
            .add_event::<Pointer<DragOver>>()
            .add_event::<Pointer<DragStart>>()
            .add_event::<Pointer<Move>>()
            .add_event::<Pointer<Out>>()
            .add_event::<Pointer<Over>>()
            .add_event::<Pointer<Released>>()
            .add_systems(
                PreUpdate,
                (generate_hovermap, update_interactions, pointer_events)
                    .chain()
                    .in_set(PickSet::Hover),
            );
    }
}<|MERGE_RESOLUTION|>--- conflicted
+++ resolved
@@ -54,13 +54,8 @@
 //!             transform.rotate_local_y(drag.delta.x / 50.0);
 //!         })
 //!         .observe(|trigger: Trigger<Pointer<Click>>, mut commands: Commands| {
-<<<<<<< HEAD
-//!             println!("Entity {} goes BOOM!", trigger.entity());
-//!             commands.entity(trigger.entity()).despawn();
-=======
-//!             println!("Entity {:?} goes BOOM!", trigger.target());
+//!             println!("Entity {} goes BOOM!", trigger.target());
 //!             commands.entity(trigger.target()).despawn();
->>>>>>> e8fc2797
 //!         })
 //!         .observe(|trigger: Trigger<Pointer<Over>>, mut events: EventWriter<Greeting>| {
 //!             events.send(Greeting);
