--- conflicted
+++ resolved
@@ -94,20 +94,9 @@
                     touch_pick_events.run_if(PointerInputPlugin::is_touch_enabled),
                 )
                     .chain()
-<<<<<<< HEAD
-                    .in_set(PickSet::Input),
+                    .in_set(PickingSystems::Input),
             );
         }
-=======
-                    .in_set(PickingSystems::Input),
-            )
-            .add_systems(
-                Last,
-                deactivate_touch_pointers.run_if(PointerInputPlugin::is_touch_enabled),
-            )
-            .register_type::<Self>()
-            .register_type::<PointerInputPlugin>();
->>>>>>> 86cc02dc
     }
 }
 
