//! This module defines a stateful set of interaction events driven by the `PointerInput` stream
//! and the hover state of each Pointer.
//!
//! # Usage
//!
//! To receive events from this module, you must use an [`Observer`]
//! The simplest example, registering a callback when an entity is hovered over by a pointer, looks like this:
//!
//! ```rust
//! # use bevy_ecs::prelude::*;
//! # use bevy_picking::prelude::*;
//! # let mut world = World::default();
//! world.spawn_empty()
//!     .observe(|trigger: Trigger<Pointer<Over>>| {
//!         println!("I am being hovered over");
//!     });
//! ```
//!
//! Observers give us three important properties:
//! 1. They allow for attaching event handlers to specific entities,
//! 2. they allow events to bubble up the entity hierarchy,
//! 3. and they allow events of different types to be called in a specific order.
//!
//! The order in which interaction events are received is extremely important, and you can read more
//! about it on the docs for the dispatcher system: [`pointer_events`]. This system runs in
//! [`PreUpdate`](bevy_app::PreUpdate) in [`PickSet::Focus`](crate::PickSet::Focus). All pointer-event
//! observers resolve during the sync point between [`pointer_events`] and
//! [`update_interactions`](crate::focus::update_interactions).
//!
//! # Events Types
//!
//! The events this module defines fall into a few broad categories:
//! + Hovering and movement: [`Over`], [`Move`], and [`Out`].
//! + Clicking and pressing: [`Pressed`], [`Released`], and [`Click`].
//! + Dragging and dropping: [`DragStart`], [`Drag`], [`DragEnd`], [`DragEnter`], [`DragOver`], [`DragDrop`], [`DragLeave`].
//!
//! When received by an observer, these events will always be wrapped by the [`Pointer`] type, which contains
//! general metadata about the pointer and it's location.

use core::fmt::Debug;

use bevy_ecs::{prelude::*, system::SystemParam};
use bevy_hierarchy::Parent;
use bevy_math::Vec2;
use bevy_reflect::prelude::*;
use bevy_utils::{tracing::debug, Duration, HashMap, Instant};

use crate::{
    backend::{prelude::PointerLocation, HitData},
    focus::{HoverMap, PreviousHoverMap},
    pointer::{
        Location, PointerAction, PointerButton, PointerId, PointerInput, PointerMap, PressDirection,
    },
};

/// Stores the common data needed for all pointer events.
///
/// The documentation for the [`pointer_events`] explains the events this module exposes and
/// the order in which they fire.
#[derive(Clone, PartialEq, Debug, Reflect, Component)]
#[reflect(Component, Debug)]
pub struct Pointer<E: Debug + Clone + Reflect> {
    /// The original target of this picking event, before bubbling
    pub target: Entity,
    /// The pointer that triggered this event
    pub pointer_id: PointerId,
    /// The location of the pointer during this event
    pub pointer_location: Location,
    /// Additional event-specific data. [`DragDrop`] for example, has an additional field to describe
    /// the `Entity` that is being dropped on the target.
    pub event: E,
}

impl<E> Event for Pointer<E>
where
    E: Debug + Clone + Reflect,
{
    type Traversal = &'static Parent;

    const AUTO_PROPAGATE: bool = true;
}

impl<E: Debug + Clone + Reflect> core::fmt::Display for Pointer<E> {
    fn fmt(&self, f: &mut core::fmt::Formatter<'_>) -> core::fmt::Result {
        f.write_fmt(format_args!(
            "{:?}, {:.1?}, {:.1?}",
            self.pointer_id, self.pointer_location.position, self.event
        ))
    }
}

impl<E: Debug + Clone + Reflect> core::ops::Deref for Pointer<E> {
    type Target = E;

    fn deref(&self) -> &Self::Target {
        &self.event
    }
}

impl<E: Debug + Clone + Reflect> Pointer<E> {
    /// Construct a new `Pointer<E>` event.
    pub fn new(id: PointerId, location: Location, target: Entity, event: E) -> Self {
        Self {
            target,
            pointer_id: id,
            pointer_location: location,
            event,
        }
    }
}

/// Fires when a pointer is canceled, and it's current interaction state is dropped.
#[derive(Clone, PartialEq, Debug, Reflect)]
pub struct Cancel {
    /// Information about the picking intersection.
    pub hit: HitData,
}

/// Fires when a the pointer crosses into the bounds of the `target` entity.
#[derive(Clone, PartialEq, Debug, Reflect)]
pub struct Over {
    /// Information about the picking intersection.
    pub hit: HitData,
}

/// Fires when a the pointer crosses out of the bounds of the `target` entity.
#[derive(Clone, PartialEq, Debug, Reflect)]
pub struct Out {
    /// Information about the latest prior picking intersection.
    pub hit: HitData,
}

/// Fires when a pointer button is pressed over the `target` entity.
#[derive(Clone, PartialEq, Debug, Reflect)]
pub struct Pressed {
    /// Pointer button pressed to trigger this event.
    pub button: PointerButton,
    /// Information about the picking intersection.
    pub hit: HitData,
}

/// Fires when a pointer button is released over the `target` entity.
#[derive(Clone, PartialEq, Debug, Reflect)]
pub struct Released {
    /// Pointer button lifted to trigger this event.
    pub button: PointerButton,
    /// Information about the picking intersection.
    pub hit: HitData,
}

/// Fires when a pointer sends a pointer pressed event followed by a pointer released event, with the same
/// `target` entity for both events.
#[derive(Clone, PartialEq, Debug, Reflect)]
pub struct Click {
    /// Pointer button pressed and lifted to trigger this event.
    pub button: PointerButton,
    /// Information about the picking intersection.
    pub hit: HitData,
    /// Duration between the pointer pressed and lifted for this click
    pub duration: Duration,
}

/// Fires while a pointer is moving over the `target` entity.
#[derive(Clone, PartialEq, Debug, Reflect)]
pub struct Move {
    /// Information about the picking intersection.
    pub hit: HitData,
    /// The change in position since the last move event.
    pub delta: Vec2,
}

/// Fires when the `target` entity receives a pointer pressed event followed by a pointer move event.
#[derive(Clone, PartialEq, Debug, Reflect)]
pub struct DragStart {
    /// Pointer button pressed and moved to trigger this event.
    pub button: PointerButton,
    /// Information about the picking intersection.
    pub hit: HitData,
}

/// Fires while the `target` entity is being dragged.
#[derive(Clone, PartialEq, Debug, Reflect)]
pub struct Drag {
    /// Pointer button pressed and moved to trigger this event.
    pub button: PointerButton,
    /// The total distance vector of a drag, measured from drag start to the current position.
    pub distance: Vec2,
    /// The change in position since the last drag event.
    pub delta: Vec2,
}

/// Fires when a pointer is dragging the `target` entity and a pointer released event is received.
#[derive(Clone, PartialEq, Debug, Reflect)]
pub struct DragEnd {
    /// Pointer button pressed, moved, and released to trigger this event.
    pub button: PointerButton,
    /// The vector of drag movement measured from start to final pointer position.
    pub distance: Vec2,
}

/// Fires when a pointer dragging the `dragged` entity enters the `target` entity.
#[derive(Clone, PartialEq, Debug, Reflect)]
pub struct DragEnter {
    /// Pointer button pressed to enter drag.
    pub button: PointerButton,
    /// The entity that was being dragged when the pointer entered the `target` entity.
    pub dragged: Entity,
    /// Information about the picking intersection.
    pub hit: HitData,
}

/// Fires while the `dragged` entity is being dragged over the `target` entity.
#[derive(Clone, PartialEq, Debug, Reflect)]
pub struct DragOver {
    /// Pointer button pressed while dragging over.
    pub button: PointerButton,
    /// The entity that was being dragged when the pointer was over the `target` entity.
    pub dragged: Entity,
    /// Information about the picking intersection.
    pub hit: HitData,
}

/// Fires when a pointer dragging the `dragged` entity leaves the `target` entity.
#[derive(Clone, PartialEq, Debug, Reflect)]
pub struct DragLeave {
    /// Pointer button pressed while leaving drag.
    pub button: PointerButton,
    /// The entity that was being dragged when the pointer left the `target` entity.
    pub dragged: Entity,
    /// Information about the latest prior picking intersection.
    pub hit: HitData,
}

/// Fires when a pointer drops the `dropped` entity onto the `target` entity.
#[derive(Clone, PartialEq, Debug, Reflect)]
pub struct DragDrop {
    /// Pointer button released to drop.
    pub button: PointerButton,
    /// The entity that was dropped onto the `target` entity.
    pub dropped: Entity,
    /// Information about the picking intersection.
    pub hit: HitData,
}

/// Dragging state.
#[derive(Debug, Clone)]
pub struct DragEntry {
    /// The position of the pointer at drag start.
    pub start_pos: Vec2,
    /// The latest position of the pointer during this drag, used to compute deltas.
    pub latest_pos: Vec2,
}

/// An entry in the cache that drives the `pointer_events` system, storing additional data
/// about pointer button presses.
#[derive(Debug, Clone, Default)]
pub struct PointerButtonState {
    /// Stores the press location and start time for each button currently being pressed by the pointer.
    pub pressing: HashMap<Entity, (Location, Instant, HitData)>,
    /// Stores the starting and current locations for each entity currently being dragged by the pointer.
    pub dragging: HashMap<Entity, DragEntry>,
    /// Stores  the hit data for each entity currently being dragged over by the pointer.
    pub dragging_over: HashMap<Entity, HitData>,
}

/// State for all pointers.
#[derive(Debug, Clone, Default, Resource)]
pub struct PointerState {
    /// Pressing and dragging state, organized by pointer and button.
    pub pointer_buttons: HashMap<(PointerId, PointerButton), PointerButtonState>,
}

impl PointerState {
    /// Retrieves the current state for a specific pointer and button, if it has been created.
    pub fn get(&self, pointer_id: PointerId, button: PointerButton) -> Option<&PointerButtonState> {
        self.pointer_buttons.get(&(pointer_id, button))
    }

    /// Provides write access to the state of a pointer and button, creating it if it does not yet exist.
    pub fn get_mut(
        &mut self,
        pointer_id: PointerId,
        button: PointerButton,
    ) -> &mut PointerButtonState {
        self.pointer_buttons
            .entry((pointer_id, button))
            .or_default()
    }

    /// Clears all the data assoceated with all of the buttons on a pointer. Does not free the underlying memory.
    pub fn clear(&mut self, pointer_id: PointerId) {
        for button in PointerButton::iter() {
            if let Some(state) = self.pointer_buttons.get_mut(&(pointer_id, button)) {
                state.pressing.clear();
                state.dragging.clear();
                state.dragging_over.clear();
            }
        }
    }
}

/// A helper system param for accessing the picking event writers.
#[derive(SystemParam)]
pub struct PickingEventWriters<'w> {
    cancel_events: EventWriter<'w, Pointer<Cancel>>,
    click_events: EventWriter<'w, Pointer<Click>>,
    pressed_events: EventWriter<'w, Pointer<Pressed>>,
    drag_drop_events: EventWriter<'w, Pointer<DragDrop>>,
    drag_end_events: EventWriter<'w, Pointer<DragEnd>>,
    drag_enter_events: EventWriter<'w, Pointer<DragEnter>>,
    drag_events: EventWriter<'w, Pointer<Drag>>,
    drag_leave_events: EventWriter<'w, Pointer<DragLeave>>,
    drag_over_events: EventWriter<'w, Pointer<DragOver>>,
    drag_start_events: EventWriter<'w, Pointer<DragStart>>,
    move_events: EventWriter<'w, Pointer<Move>>,
    out_events: EventWriter<'w, Pointer<Out>>,
    over_events: EventWriter<'w, Pointer<Over>>,
    released_events: EventWriter<'w, Pointer<Released>>,
}

/// Dispatches interaction events to the target entities.
///
/// Within a single frame, events are dispatched in the following order:
/// + [`Out`] → [`DragLeave`].
/// + [`DragEnter`] → [`Over`].
/// + Any number of any of the following:
<<<<<<< HEAD
///   + For each movement: The sequence [`DragStart`], [`Drag`], [`DragOver`], [`Move`].
///   + For each button press: Either [`Pressed`], or the sequence [`Click`], [`Released`], [`DragDrop`], [`DragEnd`], [`DragLeave`].
///   + For each pointer cancellation: Simply [`Cancel`].
/// + Finally the sequence  [`Out`], [`DragLeave`].
=======
///   + For each movement: [`DragStart`] → [`Drag`] → [`DragOver`] → [`Move`].
///   + For each button press: [`Down`] or [`Click`] → [`Up`] → [`DragDrop`] → [`DragEnd`] → [`DragLeave`].
///   + For each pointer cancellation: [`Cancel`].
>>>>>>> d2216653
///
/// Additionally, across multiple frames, the following are also strictly
/// ordered by the interaction state machine:
/// + When a pointer moves over the target:
///   [`Over`], [`Move`], [`Out`].
/// + When a pointer presses buttons on the target:
///   [`Down`], [`Click`], [`Up`].
/// + When a pointer drags the target:
///   [`DragStart`], [`Drag`], [`DragEnd`].
/// + When a pointer drags something over the target:
///   [`DragEnter`], [`DragOver`], [`DragDrop`], [`DragLeave`].
/// + When a pointer is canceled:
///   No other events will follow the [`Cancel`] event for that pointer.
///
<<<<<<< HEAD
/// Additionally, across multiple frames, the following are also strictly ordered by the interaction state machine:
/// + When a pointer moves over the target: [`Over`], [`Move`], [`Out`].
/// + When a pointer presses buttons on the target: [`Pressed`], [`Released`], [`Click`].
/// + When a pointer drags the target: [`DragStart`], [`Drag`], [`DragEnd`].
/// + When a pointer drags something over the target: [`DragEnter`], [`DragOver`], [`DragDrop`], [`DragLeave`].
/// + When a pointer is canceled: No other events will follow the [`Cancel`] event for that pointer.
=======
/// Two events -- [`Over`] and [`Out`] -- are driven only by the [`HoverMap`].
/// The rest rely on additional data from the [`PointerInput`] event stream. To
/// receive these events for a custom pointer, you must add [`PointerInput`]
/// events.
>>>>>>> d2216653
///
/// When the pointer goes from hovering entity A to entity B, entity A will
/// receive [`Out`] and then entity B will receive [`Over`]. No entity will ever
/// receive both an [`Over`] and and a [`Out`] event during the same frame.
///
/// When we account for event bubbling, this is no longer true. When focus shifts
/// between children, parent entities may receive redundant [`Out`] → [`Over`] pairs.
/// In the context of UI, this is especially problematic. Additional hierarchy-aware
/// events will be added in a future release.
///
/// Both [`Click`] and [`Up`] target the entity hovered in the *previous frame*,
/// rather than the current frame. This is because touch pointers hover nothing
/// on the frame they are released. The end effect is that these two events can
/// be received sequentally after an [`Out`] event (but always on the same frame
/// as the [`Out`] event).
///
/// Note: Though it is common for the [`PointerInput`] stream may contain
/// multiple pointer movements and presses each frame, the hover state is
/// determined only by the pointer's *final position*. Since the hover state
/// ultimately determines which entities receive events, this may mean that an
/// entity can receive events from before or after it was actually hovered.
#[allow(clippy::too_many_arguments)]
pub fn pointer_events(
    // Input
    mut input_events: EventReader<PointerInput>,
    // ECS State
    pointers: Query<&PointerLocation>,
    pointer_map: Res<PointerMap>,
    hover_map: Res<HoverMap>,
    previous_hover_map: Res<PreviousHoverMap>,
    mut pointer_state: ResMut<PointerState>,
    // Output
    mut commands: Commands,
    mut event_writers: PickingEventWriters,
) {
    // Setup utilities
    let now = Instant::now();
    let pointer_location = |pointer_id: PointerId| {
        pointer_map
            .get_entity(pointer_id)
            .and_then(|entity| pointers.get(entity).ok())
            .and_then(|pointer| pointer.location.clone())
    };

    // If the entity was hovered by a specific pointer last frame...
    for (pointer_id, hovered_entity, hit) in previous_hover_map
        .iter()
        .flat_map(|(id, hashmap)| hashmap.iter().map(|data| (*id, *data.0, data.1.clone())))
    {
        // ...but is now not being hovered by that same pointer...
        if !hover_map
            .get(&pointer_id)
            .iter()
            .any(|e| e.contains_key(&hovered_entity))
        {
            let Some(location) = pointer_location(pointer_id) else {
                debug!(
                    "Unable to get location for pointer {:?} during pointer out",
                    pointer_id
                );
                continue;
            };

            // Always send Out events
            let out_event = Pointer::new(
                pointer_id,
                location.clone(),
                hovered_entity,
                Out { hit: hit.clone() },
            );
            commands.trigger_targets(out_event.clone(), hovered_entity);
            event_writers.out_events.send(out_event);

            // Possibly send DragLeave events
            for button in PointerButton::iter() {
                let state = pointer_state.get_mut(pointer_id, button);
                state.dragging_over.remove(&hovered_entity);
                for drag_target in state.dragging.keys() {
                    let drag_leave_event = Pointer::new(
                        pointer_id,
                        location.clone(),
                        hovered_entity,
                        DragLeave {
                            button,
                            dragged: *drag_target,
                            hit: hit.clone(),
                        },
                    );
                    commands.trigger_targets(drag_leave_event.clone(), hovered_entity);
                    event_writers.drag_leave_events.send(drag_leave_event);
                }
            }
        }
    }

    // If the entity is hovered...
    for (pointer_id, hovered_entity, hit) in hover_map
        .iter()
        .flat_map(|(id, hashmap)| hashmap.iter().map(|data| (*id, *data.0, data.1.clone())))
    {
        // ...but was not hovered last frame...
        if !previous_hover_map
            .get(&pointer_id)
            .iter()
            .any(|e| e.contains_key(&hovered_entity))
        {
            let Some(location) = pointer_location(pointer_id) else {
                debug!(
                    "Unable to get location for pointer {:?} during pointer over",
                    pointer_id
                );
                continue;
            };

            // Possibly send DragEnter events
            for button in PointerButton::iter() {
                let state = pointer_state.get_mut(pointer_id, button);

                for drag_target in state
                    .dragging
                    .keys()
                    .filter(|&&drag_target| hovered_entity != drag_target)
                {
                    state.dragging_over.insert(hovered_entity, hit.clone());
                    let drag_enter_event = Pointer::new(
                        pointer_id,
                        location.clone(),
                        hovered_entity,
                        DragEnter {
                            button,
                            dragged: *drag_target,
                            hit: hit.clone(),
                        },
                    );
                    commands.trigger_targets(drag_enter_event.clone(), hovered_entity);
                    event_writers.drag_enter_events.send(drag_enter_event);
                }
            }

            // Always send Over events
            let over_event = Pointer::new(
                pointer_id,
                location.clone(),
                hovered_entity,
                Over { hit: hit.clone() },
            );
            commands.trigger_targets(over_event.clone(), hovered_entity);
            event_writers.over_events.send(over_event);
        }
    }

    // Dispatch input events...
    for PointerInput {
        pointer_id,
        location,
        action,
    } in input_events.read().cloned()
    {
        match action {
            // Pressed Button
            PointerAction::Pressed { direction, button } => {
                let state = pointer_state.get_mut(pointer_id, button);

                // The sequence of events emitted depends on if this is a press or a release
                match direction {
                    PressDirection::Pressed => {
                        // If it's a press, emit a Pressed event and mark the hovered entities as pressed
                        for (hovered_entity, hit) in hover_map
                            .get(&pointer_id)
                            .iter()
                            .flat_map(|h| h.iter().map(|(entity, data)| (*entity, data.clone())))
                        {
                            let pressed_event = Pointer::new(
                                pointer_id,
                                location.clone(),
                                hovered_entity,
                                Pressed {
                                    button,
                                    hit: hit.clone(),
                                },
                            );
                            commands.trigger_targets(pressed_event.clone(), hovered_entity);
                            event_writers.pressed_events.send(pressed_event);
                            // Also insert the press into the state
                            state
                                .pressing
                                .insert(hovered_entity, (location.clone(), now, hit));
                        }
                    }
                    PressDirection::Released => {
                        // Emit Click and Up events on all the previously hovered entities.
                        for (hovered_entity, hit) in previous_hover_map
                            .get(&pointer_id)
                            .iter()
                            .flat_map(|h| h.iter().map(|(entity, data)| (*entity, data.clone())))
                        {
                            // If this pointer previously pressed the hovered entity, emit a Click event
                            if let Some((_, press_instant, _)) = state.pressing.get(&hovered_entity)
                            {
                                let click_event = Pointer::new(
                                    pointer_id,
                                    location.clone(),
                                    hovered_entity,
                                    Click {
                                        button,
                                        hit: hit.clone(),
                                        duration: now - *press_instant,
                                    },
                                );
                                commands.trigger_targets(click_event.clone(), hovered_entity);
                                event_writers.click_events.send(click_event);
                            }
                            // Always send the Released event
                            let released_event = Pointer::new(
                                pointer_id,
                                location.clone(),
                                hovered_entity,
                                Released {
                                    button,
                                    hit: hit.clone(),
                                },
                            );
                            commands.trigger_targets(released_event.clone(), hovered_entity);
                            event_writers.released_events.send(released_event);
                        }

                        // Then emit the drop events.
                        for (drag_target, drag) in state.dragging.drain() {
                            // Emit DragDrop
                            for (dragged_over, hit) in state.dragging_over.iter() {
                                let drag_drop_event = Pointer::new(
                                    pointer_id,
                                    location.clone(),
                                    *dragged_over,
                                    DragDrop {
                                        button,
                                        dropped: drag_target,
                                        hit: hit.clone(),
                                    },
                                );
                                commands.trigger_targets(drag_drop_event.clone(), *dragged_over);
                                event_writers.drag_drop_events.send(drag_drop_event);
                            }
                            // Emit DragEnd
                            let drag_end_event = Pointer::new(
                                pointer_id,
                                location.clone(),
                                drag_target,
                                DragEnd {
                                    button,
                                    distance: drag.latest_pos - drag.start_pos,
                                },
                            );
                            commands.trigger_targets(drag_end_event.clone(), drag_target);
                            event_writers.drag_end_events.send(drag_end_event);
                            // Emit DragLeave
                            for (dragged_over, hit) in state.dragging_over.iter() {
                                let drag_leave_event = Pointer::new(
                                    pointer_id,
                                    location.clone(),
                                    *dragged_over,
                                    DragLeave {
                                        button,
                                        dragged: drag_target,
                                        hit: hit.clone(),
                                    },
                                );
                                commands.trigger_targets(drag_leave_event.clone(), *dragged_over);
                                event_writers.drag_leave_events.send(drag_leave_event);
                            }
                        }

                        // Finally, we can clear the state of everything relating to presses or drags.
                        state.pressing.clear();
                        state.dragging.clear();
                        state.dragging_over.clear();
                    }
                }
            }
            // Moved
            PointerAction::Moved { delta } => {
                // Triggers during movement even if not over an entity
                for button in PointerButton::iter() {
                    let state = pointer_state.get_mut(pointer_id, button);

                    // Emit DragEntry and DragStart the first time we move while pressing an entity
                    for (press_target, (location, _, hit)) in state.pressing.iter() {
                        if state.dragging.contains_key(press_target) {
                            continue; // This entity is already logged as being dragged
                        }
                        state.dragging.insert(
                            *press_target,
                            DragEntry {
                                start_pos: location.position,
                                latest_pos: location.position,
                            },
                        );
                        let drag_start_event = Pointer::new(
                            pointer_id,
                            location.clone(),
                            *press_target,
                            DragStart {
                                button,
                                hit: hit.clone(),
                            },
                        );
                        commands.trigger_targets(drag_start_event.clone(), *press_target);
                        event_writers.drag_start_events.send(drag_start_event);
                    }

                    // Emit Drag events to the entities we are dragging
                    for (drag_target, drag) in state.dragging.iter_mut() {
                        let drag_event = Pointer::new(
                            pointer_id,
                            location.clone(),
                            *drag_target,
                            Drag {
                                button,
                                distance: location.position - drag.start_pos,
                                delta: location.position - drag.latest_pos,
                            },
                        );
                        commands.trigger_targets(drag_event.clone(), *drag_target);
                        event_writers.drag_events.send(drag_event);

                        // Update drag position
                        drag.latest_pos = location.position;

                        // Emit corresponding DragOver to the hovered entities
                        for (hovered_entity, hit) in hover_map
                            .get(&pointer_id)
                            .iter()
                            .flat_map(|h| h.iter().map(|(entity, data)| (*entity, data.to_owned())))
                            .filter(|(hovered_entity, _)| *hovered_entity != *drag_target)
                        {
                            let drag_over_event = Pointer::new(
                                pointer_id,
                                location.clone(),
                                hovered_entity,
                                DragOver {
                                    button,
                                    dragged: *drag_target,
                                    hit: hit.clone(),
                                },
                            );
                            commands.trigger_targets(drag_over_event.clone(), hovered_entity);
                            event_writers.drag_over_events.send(drag_over_event);
                        }
                    }
                }

                for (hovered_entity, hit) in hover_map
                    .get(&pointer_id)
                    .iter()
                    .flat_map(|h| h.iter().map(|(entity, data)| (*entity, data.to_owned())))
                {
                    // Emit Move events to the entities we are hovering
                    let move_event = Pointer::new(
                        pointer_id,
                        location.clone(),
                        hovered_entity,
                        Move {
                            hit: hit.clone(),
                            delta,
                        },
                    );
                    commands.trigger_targets(move_event.clone(), hovered_entity);
                    event_writers.move_events.send(move_event);
                }
            }
            // Canceled
            PointerAction::Canceled => {
                // Emit a Cancel to the hovered entity.
                for (hovered_entity, hit) in hover_map
                    .get(&pointer_id)
                    .iter()
                    .flat_map(|h| h.iter().map(|(entity, data)| (*entity, data.to_owned())))
                {
                    let cancel_event =
                        Pointer::new(pointer_id, location.clone(), hovered_entity, Cancel { hit });
                    commands.trigger_targets(cancel_event.clone(), hovered_entity);
                    event_writers.cancel_events.send(cancel_event);
                }
                // Clear the state for the canceled pointer
                pointer_state.clear(pointer_id);
            }
        }
    }
}<|MERGE_RESOLUTION|>--- conflicted
+++ resolved
@@ -324,16 +324,9 @@
 /// + [`Out`] → [`DragLeave`].
 /// + [`DragEnter`] → [`Over`].
 /// + Any number of any of the following:
-<<<<<<< HEAD
-///   + For each movement: The sequence [`DragStart`], [`Drag`], [`DragOver`], [`Move`].
-///   + For each button press: Either [`Pressed`], or the sequence [`Click`], [`Released`], [`DragDrop`], [`DragEnd`], [`DragLeave`].
-///   + For each pointer cancellation: Simply [`Cancel`].
-/// + Finally the sequence  [`Out`], [`DragLeave`].
-=======
 ///   + For each movement: [`DragStart`] → [`Drag`] → [`DragOver`] → [`Move`].
-///   + For each button press: [`Down`] or [`Click`] → [`Up`] → [`DragDrop`] → [`DragEnd`] → [`DragLeave`].
+///   + For each button press: [`Pressed`] or [`Click`] → [`Released`] → [`DragDrop`] → [`DragEnd`] → [`DragLeave`].
 ///   + For each pointer cancellation: [`Cancel`].
->>>>>>> d2216653
 ///
 /// Additionally, across multiple frames, the following are also strictly
 /// ordered by the interaction state machine:
@@ -348,19 +341,10 @@
 /// + When a pointer is canceled:
 ///   No other events will follow the [`Cancel`] event for that pointer.
 ///
-<<<<<<< HEAD
-/// Additionally, across multiple frames, the following are also strictly ordered by the interaction state machine:
-/// + When a pointer moves over the target: [`Over`], [`Move`], [`Out`].
-/// + When a pointer presses buttons on the target: [`Pressed`], [`Released`], [`Click`].
-/// + When a pointer drags the target: [`DragStart`], [`Drag`], [`DragEnd`].
-/// + When a pointer drags something over the target: [`DragEnter`], [`DragOver`], [`DragDrop`], [`DragLeave`].
-/// + When a pointer is canceled: No other events will follow the [`Cancel`] event for that pointer.
-=======
 /// Two events -- [`Over`] and [`Out`] -- are driven only by the [`HoverMap`].
 /// The rest rely on additional data from the [`PointerInput`] event stream. To
 /// receive these events for a custom pointer, you must add [`PointerInput`]
 /// events.
->>>>>>> d2216653
 ///
 /// When the pointer goes from hovering entity A to entity B, entity A will
 /// receive [`Out`] and then entity B will receive [`Over`]. No entity will ever
