--- conflicted
+++ resolved
@@ -75,11 +75,7 @@
     }
 }
 
-<<<<<<< HEAD
-impl Default for RayCastSettings<'_> {
-=======
 impl<'a> Default for MeshRayCastSettings<'a> {
->>>>>>> 9cebc664
     fn default() -> Self {
         Self {
             visibility: RayCastVisibility::VisibleInView,
