use bevy_math::{bounding::Aabb3d, Dir3, Mat4, Ray3d, Vec2, Vec3, Vec3A};
use bevy_mesh::{Indices, Mesh, PrimitiveTopology, VertexAttributeValues};
use bevy_reflect::Reflect;

use super::Backfaces;

/// Hit data for an intersection between a ray and a mesh.
#[derive(Debug, Clone, Reflect)]
#[reflect(Clone)]
pub struct RayMeshHit {
    /// The point of intersection in world space.
    pub point: Vec3,
    /// The normal vector of the triangle at the point of intersection. Not guaranteed to be normalized for scaled meshes.
    pub normal: Vec3,
    /// The barycentric coordinates of the intersection.
    pub barycentric_coords: Vec3,
    /// The distance from the ray origin to the intersection point.
    pub distance: f32,
    /// The vertices of the triangle that was hit.
    pub triangle: Option<[Vec3; 3]>,
    /// UV coordinate of the hit, if the mesh has UV attributes.
    pub uv: Option<Vec2>,
    /// The index of the triangle that was hit.
    pub triangle_index: Option<usize>,
}

/// Hit data for an intersection between a ray and a triangle.
#[derive(Default, Debug)]
pub struct RayTriangleHit {
    pub distance: f32,
    /// Note this uses the convention from the Moller-Trumbore algorithm:
    /// P = (1 - u - v)A + uB + vC
    /// This is different from the more common convention of
    /// P = uA + vB + (1 - u - v)C
    pub barycentric_coords: (f32, f32),
}

/// Casts a ray on a mesh, and returns the intersection.
pub(super) fn ray_intersection_over_mesh(
    mesh: &Mesh,
    transform: &Mat4,
    ray: Ray3d,
    cull: Backfaces,
) -> Option<RayMeshHit> {
    if mesh.primitive_topology() != PrimitiveTopology::TriangleList {
        return None; // ray_mesh_intersection assumes vertices are laid out in a triangle list
    }
    // Vertex positions are required
    let positions = mesh.attribute(Mesh::ATTRIBUTE_POSITION)?.as_float3()?;

    // Normals are optional
    let normals = mesh
        .attribute(Mesh::ATTRIBUTE_NORMAL)
        .and_then(|normal_values| normal_values.as_float3());

    let uvs = mesh
        .attribute(Mesh::ATTRIBUTE_UV_0)
        .and_then(|uvs| match uvs {
            VertexAttributeValues::Float32x2(uvs) => Some(uvs.as_slice()),
            _ => None,
        });

    match mesh.indices() {
<<<<<<< HEAD
        Some(Indices::U16(indices)) => ray_mesh_intersection(
            ray,
            transform,
            positions,
            normals,
            Some(indices),
            uvs,
            culling,
        ),
        Some(Indices::U32(indices)) => ray_mesh_intersection(
            ray,
            transform,
            positions,
            normals,
            Some(indices),
            uvs,
            culling,
        ),
        None => {
            ray_mesh_intersection::<usize>(ray, transform, positions, normals, None, uvs, culling)
        }
=======
        Some(Indices::U16(indices)) => {
            ray_mesh_intersection(ray, transform, positions, normals, Some(indices), uvs, cull)
        }
        Some(Indices::U32(indices)) => {
            ray_mesh_intersection(ray, transform, positions, normals, Some(indices), uvs, cull)
        }
        None => ray_mesh_intersection::<usize>(ray, transform, positions, normals, None, uvs, cull),
>>>>>>> 8e52194d
    }
}

/// Checks if a ray intersects a mesh, and returns the nearest intersection if one exists.
pub fn ray_mesh_intersection<I>(
    ray: Ray3d,
    mesh_transform: &Mat4,
    positions: &[[f32; 3]],
    vertex_normals: Option<&[[f32; 3]]>,
    indices: Option<&[I]>,
    uvs: Option<&[[f32; 2]]>,
    backface_culling: Backfaces,
) -> Option<RayMeshHit>
where
    I: TryInto<usize> + Clone + Copy,
{
    let world_to_mesh = mesh_transform.inverse();

    let ray = Ray3d::new(
        world_to_mesh.transform_point3(ray.origin),
        Dir3::new(world_to_mesh.transform_vector3(*ray.direction)).ok()?,
    );

    let closest_hit = if let Some(indices) = indices {
        // The index list must be a multiple of three. If not, the mesh is malformed and the raycast
        // result might be nonsensical.
        if indices.len() % 3 != 0 {
            return None;
        }

        indices
            .chunks_exact(3)
            .enumerate()
            .fold(
                (f32::MAX, None),
                |(closest_distance, closest_hit), (tri_idx, triangle)| {
                    let [Ok(a), Ok(b), Ok(c)] = [
                        triangle[0].try_into(),
                        triangle[1].try_into(),
                        triangle[2].try_into(),
                    ] else {
                        return (closest_distance, closest_hit);
                    };

                    let tri_vertices = match [positions.get(a), positions.get(b), positions.get(c)]
                    {
                        [Some(a), Some(b), Some(c)] => {
                            [Vec3::from(*a), Vec3::from(*b), Vec3::from(*c)]
                        }
                        _ => return (closest_distance, closest_hit),
                    };

                    match ray_triangle_intersection(&ray, &tri_vertices, backface_culling) {
                        Some(hit) if hit.distance >= 0. && hit.distance < closest_distance => {
                            (hit.distance, Some((tri_idx, hit)))
                        }
                        _ => (closest_distance, closest_hit),
                    }
                },
            )
            .1
    } else {
        positions
            .chunks_exact(3)
            .enumerate()
            .fold(
                (f32::MAX, None),
                |(closest_distance, closest_hit), (tri_idx, triangle)| {
                    let tri_vertices = [
                        Vec3::from(triangle[0]),
                        Vec3::from(triangle[1]),
                        Vec3::from(triangle[2]),
                    ];

                    match ray_triangle_intersection(&ray, &tri_vertices, backface_culling) {
                        Some(hit) if hit.distance >= 0. && hit.distance < closest_distance => {
                            (hit.distance, Some((tri_idx, hit)))
                        }
                        _ => (closest_distance, closest_hit),
                    }
                },
            )
            .1
    };

    closest_hit.and_then(|(tri_idx, hit)| {
        let [a, b, c] = match indices {
            Some(indices) => {
                let [i, j, k] = [tri_idx * 3, tri_idx * 3 + 1, tri_idx * 3 + 2];
                [
                    indices.get(i).copied()?.try_into().ok()?,
                    indices.get(j).copied()?.try_into().ok()?,
                    indices.get(k).copied()?.try_into().ok()?,
                ]
            }
            None => [tri_idx * 3, tri_idx * 3 + 1, tri_idx * 3 + 2],
        };

        let tri_vertices = match [positions.get(a), positions.get(b), positions.get(c)] {
            [Some(a), Some(b), Some(c)] => [Vec3::from(*a), Vec3::from(*b), Vec3::from(*c)],
            _ => return None,
        };

        let tri_normals = vertex_normals.and_then(|normals| {
            let [Some(a), Some(b), Some(c)] = [normals.get(a), normals.get(b), normals.get(c)]
            else {
                return None;
            };
            Some([Vec3::from(*a), Vec3::from(*b), Vec3::from(*c)])
        });

        let point = ray.get_point(hit.distance);
        // Note that we need to convert from the Möller-Trumbore convention to the more common
        // P = uA + vB + (1 - u - v)C convention.
        let u = hit.barycentric_coords.0;
        let v = hit.barycentric_coords.1;
        let w = 1.0 - u - v;
        let barycentric = Vec3::new(w, u, v);

        let normal = if let Some(normals) = tri_normals {
            normals[1] * u + normals[2] * v + normals[0] * w
        } else {
            (tri_vertices[1] - tri_vertices[0])
                .cross(tri_vertices[2] - tri_vertices[0])
                .normalize()
        };

        let uv = uvs.and_then(|uvs| {
            let tri_uvs = if let Some(indices) = indices {
                let i = tri_idx * 3;
                [
                    uvs[indices[i].try_into().ok()?],
                    uvs[indices[i + 1].try_into().ok()?],
                    uvs[indices[i + 2].try_into().ok()?],
                ]
            } else {
                let i = tri_idx * 3;
                [uvs[i], uvs[i + 1], uvs[i + 2]]
            };
            Some(
                barycentric.x * Vec2::from(tri_uvs[0])
                    + barycentric.y * Vec2::from(tri_uvs[1])
                    + barycentric.z * Vec2::from(tri_uvs[2]),
            )
        });

        Some(RayMeshHit {
            point: mesh_transform.transform_point3(point),
            normal: mesh_transform.transform_vector3(normal),
            uv,
            barycentric_coords: barycentric,
            distance: mesh_transform
                .transform_vector3(ray.direction * hit.distance)
                .length(),
            triangle: Some(tri_vertices.map(|v| mesh_transform.transform_point3(v))),
            triangle_index: Some(tri_idx),
        })
    })
}

/// Takes a ray and triangle and computes the intersection.
#[inline]
fn ray_triangle_intersection(
    ray: &Ray3d,
    triangle: &[Vec3; 3],
    backface_culling: Backfaces,
) -> Option<RayTriangleHit> {
    // Source: https://www.scratchapixel.com/lessons/3d-basic-rendering/ray-tracing-rendering-a-triangle/moller-trumbore-ray-triangle-intersection
    let vector_v0_to_v1: Vec3 = triangle[1] - triangle[0];
    let vector_v0_to_v2: Vec3 = triangle[2] - triangle[0];
    let p_vec: Vec3 = ray.direction.cross(vector_v0_to_v2);
    let determinant: f32 = vector_v0_to_v1.dot(p_vec);

    match backface_culling {
        Backfaces::Cull => {
            // if the determinant is negative the triangle is back facing
            // if the determinant is close to 0, the ray misses the triangle
            // This test checks both cases
            if determinant < f32::EPSILON {
                return None;
            }
        }
        Backfaces::Include => {
            // ray and triangle are parallel if det is close to 0
            if determinant.abs() < f32::EPSILON {
                return None;
            }
        }
    }

    let determinant_inverse = 1.0 / determinant;

    let t_vec = ray.origin - triangle[0];
    let u = t_vec.dot(p_vec) * determinant_inverse;
    if !(0.0..=1.0).contains(&u) {
        return None;
    }

    let q_vec = t_vec.cross(vector_v0_to_v1);
    let v = (*ray.direction).dot(q_vec) * determinant_inverse;
    if v < 0.0 || u + v > 1.0 {
        return None;
    }

    // The distance between ray origin and intersection is t.
    let t: f32 = vector_v0_to_v2.dot(q_vec) * determinant_inverse;

    Some(RayTriangleHit {
        distance: t,
        barycentric_coords: (u, v),
    })
}

// TODO: It'd be nice to reuse `RayCast3d::aabb_intersection_at`, but it assumes a normalized ray.
//       In our case, the ray is transformed to model space, which could involve scaling.
/// Checks if the ray intersects with the AABB of a mesh, returning the distance to the point of intersection.
/// The distance is zero if the ray starts inside the AABB.
pub fn ray_aabb_intersection_3d(ray: Ray3d, aabb: &Aabb3d, model_to_world: &Mat4) -> Option<f32> {
    // Transform the ray to model space
    let world_to_model = model_to_world.inverse();
    let ray_direction: Vec3A = world_to_model.transform_vector3a((*ray.direction).into());
    let ray_direction_recip = ray_direction.recip();
    let ray_origin: Vec3A = world_to_model.transform_point3a(ray.origin.into());

    // Check if the ray intersects the mesh's AABB. It's useful to work in model space
    // because we can do an AABB intersection test, instead of an OBB intersection test.

    // NOTE: This is largely copied from `RayCast3d::aabb_intersection_at`.
    let positive = ray_direction.signum().cmpgt(Vec3A::ZERO);
    let min = Vec3A::select(positive, aabb.min, aabb.max);
    let max = Vec3A::select(positive, aabb.max, aabb.min);

    // Calculate the minimum/maximum time for each axis based on how much the direction goes that
    // way. These values can get arbitrarily large, or even become NaN, which is handled by the
    // min/max operations below
    let tmin = (min - ray_origin) * ray_direction_recip;
    let tmax = (max - ray_origin) * ray_direction_recip;

    // An axis that is not relevant to the ray direction will be NaN. When one of the arguments
    // to min/max is NaN, the other argument is used.
    // An axis for which the direction is the wrong way will return an arbitrarily large
    // negative value.
    let tmin = tmin.max_element().max(0.0);
    let tmax = tmax.min_element();

    if tmin <= tmax {
        Some(tmin)
    } else {
        None
    }
}

#[cfg(test)]
mod tests {
    use bevy_math::Vec3;
    use bevy_transform::components::GlobalTransform;

    use super::*;

    // Triangle vertices to be used in a left-hand coordinate system
    const V0: [f32; 3] = [1.0, -1.0, 2.0];
    const V1: [f32; 3] = [1.0, 2.0, -1.0];
    const V2: [f32; 3] = [1.0, -1.0, -1.0];

    #[test]
    fn ray_cast_triangle_mt() {
        let triangle = [V0.into(), V1.into(), V2.into()];
        let ray = Ray3d::new(Vec3::ZERO, Dir3::X);
        let result = ray_triangle_intersection(&ray, &triangle, Backfaces::Include);
        assert!(result.unwrap().distance - 1.0 <= f32::EPSILON);
    }

    #[test]
    fn ray_cast_triangle_mt_culling() {
        let triangle = [V2.into(), V1.into(), V0.into()];
        let ray = Ray3d::new(Vec3::ZERO, Dir3::X);
        let result = ray_triangle_intersection(&ray, &triangle, Backfaces::Cull);
        assert!(result.is_none());
    }

    #[test]
    fn ray_mesh_intersection_simple() {
        let ray = Ray3d::new(Vec3::ZERO, Dir3::X);
        let mesh_transform = GlobalTransform::IDENTITY.to_matrix();
        let positions = &[V0, V1, V2];
        let vertex_normals = None;
        let indices: Option<&[u16]> = None;
        let backface_culling = Backfaces::Cull;

        let result = ray_mesh_intersection(
            ray,
            &mesh_transform,
            positions,
            vertex_normals,
            indices,
            None,
            backface_culling,
        );

        assert!(result.is_some());
    }

    #[test]
    fn ray_mesh_intersection_indices() {
        let ray = Ray3d::new(Vec3::ZERO, Dir3::X);
        let mesh_transform = GlobalTransform::IDENTITY.to_matrix();
        let positions = &[V0, V1, V2];
        let vertex_normals = None;
        let indices: Option<&[u16]> = Some(&[0, 1, 2]);
        let backface_culling = Backfaces::Cull;

        let result = ray_mesh_intersection(
            ray,
            &mesh_transform,
            positions,
            vertex_normals,
            indices,
            None,
            backface_culling,
        );

        assert!(result.is_some());
    }

    #[test]
    fn ray_mesh_intersection_indices_vertex_normals() {
        let ray = Ray3d::new(Vec3::ZERO, Dir3::X);
        let mesh_transform = GlobalTransform::IDENTITY.to_matrix();
        let positions = &[V0, V1, V2];
        let vertex_normals: Option<&[[f32; 3]]> =
            Some(&[[-1., 0., 0.], [-1., 0., 0.], [-1., 0., 0.]]);
        let indices: Option<&[u16]> = Some(&[0, 1, 2]);
        let backface_culling = Backfaces::Cull;

        let result = ray_mesh_intersection(
            ray,
            &mesh_transform,
            positions,
            vertex_normals,
            indices,
            None,
            backface_culling,
        );

        assert!(result.is_some());
    }

    #[test]
    fn ray_mesh_intersection_vertex_normals() {
        let ray = Ray3d::new(Vec3::ZERO, Dir3::X);
        let mesh_transform = GlobalTransform::IDENTITY.to_matrix();
        let positions = &[V0, V1, V2];
        let vertex_normals: Option<&[[f32; 3]]> =
            Some(&[[-1., 0., 0.], [-1., 0., 0.], [-1., 0., 0.]]);
        let indices: Option<&[u16]> = None;
        let backface_culling = Backfaces::Cull;

        let result = ray_mesh_intersection(
            ray,
            &mesh_transform,
            positions,
            vertex_normals,
            indices,
            None,
            backface_culling,
        );

        assert!(result.is_some());
    }

    #[test]
    fn ray_mesh_intersection_missing_vertex_normals() {
        let ray = Ray3d::new(Vec3::ZERO, Dir3::X);
        let mesh_transform = GlobalTransform::IDENTITY.to_matrix();
        let positions = &[V0, V1, V2];
        let vertex_normals: Option<&[[f32; 3]]> = Some(&[]);
        let indices: Option<&[u16]> = None;
        let backface_culling = Backfaces::Cull;

        let result = ray_mesh_intersection(
            ray,
            &mesh_transform,
            positions,
            vertex_normals,
            indices,
            None,
            backface_culling,
        );

        assert!(result.is_some());
    }

    #[test]
    fn ray_mesh_intersection_indices_missing_vertex_normals() {
        let ray = Ray3d::new(Vec3::ZERO, Dir3::X);
        let mesh_transform = GlobalTransform::IDENTITY.to_matrix();
        let positions = &[V0, V1, V2];
        let vertex_normals: Option<&[[f32; 3]]> = Some(&[]);
        let indices: Option<&[u16]> = Some(&[0, 1, 2]);
        let backface_culling = Backfaces::Cull;

        let result = ray_mesh_intersection(
            ray,
            &mesh_transform,
            positions,
            vertex_normals,
            indices,
            None,
            backface_culling,
        );

        assert!(result.is_some());
    }

    #[test]
    fn ray_mesh_intersection_not_enough_indices() {
        let ray = Ray3d::new(Vec3::ZERO, Dir3::X);
        let mesh_transform = GlobalTransform::IDENTITY.to_matrix();
        let positions = &[V0, V1, V2];
        let vertex_normals = None;
        let indices: Option<&[u16]> = Some(&[0]);
        let backface_culling = Backfaces::Cull;

        let result = ray_mesh_intersection(
            ray,
            &mesh_transform,
            positions,
            vertex_normals,
            indices,
            None,
            backface_culling,
        );

        assert!(result.is_none());
    }

    #[test]
    fn ray_mesh_intersection_bad_indices() {
        let ray = Ray3d::new(Vec3::ZERO, Dir3::X);
        let mesh_transform = GlobalTransform::IDENTITY.to_matrix();
        let positions = &[V0, V1, V2];
        let vertex_normals = None;
        let indices: Option<&[u16]> = Some(&[0, 1, 3]);
        let backface_culling = Backfaces::Cull;

        let result = ray_mesh_intersection(
            ray,
            &mesh_transform,
            positions,
            vertex_normals,
            indices,
            None,
            backface_culling,
        );

        assert!(result.is_none());
    }
}<|MERGE_RESOLUTION|>--- conflicted
+++ resolved
@@ -61,29 +61,6 @@
         });
 
     match mesh.indices() {
-<<<<<<< HEAD
-        Some(Indices::U16(indices)) => ray_mesh_intersection(
-            ray,
-            transform,
-            positions,
-            normals,
-            Some(indices),
-            uvs,
-            culling,
-        ),
-        Some(Indices::U32(indices)) => ray_mesh_intersection(
-            ray,
-            transform,
-            positions,
-            normals,
-            Some(indices),
-            uvs,
-            culling,
-        ),
-        None => {
-            ray_mesh_intersection::<usize>(ray, transform, positions, normals, None, uvs, culling)
-        }
-=======
         Some(Indices::U16(indices)) => {
             ray_mesh_intersection(ray, transform, positions, normals, Some(indices), uvs, cull)
         }
@@ -91,7 +68,6 @@
             ray_mesh_intersection(ray, transform, positions, normals, Some(indices), uvs, cull)
         }
         None => ray_mesh_intersection::<usize>(ray, transform, positions, normals, None, uvs, cull),
->>>>>>> 8e52194d
     }
 }
 
