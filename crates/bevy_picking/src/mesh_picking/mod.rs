--- conflicted
+++ resolved
@@ -7,17 +7,12 @@
 //! to `true` and add [`MeshPickingCamera`] and [`Pickable`] components to the desired camera and
 //! target entities.
 //!
-<<<<<<< HEAD
-//! To manually perform mesh ray casts independent of picking, use the [`MeshRayCast`] system
-//! parameter.
-=======
 //! To manually perform mesh ray casts independent of picking, use the [`MeshRayCast`] system parameter.
 //!
 //! ## Implementation Notes
 //!
 //! - The `position` reported in `HitData` is in world space. The `normal` is a vector pointing
 //!   away from the face, it is not guaranteed to be normalized for scaled meshes.
->>>>>>> 20813aed
 
 pub mod ray_cast;
 
