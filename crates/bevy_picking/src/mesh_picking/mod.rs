--- conflicted
+++ resolved
@@ -62,15 +62,6 @@
     }
 }
 
-<<<<<<< HEAD
-=======
-/// An optional component that marks cameras and target entities that should be used in the [`MeshPickingPlugin`].
-/// Only needed if [`MeshPickingSettings::require_markers`] is set to `true`, and ignored otherwise.
-#[derive(Debug, Clone, Default, Component, Reflect)]
-#[reflect(Component, Default, Clone)]
-pub struct RayCastPickable;
-
->>>>>>> b3ccc623
 /// Adds the mesh picking backend to your app.
 #[derive(Clone, Default)]
 pub struct MeshPickingPlugin;
@@ -78,13 +69,9 @@
 impl Plugin for MeshPickingPlugin {
     fn build(&self, app: &mut App) {
         app.init_resource::<MeshPickingSettings>()
-<<<<<<< HEAD
-            .register_type::<(MeshPickingCamera, MeshPickingSettings, SimplifiedMesh)>()
-=======
             .register_type::<RayCastPickable>()
             .register_type::<MeshPickingSettings>()
             .register_type::<SimplifiedMesh>()
->>>>>>> b3ccc623
             .add_systems(PreUpdate, update_hits.in_set(PickSet::Backend));
     }
 }
