--- conflicted
+++ resolved
@@ -12,7 +12,7 @@
 bevy_mesh_picking_backend = ["dep:bevy_mesh", "dep:crossbeam-channel"]
 
 [dependencies]
-<<<<<<< HEAD
+# bevy
 bevy_app = { path = "../bevy_app", version = "0.16.0-dev" }
 bevy_asset = { path = "../bevy_asset", version = "0.16.0-dev" }
 bevy_derive = { path = "../bevy_derive", version = "0.16.0-dev" }
@@ -27,8 +27,6 @@
 bevy_transform = { path = "../bevy_transform", version = "0.16.0-dev" }
 bevy_utils = { path = "../bevy_utils", version = "0.16.0-dev" }
 bevy_window = { path = "../bevy_window", version = "0.16.0-dev" }
-=======
-# bevy
 bevy_app = { path = "../bevy_app", version = "0.15.0-dev" }
 bevy_asset = { path = "../bevy_asset", version = "0.15.0-dev" }
 bevy_derive = { path = "../bevy_derive", version = "0.15.0-dev" }
@@ -43,7 +41,6 @@
 bevy_transform = { path = "../bevy_transform", version = "0.15.0-dev" }
 bevy_utils = { path = "../bevy_utils", version = "0.15.0-dev" }
 bevy_window = { path = "../bevy_window", version = "0.15.0-dev" }
->>>>>>> a371ee30
 
 # other
 crossbeam-channel = { version = "0.5", optional = true }
