--- conflicted
+++ resolved
@@ -42,43 +42,9 @@
         let mut builder =
             DynamicSceneBuilder::from_world_with_type_registry(world, type_registry.clone());
 
-<<<<<<< HEAD
-            // Create a new dynamic entity for each entity of the given archetype
-            // and insert it into the dynamic scene.
-            for entity in archetype.entities() {
-                scene.entities.push(DynamicEntity {
-                    entity: entity.entity().id(),
-                    components: Vec::new(),
-                });
-            }
-
-            // Add each reflection-powered component to the entity it belongs to.
-            for component_id in archetype.components() {
-                let reflect_component = world
-                    .components()
-                    .get_info(component_id)
-                    .and_then(|info| type_registry.get(info.type_id().unwrap()))
-                    .and_then(|registration| registration.data::<ReflectComponent>());
-                if let Some(reflect_component) = reflect_component {
-                    for (i, entity) in archetype.entities().iter().enumerate() {
-                        if let Some(component) =
-                            reflect_component.reflect_component(world, entity.entity())
-                        {
-                            scene.entities[entities_offset + i]
-                                .components
-                                .push(component.clone_value());
-                        }
-                    }
-                }
-            }
-        }
-
-        scene
-=======
         builder.extract_entities(world.iter_entities());
 
         builder.build()
->>>>>>> 3c13c750
     }
 
     /// Write the dynamic entities and their corresponding components to the given world.
