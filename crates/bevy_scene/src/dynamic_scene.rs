use crate::{ron, DynamicSceneBuilder, Scene, SceneSpawnError};
use bevy_ecs::entity::EntityHashMap;
use bevy_ecs::{
    entity::Entity,
    reflect::{AppTypeRegistry, ReflectComponent, ReflectMapEntities},
    world::World,
};
use bevy_reflect::{PartialReflect, TypePath, TypeRegistry};
use bevy_utils::TypeIdMap;

#[cfg(feature = "serialize")]
use crate::serde::SceneSerializer;
use bevy_asset::Asset;
use bevy_ecs::reflect::{ReflectMapEntitiesResource, ReflectResource};
#[cfg(feature = "serialize")]
use serde::Serialize;

/// A collection of serializable resources and dynamic entities.
///
/// Each dynamic entity in the collection contains its own run-time defined set of components.
/// To spawn a dynamic scene, you can use either:
/// * [`SceneSpawner::spawn_dynamic`](crate::SceneSpawner::spawn_dynamic)
/// * adding the [`DynamicSceneBundle`](crate::DynamicSceneBundle) to an entity
/// * adding the [`Handle<DynamicScene>`](bevy_asset::Handle) to an entity (the scene will only be
///     visible if the entity already has [`Transform`](bevy_transform::components::Transform) and
///     [`GlobalTransform`](bevy_transform::components::GlobalTransform) components)
/// * using the [`DynamicSceneBuilder`] to construct a `DynamicScene` from `World`.
#[derive(Asset, TypePath, Default)]
pub struct DynamicScene {
    /// Resources stored in the dynamic scene.
    pub resources: Vec<Box<dyn PartialReflect>>,
    /// Entities contained in the dynamic scene.
    pub entities: Vec<DynamicEntity>,
}

/// A reflection-powered serializable representation of an entity and its components.
pub struct DynamicEntity {
    /// The identifier of the entity, unique within a scene (and the world it may have been generated from).
    ///
    /// Components that reference this entity must consistently use this identifier.
    pub entity: Entity,
    /// A vector of boxed components that belong to the given entity and
    /// implement the [`PartialReflect`] trait.
    pub components: Vec<Box<dyn PartialReflect>>,
}

impl DynamicScene {
    /// Create a new dynamic scene from a given scene.
    pub fn from_scene(scene: &Scene) -> Self {
        Self::from_world(&scene.world)
    }

    /// Create a new dynamic scene from a given world.
    pub fn from_world(world: &World) -> Self {
        DynamicSceneBuilder::from_world(world)
            .extract_entities(world.iter_entities().map(|entity| entity.id()))
            .extract_resources()
            .build()
    }

    /// Write the resources, the dynamic entities, and their corresponding components to the given world.
    ///
    /// This method will return a [`SceneSpawnError`] if a type either is not registered
    /// in the provided [`AppTypeRegistry`] resource, or doesn't reflect the
    /// [`Component`](bevy_ecs::component::Component) or [`Resource`](bevy_ecs::prelude::Resource) trait.
    pub fn write_to_world_with(
        &self,
        world: &mut World,
        entity_map: &mut EntityHashMap<Entity>,
        type_registry: &AppTypeRegistry,
    ) -> Result<(), SceneSpawnError> {
        let type_registry = type_registry.read();

<<<<<<< HEAD
        for resource in &self.resources {
            let type_info = resource.get_represented_type_info().ok_or_else(|| {
                SceneSpawnError::NoRepresentedType {
                    type_path: resource.reflect_type_path().to_string(),
                }
            })?;
            let registration = type_registry.get(type_info.type_id()).ok_or_else(|| {
                SceneSpawnError::UnregisteredButReflectedType {
                    type_path: type_info.type_path().to_string(),
                }
            })?;
            let reflect_resource = registration.data::<ReflectResource>().ok_or_else(|| {
                SceneSpawnError::UnregisteredResource {
                    type_path: type_info.type_path().to_string(),
                }
            })?;

            // If the world already contains an instance of the given resource
            // just apply the (possibly) new value, otherwise insert the resource
            reflect_resource.apply_or_insert(world, resource.as_partial_reflect(), &type_registry);
        }

=======
>>>>>>> cfcb56f5
        // For each component types that reference other entities, we keep track
        // of which entities in the scene use that component.
        // This is so we can update the scene-internal references to references
        // of the actual entities in the world.
        let mut scene_mappings: TypeIdMap<Vec<Entity>> = Default::default();

        for scene_entity in &self.entities {
            // Fetch the entity with the given entity id from the `entity_map`
            // or spawn a new entity with a transiently unique id if there is
            // no corresponding entry.
            let entity = *entity_map
                .entry(scene_entity.entity)
                .or_insert_with(|| world.spawn_empty().id());
            let entity_mut = &mut world.entity_mut(entity);

            // Apply/ add each component to the given entity.
            for component in &scene_entity.components {
                let type_info = component.get_represented_type_info().ok_or_else(|| {
                    SceneSpawnError::NoRepresentedType {
                        type_path: component.reflect_type_path().to_string(),
                    }
                })?;
                let registration = type_registry.get(type_info.type_id()).ok_or_else(|| {
                    SceneSpawnError::UnregisteredButReflectedType {
                        type_path: type_info.type_path().to_string(),
                    }
                })?;
                let reflect_component =
                    registration.data::<ReflectComponent>().ok_or_else(|| {
                        SceneSpawnError::UnregisteredComponent {
                            type_path: type_info.type_path().to_string(),
                        }
                    })?;

                // If this component references entities in the scene, track it
                // so we can update it to the entity in the world.
                if registration.data::<ReflectMapEntities>().is_some() {
                    scene_mappings
                        .entry(registration.type_id())
                        .or_default()
                        .push(entity);
                }

                // If the entity already has the given component attached,
                // just apply the (possibly) new value, otherwise add the
                // component to the entity.
                reflect_component.apply_or_insert(
                    entity_mut,
                    component.as_partial_reflect(),
                    &type_registry,
                );
            }
        }

        // Updates references to entities in the scene to entities in the world
        for (type_id, entities) in scene_mappings.into_iter() {
            let registration = type_registry.get(type_id).expect(
                "we should be getting TypeId from this TypeRegistration in the first place",
            );
            if let Some(map_entities_reflect) = registration.data::<ReflectMapEntities>() {
                map_entities_reflect.map_entities(world, entity_map, &entities);
            }
        }

        // Insert resources after all entities have been added to the world.
        // This ensures the entities are available for the resources to reference during mapping.
        for resource in &self.resources {
            let type_info = resource.get_represented_type_info().ok_or_else(|| {
                SceneSpawnError::NoRepresentedType {
                    type_path: resource.reflect_type_path().to_string(),
                }
            })?;
            let registration = type_registry.get(type_info.type_id()).ok_or_else(|| {
                SceneSpawnError::UnregisteredButReflectedType {
                    type_path: type_info.type_path().to_string(),
                }
            })?;
            let reflect_resource = registration.data::<ReflectResource>().ok_or_else(|| {
                SceneSpawnError::UnregisteredResource {
                    type_path: type_info.type_path().to_string(),
                }
            })?;

            // If the world already contains an instance of the given resource
            // just apply the (possibly) new value, otherwise insert the resource
            reflect_resource.apply_or_insert(world, &**resource, &type_registry);

            // Map entities in the resource if it implements [`MapEntities`].
            if let Some(map_entities_reflect) = registration.data::<ReflectMapEntitiesResource>() {
                map_entities_reflect.map_entities(world, entity_map);
            }
        }

        Ok(())
    }

    /// Write the resources, the dynamic entities, and their corresponding components to the given world.
    ///
    /// This method will return a [`SceneSpawnError`] if a type either is not registered
    /// in the world's [`AppTypeRegistry`] resource, or doesn't reflect the
    /// [`Component`](bevy_ecs::component::Component) trait.
    pub fn write_to_world(
        &self,
        world: &mut World,
        entity_map: &mut EntityHashMap<Entity>,
    ) -> Result<(), SceneSpawnError> {
        let registry = world.resource::<AppTypeRegistry>().clone();
        self.write_to_world_with(world, entity_map, &registry)
    }

    // TODO: move to AssetSaver when it is implemented
    /// Serialize this dynamic scene into the official Bevy scene format (`.scn` / `.scn.ron`).
    ///
    /// The Bevy scene format is based on [Rusty Object Notation (RON)]. It describes the scene
    /// in a human-friendly format. To deserialize the scene, use the [`SceneLoader`].
    ///
    /// [`SceneLoader`]: crate::SceneLoader
    /// [Rusty Object Notation (RON)]: https://crates.io/crates/ron
    #[cfg(feature = "serialize")]
    pub fn serialize(&self, registry: &TypeRegistry) -> Result<String, ron::Error> {
        serialize_ron(SceneSerializer::new(self, registry))
    }
}

/// Serialize a given Rust data structure into rust object notation (ron).
#[cfg(feature = "serialize")]
pub fn serialize_ron<S>(serialize: S) -> Result<String, ron::Error>
where
    S: Serialize,
{
    let pretty_config = ron::ser::PrettyConfig::default()
        .indentor("  ".to_string())
        .new_line("\n".to_string());
    ron::ser::to_string_pretty(&serialize, pretty_config)
}

#[cfg(test)]
mod tests {
    use bevy_ecs::entity::{Entity, EntityHashMap, EntityMapper, MapEntities};
    use bevy_ecs::reflect::{ReflectMapEntitiesResource, ReflectResource};
    use bevy_ecs::system::Resource;
    use bevy_ecs::{reflect::AppTypeRegistry, world::Command, world::World};
    use bevy_hierarchy::{Parent, PushChild};
    use bevy_reflect::Reflect;

    use crate::dynamic_scene_builder::DynamicSceneBuilder;

    #[derive(Resource, Reflect, Debug)]
    #[reflect(Resource, MapEntitiesResource)]
    struct TestResource {
        entity_a: Entity,
        entity_b: Entity,
    }

    impl MapEntities for TestResource {
        fn map_entities<M: EntityMapper>(&mut self, entity_mapper: &mut M) {
            self.entity_a = entity_mapper.map_entity(self.entity_a);
            self.entity_b = entity_mapper.map_entity(self.entity_b);
        }
    }

    #[test]
    fn resource_entity_map_maps_entities() {
        let type_registry = AppTypeRegistry::default();
        type_registry.write().register::<TestResource>();

        let mut source_world = World::new();
        source_world.insert_resource(type_registry.clone());

        let original_entity_a = source_world.spawn_empty().id();
        let original_entity_b = source_world.spawn_empty().id();

        source_world.insert_resource(TestResource {
            entity_a: original_entity_a,
            entity_b: original_entity_b,
        });

        // Write the scene.
        let scene = DynamicSceneBuilder::from_world(&source_world)
            .extract_resources()
            .extract_entity(original_entity_a)
            .extract_entity(original_entity_b)
            .build();

        let mut entity_map = EntityHashMap::default();
        let mut destination_world = World::new();
        destination_world.insert_resource(type_registry);

        scene
            .write_to_world(&mut destination_world, &mut entity_map)
            .unwrap();

        let &from_entity_a = entity_map.get(&original_entity_a).unwrap();
        let &from_entity_b = entity_map.get(&original_entity_b).unwrap();

        let test_resource = destination_world.get_resource::<TestResource>().unwrap();
        assert_eq!(from_entity_a, test_resource.entity_a);
        assert_eq!(from_entity_b, test_resource.entity_b);
    }

    #[test]
    fn components_not_defined_in_scene_should_not_be_affected_by_scene_entity_map() {
        // Testing that scene reloading applies EntityMap correctly to MapEntities components.

        // First, we create a simple world with a parent and a child relationship
        let mut world = World::new();
        world.init_resource::<AppTypeRegistry>();
        world
            .resource_mut::<AppTypeRegistry>()
            .write()
            .register::<Parent>();
        let original_parent_entity = world.spawn_empty().id();
        let original_child_entity = world.spawn_empty().id();
        PushChild {
            parent: original_parent_entity,
            child: original_child_entity,
        }
        .apply(&mut world);

        // We then write this relationship to a new scene, and then write that scene back to the
        // world to create another parent and child relationship
        let scene = DynamicSceneBuilder::from_world(&world)
            .extract_entity(original_parent_entity)
            .extract_entity(original_child_entity)
            .build();
        let mut entity_map = EntityHashMap::default();
        scene.write_to_world(&mut world, &mut entity_map).unwrap();

        let &from_scene_parent_entity = entity_map.get(&original_parent_entity).unwrap();
        let &from_scene_child_entity = entity_map.get(&original_child_entity).unwrap();

        // We then add the parent from the scene as a child of the original child
        // Hierarchy should look like:
        // Original Parent <- Original Child <- Scene Parent <- Scene Child
        PushChild {
            parent: original_child_entity,
            child: from_scene_parent_entity,
        }
        .apply(&mut world);

        // We then reload the scene to make sure that from_scene_parent_entity's parent component
        // isn't updated with the entity map, since this component isn't defined in the scene.
        // With bevy_hierarchy, this can cause serious errors and malformed hierarchies.
        scene.write_to_world(&mut world, &mut entity_map).unwrap();

        assert_eq!(
            original_parent_entity,
            world
                .get_entity(original_child_entity)
                .unwrap()
                .get::<Parent>()
                .unwrap()
                .get(),
            "something about reloading the scene is touching entities with the same scene Ids"
        );
        assert_eq!(
            original_child_entity,
            world
                .get_entity(from_scene_parent_entity)
                .unwrap()
                .get::<Parent>()
                .unwrap()
                .get(),
            "something about reloading the scene is touching components not defined in the scene but on entities defined in the scene"
        );
        assert_eq!(
            from_scene_parent_entity,
            world
                .get_entity(from_scene_child_entity)
                .unwrap()
                .get::<Parent>()
                .expect("something is wrong with this test, and the scene components don't have a parent/child relationship")
                .get(),
            "something is wrong with the this test or the code reloading scenes since the relationship between scene entities is broken"
        );
    }
}<|MERGE_RESOLUTION|>--- conflicted
+++ resolved
@@ -71,31 +71,6 @@
     ) -> Result<(), SceneSpawnError> {
         let type_registry = type_registry.read();
 
-<<<<<<< HEAD
-        for resource in &self.resources {
-            let type_info = resource.get_represented_type_info().ok_or_else(|| {
-                SceneSpawnError::NoRepresentedType {
-                    type_path: resource.reflect_type_path().to_string(),
-                }
-            })?;
-            let registration = type_registry.get(type_info.type_id()).ok_or_else(|| {
-                SceneSpawnError::UnregisteredButReflectedType {
-                    type_path: type_info.type_path().to_string(),
-                }
-            })?;
-            let reflect_resource = registration.data::<ReflectResource>().ok_or_else(|| {
-                SceneSpawnError::UnregisteredResource {
-                    type_path: type_info.type_path().to_string(),
-                }
-            })?;
-
-            // If the world already contains an instance of the given resource
-            // just apply the (possibly) new value, otherwise insert the resource
-            reflect_resource.apply_or_insert(world, resource.as_partial_reflect(), &type_registry);
-        }
-
-=======
->>>>>>> cfcb56f5
         // For each component types that reference other entities, we keep track
         // of which entities in the scene use that component.
         // This is so we can update the scene-internal references to references
