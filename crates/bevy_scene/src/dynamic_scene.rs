--- conflicted
+++ resolved
@@ -112,18 +112,7 @@
                 // If the entity already has the given component attached,
                 // just apply the (possibly) new value, otherwise add the
                 // component to the entity.
-<<<<<<< HEAD
-                reflect_component.apply_or_insert_component(world, entity, &**component);
-=======
-                if world
-                    .entity(entity)
-                    .contains_type_id(registration.type_id())
-                {
-                    reflect_component.apply(world, entity, &**component);
-                } else {
-                    reflect_component.add(world, entity, &**component);
-                }
->>>>>>> bf1ca817
+                reflect_component.apply_or_insert(world, entity, &**component);
             }
         }
 
