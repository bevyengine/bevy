use crate::{DynamicSceneBuilder, Scene, SceneSpawnError};
use anyhow::Result;
use bevy_app::AppTypeRegistry;
use bevy_ecs::{
    entity::EntityMap,
    reflect::{ReflectComponent, ReflectMapEntities},
    world::World,
};
use bevy_reflect::{Reflect, TypeRegistryArc, TypeUuid};

#[cfg(feature = "serialize")]
use crate::serde::SceneSerializer;
use bevy_ecs::reflect::ReflectResource;
#[cfg(feature = "serialize")]
use serde::Serialize;

/// A collection of serializable dynamic entities, each with its own run-time defined set of components.
/// To spawn a dynamic scene, you can use either:
/// * [`SceneSpawner::spawn_dynamic`](crate::SceneSpawner::spawn_dynamic)
/// * adding the [`DynamicSceneBundle`](crate::DynamicSceneBundle) to an entity
/// * adding the [`Handle<DynamicScene>`](bevy_asset::Handle) to an entity (the scene will only be
/// visible if the entity already has [`Transform`](bevy_transform::components::Transform) and
/// [`GlobalTransform`](bevy_transform::components::GlobalTransform) components)
#[derive(Default, TypeUuid)]
#[uuid = "749479b1-fb8c-4ff8-a775-623aa76014f5"]
pub struct DynamicScene {
    pub resources: Vec<Box<dyn Reflect>>,
    pub entities: Vec<DynamicEntity>,
}

/// A reflection-powered serializable representation of an entity and its components.
pub struct DynamicEntity {
    /// The transiently unique identifier of a corresponding `Entity`.
    pub entity: u32,
    /// A vector of boxed components that belong to the given entity and
    /// implement the `Reflect` trait.
    pub components: Vec<Box<dyn Reflect>>,
}

impl DynamicScene {
    /// Create a new dynamic scene from a given scene.
    pub fn from_scene(scene: &Scene, type_registry: &AppTypeRegistry) -> Self {
        Self::from_world(&scene.world, type_registry)
    }

    /// Create a new dynamic scene from a given world.
    pub fn from_world(world: &World, type_registry: &AppTypeRegistry) -> Self {
        let mut builder =
            DynamicSceneBuilder::from_world_with_type_registry(world, type_registry.clone());

<<<<<<< HEAD
        builder.extract_entities(world.iter_entities());
        builder.extract_resources(world);
=======
        builder.extract_entities(world.iter_entities().map(|entity| entity.id()));
>>>>>>> 530be10e

        builder.build()
    }

    /// Write the dynamic entities and their corresponding components to the given world.
    ///
    /// This method will return a [`SceneSpawnError`] if a type either is not registered
    /// in the provided [`AppTypeRegistry`] resource, or doesn't reflect the
    /// [`Component`](bevy_ecs::component::Component) trait.
    pub fn write_to_world_with(
        &self,
        world: &mut World,
        entity_map: &mut EntityMap,
        type_registry: &AppTypeRegistry,
    ) -> Result<(), SceneSpawnError> {
        let type_registry = type_registry.read();

        for resource in &self.resources {
            let registration = type_registry
                .get_with_name(resource.type_name())
                .ok_or_else(|| SceneSpawnError::UnregisteredType {
                    type_name: resource.type_name().to_string(),
                })?;
            let reflect_resource = registration.data::<ReflectResource>().ok_or_else(|| {
                SceneSpawnError::UnregisteredResource {
                    type_name: resource.type_name().to_string(),
                }
            })?;

            // If the world already contains an instance of the given resource
            // just apply the (possibly) new value, otherwise insert the resource
            reflect_resource.apply_or_insert(world, &**resource);
        }

        for scene_entity in &self.entities {
            // Fetch the entity with the given entity id from the `entity_map`
            // or spawn a new entity with a transiently unique id if there is
            // no corresponding entry.
            let entity = *entity_map
                .entry(bevy_ecs::entity::Entity::from_raw(scene_entity.entity))
                .or_insert_with(|| world.spawn_empty().id());

            // Apply/ add each component to the given entity.
            for component in &scene_entity.components {
                let registration = type_registry
                    .get_with_name(component.type_name())
                    .ok_or_else(|| SceneSpawnError::UnregisteredType {
                        type_name: component.type_name().to_string(),
                    })?;
                let reflect_component =
                    registration.data::<ReflectComponent>().ok_or_else(|| {
                        SceneSpawnError::UnregisteredComponent {
                            type_name: component.type_name().to_string(),
                        }
                    })?;

                // If the entity already has the given component attached,
                // just apply the (possibly) new value, otherwise add the
                // component to the entity.
                reflect_component.apply_or_insert(world, entity, &**component);
            }
        }

        for registration in type_registry.iter() {
            if let Some(map_entities_reflect) = registration.data::<ReflectMapEntities>() {
                map_entities_reflect
                    .map_entities(world, entity_map)
                    .unwrap();
            }
        }

        Ok(())
    }

    /// Write the dynamic entities and their corresponding components to the given world.
    ///
    /// This method will return a [`SceneSpawnError`] if a type either is not registered
    /// in the world's [`AppTypeRegistry`] resource, or doesn't reflect the
    /// [`Component`](bevy_ecs::component::Component) trait.
    pub fn write_to_world(
        &self,
        world: &mut World,
        entity_map: &mut EntityMap,
    ) -> Result<(), SceneSpawnError> {
        let registry = world.resource::<AppTypeRegistry>().clone();
        self.write_to_world_with(world, entity_map, &registry)
    }

    // TODO: move to AssetSaver when it is implemented
    /// Serialize this dynamic scene into rust object notation (ron).
    #[cfg(feature = "serialize")]
    pub fn serialize_ron(&self, registry: &TypeRegistryArc) -> Result<String, ron::Error> {
        serialize_ron(SceneSerializer::new(self, registry))
    }
}

/// Serialize a given Rust data structure into rust object notation (ron).
#[cfg(feature = "serialize")]
pub fn serialize_ron<S>(serialize: S) -> Result<String, ron::Error>
where
    S: Serialize,
{
    let pretty_config = ron::ser::PrettyConfig::default()
        .indentor("  ".to_string())
        .new_line("\n".to_string());
    ron::ser::to_string_pretty(&serialize, pretty_config)
}<|MERGE_RESOLUTION|>--- conflicted
+++ resolved
@@ -48,12 +48,8 @@
         let mut builder =
             DynamicSceneBuilder::from_world_with_type_registry(world, type_registry.clone());
 
-<<<<<<< HEAD
-        builder.extract_entities(world.iter_entities());
+        builder.extract_entities(world.iter_entities().map(|entity| entity.id()));
         builder.extract_resources(world);
-=======
-        builder.extract_entities(world.iter_entities().map(|entity| entity.id()));
->>>>>>> 530be10e
 
         builder.build()
     }
