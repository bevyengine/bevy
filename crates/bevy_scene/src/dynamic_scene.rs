use crate::{serde::SceneSerializer, DynamicSceneBuilder, Scene, SceneSpawnError};
use anyhow::Result;
use bevy_app::AppTypeRegistry;
use bevy_ecs::{
    entity::EntityMap,
    reflect::{ReflectComponent, ReflectMapEntities},
    world::World,
};
use bevy_reflect::{Reflect, TypeRegistryArc, TypeUuid};
use serde::Serialize;

/// A collection of serializable dynamic entities, each with its own run-time defined set of components.
/// To spawn a dynamic scene, you can use either:
/// * [`SceneSpawner::spawn_dynamic`](crate::SceneSpawner::spawn_dynamic)
/// * adding the [`DynamicSceneBundle`](crate::DynamicSceneBundle) to an entity
/// * adding the [`Handle<DynamicScene>`](bevy_asset::Handle) to an entity (the scene will only be
/// visible if the entity already has [`Transform`](bevy_transform::components::Transform) and
/// [`GlobalTransform`](bevy_transform::components::GlobalTransform) components)
#[derive(Default, TypeUuid)]
#[uuid = "749479b1-fb8c-4ff8-a775-623aa76014f5"]
pub struct DynamicScene {
    pub entities: Vec<DynamicEntity>,
}

/// A reflection-powered serializable representation of an entity and its components.
pub struct DynamicEntity {
    /// The transiently unique identifier of a corresponding `Entity`.
    pub entity: u32,
    /// A vector of boxed components that belong to the given entity and
    /// implement the `Reflect` trait.
    pub components: Vec<Box<dyn Reflect>>,
}

impl DynamicScene {
    /// Create a new dynamic scene from a given scene.
    pub fn from_scene(scene: &Scene, type_registry: &AppTypeRegistry) -> Self {
        Self::from_world(&scene.world, type_registry)
    }

    /// Create a new dynamic scene from a given world.
<<<<<<< HEAD
    pub fn from_world(world: &World, type_registry: &TypeRegistryArc) -> Self {
        let mut scene = DynamicScene::default();
        let type_registry = type_registry.read();

        for archetype in world.archetypes().iter() {
            let entities_offset = scene.entities.len();

            // Create a new dynamic entity for each entity of the given archetype
            // and insert it into the dynamic scene.
            for entity in archetype.entities() {
                scene.entities.push(DynamicEntity {
                    entity: entity.index(),
                    components: Vec::new(),
                });
            }

            // Add each reflection-powered component to the entity it belongs to.
            for component_id in archetype.components() {
                let reflect_component = world
                    .components()
                    .get_info(component_id)
                    .and_then(|info| type_registry.get(info.type_id().unwrap()))
                    .and_then(|registration| registration.data::<ReflectComponent>());
                if let Some(reflect_component) = reflect_component {
                    for (i, entity) in archetype.entities().iter().enumerate() {
                        if let Some(component) = reflect_component.reflect(world, *entity) {
                            scene.entities[entities_offset + i]
                                .components
                                .push(component.clone_value());
                        }
                    }
                }
            }
        }

        scene
=======
    pub fn from_world(world: &World, type_registry: &AppTypeRegistry) -> Self {
        let mut builder =
            DynamicSceneBuilder::from_world_with_type_registry(world, type_registry.clone());

        builder.extract_entities(
            world
                .archetypes()
                .iter()
                .flat_map(|archetype| archetype.entities().iter().copied()),
        );

        builder.build()
>>>>>>> ccf7c65a
    }

    /// Write the dynamic entities and their corresponding components to the given world.
    ///
    /// This method will return a [`SceneSpawnError`] if a type either is not registered
    /// or doesn't reflect the [`Component`](bevy_ecs::component::Component) trait.
    pub fn write_to_world(
        &self,
        world: &mut World,
        entity_map: &mut EntityMap,
    ) -> Result<(), SceneSpawnError> {
        let registry = world.resource::<AppTypeRegistry>().clone();
        let type_registry = registry.read();

        for scene_entity in &self.entities {
            // Fetch the entity with the given entity id from the `entity_map`
            // or spawn a new entity with a transiently unique id if there is
            // no corresponding entry.
            let entity = *entity_map
                .entry(bevy_ecs::entity::Entity::from_raw(scene_entity.entity))
                .or_insert_with(|| world.spawn_empty().id());

            // Apply/ add each component to the given entity.
            for component in &scene_entity.components {
                let registration = type_registry
                    .get_with_name(component.type_name())
                    .ok_or_else(|| SceneSpawnError::UnregisteredType {
                        type_name: component.type_name().to_string(),
                    })?;
                let reflect_component =
                    registration.data::<ReflectComponent>().ok_or_else(|| {
                        SceneSpawnError::UnregisteredComponent {
                            type_name: component.type_name().to_string(),
                        }
                    })?;

                // If the entity already has the given component attached,
                // just apply the (possibly) new value, otherwise add the
                // component to the entity.
                reflect_component.apply_or_insert(world, entity, &**component);
            }
        }

        for registration in type_registry.iter() {
            if let Some(map_entities_reflect) = registration.data::<ReflectMapEntities>() {
                map_entities_reflect
                    .map_entities(world, entity_map)
                    .unwrap();
            }
        }

        Ok(())
    }

    // TODO: move to AssetSaver when it is implemented
    /// Serialize this dynamic scene into rust object notation (ron).
    pub fn serialize_ron(&self, registry: &TypeRegistryArc) -> Result<String, ron::Error> {
        serialize_ron(SceneSerializer::new(self, registry))
    }
}

/// Serialize a given Rust data structure into rust object notation (ron).
pub fn serialize_ron<S>(serialize: S) -> Result<String, ron::Error>
where
    S: Serialize,
{
    let pretty_config = ron::ser::PrettyConfig::default()
        .indentor("  ".to_string())
        .new_line("\n".to_string());
    ron::ser::to_string_pretty(&serialize, pretty_config)
}<|MERGE_RESOLUTION|>--- conflicted
+++ resolved
@@ -38,44 +38,6 @@
     }
 
     /// Create a new dynamic scene from a given world.
-<<<<<<< HEAD
-    pub fn from_world(world: &World, type_registry: &TypeRegistryArc) -> Self {
-        let mut scene = DynamicScene::default();
-        let type_registry = type_registry.read();
-
-        for archetype in world.archetypes().iter() {
-            let entities_offset = scene.entities.len();
-
-            // Create a new dynamic entity for each entity of the given archetype
-            // and insert it into the dynamic scene.
-            for entity in archetype.entities() {
-                scene.entities.push(DynamicEntity {
-                    entity: entity.index(),
-                    components: Vec::new(),
-                });
-            }
-
-            // Add each reflection-powered component to the entity it belongs to.
-            for component_id in archetype.components() {
-                let reflect_component = world
-                    .components()
-                    .get_info(component_id)
-                    .and_then(|info| type_registry.get(info.type_id().unwrap()))
-                    .and_then(|registration| registration.data::<ReflectComponent>());
-                if let Some(reflect_component) = reflect_component {
-                    for (i, entity) in archetype.entities().iter().enumerate() {
-                        if let Some(component) = reflect_component.reflect(world, *entity) {
-                            scene.entities[entities_offset + i]
-                                .components
-                                .push(component.clone_value());
-                        }
-                    }
-                }
-            }
-        }
-
-        scene
-=======
     pub fn from_world(world: &World, type_registry: &AppTypeRegistry) -> Self {
         let mut builder =
             DynamicSceneBuilder::from_world_with_type_registry(world, type_registry.clone());
@@ -88,7 +50,6 @@
         );
 
         builder.build()
->>>>>>> ccf7c65a
     }
 
     /// Write the dynamic entities and their corresponding components to the given world.
