--- conflicted
+++ resolved
@@ -309,10 +309,6 @@
                 .get(),
             "something about reloading the scene is touching entities with the same scene Ids"
         );
-<<<<<<< HEAD
-        assert_eq!(original_child_entity, world.get_entity(from_scene_parent_entity).unwrap().get::<Parent>().unwrap().get(), "something about reloading the scene is touching components not defined in the scene but on entities defined in the scene");
-        assert_eq!(from_scene_parent_entity, world.get_entity(from_scene_child_entity).unwrap().get::<Parent>().expect("something is wrong with this test, and the scene components don't have a parent/child relationship").get(), "something is wrong with the this test or the code reloading scenes since the relationship between scene entities is broken");
-=======
         assert_eq!(
             original_child_entity,
             world
@@ -333,7 +329,6 @@
                 .get(),
             "something is wrong with this test or the code reloading scenes since the relationship between scene entities is broken"
         );
->>>>>>> 294e0db7
     }
 
     // Regression test for https://github.com/bevyengine/bevy/issues/14300
