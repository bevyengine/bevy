--- conflicted
+++ resolved
@@ -217,13 +217,7 @@
 mod tests {
     use bevy_ecs::{
         component::Component,
-<<<<<<< HEAD
-        entity::{
-            Entity, EntityHashMap, EntityMapper, MapEntities, VisitEntities, VisitEntitiesMut,
-        },
-=======
-        entity::{hash_map::EntityHashMap, Entity, EntityMapper, MapEntities},
->>>>>>> 8130b229
+        entity::{EntityHashMap, Entity, EntityMapper, MapEntities},
         hierarchy::ChildOf,
         reflect::{AppTypeRegistry, ReflectComponent, ReflectMapEntities, ReflectResource},
         resource::Resource,
