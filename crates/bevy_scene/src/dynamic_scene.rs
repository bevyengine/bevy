use std::any::TypeId;

use crate::{DynamicSceneBuilder, Scene, SceneSpawnError};
use anyhow::Result;
use bevy_app::AppTypeRegistry;
use bevy_ecs::{
<<<<<<< HEAD
    entity::{Entity, EntityMap},
=======
    entity::EntityMap,
    prelude::Entity,
>>>>>>> ee697f82
    reflect::{ReflectComponent, ReflectMapEntities},
    world::World,
};
use bevy_reflect::{Reflect, TypeRegistryArc, TypeUuid};
use bevy_utils::HashMap;

#[cfg(feature = "serialize")]
use crate::serde::SceneSerializer;
use bevy_ecs::reflect::ReflectResource;
#[cfg(feature = "serialize")]
use serde::Serialize;

/// A collection of serializable resources and dynamic entities.
///
/// Each dynamic entity in the collection contains its own run-time defined set of components.
/// To spawn a dynamic scene, you can use either:
/// * [`SceneSpawner::spawn_dynamic`](crate::SceneSpawner::spawn_dynamic)
/// * adding the [`DynamicSceneBundle`](crate::DynamicSceneBundle) to an entity
/// * adding the [`Handle<DynamicScene>`](bevy_asset::Handle) to an entity (the scene will only be
/// visible if the entity already has [`Transform`](bevy_transform::components::Transform) and
/// [`GlobalTransform`](bevy_transform::components::GlobalTransform) components)
#[derive(Default, TypeUuid)]
#[uuid = "749479b1-fb8c-4ff8-a775-623aa76014f5"]
pub struct DynamicScene {
    pub resources: Vec<Box<dyn Reflect>>,
    pub entities: Vec<DynamicEntity>,
}

/// A reflection-powered serializable representation of an entity and its components.
pub struct DynamicEntity {
<<<<<<< HEAD
    /// The identifier of the entity, unique within a scene (and the world it may have been generated from).
    ///
    /// Components that reference this entity must consistently use this identifier.
    pub entity: Entity,
=======
    /// The transiently unique identifier of a corresponding [`Entity`](bevy_ecs::entity::Entity).
    pub entity: u32,
>>>>>>> ee697f82
    /// A vector of boxed components that belong to the given entity and
    /// implement the [`Reflect`] trait.
    pub components: Vec<Box<dyn Reflect>>,
}

impl DynamicScene {
    /// Create a new dynamic scene from a given scene.
    pub fn from_scene(scene: &Scene, type_registry: &AppTypeRegistry) -> Self {
        Self::from_world(&scene.world, type_registry)
    }

    /// Create a new dynamic scene from a given world.
    pub fn from_world(world: &World, type_registry: &AppTypeRegistry) -> Self {
        let mut builder =
            DynamicSceneBuilder::from_world_with_type_registry(world, type_registry.clone());

        builder.extract_entities(world.iter_entities().map(|entity| entity.id()));
        builder.extract_resources();

        builder.build()
    }

    /// Write the resources, the dynamic entities, and their corresponding components to the given world.
    ///
    /// This method will return a [`SceneSpawnError`] if a type either is not registered
    /// in the provided [`AppTypeRegistry`] resource, or doesn't reflect the
    /// [`Component`](bevy_ecs::component::Component) or [`Resource`](bevy_ecs::prelude::Resource) trait.
    pub fn write_to_world_with(
        &self,
        world: &mut World,
        entity_map: &mut EntityMap,
        type_registry: &AppTypeRegistry,
    ) -> Result<(), SceneSpawnError> {
        let type_registry = type_registry.read();

        for resource in &self.resources {
            let registration = type_registry
                .get_with_name(resource.type_name())
                .ok_or_else(|| SceneSpawnError::UnregisteredType {
                    type_name: resource.type_name().to_string(),
                })?;
            let reflect_resource = registration.data::<ReflectResource>().ok_or_else(|| {
                SceneSpawnError::UnregisteredResource {
                    type_name: resource.type_name().to_string(),
                }
            })?;

            // If the world already contains an instance of the given resource
            // just apply the (possibly) new value, otherwise insert the resource
            reflect_resource.apply_or_insert(world, &**resource);
        }

        // For each component types that reference other entities, we keep track
        // of which entities in the scene use that component.
        // This is so we can update the scene-internal references to references
        // of the actual entities in the world.
        let mut scene_mappings: HashMap<TypeId, Vec<Entity>> = HashMap::default();

        for scene_entity in &self.entities {
            // Fetch the entity with the given entity id from the `entity_map`
            // or spawn a new entity with a transiently unique id if there is
            // no corresponding entry.
            let entity = *entity_map
                .entry(scene_entity.entity)
                .or_insert_with(|| world.spawn_empty().id());
            let entity_mut = &mut world.entity_mut(entity);

            // Apply/ add each component to the given entity.
            for component in &scene_entity.components {
                let registration = type_registry
                    .get_with_name(component.type_name())
                    .ok_or_else(|| SceneSpawnError::UnregisteredType {
                        type_name: component.type_name().to_string(),
                    })?;
                let reflect_component =
                    registration.data::<ReflectComponent>().ok_or_else(|| {
                        SceneSpawnError::UnregisteredComponent {
                            type_name: component.type_name().to_string(),
                        }
                    })?;

                // If this component references entities in the scene, track it
                // so we can update it to the entity in the world.
                if registration.data::<ReflectMapEntities>().is_some() {
                    scene_mappings
                        .entry(registration.type_id())
                        .or_insert(Vec::new())
                        .push(entity);
                }

                // If the entity already has the given component attached,
                // just apply the (possibly) new value, otherwise add the
                // component to the entity.
                reflect_component.apply_or_insert(entity_mut, &**component);
            }
        }

        // Updates references to entities in the scene to entities in the world
        for (type_id, entities) in scene_mappings.into_iter() {
            let registration = type_registry.get(type_id).expect(
                "we should be getting TypeId from this TypeRegistration in the first place",
            );
            if let Some(map_entities_reflect) = registration.data::<ReflectMapEntities>() {
<<<<<<< HEAD
                map_entities_reflect.map_entities(world, entity_map);
=======
                map_entities_reflect
                    .map_specific_entities(world, entity_map, &entities)
                    .unwrap();
>>>>>>> ee697f82
            }
        }

        Ok(())
    }

    /// Write the resources, the dynamic entities, and their corresponding components to the given world.
    ///
    /// This method will return a [`SceneSpawnError`] if a type either is not registered
    /// in the world's [`AppTypeRegistry`] resource, or doesn't reflect the
    /// [`Component`](bevy_ecs::component::Component) trait.
    pub fn write_to_world(
        &self,
        world: &mut World,
        entity_map: &mut EntityMap,
    ) -> Result<(), SceneSpawnError> {
        let registry = world.resource::<AppTypeRegistry>().clone();
        self.write_to_world_with(world, entity_map, &registry)
    }

    // TODO: move to AssetSaver when it is implemented
    /// Serialize this dynamic scene into rust object notation (ron).
    #[cfg(feature = "serialize")]
    pub fn serialize_ron(&self, registry: &TypeRegistryArc) -> Result<String, ron::Error> {
        serialize_ron(SceneSerializer::new(self, registry))
    }
}

/// Serialize a given Rust data structure into rust object notation (ron).
#[cfg(feature = "serialize")]
pub fn serialize_ron<S>(serialize: S) -> Result<String, ron::Error>
where
    S: Serialize,
{
    let pretty_config = ron::ser::PrettyConfig::default()
        .indentor("  ".to_string())
        .new_line("\n".to_string());
    ron::ser::to_string_pretty(&serialize, pretty_config)
}

#[cfg(test)]
mod tests {
    use bevy_app::AppTypeRegistry;
    use bevy_ecs::{entity::EntityMap, system::Command, world::World};
    use bevy_hierarchy::{AddChild, Parent};

    use crate::dynamic_scene_builder::DynamicSceneBuilder;

    #[test]
    fn components_not_defined_in_scene_should_not_be_affected_by_scene_entity_map() {
        // Testing that scene reloading applies EntityMap correctly to MapEntities components.

        // First, we create a simple world with a parent and a child relationship
        let mut world = World::new();
        world.init_resource::<AppTypeRegistry>();
        world
            .resource_mut::<AppTypeRegistry>()
            .write()
            .register::<Parent>();
        let original_parent_entity = world.spawn_empty().id();
        let original_child_entity = world.spawn_empty().id();
        AddChild {
            parent: original_parent_entity,
            child: original_child_entity,
        }
        .write(&mut world);

        // We then write this relationship to a new scene, and then write that scene back to the
        // world to create another parent and child relationship
        let mut scene_builder = DynamicSceneBuilder::from_world(&world);
        scene_builder.extract_entity(original_parent_entity);
        scene_builder.extract_entity(original_child_entity);
        let scene = scene_builder.build();
        let mut entity_map = EntityMap::default();
        scene.write_to_world(&mut world, &mut entity_map).unwrap();

        let from_scene_parent_entity = entity_map.get(original_parent_entity).unwrap();
        let from_scene_child_entity = entity_map.get(original_child_entity).unwrap();

        // We then add the parent from the scene as a child of the original child
        // Hierarchy should look like:
        // Original Parent <- Original Child <- Scene Parent <- Scene Child
        AddChild {
            parent: original_child_entity,
            child: from_scene_parent_entity,
        }
        .write(&mut world);

        // We then reload the scene to make sure that from_scene_parent_entity's parent component
        // isn't updated with the entity map, since this component isn't defined in the scene.
        // With bevy_hierarchy, this can cause serious errors and malformed hierarchies.
        scene.write_to_world(&mut world, &mut entity_map).unwrap();

        assert_eq!(
            original_parent_entity,
            world
                .get_entity(original_child_entity)
                .unwrap()
                .get::<Parent>()
                .unwrap()
                .get(),
            "something about reloading the scene is touching entities with the same scene Ids"
        );
        assert_eq!(
            original_child_entity,
            world
                .get_entity(from_scene_parent_entity)
                .unwrap()
                .get::<Parent>()
                .unwrap()
                .get(),
            "something about reloading the scene is touching components not defined in the scene but on entities defined in the scene"
        );
        assert_eq!(
            from_scene_parent_entity,
            world
                .get_entity(from_scene_child_entity)
                .unwrap()
                .get::<Parent>()
                .expect("something is wrong with this test, and the scene components don't have a parent/child relationship")
                .get(),
            "something is wrong with the this test or the code reloading scenes since the relationship between scene entities is broken"
        );
    }
}<|MERGE_RESOLUTION|>--- conflicted
+++ resolved
@@ -4,12 +4,7 @@
 use anyhow::Result;
 use bevy_app::AppTypeRegistry;
 use bevy_ecs::{
-<<<<<<< HEAD
     entity::{Entity, EntityMap},
-=======
-    entity::EntityMap,
-    prelude::Entity,
->>>>>>> ee697f82
     reflect::{ReflectComponent, ReflectMapEntities},
     world::World,
 };
@@ -40,15 +35,10 @@
 
 /// A reflection-powered serializable representation of an entity and its components.
 pub struct DynamicEntity {
-<<<<<<< HEAD
     /// The identifier of the entity, unique within a scene (and the world it may have been generated from).
     ///
     /// Components that reference this entity must consistently use this identifier.
     pub entity: Entity,
-=======
-    /// The transiently unique identifier of a corresponding [`Entity`](bevy_ecs::entity::Entity).
-    pub entity: u32,
->>>>>>> ee697f82
     /// A vector of boxed components that belong to the given entity and
     /// implement the [`Reflect`] trait.
     pub components: Vec<Box<dyn Reflect>>,
@@ -152,13 +142,7 @@
                 "we should be getting TypeId from this TypeRegistration in the first place",
             );
             if let Some(map_entities_reflect) = registration.data::<ReflectMapEntities>() {
-<<<<<<< HEAD
-                map_entities_reflect.map_entities(world, entity_map);
-=======
-                map_entities_reflect
-                    .map_specific_entities(world, entity_map, &entities)
-                    .unwrap();
->>>>>>> ee697f82
+                map_entities_reflect.map_specific_entities(world, entity_map, &entities);
             }
         }
 
