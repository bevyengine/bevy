use bevy_ecs::{
    reflect::AppTypeRegistry,
    world::{FromWorld, World},
};
<<<<<<< HEAD
use bevy_reflect::{TypePath, TypeRegistryArc};
use thiserror::Error;
=======
use bevy_reflect::TypeRegistryArc;
>>>>>>> 5f567d7b

#[cfg(feature = "serialize")]
use {
    crate::{serde::SceneDeserializer, DynamicScene},
    bevy_asset::{io::Reader, AssetLoader, LoadContext},
    serde::de::DeserializeSeed,
    thiserror::Error,
};

/// Asset loader for a Bevy dynamic scene (`.scn` / `.scn.ron`).
///
/// The loader handles assets serialized with [`DynamicScene::serialize`].
#[derive(Debug, TypePath)]
pub struct SceneLoader {
    #[cfg_attr(
        not(feature = "serialize"),
        expect(dead_code, reason = "only used with `serialize` feature")
    )]
    type_registry: TypeRegistryArc,
}

impl FromWorld for SceneLoader {
    fn from_world(world: &mut World) -> Self {
        let type_registry = world.resource::<AppTypeRegistry>();
        SceneLoader {
            type_registry: type_registry.0.clone(),
        }
    }
}

/// Possible errors that can be produced by [`SceneLoader`]
#[cfg(feature = "serialize")]
#[non_exhaustive]
#[derive(Debug, Error)]
pub enum SceneLoaderError {
    /// An [IO Error](std::io::Error)
    #[error("Error while trying to read the scene file: {0}")]
    Io(#[from] std::io::Error),
    /// A [RON Error](ron::error::SpannedError)
    #[error("Could not parse RON: {0}")]
    RonSpannedError(#[from] ron::error::SpannedError),
}

#[cfg(feature = "serialize")]
impl AssetLoader for SceneLoader {
    type Asset = DynamicScene;
    type Settings = ();
    type Error = SceneLoaderError;

    async fn load(
        &self,
        reader: &mut dyn Reader,
        _settings: &(),
        _load_context: &mut LoadContext<'_>,
    ) -> Result<Self::Asset, Self::Error> {
        let mut bytes = Vec::new();
        reader.read_to_end(&mut bytes).await?;
        let mut deserializer = ron::de::Deserializer::from_bytes(&bytes)?;
        let scene_deserializer = SceneDeserializer {
            type_registry: &self.type_registry.read(),
        };
        Ok(scene_deserializer
            .deserialize(&mut deserializer)
            .map_err(|e| deserializer.span_error(e))?)
    }

    fn extensions(&self) -> &[&str] {
        &["scn", "scn.ron"]
    }
}<|MERGE_RESOLUTION|>--- conflicted
+++ resolved
@@ -2,12 +2,7 @@
     reflect::AppTypeRegistry,
     world::{FromWorld, World},
 };
-<<<<<<< HEAD
 use bevy_reflect::{TypePath, TypeRegistryArc};
-use thiserror::Error;
-=======
-use bevy_reflect::TypeRegistryArc;
->>>>>>> 5f567d7b
 
 #[cfg(feature = "serialize")]
 use {
