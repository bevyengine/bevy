--- conflicted
+++ resolved
@@ -3,16 +3,9 @@
 
 #[cfg(feature = "serde")]
 use anyhow::Result;
-<<<<<<< HEAD
 #[cfg(feature = "serde")]
 use bevy_reflect::serde::{ReflectDeserializer, ReflectSerializer};
 #[cfg(feature = "serde")]
-=======
-use bevy_reflect::{
-    serde::{ReflectSerializer, UntypedReflectDeserializer},
-    Reflect, TypeRegistry, TypeRegistryArc,
-};
->>>>>>> 39467e30
 use serde::{
     de::{DeserializeSeed, Error, MapAccess, SeqAccess, Visitor},
     ser::{SerializeSeq, SerializeStruct},
