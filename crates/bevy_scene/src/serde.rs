--- conflicted
+++ resolved
@@ -33,7 +33,6 @@
 /// Helper object defining Bevy's serialize format for a [`DynamicScene`] and implementing
 /// the [`Serialize`] trait for use with Serde.
 ///
-<<<<<<< HEAD
 /// ```
 /// # use bevy_scene::{serde::SceneSerializer, DynamicScene};
 /// # use bevy_ecs::{
@@ -65,9 +64,8 @@
 ///     bar: (1.3, 3.7),
 ///     baz: String::from("test"),
 /// });
-=======
+///
 /// # Example
->>>>>>> 286bc8cc
 ///
 /// ```
 /// # use bevy_ecs::prelude::*;
@@ -80,17 +78,12 @@
 ///
 /// // Get a DynamicScene to serialize, for example from the World itself
 /// let scene = DynamicScene::from_world(&world);
-<<<<<<< HEAD
-/// let scene_serializer = SceneSerializer::new(&scene, &registry);
-/// println!("{}", bevy_scene::serialize_ron(scene_serializer).unwrap());
-=======
 ///
 /// // Create a serializer for that DynamicScene, using the associated TypeRegistry
 /// let scene_serializer = SceneSerializer::new(&scene, &registry);
 ///
 /// // Serialize through any serde-compatible Serializer
 /// let ron_string = bevy_scene::ron::ser::to_string(&scene_serializer);
->>>>>>> 286bc8cc
 /// ```
 pub struct SceneSerializer<'a> {
     /// The scene to serialize.
@@ -646,11 +639,7 @@
   },
 )"#;
         let output = scene
-<<<<<<< HEAD
-            .serialize_ron(world.resource::<AppTypeRegistry>())
-=======
             .serialize(&world.resource::<AppTypeRegistry>().read())
->>>>>>> 286bc8cc
             .unwrap();
         assert_eq!(expected, output);
     }
@@ -733,11 +722,7 @@
         let scene = DynamicScene::from_world(&world);
 
         let serialized = scene
-<<<<<<< HEAD
-            .serialize_ron(world.resource::<AppTypeRegistry>())
-=======
             .serialize(&world.resource::<AppTypeRegistry>().read())
->>>>>>> 286bc8cc
             .unwrap();
         let mut deserializer = ron::de::Deserializer::from_str(&serialized).unwrap();
         let scene_deserializer = SceneDeserializer {
@@ -801,11 +786,7 @@
         );
 
         let scene_deserializer = SceneDeserializer {
-<<<<<<< HEAD
-            type_registry: &registry.read(),
-=======
             type_registry: registry,
->>>>>>> 286bc8cc
         };
         let deserialized_scene = scene_deserializer
             .deserialize(&mut postcard::Deserializer::from_bytes(&serialized_scene))
@@ -847,11 +828,7 @@
         );
 
         let scene_deserializer = SceneDeserializer {
-<<<<<<< HEAD
-            type_registry: &registry.read(),
-=======
             type_registry: registry,
->>>>>>> 286bc8cc
         };
         let mut reader = BufReader::new(buf.as_slice());
 
@@ -894,11 +871,7 @@
         );
 
         let scene_deserializer = SceneDeserializer {
-<<<<<<< HEAD
-            type_registry: &registry.read(),
-=======
             type_registry: registry,
->>>>>>> 286bc8cc
         };
 
         let deserialized_scene = bincode::DefaultOptions::new()
