use crate::{DynamicEntity, DynamicScene};
use anyhow::Result;
use bevy_reflect::serde::{TypedReflectDeserializer, TypedReflectSerializer};
use bevy_reflect::{
    serde::{TypeRegistrationDeserializer, UntypedReflectDeserializer},
    Reflect, TypeRegistry, TypeRegistryArc,
};
use bevy_utils::HashSet;
use serde::ser::SerializeMap;
use serde::{
    de::{DeserializeSeed, Error, MapAccess, SeqAccess, Visitor},
    ser::SerializeStruct,
    Deserialize, Deserializer, Serialize, Serializer,
};
use std::fmt::Formatter;

pub const SCENE_STRUCT: &str = "Scene";
pub const SCENE_RESOURCES: &str = "resources";
pub const SCENE_ENTITIES: &str = "entities";

pub const ENTITY_STRUCT: &str = "Entity";
pub const ENTITY_FIELD_COMPONENTS: &str = "components";

pub struct SceneSerializer<'a> {
    pub scene: &'a DynamicScene,
    pub registry: &'a TypeRegistryArc,
}

impl<'a> SceneSerializer<'a> {
    pub fn new(scene: &'a DynamicScene, registry: &'a TypeRegistryArc) -> Self {
        SceneSerializer { scene, registry }
    }
}

impl<'a> Serialize for SceneSerializer<'a> {
    fn serialize<S>(&self, serializer: S) -> Result<S::Ok, S::Error>
    where
        S: serde::Serializer,
    {
        let mut state = serializer.serialize_struct(SCENE_STRUCT, 2)?;
        state.serialize_field(
            SCENE_RESOURCES,
            &SceneMapSerializer {
                entries: &self.scene.resources,
                registry: self.registry,
            },
        )?;
        state.serialize_field(
            SCENE_ENTITIES,
            &EntitiesSerializer {
                entities: &self.scene.entities,
                registry: self.registry,
            },
        )?;
        state.end()
    }
}

pub struct EntitiesSerializer<'a> {
    pub entities: &'a [DynamicEntity],
    pub registry: &'a TypeRegistryArc,
}

impl<'a> Serialize for EntitiesSerializer<'a> {
    fn serialize<S>(&self, serializer: S) -> Result<S::Ok, S::Error>
    where
        S: Serializer,
    {
        let mut state = serializer.serialize_map(Some(self.entities.len()))?;
        for entity in self.entities {
            state.serialize_entry(
                &entity.entity,
                &EntitySerializer {
                    entity,
                    registry: self.registry,
                },
            )?;
        }
        state.end()
    }
}

pub struct EntitySerializer<'a> {
    pub entity: &'a DynamicEntity,
    pub registry: &'a TypeRegistryArc,
}

impl<'a> Serialize for EntitySerializer<'a> {
    fn serialize<S>(&self, serializer: S) -> Result<S::Ok, S::Error>
    where
        S: serde::Serializer,
    {
        let mut state = serializer.serialize_struct(ENTITY_STRUCT, 1)?;
        state.serialize_field(
            ENTITY_FIELD_COMPONENTS,
            &SceneMapSerializer {
                entries: &self.entity.components,
                registry: self.registry,
            },
        )?;
        state.end()
    }
}

pub struct SceneMapSerializer<'a> {
    pub entries: &'a [Box<dyn Reflect>],
    pub registry: &'a TypeRegistryArc,
}

impl<'a> Serialize for SceneMapSerializer<'a> {
    fn serialize<S>(&self, serializer: S) -> Result<S::Ok, S::Error>
    where
        S: serde::Serializer,
    {
<<<<<<< HEAD
        let mut state = serializer.serialize_seq(Some(self.components.len()))?;
        for component in self.components.iter() {
            state
                .serialize_element(&ReflectSerializer::new(&**component, &self.registry.read()))?;
=======
        let mut state = serializer.serialize_map(Some(self.entries.len()))?;
        for reflect in self.entries {
            state.serialize_entry(
                reflect.type_name(),
                &TypedReflectSerializer::new(&**reflect, &self.registry.read()),
            )?;
>>>>>>> 4f16d6e0
        }
        state.end()
    }
}

#[derive(Deserialize)]
#[serde(field_identifier, rename_all = "lowercase")]
enum SceneField {
    Resources,
    Entities,
}

#[derive(Deserialize)]
#[serde(field_identifier, rename_all = "lowercase")]
enum EntityField {
    Components,
}

pub struct SceneDeserializer<'a> {
    pub type_registry: &'a TypeRegistry,
}

impl<'a, 'de> DeserializeSeed<'de> for SceneDeserializer<'a> {
    type Value = DynamicScene;

    fn deserialize<D>(self, deserializer: D) -> Result<Self::Value, D::Error>
    where
        D: serde::Deserializer<'de>,
    {
        deserializer.deserialize_struct(
            SCENE_STRUCT,
            &[SCENE_RESOURCES, SCENE_ENTITIES],
            SceneVisitor {
                type_registry: self.type_registry,
            },
        )
    }
}

struct SceneVisitor<'a> {
    pub type_registry: &'a TypeRegistry,
}

impl<'a, 'de> Visitor<'de> for SceneVisitor<'a> {
    type Value = DynamicScene;

    fn expecting(&self, formatter: &mut Formatter) -> std::fmt::Result {
        formatter.write_str("scene struct")
    }

    fn visit_map<A>(self, mut map: A) -> std::result::Result<Self::Value, A::Error>
    where
        A: MapAccess<'de>,
    {
        let mut resources = None;
        let mut entities = None;
        while let Some(key) = map.next_key()? {
            match key {
                SceneField::Resources => {
                    if resources.is_some() {
                        return Err(Error::duplicate_field(SCENE_RESOURCES));
                    }
                    resources = Some(map.next_value_seed(SceneMapDeserializer {
                        registry: self.type_registry,
                    })?);
                }
                SceneField::Entities => {
                    if entities.is_some() {
                        return Err(Error::duplicate_field(SCENE_ENTITIES));
                    }
                    entities = Some(map.next_value_seed(SceneEntitiesDeserializer {
                        type_registry: self.type_registry,
                    })?);
                }
            }
        }

        let resources = resources.ok_or_else(|| Error::missing_field(SCENE_RESOURCES))?;
        let entities = entities.ok_or_else(|| Error::missing_field(SCENE_ENTITIES))?;

        Ok(DynamicScene {
            resources,
            entities,
        })
    }

    fn visit_seq<A>(self, mut seq: A) -> Result<Self::Value, A::Error>
    where
        A: SeqAccess<'de>,
    {
        let resources = seq
            .next_element_seed(SceneMapDeserializer {
                registry: self.type_registry,
            })?
            .ok_or_else(|| Error::missing_field(SCENE_RESOURCES))?;

        let entities = seq
            .next_element_seed(SceneEntitiesDeserializer {
                type_registry: self.type_registry,
            })?
            .ok_or_else(|| Error::missing_field(SCENE_ENTITIES))?;

        Ok(DynamicScene {
            resources,
            entities,
        })
    }
}

pub struct SceneEntitiesDeserializer<'a> {
    pub type_registry: &'a TypeRegistry,
}

impl<'a, 'de> DeserializeSeed<'de> for SceneEntitiesDeserializer<'a> {
    type Value = Vec<DynamicEntity>;

    fn deserialize<D>(self, deserializer: D) -> Result<Self::Value, D::Error>
    where
        D: Deserializer<'de>,
    {
        deserializer.deserialize_map(SceneEntitiesVisitor {
            type_registry: self.type_registry,
        })
    }
}

struct SceneEntitiesVisitor<'a> {
    pub type_registry: &'a TypeRegistry,
}

impl<'a, 'de> Visitor<'de> for SceneEntitiesVisitor<'a> {
    type Value = Vec<DynamicEntity>;

    fn expecting(&self, formatter: &mut std::fmt::Formatter) -> std::fmt::Result {
        formatter.write_str("map of entities")
    }

    fn visit_map<A>(self, mut map: A) -> Result<Self::Value, A::Error>
    where
        A: MapAccess<'de>,
    {
        let mut entities = Vec::new();
        while let Some(id) = map.next_key::<u32>()? {
            let entity = map.next_value_seed(SceneEntityDeserializer {
                id,
                type_registry: self.type_registry,
            })?;
            entities.push(entity);
        }

        Ok(entities)
    }
}

pub struct SceneEntityDeserializer<'a> {
    pub id: u32,
    pub type_registry: &'a TypeRegistry,
}

impl<'a, 'de> DeserializeSeed<'de> for SceneEntityDeserializer<'a> {
    type Value = DynamicEntity;

    fn deserialize<D>(self, deserializer: D) -> Result<Self::Value, D::Error>
    where
        D: serde::Deserializer<'de>,
    {
        deserializer.deserialize_struct(
            ENTITY_STRUCT,
            &[ENTITY_FIELD_COMPONENTS],
            SceneEntityVisitor {
                id: self.id,
                registry: self.type_registry,
            },
        )
    }
}

struct SceneEntityVisitor<'a> {
    pub id: u32,
    pub registry: &'a TypeRegistry,
}

impl<'a, 'de> Visitor<'de> for SceneEntityVisitor<'a> {
    type Value = DynamicEntity;

    fn expecting(&self, formatter: &mut std::fmt::Formatter) -> std::fmt::Result {
        formatter.write_str("entities")
    }

    fn visit_seq<A>(self, mut seq: A) -> std::result::Result<Self::Value, A::Error>
    where
        A: SeqAccess<'de>,
    {
        let components = seq
            .next_element_seed(SceneMapDeserializer {
                registry: self.registry,
            })?
            .ok_or_else(|| Error::missing_field(ENTITY_FIELD_COMPONENTS))?;

        Ok(DynamicEntity {
            entity: self.id,
            components,
        })
    }

    fn visit_map<A>(self, mut map: A) -> Result<Self::Value, A::Error>
    where
        A: MapAccess<'de>,
    {
        let mut components = None;
        while let Some(key) = map.next_key()? {
            match key {
                EntityField::Components => {
                    if components.is_some() {
                        return Err(Error::duplicate_field(ENTITY_FIELD_COMPONENTS));
                    }

                    components = Some(map.next_value_seed(SceneMapDeserializer {
                        registry: self.registry,
                    })?);
                }
            }
        }

        let components = components
            .take()
            .ok_or_else(|| Error::missing_field(ENTITY_FIELD_COMPONENTS))?;
        Ok(DynamicEntity {
            entity: self.id,
            components,
        })
    }
}

pub struct SceneMapDeserializer<'a> {
    pub registry: &'a TypeRegistry,
}

impl<'a, 'de> DeserializeSeed<'de> for SceneMapDeserializer<'a> {
    type Value = Vec<Box<dyn Reflect>>;

    fn deserialize<D>(self, deserializer: D) -> Result<Self::Value, D::Error>
    where
        D: serde::Deserializer<'de>,
    {
        deserializer.deserialize_map(SceneMapVisitor {
            registry: self.registry,
        })
    }
}

struct SceneMapVisitor<'a> {
    pub registry: &'a TypeRegistry,
}

impl<'a, 'de> Visitor<'de> for SceneMapVisitor<'a> {
    type Value = Vec<Box<dyn Reflect>>;

    fn expecting(&self, formatter: &mut std::fmt::Formatter) -> std::fmt::Result {
        formatter.write_str("map of reflect types")
    }

    fn visit_map<A>(self, mut map: A) -> std::result::Result<Self::Value, A::Error>
    where
        A: MapAccess<'de>,
    {
        let mut added = HashSet::new();
        let mut entries = Vec::new();
        while let Some(registration) =
            map.next_key_seed(TypeRegistrationDeserializer::new(self.registry))?
        {
            if !added.insert(registration.type_id()) {
                return Err(Error::custom(format_args!(
                    "duplicate reflect type: `{}`",
                    registration.type_name()
                )));
            }

            entries.push(
                map.next_value_seed(TypedReflectDeserializer::new(registration, self.registry))?,
            );
        }

        Ok(entries)
    }

    fn visit_seq<A>(self, mut seq: A) -> Result<Self::Value, A::Error>
    where
        A: SeqAccess<'de>,
    {
        let mut dynamic_properties = Vec::new();
        while let Some(entity) =
            seq.next_element_seed(UntypedReflectDeserializer::new(self.registry))?
        {
            dynamic_properties.push(entity);
        }

        Ok(dynamic_properties)
    }
}

#[cfg(test)]
mod tests {
    use crate::serde::{SceneDeserializer, SceneSerializer};
    use crate::{DynamicScene, DynamicSceneBuilder};
    use bevy_app::AppTypeRegistry;
    use bevy_ecs::entity::EntityMap;
    use bevy_ecs::prelude::{Component, ReflectComponent, ReflectResource, Resource, World};
    use bevy_reflect::{FromReflect, Reflect, ReflectSerialize};
    use bincode::Options;
    use serde::de::DeserializeSeed;
    use serde::Serialize;
    use std::io::BufReader;

    #[derive(Component, Reflect, Default)]
    #[reflect(Component)]
    struct Foo(i32);
    #[derive(Component, Reflect, Default)]
    #[reflect(Component)]
    struct Bar(i32);
    #[derive(Component, Reflect, Default)]
    #[reflect(Component)]
    struct Baz(i32);

    #[derive(Component, Reflect, Default)]
    #[reflect(Component)]
    struct MyComponent {
        foo: [usize; 3],
        bar: (f32, f32),
        baz: MyEnum,
    }

    #[derive(Reflect, FromReflect, Default)]
    enum MyEnum {
        #[default]
        Unit,
        Tuple(String),
        Struct {
            value: u32,
        },
    }

    #[derive(Resource, Reflect, Default)]
    #[reflect(Resource)]
    struct MyResource {
        foo: i32,
    }

    fn create_world() -> World {
        let mut world = World::new();
        let registry = AppTypeRegistry::default();
        {
            let mut registry = registry.write();
            registry.register::<Foo>();
            registry.register::<Bar>();
            registry.register::<Baz>();
            registry.register::<MyComponent>();
            registry.register::<MyEnum>();
            registry.register::<String>();
            registry.register_type_data::<String, ReflectSerialize>();
            registry.register::<[usize; 3]>();
            registry.register::<(f32, f32)>();
            registry.register::<MyResource>();
        }
        world.insert_resource(registry);
        world
    }

    #[test]
    fn should_serialize() {
        let mut world = create_world();

        let a = world.spawn(Foo(123)).id();
        let b = world.spawn((Foo(123), Bar(345))).id();
        let c = world.spawn((Foo(123), Bar(345), Baz(789))).id();

        world.insert_resource(MyResource { foo: 123 });

        let mut builder = DynamicSceneBuilder::from_world(&world);
        builder.extract_entities([a, b, c].into_iter());
        builder.extract_resources();
        let scene = builder.build();

        let expected = r#"(
  resources: {
    "bevy_scene::serde::tests::MyResource": (
      foo: 123,
    ),
  },
  entities: {
    0: (
      components: {
        "bevy_scene::serde::tests::Foo": (123),
      },
    ),
    1: (
      components: {
        "bevy_scene::serde::tests::Foo": (123),
        "bevy_scene::serde::tests::Bar": (345),
      },
    ),
    2: (
      components: {
        "bevy_scene::serde::tests::Foo": (123),
        "bevy_scene::serde::tests::Bar": (345),
        "bevy_scene::serde::tests::Baz": (789),
      },
    ),
  },
)"#;
        let output = scene
            .serialize_ron(&world.resource::<AppTypeRegistry>().0)
            .unwrap();
        assert_eq!(expected, output);
    }

    #[test]
    fn should_deserialize() {
        let world = create_world();

        let input = r#"(
  resources: {
    "bevy_scene::serde::tests::MyResource": (
      foo: 123,
    ),
  },
  entities: {
    0: (
      components: {
        "bevy_scene::serde::tests::Foo": (123),
      },
    ),
    1: (
      components: {
        "bevy_scene::serde::tests::Foo": (123),
        "bevy_scene::serde::tests::Bar": (345),
      },
    ),
    2: (
      components: {
        "bevy_scene::serde::tests::Foo": (123),
        "bevy_scene::serde::tests::Bar": (345),
        "bevy_scene::serde::tests::Baz": (789),
      },
    ),
  },
)"#;
        let mut deserializer = ron::de::Deserializer::from_str(input).unwrap();
        let scene_deserializer = SceneDeserializer {
            type_registry: &world.resource::<AppTypeRegistry>().read(),
        };
        let scene = scene_deserializer.deserialize(&mut deserializer).unwrap();

        assert_eq!(
            1,
            scene.resources.len(),
            "expected `resources` to contain 1 resource"
        );
        assert_eq!(
            3,
            scene.entities.len(),
            "expected `entities` to contain 3 entities"
        );

        let mut map = EntityMap::default();
        let mut dst_world = create_world();
        scene.write_to_world(&mut dst_world, &mut map).unwrap();

        let my_resource = dst_world.get_resource::<MyResource>();
        assert!(my_resource.is_some());
        let my_resource = my_resource.unwrap();
        assert_eq!(my_resource.foo, 123);

        assert_eq!(3, dst_world.query::<&Foo>().iter(&dst_world).count());
        assert_eq!(2, dst_world.query::<&Bar>().iter(&dst_world).count());
        assert_eq!(1, dst_world.query::<&Baz>().iter(&dst_world).count());
    }

    #[test]
    fn should_roundtrip_postcard() {
        let mut world = create_world();

        world.spawn(MyComponent {
            foo: [1, 2, 3],
            bar: (1.3, 3.7),
            baz: MyEnum::Tuple("Hello World!".to_string()),
        });

        let registry = world.resource::<AppTypeRegistry>();

        let scene = DynamicScene::from_world(&world, registry);

        let scene_serializer = SceneSerializer::new(&scene, &registry.0);
        let serialized_scene = postcard::to_allocvec(&scene_serializer).unwrap();

        assert_eq!(
            vec![
                0, 1, 0, 1, 37, 98, 101, 118, 121, 95, 115, 99, 101, 110, 101, 58, 58, 115, 101,
                114, 100, 101, 58, 58, 116, 101, 115, 116, 115, 58, 58, 77, 121, 67, 111, 109, 112,
                111, 110, 101, 110, 116, 1, 2, 3, 102, 102, 166, 63, 205, 204, 108, 64, 1, 12, 72,
                101, 108, 108, 111, 32, 87, 111, 114, 108, 100, 33
            ],
            serialized_scene
        );

        let scene_deserializer = SceneDeserializer {
            type_registry: &registry.0.read(),
        };
        let deserialized_scene = scene_deserializer
            .deserialize(&mut postcard::Deserializer::from_bytes(&serialized_scene))
            .unwrap();

        assert_eq!(1, deserialized_scene.entities.len());
        assert_scene_eq(&scene, &deserialized_scene);
    }

    #[test]
    fn should_roundtrip_messagepack() {
        let mut world = create_world();

        world.spawn(MyComponent {
            foo: [1, 2, 3],
            bar: (1.3, 3.7),
            baz: MyEnum::Tuple("Hello World!".to_string()),
        });

        let registry = world.resource::<AppTypeRegistry>();

        let scene = DynamicScene::from_world(&world, registry);

        let scene_serializer = SceneSerializer::new(&scene, &registry.0);
        let mut buf = Vec::new();
        let mut ser = rmp_serde::Serializer::new(&mut buf);
        scene_serializer.serialize(&mut ser).unwrap();

        assert_eq!(
            vec![
                146, 128, 129, 0, 145, 129, 217, 37, 98, 101, 118, 121, 95, 115, 99, 101, 110, 101,
                58, 58, 115, 101, 114, 100, 101, 58, 58, 116, 101, 115, 116, 115, 58, 58, 77, 121,
                67, 111, 109, 112, 111, 110, 101, 110, 116, 147, 147, 1, 2, 3, 146, 202, 63, 166,
                102, 102, 202, 64, 108, 204, 205, 129, 165, 84, 117, 112, 108, 101, 172, 72, 101,
                108, 108, 111, 32, 87, 111, 114, 108, 100, 33
            ],
            buf
        );

        let scene_deserializer = SceneDeserializer {
            type_registry: &registry.0.read(),
        };
        let mut reader = BufReader::new(buf.as_slice());

        let deserialized_scene = scene_deserializer
            .deserialize(&mut rmp_serde::Deserializer::new(&mut reader))
            .unwrap();

        assert_eq!(1, deserialized_scene.entities.len());
        assert_scene_eq(&scene, &deserialized_scene);
    }

    #[test]
    fn should_roundtrip_bincode() {
        let mut world = create_world();

        world.spawn(MyComponent {
            foo: [1, 2, 3],
            bar: (1.3, 3.7),
            baz: MyEnum::Tuple("Hello World!".to_string()),
        });

        let registry = world.resource::<AppTypeRegistry>();

        let scene = DynamicScene::from_world(&world, registry);

        let scene_serializer = SceneSerializer::new(&scene, &registry.0);
        let serialized_scene = bincode::serialize(&scene_serializer).unwrap();

        assert_eq!(
            vec![
                0, 0, 0, 0, 0, 0, 0, 0, 1, 0, 0, 0, 0, 0, 0, 0, 0, 0, 0, 0, 1, 0, 0, 0, 0, 0, 0, 0,
                37, 0, 0, 0, 0, 0, 0, 0, 98, 101, 118, 121, 95, 115, 99, 101, 110, 101, 58, 58,
                115, 101, 114, 100, 101, 58, 58, 116, 101, 115, 116, 115, 58, 58, 77, 121, 67, 111,
                109, 112, 111, 110, 101, 110, 116, 1, 0, 0, 0, 0, 0, 0, 0, 2, 0, 0, 0, 0, 0, 0, 0,
                3, 0, 0, 0, 0, 0, 0, 0, 102, 102, 166, 63, 205, 204, 108, 64, 1, 0, 0, 0, 12, 0, 0,
                0, 0, 0, 0, 0, 72, 101, 108, 108, 111, 32, 87, 111, 114, 108, 100, 33
            ],
            serialized_scene
        );

        let scene_deserializer = SceneDeserializer {
            type_registry: &registry.0.read(),
        };

        let deserialized_scene = bincode::DefaultOptions::new()
            .with_fixint_encoding()
            .deserialize_seed(scene_deserializer, &serialized_scene)
            .unwrap();

        assert_eq!(1, deserialized_scene.entities.len());
        assert_scene_eq(&scene, &deserialized_scene);
    }

    /// A crude equality checker for [`DynamicScene`], used solely for testing purposes.
    fn assert_scene_eq(expected: &DynamicScene, received: &DynamicScene) {
        assert_eq!(
            expected.entities.len(),
            received.entities.len(),
            "entity count did not match",
        );

        for expected in &expected.entities {
            let received = received
                .entities
                .iter()
                .find(|dynamic_entity| dynamic_entity.entity == expected.entity)
                .unwrap_or_else(|| panic!("missing entity (expected: `{}`)", expected.entity));

            assert_eq!(expected.entity, received.entity, "entities did not match",);

            for expected in &expected.components {
                let received = received
                    .components
                    .iter()
                    .find(|component| component.type_name() == expected.type_name())
                    .unwrap_or_else(|| {
                        panic!("missing component (expected: `{}`)", expected.type_name())
                    });

                assert!(
                    expected
                        .reflect_partial_eq(received.as_ref())
                        .unwrap_or_default(),
                    "components did not match: (expected: `{expected:?}`, received: `{received:?}`)",
                );
            }
        }
    }

    /// These tests just verify that that the [`assert_scene_eq`] function is working properly for our tests.
    mod assert_scene_eq_tests {
        use super::*;

        #[test]
        #[should_panic(expected = "entity count did not match")]
        fn should_panic_when_entity_count_not_eq() {
            let mut world = create_world();
            let registry = world.resource::<AppTypeRegistry>();
            let scene_a = DynamicScene::from_world(&world, registry);

            world.spawn(MyComponent {
                foo: [1, 2, 3],
                bar: (1.3, 3.7),
                baz: MyEnum::Unit,
            });

            let registry = world.resource::<AppTypeRegistry>();
            let scene_b = DynamicScene::from_world(&world, registry);

            assert_scene_eq(&scene_a, &scene_b);
        }

        #[test]
        #[should_panic(expected = "components did not match")]
        fn should_panic_when_components_not_eq() {
            let mut world = create_world();

            let entity = world
                .spawn(MyComponent {
                    foo: [1, 2, 3],
                    bar: (1.3, 3.7),
                    baz: MyEnum::Unit,
                })
                .id();

            let registry = world.resource::<AppTypeRegistry>();
            let scene_a = DynamicScene::from_world(&world, registry);

            world.entity_mut(entity).insert(MyComponent {
                foo: [3, 2, 1],
                bar: (1.3, 3.7),
                baz: MyEnum::Unit,
            });

            let registry = world.resource::<AppTypeRegistry>();
            let scene_b = DynamicScene::from_world(&world, registry);

            assert_scene_eq(&scene_a, &scene_b);
        }

        #[test]
        #[should_panic(expected = "missing component")]
        fn should_panic_when_missing_component() {
            let mut world = create_world();

            let entity = world
                .spawn(MyComponent {
                    foo: [1, 2, 3],
                    bar: (1.3, 3.7),
                    baz: MyEnum::Unit,
                })
                .id();

            let registry = world.resource::<AppTypeRegistry>();
            let scene_a = DynamicScene::from_world(&world, registry);

            world.entity_mut(entity).remove::<MyComponent>();

            let registry = world.resource::<AppTypeRegistry>();
            let scene_b = DynamicScene::from_world(&world, registry);

            assert_scene_eq(&scene_a, &scene_b);
        }
    }
}<|MERGE_RESOLUTION|>--- conflicted
+++ resolved
@@ -112,19 +112,12 @@
     where
         S: serde::Serializer,
     {
-<<<<<<< HEAD
-        let mut state = serializer.serialize_seq(Some(self.components.len()))?;
-        for component in self.components.iter() {
-            state
-                .serialize_element(&ReflectSerializer::new(&**component, &self.registry.read()))?;
-=======
         let mut state = serializer.serialize_map(Some(self.entries.len()))?;
         for reflect in self.entries {
             state.serialize_entry(
                 reflect.type_name(),
                 &TypedReflectSerializer::new(&**reflect, &self.registry.read()),
             )?;
->>>>>>> 4f16d6e0
         }
         state.end()
     }
