--- conflicted
+++ resolved
@@ -385,32 +385,18 @@
         A: MapAccess<'de>,
     {
         let mut added = HashSet::new();
-<<<<<<< HEAD
         let mut entries = Vec::new();
-        while let Some(BorrowableCowStr(key)) = map.next_key()? {
-            if !added.insert(key.clone()) {
-                return Err(Error::custom(format!("duplicate reflect type: `{key}`")));
-            }
-
-            let registration = self
-                .registry
-                .get_with_name(&key)
-                .ok_or_else(|| Error::custom(format!("no registration found for `{key}`")))?;
-            entries.push(
-=======
-        let mut components = Vec::new();
         while let Some(registration) =
             map.next_key_seed(TypeRegistrationDeserializer::new(self.registry))?
         {
             if !added.insert(registration.type_id()) {
                 return Err(Error::custom(format_args!(
-                    "duplicate component: `{}`",
+                    "duplicate reflect type: `{}`",
                     registration.type_name()
                 )));
             }
 
-            components.push(
->>>>>>> 978f7cd8
+            entries.push(
                 map.next_value_seed(TypedReflectDeserializer::new(registration, self.registry))?,
             );
         }
