use bevy_asset::Handle;
use bevy_derive::{Deref, DerefMut};
use bevy_ecs::{component::Component, prelude::ReflectComponent};
use bevy_reflect::{prelude::ReflectDefault, Reflect};
use bevy_transform::components::Transform;
use derive_more::derive::From;

use bevy_camera::visibility::Visibility;

use crate::{DynamicScene, Scene};

/// Adding this component will spawn the scene as a child of that entity.
/// Once it's spawned, the entity will have a [`SceneInstance`](crate::SceneInstance) component.
#[derive(Component, Clone, Debug, Deref, DerefMut, Reflect, PartialEq, Eq, From)]
#[reflect(Component, Default, Debug, PartialEq, Clone)]
#[require(Transform)]
#[require(Visibility)]
pub struct SceneRoot(pub Handle<Scene>);

impl Default for SceneRoot {
    fn default() -> Self {
        Self(Handle::default())
    }
}

/// Adding this component will spawn the scene as a child of that entity.
/// Once it's spawned, the entity will have a [`SceneInstance`](crate::SceneInstance) component.
#[derive(Component, Clone, Debug, Deref, DerefMut, Reflect, PartialEq, Eq, From)]
#[reflect(Component, Default, Debug, PartialEq, Clone)]
#[require(Transform)]
<<<<<<< HEAD
#[cfg_attr(feature = "bevy_render", require(Visibility))]
pub struct DynamicSceneRoot(pub Handle<DynamicScene>);

impl Default for DynamicSceneRoot {
    fn default() -> Self {
        Self(Handle::default())
    }
}
=======
#[require(Visibility)]
pub struct DynamicSceneRoot(pub Handle<DynamicScene>);
>>>>>>> acc8f6d4
<|MERGE_RESOLUTION|>--- conflicted
+++ resolved
@@ -28,16 +28,11 @@
 #[derive(Component, Clone, Debug, Deref, DerefMut, Reflect, PartialEq, Eq, From)]
 #[reflect(Component, Default, Debug, PartialEq, Clone)]
 #[require(Transform)]
-<<<<<<< HEAD
-#[cfg_attr(feature = "bevy_render", require(Visibility))]
+#[require(Visibility)]
 pub struct DynamicSceneRoot(pub Handle<DynamicScene>);
 
 impl Default for DynamicSceneRoot {
     fn default() -> Self {
         Self(Handle::default())
     }
-}
-=======
-#[require(Visibility)]
-pub struct DynamicSceneRoot(pub Handle<DynamicScene>);
->>>>>>> acc8f6d4
+}