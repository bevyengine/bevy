use bevy_asset::Handle;
use bevy_ecs::{
    entity::Entity,
    system::{Command, Commands},
    world::World,
};
use bevy_transform::hierarchy::ChildBuilder;

use crate::{Scene, SceneSpawner};

pub struct SpawnScene {
    scene_handle: Handle<Scene>,
}

impl Command for SpawnScene {
    fn write(self, world: &mut World) {
        let mut spawner = world.get_resource_mut::<SceneSpawner>().unwrap();
        spawner.spawn(self.scene_handle);
    }
}

pub trait SpawnSceneCommands {
    fn spawn_scene(&mut self, scene: Handle<Scene>);
}

<<<<<<< HEAD
impl<'s, 'w> SpawnSceneCommands for Commands<'s, 'w> {
=======
impl<'w, 's> SpawnSceneCommands for Commands<'w, 's> {
>>>>>>> 997eae61
    fn spawn_scene(&mut self, scene_handle: Handle<Scene>) {
        self.add(SpawnScene { scene_handle });
    }
}

pub struct SpawnSceneAsChild {
    scene_handle: Handle<Scene>,
    parent: Entity,
}

impl Command for SpawnSceneAsChild {
    fn write(self, world: &mut World) {
        let mut spawner = world.get_resource_mut::<SceneSpawner>().unwrap();
        spawner.spawn_as_child(self.scene_handle, self.parent);
    }
}

pub trait SpawnSceneAsChildCommands {
    fn spawn_scene(&mut self, scene: Handle<Scene>) -> &mut Self;
}

<<<<<<< HEAD
impl<'s, 'w, 'a> SpawnSceneAsChildCommands for ChildBuilder<'s, 'w, 'a> {
=======
impl<'w, 's, 'a> SpawnSceneAsChildCommands for ChildBuilder<'w, 's, 'a> {
>>>>>>> 997eae61
    fn spawn_scene(&mut self, scene_handle: Handle<Scene>) -> &mut Self {
        self.add_command(SpawnSceneAsChild {
            scene_handle,
            parent: self.parent_entity(),
        });
        self
    }
}<|MERGE_RESOLUTION|>--- conflicted
+++ resolved
@@ -23,11 +23,7 @@
     fn spawn_scene(&mut self, scene: Handle<Scene>);
 }
 
-<<<<<<< HEAD
-impl<'s, 'w> SpawnSceneCommands for Commands<'s, 'w> {
-=======
 impl<'w, 's> SpawnSceneCommands for Commands<'w, 's> {
->>>>>>> 997eae61
     fn spawn_scene(&mut self, scene_handle: Handle<Scene>) {
         self.add(SpawnScene { scene_handle });
     }
@@ -49,11 +45,7 @@
     fn spawn_scene(&mut self, scene: Handle<Scene>) -> &mut Self;
 }
 
-<<<<<<< HEAD
-impl<'s, 'w, 'a> SpawnSceneAsChildCommands for ChildBuilder<'s, 'w, 'a> {
-=======
 impl<'w, 's, 'a> SpawnSceneAsChildCommands for ChildBuilder<'w, 's, 'a> {
->>>>>>> 997eae61
     fn spawn_scene(&mut self, scene_handle: Handle<Scene>) -> &mut Self {
         self.add_command(SpawnSceneAsChild {
             scene_handle,
