--- conflicted
+++ resolved
@@ -283,15 +283,11 @@
             };
 
             let original_entity = self.original_world.entity(entity);
-<<<<<<< HEAD
-            for component_id in original_entity
+            for &component_id in original_entity
                 .archetype()
                 .iter()
                 .flat_map(|archetype| archetype.components())
             {
-=======
-            for component_id in original_entity.archetype().iter_components() {
->>>>>>> bcee3757
                 let mut extract_and_push = || {
                     let type_id = self
                         .original_world
