--- conflicted
+++ resolved
@@ -100,22 +100,15 @@
         let type_registry = self.type_registry.read();
 
         for entity in entities {
-<<<<<<< HEAD
-            if self.scene.contains_key(&entity.index()) {
-=======
-            let id = entity.id();
-
-            if self.entities.contains_key(&id) {
->>>>>>> 5640ec85
+
+            let index = entity.index();
+
+            if self.entities.contains_key(&index) {
                 continue;
             }
 
             let mut entry = DynamicEntity {
-<<<<<<< HEAD
-                entity: entity.index(),
-=======
-                entity: id,
->>>>>>> 5640ec85
+                entity: index,
                 components: Vec::new(),
             };
 
@@ -133,12 +126,7 @@
                     }
                 }
             }
-
-<<<<<<< HEAD
-            self.scene.insert(entity.index(), entry);
-=======
-            self.entities.insert(id, entry);
->>>>>>> 5640ec85
+            self.entities.insert(index, entry);
         }
 
         drop(type_registry);
