--- conflicted
+++ resolved
@@ -133,8 +133,8 @@
                 components: Vec::new(),
             };
 
-<<<<<<< HEAD
-            for component_id in self.original_world.entity(entity).archetype().components() {
+            let entity = self.original_world.entity(entity);
+            for component_id in entity.archetype().components() {
                 let mut extract_and_push = || {
                     let type_id = self
                         .original_world
@@ -149,21 +149,6 @@
                     Some(())
                 };
                 extract_and_push();
-=======
-            let entity = self.original_world.entity(entity);
-            for component_id in entity.archetype().components() {
-                let reflect_component = self
-                    .original_world
-                    .components()
-                    .get_info(component_id)
-                    .and_then(|info| type_registry.get(info.type_id().unwrap()))
-                    .and_then(|registration| registration.data::<ReflectComponent>())
-                    .and_then(|reflect_component| reflect_component.reflect(entity));
-
-                if let Some(reflect_component) = reflect_component {
-                    entry.components.push(reflect_component.clone_value());
-                }
->>>>>>> 978f7cd8
             }
             self.extracted_scene.insert(index, entry);
         }
