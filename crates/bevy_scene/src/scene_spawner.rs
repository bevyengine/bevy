--- conflicted
+++ resolved
@@ -20,15 +20,8 @@
 /// [`Trigger`]: bevy_ecs::observer::Trigger
 #[derive(Clone, Copy, Debug, Eq, PartialEq, Event)]
 pub struct SceneInstanceReady {
-<<<<<<< HEAD
     /// Instance which has been spawned.
     pub instance_id: InstanceId,
-=======
-    /// ID of the spawned instance.
-    pub id: InstanceId,
-    /// Entity to which the scene was spawned as a child.
-    pub parent: Option<Entity>,
->>>>>>> ba09f354
 }
 
 /// Information about a scene instance.
@@ -330,10 +323,8 @@
                     // Scenes with parents need more setup before they are ready.
                     // See `set_scene_instance_parent_sync()`.
                     if parent.is_none() {
-                        world.send_event(SceneInstanceReady {
-                            id: instance_id,
-                            parent: None,
-                        });
+                        // Defer via commands otherwise SceneSpawner is not available in the observer.
+                        world.commands().trigger(SceneInstanceReady { instance_id });
                     }
                 }
                 Err(SceneSpawnError::NonExistentScene { .. }) => {
@@ -357,10 +348,8 @@
                     // Scenes with parents need more setup before they are ready.
                     // See `set_scene_instance_parent_sync()`.
                     if parent.is_none() {
-                        world.send_event(SceneInstanceReady {
-                            id: instance_id,
-                            parent: None,
-                        });
+                        // Defer via commands otherwise SceneSpawner is not available in the observer.
+                        world.commands().trigger(SceneInstanceReady { instance_id });
                     }
                 }
                 Err(SceneSpawnError::NonExistentRealScene { .. }) => {
@@ -399,17 +388,10 @@
                     }
                 }
 
-<<<<<<< HEAD
                 // Defer via commands otherwise SceneSpawner is not available in the observer.
                 world
                     .commands()
                     .trigger_targets(SceneInstanceReady { instance_id }, parent);
-=======
-                world.send_event(SceneInstanceReady {
-                    id: instance_id,
-                    parent: Some(parent),
-                });
->>>>>>> ba09f354
             } else {
                 self.scenes_with_parent.push((instance_id, parent));
             }
@@ -559,15 +541,10 @@
     #[reflect(Component)]
     struct ComponentA;
 
-<<<<<<< HEAD
     #[derive(Resource, Default)]
     struct TriggerCount(u32);
 
-    #[test]
-    fn event() {
-=======
     fn setup() -> App {
->>>>>>> ba09f354
         let mut app = App::new();
         app.add_plugins((AssetPlugin::default(), ScenePlugin));
         app.init_resource::<TriggerCount>();
@@ -592,75 +569,6 @@
         )
     }
 
-    #[test]
-    fn event_scene() {
-        let mut app = setup();
-
-        // Build scene.
-        let scene = build_scene(&mut app);
-
-        // Spawn scene.
-        let scene_id =
-            app.world_mut()
-                .run_system_once(move |mut scene_spawner: ResMut<'_, SceneSpawner>| {
-                    scene_spawner.spawn(scene.clone())
-                });
-
-        // Check for event arrival.
-        app.update();
-        app.world_mut().run_system_once(
-            move |mut ev_scene: EventReader<'_, '_, SceneInstanceReady>| {
-                let mut events = ev_scene.read();
-
-                let event = events.next().expect("found no `SceneInstanceReady` event");
-                assert_eq!(
-                    event.id, scene_id,
-                    "`SceneInstanceReady` contains the wrong `InstanceId`"
-                );
-
-                assert!(events.next().is_none(), "found more than one event");
-            },
-        );
-    }
-
-    #[test]
-    fn event_scene_as_child() {
-        let mut app = setup();
-
-        // Build scene.
-        let scene = build_scene(&mut app);
-
-        // Spawn scene as child.
-        let (scene_id, scene_entity) = app.world_mut().run_system_once(
-            move |mut commands: Commands<'_, '_>, mut scene_spawner: ResMut<'_, SceneSpawner>| {
-                let entity = commands.spawn_empty().id();
-                let id = scene_spawner.spawn_as_child(scene.clone(), entity);
-                (id, entity)
-            },
-        );
-
-        // Check for event arrival.
-        app.update();
-        app.world_mut().run_system_once(
-            move |mut ev_scene: EventReader<'_, '_, SceneInstanceReady>| {
-                let mut events = ev_scene.read();
-
-                let event = events.next().expect("found no `SceneInstanceReady` event");
-                assert_eq!(
-                    event.id, scene_id,
-                    "`SceneInstanceReady` contains the wrong `InstanceId`"
-                );
-                assert_eq!(
-                    event.parent,
-                    Some(scene_entity),
-                    "`SceneInstanceReady` contains the wrong parent entity"
-                );
-
-                assert!(events.next().is_none(), "found more than one event");
-            },
-        );
-    }
-
     fn build_dynamic_scene(app: &mut App) -> Handle<DynamicScene> {
         app.world_mut()
             .run_system_once(|world: &World, asset_server: Res<'_, AssetServer>| {
@@ -668,59 +576,17 @@
             })
     }
 
-    #[test]
-    fn event_dynamic_scene() {
-        let mut app = setup();
-
-        // Build scene.
-        let scene = build_dynamic_scene(&mut app);
-
-        // Spawn scene.
-        let scene_id =
-            app.world_mut()
-                .run_system_once(move |mut scene_spawner: ResMut<'_, SceneSpawner>| {
-                    scene_spawner.spawn_dynamic(scene.clone())
-                });
-
-        // Check for event arrival.
-        app.update();
-        app.world_mut().run_system_once(
-            move |mut ev_scene: EventReader<'_, '_, SceneInstanceReady>| {
-                let mut events = ev_scene.read();
-
-                let event = events.next().expect("found no `SceneInstanceReady` event");
-                assert_eq!(
-                    event.id, scene_id,
-                    "`SceneInstanceReady` contains the wrong `InstanceId`"
-                );
-
-                assert!(events.next().is_none(), "found more than one event");
-            },
-        );
-    }
-
-    #[test]
-    fn event_dynamic_scene_as_child() {
-        let mut app = setup();
-
-        // Build scene.
-        let scene = build_dynamic_scene(&mut app);
-
-        // Spawn scene as child.
-        let (scene_id, scene_entity) = app.world_mut().run_system_once(
-            move |mut commands: Commands<'_, '_>, mut scene_spawner: ResMut<'_, SceneSpawner>| {
-                let entity = commands.spawn_empty().id();
-                let id = scene_spawner.spawn_dynamic_as_child(scene.clone(), entity);
-                (id, entity)
-            },
-        );
-
-<<<<<<< HEAD
+    fn observe_trigger(app: &mut App, scene_id: InstanceId, scene_entity: Entity) {
         // Add observer
         app.world_mut().observe(
             move |trigger: Trigger<SceneInstanceReady>,
                   scene_spawner: Res<SceneSpawner>,
                   mut trigger_count: ResMut<TriggerCount>| {
+                assert_eq!(
+                    trigger.event().instance_id,
+                    scene_id,
+                    "`SceneInstanceReady` contains the wrong `InstanceId`"
+                );
                 assert_eq!(
                     trigger.entity(),
                     scene_entity,
@@ -731,26 +597,6 @@
                     "`InstanceId` is not ready"
                 );
                 trigger_count.0 += 1;
-=======
-        // Check for event arrival.
-        app.update();
-        app.world_mut().run_system_once(
-            move |mut ev_scene: EventReader<'_, '_, SceneInstanceReady>| {
-                let mut events = ev_scene.read();
-
-                let event = events.next().expect("found no `SceneInstanceReady` event");
-                assert_eq!(
-                    event.id, scene_id,
-                    "`SceneInstanceReady` contains the wrong `InstanceId`"
-                );
-                assert_eq!(
-                    event.parent,
-                    Some(scene_entity),
-                    "`SceneInstanceReady` contains the wrong parent entity"
-                );
-
-                assert!(events.next().is_none(), "found more than one event");
->>>>>>> ba09f354
             },
         );
 
@@ -766,6 +612,82 @@
     }
 
     #[test]
+    fn observe_scene() {
+        let mut app = setup();
+
+        // Build scene.
+        let scene = build_scene(&mut app);
+
+        // Spawn scene.
+        let scene_id =
+            app.world_mut()
+                .run_system_once(move |mut scene_spawner: ResMut<'_, SceneSpawner>| {
+                    scene_spawner.spawn(scene.clone())
+                });
+
+        // Check trigger.
+        observe_trigger(&mut app, scene_id, Entity::PLACEHOLDER);
+    }
+
+    #[test]
+    fn observe_dynamic_scene() {
+        let mut app = setup();
+
+        // Build scene.
+        let scene = build_dynamic_scene(&mut app);
+
+        // Spawn scene.
+        let scene_id =
+            app.world_mut()
+                .run_system_once(move |mut scene_spawner: ResMut<'_, SceneSpawner>| {
+                    scene_spawner.spawn_dynamic(scene.clone())
+                });
+
+        // Check trigger.
+        observe_trigger(&mut app, scene_id, Entity::PLACEHOLDER);
+    }
+
+    #[test]
+    fn observe_scene_as_child() {
+        let mut app = setup();
+
+        // Build scene.
+        let scene = build_scene(&mut app);
+
+        // Spawn scene as child.
+        let (scene_id, scene_entity) = app.world_mut().run_system_once(
+            move |mut commands: Commands<'_, '_>, mut scene_spawner: ResMut<'_, SceneSpawner>| {
+                let entity = commands.spawn_empty().id();
+                let id = scene_spawner.spawn_as_child(scene.clone(), entity);
+                (id, entity)
+            },
+        );
+
+        // Check trigger.
+        observe_trigger(&mut app, scene_id, scene_entity);
+    }
+
+    #[test]
+    fn observe_dynamic_scene_as_child() {
+        let mut app = setup();
+
+        // Build scene.
+        let scene = build_dynamic_scene(&mut app);
+
+        // Spawn scene as child.
+        let (scene_id, scene_entity) = app.world_mut().run_system_once(
+            move |mut commands: Commands<'_, '_>, mut scene_spawner: ResMut<'_, SceneSpawner>| {
+                let entity = commands.spawn_empty().id();
+                let id = scene_spawner.spawn_dynamic_as_child(scene.clone(), entity);
+                (id, entity)
+            },
+        );
+
+        // Check trigger.
+        observe_trigger(&mut app, scene_id, scene_entity);
+    }
+
+    #[test]
     fn despawn_scene() {
         let mut app = App::new();
         app.add_plugins((AssetPlugin::default(), ScenePlugin));
