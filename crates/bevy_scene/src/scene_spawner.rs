--- conflicted
+++ resolved
@@ -339,18 +339,14 @@
 
         let scenes_to_spawn = std::mem::take(&mut self.scenes_to_spawn);
 
-<<<<<<< HEAD
-        for (scene_handle, instance_id) in scenes_to_spawn {
+        for (scene_handle, instance_id, parent) in scenes_to_spawn {
             let mut entity_map = EntityHashMap::default();
-
-            match Self::spawn_sync_internal(world, scene_handle.id(), &mut entity_map) {
+            
+            match self.spawn_sync_internal(world, scene_handle.id(), &mut entity_map) {
                 Ok(_) => {
                     self.spawned_instances
                         .insert(instance_id, InstanceInfo { entity_map });
-=======
-        for (scene_handle, instance_id, parent) in scenes_to_spawn {
-            match self.spawn_sync_internal(world, scene_handle.id(), instance_id) {
-                Ok(_) => {
+                  
                     // Scenes with parents need more setup before they are ready.
                     // See `set_scene_instance_parent_sync()`.
                     if parent.is_none() {
@@ -359,7 +355,6 @@
                             parent: None,
                         });
                     }
->>>>>>> 5ffdc0c9
                 }
                 Err(SceneSpawnError::NonExistentRealScene { .. }) => {
                     self.scenes_to_spawn
