--- conflicted
+++ resolved
@@ -1,10 +1,5 @@
 use crate::{DynamicScene, Scene};
-<<<<<<< HEAD
-use bevy_app::AppTypeRegistry;
 use bevy_asset::{AssetEvent, AssetId, Assets};
-=======
-use bevy_asset::{AssetEvent, Assets, Handle};
->>>>>>> 7c3131a7
 use bevy_ecs::{
     entity::{Entity, EntityMap},
     event::{Events, ManualEventReader},
