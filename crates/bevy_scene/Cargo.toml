[package]
name = "bevy_scene"
version = "0.16.0-dev"
edition = "2021"
description = "Provides scene functionality for Bevy Engine"
homepage = "https://bevyengine.org"
repository = "https://github.com/bevyengine/bevy"
license = "MIT OR Apache-2.0"
keywords = ["bevy"]

[features]
default = ["serialize"]
serialize = ["dep:serde", "uuid/serde", "bevy_ecs/serialize"]

[dependencies]
# bevy
bevy_app = { path = "../bevy_app", version = "0.16.0-dev" }
bevy_asset = { path = "../bevy_asset", version = "0.16.0-dev" }
bevy_derive = { path = "../bevy_derive", version = "0.16.0-dev" }
bevy_ecs = { path = "../bevy_ecs", version = "0.16.0-dev" }
bevy_reflect = { path = "../bevy_reflect", version = "0.16.0-dev", features = [
  "bevy",
] }
<<<<<<< HEAD
bevy_transform = { path = "../bevy_transform", version = "0.15.0-dev" }
bevy_utils = { path = "../bevy_utils", version = "0.15.0-dev" }
bevy_render = { path = "../bevy_render", version = "0.15.0-dev", optional = true }
=======
bevy_hierarchy = { path = "../bevy_hierarchy", version = "0.16.0-dev" }
bevy_transform = { path = "../bevy_transform", version = "0.16.0-dev" }
bevy_utils = { path = "../bevy_utils", version = "0.16.0-dev" }
bevy_render = { path = "../bevy_render", version = "0.16.0-dev", optional = true }
>>>>>>> fa64e0f2

# other
serde = { version = "1.0", features = ["derive"], optional = true }
uuid = { version = "1.1", features = ["v4"] }
thiserror = { version = "2", default-features = false }
derive_more = { version = "1", default-features = false, features = ["from"] }

[dev-dependencies]
postcard = { version = "1.0", features = ["alloc"] }
bincode = "1.3"
rmp-serde = "1.1"

[lints]
workspace = true

[package.metadata.docs.rs]
rustdoc-args = ["-Zunstable-options", "--generate-link-to-definition"]
all-features = true<|MERGE_RESOLUTION|>--- conflicted
+++ resolved
@@ -21,16 +21,9 @@
 bevy_reflect = { path = "../bevy_reflect", version = "0.16.0-dev", features = [
   "bevy",
 ] }
-<<<<<<< HEAD
-bevy_transform = { path = "../bevy_transform", version = "0.15.0-dev" }
-bevy_utils = { path = "../bevy_utils", version = "0.15.0-dev" }
-bevy_render = { path = "../bevy_render", version = "0.15.0-dev", optional = true }
-=======
-bevy_hierarchy = { path = "../bevy_hierarchy", version = "0.16.0-dev" }
 bevy_transform = { path = "../bevy_transform", version = "0.16.0-dev" }
 bevy_utils = { path = "../bevy_utils", version = "0.16.0-dev" }
 bevy_render = { path = "../bevy_render", version = "0.16.0-dev", optional = true }
->>>>>>> fa64e0f2
 
 # other
 serde = { version = "1.0", features = ["derive"], optional = true }
