--- conflicted
+++ resolved
@@ -23,8 +23,5 @@
 uuid = { version = "0.8", features = ["v4", "serde"] }
 anyhow = "1.0"
 thiserror = "1.0"
-<<<<<<< HEAD
 ahash = "0.4.4"
-=======
-parking_lot = "0.10.2"
->>>>>>> d00ce1c6
+parking_lot = "0.10.2"