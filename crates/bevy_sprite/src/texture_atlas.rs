--- conflicted
+++ resolved
@@ -1,17 +1,10 @@
-<<<<<<< HEAD
-use bevy_asset::{Assets, Handle};
-use bevy_ecs::component::Component;
-use bevy_math::{Rect, Vec2};
-use bevy_reflect::{FromReflect, Reflect, TypeUuid};
-use bevy_render::texture::Image;
-=======
 use crate::Anchor;
-use bevy_asset::{Asset, AssetId, Handle};
+use bevy_asset::{Asset, AssetId, Assets, Handle};
 use bevy_ecs::{component::Component, reflect::ReflectComponent};
+use bevy_ecs::system::Res;
 use bevy_math::{Rect, Vec2};
 use bevy_reflect::Reflect;
 use bevy_render::{color::Color, texture::Image};
->>>>>>> f8cbc735
 use bevy_utils::HashMap;
 
 /// Stores a map used to lookup the position of a texture in a [`TextureAtlas`].
@@ -22,27 +15,21 @@
 ///
 /// [Example usage animating sprite.](https://github.com/bevyengine/bevy/blob/latest/examples/2d/sprite_sheet.rs)
 /// [Example usage loading sprite sheet.](https://github.com/bevyengine/bevy/blob/latest/examples/2d/texture_atlas.rs)
-<<<<<<< HEAD
 ///
 /// [`TextureAtlasBuilder`]: crate::TextureAtlasBuilder
-#[derive(Reflect, FromReflect, Debug, Clone, TypeUuid)]
-#[uuid = "7233c597-ccfa-411f-bd59-9af349432ada"]
-=======
 #[derive(Asset, Reflect, Debug, Clone)]
->>>>>>> f8cbc735
 #[reflect(Debug)]
 pub struct TextureAtlasLayout {
     // TODO: add support to Uniforms derive to write dimensions and sprites to the same buffer
     pub size: Vec2,
     /// The specific areas of the atlas where each texture can be found
     pub textures: Vec<Rect>,
-<<<<<<< HEAD
     /// Maps from a specific image handle to the index in `textures` where they can be found.
     ///
     /// This field is set by [`TextureAtlasBuilder`].
     ///
     /// [`TextureAtlasBuilder`]: crate::TextureAtlasBuilder
-    pub texture_handles: Option<HashMap<Handle<Image>, usize>>,
+    pub texture_handles: Option<HashMap<AssetId<Image>, usize>>,
 }
 
 /// Component used to draw a specific section of a texture.
@@ -57,22 +44,11 @@
 /// - [`animated sprite sheet example`](https://github.com/bevyengine/bevy/blob/latest/examples/2d/sprite_sheet.rs)
 /// - [`texture atlas example`](https://github.com/bevyengine/bevy/blob/latest/examples/2d/texture_atlas.rs)
 #[derive(Component, Default, Debug, Clone, Reflect)]
+#[reflect(Component)]
 pub struct TextureAtlas {
     /// Texture atlas handle
     pub layout: Handle<TextureAtlasLayout>,
-    /// Texture atlas section index
-=======
-    /// Mapping from texture handle to index
-    pub(crate) texture_handles: Option<HashMap<AssetId<Image>, usize>>,
-}
-
-#[derive(Component, Debug, Clone, Reflect)]
-#[reflect(Component)]
-pub struct TextureAtlasSprite {
-    /// The tint color used to draw the sprite, defaulting to [`Color::WHITE`]
-    pub color: Color,
-    /// Texture index in [`TextureAtlas`]
->>>>>>> f8cbc735
+    /// Section index in [`TextureAtlasLayout`]
     pub index: usize,
 }
 
@@ -87,9 +63,9 @@
     }
 
     /// Generate a [`TextureAtlasLayout`] as a grid where each
-    /// `tile_size` by `tile_size` grid-cell is one of the *section* in the
+    /// `tile_size` by `tile_size` grid-cell is one of *section* in the
     /// atlas. Grid cells are separated by some `padding`, and the grid starts
-    /// at `offset` pixels from the top left corner. Resulting layout is
+    /// at `offset` pixels from the top left corner. The resulting [`TextureAtlasLayout`] is
     /// indexed left to right, top to bottom.
     ///
     /// # Arguments
@@ -145,35 +121,30 @@
     ///
     /// # Arguments
     ///
-    /// * `rect` - The section of the texture to be added
-    ///
-    /// [`TextureAtlas`]: crate::TextureAtlas
+    /// * `rect` - The section of the atlas that contains the texture to be added,
+    /// from the top-left corner of the texture to the bottom-right corner
     pub fn add_texture(&mut self, rect: Rect) -> usize {
         self.textures.push(rect);
         self.textures.len() - 1
     }
 
-    /// How many textures are in the `TextureAtlas`
+    /// The number of textures in the [`TextureAtlas`]
     pub fn len(&self) -> usize {
         self.textures.len()
     }
 
+    /// Returns `true` if there are no textures in the [`TextureAtlas`]
     pub fn is_empty(&self) -> bool {
         self.textures.is_empty()
     }
 
-<<<<<<< HEAD
     /// Retrieves the texture *section* index of the given `texture` handle.
     ///
     /// This requires the layout to have been built using a [`TextureAtlasBuilder`]
     ///
     /// [`TextureAtlasBuilder`]: crate::TextureAtlasBuilder
-    pub fn get_texture_index(&self, texture: &Handle<Image>) -> Option<usize> {
-=======
-    /// Returns the index of the texture corresponding to the given image handle in the [`TextureAtlas`]
     pub fn get_texture_index(&self, texture: impl Into<AssetId<Image>>) -> Option<usize> {
         let id = texture.into();
->>>>>>> f8cbc735
         self.texture_handles
             .as_ref()
             .and_then(|texture_handles| texture_handles.get(&id).cloned())
@@ -182,7 +153,7 @@
 
 impl TextureAtlas {
     /// Retrieves the current texture [`Rect`] of the sprite sheet according to the section `index`
-    pub fn texture_rect(&self, texture_atlases: &Assets<TextureAtlasLayout>) -> Option<Rect> {
+    pub fn texture_rect(&self, texture_atlases: &Res<Assets<TextureAtlasLayout>>) -> Option<Rect> {
         let atlas = texture_atlases.get(&self.layout)?;
         atlas.textures.get(self.index).copied()
     }
