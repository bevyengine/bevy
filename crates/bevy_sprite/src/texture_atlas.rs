--- conflicted
+++ resolved
@@ -1,17 +1,9 @@
-<<<<<<< HEAD
-use bevy_asset::{Assets, Handle};
-use bevy_ecs::component::Component;
-use bevy_math::{Rect, Vec2};
-use bevy_reflect::{FromReflect, Reflect, TypeUuid};
-use bevy_render::texture::Image;
-=======
 use crate::Anchor;
 use bevy_asset::{Asset, AssetId, Handle};
 use bevy_ecs::{component::Component, reflect::ReflectComponent};
 use bevy_math::{Rect, Vec2};
 use bevy_reflect::Reflect;
 use bevy_render::{color::Color, texture::Image};
->>>>>>> 8a523de8
 use bevy_utils::HashMap;
 
 /// Stores a map used to lookup the position of a texture in a [`TextureAtlas`].
@@ -22,21 +14,16 @@
 ///
 /// [Example usage animating sprite.](https://github.com/bevyengine/bevy/blob/latest/examples/2d/sprite_sheet.rs)
 /// [Example usage loading sprite sheet.](https://github.com/bevyengine/bevy/blob/latest/examples/2d/texture_atlas.rs)
-<<<<<<< HEAD
 ///
 /// [`TextureAtlasBuilder`]: crate::TextureAtlasBuilder
 #[derive(Reflect, FromReflect, Debug, Clone, TypeUuid)]
 #[uuid = "7233c597-ccfa-411f-bd59-9af349432ada"]
-=======
-#[derive(Asset, Reflect, Debug, Clone)]
->>>>>>> 8a523de8
 #[reflect(Debug)]
 pub struct TextureAtlasLayout {
     // TODO: add support to Uniforms derive to write dimensions and sprites to the same buffer
     pub size: Vec2,
     /// The specific areas of the atlas where each texture can be found
     pub textures: Vec<Rect>,
-<<<<<<< HEAD
     /// Maps from a specific image handle to the index in `textures` where they can be found.
     ///
     /// This field is set by [`TextureAtlasBuilder`].
@@ -61,21 +48,6 @@
     /// Texture atlas handle
     pub layout: Handle<TextureAtlasLayout>,
     /// Texture atlas section index
-=======
-    /// Mapping from texture handle to index
-    pub(crate) texture_handles: Option<HashMap<AssetId<Image>, usize>>,
-}
-
-/// Specifies the rendering properties of a sprite from a sprite sheet.
-///
-/// This is commonly used as a component within [`SpriteSheetBundle`](crate::bundle::SpriteSheetBundle).
-#[derive(Component, Debug, Clone, Reflect)]
-#[reflect(Component)]
-pub struct TextureAtlasSprite {
-    /// The tint color used to draw the sprite, defaulting to [`Color::WHITE`]
-    pub color: Color,
-    /// Texture index in [`TextureAtlas`]
->>>>>>> 8a523de8
     pub index: usize,
 }
 
@@ -165,18 +137,13 @@
         self.textures.is_empty()
     }
 
-<<<<<<< HEAD
     /// Retrieves the texture *section* index of the given `texture` handle.
     ///
     /// This requires the layout to have been built using a [`TextureAtlasBuilder`]
     ///
     /// [`TextureAtlasBuilder`]: crate::TextureAtlasBuilder
-    pub fn get_texture_index(&self, texture: &Handle<Image>) -> Option<usize> {
-=======
-    /// Returns the index of the texture corresponding to the given image handle in the [`TextureAtlas`]
     pub fn get_texture_index(&self, texture: impl Into<AssetId<Image>>) -> Option<usize> {
         let id = texture.into();
->>>>>>> 8a523de8
         self.texture_handles
             .as_ref()
             .and_then(|texture_handles| texture_handles.get(&id).cloned())
