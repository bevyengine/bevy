--- conflicted
+++ resolved
@@ -276,25 +276,14 @@
             }
             self.copy_converted_texture(&mut atlas_texture, texture, packed_location);
         }
-<<<<<<< HEAD
+
         Ok((
             TextureAtlasLayout {
-                size: Vec2::new(
-                    atlas_texture.texture_descriptor.size.width as f32,
-                    atlas_texture.texture_descriptor.size.height as f32,
-                ),
+                size: atlas_texture.size_f32(),
                 textures: texture_rects,
-                texture_handles: Some(texture_handles),
+                texture_handles: Some(texture_ids),
             },
             textures.add(atlas_texture),
         ))
-=======
-        Ok(TextureAtlas {
-            size: atlas_texture.size_f32(),
-            texture: textures.add(atlas_texture),
-            textures: texture_rects,
-            texture_handles: Some(texture_ids),
-        })
->>>>>>> 8a523de8
     }
 }