use bevy_asset::{AssetId, Assets};
use bevy_log::{debug, error, warn};
use bevy_math::{Rect, UVec2, Vec2};
use bevy_render::{
    render_resource::{Extent3d, TextureDimension, TextureFormat},
    texture::{Image, TextureFormatPixelInfo},
};
use bevy_utils::HashMap;
use rectangle_pack::{
    contains_smallest_box, pack_rects, volume_heuristic, GroupedRectsToPlace, PackedLocation,
    RectToInsert, TargetBin,
};
use thiserror::Error;

use crate::TextureAtlasLayout;

#[derive(Debug, Error)]
pub enum TextureAtlasBuilderError {
    #[error("could not pack textures into an atlas within the given bounds")]
    NotEnoughSpace,
    #[error("added a texture with the wrong format in an atlas")]
    WrongFormat,
}

#[derive(Debug)]
#[must_use]
/// A builder which is used to create a texture atlas from many individual
/// sprites.
pub struct TextureAtlasBuilder {
    /// Collection of textures and their size to be packed into an atlas
    textures_to_place: Vec<(AssetId<Image>, Extent3d)>,
    /// The initial atlas size in pixels.
    initial_size: Vec2,
    /// The absolute maximum size of the texture atlas in pixels.
    max_size: Vec2,
    /// The texture format for the textures that will be loaded in the atlas.
    format: TextureFormat,
    /// Enable automatic format conversion for textures if they are not in the atlas format.
    auto_format_conversion: bool,
    /// The amount of padding in pixels to add along the right and bottom edges of the texture rects.
    padding: UVec2,
}

impl Default for TextureAtlasBuilder {
    fn default() -> Self {
        Self {
            textures_to_place: Vec::new(),
            initial_size: Vec2::new(256., 256.),
            max_size: Vec2::new(2048., 2048.),
            format: TextureFormat::Rgba8UnormSrgb,
            auto_format_conversion: true,
            padding: UVec2::ZERO,
        }
    }
}

pub type TextureAtlasBuilderResult<T> = Result<T, TextureAtlasBuilderError>;

impl TextureAtlasBuilder {
    /// Sets the initial size of the atlas in pixels.
    pub fn initial_size(mut self, size: Vec2) -> Self {
        self.initial_size = size;
        self
    }

    /// Sets the max size of the atlas in pixels.
    pub fn max_size(mut self, size: Vec2) -> Self {
        self.max_size = size;
        self
    }

    /// Sets the texture format for textures in the atlas.
    pub fn format(mut self, format: TextureFormat) -> Self {
        self.format = format;
        self
    }

    /// Control whether the added texture should be converted to the atlas format, if different.
    pub fn auto_format_conversion(mut self, auto_format_conversion: bool) -> Self {
        self.auto_format_conversion = auto_format_conversion;
        self
    }

    /// Adds a texture to be copied to the texture atlas.
    pub fn add_texture(&mut self, image_id: AssetId<Image>, texture: &Image) {
        self.textures_to_place
            .push((image_id, texture.texture_descriptor.size));
    }

    /// Sets the amount of padding in pixels to add between the textures in the texture atlas.
    ///
    /// The `x` value provide will be added to the right edge, while the `y` value will be added to the bottom edge.
    pub fn padding(mut self, padding: UVec2) -> Self {
        self.padding = padding;
        self
    }

    fn copy_texture_to_atlas(
        atlas_texture: &mut Image,
        texture: &Image,
        packed_location: &PackedLocation,
        padding: UVec2,
    ) {
        let rect_width = (packed_location.width() - padding.x) as usize;
        let rect_height = (packed_location.height() - padding.y) as usize;
        let rect_x = packed_location.x() as usize;
        let rect_y = packed_location.y() as usize;
        let atlas_width = atlas_texture.texture_descriptor.size.width as usize;
        let format_size = atlas_texture.texture_descriptor.format.pixel_size();

        for (texture_y, bound_y) in (rect_y..rect_y + rect_height).enumerate() {
            let begin = (bound_y * atlas_width + rect_x) * format_size;
            let end = begin + rect_width * format_size;
            let texture_begin = texture_y * rect_width * format_size;
            let texture_end = texture_begin + rect_width * format_size;
            atlas_texture.data[begin..end]
                .copy_from_slice(&texture.data[texture_begin..texture_end]);
        }
    }

    fn copy_converted_texture(
        &self,
        atlas_texture: &mut Image,
        texture: &Image,
        packed_location: &PackedLocation,
    ) {
        if self.format == texture.texture_descriptor.format {
            Self::copy_texture_to_atlas(atlas_texture, texture, packed_location, self.padding);
        } else if let Some(converted_texture) = texture.convert(self.format) {
            debug!(
                "Converting texture from '{:?}' to '{:?}'",
                texture.texture_descriptor.format, self.format
            );
            Self::copy_texture_to_atlas(
                atlas_texture,
                &converted_texture,
                packed_location,
                self.padding,
            );
        } else {
            error!(
                "Error converting texture from '{:?}' to '{:?}', ignoring",
                texture.texture_descriptor.format, self.format
            );
        }
    }

    /// Consumes the builder, and returns the newly created texture handle and the assciated atlas layout.
    ///
    /// Internally it copies all rectangles from the textures and copies them
    /// into a new texture atlas will use. It is not useful to
    /// hold a strong handle to the texture afterwards else it will exist twice
    /// in memory.
    ///
    /// # Usage
    ///
    /// ```rust
    /// # use bevy_sprite::prelude::*;
    /// # use bevy_ecs::prelude::*;
    /// # use bevy_asset::*;
    /// # use bevy_render::prelude::*;
    ///
    /// fn my_system(mut commands: Commands, mut textures: ResMut<Assets<Image>>, mut layouts: ResMut<Assets<TextureAtlasLayout>>) {
    ///     // Declare your builder
    ///     let mut builder = TextureAtlasBuilder::default();
    ///     // Customize it
    ///     // ...
    ///     // Build your texture and the atlas layout
    ///     let (atlas_layout, texture) = builder.finish(&mut textures).unwrap();
    ///     let layout = layouts.add(atlas_layout);
    ///     // Spawn your sprite
    ///     commands.spawn(SpriteSheetBundle {
    ///        texture,
    ///        atlas: TextureAtlas {
    ///             layout,
    ///             index: 0
    ///         },
    ///       ..Default::default()
    ///     });
    /// }
    /// ```
    ///
    /// # Errors
    ///
    /// If there is not enough space in the atlas texture, an error will
    /// be returned. It is then recommended to make a larger sprite sheet.
    pub fn finish(
        self,
        textures: &mut Assets<Image>,
    ) -> Result<(TextureAtlasLayout, Handle<Image>), TextureAtlasBuilderError> {
        let initial_width = self.initial_size.x as u32;
        let initial_height = self.initial_size.y as u32;
        let max_width = self.max_size.x as u32;
        let max_height = self.max_size.y as u32;

        let mut current_width = initial_width;
        let mut current_height = initial_height;
        let mut rect_placements = None;
        let mut atlas_texture = Image::default();
        let mut rects_to_place = GroupedRectsToPlace::<AssetId<Image>>::new();

        // Adds textures to rectangle group packer
        for (image_id, size) in &self.textures_to_place {
            rects_to_place.push_rect(
                *image_id,
                None,
                RectToInsert::new(size.width + self.padding.x, size.height + self.padding.y, 1),
            );
        }

        while rect_placements.is_none() {
            if current_width > max_width || current_height > max_height {
                break;
            }

            let last_attempt = current_height == max_height && current_width == max_width;

            let mut target_bins = std::collections::BTreeMap::new();
            target_bins.insert(0, TargetBin::new(current_width, current_height, 1));
            rect_placements = match pack_rects(
                &rects_to_place,
                &mut target_bins,
                &volume_heuristic,
                &contains_smallest_box,
            ) {
                Ok(rect_placements) => {
                    atlas_texture = Image::new(
                        Extent3d {
                            width: current_width,
                            height: current_height,
                            depth_or_array_layers: 1,
                        },
                        TextureDimension::D2,
                        vec![
                            0;
                            self.format.pixel_size() * (current_width * current_height) as usize
                        ],
                        self.format,
                    );
                    Some(rect_placements)
                }
                Err(rectangle_pack::RectanglePackError::NotEnoughBinSpace) => {
                    current_height = (current_height * 2).clamp(0, max_height);
                    current_width = (current_width * 2).clamp(0, max_width);
                    None
                }
            };

            if last_attempt {
                break;
            }
        }

        let rect_placements = rect_placements.ok_or(TextureAtlasBuilderError::NotEnoughSpace)?;

        let mut texture_rects = Vec::with_capacity(rect_placements.packed_locations().len());
        let mut texture_ids = HashMap::default();
        for (image_id, (_, packed_location)) in rect_placements.packed_locations() {
            let texture = textures.get(*image_id).unwrap();
            let min = Vec2::new(packed_location.x() as f32, packed_location.y() as f32);
            let max = min
                + Vec2::new(
                    (packed_location.width() - self.padding.x) as f32,
                    (packed_location.height() - self.padding.y) as f32,
                );
            texture_ids.insert(*image_id, texture_rects.len());
            texture_rects.push(Rect { min, max });
            if texture.texture_descriptor.format != self.format && !self.auto_format_conversion {
                warn!(
                    "Loading a texture of format '{:?}' in an atlas with format '{:?}'",
                    texture.texture_descriptor.format, self.format
                );
                return Err(TextureAtlasBuilderError::WrongFormat);
            }
            self.copy_converted_texture(&mut atlas_texture, texture, packed_location);
        }
<<<<<<< HEAD
        Ok((
            TextureAtlasLayout {
                size: Vec2::new(
                    atlas_texture.texture_descriptor.size.width as f32,
                    atlas_texture.texture_descriptor.size.height as f32,
                ),
                textures: texture_rects,
                texture_handles: Some(texture_handles),
            },
            textures.add(atlas_texture),
        ))
=======
        Ok(TextureAtlas {
            size: Vec2::new(
                atlas_texture.texture_descriptor.size.width as f32,
                atlas_texture.texture_descriptor.size.height as f32,
            ),
            texture: textures.add(atlas_texture),
            textures: texture_rects,
            texture_handles: Some(texture_ids),
        })
>>>>>>> f8cbc735
    }
}<|MERGE_RESOLUTION|>--- conflicted
+++ resolved
@@ -1,4 +1,4 @@
-use bevy_asset::{AssetId, Assets};
+use bevy_asset::{AssetId, Assets, Handle};
 use bevy_log::{debug, error, warn};
 use bevy_math::{Rect, UVec2, Vec2};
 use bevy_render::{
@@ -148,7 +148,7 @@
     /// Consumes the builder, and returns the newly created texture handle and the assciated atlas layout.
     ///
     /// Internally it copies all rectangles from the textures and copies them
-    /// into a new texture atlas will use. It is not useful to
+    /// into a new texture which the texture atlas will use. It is not useful to
     /// hold a strong handle to the texture afterwards else it will exist twice
     /// in memory.
     ///
@@ -274,7 +274,6 @@
             }
             self.copy_converted_texture(&mut atlas_texture, texture, packed_location);
         }
-<<<<<<< HEAD
         Ok((
             TextureAtlasLayout {
                 size: Vec2::new(
@@ -282,20 +281,9 @@
                     atlas_texture.texture_descriptor.size.height as f32,
                 ),
                 textures: texture_rects,
-                texture_handles: Some(texture_handles),
+                texture_handles: Some(texture_ids),
             },
             textures.add(atlas_texture),
         ))
-=======
-        Ok(TextureAtlas {
-            size: Vec2::new(
-                atlas_texture.texture_descriptor.size.width as f32,
-                atlas_texture.texture_descriptor.size.height as f32,
-            ),
-            texture: textures.add(atlas_texture),
-            textures: texture_rects,
-            texture_handles: Some(texture_ids),
-        })
->>>>>>> f8cbc735
     }
 }