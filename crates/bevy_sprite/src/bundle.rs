--- conflicted
+++ resolved
@@ -31,45 +31,6 @@
     pub inherited_visibility: InheritedVisibility,
     /// Algorithmically-computed indication of whether an entity is visible and should be extracted for rendering
     pub view_visibility: ViewVisibility,
-<<<<<<< HEAD
     /// Marker component that indicates that its entity needs to be synchronized to the render world
     pub sync: SyncToRenderWorld,
-}
-
-/// A [`Bundle`] of components for drawing a single sprite from a sprite sheet (also referred
-/// to as a `TextureAtlas`) or for animated sprites.
-///
-/// Note:
-/// This bundle is identical to [`SpriteBundle`] with an additional [`TextureAtlas`] component.
-///
-/// Check the following examples for usage:
-/// - [`animated sprite sheet example`](https://github.com/bevyengine/bevy/blob/latest/examples/2d/sprite_sheet.rs)
-/// - [`sprite animation event example`](https://github.com/bevyengine/bevy/blob/latest/examples/2d/sprite_animation.rs)
-/// - [`texture atlas example`](https://github.com/bevyengine/bevy/blob/latest/examples/2d/texture_atlas.rs)
-#[deprecated(
-    since = "0.14.0",
-    note = "Use `TextureAtlas` alongside a `SpriteBundle` instead"
-)]
-#[derive(Bundle, Clone, Debug, Default)]
-pub struct SpriteSheetBundle {
-    /// Specifies the rendering properties of the sprite, such as color tint and flip.
-    pub sprite: Sprite,
-    /// The local transform of the sprite, relative to its parent.
-    pub transform: Transform,
-    /// The absolute transform of the sprite. This should generally not be written to directly.
-    pub global_transform: GlobalTransform,
-    /// The sprite sheet base texture
-    pub texture: Handle<Image>,
-    /// The sprite sheet texture atlas, allowing to draw a custom section of `texture`.
-    pub atlas: TextureAtlas,
-    /// User indication of whether an entity is visible
-    pub visibility: Visibility,
-    /// Inherited visibility of an entity.
-    pub inherited_visibility: InheritedVisibility,
-    /// Algorithmically-computed indication of whether an entity is visible and should be extracted for rendering
-    pub view_visibility: ViewVisibility,
-    /// Marker component that indicates that its entity needs to be synchronized to the render world
-    pub sync: SyncToRenderWorld,
-=======
->>>>>>> 13ca08f3
 }