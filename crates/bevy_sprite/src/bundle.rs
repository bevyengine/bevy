--- conflicted
+++ resolved
@@ -1,11 +1,4 @@
-<<<<<<< HEAD
-use crate::{Sprite, TextureAtlas};
-=======
-use crate::{
-    texture_atlas::{TextureAtlas, TextureAtlasSprite},
-    ImageScaleMode, Sprite,
-};
->>>>>>> 839d2f83
+use crate::{texture_atlas::TextureAtlas, ImageScaleMode, Sprite};
 use bevy_asset::Handle;
 use bevy_ecs::bundle::Bundle;
 use bevy_render::{
@@ -46,17 +39,9 @@
 /// - [`texture atlas example`](https://github.com/bevyengine/bevy/blob/latest/examples/2d/texture_atlas.rs)
 #[derive(Bundle, Clone, Default)]
 pub struct SpriteSheetBundle {
-<<<<<<< HEAD
     pub sprite: Sprite,
-=======
-    /// The specific sprite from the texture atlas to be drawn, defaulting to the sprite at index 0.
-    pub sprite: TextureAtlasSprite,
     /// Controls how the image is altered when scaled.
     pub scale_mode: ImageScaleMode,
-    /// A handle to the texture atlas that holds the sprite images
-    pub texture_atlas: Handle<TextureAtlas>,
-    /// Data pertaining to how the sprite is drawn on the screen
->>>>>>> 839d2f83
     pub transform: Transform,
     pub global_transform: GlobalTransform,
     /// The sprite sheet base texture
