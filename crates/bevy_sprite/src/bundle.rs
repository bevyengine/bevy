use crate::{Sprite, TextureAtlas};
use bevy_asset::Handle;
use bevy_ecs::bundle::Bundle;
use bevy_render::{
    texture::Image,
    view::{InheritedVisibility, ViewVisibility, Visibility},
};
use bevy_transform::components::{GlobalTransform, Transform};

/// A [`Bundle`] of components for drawing a single sprite from an image.
#[derive(Bundle, Clone, Default)]
pub struct SpriteBundle {
    /// Specifies the rendering properties of the sprite, such as color tint and flip.
    pub sprite: Sprite,
    /// The local transform of the sprite, relative to its parent.
    pub transform: Transform,
    /// The absolute transform of the sprite. This should generally not be written to directly.
    pub global_transform: GlobalTransform,
    /// A reference-counted handle to the image asset to be drawn.
    pub texture: Handle<Image>,
    /// User indication of whether an entity is visible
    pub visibility: Visibility,
    /// Inherited visibility of an entity.
    pub inherited_visibility: InheritedVisibility,
    /// Algorithmically-computed indication of whether an entity is visible and should be extracted for rendering
    pub view_visibility: ViewVisibility,
}

<<<<<<< HEAD
impl Default for SpriteBundle {
    fn default() -> Self {
        Self {
            sprite: Default::default(),
            transform: Default::default(),
            global_transform: Default::default(),
            texture: DEFAULT_IMAGE_HANDLE.typed(),
            visibility: Default::default(),
            computed_visibility: Default::default(),
        }
    }
}

/// A Bundle of components for drawing a single sprite from a sprite sheet (also referred
/// to as a `TextureAtlas`) or for animated sprites.
///
/// Note:
/// This bundle is identical to [`SpriteBundle`] with an additional [`TextureAtlas`] component.
///
/// Check the following examples for usage:
/// - [`animated sprite sheet example`](https://github.com/bevyengine/bevy/blob/latest/examples/2d/sprite_sheet.rs)
/// - [`texture atlas example`](https://github.com/bevyengine/bevy/blob/latest/examples/2d/texture_atlas.rs)
=======
/// A [`Bundle`] of components for drawing a single sprite from a sprite sheet (also referred
/// to as a `TextureAtlas`).
>>>>>>> 8a523de8
#[derive(Bundle, Clone, Default)]
pub struct SpriteSheetBundle {
    pub sprite: Sprite,
    pub transform: Transform,
    pub global_transform: GlobalTransform,
    /// The sprite sheet base texture
    pub texture: Handle<Image>,
    /// The sprite sheet texture atlas, allowing to draw a custom section of `texture`.
    pub atlas: TextureAtlas,
    /// User indication of whether an entity is visible
    pub visibility: Visibility,
    pub inherited_visibility: InheritedVisibility,
    /// Algorithmically-computed indication of whether an entity is visible and should be extracted for rendering
    pub view_visibility: ViewVisibility,
}<|MERGE_RESOLUTION|>--- conflicted
+++ resolved
@@ -26,21 +26,7 @@
     pub view_visibility: ViewVisibility,
 }
 
-<<<<<<< HEAD
-impl Default for SpriteBundle {
-    fn default() -> Self {
-        Self {
-            sprite: Default::default(),
-            transform: Default::default(),
-            global_transform: Default::default(),
-            texture: DEFAULT_IMAGE_HANDLE.typed(),
-            visibility: Default::default(),
-            computed_visibility: Default::default(),
-        }
-    }
-}
-
-/// A Bundle of components for drawing a single sprite from a sprite sheet (also referred
+/// A [`Bundle`] of components for drawing a single sprite from a sprite sheet (also referred
 /// to as a `TextureAtlas`) or for animated sprites.
 ///
 /// Note:
@@ -49,10 +35,6 @@
 /// Check the following examples for usage:
 /// - [`animated sprite sheet example`](https://github.com/bevyengine/bevy/blob/latest/examples/2d/sprite_sheet.rs)
 /// - [`texture atlas example`](https://github.com/bevyengine/bevy/blob/latest/examples/2d/texture_atlas.rs)
-=======
-/// A [`Bundle`] of components for drawing a single sprite from a sprite sheet (also referred
-/// to as a `TextureAtlas`).
->>>>>>> 8a523de8
 #[derive(Bundle, Clone, Default)]
 pub struct SpriteSheetBundle {
     pub sprite: Sprite,
