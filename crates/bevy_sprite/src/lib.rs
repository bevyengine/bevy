#![allow(clippy::type_complexity)]

mod bundle;
mod dynamic_texture_atlas_builder;
mod mesh2d;
mod render;
mod sprite;
mod texture_atlas;
mod texture_atlas_builder;

pub mod collide_aabb;

pub mod prelude {
    #[doc(hidden)]
    pub use crate::{
        bundle::{SpriteBundle, SpriteSheetBundle},
        sprite::Sprite,
        texture_atlas::{TextureAtlas, TextureAtlasSprite},
        ColorMaterial, ColorMesh2dBundle, TextureAtlasBuilder,
    };
}

pub use bundle::*;
pub use dynamic_texture_atlas_builder::*;
pub use mesh2d::*;
pub use render::*;
pub use sprite::*;
pub use texture_atlas::*;
pub use texture_atlas_builder::*;

use bevy_app::prelude::*;
<<<<<<< HEAD
use bevy_asset::{AssetApp, Assets, Handle};
=======
use bevy_asset::{load_internal_asset, AddAsset, Assets, Handle, HandleUntyped};
>>>>>>> 7c3131a7
use bevy_core_pipeline::core_2d::Transparent2d;
use bevy_ecs::prelude::*;
use bevy_render::{
    mesh::Mesh,
    primitives::Aabb,
    render_phase::AddRenderCommand,
    render_resource::{Shader, SpecializedRenderPipelines},
    texture::Image,
    view::{NoFrustumCulling, VisibilitySystems},
    ExtractSchedule, Render, RenderApp, RenderSet,
};

#[derive(Default)]
pub struct SpritePlugin;

pub const SPRITE_SHADER_HANDLE: Handle<Shader> = Handle::weak_from_u128(2763343953151597127);

#[derive(Debug, Hash, PartialEq, Eq, Clone, SystemSet)]
pub enum SpriteSystem {
    ExtractSprites,
}

impl Plugin for SpritePlugin {
    fn build(&self, app: &mut App) {
<<<<<<< HEAD
        let mut shaders = app.world.resource_mut::<Assets<Shader>>();
        let sprite_shader = Shader::from_wgsl(include_str!("render/sprite.wgsl"));
        shaders.insert(SPRITE_SHADER_HANDLE, sprite_shader);
        app.init_asset::<TextureAtlas>()
=======
        load_internal_asset!(
            app,
            SPRITE_SHADER_HANDLE,
            "render/sprite.wgsl",
            Shader::from_wgsl
        );
        app.add_asset::<TextureAtlas>()
>>>>>>> 7c3131a7
            .register_asset_reflect::<TextureAtlas>()
            .register_type::<Sprite>()
            .register_type::<TextureAtlasSprite>()
            .register_type::<Anchor>()
            .register_type::<Mesh2dHandle>()
            .add_plugins((Mesh2dRenderPlugin, ColorMaterialPlugin))
            .add_systems(
                PostUpdate,
                calculate_bounds_2d.in_set(VisibilitySystems::CalculateBounds),
            );

        if let Ok(render_app) = app.get_sub_app_mut(RenderApp) {
            render_app
                .init_resource::<ImageBindGroups>()
                .init_resource::<SpecializedRenderPipelines<SpritePipeline>>()
                .init_resource::<SpriteMeta>()
                .init_resource::<ExtractedSprites>()
                .init_resource::<SpriteAssetEvents>()
                .add_render_command::<Transparent2d, DrawSprite>()
                .add_systems(
                    ExtractSchedule,
                    (
                        extract_sprites.in_set(SpriteSystem::ExtractSprites),
                        extract_sprite_events,
                    ),
                )
                .add_systems(
                    Render,
                    queue_sprites
                        .in_set(RenderSet::Queue)
                        .ambiguous_with(queue_material2d_meshes::<ColorMaterial>),
                );
        };
    }

    fn finish(&self, app: &mut App) {
        if let Ok(render_app) = app.get_sub_app_mut(RenderApp) {
            render_app.init_resource::<SpritePipeline>();
        }
    }
}

pub fn calculate_bounds_2d(
    mut commands: Commands,
    meshes: Res<Assets<Mesh>>,
    images: Res<Assets<Image>>,
    atlases: Res<Assets<TextureAtlas>>,
    meshes_without_aabb: Query<(Entity, &Mesh2dHandle), (Without<Aabb>, Without<NoFrustumCulling>)>,
    sprites_without_aabb: Query<
        (Entity, &Sprite, &Handle<Image>),
        (Without<Aabb>, Without<NoFrustumCulling>),
    >,
    atlases_without_aabb: Query<
        (Entity, &TextureAtlasSprite, &Handle<TextureAtlas>),
        (Without<Aabb>, Without<NoFrustumCulling>),
    >,
) {
    for (entity, mesh_handle) in &meshes_without_aabb {
        if let Some(mesh) = meshes.get(&mesh_handle.0) {
            if let Some(aabb) = mesh.compute_aabb() {
                commands.entity(entity).insert(aabb);
            }
        }
    }
    for (entity, sprite, texture_handle) in &sprites_without_aabb {
        if let Some(size) = sprite
            .custom_size
            .or_else(|| images.get(texture_handle).map(|image| image.size()))
        {
            let aabb = Aabb {
                center: (-sprite.anchor.as_vec() * size).extend(0.0).into(),
                half_extents: (0.5 * size).extend(0.0).into(),
            };
            commands.entity(entity).insert(aabb);
        }
    }
    for (entity, atlas_sprite, atlas_handle) in &atlases_without_aabb {
        if let Some(size) = atlas_sprite.custom_size.or_else(|| {
            atlases
                .get(atlas_handle)
                .and_then(|atlas| atlas.textures.get(atlas_sprite.index))
                .map(|rect| (rect.min - rect.max).abs())
        }) {
            let aabb = Aabb {
                center: (-atlas_sprite.anchor.as_vec() * size).extend(0.0).into(),
                half_extents: (0.5 * size).extend(0.0).into(),
            };
            commands.entity(entity).insert(aabb);
        }
    }
}<|MERGE_RESOLUTION|>--- conflicted
+++ resolved
@@ -29,11 +29,7 @@
 pub use texture_atlas_builder::*;
 
 use bevy_app::prelude::*;
-<<<<<<< HEAD
-use bevy_asset::{AssetApp, Assets, Handle};
-=======
-use bevy_asset::{load_internal_asset, AddAsset, Assets, Handle, HandleUntyped};
->>>>>>> 7c3131a7
+use bevy_asset::{load_internal_asset, AssetApp, Assets, Handle};
 use bevy_core_pipeline::core_2d::Transparent2d;
 use bevy_ecs::prelude::*;
 use bevy_render::{
@@ -58,20 +54,13 @@
 
 impl Plugin for SpritePlugin {
     fn build(&self, app: &mut App) {
-<<<<<<< HEAD
-        let mut shaders = app.world.resource_mut::<Assets<Shader>>();
-        let sprite_shader = Shader::from_wgsl(include_str!("render/sprite.wgsl"));
-        shaders.insert(SPRITE_SHADER_HANDLE, sprite_shader);
-        app.init_asset::<TextureAtlas>()
-=======
         load_internal_asset!(
             app,
             SPRITE_SHADER_HANDLE,
             "render/sprite.wgsl",
             Shader::from_wgsl
         );
-        app.add_asset::<TextureAtlas>()
->>>>>>> 7c3131a7
+        app.init_asset::<TextureAtlas>()
             .register_asset_reflect::<TextureAtlas>()
             .register_type::<Sprite>()
             .register_type::<TextureAtlasSprite>()
