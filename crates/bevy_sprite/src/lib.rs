#![expect(missing_docs, reason = "Not all docs are written yet, see #3492.")]
#![cfg_attr(docsrs, feature(doc_auto_cfg))]
#![forbid(unsafe_code)]
#![doc(
    html_logo_url = "https://bevy.org/assets/icon.png",
    html_favicon_url = "https://bevy.org/assets/icon.png"
)]

//! Provides 2D sprite functionality.

extern crate alloc;

#[cfg(feature = "bevy_sprite_picking_backend")]
mod picking_backend;
mod sprite;
mod text2d;
mod texture_slice;

/// The sprite prelude.
///
/// This includes the most common types in this crate, re-exported for your convenience.
pub mod prelude {
    #[cfg(feature = "bevy_sprite_picking_backend")]
    #[doc(hidden)]
    pub use crate::picking_backend::{
        SpritePickingCamera, SpritePickingMode, SpritePickingPlugin, SpritePickingSettings,
    };
    #[doc(hidden)]
    pub use crate::{
        sprite::{Sprite, SpriteImageMode},
        text2d::{Text2d, Text2dReader, Text2dWriter},
        texture_slice::{BorderRect, SliceScaleMode, TextureSlice, TextureSlicer},
        ScalingMode,
    };
}

<<<<<<< HEAD
use bevy_app::AnimationSystems;
use bevy_camera::{
    primitives::{Aabb, MeshAabb as _},
    visibility::{NoFrustumCulling, VisibilitySystems},
    CameraUpdateSystems,
};
use bevy_shader::load_shader_library;
use bevy_text::{detect_text_needs_rerender, Text2dUpdateSystems};
pub use mesh2d::*;
=======
>>>>>>> 9ee0aaaf
#[cfg(feature = "bevy_sprite_picking_backend")]
pub use picking_backend::*;
pub use sprite::*;
pub use text2d::*;
pub use texture_slice::*;

use bevy_app::prelude::*;
use bevy_ecs::prelude::*;
use bevy_image::TextureAtlasPlugin;

/// Adds support for 2D sprites.
#[derive(Default)]
pub struct SpritePlugin;

/// System set for sprite rendering.
#[derive(Debug, Hash, PartialEq, Eq, Clone, SystemSet)]
pub enum SpriteSystems {
    ExtractSprites,
    ComputeSlices,
}

/// Deprecated alias for [`SpriteSystems`].
#[deprecated(since = "0.17.0", note = "Renamed to `SpriteSystems`.")]
pub type SpriteSystem = SpriteSystems;

impl Plugin for SpritePlugin {
    fn build(&self, app: &mut App) {
        if !app.is_plugin_added::<TextureAtlasPlugin>() {
            app.add_plugins(TextureAtlasPlugin);
        }

<<<<<<< HEAD
        app.add_plugins((
            Mesh2dRenderPlugin,
            ColorMaterialPlugin,
            TilemapChunkPlugin,
            TilemapChunkMaterialPlugin,
        ))
        .add_systems(
            PostUpdate,
            (
                calculate_bounds_2d.in_set(VisibilitySystems::CalculateBounds),
                (
                    compute_slices_on_asset_event.before(AssetEventSystems),
                    compute_slices_on_sprite_change,
                )
                    .in_set(SpriteSystems::ComputeSlices),
            ),
        )
        .add_systems(
            PostUpdate,
            (
                detect_text_needs_rerender::<Text2d>,
                update_text2d_layout
                    // Potential conflict: `Assets<Image>`
                    // In practice, they run independently since `bevy_render::camera_update_system`
                    // will only ever observe its own render target, and `update_text2d_layout`
                    // will never modify a pre-existing `Image` asset.
                    .ambiguous_with(CameraUpdateSystems)
                    .after(bevy_text::remove_dropped_font_atlas_sets),
                calculate_bounds_text2d.in_set(VisibilitySystems::CalculateBounds),
            )
                .chain()
                .in_set(Text2dUpdateSystems)
                .after(AnimationSystems),
        );

        #[cfg(feature = "bevy_sprite_picking_backend")]
        app.add_plugins(SpritePickingPlugin);

        if let Some(render_app) = app.get_sub_app_mut(RenderApp) {
            render_app
                .init_resource::<ImageBindGroups>()
                .init_resource::<SpecializedRenderPipelines<SpritePipeline>>()
                .init_resource::<SpriteMeta>()
                .init_resource::<ExtractedSprites>()
                .init_resource::<ExtractedSlices>()
                .init_resource::<SpriteAssetEvents>()
                .init_resource::<SpriteBatches>()
                .add_render_command::<Transparent2d, DrawSprite>()
                .add_systems(RenderStartup, init_sprite_pipeline)
                .add_systems(
                    ExtractSchedule,
                    (
                        extract_sprites.in_set(SpriteSystems::ExtractSprites),
                        extract_sprite_events,
                    ),
                )
                .add_systems(
                    ExtractSchedule,
                    extract_text2d_sprite.after(SpriteSystems::ExtractSprites),
                )
                .add_systems(
                    Render,
                    (
                        queue_sprites
                            .in_set(RenderSystems::Queue)
                            .ambiguous_with(queue_material2d_meshes::<ColorMaterial>),
                        prepare_sprite_image_bind_groups.in_set(RenderSystems::PrepareBindGroups),
                        prepare_sprite_view_bind_groups.in_set(RenderSystems::PrepareBindGroups),
                        sort_binned_render_phase::<Opaque2d>.in_set(RenderSystems::PhaseSort),
                        sort_binned_render_phase::<AlphaMask2d>.in_set(RenderSystems::PhaseSort),
                    ),
                );
        };
    }
}

/// System calculating and inserting an [`Aabb`] component to entities with either:
/// - a `Mesh2d` component,
/// - a `Sprite` and `Handle<Image>` components,
///   and without a [`NoFrustumCulling`] component.
///
/// Used in system set [`VisibilitySystems::CalculateBounds`].
pub fn calculate_bounds_2d(
    mut commands: Commands,
    meshes: Res<Assets<Mesh>>,
    images: Res<Assets<Image>>,
    atlases: Res<Assets<TextureAtlasLayout>>,
    meshes_without_aabb: Query<(Entity, &Mesh2d), (Without<Aabb>, Without<NoFrustumCulling>)>,
    sprites_to_recalculate_aabb: Query<
        (Entity, &Sprite, &Anchor),
        (
            Or<(Without<Aabb>, Changed<Sprite>, Changed<Anchor>)>,
            Without<NoFrustumCulling>,
        ),
    >,
) {
    for (entity, mesh_handle) in &meshes_without_aabb {
        if let Some(mesh) = meshes.get(&mesh_handle.0)
            && let Some(aabb) = mesh.compute_aabb()
        {
            commands.entity(entity).try_insert(aabb);
        }
    }
    for (entity, sprite, anchor) in &sprites_to_recalculate_aabb {
        if let Some(size) = sprite
            .custom_size
            .or_else(|| sprite.rect.map(|rect| rect.size()))
            .or_else(|| match &sprite.texture_atlas {
                // We default to the texture size for regular sprites
                None => images.get(&sprite.image).map(Image::size_f32),
                // We default to the drawn rect for atlas sprites
                Some(atlas) => atlas
                    .texture_rect(&atlases)
                    .map(|rect| rect.size().as_vec2()),
            })
        {
            let aabb = Aabb {
                center: (-anchor.as_vec() * size).extend(0.0).into(),
                half_extents: (0.5 * size).extend(0.0).into(),
            };
            commands.entity(entity).try_insert(aabb);
        }
    }
}

#[cfg(test)]
mod test {

    use bevy_math::{Rect, Vec2, Vec3A};
    use bevy_utils::default;

    use super::*;

    #[test]
    fn calculate_bounds_2d_create_aabb_for_image_sprite_entity() {
        // Setup app
        let mut app = App::new();

        // Add resources and get handle to image
        let mut image_assets = Assets::<Image>::default();
        let image_handle = image_assets.add(Image::default());
        app.insert_resource(image_assets);
        let mesh_assets = Assets::<Mesh>::default();
        app.insert_resource(mesh_assets);
        let texture_atlas_assets = Assets::<TextureAtlasLayout>::default();
        app.insert_resource(texture_atlas_assets);

        // Add system
        app.add_systems(Update, calculate_bounds_2d);

        // Add entities
        let entity = app.world_mut().spawn(Sprite::from_image(image_handle)).id();

        // Verify that the entity does not have an AABB
        assert!(!app
            .world()
            .get_entity(entity)
            .expect("Could not find entity")
            .contains::<Aabb>());

        // Run system
        app.update();

        // Verify the AABB exists
        assert!(app
            .world()
            .get_entity(entity)
            .expect("Could not find entity")
            .contains::<Aabb>());
    }

    #[test]
    fn calculate_bounds_2d_update_aabb_when_sprite_custom_size_changes_to_some() {
        // Setup app
        let mut app = App::new();

        // Add resources and get handle to image
        let mut image_assets = Assets::<Image>::default();
        let image_handle = image_assets.add(Image::default());
        app.insert_resource(image_assets);
        let mesh_assets = Assets::<Mesh>::default();
        app.insert_resource(mesh_assets);
        let texture_atlas_assets = Assets::<TextureAtlasLayout>::default();
        app.insert_resource(texture_atlas_assets);

        // Add system
        app.add_systems(Update, calculate_bounds_2d);

        // Add entities
        let entity = app
            .world_mut()
            .spawn(Sprite {
                custom_size: Some(Vec2::ZERO),
                image: image_handle,
                ..default()
            })
            .id();

        // Create initial AABB
        app.update();

        // Get the initial AABB
        let first_aabb = *app
            .world()
            .get_entity(entity)
            .expect("Could not find entity")
            .get::<Aabb>()
            .expect("Could not find initial AABB");

        // Change `custom_size` of sprite
        let mut binding = app
            .world_mut()
            .get_entity_mut(entity)
            .expect("Could not find entity");
        let mut sprite = binding
            .get_mut::<Sprite>()
            .expect("Could not find sprite component of entity");
        sprite.custom_size = Some(Vec2::ONE);

        // Re-run the `calculate_bounds_2d` system to get the new AABB
        app.update();

        // Get the re-calculated AABB
        let second_aabb = *app
            .world()
            .get_entity(entity)
            .expect("Could not find entity")
            .get::<Aabb>()
            .expect("Could not find second AABB");

        // Check that the AABBs are not equal
        assert_ne!(first_aabb, second_aabb);
    }

    #[test]
    fn calculate_bounds_2d_correct_aabb_for_sprite_with_custom_rect() {
        // Setup app
        let mut app = App::new();

        // Add resources and get handle to image
        let mut image_assets = Assets::<Image>::default();
        let image_handle = image_assets.add(Image::default());
        app.insert_resource(image_assets);
        let mesh_assets = Assets::<Mesh>::default();
        app.insert_resource(mesh_assets);
        let texture_atlas_assets = Assets::<TextureAtlasLayout>::default();
        app.insert_resource(texture_atlas_assets);

        // Add system
        app.add_systems(Update, calculate_bounds_2d);

        // Add entities
        let entity = app
            .world_mut()
            .spawn((
                Sprite {
                    rect: Some(Rect::new(0., 0., 0.5, 1.)),
                    image: image_handle,
                    ..default()
                },
                Anchor::TOP_RIGHT,
            ))
            .id();

        // Create AABB
        app.update();

        // Get the AABB
        let aabb = *app
            .world_mut()
            .get_entity(entity)
            .expect("Could not find entity")
            .get::<Aabb>()
            .expect("Could not find AABB");

        // Verify that the AABB is at the expected position
        assert_eq!(aabb.center, Vec3A::new(-0.25, -0.5, 0.));

        // Verify that the AABB has the expected size
        assert_eq!(aabb.half_extents, Vec3A::new(0.25, 0.5, 0.));
=======
        #[cfg(feature = "bevy_sprite_picking_backend")]
        app.add_plugins(SpritePickingPlugin);
>>>>>>> 9ee0aaaf
    }
}<|MERGE_RESOLUTION|>--- conflicted
+++ resolved
@@ -34,18 +34,11 @@
     };
 }
 
-<<<<<<< HEAD
 use bevy_app::AnimationSystems;
-use bevy_camera::{
-    primitives::{Aabb, MeshAabb as _},
-    visibility::{NoFrustumCulling, VisibilitySystems},
-    CameraUpdateSystems,
-};
-use bevy_shader::load_shader_library;
-use bevy_text::{detect_text_needs_rerender, Text2dUpdateSystems};
-pub use mesh2d::*;
-=======
->>>>>>> 9ee0aaaf
+use bevy_camera::visibility::VisibilitySystems;
+use bevy_camera::CameraUpdateSystems;
+use bevy_text::detect_text_needs_rerender;
+use bevy_text::Text2dUpdateSystems;
 #[cfg(feature = "bevy_sprite_picking_backend")]
 pub use picking_backend::*;
 pub use sprite::*;
@@ -77,25 +70,7 @@
             app.add_plugins(TextureAtlasPlugin);
         }
 
-<<<<<<< HEAD
-        app.add_plugins((
-            Mesh2dRenderPlugin,
-            ColorMaterialPlugin,
-            TilemapChunkPlugin,
-            TilemapChunkMaterialPlugin,
-        ))
-        .add_systems(
-            PostUpdate,
-            (
-                calculate_bounds_2d.in_set(VisibilitySystems::CalculateBounds),
-                (
-                    compute_slices_on_asset_event.before(AssetEventSystems),
-                    compute_slices_on_sprite_change,
-                )
-                    .in_set(SpriteSystems::ComputeSlices),
-            ),
-        )
-        .add_systems(
+        app.add_systems(
             PostUpdate,
             (
                 detect_text_needs_rerender::<Text2d>,
@@ -115,252 +90,5 @@
 
         #[cfg(feature = "bevy_sprite_picking_backend")]
         app.add_plugins(SpritePickingPlugin);
-
-        if let Some(render_app) = app.get_sub_app_mut(RenderApp) {
-            render_app
-                .init_resource::<ImageBindGroups>()
-                .init_resource::<SpecializedRenderPipelines<SpritePipeline>>()
-                .init_resource::<SpriteMeta>()
-                .init_resource::<ExtractedSprites>()
-                .init_resource::<ExtractedSlices>()
-                .init_resource::<SpriteAssetEvents>()
-                .init_resource::<SpriteBatches>()
-                .add_render_command::<Transparent2d, DrawSprite>()
-                .add_systems(RenderStartup, init_sprite_pipeline)
-                .add_systems(
-                    ExtractSchedule,
-                    (
-                        extract_sprites.in_set(SpriteSystems::ExtractSprites),
-                        extract_sprite_events,
-                    ),
-                )
-                .add_systems(
-                    ExtractSchedule,
-                    extract_text2d_sprite.after(SpriteSystems::ExtractSprites),
-                )
-                .add_systems(
-                    Render,
-                    (
-                        queue_sprites
-                            .in_set(RenderSystems::Queue)
-                            .ambiguous_with(queue_material2d_meshes::<ColorMaterial>),
-                        prepare_sprite_image_bind_groups.in_set(RenderSystems::PrepareBindGroups),
-                        prepare_sprite_view_bind_groups.in_set(RenderSystems::PrepareBindGroups),
-                        sort_binned_render_phase::<Opaque2d>.in_set(RenderSystems::PhaseSort),
-                        sort_binned_render_phase::<AlphaMask2d>.in_set(RenderSystems::PhaseSort),
-                    ),
-                );
-        };
-    }
-}
-
-/// System calculating and inserting an [`Aabb`] component to entities with either:
-/// - a `Mesh2d` component,
-/// - a `Sprite` and `Handle<Image>` components,
-///   and without a [`NoFrustumCulling`] component.
-///
-/// Used in system set [`VisibilitySystems::CalculateBounds`].
-pub fn calculate_bounds_2d(
-    mut commands: Commands,
-    meshes: Res<Assets<Mesh>>,
-    images: Res<Assets<Image>>,
-    atlases: Res<Assets<TextureAtlasLayout>>,
-    meshes_without_aabb: Query<(Entity, &Mesh2d), (Without<Aabb>, Without<NoFrustumCulling>)>,
-    sprites_to_recalculate_aabb: Query<
-        (Entity, &Sprite, &Anchor),
-        (
-            Or<(Without<Aabb>, Changed<Sprite>, Changed<Anchor>)>,
-            Without<NoFrustumCulling>,
-        ),
-    >,
-) {
-    for (entity, mesh_handle) in &meshes_without_aabb {
-        if let Some(mesh) = meshes.get(&mesh_handle.0)
-            && let Some(aabb) = mesh.compute_aabb()
-        {
-            commands.entity(entity).try_insert(aabb);
-        }
-    }
-    for (entity, sprite, anchor) in &sprites_to_recalculate_aabb {
-        if let Some(size) = sprite
-            .custom_size
-            .or_else(|| sprite.rect.map(|rect| rect.size()))
-            .or_else(|| match &sprite.texture_atlas {
-                // We default to the texture size for regular sprites
-                None => images.get(&sprite.image).map(Image::size_f32),
-                // We default to the drawn rect for atlas sprites
-                Some(atlas) => atlas
-                    .texture_rect(&atlases)
-                    .map(|rect| rect.size().as_vec2()),
-            })
-        {
-            let aabb = Aabb {
-                center: (-anchor.as_vec() * size).extend(0.0).into(),
-                half_extents: (0.5 * size).extend(0.0).into(),
-            };
-            commands.entity(entity).try_insert(aabb);
-        }
-    }
-}
-
-#[cfg(test)]
-mod test {
-
-    use bevy_math::{Rect, Vec2, Vec3A};
-    use bevy_utils::default;
-
-    use super::*;
-
-    #[test]
-    fn calculate_bounds_2d_create_aabb_for_image_sprite_entity() {
-        // Setup app
-        let mut app = App::new();
-
-        // Add resources and get handle to image
-        let mut image_assets = Assets::<Image>::default();
-        let image_handle = image_assets.add(Image::default());
-        app.insert_resource(image_assets);
-        let mesh_assets = Assets::<Mesh>::default();
-        app.insert_resource(mesh_assets);
-        let texture_atlas_assets = Assets::<TextureAtlasLayout>::default();
-        app.insert_resource(texture_atlas_assets);
-
-        // Add system
-        app.add_systems(Update, calculate_bounds_2d);
-
-        // Add entities
-        let entity = app.world_mut().spawn(Sprite::from_image(image_handle)).id();
-
-        // Verify that the entity does not have an AABB
-        assert!(!app
-            .world()
-            .get_entity(entity)
-            .expect("Could not find entity")
-            .contains::<Aabb>());
-
-        // Run system
-        app.update();
-
-        // Verify the AABB exists
-        assert!(app
-            .world()
-            .get_entity(entity)
-            .expect("Could not find entity")
-            .contains::<Aabb>());
-    }
-
-    #[test]
-    fn calculate_bounds_2d_update_aabb_when_sprite_custom_size_changes_to_some() {
-        // Setup app
-        let mut app = App::new();
-
-        // Add resources and get handle to image
-        let mut image_assets = Assets::<Image>::default();
-        let image_handle = image_assets.add(Image::default());
-        app.insert_resource(image_assets);
-        let mesh_assets = Assets::<Mesh>::default();
-        app.insert_resource(mesh_assets);
-        let texture_atlas_assets = Assets::<TextureAtlasLayout>::default();
-        app.insert_resource(texture_atlas_assets);
-
-        // Add system
-        app.add_systems(Update, calculate_bounds_2d);
-
-        // Add entities
-        let entity = app
-            .world_mut()
-            .spawn(Sprite {
-                custom_size: Some(Vec2::ZERO),
-                image: image_handle,
-                ..default()
-            })
-            .id();
-
-        // Create initial AABB
-        app.update();
-
-        // Get the initial AABB
-        let first_aabb = *app
-            .world()
-            .get_entity(entity)
-            .expect("Could not find entity")
-            .get::<Aabb>()
-            .expect("Could not find initial AABB");
-
-        // Change `custom_size` of sprite
-        let mut binding = app
-            .world_mut()
-            .get_entity_mut(entity)
-            .expect("Could not find entity");
-        let mut sprite = binding
-            .get_mut::<Sprite>()
-            .expect("Could not find sprite component of entity");
-        sprite.custom_size = Some(Vec2::ONE);
-
-        // Re-run the `calculate_bounds_2d` system to get the new AABB
-        app.update();
-
-        // Get the re-calculated AABB
-        let second_aabb = *app
-            .world()
-            .get_entity(entity)
-            .expect("Could not find entity")
-            .get::<Aabb>()
-            .expect("Could not find second AABB");
-
-        // Check that the AABBs are not equal
-        assert_ne!(first_aabb, second_aabb);
-    }
-
-    #[test]
-    fn calculate_bounds_2d_correct_aabb_for_sprite_with_custom_rect() {
-        // Setup app
-        let mut app = App::new();
-
-        // Add resources and get handle to image
-        let mut image_assets = Assets::<Image>::default();
-        let image_handle = image_assets.add(Image::default());
-        app.insert_resource(image_assets);
-        let mesh_assets = Assets::<Mesh>::default();
-        app.insert_resource(mesh_assets);
-        let texture_atlas_assets = Assets::<TextureAtlasLayout>::default();
-        app.insert_resource(texture_atlas_assets);
-
-        // Add system
-        app.add_systems(Update, calculate_bounds_2d);
-
-        // Add entities
-        let entity = app
-            .world_mut()
-            .spawn((
-                Sprite {
-                    rect: Some(Rect::new(0., 0., 0.5, 1.)),
-                    image: image_handle,
-                    ..default()
-                },
-                Anchor::TOP_RIGHT,
-            ))
-            .id();
-
-        // Create AABB
-        app.update();
-
-        // Get the AABB
-        let aabb = *app
-            .world_mut()
-            .get_entity(entity)
-            .expect("Could not find entity")
-            .get::<Aabb>()
-            .expect("Could not find AABB");
-
-        // Verify that the AABB is at the expected position
-        assert_eq!(aabb.center, Vec3A::new(-0.25, -0.5, 0.));
-
-        // Verify that the AABB has the expected size
-        assert_eq!(aabb.half_extents, Vec3A::new(0.25, 0.5, 0.));
-=======
-        #[cfg(feature = "bevy_sprite_picking_backend")]
-        app.add_plugins(SpritePickingPlugin);
->>>>>>> 9ee0aaaf
     }
 }