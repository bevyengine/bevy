#![expect(missing_docs, reason = "Not all docs are written yet, see #3492.")]
#![cfg_attr(docsrs, feature(doc_auto_cfg))]
#![forbid(unsafe_code)]
#![doc(
    html_logo_url = "https://bevyengine.org/assets/icon.png",
    html_favicon_url = "https://bevyengine.org/assets/icon.png"
)]

//! Provides 2D sprite rendering functionality.

extern crate alloc;

mod dynamic_texture_atlas_builder;
mod mesh2d;
#[cfg(feature = "bevy_sprite_picking_backend")]
mod picking_backend;
mod render;
mod sprite;
mod texture_atlas;
mod texture_atlas_builder;
mod texture_slice;

/// The sprite prelude.
///
/// This includes the most common types in this crate, re-exported for your convenience.
pub mod prelude {
    #[doc(hidden)]
    pub use crate::{
        sprite::{Sprite, SpriteImageMode},
        texture_atlas::{TextureAtlas, TextureAtlasLayout, TextureAtlasSources},
        texture_slice::{BorderRect, SliceScaleMode, TextureSlice, TextureSlicer},
        ColorMaterial, MeshMaterial2d, TextureAtlasBuilder,
    };
}

<<<<<<< HEAD
use bevy_reflect::{std_traits::ReflectDefault, Reflect};
=======
pub use bundle::*;
>>>>>>> 2931e350
pub use dynamic_texture_atlas_builder::*;
pub use mesh2d::*;
#[cfg(feature = "bevy_sprite_picking_backend")]
pub use picking_backend::*;
pub use render::*;
pub use sprite::*;
pub use texture_atlas::*;
pub use texture_atlas_builder::*;
pub use texture_slice::*;

use bevy_app::prelude::*;
use bevy_asset::{load_internal_asset, AssetApp, Assets, Handle};
use bevy_core_pipeline::core_2d::Transparent2d;
use bevy_ecs::prelude::*;
use bevy_image::Image;
use bevy_render::{
    mesh::{Mesh, Mesh2d, MeshAabb},
    primitives::Aabb,
    render_phase::AddRenderCommand,
    render_resource::{Shader, SpecializedRenderPipelines},
    view::{NoFrustumCulling, VisibilitySystems},
    ExtractSchedule, Render, RenderApp, RenderSet,
};

/// Adds support for 2D sprite rendering.
pub struct SpritePlugin {
    /// Whether to add the sprite picking backend to the app.
    #[cfg(feature = "bevy_sprite_picking_backend")]
    pub add_picking: bool,
}

impl Default for SpritePlugin {
    fn default() -> Self {
        Self {
            #[cfg(feature = "bevy_sprite_picking_backend")]
            add_picking: true,
        }
    }
}

pub const SPRITE_SHADER_HANDLE: Handle<Shader> = Handle::weak_from_u128(2763343953151597127);
pub const SPRITE_VIEW_BINDINGS_SHADER_HANDLE: Handle<Shader> =
    Handle::weak_from_u128(8846920112458963210);

/// System set for sprite rendering.
#[derive(Debug, Hash, PartialEq, Eq, Clone, SystemSet)]
pub enum SpriteSystem {
    ExtractSprites,
    ComputeSlices,
}

impl Plugin for SpritePlugin {
    fn build(&self, app: &mut App) {
        load_internal_asset!(
            app,
            SPRITE_SHADER_HANDLE,
            "render/sprite.wgsl",
            Shader::from_wgsl
        );
        load_internal_asset!(
            app,
            SPRITE_VIEW_BINDINGS_SHADER_HANDLE,
            "render/sprite_view_bindings.wgsl",
            Shader::from_wgsl
        );
        app.init_asset::<TextureAtlasLayout>()
            .register_asset_reflect::<TextureAtlasLayout>()
            .register_type::<Sprite>()
            .register_type::<SpriteImageMode>()
            .register_type::<TextureSlicer>()
            .register_type::<Anchor>()
            .register_type::<TextureAtlas>()
            .register_type::<Mesh2d>()
            .add_plugins((Mesh2dRenderPlugin, ColorMaterialPlugin))
            .add_systems(
                PostUpdate,
                (
                    calculate_bounds_2d.in_set(VisibilitySystems::CalculateBounds),
                    (
                        compute_slices_on_asset_event,
                        compute_slices_on_sprite_change,
                    )
                        .in_set(SpriteSystem::ComputeSlices),
                ),
            );

        #[cfg(feature = "bevy_sprite_picking_backend")]
        if self.add_picking {
            app.add_plugins(SpritePickingPlugin);
        }

        if let Some(render_app) = app.get_sub_app_mut(RenderApp) {
            render_app
                .init_resource::<ImageBindGroups>()
                .init_resource::<SpecializedRenderPipelines<SpritePipeline>>()
                .init_resource::<SpriteMeta>()
                .init_resource::<ExtractedSprites>()
                .init_resource::<SpriteAssetEvents>()
                .add_render_command::<Transparent2d, DrawSprite>()
                .add_systems(
                    ExtractSchedule,
                    (
                        extract_sprites.in_set(SpriteSystem::ExtractSprites),
                        extract_sprite_events,
                    ),
                )
                .add_systems(
                    Render,
                    (
                        queue_sprites
                            .in_set(RenderSet::Queue)
                            .ambiguous_with(queue_material2d_meshes::<ColorMaterial>),
                        prepare_sprite_image_bind_groups.in_set(RenderSet::PrepareBindGroups),
                        prepare_sprite_view_bind_groups.in_set(RenderSet::PrepareBindGroups),
                    ),
                );
        };
    }

    fn finish(&self, app: &mut App) {
        if let Some(render_app) = app.get_sub_app_mut(RenderApp) {
            render_app.init_resource::<SpritePipeline>();
        }
    }
}

/// System calculating and inserting an [`Aabb`] component to entities with either:
/// - a `Mesh2d` component,
/// - a `Sprite` and `Handle<Image>` components,
///     and without a [`NoFrustumCulling`] component.
///
/// Used in system set [`VisibilitySystems::CalculateBounds`].
pub fn calculate_bounds_2d(
    mut commands: Commands,
    meshes: Res<Assets<Mesh>>,
    images: Res<Assets<Image>>,
    atlases: Res<Assets<TextureAtlasLayout>>,
    meshes_without_aabb: Query<(Entity, &Mesh2d), (Without<Aabb>, Without<NoFrustumCulling>)>,
    sprites_to_recalculate_aabb: Query<
        (Entity, &Sprite),
        (
            Or<(Without<Aabb>, Changed<Sprite>)>,
            Without<NoFrustumCulling>,
        ),
    >,
) {
    for (entity, mesh_handle) in &meshes_without_aabb {
        if let Some(mesh) = meshes.get(&mesh_handle.0) {
            if let Some(aabb) = mesh.compute_aabb() {
                commands.entity(entity).try_insert(aabb);
            }
        }
    }
    for (entity, sprite) in &sprites_to_recalculate_aabb {
        if let Some(size) = sprite
            .custom_size
            .or_else(|| sprite.rect.map(|rect| rect.size()))
            .or_else(|| match &sprite.texture_atlas {
                // We default to the texture size for regular sprites
                None => images.get(&sprite.image).map(Image::size_f32),
                // We default to the drawn rect for atlas sprites
                Some(atlas) => atlas
                    .texture_rect(&atlases)
                    .map(|rect| rect.size().as_vec2()),
            })
        {
            let aabb = Aabb {
                center: (-sprite.anchor.as_vec() * size).extend(0.0).into(),
                half_extents: (0.5 * size).extend(0.0).into(),
            };
            commands.entity(entity).try_insert(aabb);
        }
    }
}

#[cfg(test)]
mod test {

    use bevy_math::{Rect, Vec2, Vec3A};
    use bevy_utils::default;

    use super::*;

    #[test]
    fn calculate_bounds_2d_create_aabb_for_image_sprite_entity() {
        // Setup app
        let mut app = App::new();

        // Add resources and get handle to image
        let mut image_assets = Assets::<Image>::default();
        let image_handle = image_assets.add(Image::default());
        app.insert_resource(image_assets);
        let mesh_assets = Assets::<Mesh>::default();
        app.insert_resource(mesh_assets);
        let texture_atlas_assets = Assets::<TextureAtlasLayout>::default();
        app.insert_resource(texture_atlas_assets);

        // Add system
        app.add_systems(Update, calculate_bounds_2d);

        // Add entities
        let entity = app.world_mut().spawn(Sprite::from_image(image_handle)).id();

        // Verify that the entity does not have an AABB
        assert!(!app
            .world()
            .get_entity(entity)
            .expect("Could not find entity")
            .contains::<Aabb>());

        // Run system
        app.update();

        // Verify the AABB exists
        assert!(app
            .world()
            .get_entity(entity)
            .expect("Could not find entity")
            .contains::<Aabb>());
    }

    #[test]
    fn calculate_bounds_2d_update_aabb_when_sprite_custom_size_changes_to_some() {
        // Setup app
        let mut app = App::new();

        // Add resources and get handle to image
        let mut image_assets = Assets::<Image>::default();
        let image_handle = image_assets.add(Image::default());
        app.insert_resource(image_assets);
        let mesh_assets = Assets::<Mesh>::default();
        app.insert_resource(mesh_assets);
        let texture_atlas_assets = Assets::<TextureAtlasLayout>::default();
        app.insert_resource(texture_atlas_assets);

        // Add system
        app.add_systems(Update, calculate_bounds_2d);

        // Add entities
        let entity = app
            .world_mut()
            .spawn(Sprite {
                custom_size: Some(Vec2::ZERO),
                image: image_handle,
                ..default()
            })
            .id();

        // Create initial AABB
        app.update();

        // Get the initial AABB
        let first_aabb = *app
            .world()
            .get_entity(entity)
            .expect("Could not find entity")
            .get::<Aabb>()
            .expect("Could not find initial AABB");

        // Change `custom_size` of sprite
        let mut binding = app
            .world_mut()
            .get_entity_mut(entity)
            .expect("Could not find entity");
        let mut sprite = binding
            .get_mut::<Sprite>()
            .expect("Could not find sprite component of entity");
        sprite.custom_size = Some(Vec2::ONE);

        // Re-run the `calculate_bounds_2d` system to get the new AABB
        app.update();

        // Get the re-calculated AABB
        let second_aabb = *app
            .world()
            .get_entity(entity)
            .expect("Could not find entity")
            .get::<Aabb>()
            .expect("Could not find second AABB");

        // Check that the AABBs are not equal
        assert_ne!(first_aabb, second_aabb);
    }

    #[test]
    fn calculate_bounds_2d_correct_aabb_for_sprite_with_custom_rect() {
        // Setup app
        let mut app = App::new();

        // Add resources and get handle to image
        let mut image_assets = Assets::<Image>::default();
        let image_handle = image_assets.add(Image::default());
        app.insert_resource(image_assets);
        let mesh_assets = Assets::<Mesh>::default();
        app.insert_resource(mesh_assets);
        let texture_atlas_assets = Assets::<TextureAtlasLayout>::default();
        app.insert_resource(texture_atlas_assets);

        // Add system
        app.add_systems(Update, calculate_bounds_2d);

        // Add entities
        let entity = app
            .world_mut()
            .spawn(Sprite {
                rect: Some(Rect::new(0., 0., 0.5, 1.)),
                anchor: Anchor::TopRight,
                image: image_handle,
                ..default()
            })
            .id();

        // Create AABB
        app.update();

        // Get the AABB
        let aabb = *app
            .world_mut()
            .get_entity(entity)
            .expect("Could not find entity")
            .get::<Aabb>()
            .expect("Could not find AABB");

        // Verify that the AABB is at the expected position
        assert_eq!(aabb.center, Vec3A::new(-0.25, -0.5, 0.));

        // Verify that the AABB has the expected size
        assert_eq!(aabb.half_extents, Vec3A::new(0.25, 0.5, 0.));
    }
}<|MERGE_RESOLUTION|>--- conflicted
+++ resolved
@@ -33,11 +33,7 @@
     };
 }
 
-<<<<<<< HEAD
-use bevy_reflect::{std_traits::ReflectDefault, Reflect};
-=======
 pub use bundle::*;
->>>>>>> 2931e350
 pub use dynamic_texture_atlas_builder::*;
 pub use mesh2d::*;
 #[cfg(feature = "bevy_sprite_picking_backend")]
