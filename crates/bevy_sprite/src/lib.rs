--- conflicted
+++ resolved
@@ -28,13 +28,10 @@
 /// The sprite prelude.
 ///
 /// This includes the most common types in this crate, re-exported for your convenience.
-<<<<<<< HEAD
 #[expect(
     deprecated,
     reason = "Items here are part of a prelude meant for consumers of this crate, not for us."
 )]
-=======
->>>>>>> 21c1b6a1
 pub mod prelude {
     #[doc(hidden)]
     pub use crate::{
