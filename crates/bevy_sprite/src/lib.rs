//! Provides 2D sprite rendering functionality.
mod bundle;
mod dynamic_texture_atlas_builder;
mod mesh2d;
mod render;
mod sprite;
mod texture_atlas;
mod texture_atlas_builder;

pub mod collide_aabb;

pub mod prelude {
    #[doc(hidden)]
    pub use crate::{
        bundle::{SpriteBundle, SpriteSheetBundle},
        sprite::Sprite,
        texture_atlas::{TextureAtlas, TextureAtlasLayout},
        ColorMaterial, ColorMesh2dBundle, TextureAtlasBuilder,
    };
}

pub use bundle::*;
pub use dynamic_texture_atlas_builder::*;
pub use mesh2d::*;
pub use render::*;
pub use sprite::*;
pub use texture_atlas::*;
pub use texture_atlas_builder::*;

use bevy_app::prelude::*;
use bevy_asset::{load_internal_asset, AssetApp, Assets, Handle};
use bevy_core_pipeline::core_2d::Transparent2d;
use bevy_ecs::prelude::*;
use bevy_render::{
    mesh::Mesh,
    primitives::Aabb,
    render_phase::AddRenderCommand,
    render_resource::{Shader, SpecializedRenderPipelines},
    texture::Image,
    view::{NoFrustumCulling, VisibilitySystems},
    ExtractSchedule, Render, RenderApp, RenderSet,
};

/// Adds support for 2D sprite rendering.
#[derive(Default)]
pub struct SpritePlugin;

pub const SPRITE_SHADER_HANDLE: Handle<Shader> = Handle::weak_from_u128(2763343953151597127);

/// System set for sprite rendering.
#[derive(Debug, Hash, PartialEq, Eq, Clone, SystemSet)]
pub enum SpriteSystem {
    ExtractSprites,
}

impl Plugin for SpritePlugin {
    fn build(&self, app: &mut App) {
<<<<<<< HEAD
        let mut shaders = app.world.resource_mut::<Assets<Shader>>();
        let sprite_shader = Shader::from_wgsl(include_str!("render/sprite.wgsl"));
        shaders.set_untracked(SPRITE_SHADER_HANDLE, sprite_shader);
        app.add_asset::<TextureAtlasLayout>()
            .register_asset_reflect::<TextureAtlasLayout>()
=======
        load_internal_asset!(
            app,
            SPRITE_SHADER_HANDLE,
            "render/sprite.wgsl",
            Shader::from_wgsl
        );
        app.init_asset::<TextureAtlas>()
            .register_asset_reflect::<TextureAtlas>()
>>>>>>> 8a523de8
            .register_type::<Sprite>()
            .register_type::<Anchor>()
            .register_type::<TextureAtlas>()
            .register_type::<Mesh2dHandle>()
            .add_plugins((Mesh2dRenderPlugin, ColorMaterialPlugin))
            .add_systems(
                PostUpdate,
                calculate_bounds_2d.in_set(VisibilitySystems::CalculateBounds),
            );

        if let Ok(render_app) = app.get_sub_app_mut(RenderApp) {
            render_app
                .init_resource::<ImageBindGroups>()
                .init_resource::<SpecializedRenderPipelines<SpritePipeline>>()
                .init_resource::<SpriteMeta>()
                .init_resource::<ExtractedSprites>()
                .init_resource::<SpriteAssetEvents>()
                .add_render_command::<Transparent2d, DrawSprite>()
                .add_systems(
                    ExtractSchedule,
                    (
                        extract_sprites.in_set(SpriteSystem::ExtractSprites),
                        extract_sprite_events,
                    ),
                )
                .add_systems(
                    Render,
                    (
                        queue_sprites
                            .in_set(RenderSet::Queue)
                            .ambiguous_with(queue_material2d_meshes::<ColorMaterial>),
                        prepare_sprites.in_set(RenderSet::PrepareBindGroups),
                    ),
                );
        };
    }

    fn finish(&self, app: &mut App) {
        if let Ok(render_app) = app.get_sub_app_mut(RenderApp) {
            render_app.init_resource::<SpritePipeline>();
        }
    }
}

/// System calculating and inserting an [`Aabb`] component to entities with either:
/// - a `Mesh2dHandle` component,
/// - a `Sprite` and `Handle<Image>` components,
/// - a `TextureAtlasSprite` and `Handle<TextureAtlas>` components,
/// and without a [`NoFrustumCulling`] component.
///
/// Used in system set [`VisibilitySystems::CalculateBounds`].
pub fn calculate_bounds_2d(
    mut commands: Commands,
    meshes: Res<Assets<Mesh>>,
    images: Res<Assets<Image>>,
    atlases: Res<Assets<TextureAtlasLayout>>,
    meshes_without_aabb: Query<(Entity, &Mesh2dHandle), (Without<Aabb>, Without<NoFrustumCulling>)>,
<<<<<<< HEAD
    sprites_without_aabb: Query<
        (Entity, &Sprite, &Handle<Image>, Option<&TextureAtlas>),
=======
    sprites_to_recalculate_aabb: Query<
        (Entity, &Sprite, &Handle<Image>),
        (
            Or<(Without<Aabb>, Changed<Sprite>)>,
            Without<NoFrustumCulling>,
        ),
    >,
    atlases_without_aabb: Query<
        (Entity, &TextureAtlasSprite, &Handle<TextureAtlas>),
>>>>>>> 8a523de8
        (Without<Aabb>, Without<NoFrustumCulling>),
    >,
) {
    for (entity, mesh_handle) in &meshes_without_aabb {
        if let Some(mesh) = meshes.get(&mesh_handle.0) {
            if let Some(aabb) = mesh.compute_aabb() {
                commands.entity(entity).try_insert(aabb);
            }
        }
    }
<<<<<<< HEAD
    for (entity, sprite, texture_handle, atlas) in &sprites_without_aabb {
        if let Some(size) = sprite.custom_size.or_else(|| match atlas {
            // We default to the texture size for regular sprites
            None => images.get(texture_handle).map(|image| image.size()),
            // We default to the drawn rect for atlas sprites
            Some(atlas) => atlas
                .texture_rect(&atlases)
                .map(|rect| (rect.min - rect.max).abs()),
=======
    for (entity, sprite, texture_handle) in &sprites_to_recalculate_aabb {
        if let Some(size) = sprite
            .custom_size
            .or_else(|| images.get(texture_handle).map(|image| image.size_f32()))
        {
            let aabb = Aabb {
                center: (-sprite.anchor.as_vec() * size).extend(0.0).into(),
                half_extents: (0.5 * size).extend(0.0).into(),
            };
            commands.entity(entity).try_insert(aabb);
        }
    }
    for (entity, atlas_sprite, atlas_handle) in &atlases_without_aabb {
        if let Some(size) = atlas_sprite.custom_size.or_else(|| {
            atlases
                .get(atlas_handle)
                .and_then(|atlas| atlas.textures.get(atlas_sprite.index))
                .map(|rect| (rect.min - rect.max).abs())
>>>>>>> 8a523de8
        }) {
            let aabb = Aabb {
                center: (-sprite.anchor.as_vec() * size).extend(0.0).into(),
                half_extents: (0.5 * size).extend(0.0).into(),
            };
            commands.entity(entity).try_insert(aabb);
        }
    }
}

#[cfg(test)]
mod test {

    use bevy_math::Vec2;
    use bevy_utils::default;

    use super::*;

    #[test]
    fn calculate_bounds_2d_create_aabb_for_image_sprite_entity() {
        // Setup app
        let mut app = App::new();

        // Add resources and get handle to image
        let mut image_assets = Assets::<Image>::default();
        let image_handle = image_assets.add(Image::default());
        app.insert_resource(image_assets);
        let mesh_assets = Assets::<Mesh>::default();
        app.insert_resource(mesh_assets);
        let texture_atlas_assets = Assets::<TextureAtlas>::default();
        app.insert_resource(texture_atlas_assets);

        // Add system
        app.add_systems(Update, calculate_bounds_2d);

        // Add entites
        let entity = app.world.spawn((Sprite::default(), image_handle)).id();

        // Verify that the entity does not have an AABB
        assert!(!app
            .world
            .get_entity(entity)
            .expect("Could not find entity")
            .contains::<Aabb>());

        // Run system
        app.update();

        // Verify the AABB exists
        assert!(app
            .world
            .get_entity(entity)
            .expect("Could not find entity")
            .contains::<Aabb>());
    }

    #[test]
    fn calculate_bounds_2d_update_aabb_when_sprite_custom_size_changes_to_some() {
        // Setup app
        let mut app = App::new();

        // Add resources and get handle to image
        let mut image_assets = Assets::<Image>::default();
        let image_handle = image_assets.add(Image::default());
        app.insert_resource(image_assets);
        let mesh_assets = Assets::<Mesh>::default();
        app.insert_resource(mesh_assets);
        let texture_atlas_assets = Assets::<TextureAtlas>::default();
        app.insert_resource(texture_atlas_assets);

        // Add system
        app.add_systems(Update, calculate_bounds_2d);

        // Add entites
        let entity = app
            .world
            .spawn((
                Sprite {
                    custom_size: Some(Vec2::ZERO),
                    ..default()
                },
                image_handle,
            ))
            .id();

        // Create initial AABB
        app.update();

        // Get the initial AABB
        let first_aabb = *app
            .world
            .get_entity(entity)
            .expect("Could not find entity")
            .get::<Aabb>()
            .expect("Could not find initial AABB");

        // Change `custom_size` of sprite
        let mut binding = app
            .world
            .get_entity_mut(entity)
            .expect("Could not find entity");
        let mut sprite = binding
            .get_mut::<Sprite>()
            .expect("Could not find sprite component of entity");
        sprite.custom_size = Some(Vec2::ONE);

        // Re-run the `calculate_bounds_2d` system to get the new AABB
        app.update();

        // Get the re-calculated AABB
        let second_aabb = *app
            .world
            .get_entity(entity)
            .expect("Could not find entity")
            .get::<Aabb>()
            .expect("Could not find second AABB");

        // Check that the AABBs are not equal
        assert_ne!(first_aabb, second_aabb);
    }
}<|MERGE_RESOLUTION|>--- conflicted
+++ resolved
@@ -55,22 +55,14 @@
 
 impl Plugin for SpritePlugin {
     fn build(&self, app: &mut App) {
-<<<<<<< HEAD
-        let mut shaders = app.world.resource_mut::<Assets<Shader>>();
-        let sprite_shader = Shader::from_wgsl(include_str!("render/sprite.wgsl"));
-        shaders.set_untracked(SPRITE_SHADER_HANDLE, sprite_shader);
-        app.add_asset::<TextureAtlasLayout>()
-            .register_asset_reflect::<TextureAtlasLayout>()
-=======
         load_internal_asset!(
             app,
             SPRITE_SHADER_HANDLE,
             "render/sprite.wgsl",
             Shader::from_wgsl
         );
-        app.init_asset::<TextureAtlas>()
-            .register_asset_reflect::<TextureAtlas>()
->>>>>>> 8a523de8
+        app.init_asset::<TextureAtlasLayout>()
+            .register_asset_reflect::<TextureAtlasLayout>()
             .register_type::<Sprite>()
             .register_type::<Anchor>()
             .register_type::<TextureAtlas>()
@@ -128,21 +120,12 @@
     images: Res<Assets<Image>>,
     atlases: Res<Assets<TextureAtlasLayout>>,
     meshes_without_aabb: Query<(Entity, &Mesh2dHandle), (Without<Aabb>, Without<NoFrustumCulling>)>,
-<<<<<<< HEAD
-    sprites_without_aabb: Query<
+    sprites_to_recalculate_aabb: Query<
         (Entity, &Sprite, &Handle<Image>, Option<&TextureAtlas>),
-=======
-    sprites_to_recalculate_aabb: Query<
-        (Entity, &Sprite, &Handle<Image>),
         (
             Or<(Without<Aabb>, Changed<Sprite>)>,
             Without<NoFrustumCulling>,
         ),
-    >,
-    atlases_without_aabb: Query<
-        (Entity, &TextureAtlasSprite, &Handle<TextureAtlas>),
->>>>>>> 8a523de8
-        (Without<Aabb>, Without<NoFrustumCulling>),
     >,
 ) {
     for (entity, mesh_handle) in &meshes_without_aabb {
@@ -152,35 +135,14 @@
             }
         }
     }
-<<<<<<< HEAD
-    for (entity, sprite, texture_handle, atlas) in &sprites_without_aabb {
+    for (entity, sprite, texture_handle, atlas) in &sprites_to_recalculate_aabb {
         if let Some(size) = sprite.custom_size.or_else(|| match atlas {
             // We default to the texture size for regular sprites
-            None => images.get(texture_handle).map(|image| image.size()),
+            None => images.get(texture_handle).map(|image| image.size_f32()),
             // We default to the drawn rect for atlas sprites
             Some(atlas) => atlas
                 .texture_rect(&atlases)
                 .map(|rect| (rect.min - rect.max).abs()),
-=======
-    for (entity, sprite, texture_handle) in &sprites_to_recalculate_aabb {
-        if let Some(size) = sprite
-            .custom_size
-            .or_else(|| images.get(texture_handle).map(|image| image.size_f32()))
-        {
-            let aabb = Aabb {
-                center: (-sprite.anchor.as_vec() * size).extend(0.0).into(),
-                half_extents: (0.5 * size).extend(0.0).into(),
-            };
-            commands.entity(entity).try_insert(aabb);
-        }
-    }
-    for (entity, atlas_sprite, atlas_handle) in &atlases_without_aabb {
-        if let Some(size) = atlas_sprite.custom_size.or_else(|| {
-            atlases
-                .get(atlas_handle)
-                .and_then(|atlas| atlas.textures.get(atlas_sprite.index))
-                .map(|rect| (rect.min - rect.max).abs())
->>>>>>> 8a523de8
         }) {
             let aabb = Aabb {
                 center: (-sprite.anchor.as_vec() * size).extend(0.0).into(),
@@ -210,7 +172,7 @@
         app.insert_resource(image_assets);
         let mesh_assets = Assets::<Mesh>::default();
         app.insert_resource(mesh_assets);
-        let texture_atlas_assets = Assets::<TextureAtlas>::default();
+        let texture_atlas_assets = Assets::<TextureAtlasLayout>::default();
         app.insert_resource(texture_atlas_assets);
 
         // Add system
@@ -248,7 +210,7 @@
         app.insert_resource(image_assets);
         let mesh_assets = Assets::<Mesh>::default();
         app.insert_resource(mesh_assets);
-        let texture_atlas_assets = Assets::<TextureAtlas>::default();
+        let texture_atlas_assets = Assets::<TextureAtlasLayout>::default();
         app.insert_resource(texture_atlas_assets);
 
         // Add system
