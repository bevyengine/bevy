//! A [`bevy_picking`] backend for sprites. Works for simple sprites and sprite atlases. Works for
//! sprites with arbitrary transforms.
//!
//! By default, picking for sprites is based on pixel opacity.
//! A sprite is picked only when a pointer is over an opaque pixel.
//! Alternatively, you can configure picking to be based on sprite bounds.
//!
//! ## Implementation Notes
//!
//! - The `position` reported in `HitData` in world space, and the `normal` is a normalized
//!   vector provided by the target's `GlobalTransform::back()`.

use crate::{Anchor, Sprite};
use bevy_app::prelude::*;
use bevy_asset::prelude::*;
<<<<<<< HEAD
use bevy_camera::{visibility::ViewVisibility, Camera, Projection, RenderTarget};
=======
use bevy_camera::{
    visibility::{RenderLayers, ViewVisibility},
    Camera, Projection,
};
>>>>>>> f2592b0a
use bevy_color::Alpha;
use bevy_ecs::prelude::*;
use bevy_image::prelude::*;
use bevy_math::{prelude::*, FloatExt};
use bevy_picking::backend::prelude::*;
use bevy_reflect::prelude::*;
use bevy_transform::prelude::*;
use bevy_window::PrimaryWindow;

/// An optional component that marks cameras that should be used in the [`SpritePickingPlugin`].
///
/// Only needed if [`SpritePickingSettings::require_markers`] is set to `true`, and ignored
/// otherwise.
#[derive(Debug, Clone, Default, Component, Reflect)]
#[reflect(Debug, Default, Component, Clone)]
pub struct SpritePickingCamera;

/// How should the [`SpritePickingPlugin`] handle picking and how should it handle transparent pixels
#[derive(Debug, Clone, Copy, Reflect)]
#[reflect(Debug, Clone)]
pub enum SpritePickingMode {
    /// Even if a sprite is picked on a transparent pixel, it should still count within the backend.
    /// Only consider the rect of a given sprite.
    BoundingBox,
    /// Ignore any part of a sprite which has a lower alpha value than the threshold (inclusive)
    /// Threshold is given as an f32 representing the alpha value in a Bevy Color Value
    AlphaThreshold(f32),
}

/// Runtime settings for the [`SpritePickingPlugin`].
#[derive(Resource, Reflect)]
#[reflect(Resource, Default)]
pub struct SpritePickingSettings {
    /// When set to `true` sprite picking will only consider cameras marked with
    /// [`SpritePickingCamera`]. Defaults to `false`.
    /// Regardless of this setting, only sprites marked with [`Pickable`] will be considered.
    ///
    /// This setting is provided to give you fine-grained control over which cameras
    /// should be used by the sprite picking backend at runtime.
    pub require_markers: bool,
    /// Should the backend count transparent pixels as part of the sprite for picking purposes or should it use the bounding box of the sprite alone.
    ///
    /// Defaults to an inclusive alpha threshold of 0.1
    pub picking_mode: SpritePickingMode,
}

impl Default for SpritePickingSettings {
    fn default() -> Self {
        Self {
            require_markers: false,
            picking_mode: SpritePickingMode::AlphaThreshold(0.1),
        }
    }
}

/// Enables the sprite picking backend, allowing you to click on, hover over and drag sprites.
#[derive(Clone)]
pub struct SpritePickingPlugin;

impl Plugin for SpritePickingPlugin {
    fn build(&self, app: &mut App) {
        app.init_resource::<SpritePickingSettings>()
            .add_systems(PreUpdate, sprite_picking.in_set(PickingSystems::Backend));
    }
}

fn sprite_picking(
    pointers: Query<(&PointerId, &PointerLocation)>,
    cameras: Query<(
        Entity,
        &Camera,
        &RenderTarget,
        &GlobalTransform,
        &Projection,
        Has<SpritePickingCamera>,
        Option<&RenderLayers>,
    )>,
    primary_window: Query<Entity, With<PrimaryWindow>>,
    images: Res<Assets<Image>>,
    texture_atlas_layout: Res<Assets<TextureAtlasLayout>>,
    settings: Res<SpritePickingSettings>,
    sprite_query: Query<(
        Entity,
        &Sprite,
        &GlobalTransform,
        &Anchor,
        &Pickable,
        &ViewVisibility,
        Option<&RenderLayers>,
    )>,
    mut pointer_hits_writer: MessageWriter<PointerHits>,
    ray_map: Res<RayMap>,
) {
    let mut sorted_sprites: Vec<_> = sprite_query
        .iter()
        .filter_map(
            |(entity, sprite, transform, anchor, pickable, vis, render_layers)| {
                if !transform.affine().is_nan() && vis.get() {
                    Some((entity, sprite, transform, anchor, pickable, render_layers))
                } else {
                    None
                }
            },
        )
        .collect();

    // radsort is a stable radix sort that performed better than `slice::sort_by_key`
    radsort::sort_by_key(&mut sorted_sprites, |(_, _, transform, _, _, _)| {
        -transform.translation().z
    });

    let primary_window = primary_window.single().ok();

    let pick_sets = ray_map.iter().flat_map(|(ray_id, ray)| {
        let mut blocked = false;
<<<<<<< HEAD
        let Some((cam_entity, camera, _, cam_transform, Projection::Orthographic(cam_ortho), _)) =
            cameras
                .iter()
                .filter(|(_, camera, _, _, _, cam_can_pick)| {
                    let marker_requirement = !settings.require_markers || *cam_can_pick;
                    camera.is_active && marker_requirement
                })
                .find(|(_, _, render_target, _, _, _)| {
                    render_target
                        .normalize(primary_window)
                        .is_some_and(|x| x == location.target)
                })
=======

        let Ok((
            cam_entity,
            camera,
            cam_transform,
            Projection::Orthographic(cam_ortho),
            cam_can_pick,
            cam_render_layers,
        )) = cameras.get(ray_id.camera)
>>>>>>> f2592b0a
        else {
            return None;
        };

        let marker_requirement = !settings.require_markers || cam_can_pick;
        if !camera.is_active || !marker_requirement {
            return None;
        }

        let location = pointers.iter().find_map(|(id, loc)| {
            if *id == ray_id.pointer {
                return loc.location.as_ref();
            }
            None
        })?;

        if camera
            .target
            .normalize(primary_window)
            .is_none_or(|x| x != location.target)
        {
            return None;
        }

        let viewport_pos = location.position;
        if let Some(viewport) = camera.logical_viewport_rect()
            && !viewport.contains(viewport_pos)
        {
            // The pointer is outside the viewport, skip it
            return None;
        }

        let cursor_ray_len = cam_ortho.far - cam_ortho.near;
        let cursor_ray_end = ray.origin + ray.direction * cursor_ray_len;

        let picks: Vec<(Entity, HitData)> = sorted_sprites
            .iter()
            .copied()
            .filter_map(
                |(entity, sprite, sprite_transform, anchor, pickable, sprite_render_layers)| {
                    if blocked {
                        return None;
                    }

                    // Filter out sprites based on whether they share RenderLayers with the current
                    // ray's associated camera.
                    // Any entity without a RenderLayers component will by default be
                    // on RenderLayers::layer(0) only.
                    if !cam_render_layers
                        .unwrap_or_default()
                        .intersects(sprite_render_layers.unwrap_or_default())
                    {
                        return None;
                    }

                    // Transform cursor line segment to sprite coordinate system
                    let world_to_sprite = sprite_transform.affine().inverse();
                    let cursor_start_sprite = world_to_sprite.transform_point3(ray.origin);
                    let cursor_end_sprite = world_to_sprite.transform_point3(cursor_ray_end);

                    // Find where the cursor segment intersects the plane Z=0 (which is the sprite's
                    // plane in sprite-local space). It may not intersect if, for example, we're
                    // viewing the sprite side-on
                    if cursor_start_sprite.z == cursor_end_sprite.z {
                        // Cursor ray is parallel to the sprite and misses it
                        return None;
                    }
                    let lerp_factor =
                        f32::inverse_lerp(cursor_start_sprite.z, cursor_end_sprite.z, 0.0);
                    if !(0.0..=1.0).contains(&lerp_factor) {
                        // Lerp factor is out of range, meaning that while an infinite line cast by
                        // the cursor would intersect the sprite, the sprite is not between the
                        // camera's near and far planes
                        return None;
                    }
                    // Otherwise we can interpolate the xy of the start and end positions by the
                    // lerp factor to get the cursor position in sprite space!
                    let cursor_pos_sprite = cursor_start_sprite
                        .lerp(cursor_end_sprite, lerp_factor)
                        .xy();

                    let Ok(cursor_pixel_space) = sprite.compute_pixel_space_point(
                        cursor_pos_sprite,
                        *anchor,
                        &images,
                        &texture_atlas_layout,
                    ) else {
                        return None;
                    };

                    // Since the pixel space coordinate is `Ok`, we know the cursor is in the bounds of
                    // the sprite.

                    let cursor_in_valid_pixels_of_sprite = 'valid_pixel: {
                        match settings.picking_mode {
                            SpritePickingMode::AlphaThreshold(cutoff) => {
                                let Some(image) = images.get(&sprite.image) else {
                                    // [`Sprite::from_color`] returns a defaulted handle.
                                    // This handle doesn't return a valid image, so returning false here would make picking "color sprites" impossible
                                    break 'valid_pixel true;
                                };
                                // grab pixel and check alpha
                                let Ok(color) = image.get_color_at(
                                    cursor_pixel_space.x as u32,
                                    cursor_pixel_space.y as u32,
                                ) else {
                                    // We don't know how to interpret the pixel.
                                    break 'valid_pixel false;
                                };
                                // Check the alpha is above the cutoff.
                                color.alpha() > cutoff
                            }
                            SpritePickingMode::BoundingBox => true,
                        }
                    };

                    blocked = cursor_in_valid_pixels_of_sprite && pickable.should_block_lower;

                    cursor_in_valid_pixels_of_sprite.then(|| {
                        let hit_pos_world =
                            sprite_transform.transform_point(cursor_pos_sprite.extend(0.0));
                        // Transform point from world to camera space to get the Z distance
                        let hit_pos_cam = cam_transform
                            .affine()
                            .inverse()
                            .transform_point3(hit_pos_world);
                        // HitData requires a depth as calculated from the camera's near clipping plane
                        let depth = -cam_ortho.near - hit_pos_cam.z;
                        (
                            entity,
                            HitData::new(
                                cam_entity,
                                depth,
                                Some(hit_pos_world),
                                Some(*sprite_transform.back()),
                            ),
                        )
                    })
                },
            )
            .collect();

        Some((ray_id.pointer, picks, camera.order))
    });

    pick_sets.for_each(|(pointer, picks, order)| {
        pointer_hits_writer.write(PointerHits::new(pointer, picks, order as f32));
    });
}<|MERGE_RESOLUTION|>--- conflicted
+++ resolved
@@ -13,14 +13,10 @@
 use crate::{Anchor, Sprite};
 use bevy_app::prelude::*;
 use bevy_asset::prelude::*;
-<<<<<<< HEAD
-use bevy_camera::{visibility::ViewVisibility, Camera, Projection, RenderTarget};
-=======
 use bevy_camera::{
     visibility::{RenderLayers, ViewVisibility},
-    Camera, Projection,
+    Camera, Projection, RenderTarget,
 };
->>>>>>> f2592b0a
 use bevy_color::Alpha;
 use bevy_ecs::prelude::*;
 use bevy_image::prelude::*;
@@ -136,30 +132,16 @@
 
     let pick_sets = ray_map.iter().flat_map(|(ray_id, ray)| {
         let mut blocked = false;
-<<<<<<< HEAD
-        let Some((cam_entity, camera, _, cam_transform, Projection::Orthographic(cam_ortho), _)) =
-            cameras
-                .iter()
-                .filter(|(_, camera, _, _, _, cam_can_pick)| {
-                    let marker_requirement = !settings.require_markers || *cam_can_pick;
-                    camera.is_active && marker_requirement
-                })
-                .find(|(_, _, render_target, _, _, _)| {
-                    render_target
-                        .normalize(primary_window)
-                        .is_some_and(|x| x == location.target)
-                })
-=======
 
         let Ok((
             cam_entity,
             camera,
+            render_target,
             cam_transform,
             Projection::Orthographic(cam_ortho),
             cam_can_pick,
             cam_render_layers,
         )) = cameras.get(ray_id.camera)
->>>>>>> f2592b0a
         else {
             return None;
         };
@@ -176,8 +158,7 @@
             None
         })?;
 
-        if camera
-            .target
+        if render_target
             .normalize(primary_window)
             .is_none_or(|x| x != location.target)
         {
