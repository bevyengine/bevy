//! A [`bevy_picking`] backend for sprites. Works for simple sprites and sprite atlases. Works for
//! sprites with arbitrary transforms. Picking is done based on sprite bounds, not visible pixels.
//! This means a partially transparent sprite is pickable even in its transparent areas.
//!
//! ## Implementation Notes
//!
//! - The `position` reported in `HitData` in in world space, and the `normal` is a normalized
//!   vector provided by the target's `GlobalTransform::back()`.

use crate::Sprite;
use bevy_app::prelude::*;
use bevy_asset::prelude::*;
use bevy_color::Alpha;
use bevy_ecs::prelude::*;
use bevy_image::prelude::*;
use bevy_math::{prelude::*, FloatExt};
use bevy_picking::backend::prelude::*;
use bevy_reflect::prelude::*;
use bevy_render::{prelude::*, view::RenderLayers};
use bevy_transform::prelude::*;
use bevy_window::PrimaryWindow;

/// A component that marks cameras that should be used in the [`SpritePickingPlugin`].
#[derive(Debug, Clone, Default, Component, Reflect)]
#[reflect(Debug, Default, Component)]
pub struct SpritePickingCamera;

/// How should the [`SpritePickingPlugin`] handle picking and how should it handle transparent pixels
#[derive(Debug, Clone, Copy, Reflect)]
#[reflect(Debug)]
pub enum SpritePickingMode {
    /// Even if a sprite is picked on a transparent pixel, it should still count within the backend.
    /// Only consider the rect of a given sprite.
    BoundingBox,
    /// Ignore any part of a sprite which has a lower alpha value than the threshold (inclusive)
    /// Threshold is given as an f32 representing the alpha value in a Bevy Color Value
    AlphaThreshold(f32),
}

/// Runtime settings for the [`SpritePickingPlugin`].
#[derive(Resource, Reflect)]
#[reflect(Resource, Default)]
pub struct SpritePickingSettings {
    /// When set to `true` sprite picking will only consider cameras marked with
    /// [`SpritePickingCamera`].
    ///
    /// This setting is provided to give you fine-grained control over which cameras and entities
    /// should be used by the sprite picking backend at runtime.
    pub require_markers: bool,
    /// Should the backend count transparent pixels as part of the sprite for picking purposes or should it use the bounding box of the sprite alone.
    ///
    /// Defaults to an inclusive alpha threshold of 0.1
    pub picking_mode: SpritePickingMode,
}

impl Default for SpritePickingSettings {
    fn default() -> Self {
        Self {
            require_markers: false,
            picking_mode: SpritePickingMode::AlphaThreshold(0.1),
        }
    }
}

#[derive(Clone)]
pub struct SpritePickingPlugin;

impl Plugin for SpritePickingPlugin {
    fn build(&self, app: &mut App) {
        app.init_resource::<SpritePickingSettings>()
            .register_type::<(
                SpritePickingCamera,
                SpritePickingMode,
                SpritePickingSettings,
            )>()
            .add_systems(PreUpdate, sprite_picking.in_set(PickSet::Backend));
    }
}

fn sprite_picking(
    cameras: Query<(
        Entity,
        &Camera,
        &GlobalTransform,
        &Projection,
        Option<&RenderLayers>,
        Has<SpritePickingCamera>,
    )>,
    images: Res<Assets<Image>>,
    texture_atlas_layout: Res<Assets<TextureAtlasLayout>>,
    settings: Res<SpritePickingSettings>,
    sprite_query: Query<(
        Entity,
        &Sprite,
        &GlobalTransform,
        &Pickable,
        &ViewVisibility,
        Option<&RenderLayers>,
    )>,
    mut output: EventWriter<PointerHits>,
    ray_map: Res<RayMap>,
    pointer_locations: Query<(&PointerId, &PointerLocation)>,
    primary_window: Query<Entity, With<PrimaryWindow>>,
) {
    let mut sorted_sprites: Vec<_> = sprite_query
        .iter()
        .filter_map(|(entity, sprite, transform, pickable, vis, layers)| {
            if !transform.affine().is_nan() && vis.get() {
                Some((entity, sprite, transform, pickable, layers))
            } else {
                None
            }
        })
        .collect();

    // radsort is a stable radix sort that performed better than `slice::sort_by_key`
    radsort::sort_by_key(&mut sorted_sprites, |(_, _, transform, _, _)| {
        -transform.translation().z
    });
<<<<<<< HEAD
    let primary_window = primary_window.get_single().ok();
=======

    let primary_window = primary_window.single().ok();
>>>>>>> ab38b610

    for (ray_id, ray) in ray_map.iter() {
        let Ok((
            cam_entity,
            camera,
            cam_transform,
            Projection::Orthographic(cam_ortho),
            cam_render_layers,
            cam_can_pick,
        )) = cameras.get(ray_id.camera)
        else {
            continue;
        };

        let marker_requirement = !settings.require_markers || cam_can_pick;
        if !(camera.is_active && marker_requirement) {
            continue;
        }

        let Some(location) = pointer_locations.iter().find_map(|(id, loc)| {
            if *id == ray_id.pointer {
                return loc.location.as_ref();
            }
            None
        }) else {
            continue;
        };

        if camera
            .target
            .normalize(primary_window)
            .is_none_or(|x| x != location.target)
        {
            continue;
        }

        let cursor_ray_len = cam_ortho.far - cam_ortho.near;
        let cursor_ray_end = ray.origin + ray.direction * cursor_ray_len;

        let mut blocked = false;

        let picks: Vec<(Entity, HitData)> = sorted_sprites
            .iter()
            .copied()
            .filter_map(|(entity, sprite, sprite_transform, pickable, layers)| {
                if blocked {
                    return None;
                }

                if let Some(cam_render_layers) = cam_render_layers {
                    if let Some(layers) = layers {
                        if !cam_render_layers.intersects(layers) {
                            return None;
                        }
                    }
                }

                // Transform cursor line segment to sprite coordinate system
                let world_to_sprite = sprite_transform.affine().inverse();
                let cursor_start_sprite = world_to_sprite.transform_point3(ray.origin);
                let cursor_end_sprite = world_to_sprite.transform_point3(cursor_ray_end);

                // Find where the cursor segment intersects the plane Z=0 (which is the sprite's
                // plane in sprite-local space). It may not intersect if, for example, we're
                // viewing the sprite side-on
                if cursor_start_sprite.z == cursor_end_sprite.z {
                    // Cursor ray is parallel to the sprite and misses it
                    return None;
                }
                let lerp_factor =
                    f32::inverse_lerp(cursor_start_sprite.z, cursor_end_sprite.z, 0.0);
                if !(0.0..=1.0).contains(&lerp_factor) {
                    // Lerp factor is out of range, meaning that while an infinite line cast by
                    // the cursor would intersect the sprite, the sprite is not between the
                    // camera's near and far planes
                    return None;
                }
                // Otherwise we can interpolate the xy of the start and end positions by the
                // lerp factor to get the cursor position in sprite space!
                let cursor_pos_sprite = cursor_start_sprite
                    .lerp(cursor_end_sprite, lerp_factor)
                    .xy();

                let Ok(cursor_pixel_space) = sprite.compute_pixel_space_point(
                    cursor_pos_sprite,
                    &images,
                    &texture_atlas_layout,
                ) else {
                    return None;
                };

                // Since the pixel space coordinate is `Ok`, we know the cursor is in the bounds of
                // the sprite.

                let cursor_in_valid_pixels_of_sprite = 'valid_pixel: {
                    match settings.picking_mode {
                        SpritePickingMode::AlphaThreshold(cutoff) => {
                            let Some(image) = images.get(&sprite.image) else {
                                // [`Sprite::from_color`] returns a defaulted handle.
                                // This handle doesn't return a valid image, so returning false here would make picking "color sprites" impossible
                                break 'valid_pixel true;
                            };
                            // grab pixel and check alpha
                            let Ok(color) = image.get_color_at(
                                cursor_pixel_space.x as u32,
                                cursor_pixel_space.y as u32,
                            ) else {
                                // We don't know how to interpret the pixel.
                                break 'valid_pixel false;
                            };
                            // Check the alpha is above the cutoff.
                            color.alpha() > cutoff
                        }
                        SpritePickingMode::BoundingBox => true,
                    }
                };

                blocked = cursor_in_valid_pixels_of_sprite && pickable.should_block_lower;

                cursor_in_valid_pixels_of_sprite.then(|| {
                    let hit_pos_world =
                        sprite_transform.transform_point(cursor_pos_sprite.extend(0.0));
                    // Transform point from world to camera space to get the Z distance
                    let hit_pos_cam = cam_transform
                        .affine()
                        .inverse()
                        .transform_point3(hit_pos_world);
                    // HitData requires a depth as calculated from the camera's near clipping plane
                    let depth = -cam_ortho.near - hit_pos_cam.z;
                    (
                        entity,
                        HitData::new(
                            cam_entity,
                            depth,
                            Some(hit_pos_world),
                            Some(*sprite_transform.back()),
                        ),
                    )
                })
            })
            .collect();

        let order = camera.order as f32;
        output.write(PointerHits::new(ray_id.pointer, picks, order));
    }
}<|MERGE_RESOLUTION|>--- conflicted
+++ resolved
@@ -117,12 +117,8 @@
     radsort::sort_by_key(&mut sorted_sprites, |(_, _, transform, _, _)| {
         -transform.translation().z
     });
-<<<<<<< HEAD
-    let primary_window = primary_window.get_single().ok();
-=======
 
     let primary_window = primary_window.single().ok();
->>>>>>> ab38b610
 
     for (ray_id, ray) in ray_map.iter() {
         let Ok((
