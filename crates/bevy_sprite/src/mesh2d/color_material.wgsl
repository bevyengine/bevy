--- conflicted
+++ resolved
@@ -25,16 +25,10 @@
 ) -> @location(0) vec4<f32> {
     var output_color: vec4<f32> = material.color;
 #ifdef VERTEX_COLORS
-<<<<<<< HEAD
-        output_color = output_color * textureSample(texture, texture_sampler, mesh.uv) * mesh.color;
-#else
-        output_color = output_color * textureSample(texture, texture_sampler, mesh.uv);
-=======
-    output_color = output_color * in.color;
->>>>>>> 70106773
+    output_color = output_color * mesh.color;
 #endif
     if ((material.flags & COLOR_MATERIAL_FLAGS_TEXTURE_BIT) != 0u) {
-        output_color = output_color * textureSample(texture, texture_sampler, in.uv);
+        output_color = output_color * textureSample(texture, texture_sampler, mesh.uv);
     }
     return output_color;
 }