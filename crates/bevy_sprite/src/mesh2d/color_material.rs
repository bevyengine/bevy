--- conflicted
+++ resolved
@@ -1,12 +1,4 @@
-<<<<<<< HEAD
-#[expect(
-    deprecated,
-    reason = "MaterialMesh2dBundle is used for a (now-deprecated) type alias, ColorMesh2dBundle."
-)]
-use crate::{AlphaMode2d, Material2d, Material2dPlugin, MaterialMesh2dBundle};
-=======
 use crate::{AlphaMode2d, Material2d, Material2dPlugin};
->>>>>>> 21c1b6a1
 use bevy_app::{App, Plugin};
 use bevy_asset::{load_internal_asset, Asset, AssetApp, Assets, Handle};
 use bevy_color::{Alpha, Color, ColorToComponents, LinearRgba};
@@ -162,7 +154,6 @@
     fn alpha_mode(&self) -> AlphaMode2d {
         self.alpha_mode
     }
-<<<<<<< HEAD
 }
 
 /// A component bundle for entities with a [`Mesh2d`](crate::Mesh2d) and a [`ColorMaterial`].
@@ -170,11 +161,4 @@
     since = "0.15.0",
     note = "Use the `Mesh3d` and `MeshMaterial3d` components instead. Inserting them will now also insert the other components required by them automatically."
 )]
-#[expect(
-    deprecated,
-    reason = "This is a deprecated alias for a deprecated item."
-)]
-pub type ColorMesh2dBundle = MaterialMesh2dBundle<ColorMaterial>;
-=======
-}
->>>>>>> 21c1b6a1
+pub type ColorMesh2dBundle = MaterialMesh2dBundle<ColorMaterial>;