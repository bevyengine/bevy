--- conflicted
+++ resolved
@@ -35,12 +35,7 @@
         app.add_plugin(Material2dPlugin::<ColorMaterial>::default());
 
         app.world
-<<<<<<< HEAD
-            .get_resource_mut::<Assets<ColorMaterial>>()
-            .expect("Unable to get mutable reference to ColorMaterial Resource")
-=======
             .resource_mut::<Assets<ColorMaterial>>()
->>>>>>> c747cc52
             .set_untracked(
                 Handle::<ColorMaterial>::default(),
                 ColorMaterial {
