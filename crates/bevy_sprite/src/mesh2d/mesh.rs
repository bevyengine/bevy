--- conflicted
+++ resolved
@@ -62,11 +62,7 @@
         if let Ok(render_app) = app.get_sub_app_mut(RenderApp) {
             render_app
                 .init_resource::<Mesh2dPipeline>()
-<<<<<<< HEAD
-                .init_resource::<SpecializedRenderPipelines<Mesh2dPipeline>>()
-=======
                 .init_resource::<SpecializedMeshPipelines<Mesh2dPipeline>>()
->>>>>>> 159fe527
                 .add_system_to_stage(RenderStage::Extract, extract_mesh2d)
                 .add_system_to_stage(RenderStage::Queue, queue_mesh2d_bind_group)
                 .add_system_to_stage(RenderStage::Queue, queue_mesh2d_view_bind_groups);
@@ -277,11 +273,7 @@
     }
 }
 
-<<<<<<< HEAD
-impl SpecializedRenderPipeline for Mesh2dPipeline {
-=======
 impl SpecializedMeshPipeline for Mesh2dPipeline {
->>>>>>> 159fe527
     type Key = Mesh2dPipelineKey;
 
     fn specialize(
