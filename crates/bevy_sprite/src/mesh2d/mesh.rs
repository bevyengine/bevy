--- conflicted
+++ resolved
@@ -1,9 +1,6 @@
 use bevy_app::Plugin;
 use bevy_asset::{load_internal_asset_with_path, Handle, HandleUntyped};
-<<<<<<< HEAD
 use bevy_core_pipeline::core_2d::Transparent2d;
-=======
->>>>>>> 7304db3b
 use bevy_ecs::{
     prelude::*,
     system::{lifetimeless::*, SystemParamItem, SystemState},
@@ -60,25 +57,8 @@
             MESH2D_VERTEX_OUTPUT,
             "mesh2d_vertex_output.wgsl",
             Shader::from_wgsl_with_path
-<<<<<<< HEAD
         );
         load_internal_asset_with_path!(
-=======
-        );
-        load_internal_asset_with_path!(
-            app,
-            MESH2D_VIEW_TYPES_HANDLE,
-            "mesh2d_view_types.wgsl",
-            Shader::from_wgsl_with_path
-        );
-        load_internal_asset_with_path!(
-            app,
-            MESH2D_VIEW_BINDINGS_HANDLE,
-            "mesh2d_view_bindings.wgsl",
-            Shader::from_wgsl_with_path
-        );
-        load_internal_asset_with_path!(
->>>>>>> 7304db3b
             app,
             MESH2D_TYPES_HANDLE,
             "mesh2d_types.wgsl",
