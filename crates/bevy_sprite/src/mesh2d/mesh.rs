--- conflicted
+++ resolved
@@ -130,13 +130,8 @@
             }
 
             render_app
-<<<<<<< HEAD
                 .insert_resource(GpuArrayBufferPool::<Mesh2dUniform>::new(
-                    render_app.world.resource::<RenderDevice>(),
-=======
-                .insert_resource(GpuArrayBuffer::<Mesh2dUniform>::new(
                     render_app.world().resource::<RenderDevice>(),
->>>>>>> 97131e19
                 ))
                 .init_resource::<Mesh2dPipeline>();
         }
