use bevy_app::Plugin;
use bevy_asset::{load_internal_asset, Handle, HandleUntyped};
use bevy_ecs::{
    prelude::*,
    system::{lifetimeless::*, SystemParamItem, SystemState},
};
use bevy_math::{Mat4, Vec2};
use bevy_reflect::{Reflect, TypeUuid};
use bevy_render::{
    extract_component::{ComponentUniforms, DynamicUniformIndex, UniformComponentPlugin},
    globals::{GlobalsBuffer, GlobalsUniform},
    mesh::{GpuBufferInfo, Mesh, MeshVertexBufferLayout},
    render_asset::RenderAssets,
    render_phase::{EntityRenderCommand, RenderCommandResult, TrackedRenderPass},
    render_resource::*,
<<<<<<< HEAD
    renderer::{RenderDevice, RenderQueue},
    texture::{
        BevyDefault, DefaultImageSampler, GpuImage, Image, ImageSampler, TextureFormatPixelInfo,
    },
    view::{
        ComputedVisibility, ExtractedView, ViewTarget, ViewUniform, ViewUniformOffset, ViewUniforms,
    },
=======
    renderer::{RenderDevice, RenderQueue, RenderTextureFormat},
    texture::{DefaultImageSampler, GpuImage, Image, ImageSampler, TextureFormatPixelInfo},
    view::{ComputedVisibility, ExtractedView, ViewUniform, ViewUniformOffset, ViewUniforms},
>>>>>>> 3689d5d0
    Extract, RenderApp, RenderStage,
};
use bevy_transform::components::GlobalTransform;

/// Component for rendering with meshes in the 2d pipeline, usually with a [2d material](crate::Material2d) such as [`ColorMaterial`](crate::ColorMaterial).
///
/// It wraps a [`Handle<Mesh>`] to differentiate from the 3d pipelines which use the handles directly as components
#[derive(Default, Clone, Component, Debug, Reflect)]
#[reflect(Component)]
pub struct Mesh2dHandle(pub Handle<Mesh>);

impl From<Handle<Mesh>> for Mesh2dHandle {
    fn from(handle: Handle<Mesh>) -> Self {
        Self(handle)
    }
}

#[derive(Default)]
pub struct Mesh2dRenderPlugin;

pub const MESH2D_VERTEX_OUTPUT: HandleUntyped =
    HandleUntyped::weak_from_u64(Shader::TYPE_UUID, 7646632476603252194);
pub const MESH2D_VIEW_TYPES_HANDLE: HandleUntyped =
    HandleUntyped::weak_from_u64(Shader::TYPE_UUID, 12677582416765805110);
pub const MESH2D_VIEW_BINDINGS_HANDLE: HandleUntyped =
    HandleUntyped::weak_from_u64(Shader::TYPE_UUID, 6901431444735842434);
pub const MESH2D_TYPES_HANDLE: HandleUntyped =
    HandleUntyped::weak_from_u64(Shader::TYPE_UUID, 8994673400261890424);
pub const MESH2D_BINDINGS_HANDLE: HandleUntyped =
    HandleUntyped::weak_from_u64(Shader::TYPE_UUID, 8983617858458862856);
pub const MESH2D_FUNCTIONS_HANDLE: HandleUntyped =
    HandleUntyped::weak_from_u64(Shader::TYPE_UUID, 4976379308250389413);
pub const MESH2D_SHADER_HANDLE: HandleUntyped =
    HandleUntyped::weak_from_u64(Shader::TYPE_UUID, 2971387252468633715);

impl Plugin for Mesh2dRenderPlugin {
    fn build(&self, app: &mut bevy_app::App) {
        load_internal_asset!(
            app,
            MESH2D_VERTEX_OUTPUT,
            "mesh2d_vertex_output.wgsl",
            Shader::from_wgsl
        );
        load_internal_asset!(
            app,
            MESH2D_VIEW_TYPES_HANDLE,
            "mesh2d_view_types.wgsl",
            Shader::from_wgsl
        );
        load_internal_asset!(
            app,
            MESH2D_VIEW_BINDINGS_HANDLE,
            "mesh2d_view_bindings.wgsl",
            Shader::from_wgsl
        );
        load_internal_asset!(
            app,
            MESH2D_TYPES_HANDLE,
            "mesh2d_types.wgsl",
            Shader::from_wgsl
        );
        load_internal_asset!(
            app,
            MESH2D_BINDINGS_HANDLE,
            "mesh2d_bindings.wgsl",
            Shader::from_wgsl
        );
        load_internal_asset!(
            app,
            MESH2D_FUNCTIONS_HANDLE,
            "mesh2d_functions.wgsl",
            Shader::from_wgsl
        );
        load_internal_asset!(app, MESH2D_SHADER_HANDLE, "mesh2d.wgsl", Shader::from_wgsl);

        app.add_plugin(UniformComponentPlugin::<Mesh2dUniform>::default());

        if let Ok(render_app) = app.get_sub_app_mut(RenderApp) {
            render_app
                .init_resource::<Mesh2dPipeline>()
                .init_resource::<SpecializedMeshPipelines<Mesh2dPipeline>>()
                .add_system_to_stage(RenderStage::Extract, extract_mesh2d)
                .add_system_to_stage(RenderStage::Queue, queue_mesh2d_bind_group)
                .add_system_to_stage(RenderStage::Queue, queue_mesh2d_view_bind_groups);
        }
    }
}

#[derive(Component, ShaderType, Clone)]
pub struct Mesh2dUniform {
    pub transform: Mat4,
    pub inverse_transpose_model: Mat4,
    pub flags: u32,
}

// NOTE: These must match the bit flags in bevy_sprite/src/mesh2d/mesh2d.wgsl!
bitflags::bitflags! {
    #[repr(transparent)]
    struct MeshFlags: u32 {
        const NONE                       = 0;
        const UNINITIALIZED              = 0xFFFF;
    }
}

pub fn extract_mesh2d(
    mut commands: Commands,
    mut previous_len: Local<usize>,
    query: Extract<Query<(Entity, &ComputedVisibility, &GlobalTransform, &Mesh2dHandle)>>,
) {
    let mut values = Vec::with_capacity(*previous_len);
    for (entity, computed_visibility, transform, handle) in &query {
        if !computed_visibility.is_visible() {
            continue;
        }
        let transform = transform.compute_matrix();
        values.push((
            entity,
            (
                Mesh2dHandle(handle.0.clone_weak()),
                Mesh2dUniform {
                    flags: MeshFlags::empty().bits,
                    transform,
                    inverse_transpose_model: transform.inverse().transpose(),
                },
            ),
        ));
    }
    *previous_len = values.len();
    commands.insert_or_spawn_batch(values);
}

#[derive(Resource, Clone)]
pub struct Mesh2dPipeline {
    pub view_layout: BindGroupLayout,
    pub mesh_layout: BindGroupLayout,
    // This dummy white texture is to be used in place of optional textures
    pub dummy_white_gpu_image: GpuImage,
}

impl FromWorld for Mesh2dPipeline {
    fn from_world(world: &mut World) -> Self {
        let mut system_state: SystemState<(
            Res<RenderDevice>,
            Res<DefaultImageSampler>,
            Res<RenderTextureFormat>,
        )> = SystemState::new(world);
        let (render_device, default_sampler, first_available_texture_format) =
            system_state.get_mut(world);
        let view_layout = render_device.create_bind_group_layout(&BindGroupLayoutDescriptor {
            entries: &[
                // View
                BindGroupLayoutEntry {
                    binding: 0,
                    visibility: ShaderStages::VERTEX | ShaderStages::FRAGMENT,
                    ty: BindingType::Buffer {
                        ty: BufferBindingType::Uniform,
                        has_dynamic_offset: true,
                        min_binding_size: Some(ViewUniform::min_size()),
                    },
                    count: None,
                },
                BindGroupLayoutEntry {
                    binding: 1,
                    visibility: ShaderStages::VERTEX_FRAGMENT,
                    ty: BindingType::Buffer {
                        ty: BufferBindingType::Uniform,
                        has_dynamic_offset: false,
                        min_binding_size: Some(GlobalsUniform::min_size()),
                    },
                    count: None,
                },
            ],
            label: Some("mesh2d_view_layout"),
        });

        let mesh_layout = render_device.create_bind_group_layout(&BindGroupLayoutDescriptor {
            entries: &[BindGroupLayoutEntry {
                binding: 0,
                visibility: ShaderStages::VERTEX | ShaderStages::FRAGMENT,
                ty: BindingType::Buffer {
                    ty: BufferBindingType::Uniform,
                    has_dynamic_offset: true,
                    min_binding_size: Some(Mesh2dUniform::min_size()),
                },
                count: None,
            }],
            label: Some("mesh2d_layout"),
        });
        // A 1x1x1 'all 1.0' texture to use as a dummy texture to use in place of optional StandardMaterial textures
        let dummy_white_gpu_image = {
            let image = Image::new_fill(
                Extent3d::default(),
                TextureDimension::D2,
                &[255u8; 4],
                first_available_texture_format.0,
            );
            let texture = render_device.create_texture(&image.texture_descriptor);
            let sampler = match image.sampler_descriptor {
                ImageSampler::Default => (**default_sampler).clone(),
                ImageSampler::Descriptor(descriptor) => render_device.create_sampler(&descriptor),
            };

            let format_size = image.texture_descriptor.format.pixel_size();
            let render_queue = world.resource_mut::<RenderQueue>();
            render_queue.write_texture(
                ImageCopyTexture {
                    texture: &texture,
                    mip_level: 0,
                    origin: Origin3d::ZERO,
                    aspect: TextureAspect::All,
                },
                &image.data,
                ImageDataLayout {
                    offset: 0,
                    bytes_per_row: Some(
                        std::num::NonZeroU32::new(
                            image.texture_descriptor.size.width * format_size as u32,
                        )
                        .unwrap(),
                    ),
                    rows_per_image: None,
                },
                image.texture_descriptor.size,
            );

            let texture_view = texture.create_view(&TextureViewDescriptor::default());
            GpuImage {
                texture,
                texture_view,
                texture_format: image.texture_descriptor.format,
                sampler,
                size: Vec2::new(
                    image.texture_descriptor.size.width as f32,
                    image.texture_descriptor.size.height as f32,
                ),
            }
        };
        Mesh2dPipeline {
            view_layout,
            mesh_layout,
            dummy_white_gpu_image,
        }
    }
}

impl Mesh2dPipeline {
    pub fn get_image_texture<'a>(
        &'a self,
        gpu_images: &'a RenderAssets<Image>,
        handle_option: &Option<Handle<Image>>,
    ) -> Option<(&'a TextureView, &'a Sampler)> {
        if let Some(handle) = handle_option {
            let gpu_image = gpu_images.get(handle)?;
            Some((&gpu_image.texture_view, &gpu_image.sampler))
        } else {
            Some((
                &self.dummy_white_gpu_image.texture_view,
                &self.dummy_white_gpu_image.sampler,
            ))
        }
    }
}

bitflags::bitflags! {
    #[repr(transparent)]
    // NOTE: Apparently quadro drivers support up to 64x MSAA.
    // MSAA uses the highest 3 bits for the MSAA log2(sample count) to support up to 128x MSAA.
    // FIXME: make normals optional?
    pub struct Mesh2dPipelineKey: u32 {
        const NONE                        = 0;
<<<<<<< HEAD
        const HDR                         = (1 << 0);
        const TONEMAP_IN_SHADER           = (1 << 1);
        const MSAA_RESERVED_BITS          = Mesh2dPipelineKey::MSAA_MASK_BITS << Mesh2dPipelineKey::MSAA_SHIFT_BITS;
        const PRIMITIVE_TOPOLOGY_RESERVED_BITS = Mesh2dPipelineKey::PRIMITIVE_TOPOLOGY_MASK_BITS << Mesh2dPipelineKey::PRIMITIVE_TOPOLOGY_SHIFT_BITS;
=======
        const MSAA_RESERVED_BITS          = Self::MSAA_MASK_BITS << Self::MSAA_SHIFT_BITS;
        const PRIMITIVE_TOPOLOGY_RESERVED_BITS = Self::PRIMITIVE_TOPOLOGY_MASK_BITS << Self::PRIMITIVE_TOPOLOGY_SHIFT_BITS;
>>>>>>> 3689d5d0
    }
}

impl Mesh2dPipelineKey {
    const MSAA_MASK_BITS: u32 = 0b111;
    const MSAA_SHIFT_BITS: u32 = 32 - Self::MSAA_MASK_BITS.count_ones();
    const PRIMITIVE_TOPOLOGY_MASK_BITS: u32 = 0b111;
    const PRIMITIVE_TOPOLOGY_SHIFT_BITS: u32 = Self::MSAA_SHIFT_BITS - 3;

    pub fn from_msaa_samples(msaa_samples: u32) -> Self {
        let msaa_bits =
            (msaa_samples.trailing_zeros() & Self::MSAA_MASK_BITS) << Self::MSAA_SHIFT_BITS;
        Self::from_bits(msaa_bits).unwrap()
    }

    pub fn from_hdr(hdr: bool) -> Self {
        if hdr {
            Mesh2dPipelineKey::HDR
        } else {
            Mesh2dPipelineKey::NONE
        }
    }

    pub fn msaa_samples(&self) -> u32 {
        1 << ((self.bits >> Self::MSAA_SHIFT_BITS) & Self::MSAA_MASK_BITS)
    }

    pub fn from_primitive_topology(primitive_topology: PrimitiveTopology) -> Self {
        let primitive_topology_bits = ((primitive_topology as u32)
            & Self::PRIMITIVE_TOPOLOGY_MASK_BITS)
            << Self::PRIMITIVE_TOPOLOGY_SHIFT_BITS;
        Self::from_bits(primitive_topology_bits).unwrap()
    }

    pub fn primitive_topology(&self) -> PrimitiveTopology {
        let primitive_topology_bits =
            (self.bits >> Self::PRIMITIVE_TOPOLOGY_SHIFT_BITS) & Self::PRIMITIVE_TOPOLOGY_MASK_BITS;
        match primitive_topology_bits {
            x if x == PrimitiveTopology::PointList as u32 => PrimitiveTopology::PointList,
            x if x == PrimitiveTopology::LineList as u32 => PrimitiveTopology::LineList,
            x if x == PrimitiveTopology::LineStrip as u32 => PrimitiveTopology::LineStrip,
            x if x == PrimitiveTopology::TriangleList as u32 => PrimitiveTopology::TriangleList,
            x if x == PrimitiveTopology::TriangleStrip as u32 => PrimitiveTopology::TriangleStrip,
            _ => PrimitiveTopology::default(),
        }
    }
}

impl SpecializedMeshPipeline for Mesh2dPipeline {
    type Key = Mesh2dPipelineKey;

    fn specialize(
        &self,
        key: Self::Key,
        layout: &MeshVertexBufferLayout,
    ) -> Result<RenderPipelineDescriptor, SpecializedMeshPipelineError> {
        let mut shader_defs = Vec::new();
        let mut vertex_attributes = Vec::new();

        if layout.contains(Mesh::ATTRIBUTE_POSITION) {
            shader_defs.push(String::from("VERTEX_POSITIONS"));
            vertex_attributes.push(Mesh::ATTRIBUTE_POSITION.at_shader_location(0));
        }

        if layout.contains(Mesh::ATTRIBUTE_NORMAL) {
            shader_defs.push(String::from("VERTEX_NORMALS"));
            vertex_attributes.push(Mesh::ATTRIBUTE_NORMAL.at_shader_location(1));
        }

        if layout.contains(Mesh::ATTRIBUTE_UV_0) {
            shader_defs.push(String::from("VERTEX_UVS"));
            vertex_attributes.push(Mesh::ATTRIBUTE_UV_0.at_shader_location(2));
        }

        if layout.contains(Mesh::ATTRIBUTE_TANGENT) {
            shader_defs.push(String::from("VERTEX_TANGENTS"));
            vertex_attributes.push(Mesh::ATTRIBUTE_TANGENT.at_shader_location(3));
        }

        if layout.contains(Mesh::ATTRIBUTE_COLOR) {
            shader_defs.push(String::from("VERTEX_COLORS"));
            vertex_attributes.push(Mesh::ATTRIBUTE_COLOR.at_shader_location(4));
        }

        if key.contains(Mesh2dPipelineKey::TONEMAP_IN_SHADER) {
            shader_defs.push("TONEMAP_IN_SHADER".to_string());
        }

        let vertex_buffer_layout = layout.get_layout(&vertex_attributes)?;

        let format = match key.contains(Mesh2dPipelineKey::HDR) {
            true => ViewTarget::TEXTURE_FORMAT_HDR,
            false => TextureFormat::bevy_default(),
        };

        Ok(RenderPipelineDescriptor {
            vertex: VertexState {
                shader: MESH2D_SHADER_HANDLE.typed::<Shader>(),
                entry_point: "vertex".into(),
                shader_defs: shader_defs.clone(),
                buffers: vec![vertex_buffer_layout],
            },
            fragment: Some(FragmentState {
                shader: MESH2D_SHADER_HANDLE.typed::<Shader>(),
                shader_defs,
                entry_point: "fragment".into(),
                targets: vec![Some(ColorTargetState {
<<<<<<< HEAD
                    format,
=======
                    format: self.dummy_white_gpu_image.texture_format,
>>>>>>> 3689d5d0
                    blend: Some(BlendState::ALPHA_BLENDING),
                    write_mask: ColorWrites::ALL,
                })],
            }),
            layout: Some(vec![self.view_layout.clone(), self.mesh_layout.clone()]),
            primitive: PrimitiveState {
                front_face: FrontFace::Ccw,
                cull_mode: Some(Face::Back),
                unclipped_depth: false,
                polygon_mode: PolygonMode::Fill,
                conservative: false,
                topology: key.primitive_topology(),
                strip_index_format: None,
            },
            depth_stencil: None,
            multisample: MultisampleState {
                count: key.msaa_samples(),
                mask: !0,
                alpha_to_coverage_enabled: false,
            },
            label: Some("transparent_mesh2d_pipeline".into()),
        })
    }
}

#[derive(Resource)]
pub struct Mesh2dBindGroup {
    pub value: BindGroup,
}

pub fn queue_mesh2d_bind_group(
    mut commands: Commands,
    mesh2d_pipeline: Res<Mesh2dPipeline>,
    render_device: Res<RenderDevice>,
    mesh2d_uniforms: Res<ComponentUniforms<Mesh2dUniform>>,
) {
    if let Some(binding) = mesh2d_uniforms.uniforms().binding() {
        commands.insert_resource(Mesh2dBindGroup {
            value: render_device.create_bind_group(&BindGroupDescriptor {
                entries: &[BindGroupEntry {
                    binding: 0,
                    resource: binding,
                }],
                label: Some("mesh2d_bind_group"),
                layout: &mesh2d_pipeline.mesh_layout,
            }),
        });
    }
}

#[derive(Component)]
pub struct Mesh2dViewBindGroup {
    pub value: BindGroup,
}

pub fn queue_mesh2d_view_bind_groups(
    mut commands: Commands,
    render_device: Res<RenderDevice>,
    mesh2d_pipeline: Res<Mesh2dPipeline>,
    view_uniforms: Res<ViewUniforms>,
    views: Query<Entity, With<ExtractedView>>,
    globals_buffer: Res<GlobalsBuffer>,
) {
    if let (Some(view_binding), Some(globals)) = (
        view_uniforms.uniforms.binding(),
        globals_buffer.buffer.binding(),
    ) {
        for entity in &views {
            let view_bind_group = render_device.create_bind_group(&BindGroupDescriptor {
                entries: &[
                    BindGroupEntry {
                        binding: 0,
                        resource: view_binding.clone(),
                    },
                    BindGroupEntry {
                        binding: 1,
                        resource: globals.clone(),
                    },
                ],
                label: Some("mesh2d_view_bind_group"),
                layout: &mesh2d_pipeline.view_layout,
            });

            commands.entity(entity).insert(Mesh2dViewBindGroup {
                value: view_bind_group,
            });
        }
    }
}

pub struct SetMesh2dViewBindGroup<const I: usize>;
impl<const I: usize> EntityRenderCommand for SetMesh2dViewBindGroup<I> {
    type Param = SQuery<(Read<ViewUniformOffset>, Read<Mesh2dViewBindGroup>)>;
    #[inline]
    fn render<'w>(
        view: Entity,
        _item: Entity,
        view_query: SystemParamItem<'w, '_, Self::Param>,
        pass: &mut TrackedRenderPass<'w>,
    ) -> RenderCommandResult {
        let (view_uniform, mesh2d_view_bind_group) = view_query.get_inner(view).unwrap();
        pass.set_bind_group(I, &mesh2d_view_bind_group.value, &[view_uniform.offset]);

        RenderCommandResult::Success
    }
}

pub struct SetMesh2dBindGroup<const I: usize>;
impl<const I: usize> EntityRenderCommand for SetMesh2dBindGroup<I> {
    type Param = (
        SRes<Mesh2dBindGroup>,
        SQuery<Read<DynamicUniformIndex<Mesh2dUniform>>>,
    );
    #[inline]
    fn render<'w>(
        _view: Entity,
        item: Entity,
        (mesh2d_bind_group, mesh2d_query): SystemParamItem<'w, '_, Self::Param>,
        pass: &mut TrackedRenderPass<'w>,
    ) -> RenderCommandResult {
        let mesh2d_index = mesh2d_query.get(item).unwrap();
        pass.set_bind_group(
            I,
            &mesh2d_bind_group.into_inner().value,
            &[mesh2d_index.index()],
        );
        RenderCommandResult::Success
    }
}

pub struct DrawMesh2d;
impl EntityRenderCommand for DrawMesh2d {
    type Param = (SRes<RenderAssets<Mesh>>, SQuery<Read<Mesh2dHandle>>);
    #[inline]
    fn render<'w>(
        _view: Entity,
        item: Entity,
        (meshes, mesh2d_query): SystemParamItem<'w, '_, Self::Param>,
        pass: &mut TrackedRenderPass<'w>,
    ) -> RenderCommandResult {
        let mesh_handle = &mesh2d_query.get(item).unwrap().0;
        if let Some(gpu_mesh) = meshes.into_inner().get(mesh_handle) {
            pass.set_vertex_buffer(0, gpu_mesh.vertex_buffer.slice(..));
            match &gpu_mesh.buffer_info {
                GpuBufferInfo::Indexed {
                    buffer,
                    index_format,
                    count,
                } => {
                    pass.set_index_buffer(buffer.slice(..), 0, *index_format);
                    pass.draw_indexed(0..*count, 0, 0..1);
                }
                GpuBufferInfo::NonIndexed { vertex_count } => {
                    pass.draw(0..*vertex_count, 0..1);
                }
            }
            RenderCommandResult::Success
        } else {
            RenderCommandResult::Failure
        }
    }
}<|MERGE_RESOLUTION|>--- conflicted
+++ resolved
@@ -13,7 +13,6 @@
     render_asset::RenderAssets,
     render_phase::{EntityRenderCommand, RenderCommandResult, TrackedRenderPass},
     render_resource::*,
-<<<<<<< HEAD
     renderer::{RenderDevice, RenderQueue},
     texture::{
         BevyDefault, DefaultImageSampler, GpuImage, Image, ImageSampler, TextureFormatPixelInfo,
@@ -21,11 +20,6 @@
     view::{
         ComputedVisibility, ExtractedView, ViewTarget, ViewUniform, ViewUniformOffset, ViewUniforms,
     },
-=======
-    renderer::{RenderDevice, RenderQueue, RenderTextureFormat},
-    texture::{DefaultImageSampler, GpuImage, Image, ImageSampler, TextureFormatPixelInfo},
-    view::{ComputedVisibility, ExtractedView, ViewUniform, ViewUniformOffset, ViewUniforms},
->>>>>>> 3689d5d0
     Extract, RenderApp, RenderStage,
 };
 use bevy_transform::components::GlobalTransform;
@@ -167,13 +161,9 @@
 
 impl FromWorld for Mesh2dPipeline {
     fn from_world(world: &mut World) -> Self {
-        let mut system_state: SystemState<(
-            Res<RenderDevice>,
-            Res<DefaultImageSampler>,
-            Res<RenderTextureFormat>,
-        )> = SystemState::new(world);
-        let (render_device, default_sampler, first_available_texture_format) =
-            system_state.get_mut(world);
+        let mut system_state: SystemState<(Res<RenderDevice>, Res<DefaultImageSampler>)> =
+            SystemState::new(world);
+        let (render_device, default_sampler) = system_state.get_mut(world);
         let view_layout = render_device.create_bind_group_layout(&BindGroupLayoutDescriptor {
             entries: &[
                 // View
@@ -220,7 +210,7 @@
                 Extent3d::default(),
                 TextureDimension::D2,
                 &[255u8; 4],
-                first_available_texture_format.0,
+                TextureFormat::bevy_default(),
             );
             let texture = render_device.create_texture(&image.texture_descriptor);
             let sampler = match image.sampler_descriptor {
@@ -296,15 +286,10 @@
     // FIXME: make normals optional?
     pub struct Mesh2dPipelineKey: u32 {
         const NONE                        = 0;
-<<<<<<< HEAD
         const HDR                         = (1 << 0);
         const TONEMAP_IN_SHADER           = (1 << 1);
-        const MSAA_RESERVED_BITS          = Mesh2dPipelineKey::MSAA_MASK_BITS << Mesh2dPipelineKey::MSAA_SHIFT_BITS;
-        const PRIMITIVE_TOPOLOGY_RESERVED_BITS = Mesh2dPipelineKey::PRIMITIVE_TOPOLOGY_MASK_BITS << Mesh2dPipelineKey::PRIMITIVE_TOPOLOGY_SHIFT_BITS;
-=======
         const MSAA_RESERVED_BITS          = Self::MSAA_MASK_BITS << Self::MSAA_SHIFT_BITS;
         const PRIMITIVE_TOPOLOGY_RESERVED_BITS = Self::PRIMITIVE_TOPOLOGY_MASK_BITS << Self::PRIMITIVE_TOPOLOGY_SHIFT_BITS;
->>>>>>> 3689d5d0
     }
 }
 
@@ -412,11 +397,7 @@
                 shader_defs,
                 entry_point: "fragment".into(),
                 targets: vec![Some(ColorTargetState {
-<<<<<<< HEAD
                     format,
-=======
-                    format: self.dummy_white_gpu_image.texture_format,
->>>>>>> 3689d5d0
                     blend: Some(BlendState::ALPHA_BLENDING),
                     write_mask: ColorWrites::ALL,
                 })],
