use bevy_app::Plugin;
use bevy_asset::{load_internal_asset, AssetId, Handle};

use crate::{tonemapping_pipeline_key, Material2dBindGroupId};
use bevy_core_pipeline::tonemapping::DebandDither;
use bevy_core_pipeline::{
    core_2d::{AlphaMask2d, Camera2d, Opaque2d, Transparent2d, CORE_2D_DEPTH_FORMAT},
    tonemapping::{
        get_lut_bind_group_layout_entries, get_lut_bindings, Tonemapping, TonemappingLuts,
    },
};
use bevy_derive::{Deref, DerefMut};
use bevy_ecs::component::Tick;
use bevy_ecs::system::SystemChangeTick;
use bevy_ecs::{
    prelude::*,
    query::ROQueryItem,
    system::{lifetimeless::*, SystemParamItem, SystemState},
};
use bevy_image::{BevyDefault, Image, ImageSampler, TextureFormatPixelInfo};
use bevy_math::{Affine3, Vec4};
<<<<<<< HEAD
use bevy_render::mesh::MeshTag;
=======
use bevy_render::prelude::Msaa;
use bevy_render::RenderSet::PrepareAssets;
>>>>>>> fdc7cb30
use bevy_render::{
    batching::{
        gpu_preprocessing::IndirectParametersMetadata,
        no_gpu_preprocessing::{
            self, batch_and_prepare_binned_render_phase, batch_and_prepare_sorted_render_phase,
            write_batched_instance_buffer, BatchedInstanceBuffer,
        },
        GetBatchData, GetFullBatchData, NoAutomaticBatching,
    },
    globals::{GlobalsBuffer, GlobalsUniform},
    mesh::{
        allocator::MeshAllocator, Mesh, Mesh2d, MeshVertexBufferLayoutRef, RenderMesh,
        RenderMeshBufferInfo,
    },
    render_asset::RenderAssets,
    render_phase::{
        PhaseItem, PhaseItemExtraIndex, RenderCommand, RenderCommandResult, TrackedRenderPass,
    },
    render_resource::{binding_types::uniform_buffer, *},
    renderer::{RenderDevice, RenderQueue},
    sync_world::{MainEntity, MainEntityHashMap},
    texture::{DefaultImageSampler, FallbackImage, GpuImage},
    view::{
        ExtractedView, ViewTarget, ViewUniform, ViewUniformOffset, ViewUniforms, ViewVisibility,
    },
    Extract, ExtractSchedule, Render, RenderApp, RenderSet,
};
use bevy_transform::components::GlobalTransform;
use nonmax::NonMaxU32;
use tracing::error;

#[derive(Default)]
pub struct Mesh2dRenderPlugin;

pub const MESH2D_VERTEX_OUTPUT: Handle<Shader> = Handle::weak_from_u128(7646632476603252194);
pub const MESH2D_VIEW_TYPES_HANDLE: Handle<Shader> = Handle::weak_from_u128(12677582416765805110);
pub const MESH2D_VIEW_BINDINGS_HANDLE: Handle<Shader> = Handle::weak_from_u128(6901431444735842434);
pub const MESH2D_TYPES_HANDLE: Handle<Shader> = Handle::weak_from_u128(8994673400261890424);
pub const MESH2D_BINDINGS_HANDLE: Handle<Shader> = Handle::weak_from_u128(8983617858458862856);
pub const MESH2D_FUNCTIONS_HANDLE: Handle<Shader> = Handle::weak_from_u128(4976379308250389413);
pub const MESH2D_SHADER_HANDLE: Handle<Shader> = Handle::weak_from_u128(2971387252468633715);

impl Plugin for Mesh2dRenderPlugin {
    fn build(&self, app: &mut bevy_app::App) {
        load_internal_asset!(
            app,
            MESH2D_VERTEX_OUTPUT,
            "mesh2d_vertex_output.wgsl",
            Shader::from_wgsl
        );
        load_internal_asset!(
            app,
            MESH2D_VIEW_TYPES_HANDLE,
            "mesh2d_view_types.wgsl",
            Shader::from_wgsl
        );
        load_internal_asset!(
            app,
            MESH2D_VIEW_BINDINGS_HANDLE,
            "mesh2d_view_bindings.wgsl",
            Shader::from_wgsl
        );
        load_internal_asset!(
            app,
            MESH2D_TYPES_HANDLE,
            "mesh2d_types.wgsl",
            Shader::from_wgsl
        );
        load_internal_asset!(
            app,
            MESH2D_FUNCTIONS_HANDLE,
            "mesh2d_functions.wgsl",
            Shader::from_wgsl
        );
        load_internal_asset!(app, MESH2D_SHADER_HANDLE, "mesh2d.wgsl", Shader::from_wgsl);

        if let Some(render_app) = app.get_sub_app_mut(RenderApp) {
            render_app
                .init_resource::<ViewKeyCache>()
                .init_resource::<RenderMesh2dInstances>()
                .init_resource::<SpecializedMeshPipelines<Mesh2dPipeline>>()
                .add_systems(ExtractSchedule, extract_mesh2d)
                .add_systems(
                    Render,
                    (
                        batch_and_prepare_binned_render_phase::<Opaque2d, Mesh2dPipeline>
                            .in_set(RenderSet::PrepareResources),
                        batch_and_prepare_binned_render_phase::<AlphaMask2d, Mesh2dPipeline>
                            .in_set(RenderSet::PrepareResources),
                        batch_and_prepare_sorted_render_phase::<Transparent2d, Mesh2dPipeline>
                            .in_set(RenderSet::PrepareResources),
                        write_batched_instance_buffer::<Mesh2dPipeline>
                            .in_set(RenderSet::PrepareResourcesFlush),
                        prepare_mesh2d_bind_group.in_set(RenderSet::PrepareBindGroups),
                        prepare_mesh2d_view_bind_groups.in_set(RenderSet::PrepareBindGroups),
                        no_gpu_preprocessing::clear_batched_cpu_instance_buffers::<Mesh2dPipeline>
                            .in_set(RenderSet::Cleanup)
                            .after(RenderSet::Render),
                    ),
                );
        }
    }

    fn finish(&self, app: &mut bevy_app::App) {
        let mut mesh_bindings_shader_defs = Vec::with_capacity(1);

        if let Some(render_app) = app.get_sub_app_mut(RenderApp) {
            let render_device = render_app.world().resource::<RenderDevice>();
            let batched_instance_buffer =
                BatchedInstanceBuffer::<Mesh2dUniform>::new(render_device);

            if let Some(per_object_buffer_batch_size) =
                GpuArrayBuffer::<Mesh2dUniform>::batch_size(render_device)
            {
                mesh_bindings_shader_defs.push(ShaderDefVal::UInt(
                    "PER_OBJECT_BUFFER_BATCH_SIZE".into(),
                    per_object_buffer_batch_size,
                ));
            }

            render_app
                .insert_resource(batched_instance_buffer)
                .init_resource::<Mesh2dPipeline>()
                .init_resource::<ViewKeyCache>()
                .init_resource::<ViewSpecializationTicks>()
                .add_systems(
                    Render,
                    check_views_need_specialization.in_set(PrepareAssets),
                );
        }

        // Load the mesh_bindings shader module here as it depends on runtime information about
        // whether storage buffers are supported, or the maximum uniform buffer binding size.
        load_internal_asset!(
            app,
            MESH2D_BINDINGS_HANDLE,
            "mesh2d_bindings.wgsl",
            Shader::from_wgsl_with_defs,
            mesh_bindings_shader_defs
        );
    }
}

#[derive(Resource, Deref, DerefMut, Default, Debug, Clone)]
pub struct ViewKeyCache(MainEntityHashMap<Mesh2dPipelineKey>);

#[derive(Resource, Deref, DerefMut, Default, Debug, Clone)]
pub struct ViewSpecializationTicks(MainEntityHashMap<Tick>);

pub fn check_views_need_specialization(
    mut view_key_cache: ResMut<ViewKeyCache>,
    mut view_specialization_ticks: ResMut<ViewSpecializationTicks>,
    views: Query<(
        &MainEntity,
        &ExtractedView,
        &Msaa,
        Option<&Tonemapping>,
        Option<&DebandDither>,
    )>,
    ticks: SystemChangeTick,
) {
    for (view_entity, view, msaa, tonemapping, dither) in &views {
        let mut view_key = Mesh2dPipelineKey::from_msaa_samples(msaa.samples())
            | Mesh2dPipelineKey::from_hdr(view.hdr);

        if !view.hdr {
            if let Some(tonemapping) = tonemapping {
                view_key |= Mesh2dPipelineKey::TONEMAP_IN_SHADER;
                view_key |= tonemapping_pipeline_key(*tonemapping);
            }
            if let Some(DebandDither::Enabled) = dither {
                view_key |= Mesh2dPipelineKey::DEBAND_DITHER;
            }
        }

        if !view_key_cache
            .get_mut(view_entity)
            .is_some_and(|current_key| *current_key == view_key)
        {
            view_key_cache.insert(*view_entity, view_key);
            view_specialization_ticks.insert(*view_entity, ticks.this_run());
        }
    }
}

#[derive(Component)]
pub struct Mesh2dTransforms {
    pub world_from_local: Affine3,
    pub flags: u32,
}

#[derive(ShaderType, Clone, Copy)]
pub struct Mesh2dUniform {
    // Affine 4x3 matrix transposed to 3x4
    pub world_from_local: [Vec4; 3],
    // 3x3 matrix packed in mat2x4 and f32 as:
    //   [0].xyz, [1].x,
    //   [1].yz, [2].xy
    //   [2].z
    pub local_from_world_transpose_a: [Vec4; 2],
    pub local_from_world_transpose_b: f32,
    pub flags: u32,
    pub tag: u32,
}

impl Mesh2dUniform {
    fn from_components(mesh_transforms: &Mesh2dTransforms, tag: u32) -> Self {
        let (local_from_world_transpose_a, local_from_world_transpose_b) =
            mesh_transforms.world_from_local.inverse_transpose_3x3();
        Self {
            world_from_local: mesh_transforms.world_from_local.to_transpose(),
            local_from_world_transpose_a,
            local_from_world_transpose_b,
            flags: mesh_transforms.flags,
            tag,
        }
    }
}

// NOTE: These must match the bit flags in bevy_sprite/src/mesh2d/mesh2d.wgsl!
bitflags::bitflags! {
    #[repr(transparent)]
    pub struct MeshFlags: u32 {
        const NONE                       = 0;
        const UNINITIALIZED              = 0xFFFF;
    }
}

pub struct RenderMesh2dInstance {
    pub transforms: Mesh2dTransforms,
    pub mesh_asset_id: AssetId<Mesh>,
    pub material_bind_group_id: Material2dBindGroupId,
    pub automatic_batching: bool,
    pub tag: u32,
}

#[derive(Default, Resource, Deref, DerefMut)]
pub struct RenderMesh2dInstances(MainEntityHashMap<RenderMesh2dInstance>);

#[derive(Component, Default)]
pub struct Mesh2dMarker;

pub fn extract_mesh2d(
    mut render_mesh_instances: ResMut<RenderMesh2dInstances>,
    query: Extract<
        Query<(
            Entity,
            &ViewVisibility,
            &GlobalTransform,
            &Mesh2d,
            Option<&MeshTag>,
            Has<NoAutomaticBatching>,
        )>,
    >,
) {
    render_mesh_instances.clear();

    for (entity, view_visibility, transform, handle, tag, no_automatic_batching) in &query {
        if !view_visibility.get() {
            continue;
        }
        render_mesh_instances.insert(
            entity.into(),
            RenderMesh2dInstance {
                transforms: Mesh2dTransforms {
                    world_from_local: (&transform.affine()).into(),
                    flags: MeshFlags::empty().bits(),
                },
                mesh_asset_id: handle.0.id(),
                material_bind_group_id: Material2dBindGroupId::default(),
                automatic_batching: !no_automatic_batching,
                tag: tag.map_or(0, |i| **i),
            },
        );
    }
}

#[derive(Resource, Clone)]
pub struct Mesh2dPipeline {
    pub view_layout: BindGroupLayout,
    pub mesh_layout: BindGroupLayout,
    // This dummy white texture is to be used in place of optional textures
    pub dummy_white_gpu_image: GpuImage,
    pub per_object_buffer_batch_size: Option<u32>,
}

impl FromWorld for Mesh2dPipeline {
    fn from_world(world: &mut World) -> Self {
        let mut system_state: SystemState<(
            Res<RenderDevice>,
            Res<RenderQueue>,
            Res<DefaultImageSampler>,
        )> = SystemState::new(world);
        let (render_device, render_queue, default_sampler) = system_state.get_mut(world);
        let render_device = render_device.into_inner();
        let tonemapping_lut_entries = get_lut_bind_group_layout_entries();
        let view_layout = render_device.create_bind_group_layout(
            "mesh2d_view_layout",
            &BindGroupLayoutEntries::with_indices(
                ShaderStages::VERTEX_FRAGMENT,
                (
                    (0, uniform_buffer::<ViewUniform>(true)),
                    (1, uniform_buffer::<GlobalsUniform>(false)),
                    (
                        2,
                        tonemapping_lut_entries[0].visibility(ShaderStages::FRAGMENT),
                    ),
                    (
                        3,
                        tonemapping_lut_entries[1].visibility(ShaderStages::FRAGMENT),
                    ),
                ),
            ),
        );

        let mesh_layout = render_device.create_bind_group_layout(
            "mesh2d_layout",
            &BindGroupLayoutEntries::single(
                ShaderStages::VERTEX_FRAGMENT,
                GpuArrayBuffer::<Mesh2dUniform>::binding_layout(render_device),
            ),
        );
        // A 1x1x1 'all 1.0' texture to use as a dummy texture to use in place of optional StandardMaterial textures
        let dummy_white_gpu_image = {
            let image = Image::default();
            let texture = render_device.create_texture(&image.texture_descriptor);
            let sampler = match image.sampler {
                ImageSampler::Default => (**default_sampler).clone(),
                ImageSampler::Descriptor(ref descriptor) => {
                    render_device.create_sampler(&descriptor.as_wgpu())
                }
            };

            let format_size = image.texture_descriptor.format.pixel_size();
            render_queue.write_texture(
                texture.as_image_copy(),
                &image.data,
                ImageDataLayout {
                    offset: 0,
                    bytes_per_row: Some(image.width() * format_size as u32),
                    rows_per_image: None,
                },
                image.texture_descriptor.size,
            );

            let texture_view = texture.create_view(&TextureViewDescriptor::default());
            GpuImage {
                texture,
                texture_view,
                texture_format: image.texture_descriptor.format,
                sampler,
                size: image.texture_descriptor.size,
                mip_level_count: image.texture_descriptor.mip_level_count,
            }
        };
        Mesh2dPipeline {
            view_layout,
            mesh_layout,
            dummy_white_gpu_image,
            per_object_buffer_batch_size: GpuArrayBuffer::<Mesh2dUniform>::batch_size(
                render_device,
            ),
        }
    }
}

impl Mesh2dPipeline {
    pub fn get_image_texture<'a>(
        &'a self,
        gpu_images: &'a RenderAssets<GpuImage>,
        handle_option: &Option<Handle<Image>>,
    ) -> Option<(&'a TextureView, &'a Sampler)> {
        if let Some(handle) = handle_option {
            let gpu_image = gpu_images.get(handle)?;
            Some((&gpu_image.texture_view, &gpu_image.sampler))
        } else {
            Some((
                &self.dummy_white_gpu_image.texture_view,
                &self.dummy_white_gpu_image.sampler,
            ))
        }
    }
}

impl GetBatchData for Mesh2dPipeline {
    type Param = (
        SRes<RenderMesh2dInstances>,
        SRes<RenderAssets<RenderMesh>>,
        SRes<MeshAllocator>,
    );
    type CompareData = (Material2dBindGroupId, AssetId<Mesh>);
    type BufferData = Mesh2dUniform;

    fn get_batch_data(
        (mesh_instances, _, _): &SystemParamItem<Self::Param>,
        (_entity, main_entity): (Entity, MainEntity),
    ) -> Option<(Self::BufferData, Option<Self::CompareData>)> {
        let mesh_instance = mesh_instances.get(&main_entity)?;
        Some((
            Mesh2dUniform::from_components(&mesh_instance.transforms, mesh_instance.tag),
            mesh_instance.automatic_batching.then_some((
                mesh_instance.material_bind_group_id,
                mesh_instance.mesh_asset_id,
            )),
        ))
    }
}

impl GetFullBatchData for Mesh2dPipeline {
    type BufferInputData = ();

    fn get_binned_batch_data(
        (mesh_instances, _, _): &SystemParamItem<Self::Param>,
        main_entity: MainEntity,
    ) -> Option<Self::BufferData> {
        let mesh_instance = mesh_instances.get(&main_entity)?;
        Some(Mesh2dUniform::from_components(
            &mesh_instance.transforms,
            mesh_instance.tag,
        ))
    }

    fn get_index_and_compare_data(
        _: &SystemParamItem<Self::Param>,
        _query_item: MainEntity,
    ) -> Option<(NonMaxU32, Option<Self::CompareData>)> {
        error!(
            "`get_index_and_compare_data` is only intended for GPU mesh uniform building, \
            but this is not yet implemented for 2d meshes"
        );
        None
    }

    fn get_binned_index(
        _: &SystemParamItem<Self::Param>,
        _query_item: MainEntity,
    ) -> Option<NonMaxU32> {
        error!(
            "`get_binned_index` is only intended for GPU mesh uniform building, \
            but this is not yet implemented for 2d meshes"
        );
        None
    }

    fn write_batch_indirect_parameters_metadata(
        input_index: u32,
        indexed: bool,
        base_output_index: u32,
        batch_set_index: Option<NonMaxU32>,
        indirect_parameters_buffer: &mut bevy_render::batching::gpu_preprocessing::IndirectParametersBuffers,
        indirect_parameters_offset: u32,
    ) {
        // Note that `IndirectParameters` covers both of these structures, even
        // though they actually have distinct layouts. See the comment above that
        // type for more information.
        let indirect_parameters = IndirectParametersMetadata {
            mesh_index: input_index,
            base_output_index,
            batch_set_index: match batch_set_index {
                None => !0,
                Some(batch_set_index) => u32::from(batch_set_index),
            },
            early_instance_count: 0,
            late_instance_count: 0,
        };

        if indexed {
            indirect_parameters_buffer.set_indexed(indirect_parameters_offset, indirect_parameters);
        } else {
            indirect_parameters_buffer
                .set_non_indexed(indirect_parameters_offset, indirect_parameters);
        }
    }
}

bitflags::bitflags! {
    #[derive(Clone, Copy, Debug, PartialEq, Eq, Hash)]
    #[repr(transparent)]
    // NOTE: Apparently quadro drivers support up to 64x MSAA.
    // MSAA uses the highest 3 bits for the MSAA log2(sample count) to support up to 128x MSAA.
    // FIXME: make normals optional?
    pub struct Mesh2dPipelineKey: u32 {
        const NONE                              = 0;
        const HDR                               = 1 << 0;
        const TONEMAP_IN_SHADER                 = 1 << 1;
        const DEBAND_DITHER                     = 1 << 2;
        const BLEND_ALPHA                       = 1 << 3;
        const MAY_DISCARD                       = 1 << 4;
        const MSAA_RESERVED_BITS                = Self::MSAA_MASK_BITS << Self::MSAA_SHIFT_BITS;
        const PRIMITIVE_TOPOLOGY_RESERVED_BITS  = Self::PRIMITIVE_TOPOLOGY_MASK_BITS << Self::PRIMITIVE_TOPOLOGY_SHIFT_BITS;
        const TONEMAP_METHOD_RESERVED_BITS      = Self::TONEMAP_METHOD_MASK_BITS << Self::TONEMAP_METHOD_SHIFT_BITS;
        const TONEMAP_METHOD_NONE               = 0 << Self::TONEMAP_METHOD_SHIFT_BITS;
        const TONEMAP_METHOD_REINHARD           = 1 << Self::TONEMAP_METHOD_SHIFT_BITS;
        const TONEMAP_METHOD_REINHARD_LUMINANCE = 2 << Self::TONEMAP_METHOD_SHIFT_BITS;
        const TONEMAP_METHOD_ACES_FITTED        = 3 << Self::TONEMAP_METHOD_SHIFT_BITS;
        const TONEMAP_METHOD_AGX                = 4 << Self::TONEMAP_METHOD_SHIFT_BITS;
        const TONEMAP_METHOD_SOMEWHAT_BORING_DISPLAY_TRANSFORM = 5 << Self::TONEMAP_METHOD_SHIFT_BITS;
        const TONEMAP_METHOD_TONY_MC_MAPFACE    = 6 << Self::TONEMAP_METHOD_SHIFT_BITS;
        const TONEMAP_METHOD_BLENDER_FILMIC     = 7 << Self::TONEMAP_METHOD_SHIFT_BITS;
    }
}

impl Mesh2dPipelineKey {
    const MSAA_MASK_BITS: u32 = 0b111;
    const MSAA_SHIFT_BITS: u32 = 32 - Self::MSAA_MASK_BITS.count_ones();
    const PRIMITIVE_TOPOLOGY_MASK_BITS: u32 = 0b111;
    const PRIMITIVE_TOPOLOGY_SHIFT_BITS: u32 = Self::MSAA_SHIFT_BITS - 3;
    const TONEMAP_METHOD_MASK_BITS: u32 = 0b111;
    const TONEMAP_METHOD_SHIFT_BITS: u32 =
        Self::PRIMITIVE_TOPOLOGY_SHIFT_BITS - Self::TONEMAP_METHOD_MASK_BITS.count_ones();

    pub fn from_msaa_samples(msaa_samples: u32) -> Self {
        let msaa_bits =
            (msaa_samples.trailing_zeros() & Self::MSAA_MASK_BITS) << Self::MSAA_SHIFT_BITS;
        Self::from_bits_retain(msaa_bits)
    }

    pub fn from_hdr(hdr: bool) -> Self {
        if hdr {
            Mesh2dPipelineKey::HDR
        } else {
            Mesh2dPipelineKey::NONE
        }
    }

    pub fn msaa_samples(&self) -> u32 {
        1 << ((self.bits() >> Self::MSAA_SHIFT_BITS) & Self::MSAA_MASK_BITS)
    }

    pub fn from_primitive_topology(primitive_topology: PrimitiveTopology) -> Self {
        let primitive_topology_bits = ((primitive_topology as u32)
            & Self::PRIMITIVE_TOPOLOGY_MASK_BITS)
            << Self::PRIMITIVE_TOPOLOGY_SHIFT_BITS;
        Self::from_bits_retain(primitive_topology_bits)
    }

    pub fn primitive_topology(&self) -> PrimitiveTopology {
        let primitive_topology_bits = (self.bits() >> Self::PRIMITIVE_TOPOLOGY_SHIFT_BITS)
            & Self::PRIMITIVE_TOPOLOGY_MASK_BITS;
        match primitive_topology_bits {
            x if x == PrimitiveTopology::PointList as u32 => PrimitiveTopology::PointList,
            x if x == PrimitiveTopology::LineList as u32 => PrimitiveTopology::LineList,
            x if x == PrimitiveTopology::LineStrip as u32 => PrimitiveTopology::LineStrip,
            x if x == PrimitiveTopology::TriangleList as u32 => PrimitiveTopology::TriangleList,
            x if x == PrimitiveTopology::TriangleStrip as u32 => PrimitiveTopology::TriangleStrip,
            _ => PrimitiveTopology::default(),
        }
    }
}

impl SpecializedMeshPipeline for Mesh2dPipeline {
    type Key = Mesh2dPipelineKey;

    fn specialize(
        &self,
        key: Self::Key,
        layout: &MeshVertexBufferLayoutRef,
    ) -> Result<RenderPipelineDescriptor, SpecializedMeshPipelineError> {
        let mut shader_defs = Vec::new();
        let mut vertex_attributes = Vec::new();

        if layout.0.contains(Mesh::ATTRIBUTE_POSITION) {
            shader_defs.push("VERTEX_POSITIONS".into());
            vertex_attributes.push(Mesh::ATTRIBUTE_POSITION.at_shader_location(0));
        }

        if layout.0.contains(Mesh::ATTRIBUTE_NORMAL) {
            shader_defs.push("VERTEX_NORMALS".into());
            vertex_attributes.push(Mesh::ATTRIBUTE_NORMAL.at_shader_location(1));
        }

        if layout.0.contains(Mesh::ATTRIBUTE_UV_0) {
            shader_defs.push("VERTEX_UVS".into());
            vertex_attributes.push(Mesh::ATTRIBUTE_UV_0.at_shader_location(2));
        }

        if layout.0.contains(Mesh::ATTRIBUTE_TANGENT) {
            shader_defs.push("VERTEX_TANGENTS".into());
            vertex_attributes.push(Mesh::ATTRIBUTE_TANGENT.at_shader_location(3));
        }

        if layout.0.contains(Mesh::ATTRIBUTE_COLOR) {
            shader_defs.push("VERTEX_COLORS".into());
            vertex_attributes.push(Mesh::ATTRIBUTE_COLOR.at_shader_location(4));
        }

        if key.contains(Mesh2dPipelineKey::TONEMAP_IN_SHADER) {
            shader_defs.push("TONEMAP_IN_SHADER".into());
            shader_defs.push(ShaderDefVal::UInt(
                "TONEMAPPING_LUT_TEXTURE_BINDING_INDEX".into(),
                2,
            ));
            shader_defs.push(ShaderDefVal::UInt(
                "TONEMAPPING_LUT_SAMPLER_BINDING_INDEX".into(),
                3,
            ));

            let method = key.intersection(Mesh2dPipelineKey::TONEMAP_METHOD_RESERVED_BITS);

            match method {
                Mesh2dPipelineKey::TONEMAP_METHOD_NONE => {
                    shader_defs.push("TONEMAP_METHOD_NONE".into());
                }
                Mesh2dPipelineKey::TONEMAP_METHOD_REINHARD => {
                    shader_defs.push("TONEMAP_METHOD_REINHARD".into());
                }
                Mesh2dPipelineKey::TONEMAP_METHOD_REINHARD_LUMINANCE => {
                    shader_defs.push("TONEMAP_METHOD_REINHARD_LUMINANCE".into());
                }
                Mesh2dPipelineKey::TONEMAP_METHOD_ACES_FITTED => {
                    shader_defs.push("TONEMAP_METHOD_ACES_FITTED".into());
                }
                Mesh2dPipelineKey::TONEMAP_METHOD_AGX => {
                    shader_defs.push("TONEMAP_METHOD_AGX".into());
                }
                Mesh2dPipelineKey::TONEMAP_METHOD_SOMEWHAT_BORING_DISPLAY_TRANSFORM => {
                    shader_defs.push("TONEMAP_METHOD_SOMEWHAT_BORING_DISPLAY_TRANSFORM".into());
                }
                Mesh2dPipelineKey::TONEMAP_METHOD_BLENDER_FILMIC => {
                    shader_defs.push("TONEMAP_METHOD_BLENDER_FILMIC".into());
                }
                Mesh2dPipelineKey::TONEMAP_METHOD_TONY_MC_MAPFACE => {
                    shader_defs.push("TONEMAP_METHOD_TONY_MC_MAPFACE".into());
                }
                _ => {}
            }
            // Debanding is tied to tonemapping in the shader, cannot run without it.
            if key.contains(Mesh2dPipelineKey::DEBAND_DITHER) {
                shader_defs.push("DEBAND_DITHER".into());
            }
        }

        if key.contains(Mesh2dPipelineKey::MAY_DISCARD) {
            shader_defs.push("MAY_DISCARD".into());
        }

        let vertex_buffer_layout = layout.0.get_layout(&vertex_attributes)?;

        let format = match key.contains(Mesh2dPipelineKey::HDR) {
            true => ViewTarget::TEXTURE_FORMAT_HDR,
            false => TextureFormat::bevy_default(),
        };

        let (depth_write_enabled, label, blend);
        if key.contains(Mesh2dPipelineKey::BLEND_ALPHA) {
            label = "transparent_mesh2d_pipeline";
            blend = Some(BlendState::ALPHA_BLENDING);
            depth_write_enabled = false;
        } else {
            label = "opaque_mesh2d_pipeline";
            blend = None;
            depth_write_enabled = true;
        }

        Ok(RenderPipelineDescriptor {
            vertex: VertexState {
                shader: MESH2D_SHADER_HANDLE,
                entry_point: "vertex".into(),
                shader_defs: shader_defs.clone(),
                buffers: vec![vertex_buffer_layout],
            },
            fragment: Some(FragmentState {
                shader: MESH2D_SHADER_HANDLE,
                shader_defs,
                entry_point: "fragment".into(),
                targets: vec![Some(ColorTargetState {
                    format,
                    blend,
                    write_mask: ColorWrites::ALL,
                })],
            }),
            layout: vec![self.view_layout.clone(), self.mesh_layout.clone()],
            push_constant_ranges: vec![],
            primitive: PrimitiveState {
                front_face: FrontFace::Ccw,
                cull_mode: None,
                unclipped_depth: false,
                polygon_mode: PolygonMode::Fill,
                conservative: false,
                topology: key.primitive_topology(),
                strip_index_format: None,
            },
            depth_stencil: Some(DepthStencilState {
                format: CORE_2D_DEPTH_FORMAT,
                depth_write_enabled,
                depth_compare: CompareFunction::GreaterEqual,
                stencil: StencilState {
                    front: StencilFaceState::IGNORE,
                    back: StencilFaceState::IGNORE,
                    read_mask: 0,
                    write_mask: 0,
                },
                bias: DepthBiasState {
                    constant: 0,
                    slope_scale: 0.0,
                    clamp: 0.0,
                },
            }),
            multisample: MultisampleState {
                count: key.msaa_samples(),
                mask: !0,
                alpha_to_coverage_enabled: false,
            },
            label: Some(label.into()),
            zero_initialize_workgroup_memory: false,
        })
    }
}

#[derive(Resource)]
pub struct Mesh2dBindGroup {
    pub value: BindGroup,
}

pub fn prepare_mesh2d_bind_group(
    mut commands: Commands,
    mesh2d_pipeline: Res<Mesh2dPipeline>,
    render_device: Res<RenderDevice>,
    mesh2d_uniforms: Res<BatchedInstanceBuffer<Mesh2dUniform>>,
) {
    if let Some(binding) = mesh2d_uniforms.instance_data_binding() {
        commands.insert_resource(Mesh2dBindGroup {
            value: render_device.create_bind_group(
                "mesh2d_bind_group",
                &mesh2d_pipeline.mesh_layout,
                &BindGroupEntries::single(binding),
            ),
        });
    }
}

#[derive(Component)]
pub struct Mesh2dViewBindGroup {
    pub value: BindGroup,
}

pub fn prepare_mesh2d_view_bind_groups(
    mut commands: Commands,
    render_device: Res<RenderDevice>,
    mesh2d_pipeline: Res<Mesh2dPipeline>,
    view_uniforms: Res<ViewUniforms>,
    views: Query<(Entity, &Tonemapping), (With<ExtractedView>, With<Camera2d>)>,
    globals_buffer: Res<GlobalsBuffer>,
    tonemapping_luts: Res<TonemappingLuts>,
    images: Res<RenderAssets<GpuImage>>,
    fallback_image: Res<FallbackImage>,
) {
    let (Some(view_binding), Some(globals)) = (
        view_uniforms.uniforms.binding(),
        globals_buffer.buffer.binding(),
    ) else {
        return;
    };

    for (entity, tonemapping) in &views {
        let lut_bindings =
            get_lut_bindings(&images, &tonemapping_luts, tonemapping, &fallback_image);
        let view_bind_group = render_device.create_bind_group(
            "mesh2d_view_bind_group",
            &mesh2d_pipeline.view_layout,
            &BindGroupEntries::with_indices((
                (0, view_binding.clone()),
                (1, globals.clone()),
                (2, lut_bindings.0),
                (3, lut_bindings.1),
            )),
        );

        commands.entity(entity).insert(Mesh2dViewBindGroup {
            value: view_bind_group,
        });
    }
}

pub struct SetMesh2dViewBindGroup<const I: usize>;
impl<P: PhaseItem, const I: usize> RenderCommand<P> for SetMesh2dViewBindGroup<I> {
    type Param = ();
    type ViewQuery = (Read<ViewUniformOffset>, Read<Mesh2dViewBindGroup>);
    type ItemQuery = ();

    #[inline]
    fn render<'w>(
        _item: &P,
        (view_uniform, mesh2d_view_bind_group): ROQueryItem<'w, Self::ViewQuery>,
        _view: Option<()>,
        _param: SystemParamItem<'w, '_, Self::Param>,
        pass: &mut TrackedRenderPass<'w>,
    ) -> RenderCommandResult {
        pass.set_bind_group(I, &mesh2d_view_bind_group.value, &[view_uniform.offset]);

        RenderCommandResult::Success
    }
}

pub struct SetMesh2dBindGroup<const I: usize>;
impl<P: PhaseItem, const I: usize> RenderCommand<P> for SetMesh2dBindGroup<I> {
    type Param = SRes<Mesh2dBindGroup>;
    type ViewQuery = ();
    type ItemQuery = ();

    #[inline]
    fn render<'w>(
        item: &P,
        _view: (),
        _item_query: Option<()>,
        mesh2d_bind_group: SystemParamItem<'w, '_, Self::Param>,
        pass: &mut TrackedRenderPass<'w>,
    ) -> RenderCommandResult {
        let mut dynamic_offsets: [u32; 1] = Default::default();
        let mut offset_count = 0;
        if let PhaseItemExtraIndex::DynamicOffset(dynamic_offset) = item.extra_index() {
            dynamic_offsets[offset_count] = dynamic_offset;
            offset_count += 1;
        }
        pass.set_bind_group(
            I,
            &mesh2d_bind_group.into_inner().value,
            &dynamic_offsets[..offset_count],
        );
        RenderCommandResult::Success
    }
}

pub struct DrawMesh2d;
impl<P: PhaseItem> RenderCommand<P> for DrawMesh2d {
    type Param = (
        SRes<RenderAssets<RenderMesh>>,
        SRes<RenderMesh2dInstances>,
        SRes<MeshAllocator>,
    );
    type ViewQuery = ();
    type ItemQuery = ();

    #[inline]
    fn render<'w>(
        item: &P,
        _view: (),
        _item_query: Option<()>,
        (meshes, render_mesh2d_instances, mesh_allocator): SystemParamItem<'w, '_, Self::Param>,
        pass: &mut TrackedRenderPass<'w>,
    ) -> RenderCommandResult {
        let meshes = meshes.into_inner();
        let render_mesh2d_instances = render_mesh2d_instances.into_inner();
        let mesh_allocator = mesh_allocator.into_inner();

        let Some(RenderMesh2dInstance { mesh_asset_id, .. }) =
            render_mesh2d_instances.get(&item.main_entity())
        else {
            return RenderCommandResult::Skip;
        };
        let Some(gpu_mesh) = meshes.get(*mesh_asset_id) else {
            return RenderCommandResult::Skip;
        };
        let Some(vertex_buffer_slice) = mesh_allocator.mesh_vertex_slice(mesh_asset_id) else {
            return RenderCommandResult::Skip;
        };

        pass.set_vertex_buffer(0, vertex_buffer_slice.buffer.slice(..));

        let batch_range = item.batch_range();
        match &gpu_mesh.buffer_info {
            RenderMeshBufferInfo::Indexed {
                index_format,
                count,
            } => {
                let Some(index_buffer_slice) = mesh_allocator.mesh_index_slice(mesh_asset_id)
                else {
                    return RenderCommandResult::Skip;
                };

                pass.set_index_buffer(index_buffer_slice.buffer.slice(..), 0, *index_format);

                pass.draw_indexed(
                    index_buffer_slice.range.start..(index_buffer_slice.range.start + count),
                    vertex_buffer_slice.range.start as i32,
                    batch_range.clone(),
                );
            }
            RenderMeshBufferInfo::NonIndexed => {
                pass.draw(vertex_buffer_slice.range, batch_range.clone());
            }
        }
        RenderCommandResult::Success
    }
}<|MERGE_RESOLUTION|>--- conflicted
+++ resolved
@@ -19,12 +19,9 @@
 };
 use bevy_image::{BevyDefault, Image, ImageSampler, TextureFormatPixelInfo};
 use bevy_math::{Affine3, Vec4};
-<<<<<<< HEAD
 use bevy_render::mesh::MeshTag;
-=======
 use bevy_render::prelude::Msaa;
 use bevy_render::RenderSet::PrepareAssets;
->>>>>>> fdc7cb30
 use bevy_render::{
     batching::{
         gpu_preprocessing::IndirectParametersMetadata,
