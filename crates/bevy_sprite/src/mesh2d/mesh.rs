--- conflicted
+++ resolved
@@ -29,14 +29,10 @@
     },
     Extract, ExtractSchedule, Render, RenderApp, RenderSet,
 };
-<<<<<<< HEAD
 use bevy_transform::components::GlobalTransform2d;
-=======
-use bevy_transform::components::GlobalTransform;
 use bevy_utils::EntityHashMap;
 
 use crate::Material2dBindGroupId;
->>>>>>> 9cfada3f
 
 /// Component for rendering with meshes in the 2d pipeline, usually with a [2d material](crate::Material2d) such as [`ColorMaterial`](crate::ColorMaterial).
 ///
@@ -204,23 +200,14 @@
 pub fn extract_mesh2d(
     mut commands: Commands,
     mut previous_len: Local<usize>,
-<<<<<<< HEAD
-    query: Extract<
-        Query<(
-            Entity,
-            &ComputedVisibility,
-            &GlobalTransform2d,
-            &Mesh2dHandle,
-=======
     mut render_mesh_instances: ResMut<RenderMesh2dInstances>,
     query: Extract<
         Query<(
             Entity,
             &ViewVisibility,
-            &GlobalTransform,
+            &GlobalTransform2d,
             &Mesh2dHandle,
             Has<NoAutomaticBatching>,
->>>>>>> 9cfada3f
         )>,
     >,
 ) {
