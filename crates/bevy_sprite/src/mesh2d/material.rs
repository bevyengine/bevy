use bevy_app::{App, Plugin};
use bevy_asset::{Asset, AssetApp, AssetEvent, AssetId, AssetServer, Assets, Handle};
use bevy_core_pipeline::core_2d::Transparent2d;
use bevy_derive::{Deref, DerefMut};
use bevy_ecs::{
    prelude::*,
    system::{lifetimeless::SRes, SystemParamItem},
};
use bevy_log::error;
use bevy_render::{
    mesh::{Mesh, MeshKey, MeshVertexBufferLayout},
    pipeline_keys::{KeyRepack, PackedPipelineKey, PipelineKey, PipelineKeys},
    prelude::Image,
    render_asset::{prepare_assets, RenderAssets},
    render_phase::{
        AddRenderCommand, DrawFunctions, PhaseItem, RenderCommand, RenderCommandResult,
        RenderPhase, SetItemPipeline, TrackedRenderPass,
    },
    render_resource::{
        AsBindGroup, AsBindGroupError, BindGroup, BindGroupId, BindGroupLayout,
        OwnedBindingResource, PipelineCache, RenderPipelineDescriptor, Shader, ShaderRef,
        SpecializedMeshPipeline, SpecializedMeshPipelineError, SpecializedMeshPipelines,
    },
    renderer::RenderDevice,
    texture::FallbackImage,
    view::{InheritedVisibility, ViewVisibility, Visibility, VisibleEntities},
    Extract, ExtractSchedule, Render, RenderApp, RenderSet,
};
use bevy_transform::components::{GlobalTransform, Transform};
use bevy_utils::{EntityHashMap, FloatOrd, HashMap, HashSet};
use std::hash::Hash;
use std::marker::PhantomData;

use crate::{
    DrawMesh2d, Mesh2dHandle, Mesh2dPipeline, Mesh2dPipelineKey, Mesh2dViewKey,
    RenderMesh2dInstances, SetMesh2dBindGroup, SetMesh2dViewBindGroup,
};

/// Materials are used alongside [`Material2dPlugin`] and [`MaterialMesh2dBundle`]
/// to spawn entities that are rendered with a specific [`Material2d`] type. They serve as an easy to use high level
/// way to render [`Mesh2dHandle`] entities with custom shader logic.
///
/// Material2ds must implement [`AsBindGroup`] to define how data will be transferred to the GPU and bound in shaders.
/// [`AsBindGroup`] can be derived, which makes generating bindings straightforward. See the [`AsBindGroup`] docs for details.
///
/// # Example
///
/// Here is a simple Material2d implementation. The [`AsBindGroup`] derive has many features. To see what else is available,
/// check out the [`AsBindGroup`] documentation.
/// ```
/// # use bevy_sprite::{Material2d, MaterialMesh2dBundle};
/// # use bevy_ecs::prelude::*;
/// # use bevy_reflect::TypePath;
/// # use bevy_render::{render_resource::{AsBindGroup, ShaderRef}, texture::Image, color::Color};
/// # use bevy_asset::{Handle, AssetServer, Assets, Asset};
///
/// #[derive(AsBindGroup, Debug, Clone, Asset, TypePath)]
/// pub struct CustomMaterial {
///     // Uniform bindings must implement `ShaderType`, which will be used to convert the value to
///     // its shader-compatible equivalent. Most core math types already implement `ShaderType`.
///     #[uniform(0)]
///     color: Color,
///     // Images can be bound as textures in shaders. If the Image's sampler is also needed, just
///     // add the sampler attribute with a different binding index.
///     #[texture(1)]
///     #[sampler(2)]
///     color_texture: Handle<Image>,
/// }
///
/// // All functions on `Material2d` have default impls. You only need to implement the
/// // functions that are relevant for your material.
/// impl Material2d for CustomMaterial {
///     fn fragment_shader() -> ShaderRef {
///         "shaders/custom_material.wgsl".into()
///     }
/// }
///
/// // Spawn an entity using `CustomMaterial`.
/// fn setup(mut commands: Commands, mut materials: ResMut<Assets<CustomMaterial>>, asset_server: Res<AssetServer>) {
///     commands.spawn(MaterialMesh2dBundle {
///         material: materials.add(CustomMaterial {
///             color: Color::RED,
///             color_texture: asset_server.load("some_image.png"),
///         }),
///         ..Default::default()
///     });
/// }
/// ```
/// In WGSL shaders, the material's binding would look like this:
///
/// ```wgsl
/// struct CustomMaterial {
///     color: vec4<f32>,
/// }
///
/// @group(2) @binding(0) var<uniform> material: CustomMaterial;
/// @group(2) @binding(1) var color_texture: texture_2d<f32>;
/// @group(2) @binding(2) var color_sampler: sampler;
/// ```
pub trait Material2d: AsBindGroup + Asset + Clone + Sized {
    /// Returns this material's vertex shader. If [`ShaderRef::Default`] is returned, the default mesh vertex shader
    /// will be used.
    fn vertex_shader() -> ShaderRef {
        ShaderRef::Default
    }

    /// Returns this material's fragment shader. If [`ShaderRef::Default`] is returned, the default mesh fragment shader
    /// will be used.
    fn fragment_shader() -> ShaderRef {
        ShaderRef::Default
    }

    /// Add a bias to the view depth of the mesh which can be used to force a specific render order.
    #[inline]
    fn depth_bias(&self) -> f32 {
        0.0
    }

    /// Customizes the default [`RenderPipelineDescriptor`].
    #[allow(unused_variables)]
    #[inline]
    fn specialize(
        descriptor: &mut RenderPipelineDescriptor,
        layout: &MeshVertexBufferLayout,
        key: PipelineKey<Material2dPipelineKey<Self>>,
    ) -> Result<(), SpecializedMeshPipelineError> {
        Ok(())
    }
}

/// Adds the necessary ECS resources and render logic to enable rendering entities using the given [`Material2d`]
/// asset type (which includes [`Material2d`] types).
pub struct Material2dPlugin<M: Material2d>(PhantomData<M>);

impl<M: Material2d> Default for Material2dPlugin<M> {
    fn default() -> Self {
        Self(Default::default())
    }
}

impl<M: Material2d> Plugin for Material2dPlugin<M>
where
    M::Data: PartialEq + Eq + Hash + Clone,
{
    fn build(&self, app: &mut App) {
        app.init_asset::<M>();

        if let Ok(render_app) = app.get_sub_app_mut(RenderApp) {
            render_app
                .add_render_command::<Transparent2d, DrawMaterial2d<M>>()
                .init_resource::<ExtractedMaterials2d<M>>()
                .init_resource::<RenderMaterials2d<M>>()
                .init_resource::<RenderMaterial2dInstances<M>>()
                .init_resource::<SpecializedMeshPipelines<Material2dPipeline<M>>>()
                .add_systems(
                    ExtractSchedule,
                    (extract_materials_2d::<M>, extract_material_meshes_2d::<M>),
                )
                .add_systems(
                    Render,
                    (
                        prepare_materials_2d::<M>
                            .in_set(RenderSet::PrepareAssets)
                            .after(prepare_assets::<Image>),
                        queue_material2d_meshes::<M>
                            .in_set(RenderSet::QueueMeshes)
                            .after(prepare_materials_2d::<M>),
                    ),
                );
        }
    }

    fn finish(&self, app: &mut App) {
        if let Ok(render_app) = app.get_sub_app_mut(RenderApp) {
            render_app.init_resource::<Material2dPipeline<M>>();
        }
    }
}

#[derive(Resource, Deref, DerefMut)]
pub struct RenderMaterial2dInstances<M: Material2d>(EntityHashMap<Entity, AssetId<M>>);

impl<M: Material2d> Default for RenderMaterial2dInstances<M> {
    fn default() -> Self {
        Self(Default::default())
    }
}

fn extract_material_meshes_2d<M: Material2d>(
    mut material_instances: ResMut<RenderMaterial2dInstances<M>>,
    query: Extract<Query<(Entity, &ViewVisibility, &Handle<M>)>>,
) {
    material_instances.clear();
    for (entity, view_visibility, handle) in &query {
        if view_visibility.get() {
            material_instances.insert(entity, handle.id());
        }
    }
}

/// Render pipeline data for a given [`Material2d`]
#[derive(Resource)]
pub struct Material2dPipeline<M: Material2d> {
    pub mesh2d_pipeline: Mesh2dPipeline,
    pub material2d_layout: BindGroupLayout,
    pub vertex_shader: Option<Handle<Shader>>,
    pub fragment_shader: Option<Handle<Shader>>,
    marker: PhantomData<M>,
}

#[derive(PipelineKey)]
pub struct Material2dPipelineKey<M: Material2d> {
    pub view_key: Mesh2dViewKey,
    pub mesh_key: MeshKey,
    pub bind_group_data: M::Data,
}

impl<M: Material2d> SpecializedMeshPipeline for Material2dPipeline<M>
where
    M::Data: PartialEq + Eq + Hash + Clone,
{
    type Key = Material2dPipelineKey<M>;

    fn specialize(
        &self,
        key: PipelineKey<Self::Key>,
        layout: &MeshVertexBufferLayout,
    ) -> Result<RenderPipelineDescriptor, SpecializedMeshPipelineError> {
        let mesh_pipeline_key = Mesh2dPipelineKey {
            view_key: key.view_key,
            mesh_key: key.mesh_key,
        };
        let mut descriptor = self
            .mesh2d_pipeline
            .specialize(key.construct(mesh_pipeline_key), layout)?;
        if let Some(vertex_shader) = &self.vertex_shader {
            descriptor.vertex.shader = vertex_shader.clone();
        }

        if let Some(fragment_shader) = &self.fragment_shader {
            descriptor.fragment.as_mut().unwrap().shader = fragment_shader.clone();
        }
        descriptor.layout = vec![
            self.mesh2d_pipeline.view_layout.clone(),
            self.mesh2d_pipeline.mesh_layout.clone(),
            self.material2d_layout.clone(),
        ];

        M::specialize(&mut descriptor, layout, key)?;
        Ok(descriptor)
    }
}

impl<M: Material2d> FromWorld for Material2dPipeline<M> {
    fn from_world(world: &mut World) -> Self {
        let asset_server = world.resource::<AssetServer>();
        let render_device = world.resource::<RenderDevice>();
        let material2d_layout = M::bind_group_layout(render_device);

        Material2dPipeline {
            mesh2d_pipeline: world.resource::<Mesh2dPipeline>().clone(),
            material2d_layout,
            vertex_shader: match M::vertex_shader() {
                ShaderRef::Default => None,
                ShaderRef::Handle(handle) => Some(handle),
                ShaderRef::Path(path) => Some(asset_server.load(path)),
            },
            fragment_shader: match M::fragment_shader() {
                ShaderRef::Default => None,
                ShaderRef::Handle(handle) => Some(handle),
                ShaderRef::Path(path) => Some(asset_server.load(path)),
            },
            marker: PhantomData,
        }
    }
}

type DrawMaterial2d<M> = (
    SetItemPipeline,
    SetMesh2dViewBindGroup<0>,
    SetMesh2dBindGroup<1>,
    SetMaterial2dBindGroup<M, 2>,
    DrawMesh2d,
);

pub struct SetMaterial2dBindGroup<M: Material2d, const I: usize>(PhantomData<M>);
impl<P: PhaseItem, M: Material2d, const I: usize> RenderCommand<P>
    for SetMaterial2dBindGroup<M, I>
{
    type Param = (
        SRes<RenderMaterials2d<M>>,
        SRes<RenderMaterial2dInstances<M>>,
    );
    type ViewWorldQuery = ();
    type ItemWorldQuery = ();

    #[inline]
    fn render<'w>(
        item: &P,
        _view: (),
        _item_query: (),
        (materials, material_instances): SystemParamItem<'w, '_, Self::Param>,
        pass: &mut TrackedRenderPass<'w>,
    ) -> RenderCommandResult {
        let materials = materials.into_inner();
        let material_instances = material_instances.into_inner();
        let Some(material_instance) = material_instances.get(&item.entity()) else {
            return RenderCommandResult::Failure;
        };
        let Some(material2d) = materials.get(material_instance) else {
            return RenderCommandResult::Failure;
        };
        pass.set_bind_group(I, &material2d.bind_group, &[]);
        RenderCommandResult::Success
    }
}

#[allow(clippy::too_many_arguments)]
pub fn queue_material2d_meshes<M: Material2d>(
    transparent_draw_functions: Res<DrawFunctions<Transparent2d>>,
    material2d_pipeline: Res<Material2dPipeline<M>>,
    mut pipelines: ResMut<SpecializedMeshPipelines<Material2dPipeline<M>>>,
    pipeline_cache: Res<PipelineCache>,
    render_meshes: Res<RenderAssets<Mesh>>,
    render_materials: Res<RenderMaterials2d<M>>,
    mut render_mesh_instances: ResMut<RenderMesh2dInstances>,
    render_material_instances: Res<RenderMaterial2dInstances<M>>,
    mut views: Query<(
        &VisibleEntities,
        &mut RenderPhase<Transparent2d>,
        &PipelineKeys,
    )>,
) where
    M::Data: PartialEq + Eq + Hash + Clone,
{
    if render_material_instances.is_empty() {
        return;
    }

    for (visible_entities, mut transparent_phase, keys) in &mut views {
        let draw_transparent_pbr = transparent_draw_functions.read().id::<DrawMaterial2d<M>>();

        let Some(view_key) = keys.get_packed_key::<Mesh2dViewKey>() else {
            continue;
        };

        for visible_entity in &visible_entities.entities {
            let Some(material_asset_id) = render_material_instances.get(visible_entity) else {
                continue;
            };
            let Some(mesh_instance) = render_mesh_instances.get_mut(visible_entity) else {
                continue;
            };
            let Some(material2d) = render_materials.get(material_asset_id) else {
                continue;
            };
            let Some(mesh) = render_meshes.get(mesh_instance.mesh_asset_id) else {
                continue;
            };

            let mesh_key = mesh.packed_key;
            let material_key = material2d.packed_key;
            let composite_key = Material2dPipelineKey::repack((view_key, mesh_key, material_key));

            let pipeline_id = pipelines.specialize(
                &pipeline_cache,
                &material2d_pipeline,
                composite_key,
                &mesh.layout,
            );

            let pipeline_id = match pipeline_id {
                Ok(id) => id,
                Err(err) => {
                    error!("{}", err);
                    continue;
                }
            };

            mesh_instance.material_bind_group_id = material2d.get_bind_group_id();

            let mesh_z = mesh_instance.transforms.transform.translation.z;
            transparent_phase.add(Transparent2d {
                entity: *visible_entity,
                draw_function: draw_transparent_pbr,
                pipeline: pipeline_id,
                // NOTE: Back-to-front ordering for transparent with ascending sort means far should have the
                // lowest sort key and getting closer should increase. As we have
                // -z in front of the camera, the largest distance is -far with values increasing toward the
                // camera. As such we can just use mesh_z as the distance
                sort_key: FloatOrd(mesh_z + material2d.depth_bias),
                // Batching is done in batch_and_prepare_render_phase
                batch_range: 0..1,
                dynamic_offset: None,
            });
        }
    }
}

#[derive(Component, Clone, Copy, Default, PartialEq, Eq, Deref, DerefMut)]
pub struct Material2dBindGroupId(Option<BindGroupId>);

/// Data prepared for a [`Material2d`] instance.
pub struct PreparedMaterial2d<T: Material2d> {
    pub bindings: Vec<(u32, OwnedBindingResource)>,
    pub bind_group: BindGroup,
<<<<<<< HEAD
    pub packed_key: PackedPipelineKey<T::Data>,
=======
    pub key: T::Data,
    pub depth_bias: f32,
>>>>>>> 4d42713e
}

impl<T: Material2d> PreparedMaterial2d<T> {
    pub fn get_bind_group_id(&self) -> Material2dBindGroupId {
        Material2dBindGroupId(Some(self.bind_group.id()))
    }
}

#[derive(Resource)]
pub struct ExtractedMaterials2d<M: Material2d> {
    extracted: Vec<(AssetId<M>, M)>,
    removed: Vec<AssetId<M>>,
}

impl<M: Material2d> Default for ExtractedMaterials2d<M> {
    fn default() -> Self {
        Self {
            extracted: Default::default(),
            removed: Default::default(),
        }
    }
}

/// Stores all prepared representations of [`Material2d`] assets for as long as they exist.
#[derive(Resource, Deref, DerefMut)]
pub struct RenderMaterials2d<T: Material2d>(HashMap<AssetId<T>, PreparedMaterial2d<T>>);

impl<T: Material2d> Default for RenderMaterials2d<T> {
    fn default() -> Self {
        Self(Default::default())
    }
}

/// This system extracts all created or modified assets of the corresponding [`Material2d`] type
/// into the "render world".
pub fn extract_materials_2d<M: Material2d>(
    mut commands: Commands,
    mut events: Extract<EventReader<AssetEvent<M>>>,
    assets: Extract<Res<Assets<M>>>,
) {
    let mut changed_assets = HashSet::default();
    let mut removed = Vec::new();
    for event in events.read() {
        match event {
            AssetEvent::Added { id } | AssetEvent::Modified { id } => {
                changed_assets.insert(*id);
            }
            AssetEvent::Removed { id } => {
                changed_assets.remove(id);
                removed.push(*id);
            }

            AssetEvent::LoadedWithDependencies { .. } => {
                // TODO: handle this
            }
        }
    }

    let mut extracted_assets = Vec::new();
    for id in changed_assets.drain() {
        if let Some(asset) = assets.get(id) {
            extracted_assets.push((id, asset.clone()));
        }
    }

    commands.insert_resource(ExtractedMaterials2d {
        extracted: extracted_assets,
        removed,
    });
}

/// All [`Material2d`] values of a given type that should be prepared next frame.
pub struct PrepareNextFrameMaterials<M: Material2d> {
    assets: Vec<(AssetId<M>, M)>,
}

impl<M: Material2d> Default for PrepareNextFrameMaterials<M> {
    fn default() -> Self {
        Self {
            assets: Default::default(),
        }
    }
}

/// This system prepares all assets of the corresponding [`Material2d`] type
/// which where extracted this frame for the GPU.
#[allow(clippy::too_many_arguments)]
pub fn prepare_materials_2d<M: Material2d>(
    mut prepare_next_frame: Local<PrepareNextFrameMaterials<M>>,
    mut extracted_assets: ResMut<ExtractedMaterials2d<M>>,
    mut render_materials: ResMut<RenderMaterials2d<M>>,
    render_device: Res<RenderDevice>,
    images: Res<RenderAssets<Image>>,
    fallback_image: Res<FallbackImage>,
    pipeline: Res<Material2dPipeline<M>>,
    pipeline_cache: Res<PipelineCache>,
) {
    let queued_assets = std::mem::take(&mut prepare_next_frame.assets);
    for (id, material) in queued_assets {
        match prepare_material2d(
            &material,
            &render_device,
            &images,
            &fallback_image,
            &pipeline,
            &pipeline_cache,
        ) {
            Ok(prepared_asset) => {
                render_materials.insert(id, prepared_asset);
            }
            Err(AsBindGroupError::RetryNextUpdate) => {
                prepare_next_frame.assets.push((id, material));
            }
        }
    }

    for removed in std::mem::take(&mut extracted_assets.removed) {
        render_materials.remove(&removed);
    }

    for (asset_id, material) in std::mem::take(&mut extracted_assets.extracted) {
        match prepare_material2d(
            &material,
            &render_device,
            &images,
            &fallback_image,
            &pipeline,
            &pipeline_cache,
        ) {
            Ok(prepared_asset) => {
                render_materials.insert(asset_id, prepared_asset);
            }
            Err(AsBindGroupError::RetryNextUpdate) => {
                prepare_next_frame.assets.push((asset_id, material));
            }
        }
    }
}

fn prepare_material2d<M: Material2d>(
    material: &M,
    render_device: &RenderDevice,
    images: &RenderAssets<Image>,
    fallback_image: &FallbackImage,
    pipeline: &Material2dPipeline<M>,
    pipeline_cache: &PipelineCache,
) -> Result<PreparedMaterial2d<M>, AsBindGroupError> {
    let prepared = material.as_bind_group(
        &pipeline.material2d_layout,
        render_device,
        images,
        fallback_image,
    )?;
    let packed_key = pipeline_cache.pack_key(&prepared.data);
    Ok(PreparedMaterial2d {
        bindings: prepared.bindings,
        bind_group: prepared.bind_group,
<<<<<<< HEAD
        packed_key,
=======
        key: prepared.data,
        depth_bias: material.depth_bias(),
>>>>>>> 4d42713e
    })
}

/// A component bundle for entities with a [`Mesh2dHandle`] and a [`Material2d`].
#[derive(Bundle, Clone)]
pub struct MaterialMesh2dBundle<M: Material2d> {
    pub mesh: Mesh2dHandle,
    pub material: Handle<M>,
    pub transform: Transform,
    pub global_transform: GlobalTransform,
    /// User indication of whether an entity is visible
    pub visibility: Visibility,
    // Inherited visibility of an entity.
    pub inherited_visibility: InheritedVisibility,
    // Indication of whether an entity is visible in any view.
    pub view_visibility: ViewVisibility,
}

impl<M: Material2d> Default for MaterialMesh2dBundle<M> {
    fn default() -> Self {
        Self {
            mesh: Default::default(),
            material: Default::default(),
            transform: Default::default(),
            global_transform: Default::default(),
            visibility: Default::default(),
            inherited_visibility: Default::default(),
            view_visibility: Default::default(),
        }
    }
}<|MERGE_RESOLUTION|>--- conflicted
+++ resolved
@@ -404,12 +404,8 @@
 pub struct PreparedMaterial2d<T: Material2d> {
     pub bindings: Vec<(u32, OwnedBindingResource)>,
     pub bind_group: BindGroup,
-<<<<<<< HEAD
     pub packed_key: PackedPipelineKey<T::Data>,
-=======
-    pub key: T::Data,
     pub depth_bias: f32,
->>>>>>> 4d42713e
 }
 
 impl<T: Material2d> PreparedMaterial2d<T> {
@@ -567,12 +563,8 @@
     Ok(PreparedMaterial2d {
         bindings: prepared.bindings,
         bind_group: prepared.bind_group,
-<<<<<<< HEAD
         packed_key,
-=======
-        key: prepared.data,
         depth_bias: material.depth_bias(),
->>>>>>> 4d42713e
     })
 }
 
