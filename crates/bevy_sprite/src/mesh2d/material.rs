use bevy_app::{App, Plugin};
use bevy_asset::{AddAsset, Asset, AssetServer, Handle};
use bevy_core::FloatOrd;
use bevy_core_pipeline::Transparent2d;
use bevy_ecs::{
    entity::Entity,
    prelude::{Bundle, World},
    system::{
        lifetimeless::{Read, SQuery, SRes},
        Query, Res, ResMut, SystemParamItem,
    },
    world::FromWorld,
};
use bevy_log::error;
use bevy_render::{
    mesh::{Mesh, MeshVertexBufferLayout},
    render_asset::{RenderAsset, RenderAssetPlugin, RenderAssets},
    render_component::ExtractComponentPlugin,
    render_phase::{
        AddRenderCommand, DrawFunctions, EntityRenderCommand, RenderCommandResult, RenderPhase,
        SetItemPipeline, TrackedRenderPass,
    },
    render_resource::{
<<<<<<< HEAD
        BindGroup, BindGroupLayout, PipelineCache, RenderPipelineDescriptor, Shader,
        SpecializedRenderPipeline, SpecializedRenderPipelines,
=======
        BindGroup, BindGroupLayout, RenderPipelineCache, RenderPipelineDescriptor, Shader,
        SpecializedMeshPipeline, SpecializedMeshPipelineError, SpecializedMeshPipelines,
>>>>>>> 159fe527
    },
    renderer::RenderDevice,
    view::{ComputedVisibility, Msaa, Visibility, VisibleEntities},
    RenderApp, RenderStage,
};
use bevy_transform::components::{GlobalTransform, Transform};
use std::hash::Hash;
use std::marker::PhantomData;

use crate::{
    DrawMesh2d, Mesh2dHandle, Mesh2dPipeline, Mesh2dPipelineKey, Mesh2dUniform, SetMesh2dBindGroup,
    SetMesh2dViewBindGroup,
};

/// Materials are used alongside [`Material2dPlugin`] and [`MaterialMesh2dBundle`]
/// to spawn entities that are rendered with a specific [`Material2d`] type. They serve as an easy to use high level
/// way to render [`Mesh2dHandle`] entities with custom shader logic. For materials that can specialize their [`RenderPipelineDescriptor`]
/// based on specific material values, see [`SpecializedMaterial2d`]. [`Material2d`] automatically implements [`SpecializedMaterial2d`]
/// and can be used anywhere that type is used (such as [`Material2dPlugin`]).
pub trait Material2d: Asset + RenderAsset {
    /// Returns this material's [`BindGroup`]. This should match the layout returned by [`Material2d::bind_group_layout`].
    fn bind_group(material: &<Self as RenderAsset>::PreparedAsset) -> &BindGroup;

    /// Returns this material's [`BindGroupLayout`]. This should match the [`BindGroup`] returned by [`Material2d::bind_group`].
    fn bind_group_layout(render_device: &RenderDevice) -> BindGroupLayout;

    /// Returns this material's vertex shader. If [`None`] is returned, the default mesh vertex shader will be used.
    /// Defaults to [`None`].
    #[allow(unused_variables)]
    fn vertex_shader(asset_server: &AssetServer) -> Option<Handle<Shader>> {
        None
    }

    /// Returns this material's fragment shader. If [`None`] is returned, the default mesh fragment shader will be used.
    /// Defaults to [`None`].
    #[allow(unused_variables)]
    fn fragment_shader(asset_server: &AssetServer) -> Option<Handle<Shader>> {
        None
    }

    /// The dynamic uniform indices to set for the given `material`'s [`BindGroup`].
    /// Defaults to an empty array / no dynamic uniform indices.
    #[allow(unused_variables)]
    #[inline]
    fn dynamic_uniform_indices(material: &<Self as RenderAsset>::PreparedAsset) -> &[u32] {
        &[]
    }

    /// Customizes the default [`RenderPipelineDescriptor`].
    #[allow(unused_variables)]
    #[inline]
    fn specialize(
        descriptor: &mut RenderPipelineDescriptor,
        layout: &MeshVertexBufferLayout,
    ) -> Result<(), SpecializedMeshPipelineError> {
        Ok(())
    }
}

impl<M: Material2d> SpecializedMaterial2d for M {
    type Key = ();

    #[inline]
    fn key(_material: &<Self as RenderAsset>::PreparedAsset) -> Self::Key {}

    #[inline]
    fn specialize(
        _key: Self::Key,
        descriptor: &mut RenderPipelineDescriptor,
        layout: &MeshVertexBufferLayout,
    ) -> Result<(), SpecializedMeshPipelineError> {
        <M as Material2d>::specialize(descriptor, layout)
    }

    #[inline]
    fn bind_group(material: &<Self as RenderAsset>::PreparedAsset) -> &BindGroup {
        <M as Material2d>::bind_group(material)
    }

    #[inline]
    fn bind_group_layout(render_device: &RenderDevice) -> BindGroupLayout {
        <M as Material2d>::bind_group_layout(render_device)
    }

    #[inline]
    fn vertex_shader(asset_server: &AssetServer) -> Option<Handle<Shader>> {
        <M as Material2d>::vertex_shader(asset_server)
    }

    #[inline]
    fn fragment_shader(asset_server: &AssetServer) -> Option<Handle<Shader>> {
        <M as Material2d>::fragment_shader(asset_server)
    }

    #[allow(unused_variables)]
    #[inline]
    fn dynamic_uniform_indices(material: &<Self as RenderAsset>::PreparedAsset) -> &[u32] {
        <M as Material2d>::dynamic_uniform_indices(material)
    }
}

/// Materials are used alongside [`Material2dPlugin`] and [`MaterialMesh2dBundle`](crate::MaterialMesh2dBundle)
/// to spawn entities that are rendered with a specific [`SpecializedMaterial2d`] type. They serve as an easy to use high level
/// way to render [`Mesh2dHandle`] entities with custom shader logic. [`SpecializedMaterial2d`s](SpecializedMaterial2d) use their [`SpecializedMaterial2d::Key`]
/// to customize their [`RenderPipelineDescriptor`] based on specific material values. The slightly simpler [`Material2d`] trait
/// should be used for materials that do not need specialization. [`Material2d`] types automatically implement [`SpecializedMaterial2d`].
pub trait SpecializedMaterial2d: Asset + RenderAsset {
    /// The key used to specialize this material's [`RenderPipelineDescriptor`].
    type Key: PartialEq + Eq + Hash + Clone + Send + Sync;

    /// Extract the [`SpecializedMaterial2d::Key`] for the "prepared" version of this material. This key will be
    /// passed in to the [`SpecializedMaterial2d::specialize`] function when compiling the [`RenderPipeline`](bevy_render::render_resource::RenderPipeline)
    /// for a given entity's material.
    fn key(material: &<Self as RenderAsset>::PreparedAsset) -> Self::Key;

    /// Specializes the given `descriptor` according to the given `key`.
    fn specialize(
        key: Self::Key,
        descriptor: &mut RenderPipelineDescriptor,
        layout: &MeshVertexBufferLayout,
    ) -> Result<(), SpecializedMeshPipelineError>;

    /// Returns this material's [`BindGroup`]. This should match the layout returned by [`SpecializedMaterial2d::bind_group_layout`].
    fn bind_group(material: &<Self as RenderAsset>::PreparedAsset) -> &BindGroup;

    /// Returns this material's [`BindGroupLayout`]. This should match the [`BindGroup`] returned by [`SpecializedMaterial2d::bind_group`].
    fn bind_group_layout(render_device: &RenderDevice) -> BindGroupLayout;

    /// Returns this material's vertex shader. If [`None`] is returned, the default mesh vertex shader will be used.
    /// Defaults to [`None`].
    #[allow(unused_variables)]
    fn vertex_shader(asset_server: &AssetServer) -> Option<Handle<Shader>> {
        None
    }

    /// Returns this material's fragment shader. If [`None`] is returned, the default mesh fragment shader will be used.
    /// Defaults to [`None`].
    #[allow(unused_variables)]
    fn fragment_shader(asset_server: &AssetServer) -> Option<Handle<Shader>> {
        None
    }

    /// The dynamic uniform indices to set for the given `material`'s [`BindGroup`].
    /// Defaults to an empty array / no dynamic uniform indices.
    #[allow(unused_variables)]
    #[inline]
    fn dynamic_uniform_indices(material: &<Self as RenderAsset>::PreparedAsset) -> &[u32] {
        &[]
    }
}

/// Adds the necessary ECS resources and render logic to enable rendering entities using the given [`SpecializedMaterial2d`]
/// asset type (which includes [`Material2d`] types).
pub struct Material2dPlugin<M: SpecializedMaterial2d>(PhantomData<M>);

impl<M: SpecializedMaterial2d> Default for Material2dPlugin<M> {
    fn default() -> Self {
        Self(Default::default())
    }
}

impl<M: SpecializedMaterial2d> Plugin for Material2dPlugin<M> {
    fn build(&self, app: &mut App) {
        app.add_asset::<M>()
            .add_plugin(ExtractComponentPlugin::<Handle<M>>::default())
            .add_plugin(RenderAssetPlugin::<M>::default());
        if let Ok(render_app) = app.get_sub_app_mut(RenderApp) {
            render_app
                .add_render_command::<Transparent2d, DrawMaterial2d<M>>()
                .init_resource::<Material2dPipeline<M>>()
<<<<<<< HEAD
                .init_resource::<SpecializedRenderPipelines<Material2dPipeline<M>>>()
=======
                .init_resource::<SpecializedMeshPipelines<Material2dPipeline<M>>>()
>>>>>>> 159fe527
                .add_system_to_stage(RenderStage::Queue, queue_material2d_meshes::<M>);
        }
    }
}

pub struct Material2dPipeline<M: SpecializedMaterial2d> {
    pub mesh2d_pipeline: Mesh2dPipeline,
    pub material2d_layout: BindGroupLayout,
    pub vertex_shader: Option<Handle<Shader>>,
    pub fragment_shader: Option<Handle<Shader>>,
    marker: PhantomData<M>,
}

<<<<<<< HEAD
impl<M: SpecializedMaterial2d> SpecializedRenderPipeline for Material2dPipeline<M> {
    type Key = (Mesh2dPipelineKey, M::Key);
=======
#[derive(Eq, PartialEq, Clone, Hash)]
pub struct Material2dKey<T> {
    mesh_key: Mesh2dPipelineKey,
    material_key: T,
}

impl<M: SpecializedMaterial2d> SpecializedMeshPipeline for Material2dPipeline<M> {
    type Key = Material2dKey<M::Key>;
>>>>>>> 159fe527

    fn specialize(
        &self,
        key: Self::Key,
        layout: &MeshVertexBufferLayout,
    ) -> Result<RenderPipelineDescriptor, SpecializedMeshPipelineError> {
        let mut descriptor = self.mesh2d_pipeline.specialize(key.mesh_key, layout)?;
        if let Some(vertex_shader) = &self.vertex_shader {
            descriptor.vertex.shader = vertex_shader.clone();
        }

        if let Some(fragment_shader) = &self.fragment_shader {
            descriptor.fragment.as_mut().unwrap().shader = fragment_shader.clone();
        }
        descriptor.layout = Some(vec![
            self.mesh2d_pipeline.view_layout.clone(),
            self.material2d_layout.clone(),
            self.mesh2d_pipeline.mesh_layout.clone(),
        ]);

        M::specialize(key.material_key, &mut descriptor, layout)?;
        Ok(descriptor)
    }
}

impl<M: SpecializedMaterial2d> FromWorld for Material2dPipeline<M> {
    fn from_world(world: &mut World) -> Self {
        let asset_server = world.resource::<AssetServer>();
        let render_device = world.resource::<RenderDevice>();
        let material2d_layout = M::bind_group_layout(render_device);

        Material2dPipeline {
            mesh2d_pipeline: world.resource::<Mesh2dPipeline>().clone(),
            material2d_layout,
            vertex_shader: M::vertex_shader(asset_server),
            fragment_shader: M::fragment_shader(asset_server),
            marker: PhantomData,
        }
    }
}

type DrawMaterial2d<M> = (
    SetItemPipeline,
    SetMesh2dViewBindGroup<0>,
    SetMaterial2dBindGroup<M, 1>,
    SetMesh2dBindGroup<2>,
    DrawMesh2d,
);

pub struct SetMaterial2dBindGroup<M: SpecializedMaterial2d, const I: usize>(PhantomData<M>);
impl<M: SpecializedMaterial2d, const I: usize> EntityRenderCommand
    for SetMaterial2dBindGroup<M, I>
{
    type Param = (SRes<RenderAssets<M>>, SQuery<Read<Handle<M>>>);
    fn render<'w>(
        _view: Entity,
        item: Entity,
        (materials, query): SystemParamItem<'w, '_, Self::Param>,
        pass: &mut TrackedRenderPass<'w>,
    ) -> RenderCommandResult {
        let material2d_handle = query.get(item).unwrap();
        let material2d = materials.into_inner().get(material2d_handle).unwrap();
        pass.set_bind_group(
            I,
            M::bind_group(material2d),
            M::dynamic_uniform_indices(material2d),
        );
        RenderCommandResult::Success
    }
}

#[allow(clippy::too_many_arguments)]
pub fn queue_material2d_meshes<M: SpecializedMaterial2d>(
    transparent_draw_functions: Res<DrawFunctions<Transparent2d>>,
    material2d_pipeline: Res<Material2dPipeline<M>>,
<<<<<<< HEAD
    mut pipelines: ResMut<SpecializedRenderPipelines<Material2dPipeline<M>>>,
    mut pipeline_cache: ResMut<PipelineCache>,
=======
    mut pipelines: ResMut<SpecializedMeshPipelines<Material2dPipeline<M>>>,
    mut pipeline_cache: ResMut<RenderPipelineCache>,
>>>>>>> 159fe527
    msaa: Res<Msaa>,
    render_meshes: Res<RenderAssets<Mesh>>,
    render_materials: Res<RenderAssets<M>>,
    material2d_meshes: Query<(&Handle<M>, &Mesh2dHandle, &Mesh2dUniform)>,
    mut views: Query<(&VisibleEntities, &mut RenderPhase<Transparent2d>)>,
) {
    if material2d_meshes.is_empty() {
        return;
    }
    for (visible_entities, mut transparent_phase) in views.iter_mut() {
        let draw_transparent_pbr = transparent_draw_functions
            .read()
            .get_id::<DrawMaterial2d<M>>()
            .unwrap();

        let msaa_key = Mesh2dPipelineKey::from_msaa_samples(msaa.samples);

        for visible_entity in &visible_entities.entities {
            if let Ok((material2d_handle, mesh2d_handle, mesh2d_uniform)) =
                material2d_meshes.get(*visible_entity)
            {
                if let Some(material2d) = render_materials.get(material2d_handle) {
                    if let Some(mesh) = render_meshes.get(&mesh2d_handle.0) {
                        let mesh_key = msaa_key
                            | Mesh2dPipelineKey::from_primitive_topology(mesh.primitive_topology);

                        let material_key = M::key(material2d);
                        let pipeline_id = pipelines.specialize(
                            &mut pipeline_cache,
                            &material2d_pipeline,
                            Material2dKey {
                                mesh_key,
                                material_key,
                            },
                            &mesh.layout,
                        );

                        let pipeline_id = match pipeline_id {
                            Ok(id) => id,
                            Err(err) => {
                                error!("{}", err);
                                continue;
                            }
                        };

                        let mesh_z = mesh2d_uniform.transform.w_axis.z;
                        transparent_phase.add(Transparent2d {
                            entity: *visible_entity,
                            draw_function: draw_transparent_pbr,
                            pipeline: pipeline_id,
                            // NOTE: Back-to-front ordering for transparent with ascending sort means far should have the
                            // lowest sort key and getting closer should increase. As we have
                            // -z in front of the camera, the largest distance is -far with values increasing toward the
                            // camera. As such we can just use mesh_z as the distance
                            sort_key: FloatOrd(mesh_z),
                            // This material is not batched
                            batch_range: None,
                        });
                    }
                }
            }
        }
    }
}

/// A component bundle for entities with a [`Mesh2dHandle`] and a [`SpecializedMaterial2d`].
#[derive(Bundle, Clone)]
pub struct MaterialMesh2dBundle<M: SpecializedMaterial2d> {
    pub mesh: Mesh2dHandle,
    pub material: Handle<M>,
    pub transform: Transform,
    pub global_transform: GlobalTransform,
    /// User indication of whether an entity is visible
    pub visibility: Visibility,
    /// Algorithmically-computed indication of whether an entity is visible and should be extracted for rendering
    pub computed_visibility: ComputedVisibility,
}

impl<M: SpecializedMaterial2d> Default for MaterialMesh2dBundle<M> {
    fn default() -> Self {
        Self {
            mesh: Default::default(),
            material: Default::default(),
            transform: Default::default(),
            global_transform: Default::default(),
            visibility: Default::default(),
            computed_visibility: Default::default(),
        }
    }
}<|MERGE_RESOLUTION|>--- conflicted
+++ resolved
@@ -21,13 +21,8 @@
         SetItemPipeline, TrackedRenderPass,
     },
     render_resource::{
-<<<<<<< HEAD
         BindGroup, BindGroupLayout, PipelineCache, RenderPipelineDescriptor, Shader,
-        SpecializedRenderPipeline, SpecializedRenderPipelines,
-=======
-        BindGroup, BindGroupLayout, RenderPipelineCache, RenderPipelineDescriptor, Shader,
         SpecializedMeshPipeline, SpecializedMeshPipelineError, SpecializedMeshPipelines,
->>>>>>> 159fe527
     },
     renderer::RenderDevice,
     view::{ComputedVisibility, Msaa, Visibility, VisibleEntities},
@@ -198,11 +193,7 @@
             render_app
                 .add_render_command::<Transparent2d, DrawMaterial2d<M>>()
                 .init_resource::<Material2dPipeline<M>>()
-<<<<<<< HEAD
-                .init_resource::<SpecializedRenderPipelines<Material2dPipeline<M>>>()
-=======
                 .init_resource::<SpecializedMeshPipelines<Material2dPipeline<M>>>()
->>>>>>> 159fe527
                 .add_system_to_stage(RenderStage::Queue, queue_material2d_meshes::<M>);
         }
     }
@@ -216,10 +207,6 @@
     marker: PhantomData<M>,
 }
 
-<<<<<<< HEAD
-impl<M: SpecializedMaterial2d> SpecializedRenderPipeline for Material2dPipeline<M> {
-    type Key = (Mesh2dPipelineKey, M::Key);
-=======
 #[derive(Eq, PartialEq, Clone, Hash)]
 pub struct Material2dKey<T> {
     mesh_key: Mesh2dPipelineKey,
@@ -228,7 +215,6 @@
 
 impl<M: SpecializedMaterial2d> SpecializedMeshPipeline for Material2dPipeline<M> {
     type Key = Material2dKey<M::Key>;
->>>>>>> 159fe527
 
     fn specialize(
         &self,
@@ -304,13 +290,8 @@
 pub fn queue_material2d_meshes<M: SpecializedMaterial2d>(
     transparent_draw_functions: Res<DrawFunctions<Transparent2d>>,
     material2d_pipeline: Res<Material2dPipeline<M>>,
-<<<<<<< HEAD
-    mut pipelines: ResMut<SpecializedRenderPipelines<Material2dPipeline<M>>>,
+    mut pipelines: ResMut<SpecializedMeshPipelines<Material2dPipeline<M>>>,
     mut pipeline_cache: ResMut<PipelineCache>,
-=======
-    mut pipelines: ResMut<SpecializedMeshPipelines<Material2dPipeline<M>>>,
-    mut pipeline_cache: ResMut<RenderPipelineCache>,
->>>>>>> 159fe527
     msaa: Res<Msaa>,
     render_meshes: Res<RenderAssets<Mesh>>,
     render_materials: Res<RenderAssets<M>>,
