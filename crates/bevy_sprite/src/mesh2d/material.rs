--- conflicted
+++ resolved
@@ -146,12 +146,7 @@
     M::Data: PartialEq + Eq + Hash + Clone,
 {
     fn build(&self, app: &mut App) {
-<<<<<<< HEAD
-        app.add_asset::<M>();
-=======
-        app.init_asset::<M>()
-            .add_plugins(ExtractComponentPlugin::<Handle<M>>::extract_visible());
->>>>>>> 5eb292dc
+        app.init_asset::<M>();
 
         if let Ok(render_app) = app.get_sub_app_mut(RenderApp) {
             render_app
