use crate::{
    DrawMesh2d, Mesh2d, Mesh2dPipeline, Mesh2dPipelineKey, RenderMesh2dInstances,
    SetMesh2dBindGroup, SetMesh2dViewBindGroup,
};
use bevy_app::{App, Plugin};
use bevy_asset::{Asset, AssetApp, AssetId, AssetServer, Handle};
use bevy_core_pipeline::{
    core_2d::{
        AlphaMask2d, AlphaMask2dBinKey, BatchSetKey2d, Opaque2d, Opaque2dBinKey, Transparent2d,
    },
    tonemapping::{DebandDither, Tonemapping},
};
use bevy_derive::{Deref, DerefMut};
use bevy_ecs::{
    prelude::*,
    system::{lifetimeless::SRes, SystemParamItem},
};
use bevy_math::FloatOrd;
use bevy_reflect::{prelude::ReflectDefault, Reflect};
use bevy_render::view::RenderVisibleEntities;
use bevy_render::{
    mesh::{MeshVertexBufferLayoutRef, RenderMesh},
    render_asset::{
        prepare_assets, PrepareAssetError, RenderAsset, RenderAssetPlugin, RenderAssets,
    },
    render_phase::{
        AddRenderCommand, BinnedRenderPhaseType, DrawFunctions, PhaseItem, PhaseItemExtraIndex,
        RenderCommand, RenderCommandResult, SetItemPipeline, TrackedRenderPass,
        ViewBinnedRenderPhases, ViewSortedRenderPhases,
    },
    render_resource::{
        AsBindGroup, AsBindGroupError, BindGroup, BindGroupId, BindGroupLayout, BindingResources,
        PipelineCache, RenderPipelineDescriptor, Shader, ShaderRef, SpecializedMeshPipeline,
        SpecializedMeshPipelineError, SpecializedMeshPipelines,
    },
    renderer::RenderDevice,
<<<<<<< HEAD
    view::{ExtractedView, Msaa, ViewVisibility},
=======
    sync_world::{MainEntity, MainEntityHashMap},
    view::{ExtractedView, Msaa, RenderVisibleEntities, ViewVisibility},
>>>>>>> 72ddac14
    Extract, ExtractSchedule, Render, RenderApp, RenderSet,
};
use core::{hash::Hash, marker::PhantomData};
use derive_more::derive::From;
use tracing::error;

/// Materials are used alongside [`Material2dPlugin`], [`Mesh2d`], and [`MeshMaterial2d`]
/// to spawn entities that are rendered with a specific [`Material2d`] type. They serve as an easy to use high level
/// way to render [`Mesh2d`] entities with custom shader logic.
///
/// Materials must implement [`AsBindGroup`] to define how data will be transferred to the GPU and bound in shaders.
/// [`AsBindGroup`] can be derived, which makes generating bindings straightforward. See the [`AsBindGroup`] docs for details.
///
/// # Example
///
/// Here is a simple [`Material2d`] implementation. The [`AsBindGroup`] derive has many features. To see what else is available,
/// check out the [`AsBindGroup`] documentation.
///
/// ```
/// # use bevy_sprite::{Material2d, MeshMaterial2d};
/// # use bevy_ecs::prelude::*;
/// # use bevy_image::Image;
/// # use bevy_reflect::TypePath;
/// # use bevy_render::{mesh::{Mesh, Mesh2d}, render_resource::{AsBindGroup, ShaderRef}};
/// # use bevy_color::LinearRgba;
/// # use bevy_color::palettes::basic::RED;
/// # use bevy_asset::{Handle, AssetServer, Assets, Asset};
/// # use bevy_math::primitives::Circle;
/// #
/// #[derive(AsBindGroup, Debug, Clone, Asset, TypePath)]
/// pub struct CustomMaterial {
///     // Uniform bindings must implement `ShaderType`, which will be used to convert the value to
///     // its shader-compatible equivalent. Most core math types already implement `ShaderType`.
///     #[uniform(0)]
///     color: LinearRgba,
///     // Images can be bound as textures in shaders. If the Image's sampler is also needed, just
///     // add the sampler attribute with a different binding index.
///     #[texture(1)]
///     #[sampler(2)]
///     color_texture: Handle<Image>,
/// }
///
/// // All functions on `Material2d` have default impls. You only need to implement the
/// // functions that are relevant for your material.
/// impl Material2d for CustomMaterial {
///     fn fragment_shader() -> ShaderRef {
///         "shaders/custom_material.wgsl".into()
///     }
/// }
///
/// // Spawn an entity with a mesh using `CustomMaterial`.
/// fn setup(
///     mut commands: Commands,
///     mut meshes: ResMut<Assets<Mesh>>,
///     mut materials: ResMut<Assets<CustomMaterial>>,
///     asset_server: Res<AssetServer>,
/// ) {
///     commands.spawn((
///         Mesh2d(meshes.add(Circle::new(50.0))),
///         MeshMaterial2d(materials.add(CustomMaterial {
///             color: RED.into(),
///             color_texture: asset_server.load("some_image.png"),
///         })),
///     ));
/// }
/// ```
///
/// In WGSL shaders, the material's binding would look like this:
///
/// ```wgsl
/// struct CustomMaterial {
///     color: vec4<f32>,
/// }
///
/// @group(2) @binding(0) var<uniform> material: CustomMaterial;
/// @group(2) @binding(1) var color_texture: texture_2d<f32>;
/// @group(2) @binding(2) var color_sampler: sampler;
/// ```
pub trait Material2d: AsBindGroup + Asset + Clone + Sized {
    /// Returns this material's vertex shader. If [`ShaderRef::Default`] is returned, the default mesh vertex shader
    /// will be used.
    fn vertex_shader() -> ShaderRef {
        ShaderRef::Default
    }

    /// Returns this material's fragment shader. If [`ShaderRef::Default`] is returned, the default mesh fragment shader
    /// will be used.
    fn fragment_shader() -> ShaderRef {
        ShaderRef::Default
    }

    /// Add a bias to the view depth of the mesh which can be used to force a specific render order.
    #[inline]
    fn depth_bias(&self) -> f32 {
        0.0
    }

    fn alpha_mode(&self) -> AlphaMode2d {
        AlphaMode2d::Opaque
    }

    /// Customizes the default [`RenderPipelineDescriptor`].
    #[expect(
        unused_variables,
        reason = "The parameters here are intentionally unused by the default implementation; however, putting underscores here will result in the underscores being copied by rust-analyzer's tab completion."
    )]
    #[inline]
    fn specialize(
        descriptor: &mut RenderPipelineDescriptor,
        layout: &MeshVertexBufferLayoutRef,
        key: Material2dKey<Self>,
    ) -> Result<(), SpecializedMeshPipelineError> {
        Ok(())
    }
}

/// A [material](Material2d) used for rendering a [`Mesh2d`].
///
/// See [`Material2d`] for general information about 2D materials and how to implement your own materials.
///
/// # Example
///
/// ```
/// # use bevy_sprite::{ColorMaterial, MeshMaterial2d};
/// # use bevy_ecs::prelude::*;
/// # use bevy_render::mesh::{Mesh, Mesh2d};
/// # use bevy_color::palettes::basic::RED;
/// # use bevy_asset::Assets;
/// # use bevy_math::primitives::Circle;
/// #
/// // Spawn an entity with a mesh using `ColorMaterial`.
/// fn setup(
///     mut commands: Commands,
///     mut meshes: ResMut<Assets<Mesh>>,
///     mut materials: ResMut<Assets<ColorMaterial>>,
/// ) {
///     commands.spawn((
///         Mesh2d(meshes.add(Circle::new(50.0))),
///         MeshMaterial2d(materials.add(ColorMaterial::from_color(RED))),
///     ));
/// }
/// ```
///
/// [`MeshMaterial2d`]: crate::MeshMaterial2d
#[derive(Component, Clone, Debug, Deref, DerefMut, Reflect, PartialEq, Eq, From)]
#[reflect(Component, Default)]
pub struct MeshMaterial2d<M: Material2d>(pub Handle<M>);

impl<M: Material2d> Default for MeshMaterial2d<M> {
    fn default() -> Self {
        Self(Handle::default())
    }
}

impl<M: Material2d> From<MeshMaterial2d<M>> for AssetId<M> {
    fn from(material: MeshMaterial2d<M>) -> Self {
        material.id()
    }
}

impl<M: Material2d> From<&MeshMaterial2d<M>> for AssetId<M> {
    fn from(material: &MeshMaterial2d<M>) -> Self {
        material.id()
    }
}

/// Sets how a 2d material's base color alpha channel is used for transparency.
/// Currently, this only works with [`Mesh2d`]. Sprites are always transparent.
///
/// This is very similar to [`AlphaMode`](bevy_render::alpha::AlphaMode) but this only applies to 2d meshes.
/// We use a separate type because 2d doesn't support all the transparency modes that 3d does.
#[derive(Debug, Default, Reflect, Copy, Clone, PartialEq)]
#[reflect(Default, Debug)]
pub enum AlphaMode2d {
    /// Base color alpha values are overridden to be fully opaque (1.0).
    #[default]
    Opaque,
    /// Reduce transparency to fully opaque or fully transparent
    /// based on a threshold.
    ///
    /// Compares the base color alpha value to the specified threshold.
    /// If the value is below the threshold,
    /// considers the color to be fully transparent (alpha is set to 0.0).
    /// If it is equal to or above the threshold,
    /// considers the color to be fully opaque (alpha is set to 1.0).
    Mask(f32),
    /// The base color alpha value defines the opacity of the color.
    /// Standard alpha-blending is used to blend the fragment's color
    /// with the color behind it.
    Blend,
}

/// Adds the necessary ECS resources and render logic to enable rendering entities using the given [`Material2d`]
/// asset type (which includes [`Material2d`] types).
pub struct Material2dPlugin<M: Material2d>(PhantomData<M>);

impl<M: Material2d> Default for Material2dPlugin<M> {
    fn default() -> Self {
        Self(Default::default())
    }
}

impl<M: Material2d> Plugin for Material2dPlugin<M>
where
    M::Data: PartialEq + Eq + Hash + Clone,
{
    fn build(&self, app: &mut App) {
        app.init_asset::<M>()
            .register_type::<MeshMaterial2d<M>>()
            .add_plugins(RenderAssetPlugin::<PreparedMaterial2d<M>>::default());

        if let Some(render_app) = app.get_sub_app_mut(RenderApp) {
            render_app
                .add_render_command::<Opaque2d, DrawMaterial2d<M>>()
                .add_render_command::<AlphaMask2d, DrawMaterial2d<M>>()
                .add_render_command::<Transparent2d, DrawMaterial2d<M>>()
                .init_resource::<RenderMaterial2dInstances<M>>()
                .init_resource::<SpecializedMeshPipelines<Material2dPipeline<M>>>()
                .add_systems(ExtractSchedule, extract_mesh_materials_2d::<M>)
                .add_systems(
                    Render,
                    queue_material2d_meshes::<M>
                        .in_set(RenderSet::QueueMeshes)
                        .after(prepare_assets::<PreparedMaterial2d<M>>),
                );
        }
    }

    fn finish(&self, app: &mut App) {
        if let Some(render_app) = app.get_sub_app_mut(RenderApp) {
            render_app.init_resource::<Material2dPipeline<M>>();
        }
    }
}

#[derive(Resource, Deref, DerefMut)]
pub struct RenderMaterial2dInstances<M: Material2d>(MainEntityHashMap<AssetId<M>>);

impl<M: Material2d> Default for RenderMaterial2dInstances<M> {
    fn default() -> Self {
        Self(Default::default())
    }
}

pub fn extract_mesh_materials_2d<M: Material2d>(
    mut material_instances: ResMut<RenderMaterial2dInstances<M>>,
    changed_meshes_query: Extract<
        Query<
            (Entity, &ViewVisibility, &MeshMaterial2d<M>),
            Or<(Changed<ViewVisibility>, Changed<MeshMaterial2d<M>>)>,
        >,
    >,
    mut removed_visibilities_query: Extract<RemovedComponents<ViewVisibility>>,
    mut removed_materials_query: Extract<RemovedComponents<MeshMaterial2d<M>>>,
) {
    for (entity, view_visibility, material) in &changed_meshes_query {
        if view_visibility.get() {
            add_mesh_instance(entity, material, &mut material_instances);
        } else {
            remove_mesh_instance(entity, &mut material_instances);
        }
    }

    for entity in removed_visibilities_query
        .read()
        .chain(removed_materials_query.read())
    {
        // Only queue a mesh for removal if we didn't pick it up above.
        // It's possible that a necessary component was removed and re-added in
        // the same frame.
        if !changed_meshes_query.contains(entity) {
            remove_mesh_instance(entity, &mut material_instances);
        }
    }

    // Adds or updates a mesh instance in the [`RenderMaterial2dInstances`]
    // array.
    fn add_mesh_instance<M>(
        entity: Entity,
        material: &MeshMaterial2d<M>,
        material_instances: &mut RenderMaterial2dInstances<M>,
    ) where
        M: Material2d,
    {
        material_instances.insert(entity.into(), material.id());
    }

    // Removes a mesh instance from the [`RenderMaterial2dInstances`] array.
    fn remove_mesh_instance<M>(
        entity: Entity,
        material_instances: &mut RenderMaterial2dInstances<M>,
    ) where
        M: Material2d,
    {
        material_instances.remove(&MainEntity::from(entity));
    }
}

/// Render pipeline data for a given [`Material2d`]
#[derive(Resource)]
pub struct Material2dPipeline<M: Material2d> {
    pub mesh2d_pipeline: Mesh2dPipeline,
    pub material2d_layout: BindGroupLayout,
    pub vertex_shader: Option<Handle<Shader>>,
    pub fragment_shader: Option<Handle<Shader>>,
    marker: PhantomData<M>,
}

pub struct Material2dKey<M: Material2d> {
    pub mesh_key: Mesh2dPipelineKey,
    pub bind_group_data: M::Data,
}

impl<M: Material2d> Eq for Material2dKey<M> where M::Data: PartialEq {}

impl<M: Material2d> PartialEq for Material2dKey<M>
where
    M::Data: PartialEq,
{
    fn eq(&self, other: &Self) -> bool {
        self.mesh_key == other.mesh_key && self.bind_group_data == other.bind_group_data
    }
}

impl<M: Material2d> Clone for Material2dKey<M>
where
    M::Data: Clone,
{
    fn clone(&self) -> Self {
        Self {
            mesh_key: self.mesh_key,
            bind_group_data: self.bind_group_data.clone(),
        }
    }
}

impl<M: Material2d> Hash for Material2dKey<M>
where
    M::Data: Hash,
{
    fn hash<H: core::hash::Hasher>(&self, state: &mut H) {
        self.mesh_key.hash(state);
        self.bind_group_data.hash(state);
    }
}

impl<M: Material2d> Clone for Material2dPipeline<M> {
    fn clone(&self) -> Self {
        Self {
            mesh2d_pipeline: self.mesh2d_pipeline.clone(),
            material2d_layout: self.material2d_layout.clone(),
            vertex_shader: self.vertex_shader.clone(),
            fragment_shader: self.fragment_shader.clone(),
            marker: PhantomData,
        }
    }
}

impl<M: Material2d> SpecializedMeshPipeline for Material2dPipeline<M>
where
    M::Data: PartialEq + Eq + Hash + Clone,
{
    type Key = Material2dKey<M>;

    fn specialize(
        &self,
        key: Self::Key,
        layout: &MeshVertexBufferLayoutRef,
    ) -> Result<RenderPipelineDescriptor, SpecializedMeshPipelineError> {
        let mut descriptor = self.mesh2d_pipeline.specialize(key.mesh_key, layout)?;
        if let Some(vertex_shader) = &self.vertex_shader {
            descriptor.vertex.shader = vertex_shader.clone();
        }

        if let Some(fragment_shader) = &self.fragment_shader {
            descriptor.fragment.as_mut().unwrap().shader = fragment_shader.clone();
        }
        descriptor.layout = vec![
            self.mesh2d_pipeline.view_layout.clone(),
            self.mesh2d_pipeline.mesh_layout.clone(),
            self.material2d_layout.clone(),
        ];

        M::specialize(&mut descriptor, layout, key)?;
        Ok(descriptor)
    }
}

impl<M: Material2d> FromWorld for Material2dPipeline<M> {
    fn from_world(world: &mut World) -> Self {
        let asset_server = world.resource::<AssetServer>();
        let render_device = world.resource::<RenderDevice>();
        let material2d_layout = M::bind_group_layout(render_device);

        Material2dPipeline {
            mesh2d_pipeline: world.resource::<Mesh2dPipeline>().clone(),
            material2d_layout,
            vertex_shader: match M::vertex_shader() {
                ShaderRef::Default => None,
                ShaderRef::Handle(handle) => Some(handle),
                ShaderRef::Path(path) => Some(asset_server.load(path)),
            },
            fragment_shader: match M::fragment_shader() {
                ShaderRef::Default => None,
                ShaderRef::Handle(handle) => Some(handle),
                ShaderRef::Path(path) => Some(asset_server.load(path)),
            },
            marker: PhantomData,
        }
    }
}

pub(super) type DrawMaterial2d<M> = (
    SetItemPipeline,
    SetMesh2dViewBindGroup<0>,
    SetMesh2dBindGroup<1>,
    SetMaterial2dBindGroup<M, 2>,
    DrawMesh2d,
);

pub struct SetMaterial2dBindGroup<M: Material2d, const I: usize>(PhantomData<M>);
impl<P: PhaseItem, M: Material2d, const I: usize> RenderCommand<P>
    for SetMaterial2dBindGroup<M, I>
{
    type Param = (
        SRes<RenderAssets<PreparedMaterial2d<M>>>,
        SRes<RenderMaterial2dInstances<M>>,
    );
    type ViewQuery = ();
    type ItemQuery = ();

    #[inline]
    fn render<'w>(
        item: &P,
        _view: (),
        _item_query: Option<()>,
        (materials, material_instances): SystemParamItem<'w, '_, Self::Param>,
        pass: &mut TrackedRenderPass<'w>,
    ) -> RenderCommandResult {
        let materials = materials.into_inner();
        let material_instances = material_instances.into_inner();
        let Some(material_instance) = material_instances.get(&item.main_entity()) else {
            return RenderCommandResult::Skip;
        };
        let Some(material2d) = materials.get(*material_instance) else {
            return RenderCommandResult::Skip;
        };
        pass.set_bind_group(I, &material2d.bind_group, &[]);
        RenderCommandResult::Success
    }
}

pub const fn alpha_mode_pipeline_key(alpha_mode: AlphaMode2d) -> Mesh2dPipelineKey {
    match alpha_mode {
        AlphaMode2d::Blend => Mesh2dPipelineKey::BLEND_ALPHA,
        AlphaMode2d::Mask(_) => Mesh2dPipelineKey::MAY_DISCARD,
        _ => Mesh2dPipelineKey::NONE,
    }
}

pub const fn tonemapping_pipeline_key(tonemapping: Tonemapping) -> Mesh2dPipelineKey {
    match tonemapping {
        Tonemapping::None => Mesh2dPipelineKey::TONEMAP_METHOD_NONE,
        Tonemapping::Reinhard => Mesh2dPipelineKey::TONEMAP_METHOD_REINHARD,
        Tonemapping::ReinhardLuminance => Mesh2dPipelineKey::TONEMAP_METHOD_REINHARD_LUMINANCE,
        Tonemapping::AcesFitted => Mesh2dPipelineKey::TONEMAP_METHOD_ACES_FITTED,
        Tonemapping::AgX => Mesh2dPipelineKey::TONEMAP_METHOD_AGX,
        Tonemapping::SomewhatBoringDisplayTransform => {
            Mesh2dPipelineKey::TONEMAP_METHOD_SOMEWHAT_BORING_DISPLAY_TRANSFORM
        }
        Tonemapping::TonyMcMapface => Mesh2dPipelineKey::TONEMAP_METHOD_TONY_MC_MAPFACE,
        Tonemapping::BlenderFilmic => Mesh2dPipelineKey::TONEMAP_METHOD_BLENDER_FILMIC,
    }
}

pub fn queue_material2d_meshes<M: Material2d>(
    opaque_draw_functions: Res<DrawFunctions<Opaque2d>>,
    alpha_mask_draw_functions: Res<DrawFunctions<AlphaMask2d>>,
    transparent_draw_functions: Res<DrawFunctions<Transparent2d>>,
    material2d_pipeline: Res<Material2dPipeline<M>>,
    mut pipelines: ResMut<SpecializedMeshPipelines<Material2dPipeline<M>>>,
    pipeline_cache: Res<PipelineCache>,
    (render_meshes, render_materials): (
        Res<RenderAssets<RenderMesh>>,
        Res<RenderAssets<PreparedMaterial2d<M>>>,
    ),
    mut render_mesh_instances: ResMut<RenderMesh2dInstances>,
    render_material_instances: Res<RenderMaterial2dInstances<M>>,
    mut transparent_render_phases: ResMut<ViewSortedRenderPhases<Transparent2d>>,
    mut opaque_render_phases: ResMut<ViewBinnedRenderPhases<Opaque2d>>,
    mut alpha_mask_render_phases: ResMut<ViewBinnedRenderPhases<AlphaMask2d>>,
    views: Query<(
        &ExtractedView,
        &RenderVisibleEntities,
        &Msaa,
        Option<&Tonemapping>,
        Option<&DebandDither>,
    )>,
) where
    M::Data: PartialEq + Eq + Hash + Clone,
{
    if render_material_instances.is_empty() {
        return;
    }

    for (view, visible_entities, msaa, tonemapping, dither) in &views {
        let Some(transparent_phase) = transparent_render_phases.get_mut(&view.retained_view_entity)
        else {
            continue;
        };
        let Some(opaque_phase) = opaque_render_phases.get_mut(&view.retained_view_entity) else {
            continue;
        };
        let Some(alpha_mask_phase) = alpha_mask_render_phases.get_mut(&view.retained_view_entity)
        else {
            continue;
        };

        let draw_transparent_2d = transparent_draw_functions.read().id::<DrawMaterial2d<M>>();
        let draw_opaque_2d = opaque_draw_functions.read().id::<DrawMaterial2d<M>>();
        let draw_alpha_mask_2d = alpha_mask_draw_functions.read().id::<DrawMaterial2d<M>>();

        let mut view_key = Mesh2dPipelineKey::from_msaa_samples(msaa.samples())
            | Mesh2dPipelineKey::from_hdr(view.hdr);

        if !view.hdr {
            if let Some(tonemapping) = tonemapping {
                view_key |= Mesh2dPipelineKey::TONEMAP_IN_SHADER;
                view_key |= tonemapping_pipeline_key(*tonemapping);
            }
            if let Some(DebandDither::Enabled) = dither {
                view_key |= Mesh2dPipelineKey::DEBAND_DITHER;
            }
        }
        for (render_entity, visible_entity) in visible_entities.iter::<Mesh2d>() {
            let Some(material_asset_id) = render_material_instances.get(visible_entity) else {
                continue;
            };
            let Some(mesh_instance) = render_mesh_instances.get_mut(visible_entity) else {
                continue;
            };
            let Some(material_2d) = render_materials.get(*material_asset_id) else {
                continue;
            };
            let Some(mesh) = render_meshes.get(mesh_instance.mesh_asset_id) else {
                continue;
            };
            let mesh_key = view_key
                | Mesh2dPipelineKey::from_primitive_topology(mesh.primitive_topology())
                | material_2d.properties.mesh_pipeline_key_bits;

            let pipeline_id = pipelines.specialize(
                &pipeline_cache,
                &material2d_pipeline,
                Material2dKey {
                    mesh_key,
                    bind_group_data: material_2d.key.clone(),
                },
                &mesh.layout,
            );

            let pipeline_id = match pipeline_id {
                Ok(id) => id,
                Err(err) => {
                    error!("{}", err);
                    continue;
                }
            };

            mesh_instance.material_bind_group_id = material_2d.get_bind_group_id();
            let mesh_z = mesh_instance.transforms.world_from_local.translation.z;

            // We don't support multidraw yet for 2D meshes, so we use this
            // custom logic to generate the `BinnedRenderPhaseType` instead of
            // `BinnedRenderPhaseType::mesh`, which can return
            // `BinnedRenderPhaseType::MultidrawableMesh` if the hardware
            // supports multidraw.
            let binned_render_phase_type = if mesh_instance.automatic_batching {
                BinnedRenderPhaseType::BatchableMesh
            } else {
                BinnedRenderPhaseType::UnbatchableMesh
            };

            match material_2d.properties.alpha_mode {
                AlphaMode2d::Opaque => {
                    let bin_key = Opaque2dBinKey {
                        pipeline: pipeline_id,
                        draw_function: draw_opaque_2d,
                        asset_id: mesh_instance.mesh_asset_id.into(),
                        material_bind_group_id: material_2d.get_bind_group_id().0,
                    };
                    opaque_phase.add(
                        BatchSetKey2d {
                            indexed: mesh.indexed(),
                        },
                        bin_key,
                        (*render_entity, *visible_entity),
                        binned_render_phase_type,
                    );
                }
                AlphaMode2d::Mask(_) => {
                    let bin_key = AlphaMask2dBinKey {
                        pipeline: pipeline_id,
                        draw_function: draw_alpha_mask_2d,
                        asset_id: mesh_instance.mesh_asset_id.into(),
                        material_bind_group_id: material_2d.get_bind_group_id().0,
                    };
                    alpha_mask_phase.add(
                        BatchSetKey2d {
                            indexed: mesh.indexed(),
                        },
                        bin_key,
                        (*render_entity, *visible_entity),
                        binned_render_phase_type,
                    );
                }
                AlphaMode2d::Blend => {
                    transparent_phase.add(Transparent2d {
                        entity: (*render_entity, *visible_entity),
                        draw_function: draw_transparent_2d,
                        pipeline: pipeline_id,
                        // NOTE: Back-to-front ordering for transparent with ascending sort means far should have the
                        // lowest sort key and getting closer should increase. As we have
                        // -z in front of the camera, the largest distance is -far with values increasing toward the
                        // camera. As such we can just use mesh_z as the distance
                        sort_key: FloatOrd(mesh_z + material_2d.properties.depth_bias),
                        // Batching is done in batch_and_prepare_render_phase
                        batch_range: 0..1,
                        extra_index: PhaseItemExtraIndex::None,
                        indexed: mesh.indexed(),
                    });
                }
            }
        }
    }
}

#[derive(Component, Clone, Copy, Default, PartialEq, Eq, Deref, DerefMut)]
pub struct Material2dBindGroupId(pub Option<BindGroupId>);

/// Common [`Material2d`] properties, calculated for a specific material instance.
pub struct Material2dProperties {
    /// The [`AlphaMode2d`] of this material.
    pub alpha_mode: AlphaMode2d,
    /// Add a bias to the view depth of the mesh which can be used to force a specific render order
    /// for meshes with equal depth, to avoid z-fighting.
    /// The bias is in depth-texture units so large values may
    pub depth_bias: f32,
    /// The bits in the [`Mesh2dPipelineKey`] for this material.
    ///
    /// These are precalculated so that we can just "or" them together in
    /// [`queue_material2d_meshes`].
    pub mesh_pipeline_key_bits: Mesh2dPipelineKey,
}

/// Data prepared for a [`Material2d`] instance.
pub struct PreparedMaterial2d<T: Material2d> {
    pub bindings: BindingResources,
    pub bind_group: BindGroup,
    pub key: T::Data,
    pub properties: Material2dProperties,
}

impl<T: Material2d> PreparedMaterial2d<T> {
    pub fn get_bind_group_id(&self) -> Material2dBindGroupId {
        Material2dBindGroupId(Some(self.bind_group.id()))
    }
}

impl<M: Material2d> RenderAsset for PreparedMaterial2d<M> {
    type SourceAsset = M;

    type Param = (SRes<RenderDevice>, SRes<Material2dPipeline<M>>, M::Param);

    fn prepare_asset(
        material: Self::SourceAsset,
        _: AssetId<Self::SourceAsset>,
        (render_device, pipeline, material_param): &mut SystemParamItem<Self::Param>,
    ) -> Result<Self, PrepareAssetError<Self::SourceAsset>> {
        match material.as_bind_group(&pipeline.material2d_layout, render_device, material_param) {
            Ok(prepared) => {
                let mut mesh_pipeline_key_bits = Mesh2dPipelineKey::empty();
                mesh_pipeline_key_bits.insert(alpha_mode_pipeline_key(material.alpha_mode()));
                Ok(PreparedMaterial2d {
                    bindings: prepared.bindings,
                    bind_group: prepared.bind_group,
                    key: prepared.data,
                    properties: Material2dProperties {
                        depth_bias: material.depth_bias(),
                        alpha_mode: material.alpha_mode(),
                        mesh_pipeline_key_bits,
                    },
                })
            }
            Err(AsBindGroupError::RetryNextUpdate) => {
                Err(PrepareAssetError::RetryNextUpdate(material))
            }
            Err(other) => Err(PrepareAssetError::AsBindGroupError(other)),
        }
    }
}<|MERGE_RESOLUTION|>--- conflicted
+++ resolved
@@ -34,12 +34,8 @@
         SpecializedMeshPipelineError, SpecializedMeshPipelines,
     },
     renderer::RenderDevice,
-<<<<<<< HEAD
+    sync_world::{MainEntity, MainEntityHashMap},
     view::{ExtractedView, Msaa, ViewVisibility},
-=======
-    sync_world::{MainEntity, MainEntityHashMap},
-    view::{ExtractedView, Msaa, RenderVisibleEntities, ViewVisibility},
->>>>>>> 72ddac14
     Extract, ExtractSchedule, Render, RenderApp, RenderSet,
 };
 use core::{hash::Hash, marker::PhantomData};
