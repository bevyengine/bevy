use bevy_app::{App, Plugin};
use bevy_asset::{Asset, AssetApp, AssetEvent, AssetId, AssetServer, Assets, Handle};
use bevy_core_pipeline::{
    core_2d::Transparent2d,
    tonemapping::{DebandDither, Tonemapping},
};
use bevy_derive::{Deref, DerefMut};
use bevy_ecs::{
    prelude::*,
    query::ROQueryItem,
    system::{
        lifetimeless::{Read, SRes},
        SystemParamItem,
    },
};
use bevy_log::error;
<<<<<<< HEAD
=======
use bevy_reflect::{TypePath, TypeUuid};
>>>>>>> 2551ccbe
use bevy_render::{
    extract_component::ExtractComponentPlugin,
    mesh::{Mesh, MeshVertexBufferLayout},
    prelude::Image,
    render_asset::{PrepareAssetSet, RenderAssets},
    render_phase::{
        AddRenderCommand, DrawFunctions, PhaseItem, RenderCommand, RenderCommandResult,
        RenderPhase, SetItemPipeline, TrackedRenderPass,
    },
    render_resource::{
        AsBindGroup, AsBindGroupError, BindGroup, BindGroupLayout, OwnedBindingResource,
        PipelineCache, RenderPipelineDescriptor, Shader, ShaderRef, SpecializedMeshPipeline,
        SpecializedMeshPipelineError, SpecializedMeshPipelines,
    },
    renderer::RenderDevice,
    texture::FallbackImage,
    view::{ComputedVisibility, ExtractedView, Msaa, Visibility, VisibleEntities},
    Extract, ExtractSchedule, Render, RenderApp, RenderSet,
};
use bevy_transform::components::{GlobalTransform, Transform};
use bevy_utils::{FloatOrd, HashMap, HashSet};
use std::hash::Hash;
use std::marker::PhantomData;

use crate::{
    DrawMesh2d, Mesh2dHandle, Mesh2dPipeline, Mesh2dPipelineKey, Mesh2dUniform, SetMesh2dBindGroup,
    SetMesh2dViewBindGroup,
};

/// Materials are used alongside [`Material2dPlugin`] and [`MaterialMesh2dBundle`]
/// to spawn entities that are rendered with a specific [`Material2d`] type. They serve as an easy to use high level
/// way to render [`Mesh2dHandle`] entities with custom shader logic.
///
/// Material2ds must implement [`AsBindGroup`] to define how data will be transferred to the GPU and bound in shaders.
/// [`AsBindGroup`] can be derived, which makes generating bindings straightforward. See the [`AsBindGroup`] docs for details.
///
/// # Example
///
/// Here is a simple Material2d implementation. The [`AsBindGroup`] derive has many features. To see what else is available,
/// check out the [`AsBindGroup`] documentation.
/// ```
/// # use bevy_sprite::{Material2d, MaterialMesh2dBundle};
/// # use bevy_ecs::prelude::*;
/// # use bevy_reflect::{TypeUuid, TypePath};
/// # use bevy_render::{render_resource::{AsBindGroup, ShaderRef}, texture::Image, color::Color};
/// # use bevy_asset::{Handle, AssetServer, Assets};
///
<<<<<<< HEAD
/// #[derive(AsBindGroup, Debug, Clone)]
=======
/// #[derive(AsBindGroup, TypeUuid, TypePath, Debug, Clone)]
/// #[uuid = "f690fdae-d598-45ab-8225-97e2a3f056e0"]
>>>>>>> 2551ccbe
/// pub struct CustomMaterial {
///     // Uniform bindings must implement `ShaderType`, which will be used to convert the value to
///     // its shader-compatible equivalent. Most core math types already implement `ShaderType`.
///     #[uniform(0)]
///     color: Color,
///     // Images can be bound as textures in shaders. If the Image's sampler is also needed, just
///     // add the sampler attribute with a different binding index.
///     #[texture(1)]
///     #[sampler(2)]
///     color_texture: Handle<Image>,
/// }
///
/// // All functions on `Material2d` have default impls. You only need to implement the
/// // functions that are relevant for your material.
/// impl Material2d for CustomMaterial {
///     fn fragment_shader() -> ShaderRef {
///         "shaders/custom_material.wgsl".into()
///     }
/// }
///
/// // Spawn an entity using `CustomMaterial`.
/// fn setup(mut commands: Commands, mut materials: ResMut<Assets<CustomMaterial>>, asset_server: Res<AssetServer>) {
///     commands.spawn(MaterialMesh2dBundle {
///         material: materials.add(CustomMaterial {
///             color: Color::RED,
///             color_texture: asset_server.load("some_image.png"),
///         }),
///         ..Default::default()
///     });
/// }
/// ```
/// In WGSL shaders, the material's binding would look like this:
///
/// ```wgsl
/// struct CustomMaterial {
///     color: vec4<f32>,
/// }
///
/// @group(1) @binding(0)
/// var<uniform> material: CustomMaterial;
/// @group(1) @binding(1)
/// var color_texture: texture_2d<f32>;
/// @group(1) @binding(2)
/// var color_sampler: sampler;
/// ```
<<<<<<< HEAD
pub trait Material2d: AsBindGroup + Asset + Clone + Sized {
=======
pub trait Material2d: AsBindGroup + Send + Sync + Clone + TypeUuid + TypePath + Sized {
>>>>>>> 2551ccbe
    /// Returns this material's vertex shader. If [`ShaderRef::Default`] is returned, the default mesh vertex shader
    /// will be used.
    fn vertex_shader() -> ShaderRef {
        ShaderRef::Default
    }

    /// Returns this material's fragment shader. If [`ShaderRef::Default`] is returned, the default mesh fragment shader
    /// will be used.
    fn fragment_shader() -> ShaderRef {
        ShaderRef::Default
    }

    /// Customizes the default [`RenderPipelineDescriptor`].
    #[allow(unused_variables)]
    #[inline]
    fn specialize(
        descriptor: &mut RenderPipelineDescriptor,
        layout: &MeshVertexBufferLayout,
        key: Material2dKey<Self>,
    ) -> Result<(), SpecializedMeshPipelineError> {
        Ok(())
    }
}

/// Adds the necessary ECS resources and render logic to enable rendering entities using the given [`Material2d`]
/// asset type (which includes [`Material2d`] types).
pub struct Material2dPlugin<M: Material2d>(PhantomData<M>);

impl<M: Material2d> Default for Material2dPlugin<M> {
    fn default() -> Self {
        Self(Default::default())
    }
}

impl<M: Material2d> Plugin for Material2dPlugin<M>
where
    M::Data: PartialEq + Eq + Hash + Clone,
{
    fn build(&self, app: &mut App) {
        app.init_asset::<M>()
            .add_plugin(ExtractComponentPlugin::<Handle<M>>::extract_visible());

        if let Ok(render_app) = app.get_sub_app_mut(RenderApp) {
            render_app
                .add_render_command::<Transparent2d, DrawMaterial2d<M>>()
                .init_resource::<ExtractedMaterials2d<M>>()
                .init_resource::<RenderMaterials2d<M>>()
                .init_resource::<SpecializedMeshPipelines<Material2dPipeline<M>>>()
                .add_systems(ExtractSchedule, extract_materials_2d::<M>)
                .add_systems(
                    Render,
                    (
                        prepare_materials_2d::<M>
                            .in_set(RenderSet::Prepare)
                            .after(PrepareAssetSet::PreAssetPrepare),
                        queue_material2d_meshes::<M>.in_set(RenderSet::Queue),
                    ),
                );
        }
    }

    fn finish(&self, app: &mut App) {
        if let Ok(render_app) = app.get_sub_app_mut(RenderApp) {
            render_app.init_resource::<Material2dPipeline<M>>();
        }
    }
}

/// Render pipeline data for a given [`Material2d`]
#[derive(Resource)]
pub struct Material2dPipeline<M: Material2d> {
    pub mesh2d_pipeline: Mesh2dPipeline,
    pub material2d_layout: BindGroupLayout,
    pub vertex_shader: Option<Handle<Shader>>,
    pub fragment_shader: Option<Handle<Shader>>,
    marker: PhantomData<M>,
}

pub struct Material2dKey<M: Material2d> {
    pub mesh_key: Mesh2dPipelineKey,
    pub bind_group_data: M::Data,
}

impl<M: Material2d> Eq for Material2dKey<M> where M::Data: PartialEq {}

impl<M: Material2d> PartialEq for Material2dKey<M>
where
    M::Data: PartialEq,
{
    fn eq(&self, other: &Self) -> bool {
        self.mesh_key == other.mesh_key && self.bind_group_data == other.bind_group_data
    }
}

impl<M: Material2d> Clone for Material2dKey<M>
where
    M::Data: Clone,
{
    fn clone(&self) -> Self {
        Self {
            mesh_key: self.mesh_key,
            bind_group_data: self.bind_group_data.clone(),
        }
    }
}

impl<M: Material2d> Hash for Material2dKey<M>
where
    M::Data: Hash,
{
    fn hash<H: std::hash::Hasher>(&self, state: &mut H) {
        self.mesh_key.hash(state);
        self.bind_group_data.hash(state);
    }
}

impl<M: Material2d> Clone for Material2dPipeline<M> {
    fn clone(&self) -> Self {
        Self {
            mesh2d_pipeline: self.mesh2d_pipeline.clone(),
            material2d_layout: self.material2d_layout.clone(),
            vertex_shader: self.vertex_shader.clone(),
            fragment_shader: self.fragment_shader.clone(),
            marker: PhantomData,
        }
    }
}

impl<M: Material2d> SpecializedMeshPipeline for Material2dPipeline<M>
where
    M::Data: PartialEq + Eq + Hash + Clone,
{
    type Key = Material2dKey<M>;

    fn specialize(
        &self,
        key: Self::Key,
        layout: &MeshVertexBufferLayout,
    ) -> Result<RenderPipelineDescriptor, SpecializedMeshPipelineError> {
        let mut descriptor = self.mesh2d_pipeline.specialize(key.mesh_key, layout)?;
        if let Some(vertex_shader) = &self.vertex_shader {
            descriptor.vertex.shader = vertex_shader.clone();
        }

        if let Some(fragment_shader) = &self.fragment_shader {
            descriptor.fragment.as_mut().unwrap().shader = fragment_shader.clone();
        }
        descriptor.layout = vec![
            self.mesh2d_pipeline.view_layout.clone(),
            self.material2d_layout.clone(),
            self.mesh2d_pipeline.mesh_layout.clone(),
        ];

        M::specialize(&mut descriptor, layout, key)?;
        Ok(descriptor)
    }
}

impl<M: Material2d> FromWorld for Material2dPipeline<M> {
    fn from_world(world: &mut World) -> Self {
        let asset_server = world.resource::<AssetServer>();
        let render_device = world.resource::<RenderDevice>();
        let material2d_layout = M::bind_group_layout(render_device);

        Material2dPipeline {
            mesh2d_pipeline: world.resource::<Mesh2dPipeline>().clone(),
            material2d_layout,
            vertex_shader: match M::vertex_shader() {
                ShaderRef::Default => None,
                ShaderRef::Handle(handle) => Some(handle),
                ShaderRef::Path(path) => Some(asset_server.load(path)),
            },
            fragment_shader: match M::fragment_shader() {
                ShaderRef::Default => None,
                ShaderRef::Handle(handle) => Some(handle),
                ShaderRef::Path(path) => Some(asset_server.load(path)),
            },
            marker: PhantomData,
        }
    }
}

type DrawMaterial2d<M> = (
    SetItemPipeline,
    SetMesh2dViewBindGroup<0>,
    SetMaterial2dBindGroup<M, 1>,
    SetMesh2dBindGroup<2>,
    DrawMesh2d,
);

pub struct SetMaterial2dBindGroup<M: Material2d, const I: usize>(PhantomData<M>);
impl<P: PhaseItem, M: Material2d, const I: usize> RenderCommand<P>
    for SetMaterial2dBindGroup<M, I>
{
    type Param = SRes<RenderMaterials2d<M>>;
    type ViewWorldQuery = ();
    type ItemWorldQuery = Read<Handle<M>>;

    #[inline]
    fn render<'w>(
        _item: &P,
        _view: (),
        material2d_handle: ROQueryItem<'_, Self::ItemWorldQuery>,
        materials: SystemParamItem<'w, '_, Self::Param>,
        pass: &mut TrackedRenderPass<'w>,
    ) -> RenderCommandResult {
        let material2d = materials.into_inner().get(&material2d_handle.id()).unwrap();
        pass.set_bind_group(I, &material2d.bind_group, &[]);
        RenderCommandResult::Success
    }
}

#[allow(clippy::too_many_arguments)]
pub fn queue_material2d_meshes<M: Material2d>(
    transparent_draw_functions: Res<DrawFunctions<Transparent2d>>,
    material2d_pipeline: Res<Material2dPipeline<M>>,
    mut pipelines: ResMut<SpecializedMeshPipelines<Material2dPipeline<M>>>,
    pipeline_cache: Res<PipelineCache>,
    msaa: Res<Msaa>,
    render_meshes: Res<RenderAssets<Mesh>>,
    render_materials: Res<RenderMaterials2d<M>>,
    material2d_meshes: Query<(&Handle<M>, &Mesh2dHandle, &Mesh2dUniform)>,
    mut views: Query<(
        &ExtractedView,
        &VisibleEntities,
        Option<&Tonemapping>,
        Option<&DebandDither>,
        &mut RenderPhase<Transparent2d>,
    )>,
) where
    M::Data: PartialEq + Eq + Hash + Clone,
{
    if material2d_meshes.is_empty() {
        return;
    }

    for (view, visible_entities, tonemapping, dither, mut transparent_phase) in &mut views {
        let draw_transparent_pbr = transparent_draw_functions.read().id::<DrawMaterial2d<M>>();

        let mut view_key = Mesh2dPipelineKey::from_msaa_samples(msaa.samples())
            | Mesh2dPipelineKey::from_hdr(view.hdr);

        if !view.hdr {
            if let Some(tonemapping) = tonemapping {
                view_key |= Mesh2dPipelineKey::TONEMAP_IN_SHADER;
                view_key |= match tonemapping {
                    Tonemapping::None => Mesh2dPipelineKey::TONEMAP_METHOD_NONE,
                    Tonemapping::Reinhard => Mesh2dPipelineKey::TONEMAP_METHOD_REINHARD,
                    Tonemapping::ReinhardLuminance => {
                        Mesh2dPipelineKey::TONEMAP_METHOD_REINHARD_LUMINANCE
                    }
                    Tonemapping::AcesFitted => Mesh2dPipelineKey::TONEMAP_METHOD_ACES_FITTED,
                    Tonemapping::AgX => Mesh2dPipelineKey::TONEMAP_METHOD_AGX,
                    Tonemapping::SomewhatBoringDisplayTransform => {
                        Mesh2dPipelineKey::TONEMAP_METHOD_SOMEWHAT_BORING_DISPLAY_TRANSFORM
                    }
                    Tonemapping::TonyMcMapface => Mesh2dPipelineKey::TONEMAP_METHOD_TONY_MC_MAPFACE,
                    Tonemapping::BlenderFilmic => Mesh2dPipelineKey::TONEMAP_METHOD_BLENDER_FILMIC,
                };
            }
            if let Some(DebandDither::Enabled) = dither {
                view_key |= Mesh2dPipelineKey::DEBAND_DITHER;
            }
        }

        for visible_entity in &visible_entities.entities {
            if let Ok((material2d_handle, mesh2d_handle, mesh2d_uniform)) =
                material2d_meshes.get(*visible_entity)
            {
                if let Some(material2d) = render_materials.get(&material2d_handle.id()) {
                    if let Some(mesh) = render_meshes.get(&mesh2d_handle.0) {
                        let mesh_key = view_key
                            | Mesh2dPipelineKey::from_primitive_topology(mesh.primitive_topology);

                        let pipeline_id = pipelines.specialize(
                            &pipeline_cache,
                            &material2d_pipeline,
                            Material2dKey {
                                mesh_key,
                                bind_group_data: material2d.key.clone(),
                            },
                            &mesh.layout,
                        );

                        let pipeline_id = match pipeline_id {
                            Ok(id) => id,
                            Err(err) => {
                                error!("{}", err);
                                continue;
                            }
                        };

                        let mesh_z = mesh2d_uniform.transform.w_axis.z;
                        transparent_phase.add(Transparent2d {
                            entity: *visible_entity,
                            draw_function: draw_transparent_pbr,
                            pipeline: pipeline_id,
                            // NOTE: Back-to-front ordering for transparent with ascending sort means far should have the
                            // lowest sort key and getting closer should increase. As we have
                            // -z in front of the camera, the largest distance is -far with values increasing toward the
                            // camera. As such we can just use mesh_z as the distance
                            sort_key: FloatOrd(mesh_z),
                            // This material is not batched
                            batch_range: None,
                        });
                    }
                }
            }
        }
    }
}

/// Data prepared for a [`Material2d`] instance.
pub struct PreparedMaterial2d<T: Material2d> {
    pub bindings: Vec<OwnedBindingResource>,
    pub bind_group: BindGroup,
    pub key: T::Data,
}

#[derive(Resource)]
pub struct ExtractedMaterials2d<M: Material2d> {
    extracted: Vec<(AssetId<M>, M)>,
    removed: Vec<AssetId<M>>,
}

impl<M: Material2d> Default for ExtractedMaterials2d<M> {
    fn default() -> Self {
        Self {
            extracted: Default::default(),
            removed: Default::default(),
        }
    }
}

/// Stores all prepared representations of [`Material2d`] assets for as long as they exist.
#[derive(Resource, Deref, DerefMut)]
pub struct RenderMaterials2d<T: Material2d>(HashMap<AssetId<T>, PreparedMaterial2d<T>>);

impl<T: Material2d> Default for RenderMaterials2d<T> {
    fn default() -> Self {
        Self(Default::default())
    }
}

/// This system extracts all created or modified assets of the corresponding [`Material2d`] type
/// into the "render world".
pub fn extract_materials_2d<M: Material2d>(
    mut commands: Commands,
    mut events: Extract<EventReader<AssetEvent<M>>>,
    assets: Extract<Res<Assets<M>>>,
) {
    let mut changed_assets = HashSet::default();
    let mut removed = Vec::new();
    for event in events.iter() {
        match event {
            AssetEvent::Added { id } | AssetEvent::Modified { id } => {
                changed_assets.insert(*id);
            }
            AssetEvent::Removed { id } => {
                changed_assets.remove(id);
                removed.push(*id);
            }

            AssetEvent::LoadedWithDependencies { .. } => {
                // TODO: handle this
            }
        }
    }

    let mut extracted_assets = Vec::new();
    for id in changed_assets.drain() {
        if let Some(asset) = assets.get(id) {
            extracted_assets.push((id, asset.clone()));
        }
    }

    commands.insert_resource(ExtractedMaterials2d {
        extracted: extracted_assets,
        removed,
    });
}

/// All [`Material2d`] values of a given type that should be prepared next frame.
pub struct PrepareNextFrameMaterials<M: Material2d> {
    assets: Vec<(AssetId<M>, M)>,
}

impl<M: Material2d> Default for PrepareNextFrameMaterials<M> {
    fn default() -> Self {
        Self {
            assets: Default::default(),
        }
    }
}

/// This system prepares all assets of the corresponding [`Material2d`] type
/// which where extracted this frame for the GPU.
pub fn prepare_materials_2d<M: Material2d>(
    mut prepare_next_frame: Local<PrepareNextFrameMaterials<M>>,
    mut extracted_assets: ResMut<ExtractedMaterials2d<M>>,
    mut render_materials: ResMut<RenderMaterials2d<M>>,
    render_device: Res<RenderDevice>,
    images: Res<RenderAssets<Image>>,
    fallback_image: Res<FallbackImage>,
    pipeline: Res<Material2dPipeline<M>>,
) {
    let queued_assets = std::mem::take(&mut prepare_next_frame.assets);
    for (id, material) in queued_assets {
        match prepare_material2d(
            &material,
            &render_device,
            &images,
            &fallback_image,
            &pipeline,
        ) {
            Ok(prepared_asset) => {
                render_materials.insert(id, prepared_asset);
            }
            Err(AsBindGroupError::RetryNextUpdate) => {
                prepare_next_frame.assets.push((id, material));
            }
        }
    }

    for removed in std::mem::take(&mut extracted_assets.removed) {
        render_materials.remove(&removed);
    }

    for (handle, material) in std::mem::take(&mut extracted_assets.extracted) {
        match prepare_material2d(
            &material,
            &render_device,
            &images,
            &fallback_image,
            &pipeline,
        ) {
            Ok(prepared_asset) => {
                render_materials.insert(handle, prepared_asset);
            }
            Err(AsBindGroupError::RetryNextUpdate) => {
                prepare_next_frame.assets.push((handle, material));
            }
        }
    }
}

fn prepare_material2d<M: Material2d>(
    material: &M,
    render_device: &RenderDevice,
    images: &RenderAssets<Image>,
    fallback_image: &FallbackImage,
    pipeline: &Material2dPipeline<M>,
) -> Result<PreparedMaterial2d<M>, AsBindGroupError> {
    let prepared = material.as_bind_group(
        &pipeline.material2d_layout,
        render_device,
        images,
        fallback_image,
    )?;
    Ok(PreparedMaterial2d {
        bindings: prepared.bindings,
        bind_group: prepared.bind_group,
        key: prepared.data,
    })
}

/// A component bundle for entities with a [`Mesh2dHandle`] and a [`Material2d`].
#[derive(Bundle, Clone)]
pub struct MaterialMesh2dBundle<M: Material2d> {
    pub mesh: Mesh2dHandle,
    pub material: Handle<M>,
    pub transform: Transform,
    pub global_transform: GlobalTransform,
    /// User indication of whether an entity is visible
    pub visibility: Visibility,
    /// Algorithmically-computed indication of whether an entity is visible and should be extracted for rendering
    pub computed_visibility: ComputedVisibility,
}

impl<M: Material2d> Default for MaterialMesh2dBundle<M> {
    fn default() -> Self {
        Self {
            mesh: Default::default(),
            material: Default::default(),
            transform: Default::default(),
            global_transform: Default::default(),
            visibility: Default::default(),
            computed_visibility: Default::default(),
        }
    }
}<|MERGE_RESOLUTION|>--- conflicted
+++ resolved
@@ -14,10 +14,6 @@
     },
 };
 use bevy_log::error;
-<<<<<<< HEAD
-=======
-use bevy_reflect::{TypePath, TypeUuid};
->>>>>>> 2551ccbe
 use bevy_render::{
     extract_component::ExtractComponentPlugin,
     mesh::{Mesh, MeshVertexBufferLayout},
@@ -65,12 +61,7 @@
 /// # use bevy_render::{render_resource::{AsBindGroup, ShaderRef}, texture::Image, color::Color};
 /// # use bevy_asset::{Handle, AssetServer, Assets};
 ///
-<<<<<<< HEAD
 /// #[derive(AsBindGroup, Debug, Clone)]
-=======
-/// #[derive(AsBindGroup, TypeUuid, TypePath, Debug, Clone)]
-/// #[uuid = "f690fdae-d598-45ab-8225-97e2a3f056e0"]
->>>>>>> 2551ccbe
 /// pub struct CustomMaterial {
 ///     // Uniform bindings must implement `ShaderType`, which will be used to convert the value to
 ///     // its shader-compatible equivalent. Most core math types already implement `ShaderType`.
@@ -116,11 +107,7 @@
 /// @group(1) @binding(2)
 /// var color_sampler: sampler;
 /// ```
-<<<<<<< HEAD
 pub trait Material2d: AsBindGroup + Asset + Clone + Sized {
-=======
-pub trait Material2d: AsBindGroup + Send + Sync + Clone + TypeUuid + TypePath + Sized {
->>>>>>> 2551ccbe
     /// Returns this material's vertex shader. If [`ShaderRef::Default`] is returned, the default mesh vertex shader
     /// will be used.
     fn vertex_shader() -> ShaderRef {
