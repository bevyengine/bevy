--- conflicted
+++ resolved
@@ -428,15 +428,9 @@
 }
 
 #[derive(Resource)]
-<<<<<<< HEAD
-struct ExtractedMaterials2d<M: Material2d> {
+pub struct ExtractedMaterials2d<M: Material2d> {
     extracted: Vec<(AssetId<M>, M)>,
     removed: Vec<AssetId<M>>,
-=======
-pub struct ExtractedMaterials2d<M: Material2d> {
-    extracted: Vec<(Handle<M>, M)>,
-    removed: Vec<Handle<M>>,
->>>>>>> 70aee727
 }
 
 impl<M: Material2d> Default for ExtractedMaterials2d<M> {
