--- conflicted
+++ resolved
@@ -1,11 +1,6 @@
 use bevy_app::{App, Plugin};
-<<<<<<< HEAD
-use bevy_asset::{AddAsset, Asset, AssetServer, Handle};
+use bevy_asset::{AddAsset, AssetEvent, AssetServer, Assets, Handle};
 use bevy_core_pipeline::{core_2d::Transparent2d, tonemapping::Tonemapping};
-=======
-use bevy_asset::{AddAsset, AssetEvent, AssetServer, Assets, Handle};
-use bevy_core_pipeline::core_2d::Transparent2d;
->>>>>>> 9f8bdeee
 use bevy_ecs::{
     entity::Entity,
     event::EventReader,
@@ -34,14 +29,9 @@
         SpecializedMeshPipelineError, SpecializedMeshPipelines,
     },
     renderer::RenderDevice,
-<<<<<<< HEAD
+    texture::FallbackImage,
     view::{ComputedVisibility, ExtractedView, Msaa, Visibility, VisibleEntities},
-    RenderApp, RenderStage,
-=======
-    texture::FallbackImage,
-    view::{ComputedVisibility, Msaa, Visibility, VisibleEntities},
     Extract, RenderApp, RenderStage,
->>>>>>> 9f8bdeee
 };
 use bevy_transform::components::{GlobalTransform, Transform};
 use bevy_utils::{FloatOrd, HashMap, HashSet};
@@ -315,29 +305,20 @@
     render_meshes: Res<RenderAssets<Mesh>>,
     render_materials: Res<RenderMaterials2d<M>>,
     material2d_meshes: Query<(&Handle<M>, &Mesh2dHandle, &Mesh2dUniform)>,
-<<<<<<< HEAD
     mut views: Query<(
         &ExtractedView,
         &VisibleEntities,
         Option<&Tonemapping>,
         &mut RenderPhase<Transparent2d>,
     )>,
-) {
-    if material2d_meshes.is_empty() {
-        return;
-    }
-    let render_device = render_device.into_inner();
-    for (view, visible_entities, tonemapping, mut transparent_phase) in &mut views {
-=======
-    mut views: Query<(&VisibleEntities, &mut RenderPhase<Transparent2d>)>,
 ) where
     M::Data: PartialEq + Eq + Hash + Clone,
 {
     if material2d_meshes.is_empty() {
         return;
     }
-    for (visible_entities, mut transparent_phase) in &mut views {
->>>>>>> 9f8bdeee
+
+    for (view, visible_entities, tonemapping, mut transparent_phase) in &mut views {
         let draw_transparent_pbr = transparent_draw_functions
             .read()
             .get_id::<DrawMaterial2d<M>>()
