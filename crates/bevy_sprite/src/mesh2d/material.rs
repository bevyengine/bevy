use bevy_app::{App, Plugin};
use bevy_asset::{AddAsset, AssetEvent, AssetServer, Assets, Handle};
use bevy_core_pipeline::{core_2d::Transparent2d, tonemapping::Tonemapping};
use bevy_derive::{Deref, DerefMut};
use bevy_ecs::{
    event::EventReader,
    prelude::{Bundle, World},
    query::ROQueryItem,
    schedule::IntoSystemDescriptor,
    system::{
        lifetimeless::{Read, SRes},
        Commands, Local, Query, Res, ResMut, Resource, SystemParamItem,
    },
    world::FromWorld,
};
use bevy_log::error;
use bevy_reflect::TypeUuid;
use bevy_render::{
    extract_component::ExtractComponentPlugin,
    mesh::{Mesh, MeshVertexBufferLayout},
    prelude::Image,
    render_asset::{PrepareAssetLabel, RenderAssets},
    render_phase::{
        AddRenderCommand, DrawFunctions, PhaseItem, RenderCommand, RenderCommandResult,
        RenderPhase, SetItemPipeline, TrackedRenderPass,
    },
    render_resource::{
        AsBindGroup, AsBindGroupError, BindGroup, BindGroupLayout, OwnedBindingResource,
        PipelineCache, RenderPipelineDescriptor, Shader, ShaderRef, SpecializedMeshPipeline,
        SpecializedMeshPipelineError, SpecializedMeshPipelines,
    },
    renderer::RenderDevice,
    texture::FallbackImage,
    view::{ComputedVisibility, ExtractedView, Msaa, Visibility, VisibleEntities},
    Extract, RenderApp, RenderStage,
};
use bevy_transform::components::{GlobalTransform, Transform};
use bevy_utils::{FloatOrd, HashMap, HashSet};
use std::hash::Hash;
use std::marker::PhantomData;

use crate::{
    DrawMesh2d, Mesh2dHandle, Mesh2dPipeline, Mesh2dPipelineKey, Mesh2dUniform, SetMesh2dBindGroup,
    SetMesh2dViewBindGroup,
};

/// Materials are used alongside [`Material2dPlugin`] and [`MaterialMesh2dBundle`]
/// to spawn entities that are rendered with a specific [`Material2d`] type. They serve as an easy to use high level
/// way to render [`Mesh2dHandle`] entities with custom shader logic.
///
/// Material2ds must implement [`AsBindGroup`] to define how data will be transferred to the GPU and bound in shaders.
/// [`AsBindGroup`] can be derived, which makes generating bindings straightforward. See the [`AsBindGroup`] docs for details.
///
/// Materials must also implement [`TypeUuid`] so they can be treated as an [`Asset`](bevy_asset::Asset).
///
/// # Example
///
/// Here is a simple Material2d implementation. The [`AsBindGroup`] derive has many features. To see what else is available,
/// check out the [`AsBindGroup`] documentation.
/// ```
/// # use bevy_sprite::{Material2d, MaterialMesh2dBundle};
/// # use bevy_ecs::prelude::*;
/// # use bevy_reflect::TypeUuid;
/// # use bevy_render::{render_resource::{AsBindGroup, ShaderRef}, texture::Image, color::Color};
/// # use bevy_asset::{Handle, AssetServer, Assets};
///
/// #[derive(AsBindGroup, TypeUuid, Debug, Clone)]
/// #[uuid = "f690fdae-d598-45ab-8225-97e2a3f056e0"]
/// pub struct CustomMaterial {
///     // Uniform bindings must implement `ShaderType`, which will be used to convert the value to
///     // its shader-compatible equivalent. Most core math types already implement `ShaderType`.
///     #[uniform(0)]
///     color: Color,
///     // Images can be bound as textures in shaders. If the Image's sampler is also needed, just
///     // add the sampler attribute with a different binding index.
///     #[texture(1)]
///     #[sampler(2)]
///     color_texture: Handle<Image>,
/// }
///
/// // All functions on `Material2d` have default impls. You only need to implement the
/// // functions that are relevant for your material.
/// impl Material2d for CustomMaterial {
///     fn fragment_shader() -> ShaderRef {
///         "shaders/custom_material.wgsl".into()
///     }
/// }
///
/// // Spawn an entity using `CustomMaterial`.
/// fn setup(mut commands: Commands, mut materials: ResMut<Assets<CustomMaterial>>, asset_server: Res<AssetServer>) {
///     commands.spawn(MaterialMesh2dBundle {
///         material: materials.add(CustomMaterial {
///             color: Color::RED,
///             color_texture: asset_server.load("some_image.png"),
///         }),
///         ..Default::default()
///     });
/// }
/// ```
/// In WGSL shaders, the material's binding would look like this:
///
/// ```wgsl
/// struct CustomMaterial {
///     color: vec4<f32>,
/// }
///
/// @group(1) @binding(0)
/// var<uniform> material: CustomMaterial;
/// @group(1) @binding(1)
/// var color_texture: texture_2d<f32>;
/// @group(1) @binding(2)
/// var color_sampler: sampler;
/// ```
pub trait Material2d: AsBindGroup + Send + Sync + Clone + TypeUuid + Sized + 'static {
    /// Returns this material's vertex shader. If [`ShaderRef::Default`] is returned, the default mesh vertex shader
    /// will be used.
    fn vertex_shader() -> ShaderRef {
        ShaderRef::Default
    }

    /// Returns this material's fragment shader. If [`ShaderRef::Default`] is returned, the default mesh fragment shader
    /// will be used.
    fn fragment_shader() -> ShaderRef {
        ShaderRef::Default
    }

    /// Customizes the default [`RenderPipelineDescriptor`].
    #[allow(unused_variables)]
    #[inline]
    fn specialize(
        descriptor: &mut RenderPipelineDescriptor,
        layout: &MeshVertexBufferLayout,
        key: Material2dKey<Self>,
    ) -> Result<(), SpecializedMeshPipelineError> {
        Ok(())
    }
}

/// Adds the necessary ECS resources and render logic to enable rendering entities using the given [`Material2d`]
/// asset type (which includes [`Material2d`] types).
pub struct Material2dPlugin<M: Material2d>(PhantomData<M>);

impl<M: Material2d> Default for Material2dPlugin<M> {
    fn default() -> Self {
        Self(Default::default())
    }
}

impl<M: Material2d> Plugin for Material2dPlugin<M>
where
    M::Data: PartialEq + Eq + Hash + Clone,
{
    fn build(&self, app: &mut App) {
        app.add_asset::<M>()
            .add_plugin(ExtractComponentPlugin::<Handle<M>>::extract_visible());
        if let Ok(render_app) = app.get_sub_app_mut(RenderApp) {
            render_app
                .add_render_command::<Transparent2d, DrawMaterial2d<M>>()
                .init_resource::<Material2dPipeline<M>>()
                .init_resource::<ExtractedMaterials2d<M>>()
                .init_resource::<RenderMaterials2d<M>>()
                .init_resource::<SpecializedMeshPipelines<Material2dPipeline<M>>>()
                .add_system_to_stage(RenderStage::Extract, extract_materials_2d::<M>)
                .add_system_to_stage(
                    RenderStage::Prepare,
                    prepare_materials_2d::<M>.after(PrepareAssetLabel::PreAssetPrepare),
                )
                .add_system_to_stage(RenderStage::Queue, queue_material2d_meshes::<M>);
        }
    }
}

/// Render pipeline data for a given [`Material2d`]
#[derive(Resource)]
pub struct Material2dPipeline<M: Material2d> {
    pub mesh2d_pipeline: Mesh2dPipeline,
    pub material2d_layout: BindGroupLayout,
    pub vertex_shader: Option<Handle<Shader>>,
    pub fragment_shader: Option<Handle<Shader>>,
    marker: PhantomData<M>,
}

pub struct Material2dKey<M: Material2d> {
    pub mesh_key: Mesh2dPipelineKey,
    pub bind_group_data: M::Data,
}

impl<M: Material2d> Eq for Material2dKey<M> where M::Data: PartialEq {}

impl<M: Material2d> PartialEq for Material2dKey<M>
where
    M::Data: PartialEq,
{
    fn eq(&self, other: &Self) -> bool {
        self.mesh_key == other.mesh_key && self.bind_group_data == other.bind_group_data
    }
}

impl<M: Material2d> Clone for Material2dKey<M>
where
    M::Data: Clone,
{
    fn clone(&self) -> Self {
        Self {
            mesh_key: self.mesh_key,
            bind_group_data: self.bind_group_data.clone(),
        }
    }
}

impl<M: Material2d> Hash for Material2dKey<M>
where
    M::Data: Hash,
{
    fn hash<H: std::hash::Hasher>(&self, state: &mut H) {
        self.mesh_key.hash(state);
        self.bind_group_data.hash(state);
    }
}

impl<M: Material2d> Clone for Material2dPipeline<M> {
    fn clone(&self) -> Self {
        Self {
            mesh2d_pipeline: self.mesh2d_pipeline.clone(),
            material2d_layout: self.material2d_layout.clone(),
            vertex_shader: self.vertex_shader.clone(),
            fragment_shader: self.fragment_shader.clone(),
            marker: PhantomData,
        }
    }
}

impl<M: Material2d> SpecializedMeshPipeline for Material2dPipeline<M>
where
    M::Data: PartialEq + Eq + Hash + Clone,
{
    type Key = Material2dKey<M>;

    fn specialize(
        &self,
        key: Self::Key,
        layout: &MeshVertexBufferLayout,
    ) -> Result<RenderPipelineDescriptor, SpecializedMeshPipelineError> {
        let mut descriptor = self.mesh2d_pipeline.specialize(key.mesh_key, layout)?;
        if let Some(vertex_shader) = &self.vertex_shader {
            descriptor.vertex.shader = vertex_shader.clone();
        }

        if let Some(fragment_shader) = &self.fragment_shader {
            descriptor.fragment.as_mut().unwrap().shader = fragment_shader.clone();
        }
        descriptor.layout = Some(vec![
            self.mesh2d_pipeline.view_layout.clone(),
            self.material2d_layout.clone(),
            self.mesh2d_pipeline.mesh_layout.clone(),
        ]);

        M::specialize(&mut descriptor, layout, key)?;
        Ok(descriptor)
    }
}

impl<M: Material2d> FromWorld for Material2dPipeline<M> {
    fn from_world(world: &mut World) -> Self {
        let asset_server = world.resource::<AssetServer>();
        let render_device = world.resource::<RenderDevice>();
        let material2d_layout = M::bind_group_layout(render_device);

        Material2dPipeline {
            mesh2d_pipeline: world.resource::<Mesh2dPipeline>().clone(),
            material2d_layout,
            vertex_shader: match M::vertex_shader() {
                ShaderRef::Default => None,
                ShaderRef::Handle(handle) => Some(handle),
                ShaderRef::Path(path) => Some(asset_server.load(path)),
            },
            fragment_shader: match M::fragment_shader() {
                ShaderRef::Default => None,
                ShaderRef::Handle(handle) => Some(handle),
                ShaderRef::Path(path) => Some(asset_server.load(path)),
            },
            marker: PhantomData,
        }
    }
}

type DrawMaterial2d<M> = (
    SetItemPipeline,
    SetMesh2dViewBindGroup<0>,
    SetMaterial2dBindGroup<M, 1>,
    SetMesh2dBindGroup<2>,
    DrawMesh2d,
);

pub struct SetMaterial2dBindGroup<M: Material2d, const I: usize>(PhantomData<M>);
impl<P: PhaseItem, M: Material2d, const I: usize> RenderCommand<P>
    for SetMaterial2dBindGroup<M, I>
{
    type Param = SRes<RenderMaterials2d<M>>;
    type ViewWorldQuery = ();
    type ItemWorldQuery = Read<Handle<M>>;

    #[inline]
    fn render<'w>(
        _item: &P,
        _view: (),
        material2d_handle: ROQueryItem<'_, Self::ItemWorldQuery>,
        materials: SystemParamItem<'w, '_, Self::Param>,
        pass: &mut TrackedRenderPass<'w>,
    ) -> RenderCommandResult {
        let material2d = materials.into_inner().get(material2d_handle).unwrap();
        pass.set_bind_group(I, &material2d.bind_group, &[]);
        RenderCommandResult::Success
    }
}

#[allow(clippy::too_many_arguments)]
pub fn queue_material2d_meshes<M: Material2d>(
    transparent_draw_functions: Res<DrawFunctions<Transparent2d>>,
    material2d_pipeline: Res<Material2dPipeline<M>>,
    mut pipelines: ResMut<SpecializedMeshPipelines<Material2dPipeline<M>>>,
<<<<<<< HEAD
    mut pipeline_cache: ResMut<PipelineCache>,
=======
    pipeline_cache: Res<PipelineCache>,
    msaa: Res<Msaa>,
>>>>>>> 88b353c4
    render_meshes: Res<RenderAssets<Mesh>>,
    render_materials: Res<RenderMaterials2d<M>>,
    material2d_meshes: Query<(&Handle<M>, &Mesh2dHandle, &Mesh2dUniform)>,
    mut views: Query<(
        &ExtractedView,
        &VisibleEntities,
        Option<&Tonemapping>,
        &mut RenderPhase<Transparent2d>,
        &Msaa,
    )>,
) where
    M::Data: PartialEq + Eq + Hash + Clone,
{
    if material2d_meshes.is_empty() {
        return;
    }

    for (view, visible_entities, tonemapping, mut transparent_phase, msaa) in &mut views {
        let draw_transparent_pbr = transparent_draw_functions.read().id::<DrawMaterial2d<M>>();

        let mut view_key = Mesh2dPipelineKey::from_msaa_samples(msaa.samples)
            | Mesh2dPipelineKey::from_hdr(view.hdr);

        if let Some(Tonemapping::Enabled { deband_dither }) = tonemapping {
            if !view.hdr {
                view_key |= Mesh2dPipelineKey::TONEMAP_IN_SHADER;

                if *deband_dither {
                    view_key |= Mesh2dPipelineKey::DEBAND_DITHER;
                }
            }
        }

        for visible_entity in &visible_entities.entities {
            if let Ok((material2d_handle, mesh2d_handle, mesh2d_uniform)) =
                material2d_meshes.get(*visible_entity)
            {
                if let Some(material2d) = render_materials.get(material2d_handle) {
                    if let Some(mesh) = render_meshes.get(&mesh2d_handle.0) {
                        let mesh_key = view_key
                            | Mesh2dPipelineKey::from_primitive_topology(mesh.primitive_topology);

                        let pipeline_id = pipelines.specialize(
                            &pipeline_cache,
                            &material2d_pipeline,
                            Material2dKey {
                                mesh_key,
                                bind_group_data: material2d.key.clone(),
                            },
                            &mesh.layout,
                        );

                        let pipeline_id = match pipeline_id {
                            Ok(id) => id,
                            Err(err) => {
                                error!("{}", err);
                                continue;
                            }
                        };

                        let mesh_z = mesh2d_uniform.transform.w_axis.z;
                        transparent_phase.add(Transparent2d {
                            entity: *visible_entity,
                            draw_function: draw_transparent_pbr,
                            pipeline: pipeline_id,
                            // NOTE: Back-to-front ordering for transparent with ascending sort means far should have the
                            // lowest sort key and getting closer should increase. As we have
                            // -z in front of the camera, the largest distance is -far with values increasing toward the
                            // camera. As such we can just use mesh_z as the distance
                            sort_key: FloatOrd(mesh_z),
                            // This material is not batched
                            batch_range: None,
                        });
                    }
                }
            }
        }
    }
}

/// Data prepared for a [`Material2d`] instance.
pub struct PreparedMaterial2d<T: Material2d> {
    pub bindings: Vec<OwnedBindingResource>,
    pub bind_group: BindGroup,
    pub key: T::Data,
}

#[derive(Resource)]
struct ExtractedMaterials2d<M: Material2d> {
    extracted: Vec<(Handle<M>, M)>,
    removed: Vec<Handle<M>>,
}

impl<M: Material2d> Default for ExtractedMaterials2d<M> {
    fn default() -> Self {
        Self {
            extracted: Default::default(),
            removed: Default::default(),
        }
    }
}

/// Stores all prepared representations of [`Material2d`] assets for as long as they exist.
#[derive(Resource, Deref, DerefMut)]
pub struct RenderMaterials2d<T: Material2d>(HashMap<Handle<T>, PreparedMaterial2d<T>>);

impl<T: Material2d> Default for RenderMaterials2d<T> {
    fn default() -> Self {
        Self(Default::default())
    }
}

/// This system extracts all created or modified assets of the corresponding [`Material2d`] type
/// into the "render world".
fn extract_materials_2d<M: Material2d>(
    mut commands: Commands,
    mut events: Extract<EventReader<AssetEvent<M>>>,
    assets: Extract<Res<Assets<M>>>,
) {
    let mut changed_assets = HashSet::default();
    let mut removed = Vec::new();
    for event in events.iter() {
        match event {
            AssetEvent::Created { handle } | AssetEvent::Modified { handle } => {
                changed_assets.insert(handle.clone_weak());
            }
            AssetEvent::Removed { handle } => {
                changed_assets.remove(handle);
                removed.push(handle.clone_weak());
            }
        }
    }

    let mut extracted_assets = Vec::new();
    for handle in changed_assets.drain() {
        if let Some(asset) = assets.get(&handle) {
            extracted_assets.push((handle, asset.clone()));
        }
    }

    commands.insert_resource(ExtractedMaterials2d {
        extracted: extracted_assets,
        removed,
    });
}

/// All [`Material2d`] values of a given type that should be prepared next frame.
pub struct PrepareNextFrameMaterials<M: Material2d> {
    assets: Vec<(Handle<M>, M)>,
}

impl<M: Material2d> Default for PrepareNextFrameMaterials<M> {
    fn default() -> Self {
        Self {
            assets: Default::default(),
        }
    }
}

/// This system prepares all assets of the corresponding [`Material2d`] type
/// which where extracted this frame for the GPU.
fn prepare_materials_2d<M: Material2d>(
    mut prepare_next_frame: Local<PrepareNextFrameMaterials<M>>,
    mut extracted_assets: ResMut<ExtractedMaterials2d<M>>,
    mut render_materials: ResMut<RenderMaterials2d<M>>,
    render_device: Res<RenderDevice>,
    images: Res<RenderAssets<Image>>,
    fallback_image: Res<FallbackImage>,
    pipeline: Res<Material2dPipeline<M>>,
) {
    let queued_assets = std::mem::take(&mut prepare_next_frame.assets);
    for (handle, material) in queued_assets {
        match prepare_material2d(
            &material,
            &render_device,
            &images,
            &fallback_image,
            &pipeline,
        ) {
            Ok(prepared_asset) => {
                render_materials.insert(handle, prepared_asset);
            }
            Err(AsBindGroupError::RetryNextUpdate) => {
                prepare_next_frame.assets.push((handle, material));
            }
        }
    }

    for removed in std::mem::take(&mut extracted_assets.removed) {
        render_materials.remove(&removed);
    }

    for (handle, material) in std::mem::take(&mut extracted_assets.extracted) {
        match prepare_material2d(
            &material,
            &render_device,
            &images,
            &fallback_image,
            &pipeline,
        ) {
            Ok(prepared_asset) => {
                render_materials.insert(handle, prepared_asset);
            }
            Err(AsBindGroupError::RetryNextUpdate) => {
                prepare_next_frame.assets.push((handle, material));
            }
        }
    }
}

fn prepare_material2d<M: Material2d>(
    material: &M,
    render_device: &RenderDevice,
    images: &RenderAssets<Image>,
    fallback_image: &FallbackImage,
    pipeline: &Material2dPipeline<M>,
) -> Result<PreparedMaterial2d<M>, AsBindGroupError> {
    let prepared = material.as_bind_group(
        &pipeline.material2d_layout,
        render_device,
        images,
        fallback_image,
    )?;
    Ok(PreparedMaterial2d {
        bindings: prepared.bindings,
        bind_group: prepared.bind_group,
        key: prepared.data,
    })
}

/// A component bundle for entities with a [`Mesh2dHandle`] and a [`Material2d`].
#[derive(Bundle, Clone)]
pub struct MaterialMesh2dBundle<M: Material2d> {
    pub mesh: Mesh2dHandle,
    pub material: Handle<M>,
    pub transform: Transform,
    pub global_transform: GlobalTransform,
    /// User indication of whether an entity is visible
    pub visibility: Visibility,
    /// Algorithmically-computed indication of whether an entity is visible and should be extracted for rendering
    pub computed_visibility: ComputedVisibility,
}

impl<M: Material2d> Default for MaterialMesh2dBundle<M> {
    fn default() -> Self {
        Self {
            mesh: Default::default(),
            material: Default::default(),
            transform: Default::default(),
            global_transform: Default::default(),
            visibility: Default::default(),
            computed_visibility: Default::default(),
        }
    }
}<|MERGE_RESOLUTION|>--- conflicted
+++ resolved
@@ -319,12 +319,8 @@
     transparent_draw_functions: Res<DrawFunctions<Transparent2d>>,
     material2d_pipeline: Res<Material2dPipeline<M>>,
     mut pipelines: ResMut<SpecializedMeshPipelines<Material2dPipeline<M>>>,
-<<<<<<< HEAD
     mut pipeline_cache: ResMut<PipelineCache>,
-=======
-    pipeline_cache: Res<PipelineCache>,
     msaa: Res<Msaa>,
->>>>>>> 88b353c4
     render_meshes: Res<RenderAssets<Mesh>>,
     render_materials: Res<RenderMaterials2d<M>>,
     material2d_meshes: Query<(&Handle<M>, &Mesh2dHandle, &Mesh2dUniform)>,
