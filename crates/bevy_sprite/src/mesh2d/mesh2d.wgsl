#import bevy_sprite::mesh2d_bindings
#import bevy_sprite::mesh2d_functions as mesh_functions
#import bevy_sprite::mesh2d_vertex_output

struct Vertex {
#ifdef VERTEX_POSITIONS
    @location(0) position: vec3<f32>,
#endif
#ifdef VERTEX_NORMALS
    @location(1) normal: vec3<f32>,
#endif
#ifdef VERTEX_UVS
    @location(2) uv: vec2<f32>,
#endif
#ifdef VERTEX_TANGENTS
    @location(3) tangent: vec4<f32>,
#endif
#ifdef VERTEX_COLORS
    @location(4) color: vec4<f32>,
#endif
};

@vertex
<<<<<<< HEAD
fn vertex(vertex: Vertex) -> bevy_sprite::mesh2d_vertex_output::MeshVertexOutput {
    var out: bevy_sprite::mesh2d_vertex_output::MeshVertexOutput;
#ifdef VERTEX_UVS
    out.uv = vertex.uv;
#endif
    out.world_position = mesh_functions::mesh2d_position_local_to_world(
        bevy_sprite::mesh2d_bindings::mesh.model, 
        vec4<f32>(vertex.position, 1.0)
    );
    out.clip_position = mesh_functions::mesh2d_position_world_to_clip(out.world_position);
    out.world_normal = mesh_functions::mesh2d_normal_local_to_world(vertex.normal);
#ifdef VERTEX_TANGENTS
    out.world_tangent = mesh_functions::mesh2d_tangent_local_to_world(vertex.tangent);
=======
fn vertex(vertex: Vertex) -> VertexOutput {
    var out: VertexOutput;

#ifdef VERTEX_UVS
    out.uv = vertex.uv;
#endif

#ifdef VERTEX_POSITIONS
    out.world_position = mesh2d_position_local_to_world(mesh.model, vec4<f32>(vertex.position, 1.0));
    out.clip_position = mesh2d_position_world_to_clip(out.world_position);
#endif

#ifdef VERTEX_NORMALS
    out.world_normal = mesh2d_normal_local_to_world(vertex.normal);
#endif

#ifdef VERTEX_TANGENTS
    out.world_tangent = mesh2d_tangent_local_to_world(mesh.model, vertex.tangent);
>>>>>>> 92ba6224
#endif

#ifdef VERTEX_COLORS
    out.color = vertex.color;
#endif
    return out;
}

@fragment
<<<<<<< HEAD
fn fragment(
    @builtin(front_facing) is_front: bool,
    mesh: bevy_sprite::mesh2d_vertex_output::MeshVertexOutput,
) -> @location(0) vec4<f32> {
=======
fn fragment(in: FragmentInput) -> @location(0) vec4<f32> {
#ifdef VERTEX_COLORS
    return in.color;
#else
>>>>>>> 92ba6224
    return vec4<f32>(1.0, 0.0, 1.0, 1.0);
#endif
}<|MERGE_RESOLUTION|>--- conflicted
+++ resolved
@@ -21,40 +21,29 @@
 };
 
 @vertex
-<<<<<<< HEAD
 fn vertex(vertex: Vertex) -> bevy_sprite::mesh2d_vertex_output::MeshVertexOutput {
     var out: bevy_sprite::mesh2d_vertex_output::MeshVertexOutput;
 #ifdef VERTEX_UVS
     out.uv = vertex.uv;
 #endif
+
+#ifdef VERTEX_POSITIONS
     out.world_position = mesh_functions::mesh2d_position_local_to_world(
         bevy_sprite::mesh2d_bindings::mesh.model, 
         vec4<f32>(vertex.position, 1.0)
     );
     out.clip_position = mesh_functions::mesh2d_position_world_to_clip(out.world_position);
-    out.world_normal = mesh_functions::mesh2d_normal_local_to_world(vertex.normal);
-#ifdef VERTEX_TANGENTS
-    out.world_tangent = mesh_functions::mesh2d_tangent_local_to_world(vertex.tangent);
-=======
-fn vertex(vertex: Vertex) -> VertexOutput {
-    var out: VertexOutput;
-
-#ifdef VERTEX_UVS
-    out.uv = vertex.uv;
-#endif
-
-#ifdef VERTEX_POSITIONS
-    out.world_position = mesh2d_position_local_to_world(mesh.model, vec4<f32>(vertex.position, 1.0));
-    out.clip_position = mesh2d_position_world_to_clip(out.world_position);
 #endif
 
 #ifdef VERTEX_NORMALS
-    out.world_normal = mesh2d_normal_local_to_world(vertex.normal);
+    out.world_normal = mesh_functions::mesh2d_normal_local_to_world(vertex.normal);
 #endif
 
 #ifdef VERTEX_TANGENTS
-    out.world_tangent = mesh2d_tangent_local_to_world(mesh.model, vertex.tangent);
->>>>>>> 92ba6224
+    out.world_tangent = mesh_functions::mesh2d_tangent_local_to_world(
+        bevy_sprite::mesh2d_bindings::mesh.model, 
+        vertex.tangent
+    );
 #endif
 
 #ifdef VERTEX_COLORS
@@ -64,17 +53,13 @@
 }
 
 @fragment
-<<<<<<< HEAD
 fn fragment(
     @builtin(front_facing) is_front: bool,
     mesh: bevy_sprite::mesh2d_vertex_output::MeshVertexOutput,
 ) -> @location(0) vec4<f32> {
-=======
-fn fragment(in: FragmentInput) -> @location(0) vec4<f32> {
 #ifdef VERTEX_COLORS
     return in.color;
 #else
->>>>>>> 92ba6224
     return vec4<f32>(1.0, 0.0, 1.0, 1.0);
 #endif
 }