--- conflicted
+++ resolved
@@ -1,41 +1,4 @@
 #define_import_path bevy_sprite::mesh2d_view_types
 
-<<<<<<< HEAD
-struct ColorGrading {
-    exposure: f32,
-    gamma: f32,
-    pre_saturation: f32,
-    post_saturation: f32,
-}
-
-struct View {
-    view_proj: mat4x4<f32>,
-    inverse_view_proj: mat4x4<f32>,
-    view: mat4x4<f32>,
-    inverse_view: mat4x4<f32>,
-    projection: mat4x4<f32>,
-    inverse_projection: mat4x4<f32>,
-    world_position: vec3<f32>,
-    // viewport(x_origin, y_origin, width, height)
-    viewport: vec4<f32>,
-    color_grading: ColorGrading,
-};
-
-struct Globals {
-    // The time since startup in seconds
-    // Wraps to 0 after 1 hour.
-    time: f32,
-    // The delta time since the previous frame in seconds
-    delta_time: f32,
-    // Frame count since the start of the app.
-    // It wraps to zero when it reaches the maximum value of a u32.
-    frame_count: u32,
-#ifdef SIXTEEN_BYTE_ALIGNMENT
-    // WebGL2 structs must be 16 byte aligned.
-    _wasm_padding: f32
-#endif
-}
-=======
 #import bevy_render::view
-#import bevy_render::globals
->>>>>>> 0bce7843
+#import bevy_render::globals