--- conflicted
+++ resolved
@@ -2,30 +2,8 @@
 #import bevy_core_pipeline::tonemapping
 #endif
 
-<<<<<<< HEAD
-struct ColorGrading {
-    exposure: f32,
-    gamma: f32,
-    pre_saturation: f32,
-    post_saturation: f32,
-}
-
-struct View {
-    view_proj: mat4x4<f32>,
-    inverse_view_proj: mat4x4<f32>,
-    view: mat4x4<f32>,
-    inverse_view: mat4x4<f32>,
-    projection: mat4x4<f32>,
-    inverse_projection: mat4x4<f32>,
-    world_position: vec3<f32>,
-    // viewport(x_origin, y_origin, width, height)
-    viewport: vec4<f32>,
-    color_grading: ColorGrading,
-};
-=======
 #import bevy_render::view
 
->>>>>>> 0bce7843
 @group(0) @binding(0)
 var<uniform> view: View;
 
