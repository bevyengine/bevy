--- conflicted
+++ resolved
@@ -45,11 +45,7 @@
 #endif
 
 #ifdef TONEMAP_IN_SHADER
-<<<<<<< HEAD
-    color = vec4<f32>(bevy_core_pipeline::tonemapping::reinhard_luminance(color.rgb), color.a);
-=======
-    color = tone_mapping(color);
->>>>>>> 0d971a63
+    color = bevy_core_pipeline::tonemapping::tone_mapping(color);
 #endif
 
     return color;
