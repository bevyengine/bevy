use std::ops::Range;

use crate::{
    texture_atlas::{TextureAtlas, TextureAtlasSprite},
    Sprite, SPRITE_SHADER_HANDLE,
};
use bevy_asset::{AssetEvent, Assets, Handle, HandleId};
use bevy_core_pipeline::{
    core_2d::Transparent2d,
    tonemapping::{DebandDither, Tonemapping},
};
use bevy_ecs::{
    prelude::*,
    storage::SparseSet,
    system::{lifetimeless::*, SystemParamItem, SystemState},
};
use bevy_math::{Affine3A, Quat, Rect, Vec2, Vec4};
use bevy_render::{
    color::Color,
    render_asset::RenderAssets,
    render_phase::{
        DrawFunctions, PhaseItem, RenderCommand, RenderCommandResult, RenderPhase, SetItemPipeline,
        TrackedRenderPass,
    },
    render_resource::{BindGroupEntries, *},
    renderer::{RenderDevice, RenderQueue},
    texture::{
        BevyDefault, DefaultImageSampler, GpuImage, Image, ImageSampler, TextureFormatPixelInfo,
    },
    view::{
        ExtractedView, Msaa, ViewTarget, ViewUniform, ViewUniformOffset, ViewUniforms,
        ViewVisibility, VisibleEntities,
    },
    Extract,
};
use bevy_transform::components::GlobalTransform;
use bevy_utils::{FloatOrd, HashMap, Uuid};
use bytemuck::{Pod, Zeroable};
use fixedbitset::FixedBitSet;

#[derive(Resource)]
pub struct SpritePipeline {
    view_layout: BindGroupLayout,
    material_layout: BindGroupLayout,
    pub dummy_white_gpu_image: GpuImage,
}

impl FromWorld for SpritePipeline {
    fn from_world(world: &mut World) -> Self {
        let mut system_state: SystemState<(
            Res<RenderDevice>,
            Res<DefaultImageSampler>,
            Res<RenderQueue>,
        )> = SystemState::new(world);
        let (render_device, default_sampler, render_queue) = system_state.get_mut(world);

        let view_layout = render_device.create_bind_group_layout(&BindGroupLayoutDescriptor {
            entries: &[BindGroupLayoutEntry {
                binding: 0,
                visibility: ShaderStages::VERTEX | ShaderStages::FRAGMENT,
                ty: BindingType::Buffer {
                    ty: BufferBindingType::Uniform,
                    has_dynamic_offset: true,
                    min_binding_size: Some(ViewUniform::min_size()),
                },
                count: None,
            }],
            label: Some("sprite_view_layout"),
        });

        let material_layout = render_device.create_bind_group_layout(&BindGroupLayoutDescriptor {
            entries: &[
                BindGroupLayoutEntry {
                    binding: 0,
                    visibility: ShaderStages::FRAGMENT,
                    ty: BindingType::Texture {
                        multisampled: false,
                        sample_type: TextureSampleType::Float { filterable: true },
                        view_dimension: TextureViewDimension::D2,
                    },
                    count: None,
                },
                BindGroupLayoutEntry {
                    binding: 1,
                    visibility: ShaderStages::FRAGMENT,
                    ty: BindingType::Sampler(SamplerBindingType::Filtering),
                    count: None,
                },
            ],
            label: Some("sprite_material_layout"),
        });
        let dummy_white_gpu_image = {
            let image = Image::default();
            let texture = render_device.create_texture(&image.texture_descriptor);
            let sampler = match image.sampler_descriptor {
                ImageSampler::Default => (**default_sampler).clone(),
                ImageSampler::Descriptor(descriptor) => render_device.create_sampler(&descriptor),
            };

            let format_size = image.texture_descriptor.format.pixel_size();
            render_queue.write_texture(
                ImageCopyTexture {
                    texture: &texture,
                    mip_level: 0,
                    origin: Origin3d::ZERO,
                    aspect: TextureAspect::All,
                },
                &image.data,
                ImageDataLayout {
                    offset: 0,
                    bytes_per_row: Some(image.texture_descriptor.size.width * format_size as u32),
                    rows_per_image: None,
                },
                image.texture_descriptor.size,
            );
            let texture_view = texture.create_view(&TextureViewDescriptor::default());
            GpuImage {
                texture,
                texture_view,
                texture_format: image.texture_descriptor.format,
                sampler,
                size: Vec2::new(
                    image.texture_descriptor.size.width as f32,
                    image.texture_descriptor.size.height as f32,
                ),
                mip_level_count: image.texture_descriptor.mip_level_count,
            }
        };

        SpritePipeline {
            view_layout,
            material_layout,
            dummy_white_gpu_image,
        }
    }
}

bitflags::bitflags! {
    #[derive(Clone, Copy, Debug, PartialEq, Eq, Hash)]
    #[repr(transparent)]
    // NOTE: Apparently quadro drivers support up to 64x MSAA.
    // MSAA uses the highest 3 bits for the MSAA log2(sample count) to support up to 128x MSAA.
    pub struct SpritePipelineKey: u32 {
        const NONE                              = 0;
        const COLORED                           = (1 << 0);
        const HDR                               = (1 << 1);
        const TONEMAP_IN_SHADER                 = (1 << 2);
        const DEBAND_DITHER                     = (1 << 3);
        const MSAA_RESERVED_BITS                = Self::MSAA_MASK_BITS << Self::MSAA_SHIFT_BITS;
        const TONEMAP_METHOD_RESERVED_BITS      = Self::TONEMAP_METHOD_MASK_BITS << Self::TONEMAP_METHOD_SHIFT_BITS;
        const TONEMAP_METHOD_NONE               = 0 << Self::TONEMAP_METHOD_SHIFT_BITS;
        const TONEMAP_METHOD_REINHARD           = 1 << Self::TONEMAP_METHOD_SHIFT_BITS;
        const TONEMAP_METHOD_REINHARD_LUMINANCE = 2 << Self::TONEMAP_METHOD_SHIFT_BITS;
        const TONEMAP_METHOD_ACES_FITTED        = 3 << Self::TONEMAP_METHOD_SHIFT_BITS;
        const TONEMAP_METHOD_AGX                = 4 << Self::TONEMAP_METHOD_SHIFT_BITS;
        const TONEMAP_METHOD_SOMEWHAT_BORING_DISPLAY_TRANSFORM = 5 << Self::TONEMAP_METHOD_SHIFT_BITS;
        const TONEMAP_METHOD_TONY_MC_MAPFACE    = 6 << Self::TONEMAP_METHOD_SHIFT_BITS;
        const TONEMAP_METHOD_BLENDER_FILMIC     = 7 << Self::TONEMAP_METHOD_SHIFT_BITS;
    }
}

impl SpritePipelineKey {
    const MSAA_MASK_BITS: u32 = 0b111;
    const MSAA_SHIFT_BITS: u32 = 32 - Self::MSAA_MASK_BITS.count_ones();
    const TONEMAP_METHOD_MASK_BITS: u32 = 0b111;
    const TONEMAP_METHOD_SHIFT_BITS: u32 =
        Self::MSAA_SHIFT_BITS - Self::TONEMAP_METHOD_MASK_BITS.count_ones();

    #[inline]
    pub const fn from_msaa_samples(msaa_samples: u32) -> Self {
        let msaa_bits =
            (msaa_samples.trailing_zeros() & Self::MSAA_MASK_BITS) << Self::MSAA_SHIFT_BITS;
        Self::from_bits_retain(msaa_bits)
    }

    #[inline]
    pub const fn msaa_samples(&self) -> u32 {
        1 << ((self.bits() >> Self::MSAA_SHIFT_BITS) & Self::MSAA_MASK_BITS)
    }

    #[inline]
    pub const fn from_colored(colored: bool) -> Self {
        if colored {
            SpritePipelineKey::COLORED
        } else {
            SpritePipelineKey::NONE
        }
    }

    #[inline]
    pub const fn from_hdr(hdr: bool) -> Self {
        if hdr {
            SpritePipelineKey::HDR
        } else {
            SpritePipelineKey::NONE
        }
    }
}

impl SpecializedRenderPipeline for SpritePipeline {
    type Key = SpritePipelineKey;

    fn specialize(&self, key: Self::Key) -> RenderPipelineDescriptor {
        let mut shader_defs = Vec::new();
        if key.contains(SpritePipelineKey::TONEMAP_IN_SHADER) {
            shader_defs.push("TONEMAP_IN_SHADER".into());

            let method = key.intersection(SpritePipelineKey::TONEMAP_METHOD_RESERVED_BITS);

            if method == SpritePipelineKey::TONEMAP_METHOD_NONE {
                shader_defs.push("TONEMAP_METHOD_NONE".into());
            } else if method == SpritePipelineKey::TONEMAP_METHOD_REINHARD {
                shader_defs.push("TONEMAP_METHOD_REINHARD".into());
            } else if method == SpritePipelineKey::TONEMAP_METHOD_REINHARD_LUMINANCE {
                shader_defs.push("TONEMAP_METHOD_REINHARD_LUMINANCE".into());
            } else if method == SpritePipelineKey::TONEMAP_METHOD_ACES_FITTED {
                shader_defs.push("TONEMAP_METHOD_ACES_FITTED".into());
            } else if method == SpritePipelineKey::TONEMAP_METHOD_AGX {
                shader_defs.push("TONEMAP_METHOD_AGX".into());
            } else if method == SpritePipelineKey::TONEMAP_METHOD_SOMEWHAT_BORING_DISPLAY_TRANSFORM
            {
                shader_defs.push("TONEMAP_METHOD_SOMEWHAT_BORING_DISPLAY_TRANSFORM".into());
            } else if method == SpritePipelineKey::TONEMAP_METHOD_BLENDER_FILMIC {
                shader_defs.push("TONEMAP_METHOD_BLENDER_FILMIC".into());
            } else if method == SpritePipelineKey::TONEMAP_METHOD_TONY_MC_MAPFACE {
                shader_defs.push("TONEMAP_METHOD_TONY_MC_MAPFACE".into());
            }

            // Debanding is tied to tonemapping in the shader, cannot run without it.
            if key.contains(SpritePipelineKey::DEBAND_DITHER) {
                shader_defs.push("DEBAND_DITHER".into());
            }
        }

        let format = match key.contains(SpritePipelineKey::HDR) {
            true => ViewTarget::TEXTURE_FORMAT_HDR,
            false => TextureFormat::bevy_default(),
        };

        let instance_rate_vertex_buffer_layout = VertexBufferLayout {
            array_stride: 80,
            step_mode: VertexStepMode::Instance,
            attributes: vec![
                // @location(0) i_model_transpose_col0: vec4<f32>,
                VertexAttribute {
                    format: VertexFormat::Float32x4,
                    offset: 0,
                    shader_location: 0,
                },
                // @location(1) i_model_transpose_col1: vec4<f32>,
                VertexAttribute {
                    format: VertexFormat::Float32x4,
                    offset: 16,
                    shader_location: 1,
                },
                // @location(2) i_model_transpose_col2: vec4<f32>,
                VertexAttribute {
                    format: VertexFormat::Float32x4,
                    offset: 32,
                    shader_location: 2,
                },
                // @location(3) i_color: vec4<f32>,
                VertexAttribute {
                    format: VertexFormat::Float32x4,
                    offset: 48,
                    shader_location: 3,
                },
                // @location(4) i_uv_offset_scale: vec4<f32>,
                VertexAttribute {
                    format: VertexFormat::Float32x4,
                    offset: 64,
                    shader_location: 4,
                },
            ],
        };

        RenderPipelineDescriptor {
            vertex: VertexState {
                shader: SPRITE_SHADER_HANDLE.typed::<Shader>(),
                entry_point: "vertex".into(),
                shader_defs: shader_defs.clone(),
                buffers: vec![instance_rate_vertex_buffer_layout],
            },
            fragment: Some(FragmentState {
                shader: SPRITE_SHADER_HANDLE.typed::<Shader>(),
                shader_defs,
                entry_point: "fragment".into(),
                targets: vec![Some(ColorTargetState {
                    format,
                    blend: Some(BlendState::ALPHA_BLENDING),
                    write_mask: ColorWrites::ALL,
                })],
            }),
            layout: vec![self.view_layout.clone(), self.material_layout.clone()],
            primitive: PrimitiveState {
                front_face: FrontFace::Ccw,
                cull_mode: None,
                unclipped_depth: false,
                polygon_mode: PolygonMode::Fill,
                conservative: false,
                topology: PrimitiveTopology::TriangleList,
                strip_index_format: None,
            },
            depth_stencil: None,
            multisample: MultisampleState {
                count: key.msaa_samples(),
                mask: !0,
                alpha_to_coverage_enabled: false,
            },
            label: Some("sprite_pipeline".into()),
            push_constant_ranges: Vec::new(),
        }
    }
}

pub struct ExtractedSprite {
    pub transform: GlobalTransform,
    pub color: Color,
    /// Select an area of the texture
    pub rect: Option<Rect>,
    /// Change the on-screen size of the sprite
    pub custom_size: Option<Vec2>,
    /// Handle to the [`Image`] of this sprite
    /// PERF: storing a `HandleId` instead of `Handle<Image>` enables some optimizations (`ExtractedSprite` becomes `Copy` and doesn't need to be dropped)
    pub image_handle_id: HandleId,
    pub flip_x: bool,
    pub flip_y: bool,
    pub anchor: Vec2,
}

#[derive(Resource, Default)]
pub struct ExtractedSprites {
    pub sprites: SparseSet<Entity, ExtractedSprite>,
}

#[derive(Resource, Default)]
pub struct SpriteAssetEvents {
    pub images: Vec<AssetEvent<Image>>,
}

pub fn extract_sprite_events(
    mut events: ResMut<SpriteAssetEvents>,
    mut image_events: Extract<EventReader<AssetEvent<Image>>>,
) {
    let SpriteAssetEvents { ref mut images } = *events;
    images.clear();

    for image in image_events.read() {
        // AssetEvent: !Clone
        images.push(match image {
            AssetEvent::Created { handle } => AssetEvent::Created {
                handle: handle.clone_weak(),
            },
            AssetEvent::Modified { handle } => AssetEvent::Modified {
                handle: handle.clone_weak(),
            },
            AssetEvent::Removed { handle } => AssetEvent::Removed {
                handle: handle.clone_weak(),
            },
        });
    }
}

pub fn extract_sprites(
    mut extracted_sprites: ResMut<ExtractedSprites>,
    texture_atlases: Extract<Res<Assets<TextureAtlas>>>,
    sprite_query: Extract<
        Query<(
            Entity,
            &ViewVisibility,
            &Sprite,
            &GlobalTransform,
            &Handle<Image>,
        )>,
    >,
    atlas_query: Extract<
        Query<(
            Entity,
            &ViewVisibility,
            &TextureAtlasSprite,
            &GlobalTransform,
            &Handle<TextureAtlas>,
        )>,
    >,
) {
    extracted_sprites.sprites.clear();

    for (entity, view_visibility, sprite, transform, handle) in sprite_query.iter() {
        if !view_visibility.get() {
            continue;
        }
        // PERF: we don't check in this function that the `Image` asset is ready, since it should be in most cases and hashing the handle is expensive
        extracted_sprites.sprites.insert(
            entity,
            ExtractedSprite {
                color: sprite.color,
                transform: *transform,
                rect: sprite.rect,
                // Pass the custom size
                custom_size: sprite.custom_size,
                flip_x: sprite.flip_x,
                flip_y: sprite.flip_y,
                image_handle_id: handle.id(),
                anchor: sprite.anchor.as_vec(),
            },
        );
    }
    for (entity, view_visibility, atlas_sprite, transform, texture_atlas_handle) in
        atlas_query.iter()
    {
        if !view_visibility.get() {
            continue;
        }
        if let Some(texture_atlas) = texture_atlases.get(texture_atlas_handle) {
            let rect = Some(
                *texture_atlas
                    .textures
                    .get(atlas_sprite.index)
                    .unwrap_or_else(|| {
                        panic!(
                            "Sprite index {:?} does not exist for texture atlas handle {:?}.",
                            atlas_sprite.index,
                            texture_atlas_handle.id(),
                        )
                    }),
            );
            extracted_sprites.sprites.insert(
                entity,
                ExtractedSprite {
                    color: atlas_sprite.color,
                    transform: *transform,
                    // Select the area in the texture atlas
                    rect,
                    // Pass the custom size
                    custom_size: atlas_sprite.custom_size,
                    flip_x: atlas_sprite.flip_x,
                    flip_y: atlas_sprite.flip_y,
                    image_handle_id: texture_atlas.texture.id(),
                    anchor: atlas_sprite.anchor.as_vec(),
                },
            );
        }
    }
}

#[repr(C)]
#[derive(Copy, Clone, Pod, Zeroable)]
struct SpriteInstance {
    // Affine 4x3 transposed to 3x4
    pub i_model_transpose: [Vec4; 3],
    pub i_color: [f32; 4],
    pub i_uv_offset_scale: [f32; 4],
}

impl SpriteInstance {
    #[inline]
    fn from(transform: &Affine3A, color: &Color, uv_offset_scale: &Vec4) -> Self {
        let transpose_model_3x3 = transform.matrix3.transpose();
        Self {
            i_model_transpose: [
                transpose_model_3x3.x_axis.extend(transform.translation.x),
                transpose_model_3x3.y_axis.extend(transform.translation.y),
                transpose_model_3x3.z_axis.extend(transform.translation.z),
            ],
            i_color: color.as_linear_rgba_f32(),
            i_uv_offset_scale: uv_offset_scale.to_array(),
        }
    }
}

#[derive(Resource)]
pub struct SpriteMeta {
    view_bind_group: Option<BindGroup>,
    sprite_index_buffer: BufferVec<u32>,
    sprite_instance_buffer: BufferVec<SpriteInstance>,
}

impl Default for SpriteMeta {
    fn default() -> Self {
        Self {
            view_bind_group: None,
            sprite_index_buffer: BufferVec::<u32>::new(BufferUsages::INDEX),
            sprite_instance_buffer: BufferVec::<SpriteInstance>::new(BufferUsages::VERTEX),
        }
    }
}

#[derive(Component, PartialEq, Eq, Clone)]
pub struct SpriteBatch {
    image_handle_id: HandleId,
    range: Range<u32>,
}

#[derive(Resource, Default)]
pub struct ImageBindGroups {
    values: HashMap<Handle<Image>, BindGroup>,
}

#[allow(clippy::too_many_arguments)]
pub fn queue_sprites(
    mut view_entities: Local<FixedBitSet>,
    draw_functions: Res<DrawFunctions<Transparent2d>>,
    sprite_pipeline: Res<SpritePipeline>,
    mut pipelines: ResMut<SpecializedRenderPipelines<SpritePipeline>>,
    pipeline_cache: Res<PipelineCache>,
    msaa: Res<Msaa>,
    extracted_sprites: Res<ExtractedSprites>,
    mut views: Query<(
        &mut RenderPhase<Transparent2d>,
        &VisibleEntities,
        &ExtractedView,
        Option<&Tonemapping>,
        Option<&DebandDither>,
    )>,
) {
    let msaa_key = SpritePipelineKey::from_msaa_samples(msaa.samples());

    let draw_sprite_function = draw_functions.read().id::<DrawSprite>();

    for (mut transparent_phase, visible_entities, view, tonemapping, dither) in &mut views {
        let mut view_key = SpritePipelineKey::from_hdr(view.hdr) | msaa_key;

        if !view.hdr {
            if let Some(tonemapping) = tonemapping {
                view_key |= SpritePipelineKey::TONEMAP_IN_SHADER;
                view_key |= match tonemapping {
                    Tonemapping::None => SpritePipelineKey::TONEMAP_METHOD_NONE,
                    Tonemapping::Reinhard => SpritePipelineKey::TONEMAP_METHOD_REINHARD,
                    Tonemapping::ReinhardLuminance => {
                        SpritePipelineKey::TONEMAP_METHOD_REINHARD_LUMINANCE
                    }
                    Tonemapping::AcesFitted => SpritePipelineKey::TONEMAP_METHOD_ACES_FITTED,
                    Tonemapping::AgX => SpritePipelineKey::TONEMAP_METHOD_AGX,
                    Tonemapping::SomewhatBoringDisplayTransform => {
                        SpritePipelineKey::TONEMAP_METHOD_SOMEWHAT_BORING_DISPLAY_TRANSFORM
                    }
                    Tonemapping::TonyMcMapface => SpritePipelineKey::TONEMAP_METHOD_TONY_MC_MAPFACE,
                    Tonemapping::BlenderFilmic => SpritePipelineKey::TONEMAP_METHOD_BLENDER_FILMIC,
                };
            }
            if let Some(DebandDither::Enabled) = dither {
                view_key |= SpritePipelineKey::DEBAND_DITHER;
            }
        }

        let pipeline = pipelines.specialize(
            &pipeline_cache,
            &sprite_pipeline,
            view_key | SpritePipelineKey::from_colored(false),
        );
        let colored_pipeline = pipelines.specialize(
            &pipeline_cache,
            &sprite_pipeline,
            view_key | SpritePipelineKey::from_colored(true),
        );

        view_entities.clear();
        view_entities.extend(visible_entities.entities.iter().map(|e| e.index() as usize));

        transparent_phase
            .items
            .reserve(extracted_sprites.sprites.len());

        for (entity, extracted_sprite) in extracted_sprites.sprites.iter() {
            if !view_entities.contains(entity.index() as usize) {
                continue;
            }

            // These items will be sorted by depth with other phase items
            let sort_key = FloatOrd(extracted_sprite.transform.translation().z);

            // Add the item to the render phase
            if extracted_sprite.color != Color::WHITE {
                transparent_phase.add(Transparent2d {
                    draw_function: draw_sprite_function,
                    pipeline: colored_pipeline,
                    entity: *entity,
                    sort_key,
                    // batch_size will be calculated in prepare_sprites
                    batch_size: 0,
                });
            } else {
                transparent_phase.add(Transparent2d {
                    draw_function: draw_sprite_function,
                    pipeline,
                    entity: *entity,
                    sort_key,
                    // batch_size will be calculated in prepare_sprites
                    batch_size: 0,
                });
            }
        }
    }
}

#[allow(clippy::too_many_arguments)]
pub fn prepare_sprites(
    mut commands: Commands,
    mut previous_len: Local<usize>,
    render_device: Res<RenderDevice>,
    render_queue: Res<RenderQueue>,
    mut sprite_meta: ResMut<SpriteMeta>,
    view_uniforms: Res<ViewUniforms>,
    sprite_pipeline: Res<SpritePipeline>,
    mut image_bind_groups: ResMut<ImageBindGroups>,
    gpu_images: Res<RenderAssets<Image>>,
    extracted_sprites: Res<ExtractedSprites>,
    mut phases: Query<&mut RenderPhase<Transparent2d>>,
    events: Res<SpriteAssetEvents>,
) {
    // If an image has changed, the GpuImage has (probably) changed
    for event in &events.images {
        match event {
            AssetEvent::Created { .. } => None,
            AssetEvent::Modified { handle } | AssetEvent::Removed { handle } => {
                image_bind_groups.values.remove(handle)
            }
        };
    }

    if let Some(view_binding) = view_uniforms.uniforms.binding() {
        let mut batches: Vec<(Entity, SpriteBatch)> = Vec::with_capacity(*previous_len);

        // Clear the sprite instances
        sprite_meta.sprite_instance_buffer.clear();

        sprite_meta.view_bind_group = Some(render_device.create_bind_group(
            Some("sprite_view_bind_group"),
            &sprite_pipeline.view_layout,
            &[BindGroupEntry {
                binding: 0,
                resource: view_binding,
            }],
        ));

        // Index buffer indices
        let mut index = 0;

        let image_bind_groups = &mut *image_bind_groups;

        for mut transparent_phase in &mut phases {
            let mut batch_item_index = 0;
            let mut batch_image_size = Vec2::ZERO;
            let mut batch_image_handle = HandleId::Id(Uuid::nil(), u64::MAX);

            // Iterate through the phase items and detect when successive sprites that can be batched.
            // Spawn an entity with a `SpriteBatch` component for each possible batch.
            // Compatible items share the same entity.
            for item_index in 0..transparent_phase.items.len() {
<<<<<<< HEAD
                let item = &mut transparent_phase.items[item_index];
                if let Some(extracted_sprite) = extracted_sprites.sprites.get(item.entity) {
                    // Take a reference to an existing compatible batch if one exists
                    let mut existing_batch = batches.last_mut().filter(|_| {
                        batch_image_handle == extracted_sprite.image_handle_id
                            && batch_colored == (extracted_sprite.color != Color::WHITE)
                    });

                    if existing_batch.is_none() {
                        if let Some(gpu_image) =
                            gpu_images.get(&Handle::weak(extracted_sprite.image_handle_id))
                        {
                            batch_item_index = item_index;
                            batch_image_size = Vec2::new(gpu_image.size.x, gpu_image.size.y);
                            batch_image_handle = extracted_sprite.image_handle_id;
                            batch_colored = extracted_sprite.color != Color::WHITE;

                            let new_batch = SpriteBatch {
                                range: if batch_colored {
                                    colored_index..colored_index
                                } else {
                                    index..index
                                },
                                colored: batch_colored,
                                image_handle_id: batch_image_handle,
                            };

                            batches.push((item.entity, new_batch));

                            image_bind_groups
                                .values
                                .entry(Handle::weak(batch_image_handle))
                                .or_insert_with(|| {
                                    render_device.create_bind_group(
                                        Some("sprite_material_bind_group"),
                                        &sprite_pipeline.material_layout,
                                        &BindGroupEntries::sequential((
                                            &gpu_image.texture_view,
                                            &gpu_image.sampler,
                                        )),
                                    )
                                });
                            existing_batch = batches.last_mut();
                        } else {
                            continue;
                        }
                    }

                    // Calculate vertex data for this item
                    let mut uvs = QUAD_UVS;
                    if extracted_sprite.flip_x {
                        uvs = [uvs[1], uvs[0], uvs[3], uvs[2]];
                    }
                    if extracted_sprite.flip_y {
                        uvs = [uvs[3], uvs[2], uvs[1], uvs[0]];
                    }
=======
                let item = &transparent_phase.items[item_index];
                let Some(extracted_sprite) = extracted_sprites.sprites.get(item.entity) else {
                    // If there is a phase item that is not a sprite, then we must start a new
                    // batch to draw the other phase item(s) and to respect draw order. This can be
                    // done by invalidating the batch_image_handle
                    batch_image_handle = HandleId::Id(Uuid::nil(), u64::MAX);
                    continue;
                };
>>>>>>> d516a27d

                let batch_image_changed = batch_image_handle != extracted_sprite.image_handle_id;
                if batch_image_changed {
                    let Some(gpu_image) =
                        gpu_images.get(&Handle::weak(extracted_sprite.image_handle_id))
                    else {
                        continue;
                    };

                    batch_image_size = Vec2::new(gpu_image.size.x, gpu_image.size.y);
                    batch_image_handle = extracted_sprite.image_handle_id;
                    image_bind_groups
                        .values
                        .entry(Handle::weak(batch_image_handle))
                        .or_insert_with(|| {
                            render_device.create_bind_group(&BindGroupDescriptor {
                                entries: &[
                                    BindGroupEntry {
                                        binding: 0,
                                        resource: BindingResource::TextureView(
                                            &gpu_image.texture_view,
                                        ),
                                    },
                                    BindGroupEntry {
                                        binding: 1,
                                        resource: BindingResource::Sampler(&gpu_image.sampler),
                                    },
                                ],
                                label: Some("sprite_material_bind_group"),
                                layout: &sprite_pipeline.material_layout,
                            })
                        });
                }

                // By default, the size of the quad is the size of the texture
                let mut quad_size = batch_image_size;

                // Calculate vertex data for this item
                let mut uv_offset_scale: Vec4;

                // If a rect is specified, adjust UVs and the size of the quad
                if let Some(rect) = extracted_sprite.rect {
                    let rect_size = rect.size();
                    uv_offset_scale = Vec4::new(
                        rect.min.x / batch_image_size.x,
                        rect.max.y / batch_image_size.y,
                        rect_size.x / batch_image_size.x,
                        -rect_size.y / batch_image_size.y,
                    );
                    quad_size = rect_size;
                } else {
                    uv_offset_scale = Vec4::new(0.0, 1.0, 1.0, -1.0);
                }

                if extracted_sprite.flip_x {
                    uv_offset_scale.x += uv_offset_scale.z;
                    uv_offset_scale.z *= -1.0;
                }
                if extracted_sprite.flip_y {
                    uv_offset_scale.y += uv_offset_scale.w;
                    uv_offset_scale.w *= -1.0;
                }

                // Override the size if a custom one is specified
                if let Some(custom_size) = extracted_sprite.custom_size {
                    quad_size = custom_size;
                }
                let transform = extracted_sprite.transform.affine()
                    * Affine3A::from_scale_rotation_translation(
                        quad_size.extend(1.0),
                        Quat::IDENTITY,
                        (quad_size * (-extracted_sprite.anchor - Vec2::splat(0.5))).extend(0.0),
                    );

                // Store the vertex data and add the item to the render phase
                sprite_meta
                    .sprite_instance_buffer
                    .push(SpriteInstance::from(
                        &transform,
                        &extracted_sprite.color,
                        &uv_offset_scale,
                    ));

                if batch_image_changed {
                    batch_item_index = item_index;

                    batches.push((
                        item.entity,
                        SpriteBatch {
                            image_handle_id: batch_image_handle,
                            range: index..index,
                        },
                    ));
                }

                transparent_phase.items[batch_item_index].batch_size += 1;
                batches.last_mut().unwrap().1.range.end += 1;
                index += 1;
            }
        }
        sprite_meta
            .sprite_instance_buffer
            .write_buffer(&render_device, &render_queue);

        if sprite_meta.sprite_index_buffer.len() != 6 {
            sprite_meta.sprite_index_buffer.clear();

            // NOTE: This code is creating 6 indices pointing to 4 vertices.
            // The vertices form the corners of a quad based on their two least significant bits.
            // 10   11
            //
            // 00   01
            // The sprite shader can then use the two least significant bits as the vertex index.
            // The rest of the properties to transform the vertex positions and UVs (which are
            // implicit) are baked into the instance transform, and UV offset and scale.
            // See bevy_sprite/src/render/sprite.wgsl for the details.
            sprite_meta.sprite_index_buffer.push(2);
            sprite_meta.sprite_index_buffer.push(0);
            sprite_meta.sprite_index_buffer.push(1);
            sprite_meta.sprite_index_buffer.push(1);
            sprite_meta.sprite_index_buffer.push(3);
            sprite_meta.sprite_index_buffer.push(2);

            sprite_meta
                .sprite_index_buffer
                .write_buffer(&render_device, &render_queue);
        }

        *previous_len = batches.len();
        commands.insert_or_spawn_batch(batches);
    }
}

pub type DrawSprite = (
    SetItemPipeline,
    SetSpriteViewBindGroup<0>,
    SetSpriteTextureBindGroup<1>,
    DrawSpriteBatch,
);

pub struct SetSpriteViewBindGroup<const I: usize>;
impl<P: PhaseItem, const I: usize> RenderCommand<P> for SetSpriteViewBindGroup<I> {
    type Param = SRes<SpriteMeta>;
    type ViewWorldQuery = Read<ViewUniformOffset>;
    type ItemWorldQuery = ();

    fn render<'w>(
        _item: &P,
        view_uniform: &'_ ViewUniformOffset,
        _entity: (),
        sprite_meta: SystemParamItem<'w, '_, Self::Param>,
        pass: &mut TrackedRenderPass<'w>,
    ) -> RenderCommandResult {
        pass.set_bind_group(
            I,
            sprite_meta.into_inner().view_bind_group.as_ref().unwrap(),
            &[view_uniform.offset],
        );
        RenderCommandResult::Success
    }
}
pub struct SetSpriteTextureBindGroup<const I: usize>;
impl<P: PhaseItem, const I: usize> RenderCommand<P> for SetSpriteTextureBindGroup<I> {
    type Param = SRes<ImageBindGroups>;
    type ViewWorldQuery = ();
    type ItemWorldQuery = Read<SpriteBatch>;

    fn render<'w>(
        _item: &P,
        _view: (),
        batch: &'_ SpriteBatch,
        image_bind_groups: SystemParamItem<'w, '_, Self::Param>,
        pass: &mut TrackedRenderPass<'w>,
    ) -> RenderCommandResult {
        let image_bind_groups = image_bind_groups.into_inner();

        pass.set_bind_group(
            I,
            image_bind_groups
                .values
                .get(&Handle::weak(batch.image_handle_id))
                .unwrap(),
            &[],
        );
        RenderCommandResult::Success
    }
}

pub struct DrawSpriteBatch;
impl<P: PhaseItem> RenderCommand<P> for DrawSpriteBatch {
    type Param = SRes<SpriteMeta>;
    type ViewWorldQuery = ();
    type ItemWorldQuery = Read<SpriteBatch>;

    fn render<'w>(
        _item: &P,
        _view: (),
        batch: &'_ SpriteBatch,
        sprite_meta: SystemParamItem<'w, '_, Self::Param>,
        pass: &mut TrackedRenderPass<'w>,
    ) -> RenderCommandResult {
        let sprite_meta = sprite_meta.into_inner();
        pass.set_index_buffer(
            sprite_meta.sprite_index_buffer.buffer().unwrap().slice(..),
            0,
            IndexFormat::Uint32,
        );
        pass.set_vertex_buffer(
            0,
            sprite_meta
                .sprite_instance_buffer
                .buffer()
                .unwrap()
                .slice(..),
        );
        pass.draw_indexed(0..6, 0, batch.range.clone());
        RenderCommandResult::Success
    }
}<|MERGE_RESOLUTION|>--- conflicted
+++ resolved
@@ -647,64 +647,6 @@
             // Spawn an entity with a `SpriteBatch` component for each possible batch.
             // Compatible items share the same entity.
             for item_index in 0..transparent_phase.items.len() {
-<<<<<<< HEAD
-                let item = &mut transparent_phase.items[item_index];
-                if let Some(extracted_sprite) = extracted_sprites.sprites.get(item.entity) {
-                    // Take a reference to an existing compatible batch if one exists
-                    let mut existing_batch = batches.last_mut().filter(|_| {
-                        batch_image_handle == extracted_sprite.image_handle_id
-                            && batch_colored == (extracted_sprite.color != Color::WHITE)
-                    });
-
-                    if existing_batch.is_none() {
-                        if let Some(gpu_image) =
-                            gpu_images.get(&Handle::weak(extracted_sprite.image_handle_id))
-                        {
-                            batch_item_index = item_index;
-                            batch_image_size = Vec2::new(gpu_image.size.x, gpu_image.size.y);
-                            batch_image_handle = extracted_sprite.image_handle_id;
-                            batch_colored = extracted_sprite.color != Color::WHITE;
-
-                            let new_batch = SpriteBatch {
-                                range: if batch_colored {
-                                    colored_index..colored_index
-                                } else {
-                                    index..index
-                                },
-                                colored: batch_colored,
-                                image_handle_id: batch_image_handle,
-                            };
-
-                            batches.push((item.entity, new_batch));
-
-                            image_bind_groups
-                                .values
-                                .entry(Handle::weak(batch_image_handle))
-                                .or_insert_with(|| {
-                                    render_device.create_bind_group(
-                                        Some("sprite_material_bind_group"),
-                                        &sprite_pipeline.material_layout,
-                                        &BindGroupEntries::sequential((
-                                            &gpu_image.texture_view,
-                                            &gpu_image.sampler,
-                                        )),
-                                    )
-                                });
-                            existing_batch = batches.last_mut();
-                        } else {
-                            continue;
-                        }
-                    }
-
-                    // Calculate vertex data for this item
-                    let mut uvs = QUAD_UVS;
-                    if extracted_sprite.flip_x {
-                        uvs = [uvs[1], uvs[0], uvs[3], uvs[2]];
-                    }
-                    if extracted_sprite.flip_y {
-                        uvs = [uvs[3], uvs[2], uvs[1], uvs[0]];
-                    }
-=======
                 let item = &transparent_phase.items[item_index];
                 let Some(extracted_sprite) = extracted_sprites.sprites.get(item.entity) else {
                     // If there is a phase item that is not a sprite, then we must start a new
@@ -713,7 +655,6 @@
                     batch_image_handle = HandleId::Id(Uuid::nil(), u64::MAX);
                     continue;
                 };
->>>>>>> d516a27d
 
                 let batch_image_changed = batch_image_handle != extracted_sprite.image_handle_id;
                 if batch_image_changed {
@@ -729,22 +670,14 @@
                         .values
                         .entry(Handle::weak(batch_image_handle))
                         .or_insert_with(|| {
-                            render_device.create_bind_group(&BindGroupDescriptor {
-                                entries: &[
-                                    BindGroupEntry {
-                                        binding: 0,
-                                        resource: BindingResource::TextureView(
-                                            &gpu_image.texture_view,
-                                        ),
-                                    },
-                                    BindGroupEntry {
-                                        binding: 1,
-                                        resource: BindingResource::Sampler(&gpu_image.sampler),
-                                    },
-                                ],
-                                label: Some("sprite_material_bind_group"),
-                                layout: &sprite_pipeline.material_layout,
-                            })
+                            render_device.create_bind_group(
+                                Some("sprite_material_bind_group"),
+                                &sprite_pipeline.material_layout,
+                                &BindGroupEntries::sequential((
+                                    &gpu_image.texture_view,
+                                    &gpu_image.sampler,
+                                )),
+                            )
                         });
                 }
 
