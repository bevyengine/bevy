--- conflicted
+++ resolved
@@ -21,18 +21,12 @@
     },
     render_resource::*,
     renderer::{RenderDevice, RenderQueue},
-<<<<<<< HEAD
     texture::BevyDefault,
     texture::Image,
     view::{
         ExtractedView, Msaa, ViewTarget, ViewUniform, ViewUniformOffset, ViewUniforms, Visibility,
     },
-    RenderWorld,
-=======
-    texture::{BevyDefault, Image},
-    view::{Msaa, ViewUniform, ViewUniformOffset, ViewUniforms, Visibility},
     Extract,
->>>>>>> c8aa047c
 };
 use bevy_transform::components::GlobalTransform;
 use bevy_utils::FloatOrd;
@@ -179,13 +173,8 @@
                 shader: SPRITE_SHADER_HANDLE.typed::<Shader>(),
                 shader_defs,
                 entry_point: "fragment".into(),
-<<<<<<< HEAD
-                targets: vec![ColorTargetState {
-                    format,
-=======
                 targets: vec![Some(ColorTargetState {
                     format: TextureFormat::bevy_default(),
->>>>>>> c8aa047c
                     blend: Some(BlendState::ALPHA_BLENDING),
                     write_mask: ColorWrites::ALL,
                 })],
@@ -429,8 +418,7 @@
         let mut colored_index = 0;
 
         // FIXME: VisibleEntities is ignored
-<<<<<<< HEAD
-        for (mut transparent_phase, view, tonemapping) in views.iter_mut() {
+        for (mut transparent_phase, view, tonemapping) in &mut views {
             let mut view_key = SpritePipelineKey::from_hdr(view.hdr) | msaa_key;
             if let Some(tonemapping) = tonemapping {
                 if tonemapping.is_enabled && !view.hdr {
@@ -448,9 +436,6 @@
                 view_key | SpritePipelineKey::from_colored(true),
             );
 
-=======
-        for mut transparent_phase in &mut views {
->>>>>>> c8aa047c
             let extracted_sprites = &mut extracted_sprites.sprites;
             let image_bind_groups = &mut *image_bind_groups;
 
