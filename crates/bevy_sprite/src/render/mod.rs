--- conflicted
+++ resolved
@@ -711,7 +711,6 @@
                             )),
                         )
                     });
-<<<<<<< HEAD
 
                 batch_item_index = item_index;
 
@@ -825,68 +824,6 @@
                     index += 1;
                 }
             }
-=======
-
-                batch_item_index = item_index;
-                batches.push((
-                    item.entity(),
-                    SpriteBatch {
-                        image_handle_id: batch_image_handle,
-                        range: index..index,
-                    },
-                ));
-            }
-
-            // By default, the size of the quad is the size of the texture
-            let mut quad_size = batch_image_size;
-
-            // Calculate vertex data for this item
-            let mut uv_offset_scale: Vec4;
-
-            // If a rect is specified, adjust UVs and the size of the quad
-            if let Some(rect) = extracted_sprite.rect {
-                let rect_size = rect.size();
-                uv_offset_scale = Vec4::new(
-                    rect.min.x / batch_image_size.x,
-                    rect.max.y / batch_image_size.y,
-                    rect_size.x / batch_image_size.x,
-                    -rect_size.y / batch_image_size.y,
-                );
-                quad_size = rect_size;
-            } else {
-                uv_offset_scale = Vec4::new(0.0, 1.0, 1.0, -1.0);
-            }
-
-            if extracted_sprite.flip_x {
-                uv_offset_scale.x += uv_offset_scale.z;
-                uv_offset_scale.z *= -1.0;
-            }
-            if extracted_sprite.flip_y {
-                uv_offset_scale.y += uv_offset_scale.w;
-                uv_offset_scale.w *= -1.0;
-            }
-
-            // Override the size if a custom one is specified
-            if let Some(custom_size) = extracted_sprite.custom_size {
-                quad_size = custom_size;
-            }
-            let transform = extracted_sprite.transform.affine()
-                * Affine3A::from_scale_rotation_translation(
-                    quad_size.extend(1.0),
-                    Quat::IDENTITY,
-                    (quad_size * (-extracted_sprite.anchor - Vec2::splat(0.5))).extend(0.0),
-                );
-
-            // Store the vertex data and add the item to the render phase
-            sprite_meta
-                .sprite_instance_buffer
-                .push(SpriteInstance::from(
-                    &transform,
-                    &extracted_sprite.color,
-                    &uv_offset_scale,
-                ));
-
->>>>>>> 5c0e13f2
             transparent_phase.items[batch_item_index]
                 .batch_range_mut()
                 .end += 1;
