use std::cmp::Ordering;

use crate::{
    texture_atlas::{TextureAtlas, TextureAtlasSprite},
    Sprite, SPRITE_SHADER_HANDLE,
};
use bevy_asset::{AssetEvent, Assets, Handle, HandleId};
use bevy_core_pipeline::{core_2d::Transparent2d, tonemapping::Tonemapping};
use bevy_ecs::{
    prelude::*,
    system::{lifetimeless::*, SystemParamItem, SystemState},
};
use bevy_math::{Rect, Vec2};
use bevy_reflect::Uuid;
use bevy_render::{
    auto_binding::{auto_layout, AutoBindGroup, SetAutoBindGroup},
    color::Color,
    render_asset::RenderAssets,
    render_phase::{
        BatchedPhaseItem, DrawFunctions, EntityRenderCommand, RenderCommand, RenderCommandResult,
        RenderPhase, SetItemPipeline, TrackedRenderPass,
    },
    render_resource::*,
    renderer::{RenderDevice, RenderQueue},
    texture::{
        BevyDefault, DefaultImageSampler, GpuImage, Image, ImageSampler, TextureFormatPixelInfo,
    },
    view::{ComputedVisibility, ExtractedView, Msaa, ViewTarget, VisibleEntities},
    Extract,
};
use bevy_transform::components::GlobalTransform;
use bevy_utils::FloatOrd;
use bevy_utils::HashMap;
use bytemuck::{Pod, Zeroable};
use fixedbitset::FixedBitSet;

#[derive(Resource)]
pub struct SpritePipeline {
    material_layout: BindGroupLayout,
    pub dummy_white_gpu_image: GpuImage,
}

impl FromWorld for SpritePipeline {
    fn from_world(world: &mut World) -> Self {
        let mut system_state: SystemState<(
            Res<RenderDevice>,
            Res<DefaultImageSampler>,
            Res<RenderQueue>,
        )> = SystemState::new(world);
        let (render_device, default_sampler, render_queue) = system_state.get_mut(world);

        let material_layout = render_device.create_bind_group_layout(&BindGroupLayoutDescriptor {
            entries: &[
                BindGroupLayoutEntry {
                    binding: 0,
                    visibility: ShaderStages::FRAGMENT,
                    ty: BindingType::Texture {
                        multisampled: false,
                        sample_type: TextureSampleType::Float { filterable: true },
                        view_dimension: TextureViewDimension::D2,
                    },
                    count: None,
                },
                BindGroupLayoutEntry {
                    binding: 1,
                    visibility: ShaderStages::FRAGMENT,
                    ty: BindingType::Sampler(SamplerBindingType::Filtering),
                    count: None,
                },
            ],
            label: Some("sprite_material_layout"),
        });
        let dummy_white_gpu_image = {
            let image = Image::new_fill(
                Extent3d::default(),
                TextureDimension::D2,
                &[255u8; 4],
                TextureFormat::bevy_default(),
            );
            let texture = render_device.create_texture(&image.texture_descriptor);
            let sampler = match image.sampler_descriptor {
                ImageSampler::Default => (**default_sampler).clone(),
                ImageSampler::Descriptor(descriptor) => render_device.create_sampler(&descriptor),
            };

            let format_size = image.texture_descriptor.format.pixel_size();
            render_queue.write_texture(
                ImageCopyTexture {
                    texture: &texture,
                    mip_level: 0,
                    origin: Origin3d::ZERO,
                    aspect: TextureAspect::All,
                },
                &image.data,
                ImageDataLayout {
                    offset: 0,
                    bytes_per_row: Some(
                        std::num::NonZeroU32::new(
                            image.texture_descriptor.size.width * format_size as u32,
                        )
                        .unwrap(),
                    ),
                    rows_per_image: None,
                },
                image.texture_descriptor.size,
            );
            let texture_view = texture.create_view(&TextureViewDescriptor::default());
            GpuImage {
                texture,
                texture_view,
                texture_format: image.texture_descriptor.format,
                sampler,
                size: Vec2::new(
                    image.texture_descriptor.size.width as f32,
                    image.texture_descriptor.size.height as f32,
                ),
            }
        };

        SpritePipeline {
            material_layout,
            dummy_white_gpu_image,
        }
    }
}

bitflags::bitflags! {
    #[repr(transparent)]
    // NOTE: Apparently quadro drivers support up to 64x MSAA.
    // MSAA uses the highest 3 bits for the MSAA log2(sample count) to support up to 128x MSAA.
    pub struct SpritePipelineKey: u32 {
        const NONE                        = 0;
        const COLORED                     = (1 << 0);
        const HDR                         = (1 << 1);
        const TONEMAP_IN_SHADER           = (1 << 2);
        const DEBAND_DITHER               = (1 << 3);
        const MSAA_RESERVED_BITS          = Self::MSAA_MASK_BITS << Self::MSAA_SHIFT_BITS;
    }
}

impl SpritePipelineKey {
    const MSAA_MASK_BITS: u32 = 0b111;
    const MSAA_SHIFT_BITS: u32 = 32 - Self::MSAA_MASK_BITS.count_ones();

    pub fn from_msaa_samples(msaa_samples: u32) -> Self {
        let msaa_bits =
            (msaa_samples.trailing_zeros() & Self::MSAA_MASK_BITS) << Self::MSAA_SHIFT_BITS;
        Self::from_bits(msaa_bits).unwrap()
    }

    pub fn msaa_samples(&self) -> u32 {
        1 << ((self.bits >> Self::MSAA_SHIFT_BITS) & Self::MSAA_MASK_BITS)
    }

    pub fn from_colored(colored: bool) -> Self {
        if colored {
            SpritePipelineKey::COLORED
        } else {
            SpritePipelineKey::NONE
        }
    }

    pub fn from_hdr(hdr: bool) -> Self {
        if hdr {
            SpritePipelineKey::HDR
        } else {
            SpritePipelineKey::NONE
        }
    }
}

impl SpecializedRenderPipeline for SpritePipeline {
    type Key = SpritePipelineKey;

    fn specialize(&self, key: Self::Key) -> RenderPipelineDescriptor {
        let mut formats = vec![
            // position
            VertexFormat::Float32x3,
            // uv
            VertexFormat::Float32x2,
        ];

        if key.contains(SpritePipelineKey::COLORED) {
            // color
            formats.push(VertexFormat::Float32x4);
        }

        let vertex_layout =
            VertexBufferLayout::from_vertex_formats(VertexStepMode::Vertex, formats);

        let mut shader_defs = Vec::new();
        if key.contains(SpritePipelineKey::COLORED) {
            shader_defs.push("COLORED".into());
        }

        if key.contains(SpritePipelineKey::TONEMAP_IN_SHADER) {
            shader_defs.push("TONEMAP_IN_SHADER".into());

            // Debanding is tied to tonemapping in the shader, cannot run without it.
            if key.contains(SpritePipelineKey::DEBAND_DITHER) {
                shader_defs.push("DEBAND_DITHER".into());
            }
        }

        let format = match key.contains(SpritePipelineKey::HDR) {
            true => ViewTarget::TEXTURE_FORMAT_HDR,
            false => TextureFormat::bevy_default(),
        };

        RenderPipelineDescriptor {
            vertex: VertexState {
                shader: SPRITE_SHADER_HANDLE.typed::<Shader>(),
                entry_point: "vertex".into(),
                shader_defs: shader_defs.clone(),
                buffers: vec![vertex_layout],
            },
            fragment: Some(FragmentState {
                shader: SPRITE_SHADER_HANDLE.typed::<Shader>(),
                shader_defs,
                entry_point: "fragment".into(),
                targets: vec![Some(ColorTargetState {
                    format,
                    blend: Some(BlendState::ALPHA_BLENDING),
                    write_mask: ColorWrites::ALL,
                })],
            }),
            layout: Some(vec![
                auto_layout::<SpriteViewBindGroup>(),
                self.material_layout.clone(),
            ]),
            primitive: PrimitiveState {
                front_face: FrontFace::Ccw,
                cull_mode: None,
                unclipped_depth: false,
                polygon_mode: PolygonMode::Fill,
                conservative: false,
                topology: PrimitiveTopology::TriangleList,
                strip_index_format: None,
            },
            depth_stencil: None,
            multisample: MultisampleState {
                count: key.msaa_samples(),
                mask: !0,
                alpha_to_coverage_enabled: false,
            },
            label: Some("sprite_pipeline".into()),
        }
    }
}

#[derive(Component, Clone, Copy)]
pub struct ExtractedSprite {
    pub entity: Entity,
    pub transform: GlobalTransform,
    pub color: Color,
    /// Select an area of the texture
    pub rect: Option<Rect>,
    /// Change the on-screen size of the sprite
    pub custom_size: Option<Vec2>,
    /// Handle to the `Image` of this sprite
    /// PERF: storing a `HandleId` instead of `Handle<Image>` enables some optimizations (`ExtractedSprite` becomes `Copy` and doesn't need to be dropped)
    pub image_handle_id: HandleId,
    pub flip_x: bool,
    pub flip_y: bool,
    pub anchor: Vec2,
}

#[derive(Resource, Default)]
pub struct ExtractedSprites {
    pub sprites: Vec<ExtractedSprite>,
}

#[derive(Resource, Default)]
pub struct SpriteAssetEvents {
    pub images: Vec<AssetEvent<Image>>,
}

pub fn extract_sprite_events(
    mut events: ResMut<SpriteAssetEvents>,
    mut image_events: Extract<EventReader<AssetEvent<Image>>>,
) {
    let SpriteAssetEvents { ref mut images } = *events;
    images.clear();

    for image in image_events.iter() {
        // AssetEvent: !Clone
        images.push(match image {
            AssetEvent::Created { handle } => AssetEvent::Created {
                handle: handle.clone_weak(),
            },
            AssetEvent::Modified { handle } => AssetEvent::Modified {
                handle: handle.clone_weak(),
            },
            AssetEvent::Removed { handle } => AssetEvent::Removed {
                handle: handle.clone_weak(),
            },
        });
    }
}

pub fn extract_sprites(
    mut extracted_sprites: ResMut<ExtractedSprites>,
    texture_atlases: Extract<Res<Assets<TextureAtlas>>>,
    sprite_query: Extract<
        Query<(
            Entity,
            &ComputedVisibility,
            &Sprite,
            &GlobalTransform,
            &Handle<Image>,
        )>,
    >,
    atlas_query: Extract<
        Query<(
            Entity,
            &ComputedVisibility,
            &TextureAtlasSprite,
            &GlobalTransform,
            &Handle<TextureAtlas>,
        )>,
    >,
) {
    extracted_sprites.sprites.clear();
    for (entity, visibility, sprite, transform, handle) in sprite_query.iter() {
        if !visibility.is_visible() {
            continue;
        }
        // PERF: we don't check in this function that the `Image` asset is ready, since it should be in most cases and hashing the handle is expensive
        extracted_sprites.sprites.push(ExtractedSprite {
            entity,
            color: sprite.color,
            transform: *transform,
            rect: sprite.rect,
            // Pass the custom size
            custom_size: sprite.custom_size,
            flip_x: sprite.flip_x,
            flip_y: sprite.flip_y,
            image_handle_id: handle.id(),
            anchor: sprite.anchor.as_vec(),
        });
    }
    for (entity, visibility, atlas_sprite, transform, texture_atlas_handle) in atlas_query.iter() {
        if !visibility.is_visible() {
            continue;
        }
        if let Some(texture_atlas) = texture_atlases.get(texture_atlas_handle) {
            let rect = Some(texture_atlas.textures[atlas_sprite.index]);
            extracted_sprites.sprites.push(ExtractedSprite {
                entity,
                color: atlas_sprite.color,
                transform: *transform,
                // Select the area in the texture atlas
                rect,
                // Pass the custom size
                custom_size: atlas_sprite.custom_size,
                flip_x: atlas_sprite.flip_x,
                flip_y: atlas_sprite.flip_y,
                image_handle_id: texture_atlas.texture.id(),
                anchor: atlas_sprite.anchor.as_vec(),
            });
        }
    }
}

#[repr(C)]
#[derive(Copy, Clone, Pod, Zeroable)]
struct SpriteVertex {
    pub position: [f32; 3],
    pub uv: [f32; 2],
}

#[repr(C)]
#[derive(Copy, Clone, Pod, Zeroable)]
struct ColoredSpriteVertex {
    pub position: [f32; 3],
    pub uv: [f32; 2],
    pub color: [f32; 4],
}

#[derive(Resource)]
pub struct SpriteMeta {
    vertices: BufferVec<SpriteVertex>,
    colored_vertices: BufferVec<ColoredSpriteVertex>,
}

impl Default for SpriteMeta {
    fn default() -> Self {
        Self {
            vertices: BufferVec::new(BufferUsages::VERTEX),
            colored_vertices: BufferVec::new(BufferUsages::VERTEX),
        }
    }
}

const QUAD_INDICES: [usize; 6] = [0, 2, 3, 0, 1, 2];

const QUAD_VERTEX_POSITIONS: [Vec2; 4] = [
    Vec2::new(-0.5, -0.5),
    Vec2::new(0.5, -0.5),
    Vec2::new(0.5, 0.5),
    Vec2::new(-0.5, 0.5),
];

const QUAD_UVS: [Vec2; 4] = [
    Vec2::new(0., 1.),
    Vec2::new(1., 1.),
    Vec2::new(1., 0.),
    Vec2::new(0., 0.),
];

#[derive(Component, Eq, PartialEq, Copy, Clone)]
pub struct SpriteBatch {
    image_handle_id: HandleId,
    colored: bool,
}

#[derive(Resource, Default)]
pub struct ImageBindGroups {
    values: HashMap<Handle<Image>, BindGroup>,
}

#[allow(clippy::too_many_arguments)]
pub fn queue_sprites(
    mut commands: Commands,
    mut view_entities: Local<FixedBitSet>,
    draw_functions: Res<DrawFunctions<Transparent2d>>,
    render_device: Res<RenderDevice>,
    render_queue: Res<RenderQueue>,
    mut sprite_meta: ResMut<SpriteMeta>,
    sprite_pipeline: Res<SpritePipeline>,
    mut pipelines: ResMut<SpecializedRenderPipelines<SpritePipeline>>,
    mut pipeline_cache: ResMut<PipelineCache>,
    mut image_bind_groups: ResMut<ImageBindGroups>,
    gpu_images: Res<RenderAssets<Image>>,
    msaa: Res<Msaa>,
    mut extracted_sprites: ResMut<ExtractedSprites>,
    mut views: Query<(
        &mut RenderPhase<Transparent2d>,
        &VisibleEntities,
        &ExtractedView,
        Option<&Tonemapping>,
    )>,
    events: Res<SpriteAssetEvents>,
) {
    // If an image has changed, the GpuImage has (probably) changed
    for event in &events.images {
        match event {
            AssetEvent::Created { .. } => None,
            AssetEvent::Modified { handle } | AssetEvent::Removed { handle } => {
                image_bind_groups.values.remove(handle)
            }
        };
    }

    let msaa_key = SpritePipelineKey::from_msaa_samples(msaa.samples);

<<<<<<< HEAD
    let sprite_meta = &mut sprite_meta;

    // Clear the vertex buffers
    sprite_meta.vertices.clear();
    sprite_meta.colored_vertices.clear();
=======
    if let Some(view_binding) = view_uniforms.uniforms.binding() {
        let sprite_meta = &mut sprite_meta;

        // Clear the vertex buffers
        sprite_meta.vertices.clear();
        sprite_meta.colored_vertices.clear();

        sprite_meta.view_bind_group = Some(render_device.create_bind_group(&BindGroupDescriptor {
            entries: &[BindGroupEntry {
                binding: 0,
                resource: view_binding,
            }],
            label: Some("sprite_view_bind_group"),
            layout: &sprite_pipeline.view_layout,
        }));

        let draw_sprite_function = draw_functions.read().id::<DrawSprite>();

        // Vertex buffer indices
        let mut index = 0;
        let mut colored_index = 0;

        // FIXME: VisibleEntities is ignored

        let extracted_sprites = &mut extracted_sprites.sprites;
        // Sort sprites by z for correct transparency and then by handle to improve batching
        // NOTE: This can be done independent of views by reasonably assuming that all 2D views look along the negative-z axis in world space
        extracted_sprites.sort_unstable_by(|a, b| {
            match a
                .transform
                .translation()
                .z
                .partial_cmp(&b.transform.translation().z)
            {
                Some(Ordering::Equal) | None => a.image_handle_id.cmp(&b.image_handle_id),
                Some(other) => other,
            }
        });
        let image_bind_groups = &mut *image_bind_groups;
>>>>>>> a393728a

    let draw_sprite_function = draw_functions.read().get_id::<DrawSprite>().unwrap();

    // Vertex buffer indices
    let mut index = 0;
    let mut colored_index = 0;

    // FIXME: VisibleEntities is ignored

    let extracted_sprites = &mut extracted_sprites.sprites;
    // Sort sprites by z for correct transparency and then by handle to improve batching
    // NOTE: This can be done independent of views by reasonably assuming that all 2D views look along the negative-z axis in world space
    extracted_sprites.sort_unstable_by(|a, b| {
        match a
            .transform
            .translation()
            .z
            .partial_cmp(&b.transform.translation().z)
        {
            Some(Ordering::Equal) | None => a.image_handle_id.cmp(&b.image_handle_id),
            Some(other) => other,
        }
    });
    let image_bind_groups = &mut *image_bind_groups;

    for (mut transparent_phase, visible_entities, view, tonemapping) in &mut views {
        let mut view_key = SpritePipelineKey::from_hdr(view.hdr) | msaa_key;
        if let Some(Tonemapping::Enabled { deband_dither }) = tonemapping {
            if !view.hdr {
                view_key |= SpritePipelineKey::TONEMAP_IN_SHADER;

                if *deband_dither {
                    view_key |= SpritePipelineKey::DEBAND_DITHER;
                }
            }
        }
        let pipeline = pipelines.specialize(
            &mut pipeline_cache,
            &sprite_pipeline,
            view_key | SpritePipelineKey::from_colored(false),
        );
        let colored_pipeline = pipelines.specialize(
            &mut pipeline_cache,
            &sprite_pipeline,
            view_key | SpritePipelineKey::from_colored(true),
        );

        view_entities.clear();
        view_entities.extend(visible_entities.entities.iter().map(|e| e.index() as usize));
        transparent_phase.items.reserve(extracted_sprites.len());

        // Impossible starting values that will be replaced on the first iteration
        let mut current_batch = SpriteBatch {
            image_handle_id: HandleId::Id(Uuid::nil(), u64::MAX),
            colored: false,
        };
        let mut current_batch_entity = Entity::from_raw(u32::MAX);
        let mut current_image_size = Vec2::ZERO;
        // Add a phase item for each sprite, and detect when succesive items can be batched.
        // Spawn an entity with a `SpriteBatch` component for each possible batch.
        // Compatible items share the same entity.
        // Batches are merged later (in `batch_phase_system()`), so that they can be interrupted
        // by any other phase item (and they can interrupt other items from batching).
        for extracted_sprite in extracted_sprites.iter() {
            if !view_entities.contains(extracted_sprite.entity.index() as usize) {
                continue;
            }
            let new_batch = SpriteBatch {
                image_handle_id: extracted_sprite.image_handle_id,
                colored: extracted_sprite.color != Color::WHITE,
            };
<<<<<<< HEAD
            if new_batch != current_batch {
                // Set-up a new possible batch
                if let Some(gpu_image) = gpu_images.get(&Handle::weak(new_batch.image_handle_id)) {
                    current_batch = new_batch;
                    current_image_size = Vec2::new(gpu_image.size.x, gpu_image.size.y);
                    current_batch_entity = commands.spawn(current_batch).id();

                    image_bind_groups
                        .values
                        .entry(Handle::weak(current_batch.image_handle_id))
                        .or_insert_with(|| {
                            render_device.create_bind_group(&BindGroupDescriptor {
                                entries: &[
                                    BindGroupEntry {
                                        binding: 0,
                                        resource: BindingResource::TextureView(
                                            &gpu_image.texture_view,
                                        ),
                                    },
                                    BindGroupEntry {
                                        binding: 1,
                                        resource: BindingResource::Sampler(&gpu_image.sampler),
                                    },
                                ],
                                label: Some("sprite_material_bind_group"),
                                layout: &sprite_pipeline.material_layout,
                            })
                        });
                } else {
                    // Skip this item if the texture is not ready
=======
            let mut current_batch_entity = Entity::PLACEHOLDER;
            let mut current_image_size = Vec2::ZERO;
            // Add a phase item for each sprite, and detect when succesive items can be batched.
            // Spawn an entity with a `SpriteBatch` component for each possible batch.
            // Compatible items share the same entity.
            // Batches are merged later (in `batch_phase_system()`), so that they can be interrupted
            // by any other phase item (and they can interrupt other items from batching).
            for extracted_sprite in extracted_sprites.iter() {
                if !view_entities.contains(extracted_sprite.entity.index() as usize) {
>>>>>>> a393728a
                    continue;
                }
            }

            // Calculate vertex data for this item

            let mut uvs = QUAD_UVS;
            if extracted_sprite.flip_x {
                uvs = [uvs[1], uvs[0], uvs[3], uvs[2]];
            }
            if extracted_sprite.flip_y {
                uvs = [uvs[3], uvs[2], uvs[1], uvs[0]];
            }

            // By default, the size of the quad is the size of the texture
            let mut quad_size = current_image_size;

            // If a rect is specified, adjust UVs and the size of the quad
            if let Some(rect) = extracted_sprite.rect {
                let rect_size = rect.size();
                for uv in &mut uvs {
                    *uv = (rect.min + *uv * rect_size) / current_image_size;
                }
                quad_size = rect_size;
            }

            // Override the size if a custom one is specified
            if let Some(custom_size) = extracted_sprite.custom_size {
                quad_size = custom_size;
            }

            // Apply size and global transform
            let positions = QUAD_VERTEX_POSITIONS.map(|quad_pos| {
                extracted_sprite
                    .transform
                    .transform_point(((quad_pos - extracted_sprite.anchor) * quad_size).extend(0.))
                    .into()
            });

            // These items will be sorted by depth with other phase items
            let sort_key = FloatOrd(extracted_sprite.transform.translation().z);

            // Store the vertex data and add the item to the render phase
            if current_batch.colored {
                for i in QUAD_INDICES {
                    sprite_meta.colored_vertices.push(ColoredSpriteVertex {
                        position: positions[i],
                        uv: uvs[i].into(),
                        color: extracted_sprite.color.as_linear_rgba_f32(),
                    });
                }
                let item_start = colored_index;
                colored_index += QUAD_INDICES.len() as u32;
                let item_end = colored_index;

                transparent_phase.add(Transparent2d {
                    draw_function: draw_sprite_function,
                    pipeline: colored_pipeline,
                    entity: current_batch_entity,
                    sort_key,
                    batch_range: Some(item_start..item_end),
                });
            } else {
                for i in QUAD_INDICES {
                    sprite_meta.vertices.push(SpriteVertex {
                        position: positions[i],
                        uv: uvs[i].into(),
                    });
                }
                let item_start = index;
                index += QUAD_INDICES.len() as u32;
                let item_end = index;

                transparent_phase.add(Transparent2d {
                    draw_function: draw_sprite_function,
                    pipeline,
                    entity: current_batch_entity,
                    sort_key,
                    batch_range: Some(item_start..item_end),
                });
            }
        }
    }
    sprite_meta
        .vertices
        .write_buffer(&render_device, &render_queue);
    sprite_meta
        .colored_vertices
        .write_buffer(&render_device, &render_queue);
}

pub type DrawSprite = (
    SetItemPipeline,
    SetSpriteViewBindGroup<0>,
    SetSpriteTextureBindGroup<1>,
    DrawSpriteBatch,
);

#[derive(Component)]
pub struct SpriteViewBindGroup;
impl AutoBindGroup for SpriteViewBindGroup {
    fn label() -> Option<&'static str> {
        Some("sprite_view_bind_group")
    }
}

pub type SetSpriteViewBindGroup<const I: usize> = SetAutoBindGroup<SpriteViewBindGroup, I>;

pub struct SetSpriteTextureBindGroup<const I: usize>;
impl<const I: usize> EntityRenderCommand for SetSpriteTextureBindGroup<I> {
    type Param = (SRes<ImageBindGroups>, SQuery<Read<SpriteBatch>>);

    fn render<'w>(
        _view: Entity,
        item: Entity,
        (image_bind_groups, query_batch): SystemParamItem<'w, '_, Self::Param>,
        pass: &mut TrackedRenderPass<'w>,
    ) -> RenderCommandResult {
        let sprite_batch = query_batch.get(item).unwrap();
        let image_bind_groups = image_bind_groups.into_inner();

        pass.set_bind_group(
            I,
            image_bind_groups
                .values
                .get(&Handle::weak(sprite_batch.image_handle_id))
                .unwrap(),
            &[],
        );
        RenderCommandResult::Success
    }
}

pub struct DrawSpriteBatch;
impl<P: BatchedPhaseItem> RenderCommand<P> for DrawSpriteBatch {
    type Param = (SRes<SpriteMeta>, SQuery<Read<SpriteBatch>>);

    fn render<'w>(
        _view: Entity,
        item: &P,
        (sprite_meta, query_batch): SystemParamItem<'w, '_, Self::Param>,
        pass: &mut TrackedRenderPass<'w>,
    ) -> RenderCommandResult {
        let sprite_batch = query_batch.get(item.entity()).unwrap();
        let sprite_meta = sprite_meta.into_inner();
        if sprite_batch.colored {
            pass.set_vertex_buffer(0, sprite_meta.colored_vertices.buffer().unwrap().slice(..));
        } else {
            pass.set_vertex_buffer(0, sprite_meta.vertices.buffer().unwrap().slice(..));
        }
        pass.draw(item.batch_range().as_ref().unwrap().clone(), 0..1);
        RenderCommandResult::Success
    }
}<|MERGE_RESOLUTION|>--- conflicted
+++ resolved
@@ -454,55 +454,13 @@
 
     let msaa_key = SpritePipelineKey::from_msaa_samples(msaa.samples);
 
-<<<<<<< HEAD
     let sprite_meta = &mut sprite_meta;
 
     // Clear the vertex buffers
     sprite_meta.vertices.clear();
     sprite_meta.colored_vertices.clear();
-=======
-    if let Some(view_binding) = view_uniforms.uniforms.binding() {
-        let sprite_meta = &mut sprite_meta;
-
-        // Clear the vertex buffers
-        sprite_meta.vertices.clear();
-        sprite_meta.colored_vertices.clear();
-
-        sprite_meta.view_bind_group = Some(render_device.create_bind_group(&BindGroupDescriptor {
-            entries: &[BindGroupEntry {
-                binding: 0,
-                resource: view_binding,
-            }],
-            label: Some("sprite_view_bind_group"),
-            layout: &sprite_pipeline.view_layout,
-        }));
-
-        let draw_sprite_function = draw_functions.read().id::<DrawSprite>();
-
-        // Vertex buffer indices
-        let mut index = 0;
-        let mut colored_index = 0;
-
-        // FIXME: VisibleEntities is ignored
-
-        let extracted_sprites = &mut extracted_sprites.sprites;
-        // Sort sprites by z for correct transparency and then by handle to improve batching
-        // NOTE: This can be done independent of views by reasonably assuming that all 2D views look along the negative-z axis in world space
-        extracted_sprites.sort_unstable_by(|a, b| {
-            match a
-                .transform
-                .translation()
-                .z
-                .partial_cmp(&b.transform.translation().z)
-            {
-                Some(Ordering::Equal) | None => a.image_handle_id.cmp(&b.image_handle_id),
-                Some(other) => other,
-            }
-        });
-        let image_bind_groups = &mut *image_bind_groups;
->>>>>>> a393728a
-
-    let draw_sprite_function = draw_functions.read().get_id::<DrawSprite>().unwrap();
+
+    let draw_sprite_function = draw_functions.read().id::<DrawSprite>();
 
     // Vertex buffer indices
     let mut index = 0;
@@ -552,33 +510,34 @@
         view_entities.extend(visible_entities.entities.iter().map(|e| e.index() as usize));
         transparent_phase.items.reserve(extracted_sprites.len());
 
-        // Impossible starting values that will be replaced on the first iteration
-        let mut current_batch = SpriteBatch {
-            image_handle_id: HandleId::Id(Uuid::nil(), u64::MAX),
-            colored: false,
-        };
-        let mut current_batch_entity = Entity::from_raw(u32::MAX);
-        let mut current_image_size = Vec2::ZERO;
-        // Add a phase item for each sprite, and detect when succesive items can be batched.
-        // Spawn an entity with a `SpriteBatch` component for each possible batch.
-        // Compatible items share the same entity.
-        // Batches are merged later (in `batch_phase_system()`), so that they can be interrupted
-        // by any other phase item (and they can interrupt other items from batching).
-        for extracted_sprite in extracted_sprites.iter() {
-            if !view_entities.contains(extracted_sprite.entity.index() as usize) {
-                continue;
-            }
-            let new_batch = SpriteBatch {
-                image_handle_id: extracted_sprite.image_handle_id,
-                colored: extracted_sprite.color != Color::WHITE,
+            // Impossible starting values that will be replaced on the first iteration
+            let mut current_batch = SpriteBatch {
+                image_handle_id: HandleId::Id(Uuid::nil(), u64::MAX),
+                colored: false,
             };
-<<<<<<< HEAD
-            if new_batch != current_batch {
-                // Set-up a new possible batch
-                if let Some(gpu_image) = gpu_images.get(&Handle::weak(new_batch.image_handle_id)) {
-                    current_batch = new_batch;
-                    current_image_size = Vec2::new(gpu_image.size.x, gpu_image.size.y);
-                    current_batch_entity = commands.spawn(current_batch).id();
+            let mut current_batch_entity = Entity::from_raw(u32::MAX);
+            let mut current_image_size = Vec2::ZERO;
+            // Add a phase item for each sprite, and detect when succesive items can be batched.
+            // Spawn an entity with a `SpriteBatch` component for each possible batch.
+            // Compatible items share the same entity.
+            // Batches are merged later (in `batch_phase_system()`), so that they can be interrupted
+            // by any other phase item (and they can interrupt other items from batching).
+            for extracted_sprite in extracted_sprites.iter() {
+                if !view_entities.contains(extracted_sprite.entity.index() as usize) {
+                    continue;
+                }
+                let new_batch = SpriteBatch {
+                    image_handle_id: extracted_sprite.image_handle_id,
+                    colored: extracted_sprite.color != Color::WHITE,
+                };
+                if new_batch != current_batch {
+                    // Set-up a new possible batch
+                    if let Some(gpu_image) =
+                        gpu_images.get(&Handle::weak(new_batch.image_handle_id))
+                    {
+                        current_batch = new_batch;
+                        current_image_size = Vec2::new(gpu_image.size.x, gpu_image.size.y);
+                        current_batch_entity = commands.spawn(current_batch).id();
 
                     image_bind_groups
                         .values
@@ -603,17 +562,6 @@
                         });
                 } else {
                     // Skip this item if the texture is not ready
-=======
-            let mut current_batch_entity = Entity::PLACEHOLDER;
-            let mut current_image_size = Vec2::ZERO;
-            // Add a phase item for each sprite, and detect when succesive items can be batched.
-            // Spawn an entity with a `SpriteBatch` component for each possible batch.
-            // Compatible items share the same entity.
-            // Batches are merged later (in `batch_phase_system()`), so that they can be interrupted
-            // by any other phase item (and they can interrupt other items from batching).
-            for extracted_sprite in extracted_sprites.iter() {
-                if !view_entities.contains(extracted_sprite.entity.index() as usize) {
->>>>>>> a393728a
                     continue;
                 }
             }
