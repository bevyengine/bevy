use core::ops::Range;

use crate::{
    texture_atlas::TextureAtlasLayout, ComputedTextureSlices, Sprite, WithSprite,
    SPRITE_SHADER_HANDLE,
};
use bevy_asset::{AssetEvent, AssetId, Assets};
use bevy_color::{ColorToComponents, LinearRgba};
use bevy_core_pipeline::{
    core_2d::{Transparent2d, CORE_2D_DEPTH_FORMAT},
    tonemapping::{
        get_lut_bind_group_layout_entries, get_lut_bindings, DebandDither, Tonemapping,
        TonemappingLuts,
    },
};
use bevy_ecs::{
    prelude::*,
    query::ROQueryItem,
    system::{lifetimeless::*, SystemParamItem, SystemState},
};
use bevy_math::{Affine3A, FloatOrd, Quat, Rect, Vec2, Vec4};
use bevy_render::sync_world::MainEntity;
use bevy_render::view::RenderVisibleEntities;
use bevy_render::{
    render_asset::RenderAssets,
    render_phase::{
        DrawFunctions, PhaseItem, PhaseItemExtraIndex, RenderCommand, RenderCommandResult,
        SetItemPipeline, TrackedRenderPass, ViewSortedRenderPhases,
    },
    render_resource::{
        binding_types::{sampler, texture_2d, uniform_buffer},
        *,
    },
    renderer::{RenderDevice, RenderQueue},
    sync_world::{RenderEntity, TemporaryRenderEntity},
    texture::{
        BevyDefault, DefaultImageSampler, FallbackImage, GpuImage, Image, ImageSampler,
        TextureFormatPixelInfo,
    },
    view::{
        ExtractedView, Msaa, ViewTarget, ViewUniform, ViewUniformOffset, ViewUniforms,
        ViewVisibility,
    },
    Extract,
};
use bevy_transform::components::GlobalTransform;
use bevy_utils::HashMap;
use bytemuck::{Pod, Zeroable};
use fixedbitset::FixedBitSet;

#[derive(Resource)]
pub struct SpritePipeline {
    view_layout: BindGroupLayout,
    material_layout: BindGroupLayout,
    pub dummy_white_gpu_image: GpuImage,
}

impl FromWorld for SpritePipeline {
    fn from_world(world: &mut World) -> Self {
        let mut system_state: SystemState<(
            Res<RenderDevice>,
            Res<DefaultImageSampler>,
            Res<RenderQueue>,
        )> = SystemState::new(world);
        let (render_device, default_sampler, render_queue) = system_state.get_mut(world);

        let tonemapping_lut_entries = get_lut_bind_group_layout_entries();
        let view_layout = render_device.create_bind_group_layout(
            "sprite_view_layout",
            &BindGroupLayoutEntries::with_indices(
                ShaderStages::VERTEX_FRAGMENT,
                (
                    (0, uniform_buffer::<ViewUniform>(true)),
                    (
                        1,
                        tonemapping_lut_entries[0].visibility(ShaderStages::FRAGMENT),
                    ),
                    (
                        2,
                        tonemapping_lut_entries[1].visibility(ShaderStages::FRAGMENT),
                    ),
                ),
            ),
        );

        let material_layout = render_device.create_bind_group_layout(
            "sprite_material_layout",
            &BindGroupLayoutEntries::sequential(
                ShaderStages::FRAGMENT,
                (
                    texture_2d(TextureSampleType::Float { filterable: true }),
                    sampler(SamplerBindingType::Filtering),
                ),
            ),
        );
        let dummy_white_gpu_image = {
            let image = Image::default();
            let texture = render_device.create_texture(&image.texture_descriptor);
            let sampler = match image.sampler {
                ImageSampler::Default => (**default_sampler).clone(),
                ImageSampler::Descriptor(ref descriptor) => {
                    render_device.create_sampler(&descriptor.as_wgpu())
                }
            };

            let format_size = image.texture_descriptor.format.pixel_size();
            render_queue.write_texture(
                texture.as_image_copy(),
                &image.data,
                ImageDataLayout {
                    offset: 0,
                    bytes_per_row: Some(image.width() * format_size as u32),
                    rows_per_image: None,
                },
                image.texture_descriptor.size,
            );
            let texture_view = texture.create_view(&TextureViewDescriptor::default());
            GpuImage {
                texture,
                texture_view,
                texture_format: image.texture_descriptor.format,
                sampler,
                size: image.size(),
                mip_level_count: image.texture_descriptor.mip_level_count,
            }
        };

        SpritePipeline {
            view_layout,
            material_layout,
            dummy_white_gpu_image,
        }
    }
}

bitflags::bitflags! {
    #[derive(Clone, Copy, Debug, PartialEq, Eq, Hash)]
    #[repr(transparent)]
    // NOTE: Apparently quadro drivers support up to 64x MSAA.
    // MSAA uses the highest 3 bits for the MSAA log2(sample count) to support up to 128x MSAA.
    pub struct SpritePipelineKey: u32 {
        const NONE                              = 0;
        const HDR                               = 1 << 0;
        const TONEMAP_IN_SHADER                 = 1 << 1;
        const DEBAND_DITHER                     = 1 << 2;
        const MSAA_RESERVED_BITS                = Self::MSAA_MASK_BITS << Self::MSAA_SHIFT_BITS;
        const TONEMAP_METHOD_RESERVED_BITS      = Self::TONEMAP_METHOD_MASK_BITS << Self::TONEMAP_METHOD_SHIFT_BITS;
        const TONEMAP_METHOD_NONE               = 0 << Self::TONEMAP_METHOD_SHIFT_BITS;
        const TONEMAP_METHOD_REINHARD           = 1 << Self::TONEMAP_METHOD_SHIFT_BITS;
        const TONEMAP_METHOD_REINHARD_LUMINANCE = 2 << Self::TONEMAP_METHOD_SHIFT_BITS;
        const TONEMAP_METHOD_ACES_FITTED        = 3 << Self::TONEMAP_METHOD_SHIFT_BITS;
        const TONEMAP_METHOD_AGX                = 4 << Self::TONEMAP_METHOD_SHIFT_BITS;
        const TONEMAP_METHOD_SOMEWHAT_BORING_DISPLAY_TRANSFORM = 5 << Self::TONEMAP_METHOD_SHIFT_BITS;
        const TONEMAP_METHOD_TONY_MC_MAPFACE    = 6 << Self::TONEMAP_METHOD_SHIFT_BITS;
        const TONEMAP_METHOD_BLENDER_FILMIC     = 7 << Self::TONEMAP_METHOD_SHIFT_BITS;
    }
}

impl SpritePipelineKey {
    const MSAA_MASK_BITS: u32 = 0b111;
    const MSAA_SHIFT_BITS: u32 = 32 - Self::MSAA_MASK_BITS.count_ones();
    const TONEMAP_METHOD_MASK_BITS: u32 = 0b111;
    const TONEMAP_METHOD_SHIFT_BITS: u32 =
        Self::MSAA_SHIFT_BITS - Self::TONEMAP_METHOD_MASK_BITS.count_ones();

    #[inline]
    pub const fn from_msaa_samples(msaa_samples: u32) -> Self {
        let msaa_bits =
            (msaa_samples.trailing_zeros() & Self::MSAA_MASK_BITS) << Self::MSAA_SHIFT_BITS;
        Self::from_bits_retain(msaa_bits)
    }

    #[inline]
    pub const fn msaa_samples(&self) -> u32 {
        1 << ((self.bits() >> Self::MSAA_SHIFT_BITS) & Self::MSAA_MASK_BITS)
    }

    #[inline]
    pub const fn from_hdr(hdr: bool) -> Self {
        if hdr {
            SpritePipelineKey::HDR
        } else {
            SpritePipelineKey::NONE
        }
    }
}

impl SpecializedRenderPipeline for SpritePipeline {
    type Key = SpritePipelineKey;

    fn specialize(&self, key: Self::Key) -> RenderPipelineDescriptor {
        let mut shader_defs = Vec::new();
        if key.contains(SpritePipelineKey::TONEMAP_IN_SHADER) {
            shader_defs.push("TONEMAP_IN_SHADER".into());
            shader_defs.push(ShaderDefVal::UInt(
                "TONEMAPPING_LUT_TEXTURE_BINDING_INDEX".into(),
                1,
            ));
            shader_defs.push(ShaderDefVal::UInt(
                "TONEMAPPING_LUT_SAMPLER_BINDING_INDEX".into(),
                2,
            ));

            let method = key.intersection(SpritePipelineKey::TONEMAP_METHOD_RESERVED_BITS);

            if method == SpritePipelineKey::TONEMAP_METHOD_NONE {
                shader_defs.push("TONEMAP_METHOD_NONE".into());
            } else if method == SpritePipelineKey::TONEMAP_METHOD_REINHARD {
                shader_defs.push("TONEMAP_METHOD_REINHARD".into());
            } else if method == SpritePipelineKey::TONEMAP_METHOD_REINHARD_LUMINANCE {
                shader_defs.push("TONEMAP_METHOD_REINHARD_LUMINANCE".into());
            } else if method == SpritePipelineKey::TONEMAP_METHOD_ACES_FITTED {
                shader_defs.push("TONEMAP_METHOD_ACES_FITTED".into());
            } else if method == SpritePipelineKey::TONEMAP_METHOD_AGX {
                shader_defs.push("TONEMAP_METHOD_AGX".into());
            } else if method == SpritePipelineKey::TONEMAP_METHOD_SOMEWHAT_BORING_DISPLAY_TRANSFORM
            {
                shader_defs.push("TONEMAP_METHOD_SOMEWHAT_BORING_DISPLAY_TRANSFORM".into());
            } else if method == SpritePipelineKey::TONEMAP_METHOD_BLENDER_FILMIC {
                shader_defs.push("TONEMAP_METHOD_BLENDER_FILMIC".into());
            } else if method == SpritePipelineKey::TONEMAP_METHOD_TONY_MC_MAPFACE {
                shader_defs.push("TONEMAP_METHOD_TONY_MC_MAPFACE".into());
            }

            // Debanding is tied to tonemapping in the shader, cannot run without it.
            if key.contains(SpritePipelineKey::DEBAND_DITHER) {
                shader_defs.push("DEBAND_DITHER".into());
            }
        }

        let format = match key.contains(SpritePipelineKey::HDR) {
            true => ViewTarget::TEXTURE_FORMAT_HDR,
            false => TextureFormat::bevy_default(),
        };

        let instance_rate_vertex_buffer_layout = VertexBufferLayout {
            array_stride: 80,
            step_mode: VertexStepMode::Instance,
            attributes: vec![
                // @location(0) i_model_transpose_col0: vec4<f32>,
                VertexAttribute {
                    format: VertexFormat::Float32x4,
                    offset: 0,
                    shader_location: 0,
                },
                // @location(1) i_model_transpose_col1: vec4<f32>,
                VertexAttribute {
                    format: VertexFormat::Float32x4,
                    offset: 16,
                    shader_location: 1,
                },
                // @location(2) i_model_transpose_col2: vec4<f32>,
                VertexAttribute {
                    format: VertexFormat::Float32x4,
                    offset: 32,
                    shader_location: 2,
                },
                // @location(3) i_color: vec4<f32>,
                VertexAttribute {
                    format: VertexFormat::Float32x4,
                    offset: 48,
                    shader_location: 3,
                },
                // @location(4) i_uv_offset_scale: vec4<f32>,
                VertexAttribute {
                    format: VertexFormat::Float32x4,
                    offset: 64,
                    shader_location: 4,
                },
            ],
        };

        RenderPipelineDescriptor {
            vertex: VertexState {
                shader: SPRITE_SHADER_HANDLE,
                entry_point: "vertex".into(),
                shader_defs: shader_defs.clone(),
                buffers: vec![instance_rate_vertex_buffer_layout],
            },
            fragment: Some(FragmentState {
                shader: SPRITE_SHADER_HANDLE,
                shader_defs,
                entry_point: "fragment".into(),
                targets: vec![Some(ColorTargetState {
                    format,
                    blend: Some(BlendState::ALPHA_BLENDING),
                    write_mask: ColorWrites::ALL,
                })],
            }),
            layout: vec![self.view_layout.clone(), self.material_layout.clone()],
            primitive: PrimitiveState {
                front_face: FrontFace::Ccw,
                cull_mode: None,
                unclipped_depth: false,
                polygon_mode: PolygonMode::Fill,
                conservative: false,
                topology: PrimitiveTopology::TriangleList,
                strip_index_format: None,
            },
            // Sprites are always alpha blended so they never need to write to depth.
            // They just need to read it in case an opaque mesh2d
            // that wrote to depth is present.
            depth_stencil: Some(DepthStencilState {
                format: CORE_2D_DEPTH_FORMAT,
                depth_write_enabled: false,
                depth_compare: CompareFunction::GreaterEqual,
                stencil: StencilState {
                    front: StencilFaceState::IGNORE,
                    back: StencilFaceState::IGNORE,
                    read_mask: 0,
                    write_mask: 0,
                },
                bias: DepthBiasState {
                    constant: 0,
                    slope_scale: 0.0,
                    clamp: 0.0,
                },
            }),
            multisample: MultisampleState {
                count: key.msaa_samples(),
                mask: !0,
                alpha_to_coverage_enabled: false,
            },
            label: Some("sprite_pipeline".into()),
            push_constant_ranges: Vec::new(),
        }
    }
}

pub struct ExtractedSprite {
    pub transform: GlobalTransform,
    pub color: LinearRgba,
    /// Select an area of the texture
    pub rect: Option<Rect>,
    /// Change the on-screen size of the sprite
    pub custom_size: Option<Vec2>,
    /// Asset ID of the [`Image`] of this sprite
    /// PERF: storing an `AssetId` instead of `Handle<Image>` enables some optimizations (`ExtractedSprite` becomes `Copy` and doesn't need to be dropped)
    pub image_handle_id: AssetId<Image>,
    pub flip_x: bool,
    pub flip_y: bool,
    pub anchor: Vec2,
    /// For cases where additional [`ExtractedSprites`] are created during extraction, this stores the
    /// entity that caused that creation for use in determining visibility.
    pub original_entity: Option<Entity>,
}

#[derive(Resource, Default)]
pub struct ExtractedSprites {
    pub sprites: HashMap<(Entity, MainEntity), ExtractedSprite>,
}

#[derive(Resource, Default)]
pub struct SpriteAssetEvents {
    pub images: Vec<AssetEvent<Image>>,
}

pub fn extract_sprite_events(
    mut events: ResMut<SpriteAssetEvents>,
    mut image_events: Extract<EventReader<AssetEvent<Image>>>,
) {
    let SpriteAssetEvents { ref mut images } = *events;
    images.clear();

    for event in image_events.read() {
        images.push(*event);
    }
}

pub fn extract_sprites(
    mut commands: Commands,
    mut extracted_sprites: ResMut<ExtractedSprites>,
    texture_atlases: Extract<Res<Assets<TextureAtlasLayout>>>,
    sprite_query: Extract<
        Query<(
            Entity,
            &RenderEntity,
            &ViewVisibility,
            &Sprite,
            &GlobalTransform,
            Option<&ComputedTextureSlices>,
        )>,
    >,
) {
    extracted_sprites.sprites.clear();
    for (original_entity, entity, view_visibility, sprite, transform, slices) in sprite_query.iter()
    {
        if !view_visibility.get() {
            continue;
        }

        if let Some(slices) = slices {
            extracted_sprites.sprites.extend(
                slices
<<<<<<< HEAD
                    .extract_sprites(transform, original_entity, sprite, handle)
                    .map(|e| {
                        (
                            (
                                commands.spawn(TemporaryRenderEntity).id(),
                                original_entity.into(),
                            ),
                            e,
                        )
                    }),
=======
                    .extract_sprites(transform, original_entity, sprite)
                    .map(|e| (commands.spawn(TemporaryRenderEntity).id(), e)),
>>>>>>> bd0c7464
            );
        } else {
            let atlas_rect = sprite
                .texture_atlas
                .as_ref()
                .and_then(|s| s.texture_rect(&texture_atlases).map(|r| r.as_rect()));
            let rect = match (atlas_rect, sprite.rect) {
                (None, None) => None,
                (None, Some(sprite_rect)) => Some(sprite_rect),
                (Some(atlas_rect), None) => Some(atlas_rect),
                (Some(atlas_rect), Some(mut sprite_rect)) => {
                    sprite_rect.min += atlas_rect.min;
                    sprite_rect.max += atlas_rect.min;

                    Some(sprite_rect)
                }
            };

            // PERF: we don't check in this function that the `Image` asset is ready, since it should be in most cases and hashing the handle is expensive
            extracted_sprites.sprites.insert(
                (entity.id(), original_entity.into()),
                ExtractedSprite {
                    color: sprite.color.into(),
                    transform: *transform,
                    rect,
                    // Pass the custom size
                    custom_size: sprite.custom_size,
                    flip_x: sprite.flip_x,
                    flip_y: sprite.flip_y,
                    image_handle_id: sprite.image.id(),
                    anchor: sprite.anchor.as_vec(),
                    original_entity: Some(original_entity),
                },
            );
        }
    }
}

#[repr(C)]
#[derive(Copy, Clone, Pod, Zeroable)]
struct SpriteInstance {
    // Affine 4x3 transposed to 3x4
    pub i_model_transpose: [Vec4; 3],
    pub i_color: [f32; 4],
    pub i_uv_offset_scale: [f32; 4],
}

impl SpriteInstance {
    #[inline]
    fn from(transform: &Affine3A, color: &LinearRgba, uv_offset_scale: &Vec4) -> Self {
        let transpose_model_3x3 = transform.matrix3.transpose();
        Self {
            i_model_transpose: [
                transpose_model_3x3.x_axis.extend(transform.translation.x),
                transpose_model_3x3.y_axis.extend(transform.translation.y),
                transpose_model_3x3.z_axis.extend(transform.translation.z),
            ],
            i_color: color.to_f32_array(),
            i_uv_offset_scale: uv_offset_scale.to_array(),
        }
    }
}

#[derive(Resource)]
pub struct SpriteMeta {
    sprite_index_buffer: RawBufferVec<u32>,
    sprite_instance_buffer: RawBufferVec<SpriteInstance>,
}

impl Default for SpriteMeta {
    fn default() -> Self {
        Self {
            sprite_index_buffer: RawBufferVec::<u32>::new(BufferUsages::INDEX),
            sprite_instance_buffer: RawBufferVec::<SpriteInstance>::new(BufferUsages::VERTEX),
        }
    }
}

#[derive(Component)]
pub struct SpriteViewBindGroup {
    pub value: BindGroup,
}

#[derive(Component, PartialEq, Eq, Clone)]
pub struct SpriteBatch {
    image_handle_id: AssetId<Image>,
    range: Range<u32>,
}

#[derive(Resource, Default)]
pub struct ImageBindGroups {
    values: HashMap<AssetId<Image>, BindGroup>,
}

#[allow(clippy::too_many_arguments)]
pub fn queue_sprites(
    mut view_entities: Local<FixedBitSet>,
    draw_functions: Res<DrawFunctions<Transparent2d>>,
    sprite_pipeline: Res<SpritePipeline>,
    mut pipelines: ResMut<SpecializedRenderPipelines<SpritePipeline>>,
    pipeline_cache: Res<PipelineCache>,
    extracted_sprites: Res<ExtractedSprites>,
    mut transparent_render_phases: ResMut<ViewSortedRenderPhases<Transparent2d>>,
    mut views: Query<(
        Entity,
        &RenderVisibleEntities,
        &ExtractedView,
        &Msaa,
        Option<&Tonemapping>,
        Option<&DebandDither>,
    )>,
) {
    let draw_sprite_function = draw_functions.read().id::<DrawSprite>();

    for (view_entity, visible_entities, view, msaa, tonemapping, dither) in &mut views {
        let Some(transparent_phase) = transparent_render_phases.get_mut(&view_entity) else {
            continue;
        };

        let msaa_key = SpritePipelineKey::from_msaa_samples(msaa.samples());
        let mut view_key = SpritePipelineKey::from_hdr(view.hdr) | msaa_key;

        if !view.hdr {
            if let Some(tonemapping) = tonemapping {
                view_key |= SpritePipelineKey::TONEMAP_IN_SHADER;
                view_key |= match tonemapping {
                    Tonemapping::None => SpritePipelineKey::TONEMAP_METHOD_NONE,
                    Tonemapping::Reinhard => SpritePipelineKey::TONEMAP_METHOD_REINHARD,
                    Tonemapping::ReinhardLuminance => {
                        SpritePipelineKey::TONEMAP_METHOD_REINHARD_LUMINANCE
                    }
                    Tonemapping::AcesFitted => SpritePipelineKey::TONEMAP_METHOD_ACES_FITTED,
                    Tonemapping::AgX => SpritePipelineKey::TONEMAP_METHOD_AGX,
                    Tonemapping::SomewhatBoringDisplayTransform => {
                        SpritePipelineKey::TONEMAP_METHOD_SOMEWHAT_BORING_DISPLAY_TRANSFORM
                    }
                    Tonemapping::TonyMcMapface => SpritePipelineKey::TONEMAP_METHOD_TONY_MC_MAPFACE,
                    Tonemapping::BlenderFilmic => SpritePipelineKey::TONEMAP_METHOD_BLENDER_FILMIC,
                };
            }
            if let Some(DebandDither::Enabled) = dither {
                view_key |= SpritePipelineKey::DEBAND_DITHER;
            }
        }

        let pipeline = pipelines.specialize(&pipeline_cache, &sprite_pipeline, view_key);

        view_entities.clear();
        view_entities.extend(
            visible_entities
                .iter::<WithSprite>()
                .map(|(_, e)| e.index() as usize),
        );

        transparent_phase
            .items
            .reserve(extracted_sprites.sprites.len());

        for ((entity, main_entity), extracted_sprite) in extracted_sprites.sprites.iter() {
            let index = extracted_sprite.original_entity.unwrap_or(*entity).index();

            if !view_entities.contains(index as usize) {
                continue;
            }

            // These items will be sorted by depth with other phase items
            let sort_key = FloatOrd(extracted_sprite.transform.translation().z);

            // Add the item to the render phase
            transparent_phase.add(Transparent2d {
                draw_function: draw_sprite_function,
                pipeline,
                entity: (*entity, *main_entity),
                sort_key,
                // batch_range and dynamic_offset will be calculated in prepare_sprites
                batch_range: 0..0,
                extra_index: PhaseItemExtraIndex::NONE,
            });
        }
    }
}

#[allow(clippy::too_many_arguments)]
pub fn prepare_sprite_view_bind_groups(
    mut commands: Commands,
    render_device: Res<RenderDevice>,
    sprite_pipeline: Res<SpritePipeline>,
    view_uniforms: Res<ViewUniforms>,
    views: Query<(Entity, &Tonemapping), With<ExtractedView>>,
    tonemapping_luts: Res<TonemappingLuts>,
    images: Res<RenderAssets<GpuImage>>,
    fallback_image: Res<FallbackImage>,
) {
    let Some(view_binding) = view_uniforms.uniforms.binding() else {
        return;
    };

    for (entity, tonemapping) in &views {
        let lut_bindings =
            get_lut_bindings(&images, &tonemapping_luts, tonemapping, &fallback_image);
        let view_bind_group = render_device.create_bind_group(
            "mesh2d_view_bind_group",
            &sprite_pipeline.view_layout,
            &BindGroupEntries::with_indices((
                (0, view_binding.clone()),
                (1, lut_bindings.0),
                (2, lut_bindings.1),
            )),
        );

        commands.entity(entity).insert(SpriteViewBindGroup {
            value: view_bind_group,
        });
    }
}

#[allow(clippy::too_many_arguments)]
pub fn prepare_sprite_image_bind_groups(
    mut commands: Commands,
    mut previous_len: Local<usize>,
    render_device: Res<RenderDevice>,
    render_queue: Res<RenderQueue>,
    mut sprite_meta: ResMut<SpriteMeta>,
    sprite_pipeline: Res<SpritePipeline>,
    mut image_bind_groups: ResMut<ImageBindGroups>,
    gpu_images: Res<RenderAssets<GpuImage>>,
    extracted_sprites: Res<ExtractedSprites>,
    mut phases: ResMut<ViewSortedRenderPhases<Transparent2d>>,
    events: Res<SpriteAssetEvents>,
) {
    // If an image has changed, the GpuImage has (probably) changed
    for event in &events.images {
        match event {
            AssetEvent::Added { .. } |
            // Images don't have dependencies
            AssetEvent::LoadedWithDependencies { .. } => {}
            AssetEvent::Unused { id } | AssetEvent::Modified { id } | AssetEvent::Removed { id } => {
                image_bind_groups.values.remove(id);
            }
        };
    }

    let mut batches: Vec<(Entity, SpriteBatch)> = Vec::with_capacity(*previous_len);

    // Clear the sprite instances
    sprite_meta.sprite_instance_buffer.clear();

    // Index buffer indices
    let mut index = 0;

    let image_bind_groups = &mut *image_bind_groups;

    for transparent_phase in phases.values_mut() {
        let mut batch_item_index = 0;
        let mut batch_image_size = Vec2::ZERO;
        let mut batch_image_handle = AssetId::invalid();

        // Iterate through the phase items and detect when successive sprites that can be batched.
        // Spawn an entity with a `SpriteBatch` component for each possible batch.
        // Compatible items share the same entity.
        for item_index in 0..transparent_phase.items.len() {
            let item = &transparent_phase.items[item_index];
            let Some(extracted_sprite) = extracted_sprites.sprites.get(&item.entity) else {
                // If there is a phase item that is not a sprite, then we must start a new
                // batch to draw the other phase item(s) and to respect draw order. This can be
                // done by invalidating the batch_image_handle
                batch_image_handle = AssetId::invalid();
                continue;
            };

            let batch_image_changed = batch_image_handle != extracted_sprite.image_handle_id;
            if batch_image_changed {
                let Some(gpu_image) = gpu_images.get(extracted_sprite.image_handle_id) else {
                    continue;
                };

                batch_image_size = gpu_image.size.as_vec2();
                batch_image_handle = extracted_sprite.image_handle_id;
                image_bind_groups
                    .values
                    .entry(batch_image_handle)
                    .or_insert_with(|| {
                        render_device.create_bind_group(
                            "sprite_material_bind_group",
                            &sprite_pipeline.material_layout,
                            &BindGroupEntries::sequential((
                                &gpu_image.texture_view,
                                &gpu_image.sampler,
                            )),
                        )
                    });
            }

            // By default, the size of the quad is the size of the texture
            let mut quad_size = batch_image_size;

            // Calculate vertex data for this item
            let mut uv_offset_scale: Vec4;

            // If a rect is specified, adjust UVs and the size of the quad
            if let Some(rect) = extracted_sprite.rect {
                let rect_size = rect.size();
                uv_offset_scale = Vec4::new(
                    rect.min.x / batch_image_size.x,
                    rect.max.y / batch_image_size.y,
                    rect_size.x / batch_image_size.x,
                    -rect_size.y / batch_image_size.y,
                );
                quad_size = rect_size;
            } else {
                uv_offset_scale = Vec4::new(0.0, 1.0, 1.0, -1.0);
            }

            if extracted_sprite.flip_x {
                uv_offset_scale.x += uv_offset_scale.z;
                uv_offset_scale.z *= -1.0;
            }
            if extracted_sprite.flip_y {
                uv_offset_scale.y += uv_offset_scale.w;
                uv_offset_scale.w *= -1.0;
            }

            // Override the size if a custom one is specified
            if let Some(custom_size) = extracted_sprite.custom_size {
                quad_size = custom_size;
            }
            let transform = extracted_sprite.transform.affine()
                * Affine3A::from_scale_rotation_translation(
                    quad_size.extend(1.0),
                    Quat::IDENTITY,
                    (quad_size * (-extracted_sprite.anchor - Vec2::splat(0.5))).extend(0.0),
                );

            // Store the vertex data and add the item to the render phase
            sprite_meta
                .sprite_instance_buffer
                .push(SpriteInstance::from(
                    &transform,
                    &extracted_sprite.color,
                    &uv_offset_scale,
                ));

            if batch_image_changed {
                batch_item_index = item_index;

                batches.push((
                    item.entity(),
                    SpriteBatch {
                        image_handle_id: batch_image_handle,
                        range: index..index,
                    },
                ));
            }

            transparent_phase.items[batch_item_index]
                .batch_range_mut()
                .end += 1;
            batches.last_mut().unwrap().1.range.end += 1;
            index += 1;
        }
    }
    sprite_meta
        .sprite_instance_buffer
        .write_buffer(&render_device, &render_queue);

    if sprite_meta.sprite_index_buffer.len() != 6 {
        sprite_meta.sprite_index_buffer.clear();

        // NOTE: This code is creating 6 indices pointing to 4 vertices.
        // The vertices form the corners of a quad based on their two least significant bits.
        // 10   11
        //
        // 00   01
        // The sprite shader can then use the two least significant bits as the vertex index.
        // The rest of the properties to transform the vertex positions and UVs (which are
        // implicit) are baked into the instance transform, and UV offset and scale.
        // See bevy_sprite/src/render/sprite.wgsl for the details.
        sprite_meta.sprite_index_buffer.push(2);
        sprite_meta.sprite_index_buffer.push(0);
        sprite_meta.sprite_index_buffer.push(1);
        sprite_meta.sprite_index_buffer.push(1);
        sprite_meta.sprite_index_buffer.push(3);
        sprite_meta.sprite_index_buffer.push(2);

        sprite_meta
            .sprite_index_buffer
            .write_buffer(&render_device, &render_queue);
    }

    *previous_len = batches.len();
    commands.insert_or_spawn_batch(batches);
}

/// [`RenderCommand`] for sprite rendering.
pub type DrawSprite = (
    SetItemPipeline,
    SetSpriteViewBindGroup<0>,
    SetSpriteTextureBindGroup<1>,
    DrawSpriteBatch,
);

pub struct SetSpriteViewBindGroup<const I: usize>;
impl<P: PhaseItem, const I: usize> RenderCommand<P> for SetSpriteViewBindGroup<I> {
    type Param = ();
    type ViewQuery = (Read<ViewUniformOffset>, Read<SpriteViewBindGroup>);
    type ItemQuery = ();

    fn render<'w>(
        _item: &P,
        (view_uniform, sprite_view_bind_group): ROQueryItem<'w, Self::ViewQuery>,
        _entity: Option<()>,
        _param: SystemParamItem<'w, '_, Self::Param>,
        pass: &mut TrackedRenderPass<'w>,
    ) -> RenderCommandResult {
        pass.set_bind_group(I, &sprite_view_bind_group.value, &[view_uniform.offset]);
        RenderCommandResult::Success
    }
}
pub struct SetSpriteTextureBindGroup<const I: usize>;
impl<P: PhaseItem, const I: usize> RenderCommand<P> for SetSpriteTextureBindGroup<I> {
    type Param = SRes<ImageBindGroups>;
    type ViewQuery = ();
    type ItemQuery = Read<SpriteBatch>;

    fn render<'w>(
        _item: &P,
        _view: (),
        batch: Option<&'_ SpriteBatch>,
        image_bind_groups: SystemParamItem<'w, '_, Self::Param>,
        pass: &mut TrackedRenderPass<'w>,
    ) -> RenderCommandResult {
        let image_bind_groups = image_bind_groups.into_inner();
        let Some(batch) = batch else {
            return RenderCommandResult::Skip;
        };

        pass.set_bind_group(
            I,
            image_bind_groups
                .values
                .get(&batch.image_handle_id)
                .unwrap(),
            &[],
        );
        RenderCommandResult::Success
    }
}

pub struct DrawSpriteBatch;
impl<P: PhaseItem> RenderCommand<P> for DrawSpriteBatch {
    type Param = SRes<SpriteMeta>;
    type ViewQuery = ();
    type ItemQuery = Read<SpriteBatch>;

    fn render<'w>(
        _item: &P,
        _view: (),
        batch: Option<&'_ SpriteBatch>,
        sprite_meta: SystemParamItem<'w, '_, Self::Param>,
        pass: &mut TrackedRenderPass<'w>,
    ) -> RenderCommandResult {
        let sprite_meta = sprite_meta.into_inner();
        let Some(batch) = batch else {
            return RenderCommandResult::Skip;
        };

        pass.set_index_buffer(
            sprite_meta.sprite_index_buffer.buffer().unwrap().slice(..),
            0,
            IndexFormat::Uint32,
        );
        pass.set_vertex_buffer(
            0,
            sprite_meta
                .sprite_instance_buffer
                .buffer()
                .unwrap()
                .slice(..),
        );
        pass.draw_indexed(0..6, 0, batch.range.clone());
        RenderCommandResult::Success
    }
}<|MERGE_RESOLUTION|>--- conflicted
+++ resolved
@@ -392,8 +392,7 @@
         if let Some(slices) = slices {
             extracted_sprites.sprites.extend(
                 slices
-<<<<<<< HEAD
-                    .extract_sprites(transform, original_entity, sprite, handle)
+                    .extract_sprites(transform, original_entity, sprite)
                     .map(|e| {
                         (
                             (
@@ -403,10 +402,6 @@
                             e,
                         )
                     }),
-=======
-                    .extract_sprites(transform, original_entity, sprite)
-                    .map(|e| (commands.spawn(TemporaryRenderEntity).id(), e)),
->>>>>>> bd0c7464
             );
         } else {
             let atlas_rect = sprite
