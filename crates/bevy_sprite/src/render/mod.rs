--- conflicted
+++ resolved
@@ -20,14 +20,10 @@
         RenderPhase, SetItemPipeline, TrackedRenderPass,
     },
     render_resource::*,
-<<<<<<< HEAD
     renderer::{RenderDevice, RenderQueue},
-    texture::BevyDefault,
-    texture::Image,
-=======
-    renderer::{RenderDevice, RenderQueue, RenderTextureFormat},
-    texture::{DefaultImageSampler, GpuImage, Image, ImageSampler, TextureFormatPixelInfo},
->>>>>>> 3689d5d0
+    texture::{
+        BevyDefault, DefaultImageSampler, GpuImage, Image, ImageSampler, TextureFormatPixelInfo,
+    },
     view::{
         ComputedVisibility, ExtractedView, Msaa, ViewTarget, ViewUniform, ViewUniformOffset,
         ViewUniforms, VisibleEntities,
@@ -53,10 +49,8 @@
             Res<RenderDevice>,
             Res<DefaultImageSampler>,
             Res<RenderQueue>,
-            Res<RenderTextureFormat>,
         )> = SystemState::new(world);
-        let (render_device, default_sampler, render_queue, first_available_texture_format) =
-            system_state.get_mut(world);
+        let (render_device, default_sampler, render_queue) = system_state.get_mut(world);
 
         let view_layout = render_device.create_bind_group_layout(&BindGroupLayoutDescriptor {
             entries: &[BindGroupLayoutEntry {
@@ -98,7 +92,7 @@
                 Extent3d::default(),
                 TextureDimension::D2,
                 &[255u8; 4],
-                first_available_texture_format.0,
+                TextureFormat::bevy_default(),
             );
             let texture = render_device.create_texture(&image.texture_descriptor);
             let sampler = match image.sampler_descriptor {
@@ -155,13 +149,9 @@
     pub struct SpritePipelineKey: u32 {
         const NONE                        = 0;
         const COLORED                     = (1 << 0);
-<<<<<<< HEAD
         const HDR                         = (1 << 1);
         const TONEMAP_IN_SHADER           = (1 << 2);
-        const MSAA_RESERVED_BITS          = SpritePipelineKey::MSAA_MASK_BITS << SpritePipelineKey::MSAA_SHIFT_BITS;
-=======
         const MSAA_RESERVED_BITS          = Self::MSAA_MASK_BITS << Self::MSAA_SHIFT_BITS;
->>>>>>> 3689d5d0
     }
 }
 
@@ -241,11 +231,7 @@
                 shader_defs,
                 entry_point: "fragment".into(),
                 targets: vec![Some(ColorTargetState {
-<<<<<<< HEAD
                     format,
-=======
-                    format: self.dummy_white_gpu_image.texture_format,
->>>>>>> 3689d5d0
                     blend: Some(BlendState::ALPHA_BLENDING),
                     write_mask: ColorWrites::ALL,
                 })],
