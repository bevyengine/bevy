use std::ops::Range;

<<<<<<< HEAD
use crate::{Sprite, TextureAtlas, TextureAtlasLayout, SPRITE_SHADER_HANDLE};
=======
use crate::{
    texture_atlas::{TextureAtlas, TextureAtlasSprite},
    ComputedTextureSlices, Sprite, SPRITE_SHADER_HANDLE,
};
>>>>>>> 839d2f83
use bevy_asset::{AssetEvent, AssetId, Assets, Handle};
use bevy_core_pipeline::{
    core_2d::Transparent2d,
    tonemapping::{DebandDither, Tonemapping},
};
use bevy_ecs::{
    prelude::*,
    system::{lifetimeless::*, SystemParamItem, SystemState},
};
use bevy_math::{Affine3A, Quat, Rect, Vec2, Vec4};
use bevy_render::{
    color::Color,
    render_asset::RenderAssets,
    render_phase::{
        DrawFunctions, PhaseItem, RenderCommand, RenderCommandResult, RenderPhase, SetItemPipeline,
        TrackedRenderPass,
    },
    render_resource::{
        binding_types::{sampler, texture_2d, uniform_buffer},
        BindGroupEntries, *,
    },
    renderer::{RenderDevice, RenderQueue},
    texture::{
        BevyDefault, DefaultImageSampler, GpuImage, Image, ImageSampler, TextureFormatPixelInfo,
    },
    view::{
        ExtractedView, Msaa, ViewTarget, ViewUniform, ViewUniformOffset, ViewUniforms,
        ViewVisibility, VisibleEntities,
    },
    Extract,
};
use bevy_transform::components::GlobalTransform;
use bevy_utils::{EntityHashMap, FloatOrd, HashMap};
use bytemuck::{Pod, Zeroable};
use fixedbitset::FixedBitSet;

#[derive(Resource)]
pub struct SpritePipeline {
    view_layout: BindGroupLayout,
    material_layout: BindGroupLayout,
    pub dummy_white_gpu_image: GpuImage,
}

impl FromWorld for SpritePipeline {
    fn from_world(world: &mut World) -> Self {
        let mut system_state: SystemState<(
            Res<RenderDevice>,
            Res<DefaultImageSampler>,
            Res<RenderQueue>,
        )> = SystemState::new(world);
        let (render_device, default_sampler, render_queue) = system_state.get_mut(world);

        let view_layout = render_device.create_bind_group_layout(
            "sprite_view_layout",
            &BindGroupLayoutEntries::single(
                ShaderStages::VERTEX_FRAGMENT,
                uniform_buffer::<ViewUniform>(true),
            ),
        );

        let material_layout = render_device.create_bind_group_layout(
            "sprite_material_layout",
            &BindGroupLayoutEntries::sequential(
                ShaderStages::FRAGMENT,
                (
                    texture_2d(TextureSampleType::Float { filterable: true }),
                    sampler(SamplerBindingType::Filtering),
                ),
            ),
        );
        let dummy_white_gpu_image = {
            let image = Image::default();
            let texture = render_device.create_texture(&image.texture_descriptor);
            let sampler = match image.sampler {
                ImageSampler::Default => (**default_sampler).clone(),
                ImageSampler::Descriptor(ref descriptor) => {
                    render_device.create_sampler(&descriptor.as_wgpu())
                }
            };

            let format_size = image.texture_descriptor.format.pixel_size();
            render_queue.write_texture(
                texture.as_image_copy(),
                &image.data,
                ImageDataLayout {
                    offset: 0,
                    bytes_per_row: Some(image.width() * format_size as u32),
                    rows_per_image: None,
                },
                image.texture_descriptor.size,
            );
            let texture_view = texture.create_view(&TextureViewDescriptor::default());
            GpuImage {
                texture,
                texture_view,
                texture_format: image.texture_descriptor.format,
                sampler,
                size: image.size_f32(),
                mip_level_count: image.texture_descriptor.mip_level_count,
            }
        };

        SpritePipeline {
            view_layout,
            material_layout,
            dummy_white_gpu_image,
        }
    }
}

bitflags::bitflags! {
    #[derive(Clone, Copy, Debug, PartialEq, Eq, Hash)]
    #[repr(transparent)]
    // NOTE: Apparently quadro drivers support up to 64x MSAA.
    // MSAA uses the highest 3 bits for the MSAA log2(sample count) to support up to 128x MSAA.
    pub struct SpritePipelineKey: u32 {
        const NONE                              = 0;
        const COLORED                           = 1 << 0;
        const HDR                               = 1 << 1;
        const TONEMAP_IN_SHADER                 = 1 << 2;
        const DEBAND_DITHER                     = 1 << 3;
        const MSAA_RESERVED_BITS                = Self::MSAA_MASK_BITS << Self::MSAA_SHIFT_BITS;
        const TONEMAP_METHOD_RESERVED_BITS      = Self::TONEMAP_METHOD_MASK_BITS << Self::TONEMAP_METHOD_SHIFT_BITS;
        const TONEMAP_METHOD_NONE               = 0 << Self::TONEMAP_METHOD_SHIFT_BITS;
        const TONEMAP_METHOD_REINHARD           = 1 << Self::TONEMAP_METHOD_SHIFT_BITS;
        const TONEMAP_METHOD_REINHARD_LUMINANCE = 2 << Self::TONEMAP_METHOD_SHIFT_BITS;
        const TONEMAP_METHOD_ACES_FITTED        = 3 << Self::TONEMAP_METHOD_SHIFT_BITS;
        const TONEMAP_METHOD_AGX                = 4 << Self::TONEMAP_METHOD_SHIFT_BITS;
        const TONEMAP_METHOD_SOMEWHAT_BORING_DISPLAY_TRANSFORM = 5 << Self::TONEMAP_METHOD_SHIFT_BITS;
        const TONEMAP_METHOD_TONY_MC_MAPFACE    = 6 << Self::TONEMAP_METHOD_SHIFT_BITS;
        const TONEMAP_METHOD_BLENDER_FILMIC     = 7 << Self::TONEMAP_METHOD_SHIFT_BITS;
    }
}

impl SpritePipelineKey {
    const MSAA_MASK_BITS: u32 = 0b111;
    const MSAA_SHIFT_BITS: u32 = 32 - Self::MSAA_MASK_BITS.count_ones();
    const TONEMAP_METHOD_MASK_BITS: u32 = 0b111;
    const TONEMAP_METHOD_SHIFT_BITS: u32 =
        Self::MSAA_SHIFT_BITS - Self::TONEMAP_METHOD_MASK_BITS.count_ones();

    #[inline]
    pub const fn from_msaa_samples(msaa_samples: u32) -> Self {
        let msaa_bits =
            (msaa_samples.trailing_zeros() & Self::MSAA_MASK_BITS) << Self::MSAA_SHIFT_BITS;
        Self::from_bits_retain(msaa_bits)
    }

    #[inline]
    pub const fn msaa_samples(&self) -> u32 {
        1 << ((self.bits() >> Self::MSAA_SHIFT_BITS) & Self::MSAA_MASK_BITS)
    }

    #[inline]
    pub const fn from_colored(colored: bool) -> Self {
        if colored {
            SpritePipelineKey::COLORED
        } else {
            SpritePipelineKey::NONE
        }
    }

    #[inline]
    pub const fn from_hdr(hdr: bool) -> Self {
        if hdr {
            SpritePipelineKey::HDR
        } else {
            SpritePipelineKey::NONE
        }
    }
}

impl SpecializedRenderPipeline for SpritePipeline {
    type Key = SpritePipelineKey;

    fn specialize(&self, key: Self::Key) -> RenderPipelineDescriptor {
        let mut shader_defs = Vec::new();
        if key.contains(SpritePipelineKey::TONEMAP_IN_SHADER) {
            shader_defs.push("TONEMAP_IN_SHADER".into());

            let method = key.intersection(SpritePipelineKey::TONEMAP_METHOD_RESERVED_BITS);

            if method == SpritePipelineKey::TONEMAP_METHOD_NONE {
                shader_defs.push("TONEMAP_METHOD_NONE".into());
            } else if method == SpritePipelineKey::TONEMAP_METHOD_REINHARD {
                shader_defs.push("TONEMAP_METHOD_REINHARD".into());
            } else if method == SpritePipelineKey::TONEMAP_METHOD_REINHARD_LUMINANCE {
                shader_defs.push("TONEMAP_METHOD_REINHARD_LUMINANCE".into());
            } else if method == SpritePipelineKey::TONEMAP_METHOD_ACES_FITTED {
                shader_defs.push("TONEMAP_METHOD_ACES_FITTED".into());
            } else if method == SpritePipelineKey::TONEMAP_METHOD_AGX {
                shader_defs.push("TONEMAP_METHOD_AGX".into());
            } else if method == SpritePipelineKey::TONEMAP_METHOD_SOMEWHAT_BORING_DISPLAY_TRANSFORM
            {
                shader_defs.push("TONEMAP_METHOD_SOMEWHAT_BORING_DISPLAY_TRANSFORM".into());
            } else if method == SpritePipelineKey::TONEMAP_METHOD_BLENDER_FILMIC {
                shader_defs.push("TONEMAP_METHOD_BLENDER_FILMIC".into());
            } else if method == SpritePipelineKey::TONEMAP_METHOD_TONY_MC_MAPFACE {
                shader_defs.push("TONEMAP_METHOD_TONY_MC_MAPFACE".into());
            }

            // Debanding is tied to tonemapping in the shader, cannot run without it.
            if key.contains(SpritePipelineKey::DEBAND_DITHER) {
                shader_defs.push("DEBAND_DITHER".into());
            }
        }

        let format = match key.contains(SpritePipelineKey::HDR) {
            true => ViewTarget::TEXTURE_FORMAT_HDR,
            false => TextureFormat::bevy_default(),
        };

        let instance_rate_vertex_buffer_layout = VertexBufferLayout {
            array_stride: 80,
            step_mode: VertexStepMode::Instance,
            attributes: vec![
                // @location(0) i_model_transpose_col0: vec4<f32>,
                VertexAttribute {
                    format: VertexFormat::Float32x4,
                    offset: 0,
                    shader_location: 0,
                },
                // @location(1) i_model_transpose_col1: vec4<f32>,
                VertexAttribute {
                    format: VertexFormat::Float32x4,
                    offset: 16,
                    shader_location: 1,
                },
                // @location(2) i_model_transpose_col2: vec4<f32>,
                VertexAttribute {
                    format: VertexFormat::Float32x4,
                    offset: 32,
                    shader_location: 2,
                },
                // @location(3) i_color: vec4<f32>,
                VertexAttribute {
                    format: VertexFormat::Float32x4,
                    offset: 48,
                    shader_location: 3,
                },
                // @location(4) i_uv_offset_scale: vec4<f32>,
                VertexAttribute {
                    format: VertexFormat::Float32x4,
                    offset: 64,
                    shader_location: 4,
                },
            ],
        };

        RenderPipelineDescriptor {
            vertex: VertexState {
                shader: SPRITE_SHADER_HANDLE,
                entry_point: "vertex".into(),
                shader_defs: shader_defs.clone(),
                buffers: vec![instance_rate_vertex_buffer_layout],
            },
            fragment: Some(FragmentState {
                shader: SPRITE_SHADER_HANDLE,
                shader_defs,
                entry_point: "fragment".into(),
                targets: vec![Some(ColorTargetState {
                    format,
                    blend: Some(BlendState::ALPHA_BLENDING),
                    write_mask: ColorWrites::ALL,
                })],
            }),
            layout: vec![self.view_layout.clone(), self.material_layout.clone()],
            primitive: PrimitiveState {
                front_face: FrontFace::Ccw,
                cull_mode: None,
                unclipped_depth: false,
                polygon_mode: PolygonMode::Fill,
                conservative: false,
                topology: PrimitiveTopology::TriangleList,
                strip_index_format: None,
            },
            depth_stencil: None,
            multisample: MultisampleState {
                count: key.msaa_samples(),
                mask: !0,
                alpha_to_coverage_enabled: false,
            },
            label: Some("sprite_pipeline".into()),
            push_constant_ranges: Vec::new(),
        }
    }
}

pub struct ExtractedSprite {
    pub transform: GlobalTransform,
    pub color: Color,
    /// Select an area of the texture
    pub rect: Option<Rect>,
    /// Change the on-screen size of the sprite
    pub custom_size: Option<Vec2>,
    /// Asset ID of the [`Image`] of this sprite
    /// PERF: storing an `AssetId` instead of `Handle<Image>` enables some optimizations (`ExtractedSprite` becomes `Copy` and doesn't need to be dropped)
    pub image_handle_id: AssetId<Image>,
    pub flip_x: bool,
    pub flip_y: bool,
    pub anchor: Vec2,
    /// For cases where additional ExtractedSprites are created during extraction, this stores the
    /// entity that caused that creation for use in determining visibility.
    pub original_entity: Option<Entity>,
}

#[derive(Resource, Default)]
pub struct ExtractedSprites {
    pub sprites: EntityHashMap<Entity, ExtractedSprite>,
}

#[derive(Resource, Default)]
pub struct SpriteAssetEvents {
    pub images: Vec<AssetEvent<Image>>,
}

pub fn extract_sprite_events(
    mut events: ResMut<SpriteAssetEvents>,
    mut image_events: Extract<EventReader<AssetEvent<Image>>>,
) {
    let SpriteAssetEvents { ref mut images } = *events;
    images.clear();

    for event in image_events.read() {
        images.push(*event);
    }
}

pub fn extract_sprites(
    mut commands: Commands,
    mut extracted_sprites: ResMut<ExtractedSprites>,
    texture_atlases: Extract<Res<Assets<TextureAtlasLayout>>>,
    sprite_query: Extract<
        Query<(
            Entity,
            &ViewVisibility,
            &Sprite,
            &GlobalTransform,
            &Handle<Image>,
<<<<<<< HEAD
            Option<&TextureAtlas>,
=======
            Option<&ComputedTextureSlices>,
        )>,
    >,
    atlas_query: Extract<
        Query<(
            Entity,
            &ViewVisibility,
            &TextureAtlasSprite,
            &GlobalTransform,
            &Handle<TextureAtlas>,
>>>>>>> 839d2f83
        )>,
    >,
) {
    extracted_sprites.sprites.clear();
<<<<<<< HEAD
    for (entity, view_visibility, sprite, transform, handle, sheet) in sprite_query.iter() {
        if !view_visibility.get() {
            continue;
        }
        let rect = sheet.and_then(|s| s.texture_rect(&texture_atlases));

        // PERF: we don't check in this function that the `Image` asset is ready, since it should be in most cases and hashing the handle is expensive
        extracted_sprites.sprites.insert(
            entity,
            ExtractedSprite {
                color: sprite.color,
                transform: *transform,
                rect,
                // Pass the custom size
                custom_size: sprite.custom_size,
                flip_x: sprite.flip_x,
                flip_y: sprite.flip_y,
                image_handle_id: handle.id(),
                anchor: sprite.anchor.as_vec(),
                original_entity: None,
            },
        );
=======

    for (entity, view_visibility, sprite, transform, handle, slices) in sprite_query.iter() {
        if !view_visibility.get() {
            continue;
        }
        if let Some(slices) = slices {
            extracted_sprites.sprites.extend(
                slices
                    .extract_sprites(transform, entity, sprite, handle)
                    .map(|e| (commands.spawn_empty().id(), e)),
            );
        } else {
            // PERF: we don't check in this function that the `Image` asset is ready, since it should be in most cases and hashing the handle is expensive
            extracted_sprites.sprites.insert(
                entity,
                ExtractedSprite {
                    color: sprite.color,
                    transform: *transform,
                    rect: sprite.rect,
                    // Pass the custom size
                    custom_size: sprite.custom_size,
                    flip_x: sprite.flip_x,
                    flip_y: sprite.flip_y,
                    image_handle_id: handle.id(),
                    anchor: sprite.anchor.as_vec(),
                    original_entity: None,
                },
            );
        }
>>>>>>> 839d2f83
    }
}

#[repr(C)]
#[derive(Copy, Clone, Pod, Zeroable)]
struct SpriteInstance {
    // Affine 4x3 transposed to 3x4
    pub i_model_transpose: [Vec4; 3],
    pub i_color: [f32; 4],
    pub i_uv_offset_scale: [f32; 4],
}

impl SpriteInstance {
    #[inline]
    fn from(transform: &Affine3A, color: &Color, uv_offset_scale: &Vec4) -> Self {
        let transpose_model_3x3 = transform.matrix3.transpose();
        Self {
            i_model_transpose: [
                transpose_model_3x3.x_axis.extend(transform.translation.x),
                transpose_model_3x3.y_axis.extend(transform.translation.y),
                transpose_model_3x3.z_axis.extend(transform.translation.z),
            ],
            i_color: color.as_linear_rgba_f32(),
            i_uv_offset_scale: uv_offset_scale.to_array(),
        }
    }
}

#[derive(Resource)]
pub struct SpriteMeta {
    view_bind_group: Option<BindGroup>,
    sprite_index_buffer: BufferVec<u32>,
    sprite_instance_buffer: BufferVec<SpriteInstance>,
}

impl Default for SpriteMeta {
    fn default() -> Self {
        Self {
            view_bind_group: None,
            sprite_index_buffer: BufferVec::<u32>::new(BufferUsages::INDEX),
            sprite_instance_buffer: BufferVec::<SpriteInstance>::new(BufferUsages::VERTEX),
        }
    }
}

#[derive(Component, PartialEq, Eq, Clone)]
pub struct SpriteBatch {
    image_handle_id: AssetId<Image>,
    range: Range<u32>,
}

#[derive(Resource, Default)]
pub struct ImageBindGroups {
    values: HashMap<AssetId<Image>, BindGroup>,
}

#[allow(clippy::too_many_arguments)]
pub fn queue_sprites(
    mut view_entities: Local<FixedBitSet>,
    draw_functions: Res<DrawFunctions<Transparent2d>>,
    sprite_pipeline: Res<SpritePipeline>,
    mut pipelines: ResMut<SpecializedRenderPipelines<SpritePipeline>>,
    pipeline_cache: Res<PipelineCache>,
    msaa: Res<Msaa>,
    extracted_sprites: Res<ExtractedSprites>,
    mut views: Query<(
        &mut RenderPhase<Transparent2d>,
        &VisibleEntities,
        &ExtractedView,
        Option<&Tonemapping>,
        Option<&DebandDither>,
    )>,
) {
    let msaa_key = SpritePipelineKey::from_msaa_samples(msaa.samples());

    let draw_sprite_function = draw_functions.read().id::<DrawSprite>();

    for (mut transparent_phase, visible_entities, view, tonemapping, dither) in &mut views {
        let mut view_key = SpritePipelineKey::from_hdr(view.hdr) | msaa_key;

        if !view.hdr {
            if let Some(tonemapping) = tonemapping {
                view_key |= SpritePipelineKey::TONEMAP_IN_SHADER;
                view_key |= match tonemapping {
                    Tonemapping::None => SpritePipelineKey::TONEMAP_METHOD_NONE,
                    Tonemapping::Reinhard => SpritePipelineKey::TONEMAP_METHOD_REINHARD,
                    Tonemapping::ReinhardLuminance => {
                        SpritePipelineKey::TONEMAP_METHOD_REINHARD_LUMINANCE
                    }
                    Tonemapping::AcesFitted => SpritePipelineKey::TONEMAP_METHOD_ACES_FITTED,
                    Tonemapping::AgX => SpritePipelineKey::TONEMAP_METHOD_AGX,
                    Tonemapping::SomewhatBoringDisplayTransform => {
                        SpritePipelineKey::TONEMAP_METHOD_SOMEWHAT_BORING_DISPLAY_TRANSFORM
                    }
                    Tonemapping::TonyMcMapface => SpritePipelineKey::TONEMAP_METHOD_TONY_MC_MAPFACE,
                    Tonemapping::BlenderFilmic => SpritePipelineKey::TONEMAP_METHOD_BLENDER_FILMIC,
                };
            }
            if let Some(DebandDither::Enabled) = dither {
                view_key |= SpritePipelineKey::DEBAND_DITHER;
            }
        }

        let pipeline = pipelines.specialize(
            &pipeline_cache,
            &sprite_pipeline,
            view_key | SpritePipelineKey::from_colored(false),
        );
        let colored_pipeline = pipelines.specialize(
            &pipeline_cache,
            &sprite_pipeline,
            view_key | SpritePipelineKey::from_colored(true),
        );

        view_entities.clear();
        view_entities.extend(visible_entities.entities.iter().map(|e| e.index() as usize));

        transparent_phase
            .items
            .reserve(extracted_sprites.sprites.len());

        for (entity, extracted_sprite) in extracted_sprites.sprites.iter() {
            let index = extracted_sprite.original_entity.unwrap_or(*entity).index();

            if !view_entities.contains(index as usize) {
                continue;
            }

            // These items will be sorted by depth with other phase items
            let sort_key = FloatOrd(extracted_sprite.transform.translation().z);

            // Add the item to the render phase
            if extracted_sprite.color != Color::WHITE {
                transparent_phase.add(Transparent2d {
                    draw_function: draw_sprite_function,
                    pipeline: colored_pipeline,
                    entity: *entity,
                    sort_key,
                    // batch_range and dynamic_offset will be calculated in prepare_sprites
                    batch_range: 0..0,
                    dynamic_offset: None,
                });
            } else {
                transparent_phase.add(Transparent2d {
                    draw_function: draw_sprite_function,
                    pipeline,
                    entity: *entity,
                    sort_key,
                    // batch_range and dynamic_offset will be calculated in prepare_sprites
                    batch_range: 0..0,
                    dynamic_offset: None,
                });
            }
        }
    }
}

#[allow(clippy::too_many_arguments)]
pub fn prepare_sprites(
    mut commands: Commands,
    mut previous_len: Local<usize>,
    render_device: Res<RenderDevice>,
    render_queue: Res<RenderQueue>,
    mut sprite_meta: ResMut<SpriteMeta>,
    view_uniforms: Res<ViewUniforms>,
    sprite_pipeline: Res<SpritePipeline>,
    mut image_bind_groups: ResMut<ImageBindGroups>,
    gpu_images: Res<RenderAssets<Image>>,
    extracted_sprites: Res<ExtractedSprites>,
    mut phases: Query<&mut RenderPhase<Transparent2d>>,
    events: Res<SpriteAssetEvents>,
) {
    // If an image has changed, the GpuImage has (probably) changed
    for event in &events.images {
        match event {
            AssetEvent::Added { .. } |
            AssetEvent::Unused { .. } |
            // Images don't have dependencies
            AssetEvent::LoadedWithDependencies { .. } => {}
            AssetEvent::Modified { id } | AssetEvent::Removed { id } => {
                image_bind_groups.values.remove(id);
            }
        };
    }

    if let Some(view_binding) = view_uniforms.uniforms.binding() {
        let mut batches: Vec<(Entity, SpriteBatch)> = Vec::with_capacity(*previous_len);

        // Clear the sprite instances
        sprite_meta.sprite_instance_buffer.clear();

        sprite_meta.view_bind_group = Some(render_device.create_bind_group(
            "sprite_view_bind_group",
            &sprite_pipeline.view_layout,
            &BindGroupEntries::single(view_binding),
        ));

        // Index buffer indices
        let mut index = 0;

        let image_bind_groups = &mut *image_bind_groups;

        for mut transparent_phase in &mut phases {
            let mut batch_item_index = 0;
            let mut batch_image_size = Vec2::ZERO;
            let mut batch_image_handle = AssetId::invalid();

            // Iterate through the phase items and detect when successive sprites that can be batched.
            // Spawn an entity with a `SpriteBatch` component for each possible batch.
            // Compatible items share the same entity.
            for item_index in 0..transparent_phase.items.len() {
                let item = &transparent_phase.items[item_index];
                let Some(extracted_sprite) = extracted_sprites.sprites.get(&item.entity) else {
                    // If there is a phase item that is not a sprite, then we must start a new
                    // batch to draw the other phase item(s) and to respect draw order. This can be
                    // done by invalidating the batch_image_handle
                    batch_image_handle = AssetId::invalid();
                    continue;
                };

                let batch_image_changed = batch_image_handle != extracted_sprite.image_handle_id;
                if batch_image_changed {
                    let Some(gpu_image) = gpu_images.get(extracted_sprite.image_handle_id) else {
                        continue;
                    };

                    batch_image_size = Vec2::new(gpu_image.size.x, gpu_image.size.y);
                    batch_image_handle = extracted_sprite.image_handle_id;
                    image_bind_groups
                        .values
                        .entry(batch_image_handle)
                        .or_insert_with(|| {
                            render_device.create_bind_group(
                                "sprite_material_bind_group",
                                &sprite_pipeline.material_layout,
                                &BindGroupEntries::sequential((
                                    &gpu_image.texture_view,
                                    &gpu_image.sampler,
                                )),
                            )
                        });
                }

                // By default, the size of the quad is the size of the texture
                let mut quad_size = batch_image_size;

                // Calculate vertex data for this item
                let mut uv_offset_scale: Vec4;

                // If a rect is specified, adjust UVs and the size of the quad
                if let Some(rect) = extracted_sprite.rect {
                    let rect_size = rect.size();
                    uv_offset_scale = Vec4::new(
                        rect.min.x / batch_image_size.x,
                        rect.max.y / batch_image_size.y,
                        rect_size.x / batch_image_size.x,
                        -rect_size.y / batch_image_size.y,
                    );
                    quad_size = rect_size;
                } else {
                    uv_offset_scale = Vec4::new(0.0, 1.0, 1.0, -1.0);
                }

                if extracted_sprite.flip_x {
                    uv_offset_scale.x += uv_offset_scale.z;
                    uv_offset_scale.z *= -1.0;
                }
                if extracted_sprite.flip_y {
                    uv_offset_scale.y += uv_offset_scale.w;
                    uv_offset_scale.w *= -1.0;
                }

                // Override the size if a custom one is specified
                if let Some(custom_size) = extracted_sprite.custom_size {
                    quad_size = custom_size;
                }
                let transform = extracted_sprite.transform.affine()
                    * Affine3A::from_scale_rotation_translation(
                        quad_size.extend(1.0),
                        Quat::IDENTITY,
                        (quad_size * (-extracted_sprite.anchor - Vec2::splat(0.5))).extend(0.0),
                    );

                // Store the vertex data and add the item to the render phase
                sprite_meta
                    .sprite_instance_buffer
                    .push(SpriteInstance::from(
                        &transform,
                        &extracted_sprite.color,
                        &uv_offset_scale,
                    ));

                if batch_image_changed {
                    batch_item_index = item_index;

                    batches.push((
                        item.entity,
                        SpriteBatch {
                            image_handle_id: batch_image_handle,
                            range: index..index,
                        },
                    ));
                }

                transparent_phase.items[batch_item_index]
                    .batch_range_mut()
                    .end += 1;
                batches.last_mut().unwrap().1.range.end += 1;
                index += 1;
            }
        }
        sprite_meta
            .sprite_instance_buffer
            .write_buffer(&render_device, &render_queue);

        if sprite_meta.sprite_index_buffer.len() != 6 {
            sprite_meta.sprite_index_buffer.clear();

            // NOTE: This code is creating 6 indices pointing to 4 vertices.
            // The vertices form the corners of a quad based on their two least significant bits.
            // 10   11
            //
            // 00   01
            // The sprite shader can then use the two least significant bits as the vertex index.
            // The rest of the properties to transform the vertex positions and UVs (which are
            // implicit) are baked into the instance transform, and UV offset and scale.
            // See bevy_sprite/src/render/sprite.wgsl for the details.
            sprite_meta.sprite_index_buffer.push(2);
            sprite_meta.sprite_index_buffer.push(0);
            sprite_meta.sprite_index_buffer.push(1);
            sprite_meta.sprite_index_buffer.push(1);
            sprite_meta.sprite_index_buffer.push(3);
            sprite_meta.sprite_index_buffer.push(2);

            sprite_meta
                .sprite_index_buffer
                .write_buffer(&render_device, &render_queue);
        }

        *previous_len = batches.len();
        commands.insert_or_spawn_batch(batches);
    }
}

/// [`RenderCommand`] for sprite rendering.
pub type DrawSprite = (
    SetItemPipeline,
    SetSpriteViewBindGroup<0>,
    SetSpriteTextureBindGroup<1>,
    DrawSpriteBatch,
);

pub struct SetSpriteViewBindGroup<const I: usize>;
impl<P: PhaseItem, const I: usize> RenderCommand<P> for SetSpriteViewBindGroup<I> {
    type Param = SRes<SpriteMeta>;
    type ViewData = Read<ViewUniformOffset>;
    type ItemData = ();

    fn render<'w>(
        _item: &P,
        view_uniform: &'_ ViewUniformOffset,
        _entity: (),
        sprite_meta: SystemParamItem<'w, '_, Self::Param>,
        pass: &mut TrackedRenderPass<'w>,
    ) -> RenderCommandResult {
        pass.set_bind_group(
            I,
            sprite_meta.into_inner().view_bind_group.as_ref().unwrap(),
            &[view_uniform.offset],
        );
        RenderCommandResult::Success
    }
}
pub struct SetSpriteTextureBindGroup<const I: usize>;
impl<P: PhaseItem, const I: usize> RenderCommand<P> for SetSpriteTextureBindGroup<I> {
    type Param = SRes<ImageBindGroups>;
    type ViewData = ();
    type ItemData = Read<SpriteBatch>;

    fn render<'w>(
        _item: &P,
        _view: (),
        batch: &'_ SpriteBatch,
        image_bind_groups: SystemParamItem<'w, '_, Self::Param>,
        pass: &mut TrackedRenderPass<'w>,
    ) -> RenderCommandResult {
        let image_bind_groups = image_bind_groups.into_inner();

        pass.set_bind_group(
            I,
            image_bind_groups
                .values
                .get(&batch.image_handle_id)
                .unwrap(),
            &[],
        );
        RenderCommandResult::Success
    }
}

pub struct DrawSpriteBatch;
impl<P: PhaseItem> RenderCommand<P> for DrawSpriteBatch {
    type Param = SRes<SpriteMeta>;
    type ViewData = ();
    type ItemData = Read<SpriteBatch>;

    fn render<'w>(
        _item: &P,
        _view: (),
        batch: &'_ SpriteBatch,
        sprite_meta: SystemParamItem<'w, '_, Self::Param>,
        pass: &mut TrackedRenderPass<'w>,
    ) -> RenderCommandResult {
        let sprite_meta = sprite_meta.into_inner();
        pass.set_index_buffer(
            sprite_meta.sprite_index_buffer.buffer().unwrap().slice(..),
            0,
            IndexFormat::Uint32,
        );
        pass.set_vertex_buffer(
            0,
            sprite_meta
                .sprite_instance_buffer
                .buffer()
                .unwrap()
                .slice(..),
        );
        pass.draw_indexed(0..6, 0, batch.range.clone());
        RenderCommandResult::Success
    }
}<|MERGE_RESOLUTION|>--- conflicted
+++ resolved
@@ -1,13 +1,9 @@
 use std::ops::Range;
 
-<<<<<<< HEAD
-use crate::{Sprite, TextureAtlas, TextureAtlasLayout, SPRITE_SHADER_HANDLE};
-=======
 use crate::{
-    texture_atlas::{TextureAtlas, TextureAtlasSprite},
+    texture_atlas::{TextureAtlas, TextureAtlasLayout},
     ComputedTextureSlices, Sprite, SPRITE_SHADER_HANDLE,
 };
->>>>>>> 839d2f83
 use bevy_asset::{AssetEvent, AssetId, Assets, Handle};
 use bevy_core_pipeline::{
     core_2d::Transparent2d,
@@ -347,53 +343,17 @@
             &Sprite,
             &GlobalTransform,
             &Handle<Image>,
-<<<<<<< HEAD
             Option<&TextureAtlas>,
-=======
             Option<&ComputedTextureSlices>,
-        )>,
-    >,
-    atlas_query: Extract<
-        Query<(
-            Entity,
-            &ViewVisibility,
-            &TextureAtlasSprite,
-            &GlobalTransform,
-            &Handle<TextureAtlas>,
->>>>>>> 839d2f83
         )>,
     >,
 ) {
     extracted_sprites.sprites.clear();
-<<<<<<< HEAD
-    for (entity, view_visibility, sprite, transform, handle, sheet) in sprite_query.iter() {
+    for (entity, view_visibility, sprite, transform, handle, sheet, slices) in sprite_query.iter() {
         if !view_visibility.get() {
             continue;
         }
-        let rect = sheet.and_then(|s| s.texture_rect(&texture_atlases));
-
-        // PERF: we don't check in this function that the `Image` asset is ready, since it should be in most cases and hashing the handle is expensive
-        extracted_sprites.sprites.insert(
-            entity,
-            ExtractedSprite {
-                color: sprite.color,
-                transform: *transform,
-                rect,
-                // Pass the custom size
-                custom_size: sprite.custom_size,
-                flip_x: sprite.flip_x,
-                flip_y: sprite.flip_y,
-                image_handle_id: handle.id(),
-                anchor: sprite.anchor.as_vec(),
-                original_entity: None,
-            },
-        );
-=======
-
-    for (entity, view_visibility, sprite, transform, handle, slices) in sprite_query.iter() {
-        if !view_visibility.get() {
-            continue;
-        }
+
         if let Some(slices) = slices {
             extracted_sprites.sprites.extend(
                 slices
@@ -401,13 +361,14 @@
                     .map(|e| (commands.spawn_empty().id(), e)),
             );
         } else {
+            let rect = sheet.and_then(|s| s.texture_rect(&texture_atlases));
             // PERF: we don't check in this function that the `Image` asset is ready, since it should be in most cases and hashing the handle is expensive
             extracted_sprites.sprites.insert(
                 entity,
                 ExtractedSprite {
                     color: sprite.color,
                     transform: *transform,
-                    rect: sprite.rect,
+                    rect,
                     // Pass the custom size
                     custom_size: sprite.custom_size,
                     flip_x: sprite.flip_x,
@@ -418,7 +379,6 @@
                 },
             );
         }
->>>>>>> 839d2f83
     }
 }
 
