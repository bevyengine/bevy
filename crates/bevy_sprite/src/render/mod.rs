use std::cmp::Ordering;

use crate::{
    texture_atlas::{TextureAtlas, TextureAtlasSprite},
    Rect, Sprite, SPRITE_SHADER_HANDLE,
};
use bevy_asset::{AssetEvent, Assets, Handle, HandleId};
use bevy_core_pipeline::{core_2d::Transparent2d, tonemapping::Tonemapping};
use bevy_ecs::{
    prelude::*,
    system::{lifetimeless::*, SystemParamItem},
};
use bevy_math::Vec2;
use bevy_reflect::Uuid;
use bevy_render::{
    color::Color,
    render_asset::RenderAssets,
    render_phase::{
        BatchedPhaseItem, DrawFunctions, EntityRenderCommand, RenderCommand, RenderCommandResult,
        RenderPhase, SetItemPipeline, TrackedRenderPass,
    },
    render_resource::*,
    renderer::{RenderDevice, RenderQueue},
<<<<<<< HEAD
    texture::BevyDefault,
    texture::Image,
    view::{
        ExtractedView, Msaa, ViewTarget, ViewUniform, ViewUniformOffset, ViewUniforms, Visibility,
=======
    texture::{BevyDefault, Image},
    view::{
        ComputedVisibility, Msaa, ViewUniform, ViewUniformOffset, ViewUniforms, VisibleEntities,
>>>>>>> e0a80874
    },
    Extract,
};
use bevy_transform::components::GlobalTransform;
use bevy_utils::FloatOrd;
use bevy_utils::HashMap;
use bytemuck::{Pod, Zeroable};
use copyless::VecHelper;
use fixedbitset::FixedBitSet;

pub struct SpritePipeline {
    view_layout: BindGroupLayout,
    material_layout: BindGroupLayout,
}

impl FromWorld for SpritePipeline {
    fn from_world(world: &mut World) -> Self {
        let render_device = world.resource::<RenderDevice>();

        let view_layout = render_device.create_bind_group_layout(&BindGroupLayoutDescriptor {
            entries: &[BindGroupLayoutEntry {
                binding: 0,
                visibility: ShaderStages::VERTEX | ShaderStages::FRAGMENT,
                ty: BindingType::Buffer {
                    ty: BufferBindingType::Uniform,
                    has_dynamic_offset: true,
                    min_binding_size: Some(ViewUniform::min_size()),
                },
                count: None,
            }],
            label: Some("sprite_view_layout"),
        });

        let material_layout = render_device.create_bind_group_layout(&BindGroupLayoutDescriptor {
            entries: &[
                BindGroupLayoutEntry {
                    binding: 0,
                    visibility: ShaderStages::FRAGMENT,
                    ty: BindingType::Texture {
                        multisampled: false,
                        sample_type: TextureSampleType::Float { filterable: true },
                        view_dimension: TextureViewDimension::D2,
                    },
                    count: None,
                },
                BindGroupLayoutEntry {
                    binding: 1,
                    visibility: ShaderStages::FRAGMENT,
                    ty: BindingType::Sampler(SamplerBindingType::Filtering),
                    count: None,
                },
            ],
            label: Some("sprite_material_layout"),
        });

        SpritePipeline {
            view_layout,
            material_layout,
        }
    }
}

bitflags::bitflags! {
    #[repr(transparent)]
    // NOTE: Apparently quadro drivers support up to 64x MSAA.
    // MSAA uses the highest 6 bits for the MSAA sample count - 1 to support up to 64x MSAA.
    pub struct SpritePipelineKey: u32 {
        const NONE                        = 0;
        const COLORED                     = (1 << 0);
        const HDR                         = (1 << 1);
        const TONEMAP_IN_SHADER           = (1 << 2);
        const MSAA_RESERVED_BITS          = SpritePipelineKey::MSAA_MASK_BITS << SpritePipelineKey::MSAA_SHIFT_BITS;
    }
}

impl SpritePipelineKey {
    const MSAA_MASK_BITS: u32 = 0b111111;
    const MSAA_SHIFT_BITS: u32 = 32 - 6;

    pub fn from_msaa_samples(msaa_samples: u32) -> Self {
        let msaa_bits = ((msaa_samples - 1) & Self::MSAA_MASK_BITS) << Self::MSAA_SHIFT_BITS;
        SpritePipelineKey::from_bits(msaa_bits).unwrap()
    }

    pub fn msaa_samples(&self) -> u32 {
        ((self.bits >> Self::MSAA_SHIFT_BITS) & Self::MSAA_MASK_BITS) + 1
    }

    pub fn from_colored(colored: bool) -> Self {
        if colored {
            SpritePipelineKey::COLORED
        } else {
            SpritePipelineKey::NONE
        }
    }

    pub fn from_hdr(hdr: bool) -> Self {
        if hdr {
            SpritePipelineKey::HDR
        } else {
            SpritePipelineKey::NONE
        }
    }
}

impl SpecializedRenderPipeline for SpritePipeline {
    type Key = SpritePipelineKey;

    fn specialize(&self, key: Self::Key) -> RenderPipelineDescriptor {
        let mut formats = vec![
            // position
            VertexFormat::Float32x3,
            // uv
            VertexFormat::Float32x2,
        ];

        if key.contains(SpritePipelineKey::COLORED) {
            // color
            formats.push(VertexFormat::Float32x4);
        }

        let vertex_layout =
            VertexBufferLayout::from_vertex_formats(VertexStepMode::Vertex, formats);

        let mut shader_defs = Vec::new();
        if key.contains(SpritePipelineKey::COLORED) {
            shader_defs.push("COLORED".to_string());
        }

        if key.contains(SpritePipelineKey::TONEMAP_IN_SHADER) {
            shader_defs.push("TONEMAP_IN_SHADER".to_string());
        }

        let format = match key.contains(SpritePipelineKey::HDR) {
            true => ViewTarget::TEXTURE_FORMAT_HDR,
            false => TextureFormat::bevy_default(),
        };

        RenderPipelineDescriptor {
            vertex: VertexState {
                shader: SPRITE_SHADER_HANDLE.typed::<Shader>(),
                entry_point: "vertex".into(),
                shader_defs: shader_defs.clone(),
                buffers: vec![vertex_layout],
            },
            fragment: Some(FragmentState {
                shader: SPRITE_SHADER_HANDLE.typed::<Shader>(),
                shader_defs,
                entry_point: "fragment".into(),
                targets: vec![Some(ColorTargetState {
                    format,
                    blend: Some(BlendState::ALPHA_BLENDING),
                    write_mask: ColorWrites::ALL,
                })],
            }),
            layout: Some(vec![self.view_layout.clone(), self.material_layout.clone()]),
            primitive: PrimitiveState {
                front_face: FrontFace::Ccw,
                cull_mode: None,
                unclipped_depth: false,
                polygon_mode: PolygonMode::Fill,
                conservative: false,
                topology: PrimitiveTopology::TriangleList,
                strip_index_format: None,
            },
            depth_stencil: None,
            multisample: MultisampleState {
                count: key.msaa_samples(),
                mask: !0,
                alpha_to_coverage_enabled: false,
            },
            label: Some("sprite_pipeline".into()),
        }
    }
}

#[derive(Component, Clone, Copy)]
pub struct ExtractedSprite {
    pub entity: Entity,
    pub transform: GlobalTransform,
    pub color: Color,
    /// Select an area of the texture
    pub rect: Option<Rect>,
    /// Change the on-screen size of the sprite
    pub custom_size: Option<Vec2>,
    /// Handle to the `Image` of this sprite
    /// PERF: storing a `HandleId` instead of `Handle<Image>` enables some optimizations (`ExtractedSprite` becomes `Copy` and doesn't need to be dropped)
    pub image_handle_id: HandleId,
    pub flip_x: bool,
    pub flip_y: bool,
    pub anchor: Vec2,
}

#[derive(Default)]
pub struct ExtractedSprites {
    pub sprites: Vec<ExtractedSprite>,
}

#[derive(Default)]
pub struct SpriteAssetEvents {
    pub images: Vec<AssetEvent<Image>>,
}

pub fn extract_sprite_events(
    mut events: ResMut<SpriteAssetEvents>,
    mut image_events: Extract<EventReader<AssetEvent<Image>>>,
) {
    let SpriteAssetEvents { ref mut images } = *events;
    images.clear();

    for image in image_events.iter() {
        // AssetEvent: !Clone
        images.push(match image {
            AssetEvent::Created { handle } => AssetEvent::Created {
                handle: handle.clone_weak(),
            },
            AssetEvent::Modified { handle } => AssetEvent::Modified {
                handle: handle.clone_weak(),
            },
            AssetEvent::Removed { handle } => AssetEvent::Removed {
                handle: handle.clone_weak(),
            },
        });
    }
}

pub fn extract_sprites(
    mut extracted_sprites: ResMut<ExtractedSprites>,
    texture_atlases: Extract<Res<Assets<TextureAtlas>>>,
    sprite_query: Extract<
        Query<(
            Entity,
            &ComputedVisibility,
            &Sprite,
            &GlobalTransform,
            &Handle<Image>,
        )>,
    >,
    atlas_query: Extract<
        Query<(
            Entity,
            &ComputedVisibility,
            &TextureAtlasSprite,
            &GlobalTransform,
            &Handle<TextureAtlas>,
        )>,
    >,
) {
    extracted_sprites.sprites.clear();
    for (entity, visibility, sprite, transform, handle) in sprite_query.iter() {
        if !visibility.is_visible() {
            continue;
        }
        // PERF: we don't check in this function that the `Image` asset is ready, since it should be in most cases and hashing the handle is expensive
        extracted_sprites.sprites.alloc().init(ExtractedSprite {
            entity,
            color: sprite.color,
            transform: *transform,
            // Use the full texture
            rect: None,
            // Pass the custom size
            custom_size: sprite.custom_size,
            flip_x: sprite.flip_x,
            flip_y: sprite.flip_y,
            image_handle_id: handle.id,
            anchor: sprite.anchor.as_vec(),
        });
    }
    for (entity, visibility, atlas_sprite, transform, texture_atlas_handle) in atlas_query.iter() {
        if !visibility.is_visible() {
            continue;
        }
        if let Some(texture_atlas) = texture_atlases.get(texture_atlas_handle) {
            let rect = Some(texture_atlas.textures[atlas_sprite.index as usize]);
            extracted_sprites.sprites.alloc().init(ExtractedSprite {
                entity,
                color: atlas_sprite.color,
                transform: *transform,
                // Select the area in the texture atlas
                rect,
                // Pass the custom size
                custom_size: atlas_sprite.custom_size,
                flip_x: atlas_sprite.flip_x,
                flip_y: atlas_sprite.flip_y,
                image_handle_id: texture_atlas.texture.id,
                anchor: atlas_sprite.anchor.as_vec(),
            });
        }
    }
}

#[repr(C)]
#[derive(Copy, Clone, Pod, Zeroable)]
struct SpriteVertex {
    pub position: [f32; 3],
    pub uv: [f32; 2],
}

#[repr(C)]
#[derive(Copy, Clone, Pod, Zeroable)]
struct ColoredSpriteVertex {
    pub position: [f32; 3],
    pub uv: [f32; 2],
    pub color: [f32; 4],
}

pub struct SpriteMeta {
    vertices: BufferVec<SpriteVertex>,
    colored_vertices: BufferVec<ColoredSpriteVertex>,
    view_bind_group: Option<BindGroup>,
}

impl Default for SpriteMeta {
    fn default() -> Self {
        Self {
            vertices: BufferVec::new(BufferUsages::VERTEX),
            colored_vertices: BufferVec::new(BufferUsages::VERTEX),
            view_bind_group: None,
        }
    }
}

const QUAD_INDICES: [usize; 6] = [0, 2, 3, 0, 1, 2];

const QUAD_VERTEX_POSITIONS: [Vec2; 4] = [
    Vec2::new(-0.5, -0.5),
    Vec2::new(0.5, -0.5),
    Vec2::new(0.5, 0.5),
    Vec2::new(-0.5, 0.5),
];

const QUAD_UVS: [Vec2; 4] = [
    Vec2::new(0., 1.),
    Vec2::new(1., 1.),
    Vec2::new(1., 0.),
    Vec2::new(0., 0.),
];

#[derive(Component, Eq, PartialEq, Copy, Clone)]
pub struct SpriteBatch {
    image_handle_id: HandleId,
    colored: bool,
}

#[derive(Default)]
pub struct ImageBindGroups {
    values: HashMap<Handle<Image>, BindGroup>,
}

#[allow(clippy::too_many_arguments)]
pub fn queue_sprites(
    mut commands: Commands,
    mut view_entities: Local<FixedBitSet>,
    draw_functions: Res<DrawFunctions<Transparent2d>>,
    render_device: Res<RenderDevice>,
    render_queue: Res<RenderQueue>,
    mut sprite_meta: ResMut<SpriteMeta>,
    view_uniforms: Res<ViewUniforms>,
    sprite_pipeline: Res<SpritePipeline>,
    mut pipelines: ResMut<SpecializedRenderPipelines<SpritePipeline>>,
    mut pipeline_cache: ResMut<PipelineCache>,
    mut image_bind_groups: ResMut<ImageBindGroups>,
    gpu_images: Res<RenderAssets<Image>>,
    msaa: Res<Msaa>,
    mut extracted_sprites: ResMut<ExtractedSprites>,
<<<<<<< HEAD
    mut views: Query<(
        &mut RenderPhase<Transparent2d>,
        &ExtractedView,
        Option<&Tonemapping>,
    )>,
=======
    mut views: Query<(&VisibleEntities, &mut RenderPhase<Transparent2d>)>,
>>>>>>> e0a80874
    events: Res<SpriteAssetEvents>,
) {
    // If an image has changed, the GpuImage has (probably) changed
    for event in &events.images {
        match event {
            AssetEvent::Created { .. } => None,
            AssetEvent::Modified { handle } | AssetEvent::Removed { handle } => {
                image_bind_groups.values.remove(handle)
            }
        };
    }

    let msaa_key = SpritePipelineKey::from_msaa_samples(msaa.samples);

    if let Some(view_binding) = view_uniforms.uniforms.binding() {
        let sprite_meta = &mut sprite_meta;

        // Clear the vertex buffers
        sprite_meta.vertices.clear();
        sprite_meta.colored_vertices.clear();

        sprite_meta.view_bind_group = Some(render_device.create_bind_group(&BindGroupDescriptor {
            entries: &[BindGroupEntry {
                binding: 0,
                resource: view_binding,
            }],
            label: Some("sprite_view_bind_group"),
            layout: &sprite_pipeline.view_layout,
        }));

        let draw_sprite_function = draw_functions.read().get_id::<DrawSprite>().unwrap();

        // Vertex buffer indices
        let mut index = 0;
        let mut colored_index = 0;

<<<<<<< HEAD
        // FIXME: VisibleEntities is ignored
        for (mut transparent_phase, view, tonemapping) in &mut views {
            let mut view_key = SpritePipelineKey::from_hdr(view.hdr) | msaa_key;
            if let Some(tonemapping) = tonemapping {
                if tonemapping.is_enabled && !view.hdr {
                    view_key |= SpritePipelineKey::TONEMAP_IN_SHADER;
                }
            }
            let pipeline = pipelines.specialize(
                &mut pipeline_cache,
                &sprite_pipeline,
                view_key | SpritePipelineKey::from_colored(false),
            );
            let colored_pipeline = pipelines.specialize(
                &mut pipeline_cache,
                &sprite_pipeline,
                view_key | SpritePipelineKey::from_colored(true),
            );

            let extracted_sprites = &mut extracted_sprites.sprites;
            let image_bind_groups = &mut *image_bind_groups;
=======
        let extracted_sprites = &mut extracted_sprites.sprites;
        // Sort sprites by z for correct transparency and then by handle to improve batching
        // NOTE: This can be done independent of views by reasonably assuming that all 2D views look along the negative-z axis in world space
        extracted_sprites.sort_unstable_by(|a, b| {
            match a
                .transform
                .translation
                .z
                .partial_cmp(&b.transform.translation.z)
            {
                Some(Ordering::Equal) | None => a.image_handle_id.cmp(&b.image_handle_id),
                Some(other) => other,
            }
        });
        let image_bind_groups = &mut *image_bind_groups;
>>>>>>> e0a80874

        for (visible_entities, mut transparent_phase) in &mut views {
            view_entities.clear();
            view_entities.extend(visible_entities.entities.iter().map(|e| e.id() as usize));
            transparent_phase.items.reserve(extracted_sprites.len());

            // Impossible starting values that will be replaced on the first iteration
            let mut current_batch = SpriteBatch {
                image_handle_id: HandleId::Id(Uuid::nil(), u64::MAX),
                colored: false,
            };
            let mut current_batch_entity = Entity::from_raw(u32::MAX);
            let mut current_image_size = Vec2::ZERO;
            // Add a phase item for each sprite, and detect when succesive items can be batched.
            // Spawn an entity with a `SpriteBatch` component for each possible batch.
            // Compatible items share the same entity.
            // Batches are merged later (in `batch_phase_system()`), so that they can be interrupted
            // by any other phase item (and they can interrupt other items from batching).
            for extracted_sprite in extracted_sprites.iter() {
                if !view_entities.contains(extracted_sprite.entity.id() as usize) {
                    continue;
                }
                let new_batch = SpriteBatch {
                    image_handle_id: extracted_sprite.image_handle_id,
                    colored: extracted_sprite.color != Color::WHITE,
                };
                if new_batch != current_batch {
                    // Set-up a new possible batch
                    if let Some(gpu_image) =
                        gpu_images.get(&Handle::weak(new_batch.image_handle_id))
                    {
                        current_batch = new_batch;
                        current_image_size = Vec2::new(gpu_image.size.x, gpu_image.size.y);
                        current_batch_entity = commands.spawn_bundle((current_batch,)).id();

                        image_bind_groups
                            .values
                            .entry(Handle::weak(current_batch.image_handle_id))
                            .or_insert_with(|| {
                                render_device.create_bind_group(&BindGroupDescriptor {
                                    entries: &[
                                        BindGroupEntry {
                                            binding: 0,
                                            resource: BindingResource::TextureView(
                                                &gpu_image.texture_view,
                                            ),
                                        },
                                        BindGroupEntry {
                                            binding: 1,
                                            resource: BindingResource::Sampler(&gpu_image.sampler),
                                        },
                                    ],
                                    label: Some("sprite_material_bind_group"),
                                    layout: &sprite_pipeline.material_layout,
                                })
                            });
                    } else {
                        // Skip this item if the texture is not ready
                        continue;
                    }
                }

                // Calculate vertex data for this item

                let mut uvs = QUAD_UVS;
                if extracted_sprite.flip_x {
                    uvs = [uvs[1], uvs[0], uvs[3], uvs[2]];
                }
                if extracted_sprite.flip_y {
                    uvs = [uvs[3], uvs[2], uvs[1], uvs[0]];
                }

                // By default, the size of the quad is the size of the texture
                let mut quad_size = current_image_size;

                // If a rect is specified, adjust UVs and the size of the quad
                if let Some(rect) = extracted_sprite.rect {
                    let rect_size = rect.size();
                    for uv in &mut uvs {
                        *uv = (rect.min + *uv * rect_size) / current_image_size;
                    }
                    quad_size = rect_size;
                }

                // Override the size if a custom one is specified
                if let Some(custom_size) = extracted_sprite.custom_size {
                    quad_size = custom_size;
                }

                // Apply size and global transform
                let positions = QUAD_VERTEX_POSITIONS.map(|quad_pos| {
                    extracted_sprite
                        .transform
                        .mul_vec3(((quad_pos - extracted_sprite.anchor) * quad_size).extend(0.))
                        .into()
                });

                // These items will be sorted by depth with other phase items
                let sort_key = FloatOrd(extracted_sprite.transform.translation.z);

                // Store the vertex data and add the item to the render phase
                if current_batch.colored {
                    for i in QUAD_INDICES {
                        sprite_meta.colored_vertices.push(ColoredSpriteVertex {
                            position: positions[i],
                            uv: uvs[i].into(),
                            color: extracted_sprite.color.as_linear_rgba_f32(),
                        });
                    }
                    let item_start = colored_index;
                    colored_index += QUAD_INDICES.len() as u32;
                    let item_end = colored_index;

                    transparent_phase.add(Transparent2d {
                        draw_function: draw_sprite_function,
                        pipeline: colored_pipeline,
                        entity: current_batch_entity,
                        sort_key,
                        batch_range: Some(item_start..item_end),
                    });
                } else {
                    for i in QUAD_INDICES {
                        sprite_meta.vertices.push(SpriteVertex {
                            position: positions[i],
                            uv: uvs[i].into(),
                        });
                    }
                    let item_start = index;
                    index += QUAD_INDICES.len() as u32;
                    let item_end = index;

                    transparent_phase.add(Transparent2d {
                        draw_function: draw_sprite_function,
                        pipeline,
                        entity: current_batch_entity,
                        sort_key,
                        batch_range: Some(item_start..item_end),
                    });
                }
            }
        }
        sprite_meta
            .vertices
            .write_buffer(&render_device, &render_queue);
        sprite_meta
            .colored_vertices
            .write_buffer(&render_device, &render_queue);
    }
}

pub type DrawSprite = (
    SetItemPipeline,
    SetSpriteViewBindGroup<0>,
    SetSpriteTextureBindGroup<1>,
    DrawSpriteBatch,
);

pub struct SetSpriteViewBindGroup<const I: usize>;
impl<const I: usize> EntityRenderCommand for SetSpriteViewBindGroup<I> {
    type Param = (SRes<SpriteMeta>, SQuery<Read<ViewUniformOffset>>);

    fn render<'w>(
        view: Entity,
        _item: Entity,
        (sprite_meta, view_query): SystemParamItem<'w, '_, Self::Param>,
        pass: &mut TrackedRenderPass<'w>,
    ) -> RenderCommandResult {
        let view_uniform = view_query.get(view).unwrap();
        pass.set_bind_group(
            I,
            sprite_meta.into_inner().view_bind_group.as_ref().unwrap(),
            &[view_uniform.offset],
        );
        RenderCommandResult::Success
    }
}
pub struct SetSpriteTextureBindGroup<const I: usize>;
impl<const I: usize> EntityRenderCommand for SetSpriteTextureBindGroup<I> {
    type Param = (SRes<ImageBindGroups>, SQuery<Read<SpriteBatch>>);

    fn render<'w>(
        _view: Entity,
        item: Entity,
        (image_bind_groups, query_batch): SystemParamItem<'w, '_, Self::Param>,
        pass: &mut TrackedRenderPass<'w>,
    ) -> RenderCommandResult {
        let sprite_batch = query_batch.get(item).unwrap();
        let image_bind_groups = image_bind_groups.into_inner();

        pass.set_bind_group(
            I,
            image_bind_groups
                .values
                .get(&Handle::weak(sprite_batch.image_handle_id))
                .unwrap(),
            &[],
        );
        RenderCommandResult::Success
    }
}

pub struct DrawSpriteBatch;
impl<P: BatchedPhaseItem> RenderCommand<P> for DrawSpriteBatch {
    type Param = (SRes<SpriteMeta>, SQuery<Read<SpriteBatch>>);

    fn render<'w>(
        _view: Entity,
        item: &P,
        (sprite_meta, query_batch): SystemParamItem<'w, '_, Self::Param>,
        pass: &mut TrackedRenderPass<'w>,
    ) -> RenderCommandResult {
        let sprite_batch = query_batch.get(item.entity()).unwrap();
        let sprite_meta = sprite_meta.into_inner();
        if sprite_batch.colored {
            pass.set_vertex_buffer(0, sprite_meta.colored_vertices.buffer().unwrap().slice(..));
        } else {
            pass.set_vertex_buffer(0, sprite_meta.vertices.buffer().unwrap().slice(..));
        }
        pass.draw(item.batch_range().as_ref().unwrap().clone(), 0..1);
        RenderCommandResult::Success
    }
}<|MERGE_RESOLUTION|>--- conflicted
+++ resolved
@@ -21,16 +21,11 @@
     },
     render_resource::*,
     renderer::{RenderDevice, RenderQueue},
-<<<<<<< HEAD
     texture::BevyDefault,
     texture::Image,
     view::{
-        ExtractedView, Msaa, ViewTarget, ViewUniform, ViewUniformOffset, ViewUniforms, Visibility,
-=======
-    texture::{BevyDefault, Image},
-    view::{
-        ComputedVisibility, Msaa, ViewUniform, ViewUniformOffset, ViewUniforms, VisibleEntities,
->>>>>>> e0a80874
+        ComputedVisibility, ExtractedView, Msaa, ViewTarget, ViewUniform, ViewUniformOffset,
+        ViewUniforms, VisibleEntities,
     },
     Extract,
 };
@@ -396,15 +391,12 @@
     gpu_images: Res<RenderAssets<Image>>,
     msaa: Res<Msaa>,
     mut extracted_sprites: ResMut<ExtractedSprites>,
-<<<<<<< HEAD
     mut views: Query<(
         &mut RenderPhase<Transparent2d>,
+        &VisibleEntities,
         &ExtractedView,
         Option<&Tonemapping>,
     )>,
-=======
-    mut views: Query<(&VisibleEntities, &mut RenderPhase<Transparent2d>)>,
->>>>>>> e0a80874
     events: Res<SpriteAssetEvents>,
 ) {
     // If an image has changed, the GpuImage has (probably) changed
@@ -441,29 +433,8 @@
         let mut index = 0;
         let mut colored_index = 0;
 
-<<<<<<< HEAD
         // FIXME: VisibleEntities is ignored
-        for (mut transparent_phase, view, tonemapping) in &mut views {
-            let mut view_key = SpritePipelineKey::from_hdr(view.hdr) | msaa_key;
-            if let Some(tonemapping) = tonemapping {
-                if tonemapping.is_enabled && !view.hdr {
-                    view_key |= SpritePipelineKey::TONEMAP_IN_SHADER;
-                }
-            }
-            let pipeline = pipelines.specialize(
-                &mut pipeline_cache,
-                &sprite_pipeline,
-                view_key | SpritePipelineKey::from_colored(false),
-            );
-            let colored_pipeline = pipelines.specialize(
-                &mut pipeline_cache,
-                &sprite_pipeline,
-                view_key | SpritePipelineKey::from_colored(true),
-            );
-
-            let extracted_sprites = &mut extracted_sprites.sprites;
-            let image_bind_groups = &mut *image_bind_groups;
-=======
+
         let extracted_sprites = &mut extracted_sprites.sprites;
         // Sort sprites by z for correct transparency and then by handle to improve batching
         // NOTE: This can be done independent of views by reasonably assuming that all 2D views look along the negative-z axis in world space
@@ -479,9 +450,25 @@
             }
         });
         let image_bind_groups = &mut *image_bind_groups;
->>>>>>> e0a80874
-
-        for (visible_entities, mut transparent_phase) in &mut views {
+
+        for (mut transparent_phase, visible_entities, view, tonemapping) in &mut views {
+            let mut view_key = SpritePipelineKey::from_hdr(view.hdr) | msaa_key;
+            if let Some(tonemapping) = tonemapping {
+                if tonemapping.is_enabled && !view.hdr {
+                    view_key |= SpritePipelineKey::TONEMAP_IN_SHADER;
+                }
+            }
+            let pipeline = pipelines.specialize(
+                &mut pipeline_cache,
+                &sprite_pipeline,
+                view_key | SpritePipelineKey::from_colored(false),
+            );
+            let colored_pipeline = pipelines.specialize(
+                &mut pipeline_cache,
+                &sprite_pipeline,
+                view_key | SpritePipelineKey::from_colored(true),
+            );
+
             view_entities.clear();
             view_entities.extend(visible_entities.entities.iter().map(|e| e.id() as usize));
             transparent_phase.items.reserve(extracted_sprites.len());
