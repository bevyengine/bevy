use std::ops::Range;

use crate::{
    texture_atlas::{TextureAtlas, TextureAtlasSprite},
    Sprite, SPRITE_SHADER_HANDLE,
};
use bevy_asset::{AssetEvent, AssetId, Assets, Handle};
use bevy_core_pipeline::{
    core_2d::Transparent2d,
    tonemapping::{DebandDither, Tonemapping},
};
use bevy_ecs::{
    prelude::*,
    storage::SparseSet,
    system::{lifetimeless::*, SystemParamItem, SystemState},
};
use bevy_math::{Affine3A, Quat, Rect, Vec2, Vec4};
use bevy_render::{
    color::Color,
    render_asset::RenderAssets,
    render_phase::{
        DrawFunctions, PhaseItem, RenderCommand, RenderCommandResult, RenderPhase, SetItemPipeline,
        TrackedRenderPass,
    },
    render_resource::*,
    renderer::{RenderDevice, RenderQueue},
    texture::{
        BevyDefault, DefaultImageSampler, GpuImage, Image, ImageSampler, TextureFormatPixelInfo,
    },
    view::{
        ExtractedView, Msaa, ViewTarget, ViewUniform, ViewUniformOffset, ViewUniforms,
        ViewVisibility, VisibleEntities,
    },
    Extract,
};
use bevy_transform::components::GlobalTransform;
use bevy_utils::{FloatOrd, HashMap};
use bytemuck::{Pod, Zeroable};
use fixedbitset::FixedBitSet;

#[derive(Resource)]
pub struct SpritePipeline {
    view_layout: BindGroupLayout,
    material_layout: BindGroupLayout,
    pub dummy_white_gpu_image: GpuImage,
}

impl FromWorld for SpritePipeline {
    fn from_world(world: &mut World) -> Self {
        let mut system_state: SystemState<(
            Res<RenderDevice>,
            Res<DefaultImageSampler>,
            Res<RenderQueue>,
        )> = SystemState::new(world);
        let (render_device, default_sampler, render_queue) = system_state.get_mut(world);

        let view_layout = render_device.create_bind_group_layout(&BindGroupLayoutDescriptor {
            entries: &[BindGroupLayoutEntry {
                binding: 0,
                visibility: ShaderStages::VERTEX | ShaderStages::FRAGMENT,
                ty: BindingType::Buffer {
                    ty: BufferBindingType::Uniform,
                    has_dynamic_offset: true,
                    min_binding_size: Some(ViewUniform::min_size()),
                },
                count: None,
            }],
            label: Some("sprite_view_layout"),
        });

        let material_layout = render_device.create_bind_group_layout(&BindGroupLayoutDescriptor {
            entries: &[
                BindGroupLayoutEntry {
                    binding: 0,
                    visibility: ShaderStages::FRAGMENT,
                    ty: BindingType::Texture {
                        multisampled: false,
                        sample_type: TextureSampleType::Float { filterable: true },
                        view_dimension: TextureViewDimension::D2,
                    },
                    count: None,
                },
                BindGroupLayoutEntry {
                    binding: 1,
                    visibility: ShaderStages::FRAGMENT,
                    ty: BindingType::Sampler(SamplerBindingType::Filtering),
                    count: None,
                },
            ],
            label: Some("sprite_material_layout"),
        });
        let dummy_white_gpu_image = {
            let image = Image::default();
            let texture = render_device.create_texture(&image.texture_descriptor);
            let sampler = match image.sampler_descriptor {
                ImageSampler::Default => (**default_sampler).clone(),
                ImageSampler::Descriptor(descriptor) => render_device.create_sampler(&descriptor),
            };

            let format_size = image.texture_descriptor.format.pixel_size();
            render_queue.write_texture(
                ImageCopyTexture {
                    texture: &texture,
                    mip_level: 0,
                    origin: Origin3d::ZERO,
                    aspect: TextureAspect::All,
                },
                &image.data,
                ImageDataLayout {
                    offset: 0,
                    bytes_per_row: Some(image.texture_descriptor.size.width * format_size as u32),
                    rows_per_image: None,
                },
                image.texture_descriptor.size,
            );
            let texture_view = texture.create_view(&TextureViewDescriptor::default());
            GpuImage {
                texture,
                texture_view,
                texture_format: image.texture_descriptor.format,
                sampler,
                size: Vec2::new(
                    image.texture_descriptor.size.width as f32,
                    image.texture_descriptor.size.height as f32,
                ),
                mip_level_count: image.texture_descriptor.mip_level_count,
            }
        };

        SpritePipeline {
            view_layout,
            material_layout,
            dummy_white_gpu_image,
        }
    }
}

bitflags::bitflags! {
    #[derive(Clone, Copy, Debug, PartialEq, Eq, Hash)]
    #[repr(transparent)]
    // NOTE: Apparently quadro drivers support up to 64x MSAA.
    // MSAA uses the highest 3 bits for the MSAA log2(sample count) to support up to 128x MSAA.
    pub struct SpritePipelineKey: u32 {
        const NONE                              = 0;
        const COLORED                           = (1 << 0);
        const HDR                               = (1 << 1);
        const TONEMAP_IN_SHADER                 = (1 << 2);
        const DEBAND_DITHER                     = (1 << 3);
        const MSAA_RESERVED_BITS                = Self::MSAA_MASK_BITS << Self::MSAA_SHIFT_BITS;
        const TONEMAP_METHOD_RESERVED_BITS      = Self::TONEMAP_METHOD_MASK_BITS << Self::TONEMAP_METHOD_SHIFT_BITS;
        const TONEMAP_METHOD_NONE               = 0 << Self::TONEMAP_METHOD_SHIFT_BITS;
        const TONEMAP_METHOD_REINHARD           = 1 << Self::TONEMAP_METHOD_SHIFT_BITS;
        const TONEMAP_METHOD_REINHARD_LUMINANCE = 2 << Self::TONEMAP_METHOD_SHIFT_BITS;
        const TONEMAP_METHOD_ACES_FITTED        = 3 << Self::TONEMAP_METHOD_SHIFT_BITS;
        const TONEMAP_METHOD_AGX                = 4 << Self::TONEMAP_METHOD_SHIFT_BITS;
        const TONEMAP_METHOD_SOMEWHAT_BORING_DISPLAY_TRANSFORM = 5 << Self::TONEMAP_METHOD_SHIFT_BITS;
        const TONEMAP_METHOD_TONY_MC_MAPFACE    = 6 << Self::TONEMAP_METHOD_SHIFT_BITS;
        const TONEMAP_METHOD_BLENDER_FILMIC     = 7 << Self::TONEMAP_METHOD_SHIFT_BITS;
    }
}

impl SpritePipelineKey {
    const MSAA_MASK_BITS: u32 = 0b111;
    const MSAA_SHIFT_BITS: u32 = 32 - Self::MSAA_MASK_BITS.count_ones();
    const TONEMAP_METHOD_MASK_BITS: u32 = 0b111;
    const TONEMAP_METHOD_SHIFT_BITS: u32 =
        Self::MSAA_SHIFT_BITS - Self::TONEMAP_METHOD_MASK_BITS.count_ones();

    #[inline]
    pub const fn from_msaa_samples(msaa_samples: u32) -> Self {
        let msaa_bits =
            (msaa_samples.trailing_zeros() & Self::MSAA_MASK_BITS) << Self::MSAA_SHIFT_BITS;
        Self::from_bits_retain(msaa_bits)
    }

    #[inline]
    pub const fn msaa_samples(&self) -> u32 {
        1 << ((self.bits() >> Self::MSAA_SHIFT_BITS) & Self::MSAA_MASK_BITS)
    }

    #[inline]
    pub const fn from_colored(colored: bool) -> Self {
        if colored {
            SpritePipelineKey::COLORED
        } else {
            SpritePipelineKey::NONE
        }
    }

    #[inline]
    pub const fn from_hdr(hdr: bool) -> Self {
        if hdr {
            SpritePipelineKey::HDR
        } else {
            SpritePipelineKey::NONE
        }
    }
}

impl SpecializedRenderPipeline for SpritePipeline {
    type Key = SpritePipelineKey;

    fn specialize(&self, key: Self::Key) -> RenderPipelineDescriptor {
        let mut shader_defs = Vec::new();
        if key.contains(SpritePipelineKey::TONEMAP_IN_SHADER) {
            shader_defs.push("TONEMAP_IN_SHADER".into());

            let method = key.intersection(SpritePipelineKey::TONEMAP_METHOD_RESERVED_BITS);

            if method == SpritePipelineKey::TONEMAP_METHOD_NONE {
                shader_defs.push("TONEMAP_METHOD_NONE".into());
            } else if method == SpritePipelineKey::TONEMAP_METHOD_REINHARD {
                shader_defs.push("TONEMAP_METHOD_REINHARD".into());
            } else if method == SpritePipelineKey::TONEMAP_METHOD_REINHARD_LUMINANCE {
                shader_defs.push("TONEMAP_METHOD_REINHARD_LUMINANCE".into());
            } else if method == SpritePipelineKey::TONEMAP_METHOD_ACES_FITTED {
                shader_defs.push("TONEMAP_METHOD_ACES_FITTED".into());
            } else if method == SpritePipelineKey::TONEMAP_METHOD_AGX {
                shader_defs.push("TONEMAP_METHOD_AGX".into());
            } else if method == SpritePipelineKey::TONEMAP_METHOD_SOMEWHAT_BORING_DISPLAY_TRANSFORM
            {
                shader_defs.push("TONEMAP_METHOD_SOMEWHAT_BORING_DISPLAY_TRANSFORM".into());
            } else if method == SpritePipelineKey::TONEMAP_METHOD_BLENDER_FILMIC {
                shader_defs.push("TONEMAP_METHOD_BLENDER_FILMIC".into());
            } else if method == SpritePipelineKey::TONEMAP_METHOD_TONY_MC_MAPFACE {
                shader_defs.push("TONEMAP_METHOD_TONY_MC_MAPFACE".into());
            }

            // Debanding is tied to tonemapping in the shader, cannot run without it.
            if key.contains(SpritePipelineKey::DEBAND_DITHER) {
                shader_defs.push("DEBAND_DITHER".into());
            }
        }

        let format = match key.contains(SpritePipelineKey::HDR) {
            true => ViewTarget::TEXTURE_FORMAT_HDR,
            false => TextureFormat::bevy_default(),
        };

        let instance_rate_vertex_buffer_layout = VertexBufferLayout {
            array_stride: 80,
            step_mode: VertexStepMode::Instance,
            attributes: vec![
                // @location(0) i_model_transpose_col0: vec4<f32>,
                VertexAttribute {
                    format: VertexFormat::Float32x4,
                    offset: 0,
                    shader_location: 0,
                },
                // @location(1) i_model_transpose_col1: vec4<f32>,
                VertexAttribute {
                    format: VertexFormat::Float32x4,
                    offset: 16,
                    shader_location: 1,
                },
                // @location(2) i_model_transpose_col2: vec4<f32>,
                VertexAttribute {
                    format: VertexFormat::Float32x4,
                    offset: 32,
                    shader_location: 2,
                },
                // @location(3) i_color: vec4<f32>,
                VertexAttribute {
                    format: VertexFormat::Float32x4,
                    offset: 48,
                    shader_location: 3,
                },
                // @location(4) i_uv_offset_scale: vec4<f32>,
                VertexAttribute {
                    format: VertexFormat::Float32x4,
                    offset: 64,
                    shader_location: 4,
                },
            ],
        };

        RenderPipelineDescriptor {
            vertex: VertexState {
                shader: SPRITE_SHADER_HANDLE,
                entry_point: "vertex".into(),
                shader_defs: shader_defs.clone(),
                buffers: vec![instance_rate_vertex_buffer_layout],
            },
            fragment: Some(FragmentState {
                shader: SPRITE_SHADER_HANDLE,
                shader_defs,
                entry_point: "fragment".into(),
                targets: vec![Some(ColorTargetState {
                    format,
                    blend: Some(BlendState::ALPHA_BLENDING),
                    write_mask: ColorWrites::ALL,
                })],
            }),
            layout: vec![self.view_layout.clone(), self.material_layout.clone()],
            primitive: PrimitiveState {
                front_face: FrontFace::Ccw,
                cull_mode: None,
                unclipped_depth: false,
                polygon_mode: PolygonMode::Fill,
                conservative: false,
                topology: PrimitiveTopology::TriangleList,
                strip_index_format: None,
            },
            depth_stencil: None,
            multisample: MultisampleState {
                count: key.msaa_samples(),
                mask: !0,
                alpha_to_coverage_enabled: false,
            },
            label: Some("sprite_pipeline".into()),
            push_constant_ranges: Vec::new(),
        }
    }
}

pub struct ExtractedSprite {
    pub transform: GlobalTransform,
    pub color: Color,
    /// Select an area of the texture
    pub rect: Option<Rect>,
    /// Change the on-screen size of the sprite
    pub custom_size: Option<Vec2>,
    /// Asset ID of the [`Image`] of this sprite
    /// PERF: storing an `AssetId` instead of `Handle<Image>` enables some optimizations (`ExtractedSprite` becomes `Copy` and doesn't need to be dropped)
    pub image_handle_id: AssetId<Image>,
    pub flip_x: bool,
    pub flip_y: bool,
    pub anchor: Vec2,
}

#[derive(Resource, Default)]
pub struct ExtractedSprites {
    pub sprites: SparseSet<Entity, ExtractedSprite>,
}

#[derive(Resource, Default)]
pub struct SpriteAssetEvents {
    pub images: Vec<AssetEvent<Image>>,
}

pub fn extract_sprite_events(
    mut events: ResMut<SpriteAssetEvents>,
    mut image_events: Extract<EventReader<AssetEvent<Image>>>,
) {
    let SpriteAssetEvents { ref mut images } = *events;
    images.clear();

    for event in image_events.read() {
        images.push(*event);
    }
}

pub fn extract_sprites(
    mut extracted_sprites: ResMut<ExtractedSprites>,
    texture_atlases: Extract<Res<Assets<TextureAtlas>>>,
    sprite_query: Extract<
        Query<(
            Entity,
            &ViewVisibility,
            &Sprite,
            &GlobalTransform,
            &Handle<Image>,
        )>,
    >,
    atlas_query: Extract<
        Query<(
            Entity,
            &ViewVisibility,
            &TextureAtlasSprite,
            &GlobalTransform,
            &Handle<TextureAtlas>,
        )>,
    >,
) {
    extracted_sprites.sprites.clear();

    for (entity, view_visibility, sprite, transform, handle) in sprite_query.iter() {
        if !view_visibility.get() {
            continue;
        }
        // PERF: we don't check in this function that the `Image` asset is ready, since it should be in most cases and hashing the handle is expensive
        extracted_sprites.sprites.insert(
            entity,
            ExtractedSprite {
                color: sprite.color,
                transform: *transform,
                rect: sprite.rect,
                // Pass the custom size
                custom_size: sprite.custom_size,
                flip_x: sprite.flip_x,
                flip_y: sprite.flip_y,
                image_handle_id: handle.id(),
                anchor: sprite.anchor.as_vec(),
            },
        );
    }
    for (entity, view_visibility, atlas_sprite, transform, texture_atlas_handle) in
        atlas_query.iter()
    {
        if !view_visibility.get() {
            continue;
        }
        if let Some(texture_atlas) = texture_atlases.get(texture_atlas_handle) {
            let rect = Some(
                *texture_atlas
                    .textures
                    .get(atlas_sprite.index)
                    .unwrap_or_else(|| {
                        panic!(
                            "Sprite index {:?} does not exist for texture atlas handle {:?}.",
                            atlas_sprite.index,
                            texture_atlas_handle.id(),
                        )
                    }),
            );
            extracted_sprites.sprites.insert(
                entity,
                ExtractedSprite {
                    color: atlas_sprite.color,
                    transform: *transform,
                    // Select the area in the texture atlas
                    rect,
                    // Pass the custom size
                    custom_size: atlas_sprite.custom_size,
                    flip_x: atlas_sprite.flip_x,
                    flip_y: atlas_sprite.flip_y,
                    image_handle_id: texture_atlas.texture.id(),
                    anchor: atlas_sprite.anchor.as_vec(),
                },
            );
        }
    }
}

#[repr(C)]
#[derive(Copy, Clone, Pod, Zeroable)]
struct SpriteInstance {
    // Affine 4x3 transposed to 3x4
    pub i_model_transpose: [Vec4; 3],
    pub i_color: [f32; 4],
    pub i_uv_offset_scale: [f32; 4],
}

impl SpriteInstance {
    #[inline]
    fn from(transform: &Affine3A, color: &Color, uv_offset_scale: &Vec4) -> Self {
        let transpose_model_3x3 = transform.matrix3.transpose();
        Self {
            i_model_transpose: [
                transpose_model_3x3.x_axis.extend(transform.translation.x),
                transpose_model_3x3.y_axis.extend(transform.translation.y),
                transpose_model_3x3.z_axis.extend(transform.translation.z),
            ],
            i_color: color.as_linear_rgba_f32(),
            i_uv_offset_scale: uv_offset_scale.to_array(),
        }
    }
}

#[derive(Resource)]
pub struct SpriteMeta {
    view_bind_group: Option<BindGroup>,
    sprite_index_buffer: BufferVec<u32>,
    sprite_instance_buffer: BufferVec<SpriteInstance>,
}

impl Default for SpriteMeta {
    fn default() -> Self {
        Self {
            view_bind_group: None,
            sprite_index_buffer: BufferVec::<u32>::new(BufferUsages::INDEX),
            sprite_instance_buffer: BufferVec::<SpriteInstance>::new(BufferUsages::VERTEX),
        }
    }
}

#[derive(Component, PartialEq, Eq, Clone)]
pub struct SpriteBatch {
<<<<<<< HEAD
    image_handle_id: AssetId<Image>,
    range: Range<u32>,
    colored: bool,
=======
    image_handle_id: HandleId,
    range: Range<u32>,
>>>>>>> 6c1f4668
}

#[derive(Resource, Default)]
pub struct ImageBindGroups {
    values: HashMap<AssetId<Image>, BindGroup>,
}

#[allow(clippy::too_many_arguments)]
pub fn queue_sprites(
    mut view_entities: Local<FixedBitSet>,
    draw_functions: Res<DrawFunctions<Transparent2d>>,
    sprite_pipeline: Res<SpritePipeline>,
    mut pipelines: ResMut<SpecializedRenderPipelines<SpritePipeline>>,
    pipeline_cache: Res<PipelineCache>,
    msaa: Res<Msaa>,
    extracted_sprites: Res<ExtractedSprites>,
    mut views: Query<(
        &mut RenderPhase<Transparent2d>,
        &VisibleEntities,
        &ExtractedView,
        Option<&Tonemapping>,
        Option<&DebandDither>,
    )>,
) {
    let msaa_key = SpritePipelineKey::from_msaa_samples(msaa.samples());

    let draw_sprite_function = draw_functions.read().id::<DrawSprite>();

    for (mut transparent_phase, visible_entities, view, tonemapping, dither) in &mut views {
        let mut view_key = SpritePipelineKey::from_hdr(view.hdr) | msaa_key;

        if !view.hdr {
            if let Some(tonemapping) = tonemapping {
                view_key |= SpritePipelineKey::TONEMAP_IN_SHADER;
                view_key |= match tonemapping {
                    Tonemapping::None => SpritePipelineKey::TONEMAP_METHOD_NONE,
                    Tonemapping::Reinhard => SpritePipelineKey::TONEMAP_METHOD_REINHARD,
                    Tonemapping::ReinhardLuminance => {
                        SpritePipelineKey::TONEMAP_METHOD_REINHARD_LUMINANCE
                    }
                    Tonemapping::AcesFitted => SpritePipelineKey::TONEMAP_METHOD_ACES_FITTED,
                    Tonemapping::AgX => SpritePipelineKey::TONEMAP_METHOD_AGX,
                    Tonemapping::SomewhatBoringDisplayTransform => {
                        SpritePipelineKey::TONEMAP_METHOD_SOMEWHAT_BORING_DISPLAY_TRANSFORM
                    }
                    Tonemapping::TonyMcMapface => SpritePipelineKey::TONEMAP_METHOD_TONY_MC_MAPFACE,
                    Tonemapping::BlenderFilmic => SpritePipelineKey::TONEMAP_METHOD_BLENDER_FILMIC,
                };
            }
            if let Some(DebandDither::Enabled) = dither {
                view_key |= SpritePipelineKey::DEBAND_DITHER;
            }
        }

        let pipeline = pipelines.specialize(
            &pipeline_cache,
            &sprite_pipeline,
            view_key | SpritePipelineKey::from_colored(false),
        );
        let colored_pipeline = pipelines.specialize(
            &pipeline_cache,
            &sprite_pipeline,
            view_key | SpritePipelineKey::from_colored(true),
        );

        view_entities.clear();
        view_entities.extend(visible_entities.entities.iter().map(|e| e.index() as usize));

        transparent_phase
            .items
            .reserve(extracted_sprites.sprites.len());

        for (entity, extracted_sprite) in extracted_sprites.sprites.iter() {
            if !view_entities.contains(entity.index() as usize) {
                continue;
            }

            // These items will be sorted by depth with other phase items
            let sort_key = FloatOrd(extracted_sprite.transform.translation().z);

            // Add the item to the render phase
            if extracted_sprite.color != Color::WHITE {
                transparent_phase.add(Transparent2d {
                    draw_function: draw_sprite_function,
                    pipeline: colored_pipeline,
                    entity: *entity,
                    sort_key,
                    // batch_size will be calculated in prepare_sprites
                    batch_size: 0,
                });
            } else {
                transparent_phase.add(Transparent2d {
                    draw_function: draw_sprite_function,
                    pipeline,
                    entity: *entity,
                    sort_key,
                    // batch_size will be calculated in prepare_sprites
                    batch_size: 0,
                });
            }
        }
    }
}

#[allow(clippy::too_many_arguments)]
pub fn prepare_sprites(
    mut commands: Commands,
    mut previous_len: Local<usize>,
    render_device: Res<RenderDevice>,
    render_queue: Res<RenderQueue>,
    mut sprite_meta: ResMut<SpriteMeta>,
    view_uniforms: Res<ViewUniforms>,
    sprite_pipeline: Res<SpritePipeline>,
    mut image_bind_groups: ResMut<ImageBindGroups>,
    gpu_images: Res<RenderAssets<Image>>,
    extracted_sprites: Res<ExtractedSprites>,
    mut phases: Query<&mut RenderPhase<Transparent2d>>,
    events: Res<SpriteAssetEvents>,
) {
    // If an image has changed, the GpuImage has (probably) changed
    for event in &events.images {
        match event {
            AssetEvent::Added {..} |
            // images don't have dependencies
            AssetEvent::LoadedWithDependencies { .. } => {}
            AssetEvent::Modified { id } | AssetEvent::Removed { id } => {
                image_bind_groups.values.remove(id);
            }
        };
    }

    if let Some(view_binding) = view_uniforms.uniforms.binding() {
        let mut batches: Vec<(Entity, SpriteBatch)> = Vec::with_capacity(*previous_len);

        // Clear the sprite instances
        sprite_meta.sprite_instance_buffer.clear();

        sprite_meta.view_bind_group = Some(render_device.create_bind_group(&BindGroupDescriptor {
            entries: &[BindGroupEntry {
                binding: 0,
                resource: view_binding,
            }],
            label: Some("sprite_view_bind_group"),
            layout: &sprite_pipeline.view_layout,
        }));

        // Index buffer indices
        let mut index = 0;

        let image_bind_groups = &mut *image_bind_groups;

        for mut transparent_phase in &mut phases {
            let mut batch_item_index = 0;
            let mut batch_image_size = Vec2::ZERO;
<<<<<<< HEAD
            let mut batch_image_handle = AssetId::invalid();
            let mut batch_colored = false;
=======
            let mut batch_image_handle = HandleId::Id(Uuid::nil(), u64::MAX);
>>>>>>> 6c1f4668

            // Iterate through the phase items and detect when successive sprites that can be batched.
            // Spawn an entity with a `SpriteBatch` component for each possible batch.
            // Compatible items share the same entity.
            for item_index in 0..transparent_phase.items.len() {
<<<<<<< HEAD
                let item = &mut transparent_phase.items[item_index];
                if let Some(extracted_sprite) = extracted_sprites.sprites.get(item.entity) {
                    // Take a reference to an existing compatible batch if one exists
                    let mut existing_batch = batches.last_mut().filter(|_| {
                        batch_image_handle == extracted_sprite.image_handle_id
                            && batch_colored == (extracted_sprite.color != Color::WHITE)
                    });

                    if existing_batch.is_none() {
                        if let Some(gpu_image) = gpu_images.get(extracted_sprite.image_handle_id) {
                            batch_item_index = item_index;
                            batch_image_size = Vec2::new(gpu_image.size.x, gpu_image.size.y);
                            batch_image_handle = extracted_sprite.image_handle_id;
                            batch_colored = extracted_sprite.color != Color::WHITE;

                            let new_batch = SpriteBatch {
                                range: if batch_colored {
                                    colored_index..colored_index
                                } else {
                                    index..index
                                },
                                colored: batch_colored,
                                image_handle_id: batch_image_handle,
                            };

                            batches.push((item.entity, new_batch));

                            image_bind_groups
                                .values
                                .entry(batch_image_handle)
                                .or_insert_with(|| {
                                    render_device.create_bind_group(&BindGroupDescriptor {
                                        entries: &[
                                            BindGroupEntry {
                                                binding: 0,
                                                resource: BindingResource::TextureView(
                                                    &gpu_image.texture_view,
                                                ),
                                            },
                                            BindGroupEntry {
                                                binding: 1,
                                                resource: BindingResource::Sampler(
                                                    &gpu_image.sampler,
                                                ),
                                            },
                                        ],
                                        label: Some("sprite_material_bind_group"),
                                        layout: &sprite_pipeline.material_layout,
                                    })
                                });
                            existing_batch = batches.last_mut();
                        } else {
                            continue;
                        }
                    }

                    // Calculate vertex data for this item
                    let mut uvs = QUAD_UVS;
                    if extracted_sprite.flip_x {
                        uvs = [uvs[1], uvs[0], uvs[3], uvs[2]];
                    }
                    if extracted_sprite.flip_y {
                        uvs = [uvs[3], uvs[2], uvs[1], uvs[0]];
                    }
=======
                let item = &transparent_phase.items[item_index];
                let Some(extracted_sprite) = extracted_sprites.sprites.get(item.entity) else {
                    // If there is a phase item that is not a sprite, then we must start a new
                    // batch to draw the other phase item(s) and to respect draw order. This can be
                    // done by invalidating the batch_image_handle
                    batch_image_handle = HandleId::Id(Uuid::nil(), u64::MAX);
                    continue;
                };
>>>>>>> 6c1f4668

                let batch_image_changed = batch_image_handle != extracted_sprite.image_handle_id;
                if batch_image_changed {
                    let Some(gpu_image) =
                        gpu_images.get(&Handle::weak(extracted_sprite.image_handle_id))
                    else {
                        continue;
                    };

                    batch_image_size = Vec2::new(gpu_image.size.x, gpu_image.size.y);
                    batch_image_handle = extracted_sprite.image_handle_id;
                    image_bind_groups
                        .values
                        .entry(Handle::weak(batch_image_handle))
                        .or_insert_with(|| {
                            render_device.create_bind_group(&BindGroupDescriptor {
                                entries: &[
                                    BindGroupEntry {
                                        binding: 0,
                                        resource: BindingResource::TextureView(
                                            &gpu_image.texture_view,
                                        ),
                                    },
                                    BindGroupEntry {
                                        binding: 1,
                                        resource: BindingResource::Sampler(&gpu_image.sampler),
                                    },
                                ],
                                label: Some("sprite_material_bind_group"),
                                layout: &sprite_pipeline.material_layout,
                            })
                        });
                }

                // By default, the size of the quad is the size of the texture
                let mut quad_size = batch_image_size;

                // Calculate vertex data for this item
                let mut uv_offset_scale: Vec4;

                // If a rect is specified, adjust UVs and the size of the quad
                if let Some(rect) = extracted_sprite.rect {
                    let rect_size = rect.size();
                    uv_offset_scale = Vec4::new(
                        rect.min.x / batch_image_size.x,
                        rect.max.y / batch_image_size.y,
                        rect_size.x / batch_image_size.x,
                        -rect_size.y / batch_image_size.y,
                    );
                    quad_size = rect_size;
                } else {
                    uv_offset_scale = Vec4::new(0.0, 1.0, 1.0, -1.0);
                }

                if extracted_sprite.flip_x {
                    uv_offset_scale.x += uv_offset_scale.z;
                    uv_offset_scale.z *= -1.0;
                }
                if extracted_sprite.flip_y {
                    uv_offset_scale.y += uv_offset_scale.w;
                    uv_offset_scale.w *= -1.0;
                }

<<<<<<< HEAD
                    // Apply size and global transform
                    let positions = QUAD_VERTEX_POSITIONS.map(|quad_pos| {
                        extracted_sprite
                            .transform
                            .transform_point(
                                ((quad_pos - extracted_sprite.anchor) * quad_size).extend(0.),
                            )
                            .into()
                    });

                    // Store the vertex data and add the item to the render phase
                    if batch_colored {
                        let vertex_color = extracted_sprite.color.as_linear_rgba_f32();
                        for i in QUAD_INDICES {
                            sprite_meta.colored_vertices.push(ColoredSpriteVertex {
                                position: positions[i],
                                uv: uvs[i].into(),
                                color: vertex_color,
                            });
                        }
                        colored_index += QUAD_INDICES.len() as u32;
                        existing_batch.unwrap().1.range.end = colored_index;
                    } else {
                        for i in QUAD_INDICES {
                            sprite_meta.vertices.push(SpriteVertex {
                                position: positions[i],
                                uv: uvs[i].into(),
                            });
                        }
                        index += QUAD_INDICES.len() as u32;
                        existing_batch.unwrap().1.range.end = index;
                    }
                    transparent_phase.items[batch_item_index].batch_size += 1;
                } else {
                    batch_image_handle = AssetId::invalid();
=======
                // Override the size if a custom one is specified
                if let Some(custom_size) = extracted_sprite.custom_size {
                    quad_size = custom_size;
>>>>>>> 6c1f4668
                }
                let transform = extracted_sprite.transform.affine()
                    * Affine3A::from_scale_rotation_translation(
                        quad_size.extend(1.0),
                        Quat::IDENTITY,
                        (quad_size * (-extracted_sprite.anchor - Vec2::splat(0.5))).extend(0.0),
                    );

                // Store the vertex data and add the item to the render phase
                sprite_meta
                    .sprite_instance_buffer
                    .push(SpriteInstance::from(
                        &transform,
                        &extracted_sprite.color,
                        &uv_offset_scale,
                    ));

                if batch_image_changed {
                    batch_item_index = item_index;

                    batches.push((
                        item.entity,
                        SpriteBatch {
                            image_handle_id: batch_image_handle,
                            range: index..index,
                        },
                    ));
                }

                transparent_phase.items[batch_item_index].batch_size += 1;
                batches.last_mut().unwrap().1.range.end += 1;
                index += 1;
            }
        }
        sprite_meta
            .sprite_instance_buffer
            .write_buffer(&render_device, &render_queue);

        if sprite_meta.sprite_index_buffer.len() != 6 {
            sprite_meta.sprite_index_buffer.clear();

            // NOTE: This code is creating 6 indices pointing to 4 vertices.
            // The vertices form the corners of a quad based on their two least significant bits.
            // 10   11
            //
            // 00   01
            // The sprite shader can then use the two least significant bits as the vertex index.
            // The rest of the properties to transform the vertex positions and UVs (which are
            // implicit) are baked into the instance transform, and UV offset and scale.
            // See bevy_sprite/src/render/sprite.wgsl for the details.
            sprite_meta.sprite_index_buffer.push(2);
            sprite_meta.sprite_index_buffer.push(0);
            sprite_meta.sprite_index_buffer.push(1);
            sprite_meta.sprite_index_buffer.push(1);
            sprite_meta.sprite_index_buffer.push(3);
            sprite_meta.sprite_index_buffer.push(2);

            sprite_meta
                .sprite_index_buffer
                .write_buffer(&render_device, &render_queue);
        }

        *previous_len = batches.len();
        commands.insert_or_spawn_batch(batches);
    }
}

pub type DrawSprite = (
    SetItemPipeline,
    SetSpriteViewBindGroup<0>,
    SetSpriteTextureBindGroup<1>,
    DrawSpriteBatch,
);

pub struct SetSpriteViewBindGroup<const I: usize>;
impl<P: PhaseItem, const I: usize> RenderCommand<P> for SetSpriteViewBindGroup<I> {
    type Param = SRes<SpriteMeta>;
    type ViewWorldQuery = Read<ViewUniformOffset>;
    type ItemWorldQuery = ();

    fn render<'w>(
        _item: &P,
        view_uniform: &'_ ViewUniformOffset,
        _entity: (),
        sprite_meta: SystemParamItem<'w, '_, Self::Param>,
        pass: &mut TrackedRenderPass<'w>,
    ) -> RenderCommandResult {
        pass.set_bind_group(
            I,
            sprite_meta.into_inner().view_bind_group.as_ref().unwrap(),
            &[view_uniform.offset],
        );
        RenderCommandResult::Success
    }
}
pub struct SetSpriteTextureBindGroup<const I: usize>;
impl<P: PhaseItem, const I: usize> RenderCommand<P> for SetSpriteTextureBindGroup<I> {
    type Param = SRes<ImageBindGroups>;
    type ViewWorldQuery = ();
    type ItemWorldQuery = Read<SpriteBatch>;

    fn render<'w>(
        _item: &P,
        _view: (),
        batch: &'_ SpriteBatch,
        image_bind_groups: SystemParamItem<'w, '_, Self::Param>,
        pass: &mut TrackedRenderPass<'w>,
    ) -> RenderCommandResult {
        let image_bind_groups = image_bind_groups.into_inner();

        pass.set_bind_group(
            I,
            image_bind_groups
                .values
                .get(&batch.image_handle_id)
                .unwrap(),
            &[],
        );
        RenderCommandResult::Success
    }
}

pub struct DrawSpriteBatch;
impl<P: PhaseItem> RenderCommand<P> for DrawSpriteBatch {
    type Param = SRes<SpriteMeta>;
    type ViewWorldQuery = ();
    type ItemWorldQuery = Read<SpriteBatch>;

    fn render<'w>(
        _item: &P,
        _view: (),
        batch: &'_ SpriteBatch,
        sprite_meta: SystemParamItem<'w, '_, Self::Param>,
        pass: &mut TrackedRenderPass<'w>,
    ) -> RenderCommandResult {
        let sprite_meta = sprite_meta.into_inner();
        pass.set_index_buffer(
            sprite_meta.sprite_index_buffer.buffer().unwrap().slice(..),
            0,
            IndexFormat::Uint32,
        );
        pass.set_vertex_buffer(
            0,
            sprite_meta
                .sprite_instance_buffer
                .buffer()
                .unwrap()
                .slice(..),
        );
        pass.draw_indexed(0..6, 0, batch.range.clone());
        RenderCommandResult::Success
    }
}<|MERGE_RESOLUTION|>--- conflicted
+++ resolved
@@ -476,14 +476,8 @@
 
 #[derive(Component, PartialEq, Eq, Clone)]
 pub struct SpriteBatch {
-<<<<<<< HEAD
     image_handle_id: AssetId<Image>,
     range: Range<u32>,
-    colored: bool,
-=======
-    image_handle_id: HandleId,
-    range: Range<u32>,
->>>>>>> 6c1f4668
 }
 
 #[derive(Resource, Default)]
@@ -638,98 +632,24 @@
         for mut transparent_phase in &mut phases {
             let mut batch_item_index = 0;
             let mut batch_image_size = Vec2::ZERO;
-<<<<<<< HEAD
             let mut batch_image_handle = AssetId::invalid();
-            let mut batch_colored = false;
-=======
-            let mut batch_image_handle = HandleId::Id(Uuid::nil(), u64::MAX);
->>>>>>> 6c1f4668
 
             // Iterate through the phase items and detect when successive sprites that can be batched.
             // Spawn an entity with a `SpriteBatch` component for each possible batch.
             // Compatible items share the same entity.
             for item_index in 0..transparent_phase.items.len() {
-<<<<<<< HEAD
-                let item = &mut transparent_phase.items[item_index];
-                if let Some(extracted_sprite) = extracted_sprites.sprites.get(item.entity) {
-                    // Take a reference to an existing compatible batch if one exists
-                    let mut existing_batch = batches.last_mut().filter(|_| {
-                        batch_image_handle == extracted_sprite.image_handle_id
-                            && batch_colored == (extracted_sprite.color != Color::WHITE)
-                    });
-
-                    if existing_batch.is_none() {
-                        if let Some(gpu_image) = gpu_images.get(extracted_sprite.image_handle_id) {
-                            batch_item_index = item_index;
-                            batch_image_size = Vec2::new(gpu_image.size.x, gpu_image.size.y);
-                            batch_image_handle = extracted_sprite.image_handle_id;
-                            batch_colored = extracted_sprite.color != Color::WHITE;
-
-                            let new_batch = SpriteBatch {
-                                range: if batch_colored {
-                                    colored_index..colored_index
-                                } else {
-                                    index..index
-                                },
-                                colored: batch_colored,
-                                image_handle_id: batch_image_handle,
-                            };
-
-                            batches.push((item.entity, new_batch));
-
-                            image_bind_groups
-                                .values
-                                .entry(batch_image_handle)
-                                .or_insert_with(|| {
-                                    render_device.create_bind_group(&BindGroupDescriptor {
-                                        entries: &[
-                                            BindGroupEntry {
-                                                binding: 0,
-                                                resource: BindingResource::TextureView(
-                                                    &gpu_image.texture_view,
-                                                ),
-                                            },
-                                            BindGroupEntry {
-                                                binding: 1,
-                                                resource: BindingResource::Sampler(
-                                                    &gpu_image.sampler,
-                                                ),
-                                            },
-                                        ],
-                                        label: Some("sprite_material_bind_group"),
-                                        layout: &sprite_pipeline.material_layout,
-                                    })
-                                });
-                            existing_batch = batches.last_mut();
-                        } else {
-                            continue;
-                        }
-                    }
-
-                    // Calculate vertex data for this item
-                    let mut uvs = QUAD_UVS;
-                    if extracted_sprite.flip_x {
-                        uvs = [uvs[1], uvs[0], uvs[3], uvs[2]];
-                    }
-                    if extracted_sprite.flip_y {
-                        uvs = [uvs[3], uvs[2], uvs[1], uvs[0]];
-                    }
-=======
                 let item = &transparent_phase.items[item_index];
                 let Some(extracted_sprite) = extracted_sprites.sprites.get(item.entity) else {
                     // If there is a phase item that is not a sprite, then we must start a new
                     // batch to draw the other phase item(s) and to respect draw order. This can be
                     // done by invalidating the batch_image_handle
-                    batch_image_handle = HandleId::Id(Uuid::nil(), u64::MAX);
+                    batch_image_handle = AssetId::invalid();
                     continue;
                 };
->>>>>>> 6c1f4668
 
                 let batch_image_changed = batch_image_handle != extracted_sprite.image_handle_id;
                 if batch_image_changed {
-                    let Some(gpu_image) =
-                        gpu_images.get(&Handle::weak(extracted_sprite.image_handle_id))
-                    else {
+                    let Some(gpu_image) = gpu_images.get(extracted_sprite.image_handle_id) else {
                         continue;
                     };
 
@@ -737,7 +657,7 @@
                     batch_image_handle = extracted_sprite.image_handle_id;
                     image_bind_groups
                         .values
-                        .entry(Handle::weak(batch_image_handle))
+                        .entry(batch_image_handle)
                         .or_insert_with(|| {
                             render_device.create_bind_group(&BindGroupDescriptor {
                                 entries: &[
@@ -787,47 +707,9 @@
                     uv_offset_scale.w *= -1.0;
                 }
 
-<<<<<<< HEAD
-                    // Apply size and global transform
-                    let positions = QUAD_VERTEX_POSITIONS.map(|quad_pos| {
-                        extracted_sprite
-                            .transform
-                            .transform_point(
-                                ((quad_pos - extracted_sprite.anchor) * quad_size).extend(0.),
-                            )
-                            .into()
-                    });
-
-                    // Store the vertex data and add the item to the render phase
-                    if batch_colored {
-                        let vertex_color = extracted_sprite.color.as_linear_rgba_f32();
-                        for i in QUAD_INDICES {
-                            sprite_meta.colored_vertices.push(ColoredSpriteVertex {
-                                position: positions[i],
-                                uv: uvs[i].into(),
-                                color: vertex_color,
-                            });
-                        }
-                        colored_index += QUAD_INDICES.len() as u32;
-                        existing_batch.unwrap().1.range.end = colored_index;
-                    } else {
-                        for i in QUAD_INDICES {
-                            sprite_meta.vertices.push(SpriteVertex {
-                                position: positions[i],
-                                uv: uvs[i].into(),
-                            });
-                        }
-                        index += QUAD_INDICES.len() as u32;
-                        existing_batch.unwrap().1.range.end = index;
-                    }
-                    transparent_phase.items[batch_item_index].batch_size += 1;
-                } else {
-                    batch_image_handle = AssetId::invalid();
-=======
                 // Override the size if a custom one is specified
                 if let Some(custom_size) = extracted_sprite.custom_size {
                     quad_size = custom_size;
->>>>>>> 6c1f4668
                 }
                 let transform = extracted_sprite.transform.affine()
                     * Affine3A::from_scale_rotation_translation(
