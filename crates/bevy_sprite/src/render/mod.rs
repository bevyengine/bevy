--- conflicted
+++ resolved
@@ -397,12 +397,8 @@
         }
         if let Some(texture_atlas) = texture_atlases.get(texture_atlas_handle) {
             let rect = Some(texture_atlas.textures[atlas_sprite.index]);
-<<<<<<< HEAD
-            extracted_sprites.sprites.alloc().init(ExtractedSprite {
-=======
             extracted_sprites.sprites.push(ExtractedSprite {
                 entity,
->>>>>>> 4f16d6e0
                 color: atlas_sprite.color,
                 transform: *transform,
                 // Select the area in the texture atlas
