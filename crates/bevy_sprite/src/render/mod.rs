--- conflicted
+++ resolved
@@ -388,46 +388,6 @@
             },
         );
     }
-<<<<<<< HEAD
-=======
-    for (entity, view_visibility, atlas_sprite, transform, texture_atlas_handle) in
-        atlas_query.iter()
-    {
-        if !view_visibility.get() {
-            continue;
-        }
-        if let Some(texture_atlas) = texture_atlases.get(texture_atlas_handle) {
-            let rect = Some(
-                *texture_atlas
-                    .textures
-                    .get(atlas_sprite.index)
-                    .unwrap_or_else(|| {
-                        panic!(
-                            "Sprite index {:?} does not exist for texture atlas handle {:?}.",
-                            atlas_sprite.index,
-                            texture_atlas_handle.id(),
-                        )
-                    }),
-            );
-            extracted_sprites.sprites.insert(
-                entity,
-                ExtractedSprite {
-                    color: atlas_sprite.color,
-                    transform: *transform,
-                    // Select the area in the texture atlas
-                    rect,
-                    // Pass the custom size
-                    custom_size: atlas_sprite.custom_size,
-                    flip_x: atlas_sprite.flip_x,
-                    flip_y: atlas_sprite.flip_y,
-                    image_handle_id: texture_atlas.texture.id(),
-                    anchor: atlas_sprite.anchor.as_vec(),
-                    original_entity: None,
-                },
-            );
-        }
-    }
->>>>>>> 4ae6a664
 }
 
 #[repr(C)]
