use core::ops::Range;

use crate::{ComputedTextureSlices, ScalingMode, Sprite, SPRITE_SHADER_HANDLE};
use bevy_asset::{AssetEvent, AssetId, Assets};
use bevy_color::{ColorToComponents, LinearRgba};
use bevy_core_pipeline::{
    core_2d::{Transparent2d, CORE_2D_DEPTH_FORMAT},
    tonemapping::{
        get_lut_bind_group_layout_entries, get_lut_bindings, DebandDither, Tonemapping,
        TonemappingLuts,
    },
};
use bevy_derive::{Deref, DerefMut};
use bevy_ecs::{
    prelude::*,
    query::ROQueryItem,
    system::{lifetimeless::*, SystemParamItem, SystemState},
};
use bevy_image::{BevyDefault, Image, ImageSampler, TextureAtlasLayout, TextureFormatPixelInfo};
use bevy_math::{Affine3A, FloatOrd, Quat, Rect, Vec2, Vec4};
<<<<<<< HEAD
use bevy_render::sync_world::MainEntityHashMap;
use bevy_render::view::RenderVisibleEntities;
=======
use bevy_platform_support::collections::HashMap;
use bevy_render::sync_world::MainEntity;
use bevy_render::view::{RenderVisibleEntities, RetainedViewEntity};
>>>>>>> c821eda8
use bevy_render::{
    render_asset::RenderAssets,
    render_phase::{
        DrawFunctions, PhaseItem, PhaseItemExtraIndex, RenderCommand, RenderCommandResult,
        SetItemPipeline, TrackedRenderPass, ViewSortedRenderPhases,
    },
    render_resource::{
        binding_types::{sampler, texture_2d, uniform_buffer},
        *,
    },
    renderer::{RenderDevice, RenderQueue},
    sync_world::RenderEntity,
    texture::{DefaultImageSampler, FallbackImage, GpuImage},
    view::{
        ExtractedView, Msaa, ViewTarget, ViewUniform, ViewUniformOffset, ViewUniforms,
        ViewVisibility,
    },
    Extract,
};
use bevy_transform::components::GlobalTransform;
use bytemuck::{Pod, Zeroable};
use fixedbitset::FixedBitSet;

#[derive(Resource)]
pub struct SpritePipeline {
    view_layout: BindGroupLayout,
    material_layout: BindGroupLayout,
    pub dummy_white_gpu_image: GpuImage,
}

impl FromWorld for SpritePipeline {
    fn from_world(world: &mut World) -> Self {
        let mut system_state: SystemState<(
            Res<RenderDevice>,
            Res<DefaultImageSampler>,
            Res<RenderQueue>,
        )> = SystemState::new(world);
        let (render_device, default_sampler, render_queue) = system_state.get_mut(world);

        let tonemapping_lut_entries = get_lut_bind_group_layout_entries();
        let view_layout = render_device.create_bind_group_layout(
            "sprite_view_layout",
            &BindGroupLayoutEntries::with_indices(
                ShaderStages::VERTEX_FRAGMENT,
                (
                    (0, uniform_buffer::<ViewUniform>(true)),
                    (
                        1,
                        tonemapping_lut_entries[0].visibility(ShaderStages::FRAGMENT),
                    ),
                    (
                        2,
                        tonemapping_lut_entries[1].visibility(ShaderStages::FRAGMENT),
                    ),
                ),
            ),
        );

        let material_layout = render_device.create_bind_group_layout(
            "sprite_material_layout",
            &BindGroupLayoutEntries::sequential(
                ShaderStages::FRAGMENT,
                (
                    texture_2d(TextureSampleType::Float { filterable: true }),
                    sampler(SamplerBindingType::Filtering),
                ),
            ),
        );
        let dummy_white_gpu_image = {
            let image = Image::default();
            let texture = render_device.create_texture(&image.texture_descriptor);
            let sampler = match image.sampler {
                ImageSampler::Default => (**default_sampler).clone(),
                ImageSampler::Descriptor(ref descriptor) => {
                    render_device.create_sampler(&descriptor.as_wgpu())
                }
            };

            let format_size = image.texture_descriptor.format.pixel_size();
            render_queue.write_texture(
                texture.as_image_copy(),
                image.data.as_ref().expect("Image has no data"),
                TexelCopyBufferLayout {
                    offset: 0,
                    bytes_per_row: Some(image.width() * format_size as u32),
                    rows_per_image: None,
                },
                image.texture_descriptor.size,
            );
            let texture_view = texture.create_view(&TextureViewDescriptor::default());
            GpuImage {
                texture,
                texture_view,
                texture_format: image.texture_descriptor.format,
                sampler,
                size: image.texture_descriptor.size,
                mip_level_count: image.texture_descriptor.mip_level_count,
            }
        };

        SpritePipeline {
            view_layout,
            material_layout,
            dummy_white_gpu_image,
        }
    }
}

bitflags::bitflags! {
    #[derive(Clone, Copy, Debug, PartialEq, Eq, Hash)]
    #[repr(transparent)]
    // NOTE: Apparently quadro drivers support up to 64x MSAA.
    // MSAA uses the highest 3 bits for the MSAA log2(sample count) to support up to 128x MSAA.
    pub struct SpritePipelineKey: u32 {
        const NONE                              = 0;
        const HDR                               = 1 << 0;
        const TONEMAP_IN_SHADER                 = 1 << 1;
        const DEBAND_DITHER                     = 1 << 2;
        const MSAA_RESERVED_BITS                = Self::MSAA_MASK_BITS << Self::MSAA_SHIFT_BITS;
        const TONEMAP_METHOD_RESERVED_BITS      = Self::TONEMAP_METHOD_MASK_BITS << Self::TONEMAP_METHOD_SHIFT_BITS;
        const TONEMAP_METHOD_NONE               = 0 << Self::TONEMAP_METHOD_SHIFT_BITS;
        const TONEMAP_METHOD_REINHARD           = 1 << Self::TONEMAP_METHOD_SHIFT_BITS;
        const TONEMAP_METHOD_REINHARD_LUMINANCE = 2 << Self::TONEMAP_METHOD_SHIFT_BITS;
        const TONEMAP_METHOD_ACES_FITTED        = 3 << Self::TONEMAP_METHOD_SHIFT_BITS;
        const TONEMAP_METHOD_AGX                = 4 << Self::TONEMAP_METHOD_SHIFT_BITS;
        const TONEMAP_METHOD_SOMEWHAT_BORING_DISPLAY_TRANSFORM = 5 << Self::TONEMAP_METHOD_SHIFT_BITS;
        const TONEMAP_METHOD_TONY_MC_MAPFACE    = 6 << Self::TONEMAP_METHOD_SHIFT_BITS;
        const TONEMAP_METHOD_BLENDER_FILMIC     = 7 << Self::TONEMAP_METHOD_SHIFT_BITS;
    }
}

impl SpritePipelineKey {
    const MSAA_MASK_BITS: u32 = 0b111;
    const MSAA_SHIFT_BITS: u32 = 32 - Self::MSAA_MASK_BITS.count_ones();
    const TONEMAP_METHOD_MASK_BITS: u32 = 0b111;
    const TONEMAP_METHOD_SHIFT_BITS: u32 =
        Self::MSAA_SHIFT_BITS - Self::TONEMAP_METHOD_MASK_BITS.count_ones();

    #[inline]
    pub const fn from_msaa_samples(msaa_samples: u32) -> Self {
        let msaa_bits =
            (msaa_samples.trailing_zeros() & Self::MSAA_MASK_BITS) << Self::MSAA_SHIFT_BITS;
        Self::from_bits_retain(msaa_bits)
    }

    #[inline]
    pub const fn msaa_samples(&self) -> u32 {
        1 << ((self.bits() >> Self::MSAA_SHIFT_BITS) & Self::MSAA_MASK_BITS)
    }

    #[inline]
    pub const fn from_hdr(hdr: bool) -> Self {
        if hdr {
            SpritePipelineKey::HDR
        } else {
            SpritePipelineKey::NONE
        }
    }
}

impl SpecializedRenderPipeline for SpritePipeline {
    type Key = SpritePipelineKey;

    fn specialize(&self, key: Self::Key) -> RenderPipelineDescriptor {
        let mut shader_defs = Vec::new();
        if key.contains(SpritePipelineKey::TONEMAP_IN_SHADER) {
            shader_defs.push("TONEMAP_IN_SHADER".into());
            shader_defs.push(ShaderDefVal::UInt(
                "TONEMAPPING_LUT_TEXTURE_BINDING_INDEX".into(),
                1,
            ));
            shader_defs.push(ShaderDefVal::UInt(
                "TONEMAPPING_LUT_SAMPLER_BINDING_INDEX".into(),
                2,
            ));

            let method = key.intersection(SpritePipelineKey::TONEMAP_METHOD_RESERVED_BITS);

            if method == SpritePipelineKey::TONEMAP_METHOD_NONE {
                shader_defs.push("TONEMAP_METHOD_NONE".into());
            } else if method == SpritePipelineKey::TONEMAP_METHOD_REINHARD {
                shader_defs.push("TONEMAP_METHOD_REINHARD".into());
            } else if method == SpritePipelineKey::TONEMAP_METHOD_REINHARD_LUMINANCE {
                shader_defs.push("TONEMAP_METHOD_REINHARD_LUMINANCE".into());
            } else if method == SpritePipelineKey::TONEMAP_METHOD_ACES_FITTED {
                shader_defs.push("TONEMAP_METHOD_ACES_FITTED".into());
            } else if method == SpritePipelineKey::TONEMAP_METHOD_AGX {
                shader_defs.push("TONEMAP_METHOD_AGX".into());
            } else if method == SpritePipelineKey::TONEMAP_METHOD_SOMEWHAT_BORING_DISPLAY_TRANSFORM
            {
                shader_defs.push("TONEMAP_METHOD_SOMEWHAT_BORING_DISPLAY_TRANSFORM".into());
            } else if method == SpritePipelineKey::TONEMAP_METHOD_BLENDER_FILMIC {
                shader_defs.push("TONEMAP_METHOD_BLENDER_FILMIC".into());
            } else if method == SpritePipelineKey::TONEMAP_METHOD_TONY_MC_MAPFACE {
                shader_defs.push("TONEMAP_METHOD_TONY_MC_MAPFACE".into());
            }

            // Debanding is tied to tonemapping in the shader, cannot run without it.
            if key.contains(SpritePipelineKey::DEBAND_DITHER) {
                shader_defs.push("DEBAND_DITHER".into());
            }
        }

        let format = match key.contains(SpritePipelineKey::HDR) {
            true => ViewTarget::TEXTURE_FORMAT_HDR,
            false => TextureFormat::bevy_default(),
        };

        let instance_rate_vertex_buffer_layout = VertexBufferLayout {
            array_stride: 80,
            step_mode: VertexStepMode::Instance,
            attributes: vec![
                // @location(0) i_model_transpose_col0: vec4<f32>,
                VertexAttribute {
                    format: VertexFormat::Float32x4,
                    offset: 0,
                    shader_location: 0,
                },
                // @location(1) i_model_transpose_col1: vec4<f32>,
                VertexAttribute {
                    format: VertexFormat::Float32x4,
                    offset: 16,
                    shader_location: 1,
                },
                // @location(2) i_model_transpose_col2: vec4<f32>,
                VertexAttribute {
                    format: VertexFormat::Float32x4,
                    offset: 32,
                    shader_location: 2,
                },
                // @location(3) i_color: vec4<f32>,
                VertexAttribute {
                    format: VertexFormat::Float32x4,
                    offset: 48,
                    shader_location: 3,
                },
                // @location(4) i_uv_offset_scale: vec4<f32>,
                VertexAttribute {
                    format: VertexFormat::Float32x4,
                    offset: 64,
                    shader_location: 4,
                },
            ],
        };

        RenderPipelineDescriptor {
            vertex: VertexState {
                shader: SPRITE_SHADER_HANDLE,
                entry_point: "vertex".into(),
                shader_defs: shader_defs.clone(),
                buffers: vec![instance_rate_vertex_buffer_layout],
            },
            fragment: Some(FragmentState {
                shader: SPRITE_SHADER_HANDLE,
                shader_defs,
                entry_point: "fragment".into(),
                targets: vec![Some(ColorTargetState {
                    format,
                    blend: Some(BlendState::ALPHA_BLENDING),
                    write_mask: ColorWrites::ALL,
                })],
            }),
            layout: vec![self.view_layout.clone(), self.material_layout.clone()],
            primitive: PrimitiveState {
                front_face: FrontFace::Ccw,
                cull_mode: None,
                unclipped_depth: false,
                polygon_mode: PolygonMode::Fill,
                conservative: false,
                topology: PrimitiveTopology::TriangleList,
                strip_index_format: None,
            },
            // Sprites are always alpha blended so they never need to write to depth.
            // They just need to read it in case an opaque mesh2d
            // that wrote to depth is present.
            depth_stencil: Some(DepthStencilState {
                format: CORE_2D_DEPTH_FORMAT,
                depth_write_enabled: false,
                depth_compare: CompareFunction::GreaterEqual,
                stencil: StencilState {
                    front: StencilFaceState::IGNORE,
                    back: StencilFaceState::IGNORE,
                    read_mask: 0,
                    write_mask: 0,
                },
                bias: DepthBiasState {
                    constant: 0,
                    slope_scale: 0.0,
                    clamp: 0.0,
                },
            }),
            multisample: MultisampleState {
                count: key.msaa_samples(),
                mask: !0,
                alpha_to_coverage_enabled: false,
            },
            label: Some("sprite_pipeline".into()),
            push_constant_ranges: Vec::new(),
            zero_initialize_workgroup_memory: false,
        }
    }
}

pub struct ExtractedSlice {
    pub offset: Vec2,
    pub rect: Rect,
    pub size: Vec2,
}

pub struct ExtractedSprite {
    pub transform: GlobalTransform,
    pub color: LinearRgba,
    /// Select an area of the texture
    pub rect: Option<Rect>,
    /// Change the on-screen size of the sprite
    pub custom_size: Option<Vec2>,
    /// Asset ID of the [`Image`] of this sprite
    /// PERF: storing an `AssetId` instead of `Handle<Image>` enables some optimizations (`ExtractedSprite` becomes `Copy` and doesn't need to be dropped)
    pub image_handle_id: AssetId<Image>,
    pub flip_x: bool,
    pub flip_y: bool,
    pub anchor: Vec2,
    /// For cases where additional [`ExtractedSprites`] are created during extraction, this stores the
    /// entity that caused that creation for use in determining visibility.
    pub original_entity: Option<Entity>,
<<<<<<< HEAD
    pub render_entity: Entity,
    pub slice_indices: Range<usize>,
=======
    pub scaling_mode: Option<ScalingMode>,
>>>>>>> c821eda8
}

#[derive(Resource, Default)]
pub struct ExtractedSprites {
    pub sprites: MainEntityHashMap<ExtractedSprite>,
    pub slices: Vec<ExtractedSlice>,
}

#[derive(Resource, Default)]
pub struct SpriteAssetEvents {
    pub images: Vec<AssetEvent<Image>>,
}

pub fn extract_sprite_events(
    mut events: ResMut<SpriteAssetEvents>,
    mut image_events: Extract<EventReader<AssetEvent<Image>>>,
) {
    let SpriteAssetEvents { ref mut images } = *events;
    images.clear();

    for event in image_events.read() {
        images.push(*event);
    }
}

pub fn extract_sprites(
    mut extracted_sprites: ResMut<ExtractedSprites>,
    texture_atlases: Extract<Res<Assets<TextureAtlasLayout>>>,
    sprite_query: Extract<
        Query<(
            Entity,
            RenderEntity,
            &ViewVisibility,
            &Sprite,
            &GlobalTransform,
            Option<&ComputedTextureSlices>,
        )>,
    >,
) {
    extracted_sprites.sprites.clear();
    extracted_sprites.slices.clear();
    for (original_entity, render_entity, view_visibility, sprite, transform, slices) in
        sprite_query.iter()
    {
        if !view_visibility.get() {
            continue;
        }

        if let Some(slices) = slices {
            let start = extracted_sprites.slices.len();

            extracted_sprites
                .slices
                .extend(slices.extract_slices(sprite));
            let end = extracted_sprites.slices.len();
            extracted_sprites.sprites.insert(
                original_entity.into(),
                ExtractedSprite {
                    color: sprite.color.into(),
                    transform: *transform,
                    rect: None,
                    // Pass the custom size
                    custom_size: sprite.custom_size,
                    flip_x: sprite.flip_x,
                    flip_y: sprite.flip_y,
                    image_handle_id: sprite.image.id(),
                    anchor: sprite.anchor.as_vec(),
                    original_entity: Some(original_entity),
                    render_entity,
                    slice_indices: start..end,
                },
            );
        } else {
            let atlas_rect = sprite
                .texture_atlas
                .as_ref()
                .and_then(|s| s.texture_rect(&texture_atlases).map(|r| r.as_rect()));
            let rect = match (atlas_rect, sprite.rect) {
                (None, None) => None,
                (None, Some(sprite_rect)) => Some(sprite_rect),
                (Some(atlas_rect), None) => Some(atlas_rect),
                (Some(atlas_rect), Some(mut sprite_rect)) => {
                    sprite_rect.min += atlas_rect.min;
                    sprite_rect.max += atlas_rect.min;

                    Some(sprite_rect)
                }
            };

            // PERF: we don't check in this function that the `Image` asset is ready, since it should be in most cases and hashing the handle is expensive
            extracted_sprites.sprites.insert(
                original_entity.into(),
                ExtractedSprite {
                    color: sprite.color.into(),
                    transform: *transform,
                    rect,
                    // Pass the custom size
                    custom_size: sprite.custom_size,
                    flip_x: sprite.flip_x,
                    flip_y: sprite.flip_y,
                    image_handle_id: sprite.image.id(),
                    anchor: sprite.anchor.as_vec(),
                    original_entity: Some(original_entity),
<<<<<<< HEAD
                    render_entity,
                    slice_indices: 0..0,
=======
                    scaling_mode: sprite.image_mode.scale(),
>>>>>>> c821eda8
                },
            );
        }
    }
}

#[repr(C)]
#[derive(Copy, Clone, Pod, Zeroable)]
struct SpriteInstance {
    // Affine 4x3 transposed to 3x4
    pub i_model_transpose: [Vec4; 3],
    pub i_color: [f32; 4],
    pub i_uv_offset_scale: [f32; 4],
}

impl SpriteInstance {
    #[inline]
    fn from(transform: &Affine3A, color: &LinearRgba, uv_offset_scale: &Vec4) -> Self {
        let transpose_model_3x3 = transform.matrix3.transpose();
        Self {
            i_model_transpose: [
                transpose_model_3x3.x_axis.extend(transform.translation.x),
                transpose_model_3x3.y_axis.extend(transform.translation.y),
                transpose_model_3x3.z_axis.extend(transform.translation.z),
            ],
            i_color: color.to_f32_array(),
            i_uv_offset_scale: uv_offset_scale.to_array(),
        }
    }
}

#[derive(Resource)]
pub struct SpriteMeta {
    sprite_index_buffer: RawBufferVec<u32>,
    sprite_instance_buffer: RawBufferVec<SpriteInstance>,
}

impl Default for SpriteMeta {
    fn default() -> Self {
        Self {
            sprite_index_buffer: RawBufferVec::<u32>::new(BufferUsages::INDEX),
            sprite_instance_buffer: RawBufferVec::<SpriteInstance>::new(BufferUsages::VERTEX),
        }
    }
}

#[derive(Component)]
pub struct SpriteViewBindGroup {
    pub value: BindGroup,
}

#[derive(Resource, Deref, DerefMut, Default)]
pub struct SpriteBatches(HashMap<(RetainedViewEntity, Entity), SpriteBatch>);

#[derive(PartialEq, Eq, Clone, Debug)]
pub struct SpriteBatch {
    image_handle_id: AssetId<Image>,
    range: Range<u32>,
}

#[derive(Resource, Default)]
pub struct ImageBindGroups {
    values: HashMap<AssetId<Image>, BindGroup>,
}

pub fn queue_sprites(
    mut view_entities: Local<FixedBitSet>,
    draw_functions: Res<DrawFunctions<Transparent2d>>,
    sprite_pipeline: Res<SpritePipeline>,
    mut pipelines: ResMut<SpecializedRenderPipelines<SpritePipeline>>,
    pipeline_cache: Res<PipelineCache>,
    extracted_sprites: Res<ExtractedSprites>,
    mut transparent_render_phases: ResMut<ViewSortedRenderPhases<Transparent2d>>,
    mut views: Query<(
        &RenderVisibleEntities,
        &ExtractedView,
        &Msaa,
        Option<&Tonemapping>,
        Option<&DebandDither>,
    )>,
) {
    let draw_sprite_function = draw_functions.read().id::<DrawSprite>();

    for (visible_entities, view, msaa, tonemapping, dither) in &mut views {
        let Some(transparent_phase) = transparent_render_phases.get_mut(&view.retained_view_entity)
        else {
            continue;
        };

        let msaa_key = SpritePipelineKey::from_msaa_samples(msaa.samples());
        let mut view_key = SpritePipelineKey::from_hdr(view.hdr) | msaa_key;

        if !view.hdr {
            if let Some(tonemapping) = tonemapping {
                view_key |= SpritePipelineKey::TONEMAP_IN_SHADER;
                view_key |= match tonemapping {
                    Tonemapping::None => SpritePipelineKey::TONEMAP_METHOD_NONE,
                    Tonemapping::Reinhard => SpritePipelineKey::TONEMAP_METHOD_REINHARD,
                    Tonemapping::ReinhardLuminance => {
                        SpritePipelineKey::TONEMAP_METHOD_REINHARD_LUMINANCE
                    }
                    Tonemapping::AcesFitted => SpritePipelineKey::TONEMAP_METHOD_ACES_FITTED,
                    Tonemapping::AgX => SpritePipelineKey::TONEMAP_METHOD_AGX,
                    Tonemapping::SomewhatBoringDisplayTransform => {
                        SpritePipelineKey::TONEMAP_METHOD_SOMEWHAT_BORING_DISPLAY_TRANSFORM
                    }
                    Tonemapping::TonyMcMapface => SpritePipelineKey::TONEMAP_METHOD_TONY_MC_MAPFACE,
                    Tonemapping::BlenderFilmic => SpritePipelineKey::TONEMAP_METHOD_BLENDER_FILMIC,
                };
            }
            if let Some(DebandDither::Enabled) = dither {
                view_key |= SpritePipelineKey::DEBAND_DITHER;
            }
        }

        let pipeline = pipelines.specialize(&pipeline_cache, &sprite_pipeline, view_key);

        view_entities.clear();
        view_entities.extend(
            visible_entities
                .iter::<Sprite>()
                .map(|(_, e)| e.index() as usize),
        );

        transparent_phase
            .items
            .reserve(extracted_sprites.sprites.len());

        for (main_entity, extracted_sprite) in extracted_sprites.sprites.iter() {
            let index = extracted_sprite
                .original_entity
                .unwrap_or(extracted_sprite.render_entity)
                .index();

            if !view_entities.contains(index as usize) {
                continue;
            }

            // These items will be sorted by depth with other phase items
            let sort_key = FloatOrd(extracted_sprite.transform.translation().z);

            // Add the item to the render phase
            transparent_phase.add(Transparent2d {
                draw_function: draw_sprite_function,
                pipeline,
                entity: (extracted_sprite.render_entity, *main_entity),
                sort_key,
                // `batch_range` is calculated in `prepare_sprite_image_bind_groups`
                batch_range: 0..0,
                extra_index: PhaseItemExtraIndex::None,
                indexed: true,
            });
        }
    }
}

pub fn prepare_sprite_view_bind_groups(
    mut commands: Commands,
    render_device: Res<RenderDevice>,
    sprite_pipeline: Res<SpritePipeline>,
    view_uniforms: Res<ViewUniforms>,
    views: Query<(Entity, &Tonemapping), With<ExtractedView>>,
    tonemapping_luts: Res<TonemappingLuts>,
    images: Res<RenderAssets<GpuImage>>,
    fallback_image: Res<FallbackImage>,
) {
    let Some(view_binding) = view_uniforms.uniforms.binding() else {
        return;
    };

    for (entity, tonemapping) in &views {
        let lut_bindings =
            get_lut_bindings(&images, &tonemapping_luts, tonemapping, &fallback_image);
        let view_bind_group = render_device.create_bind_group(
            "mesh2d_view_bind_group",
            &sprite_pipeline.view_layout,
            &BindGroupEntries::with_indices((
                (0, view_binding.clone()),
                (1, lut_bindings.0),
                (2, lut_bindings.1),
            )),
        );

        commands.entity(entity).insert(SpriteViewBindGroup {
            value: view_bind_group,
        });
    }
}

pub fn prepare_sprite_image_bind_groups(
    render_device: Res<RenderDevice>,
    render_queue: Res<RenderQueue>,
    mut sprite_meta: ResMut<SpriteMeta>,
    sprite_pipeline: Res<SpritePipeline>,
    mut image_bind_groups: ResMut<ImageBindGroups>,
    gpu_images: Res<RenderAssets<GpuImage>>,
    extracted_sprites: Res<ExtractedSprites>,
    mut phases: ResMut<ViewSortedRenderPhases<Transparent2d>>,
    events: Res<SpriteAssetEvents>,
    mut batches: ResMut<SpriteBatches>,
) {
    // If an image has changed, the GpuImage has (probably) changed
    for event in &events.images {
        match event {
            AssetEvent::Added { .. } |
            // Images don't have dependencies
            AssetEvent::LoadedWithDependencies { .. } => {}
            AssetEvent::Unused { id } | AssetEvent::Modified { id } | AssetEvent::Removed { id } => {
                image_bind_groups.values.remove(id);
            }
        };
    }

    batches.clear();

    // Clear the sprite instances
    sprite_meta.sprite_instance_buffer.clear();

    // Index buffer indices
    let mut index = 0;

    let image_bind_groups = &mut *image_bind_groups;

    for (retained_view, transparent_phase) in phases.iter_mut() {
        let mut current_batch = None;
        let mut batch_item_index = 0;
        let mut batch_image_size = Vec2::ZERO;
        let mut batch_image_handle = AssetId::invalid();

        // Iterate through the phase items and detect when successive sprites that can be batched.
        // Spawn an entity with a `SpriteBatch` component for each possible batch.
        // Compatible items share the same entity.
        for item_index in 0..transparent_phase.items.len() {
            let item = &transparent_phase.items[item_index];
            let item_entity = item.entity;
            let Some(extracted_sprite) = extracted_sprites.sprites.get(&item_entity.1) else {
                // If there is a phase item that is not a sprite, then we must start a new
                // batch to draw the other phase item(s) and to respect draw order. This can be
                // done by invalidating the batch_image_handle
                batch_image_handle = AssetId::invalid();
                continue;
            };

            if batch_image_handle != extracted_sprite.image_handle_id {
                let Some(gpu_image) = gpu_images.get(extracted_sprite.image_handle_id) else {
                    continue;
                };

                batch_image_size = gpu_image.size_2d().as_vec2();
                batch_image_handle = extracted_sprite.image_handle_id;
                image_bind_groups
                    .values
                    .entry(batch_image_handle)
                    .or_insert_with(|| {
                        render_device.create_bind_group(
                            "sprite_material_bind_group",
                            &sprite_pipeline.material_layout,
                            &BindGroupEntries::sequential((
                                &gpu_image.texture_view,
                                &gpu_image.sampler,
                            )),
                        )
                    });

                batch_item_index = item_index;
<<<<<<< HEAD

                batches.push((
                    item_entity.0,
=======
                current_batch = Some(batches.entry((*retained_view, item.entity())).insert(
>>>>>>> c821eda8
                    SpriteBatch {
                        image_handle_id: batch_image_handle,
                        range: index..index,
                    },
                ));
            }

<<<<<<< HEAD
            if extracted_sprite.slice_indices.is_empty() {
                // By default, the size of the quad is the size of the texture
                let mut quad_size = batch_image_size;

                // Calculate vertex data for this item
                let mut uv_offset_scale: Vec4;

                // If a rect is specified, adjust UVs and the size of the quad
                if let Some(rect) = extracted_sprite.rect {
                    let rect_size = rect.size();
                    uv_offset_scale = Vec4::new(
                        rect.min.x / batch_image_size.x,
                        rect.max.y / batch_image_size.y,
                        rect_size.x / batch_image_size.x,
                        -rect_size.y / batch_image_size.y,
                    );
                    quad_size = rect_size;
                } else {
                    uv_offset_scale = Vec4::new(0.0, 1.0, 1.0, -1.0);
                }
=======
            // By default, the size of the quad is the size of the texture
            let mut quad_size = batch_image_size;

            // Texture size is the size of the image
            let mut texture_size = batch_image_size;

            // If a rect is specified, adjust UVs and the size of the quad
            let mut uv_offset_scale = if let Some(rect) = extracted_sprite.rect {
                let rect_size = rect.size();
                quad_size = rect_size;
                // Update texture size to the rect size
                // It will help scale properly only portion of the image
                texture_size = rect_size;
                Vec4::new(
                    rect.min.x / batch_image_size.x,
                    rect.max.y / batch_image_size.y,
                    rect_size.x / batch_image_size.x,
                    -rect_size.y / batch_image_size.y,
                )
            } else {
                Vec4::new(0.0, 1.0, 1.0, -1.0)
            };

            // Override the size if a custom one is specified
            if let Some(custom_size) = extracted_sprite.custom_size {
                quad_size = custom_size;
            }

            // Used for translation of the quad if `TextureScale::Fit...` is specified.
            let mut quad_translation = Vec2::ZERO;

            // Scales the texture based on the `texture_scale` field.
            if let Some(scaling_mode) = extracted_sprite.scaling_mode {
                apply_scaling(
                    scaling_mode,
                    texture_size,
                    &mut quad_size,
                    &mut quad_translation,
                    &mut uv_offset_scale,
                );
            }
>>>>>>> c821eda8

                if extracted_sprite.flip_x {
                    uv_offset_scale.x += uv_offset_scale.z;
                    uv_offset_scale.z *= -1.0;
                }
                if extracted_sprite.flip_y {
                    uv_offset_scale.y += uv_offset_scale.w;
                    uv_offset_scale.w *= -1.0;
                }

<<<<<<< HEAD
                // Override the size if a custom one is specified
                if let Some(custom_size) = extracted_sprite.custom_size {
                    quad_size = custom_size;
                }
                let transform = extracted_sprite.transform.affine()
                    * Affine3A::from_scale_rotation_translation(
                        quad_size.extend(1.0),
                        Quat::IDENTITY,
                        (quad_size * (-extracted_sprite.anchor - Vec2::splat(0.5))).extend(0.0),
                    );

                // Store the vertex data and add the item to the render phase
                sprite_meta
                    .sprite_instance_buffer
                    .push(SpriteInstance::from(
                        &transform,
                        &extracted_sprite.color,
                        &uv_offset_scale,
                    ));

                batches.last_mut().unwrap().1.range.end += 1;
                index += 1;
            } else {
                for i in extracted_sprite.slice_indices.clone() {
                    let sprite = &extracted_sprites.slices[i];
                    let rect = sprite.rect;

                    // Calculate vertex data for this item
                    let mut uv_offset_scale: Vec4;

                    // If a rect is specified, adjust UVs and the size of the quad

                    let rect_size = rect.size();
                    uv_offset_scale = Vec4::new(
                        rect.min.x / batch_image_size.x,
                        rect.max.y / batch_image_size.y,
                        rect_size.x / batch_image_size.x,
                        -rect_size.y / batch_image_size.y,
                    );

                    if extracted_sprite.flip_x {
                        uv_offset_scale.x += uv_offset_scale.z;
                        uv_offset_scale.z *= -1.0;
                    }
                    if extracted_sprite.flip_y {
                        uv_offset_scale.y += uv_offset_scale.w;
                        uv_offset_scale.w *= -1.0;
                    }
=======
            let transform = extracted_sprite.transform.affine()
                * Affine3A::from_scale_rotation_translation(
                    quad_size.extend(1.0),
                    Quat::IDENTITY,
                    ((quad_size + quad_translation)
                        * (-extracted_sprite.anchor - Vec2::splat(0.5)))
                    .extend(0.0),
                );

            // Store the vertex data and add the item to the render phase
            sprite_meta
                .sprite_instance_buffer
                .push(SpriteInstance::from(
                    &transform,
                    &extracted_sprite.color,
                    &uv_offset_scale,
                ));
>>>>>>> c821eda8

                    let transform = extracted_sprite.transform.affine()
                        * Affine3A::from_scale_rotation_translation(
                            sprite.size.extend(1.0),
                            Quat::IDENTITY,
                            (sprite.size * (-extracted_sprite.anchor - Vec2::splat(0.5))
                                + sprite.offset)
                                .extend(0.0),
                        );

                    // Store the vertex data and add the item to the render phase
                    sprite_meta
                        .sprite_instance_buffer
                        .push(SpriteInstance::from(
                            &transform,
                            &extracted_sprite.color,
                            &uv_offset_scale,
                        ));

                    batches.last_mut().unwrap().1.range.end += 1;
                    index += 1;
                }
            }
            transparent_phase.items[batch_item_index]
                .batch_range_mut()
                .end += 1;
<<<<<<< HEAD
=======
            current_batch.as_mut().unwrap().get_mut().range.end += 1;
            index += 1;
>>>>>>> c821eda8
        }
    }
    sprite_meta
        .sprite_instance_buffer
        .write_buffer(&render_device, &render_queue);

    if sprite_meta.sprite_index_buffer.len() != 6 {
        sprite_meta.sprite_index_buffer.clear();

        // NOTE: This code is creating 6 indices pointing to 4 vertices.
        // The vertices form the corners of a quad based on their two least significant bits.
        // 10   11
        //
        // 00   01
        // The sprite shader can then use the two least significant bits as the vertex index.
        // The rest of the properties to transform the vertex positions and UVs (which are
        // implicit) are baked into the instance transform, and UV offset and scale.
        // See bevy_sprite/src/render/sprite.wgsl for the details.
        sprite_meta.sprite_index_buffer.push(2);
        sprite_meta.sprite_index_buffer.push(0);
        sprite_meta.sprite_index_buffer.push(1);
        sprite_meta.sprite_index_buffer.push(1);
        sprite_meta.sprite_index_buffer.push(3);
        sprite_meta.sprite_index_buffer.push(2);

        sprite_meta
            .sprite_index_buffer
            .write_buffer(&render_device, &render_queue);
    }
}

/// [`RenderCommand`] for sprite rendering.
pub type DrawSprite = (
    SetItemPipeline,
    SetSpriteViewBindGroup<0>,
    SetSpriteTextureBindGroup<1>,
    DrawSpriteBatch,
);

pub struct SetSpriteViewBindGroup<const I: usize>;
impl<P: PhaseItem, const I: usize> RenderCommand<P> for SetSpriteViewBindGroup<I> {
    type Param = ();
    type ViewQuery = (Read<ViewUniformOffset>, Read<SpriteViewBindGroup>);
    type ItemQuery = ();

    fn render<'w>(
        _item: &P,
        (view_uniform, sprite_view_bind_group): ROQueryItem<'w, Self::ViewQuery>,
        _entity: Option<()>,
        _param: SystemParamItem<'w, '_, Self::Param>,
        pass: &mut TrackedRenderPass<'w>,
    ) -> RenderCommandResult {
        pass.set_bind_group(I, &sprite_view_bind_group.value, &[view_uniform.offset]);
        RenderCommandResult::Success
    }
}
pub struct SetSpriteTextureBindGroup<const I: usize>;
impl<P: PhaseItem, const I: usize> RenderCommand<P> for SetSpriteTextureBindGroup<I> {
    type Param = (SRes<ImageBindGroups>, SRes<SpriteBatches>);
    type ViewQuery = Read<ExtractedView>;
    type ItemQuery = ();

    fn render<'w>(
        item: &P,
        view: ROQueryItem<'w, Self::ViewQuery>,
        _entity: Option<()>,
        (image_bind_groups, batches): SystemParamItem<'w, '_, Self::Param>,
        pass: &mut TrackedRenderPass<'w>,
    ) -> RenderCommandResult {
        let image_bind_groups = image_bind_groups.into_inner();
        let Some(batch) = batches.get(&(view.retained_view_entity, item.entity())) else {
            return RenderCommandResult::Skip;
        };

        pass.set_bind_group(
            I,
            image_bind_groups
                .values
                .get(&batch.image_handle_id)
                .unwrap(),
            &[],
        );
        RenderCommandResult::Success
    }
}

pub struct DrawSpriteBatch;
impl<P: PhaseItem> RenderCommand<P> for DrawSpriteBatch {
    type Param = (SRes<SpriteMeta>, SRes<SpriteBatches>);
    type ViewQuery = Read<ExtractedView>;
    type ItemQuery = ();

    fn render<'w>(
        item: &P,
        view: ROQueryItem<'w, Self::ViewQuery>,
        _entity: Option<()>,
        (sprite_meta, batches): SystemParamItem<'w, '_, Self::Param>,
        pass: &mut TrackedRenderPass<'w>,
    ) -> RenderCommandResult {
        let sprite_meta = sprite_meta.into_inner();
        let Some(batch) = batches.get(&(view.retained_view_entity, item.entity())) else {
            return RenderCommandResult::Skip;
        };

        pass.set_index_buffer(
            sprite_meta.sprite_index_buffer.buffer().unwrap().slice(..),
            0,
            IndexFormat::Uint32,
        );
        pass.set_vertex_buffer(
            0,
            sprite_meta
                .sprite_instance_buffer
                .buffer()
                .unwrap()
                .slice(..),
        );
        pass.draw_indexed(0..6, 0, batch.range.clone());
        RenderCommandResult::Success
    }
}

/// Scales a texture to fit within a given quad size with keeping the aspect ratio.
fn apply_scaling(
    scaling_mode: ScalingMode,
    texture_size: Vec2,
    quad_size: &mut Vec2,
    quad_translation: &mut Vec2,
    uv_offset_scale: &mut Vec4,
) {
    let quad_ratio = quad_size.x / quad_size.y;
    let texture_ratio = texture_size.x / texture_size.y;
    let tex_quad_scale = texture_ratio / quad_ratio;
    let quad_tex_scale = quad_ratio / texture_ratio;

    match scaling_mode {
        ScalingMode::FillCenter => {
            if quad_ratio > texture_ratio {
                // offset texture to center by y coordinate
                uv_offset_scale.y += (uv_offset_scale.w - uv_offset_scale.w * tex_quad_scale) * 0.5;
                // sum up scales
                uv_offset_scale.w *= tex_quad_scale;
            } else {
                // offset texture to center by x coordinate
                uv_offset_scale.x += (uv_offset_scale.z - uv_offset_scale.z * quad_tex_scale) * 0.5;
                uv_offset_scale.z *= quad_tex_scale;
            };
        }
        ScalingMode::FillStart => {
            if quad_ratio > texture_ratio {
                uv_offset_scale.y += uv_offset_scale.w - uv_offset_scale.w * tex_quad_scale;
                uv_offset_scale.w *= tex_quad_scale;
            } else {
                uv_offset_scale.z *= quad_tex_scale;
            }
        }
        ScalingMode::FillEnd => {
            if quad_ratio > texture_ratio {
                uv_offset_scale.w *= tex_quad_scale;
            } else {
                uv_offset_scale.x += uv_offset_scale.z - uv_offset_scale.z * quad_tex_scale;
                uv_offset_scale.z *= quad_tex_scale;
            }
        }
        ScalingMode::FitCenter => {
            if texture_ratio > quad_ratio {
                // Scale based on width
                quad_size.y *= quad_tex_scale;
            } else {
                // Scale based on height
                quad_size.x *= tex_quad_scale;
            }
        }
        ScalingMode::FitStart => {
            if texture_ratio > quad_ratio {
                // The quad is scaled to match the image ratio, and the quad translation is adjusted
                // to start of the quad within the original quad size.
                let scale = Vec2::new(1.0, quad_tex_scale);
                let new_quad = *quad_size * scale;
                let offset = *quad_size - new_quad;
                *quad_translation = Vec2::new(0.0, -offset.y);
                *quad_size = new_quad;
            } else {
                let scale = Vec2::new(tex_quad_scale, 1.0);
                let new_quad = *quad_size * scale;
                let offset = *quad_size - new_quad;
                *quad_translation = Vec2::new(offset.x, 0.0);
                *quad_size = new_quad;
            }
        }
        ScalingMode::FitEnd => {
            if texture_ratio > quad_ratio {
                let scale = Vec2::new(1.0, quad_tex_scale);
                let new_quad = *quad_size * scale;
                let offset = *quad_size - new_quad;
                *quad_translation = Vec2::new(0.0, offset.y);
                *quad_size = new_quad;
            } else {
                let scale = Vec2::new(tex_quad_scale, 1.0);
                let new_quad = *quad_size * scale;
                let offset = *quad_size - new_quad;
                *quad_translation = Vec2::new(-offset.x, 0.0);
                *quad_size = new_quad;
            }
        }
    }
}<|MERGE_RESOLUTION|>--- conflicted
+++ resolved
@@ -18,14 +18,9 @@
 };
 use bevy_image::{BevyDefault, Image, ImageSampler, TextureAtlasLayout, TextureFormatPixelInfo};
 use bevy_math::{Affine3A, FloatOrd, Quat, Rect, Vec2, Vec4};
-<<<<<<< HEAD
-use bevy_render::sync_world::MainEntityHashMap;
-use bevy_render::view::RenderVisibleEntities;
-=======
 use bevy_platform_support::collections::HashMap;
 use bevy_render::sync_world::MainEntity;
 use bevy_render::view::{RenderVisibleEntities, RetainedViewEntity};
->>>>>>> c821eda8
 use bevy_render::{
     render_asset::RenderAssets,
     render_phase::{
@@ -338,8 +333,6 @@
 pub struct ExtractedSprite {
     pub transform: GlobalTransform,
     pub color: LinearRgba,
-    /// Select an area of the texture
-    pub rect: Option<Rect>,
     /// Change the on-screen size of the sprite
     pub custom_size: Option<Vec2>,
     /// Asset ID of the [`Image`] of this sprite
@@ -348,20 +341,22 @@
     pub flip_x: bool,
     pub flip_y: bool,
     pub anchor: Vec2,
-    /// For cases where additional [`ExtractedSprites`] are created during extraction, this stores the
-    /// entity that caused that creation for use in determining visibility.
-    pub original_entity: Option<Entity>,
-<<<<<<< HEAD
-    pub render_entity: Entity,
-    pub slice_indices: Range<usize>,
-=======
-    pub scaling_mode: Option<ScalingMode>,
->>>>>>> c821eda8
+    pub kind: ExtractedSpriteKind,
+}
+
+pub enum ExtractedSpriteKind {
+    Slices {
+        indices: Range<usize>,
+    },
+    Sprite {
+        rect: Option<Rect>,
+        scaling_mode: Option<ScalingMode>,
+    },
 }
 
 #[derive(Resource, Default)]
 pub struct ExtractedSprites {
-    pub sprites: MainEntityHashMap<ExtractedSprite>,
+    pub sprites: HashMap<(Entity, MainEntity), ExtractedSprite>,
     pub slices: Vec<ExtractedSlice>,
 }
 
@@ -413,20 +408,19 @@
                 .extend(slices.extract_slices(sprite));
             let end = extracted_sprites.slices.len();
             extracted_sprites.sprites.insert(
-                original_entity.into(),
+                (render_entity, original_entity.into()),
                 ExtractedSprite {
                     color: sprite.color.into(),
                     transform: *transform,
-                    rect: None,
                     // Pass the custom size
                     custom_size: sprite.custom_size,
                     flip_x: sprite.flip_x,
                     flip_y: sprite.flip_y,
                     image_handle_id: sprite.image.id(),
                     anchor: sprite.anchor.as_vec(),
-                    original_entity: Some(original_entity),
-                    render_entity,
-                    slice_indices: start..end,
+                    kind: ExtractedSpriteKind::Slices {
+                        indices: start..end,
+                    },
                 },
             );
         } else {
@@ -448,24 +442,20 @@
 
             // PERF: we don't check in this function that the `Image` asset is ready, since it should be in most cases and hashing the handle is expensive
             extracted_sprites.sprites.insert(
-                original_entity.into(),
+                (render_entity, original_entity.into()),
                 ExtractedSprite {
                     color: sprite.color.into(),
                     transform: *transform,
-                    rect,
                     // Pass the custom size
                     custom_size: sprite.custom_size,
                     flip_x: sprite.flip_x,
                     flip_y: sprite.flip_y,
                     image_handle_id: sprite.image.id(),
                     anchor: sprite.anchor.as_vec(),
-                    original_entity: Some(original_entity),
-<<<<<<< HEAD
-                    render_entity,
-                    slice_indices: 0..0,
-=======
-                    scaling_mode: sprite.image_mode.scale(),
->>>>>>> c821eda8
+                    kind: ExtractedSpriteKind::Sprite {
+                        rect,
+                        scaling_mode: sprite.image_mode.scale(),
+                    },
                 },
             );
         }
@@ -594,11 +584,8 @@
             .items
             .reserve(extracted_sprites.sprites.len());
 
-        for (main_entity, extracted_sprite) in extracted_sprites.sprites.iter() {
-            let index = extracted_sprite
-                .original_entity
-                .unwrap_or(extracted_sprite.render_entity)
-                .index();
+        for ((entity, main_entity), extracted_sprite) in extracted_sprites.sprites.iter() {
+            let index = main_entity.index();
 
             if !view_entities.contains(index as usize) {
                 continue;
@@ -611,7 +598,7 @@
             transparent_phase.add(Transparent2d {
                 draw_function: draw_sprite_function,
                 pipeline,
-                entity: (extracted_sprite.render_entity, *main_entity),
+                entity: (*entity, *main_entity),
                 sort_key,
                 // `batch_range` is calculated in `prepare_sprite_image_bind_groups`
                 batch_range: 0..0,
@@ -700,8 +687,8 @@
         // Compatible items share the same entity.
         for item_index in 0..transparent_phase.items.len() {
             let item = &transparent_phase.items[item_index];
-            let item_entity = item.entity;
-            let Some(extracted_sprite) = extracted_sprites.sprites.get(&item_entity.1) else {
+
+            let Some(extracted_sprite) = extracted_sprites.sprites.get(&item.entity) else {
                 // If there is a phase item that is not a sprite, then we must start a new
                 // batch to draw the other phase item(s) and to respect draw order. This can be
                 // done by invalidating the batch_image_handle
@@ -731,134 +718,35 @@
                     });
 
                 batch_item_index = item_index;
-<<<<<<< HEAD
-
-                batches.push((
-                    item_entity.0,
-=======
                 current_batch = Some(batches.entry((*retained_view, item.entity())).insert(
->>>>>>> c821eda8
                     SpriteBatch {
                         image_handle_id: batch_image_handle,
                         range: index..index,
                     },
                 ));
             }
-
-<<<<<<< HEAD
-            if extracted_sprite.slice_indices.is_empty() {
-                // By default, the size of the quad is the size of the texture
-                let mut quad_size = batch_image_size;
-
-                // Calculate vertex data for this item
-                let mut uv_offset_scale: Vec4;
-
-                // If a rect is specified, adjust UVs and the size of the quad
-                if let Some(rect) = extracted_sprite.rect {
-                    let rect_size = rect.size();
-                    uv_offset_scale = Vec4::new(
-                        rect.min.x / batch_image_size.x,
-                        rect.max.y / batch_image_size.y,
-                        rect_size.x / batch_image_size.x,
-                        -rect_size.y / batch_image_size.y,
-                    );
-                    quad_size = rect_size;
-                } else {
-                    uv_offset_scale = Vec4::new(0.0, 1.0, 1.0, -1.0);
-                }
-=======
-            // By default, the size of the quad is the size of the texture
-            let mut quad_size = batch_image_size;
-
-            // Texture size is the size of the image
-            let mut texture_size = batch_image_size;
-
-            // If a rect is specified, adjust UVs and the size of the quad
-            let mut uv_offset_scale = if let Some(rect) = extracted_sprite.rect {
-                let rect_size = rect.size();
-                quad_size = rect_size;
-                // Update texture size to the rect size
-                // It will help scale properly only portion of the image
-                texture_size = rect_size;
-                Vec4::new(
-                    rect.min.x / batch_image_size.x,
-                    rect.max.y / batch_image_size.y,
-                    rect_size.x / batch_image_size.x,
-                    -rect_size.y / batch_image_size.y,
-                )
-            } else {
-                Vec4::new(0.0, 1.0, 1.0, -1.0)
-            };
-
-            // Override the size if a custom one is specified
-            if let Some(custom_size) = extracted_sprite.custom_size {
-                quad_size = custom_size;
-            }
-
-            // Used for translation of the quad if `TextureScale::Fit...` is specified.
-            let mut quad_translation = Vec2::ZERO;
-
-            // Scales the texture based on the `texture_scale` field.
-            if let Some(scaling_mode) = extracted_sprite.scaling_mode {
-                apply_scaling(
-                    scaling_mode,
-                    texture_size,
-                    &mut quad_size,
-                    &mut quad_translation,
-                    &mut uv_offset_scale,
-                );
-            }
->>>>>>> c821eda8
-
-                if extracted_sprite.flip_x {
-                    uv_offset_scale.x += uv_offset_scale.z;
-                    uv_offset_scale.z *= -1.0;
-                }
-                if extracted_sprite.flip_y {
-                    uv_offset_scale.y += uv_offset_scale.w;
-                    uv_offset_scale.w *= -1.0;
-                }
-
-<<<<<<< HEAD
-                // Override the size if a custom one is specified
-                if let Some(custom_size) = extracted_sprite.custom_size {
-                    quad_size = custom_size;
-                }
-                let transform = extracted_sprite.transform.affine()
-                    * Affine3A::from_scale_rotation_translation(
-                        quad_size.extend(1.0),
-                        Quat::IDENTITY,
-                        (quad_size * (-extracted_sprite.anchor - Vec2::splat(0.5))).extend(0.0),
-                    );
-
-                // Store the vertex data and add the item to the render phase
-                sprite_meta
-                    .sprite_instance_buffer
-                    .push(SpriteInstance::from(
-                        &transform,
-                        &extracted_sprite.color,
-                        &uv_offset_scale,
-                    ));
-
-                batches.last_mut().unwrap().1.range.end += 1;
-                index += 1;
-            } else {
-                for i in extracted_sprite.slice_indices.clone() {
-                    let sprite = &extracted_sprites.slices[i];
-                    let rect = sprite.rect;
-
+            match extracted_sprite.kind {
+                ExtractedSpriteKind::Sprite { rect, scaling_mode } => {
+                    // By default, the size of the quad is the size of the texture
+                    let mut quad_size = batch_image_size;
+                    let mut texture_size = batch_image_size;
                     // Calculate vertex data for this item
-                    let mut uv_offset_scale: Vec4;
-
                     // If a rect is specified, adjust UVs and the size of the quad
-
-                    let rect_size = rect.size();
-                    uv_offset_scale = Vec4::new(
-                        rect.min.x / batch_image_size.x,
-                        rect.max.y / batch_image_size.y,
-                        rect_size.x / batch_image_size.x,
-                        -rect_size.y / batch_image_size.y,
-                    );
+                    let mut uv_offset_scale = if let Some(rect) = rect {
+                        let rect_size = rect.size();
+                        quad_size = rect_size;
+                        // Update texture size to the rect size
+                        // It will help scale properly only portion of the image
+                        texture_size = rect_size;
+                        Vec4::new(
+                            rect.min.x / batch_image_size.x,
+                            rect.max.y / batch_image_size.y,
+                            rect_size.x / batch_image_size.x,
+                            -rect_size.y / batch_image_size.y,
+                        )
+                    } else {
+                        Vec4::new(0.0, 1.0, 1.0, -1.0)
+                    };
 
                     if extracted_sprite.flip_x {
                         uv_offset_scale.x += uv_offset_scale.z;
@@ -868,33 +756,42 @@
                         uv_offset_scale.y += uv_offset_scale.w;
                         uv_offset_scale.w *= -1.0;
                     }
-=======
-            let transform = extracted_sprite.transform.affine()
-                * Affine3A::from_scale_rotation_translation(
-                    quad_size.extend(1.0),
-                    Quat::IDENTITY,
-                    ((quad_size + quad_translation)
-                        * (-extracted_sprite.anchor - Vec2::splat(0.5)))
-                    .extend(0.0),
-                );
-
-            // Store the vertex data and add the item to the render phase
-            sprite_meta
-                .sprite_instance_buffer
-                .push(SpriteInstance::from(
-                    &transform,
-                    &extracted_sprite.color,
-                    &uv_offset_scale,
-                ));
->>>>>>> c821eda8
+
+                    // Override the size if a custom one is specified
+                    if let Some(custom_size) = extracted_sprite.custom_size {
+                        quad_size = custom_size;
+                    }
+
+                    // Used for translation of the quad if `TextureScale::Fit...` is specified.
+                    let mut quad_translation = Vec2::ZERO;
+
+                    // Scales the texture based on the `texture_scale` field.
+                    if let Some(scaling_mode) = scaling_mode {
+                        apply_scaling(
+                            scaling_mode,
+                            texture_size,
+                            &mut quad_size,
+                            &mut quad_translation,
+                            &mut uv_offset_scale,
+                        );
+                    }
+
+                    if extracted_sprite.flip_x {
+                        uv_offset_scale.x += uv_offset_scale.z;
+                        uv_offset_scale.z *= -1.0;
+                    }
+                    if extracted_sprite.flip_y {
+                        uv_offset_scale.y += uv_offset_scale.w;
+                        uv_offset_scale.w *= -1.0;
+                    }
 
                     let transform = extracted_sprite.transform.affine()
                         * Affine3A::from_scale_rotation_translation(
-                            sprite.size.extend(1.0),
+                            quad_size.extend(1.0),
                             Quat::IDENTITY,
-                            (sprite.size * (-extracted_sprite.anchor - Vec2::splat(0.5))
-                                + sprite.offset)
-                                .extend(0.0),
+                            ((quad_size + quad_translation)
+                                * (-extracted_sprite.anchor - Vec2::splat(0.5)))
+                            .extend(0.0),
                         );
 
                     // Store the vertex data and add the item to the render phase
@@ -906,49 +803,92 @@
                             &uv_offset_scale,
                         ));
 
-                    batches.last_mut().unwrap().1.range.end += 1;
+                    current_batch.as_mut().unwrap().get_mut().range.end += 1;
                     index += 1;
+                }
+                ExtractedSpriteKind::Slices { ref indices } => {
+                    for i in indices.clone() {
+                        let sprite = &extracted_sprites.slices[i];
+                        let rect = sprite.rect;
+
+                        // Calculate vertex data for this item
+                        let mut uv_offset_scale: Vec4;
+
+                        // If a rect is specified, adjust UVs and the size of the quad
+
+                        let rect_size = rect.size();
+                        uv_offset_scale = Vec4::new(
+                            rect.min.x / batch_image_size.x,
+                            rect.max.y / batch_image_size.y,
+                            rect_size.x / batch_image_size.x,
+                            -rect_size.y / batch_image_size.y,
+                        );
+
+                        if extracted_sprite.flip_x {
+                            uv_offset_scale.x += uv_offset_scale.z;
+                            uv_offset_scale.z *= -1.0;
+                        }
+                        if extracted_sprite.flip_y {
+                            uv_offset_scale.y += uv_offset_scale.w;
+                            uv_offset_scale.w *= -1.0;
+                        }
+
+                        let transform = extracted_sprite.transform.affine()
+                            * Affine3A::from_scale_rotation_translation(
+                                sprite.size.extend(1.0),
+                                Quat::IDENTITY,
+                                (sprite.size * (-extracted_sprite.anchor - Vec2::splat(0.5))
+                                    + sprite.offset)
+                                    .extend(0.0),
+                            );
+
+                        // Store the vertex data and add the item to the render phase
+                        sprite_meta
+                            .sprite_instance_buffer
+                            .push(SpriteInstance::from(
+                                &transform,
+                                &extracted_sprite.color,
+                                &uv_offset_scale,
+                            ));
+
+                        current_batch.as_mut().unwrap().get_mut().range.end += 1;
+                        index += 1;
+                    }
                 }
             }
             transparent_phase.items[batch_item_index]
                 .batch_range_mut()
                 .end += 1;
-<<<<<<< HEAD
-=======
-            current_batch.as_mut().unwrap().get_mut().range.end += 1;
-            index += 1;
->>>>>>> c821eda8
-        }
-    }
-    sprite_meta
-        .sprite_instance_buffer
-        .write_buffer(&render_device, &render_queue);
-
-    if sprite_meta.sprite_index_buffer.len() != 6 {
-        sprite_meta.sprite_index_buffer.clear();
-
-        // NOTE: This code is creating 6 indices pointing to 4 vertices.
-        // The vertices form the corners of a quad based on their two least significant bits.
-        // 10   11
-        //
-        // 00   01
-        // The sprite shader can then use the two least significant bits as the vertex index.
-        // The rest of the properties to transform the vertex positions and UVs (which are
-        // implicit) are baked into the instance transform, and UV offset and scale.
-        // See bevy_sprite/src/render/sprite.wgsl for the details.
-        sprite_meta.sprite_index_buffer.push(2);
-        sprite_meta.sprite_index_buffer.push(0);
-        sprite_meta.sprite_index_buffer.push(1);
-        sprite_meta.sprite_index_buffer.push(1);
-        sprite_meta.sprite_index_buffer.push(3);
-        sprite_meta.sprite_index_buffer.push(2);
-
+        }
         sprite_meta
-            .sprite_index_buffer
+            .sprite_instance_buffer
             .write_buffer(&render_device, &render_queue);
-    }
-}
-
+
+        if sprite_meta.sprite_index_buffer.len() != 6 {
+            sprite_meta.sprite_index_buffer.clear();
+
+            // NOTE: This code is creating 6 indices pointing to 4 vertices.
+            // The vertices form the corners of a quad based on their two least significant bits.
+            // 10   11
+            //
+            // 00   01
+            // The sprite shader can then use the two least significant bits as the vertex index.
+            // The rest of the properties to transform the vertex positions and UVs (which are
+            // implicit) are baked into the instance transform, and UV offset and scale.
+            // See bevy_sprite/src/render/sprite.wgsl for the details.
+            sprite_meta.sprite_index_buffer.push(2);
+            sprite_meta.sprite_index_buffer.push(0);
+            sprite_meta.sprite_index_buffer.push(1);
+            sprite_meta.sprite_index_buffer.push(1);
+            sprite_meta.sprite_index_buffer.push(3);
+            sprite_meta.sprite_index_buffer.push(2);
+
+            sprite_meta
+                .sprite_index_buffer
+                .write_buffer(&render_device, &render_queue);
+        }
+    }
+}
 /// [`RenderCommand`] for sprite rendering.
 pub type DrawSprite = (
     SetItemPipeline,
