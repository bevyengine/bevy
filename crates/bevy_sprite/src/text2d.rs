use crate::{Anchor, Sprite};
use bevy_asset::Assets;
use bevy_camera::primitives::Aabb;
use bevy_camera::visibility::{
    self, NoFrustumCulling, RenderLayers, Visibility, VisibilityClass, VisibleEntities,
};
use bevy_camera::Camera;
use bevy_color::Color;
use bevy_derive::{Deref, DerefMut};
use bevy_ecs::entity::EntityHashSet;
use bevy_ecs::{
    change_detection::{DetectChanges, Ref},
    component::Component,
    entity::Entity,
    prelude::ReflectComponent,
    query::{Changed, Without},
    system::{Commands, Local, Query, Res, ResMut},
};
use bevy_image::prelude::*;
use bevy_math::{FloatOrd, Vec2, Vec3};
use bevy_reflect::{prelude::ReflectDefault, Reflect};
use bevy_text::ComputedTextStyle;
use bevy_text::{
    ComputedTextBlock, CosmicFontSystem, Font, FontAtlasSets, LineBreak, SwashCache, TextBounds,
<<<<<<< HEAD
    TextColor, TextError, TextFont, TextLayout, TextLayoutInfo, TextPipeline,
=======
    TextError, TextLayout, TextLayoutInfo, TextPipeline, TextReader, TextRoot, TextSpanAccess,
    TextWriter,
>>>>>>> 176cd1d8
};
use bevy_transform::components::Transform;
use core::any::TypeId;

/// The top-level 2D text component.
///
/// Adding `Text2d` to an entity will pull in required components for setting up 2d text.
/// [Example usage.](https://github.com/bevyengine/bevy/blob/latest/examples/2d/text2d.rs)
///
/// The string in this component is the first 'text span' in a hierarchy of text spans that are collected into
/// a [`ComputedTextBlock`]. See `TextSpan` for the component used by children of entities with [`Text2d`].
///
/// With `Text2d` the `justify` field of [`TextLayout`] only affects the internal alignment of a block of text and not its
/// relative position, which is controlled by the [`Anchor`] component.
/// This means that for a block of text consisting of only one line that doesn't wrap, the `justify` field will have no effect.
///
///
/// ```
/// # use bevy_asset::Handle;
/// # use bevy_color::Color;
/// # use bevy_color::palettes::basic::BLUE;
/// # use bevy_ecs::world::World;
/// # use bevy_text::{Font, Justify, TextLayout, TextFont, TextColor, TextSpan};
/// # use bevy_sprite::Text2d;
/// #
/// # let font_handle: Handle<Font> = Default::default();
/// # let mut world = World::default();
/// #
/// // Basic usage.
/// world.spawn(Text2d::new("hello world!"));
///
/// // With non-default style.
/// world.spawn((
///     Text2d::new("hello world!"),
///     TextFont {
///         font: font_handle.clone().into(),
///         font_size: 60.0,
///         ..Default::default()
///     },
///     TextColor(BLUE.into()),
/// ));
///
/// // With text justification.
/// world.spawn((
///     Text2d::new("hello world\nand bevy!"),
///     TextLayout::new_with_justify(Justify::Center)
/// ));
///
/// // With spans
/// world.spawn(Text2d::new("hello ")).with_children(|parent| {
///     parent.spawn(TextSpan::new("world"));
///     parent.spawn((TextSpan::new("!"), TextColor(BLUE.into())));
/// });
/// ```
#[derive(Component, Clone, Debug, Default, Deref, DerefMut, Reflect)]
#[reflect(Component, Default, Debug, Clone)]
#[require(
    TextLayout,
    TextBounds,
    Anchor,
    Visibility,
    VisibilityClass,
    ComputedTextStyle,
    Transform
)]
#[component(on_add = visibility::add_visibility_class::<Sprite>)]
pub struct Text2d(pub String);

impl Text2d {
    /// Makes a new 2d text component.
    pub fn new(text: impl Into<String>) -> Self {
        Self(text.into())
    }
}
/// Adds a shadow behind `Text2d` text
///
/// Use `TextShadow` for text drawn with `bevy_ui`
#[derive(Component, Copy, Clone, Debug, PartialEq, Reflect)]
#[reflect(Component, Default, Debug, Clone, PartialEq)]
pub struct Text2dShadow {
    /// Shadow displacement
    /// With a value of zero the shadow will be hidden directly behind the text
    pub offset: Vec2,
    /// Color of the shadow
    pub color: Color,
}

impl Default for Text2dShadow {
    fn default() -> Self {
        Self {
            offset: Vec2::new(4., -4.),
            color: Color::BLACK,
        }
    }
}

/// Updates the layout and size information whenever the text or style is changed.
/// This information is computed by the [`TextPipeline`] on insertion, then stored.
///
/// ## World Resources
///
/// [`ResMut<Assets<Image>>`](Assets<Image>) -- This system only adds new [`Image`] assets.
/// It does not modify or observe existing ones.
pub fn update_text2d_layout(
    mut target_scale_factors: Local<Vec<(f32, RenderLayers)>>,
    // Text items which should be reprocessed again, generally when the font hasn't loaded yet.
    mut queue: Local<EntityHashSet>,
    mut textures: ResMut<Assets<Image>>,
    fonts: Res<Assets<Font>>,
    camera_query: Query<(&Camera, &VisibleEntities, Option<&RenderLayers>)>,
    mut texture_atlases: ResMut<Assets<TextureAtlasLayout>>,
    mut font_atlas_sets: ResMut<FontAtlasSets>,
    mut text_pipeline: ResMut<TextPipeline>,
    text_query: Query<(&Text2d, &ComputedT>,
    mut text_root_query: Query<(
        Entity,
        Option<&RenderLayers>,
        Ref<TextLayout>,
        Ref<TextBounds>,
        &mut TextLayoutInfo,
        &mut ComputedTextBlock,
    )>,
    mut font_system: ResMut<CosmicFontSystem>,
    mut swash_cache: ResMut<SwashCache>,
) {
    target_scale_factors.clear();
    target_scale_factors.extend(
        camera_query
            .iter()
            .filter(|(_, visible_entities, _)| {
                !visible_entities.get(TypeId::of::<Sprite>()).is_empty()
            })
            .filter_map(|(camera, _, maybe_camera_mask)| {
                camera.target_scaling_factor().map(|scale_factor| {
                    (scale_factor, maybe_camera_mask.cloned().unwrap_or_default())
                })
            }),
    );

    let mut previous_scale_factor = 0.;
    let mut previous_mask = &RenderLayers::none();

    for (entity, maybe_entity_mask, block, bounds, text_layout_info, mut computed) in
        &mut text_root_query
    {
        let entity_mask = maybe_entity_mask.unwrap_or_default();

        let scale_factor = if entity_mask == previous_mask && 0. < previous_scale_factor {
            previous_scale_factor
        } else {
            // `Text2d` only supports generating a single text layout per Text2d entity. If a `Text2d` entity has multiple
            // render targets with different scale factors, then we use the maximum of the scale factors.
            let Some((scale_factor, mask)) = target_scale_factors
                .iter()
                .filter(|(_, camera_mask)| camera_mask.intersects(entity_mask))
                .max_by_key(|(scale_factor, _)| FloatOrd(*scale_factor))
            else {
                continue;
            };
            previous_scale_factor = *scale_factor;
            previous_mask = mask;
            *scale_factor
        };

        if scale_factor != text_layout_info.scale_factor
            || computed.needs_rerender()
            || bounds.is_changed()
            || (!queue.is_empty() && queue.remove(&entity))
        {
            let text_bounds = TextBounds {
                width: if block.linebreak == LineBreak::NoWrap {
                    None
                } else {
                    bounds.width.map(|width| width * scale_factor)
                },
                height: bounds.height.map(|height| height * scale_factor),
            };

            let text_layout_info = text_layout_info.into_inner();
            match text_pipeline.queue_text(
                text_layout_info,
                &fonts,
                text_reader.iter(entity),
                scale_factor as f64,
                &block,
                text_bounds,
                &mut font_atlas_sets,
                &mut texture_atlases,
                &mut textures,
                computed.as_mut(),
                &mut font_system,
                &mut swash_cache,
            ) {
                Err(TextError::NoSuchFont) => {
                    // There was an error processing the text layout, let's add this entity to the
                    // queue for further processing
                    queue.insert(entity);
                }
                Err(e @ (TextError::FailedToAddGlyph(_) | TextError::FailedToGetGlyphImage(_))) => {
                    panic!("Fatal error when processing text: {e}.");
                }
                Ok(()) => {
                    text_layout_info.scale_factor = scale_factor;
                    text_layout_info.size *= scale_factor.recip();
                }
            }
        }
    }
}

/// System calculating and inserting an [`Aabb`] component to entities with some
/// [`TextLayoutInfo`] and [`Anchor`] components, and without a [`NoFrustumCulling`] component.
///
/// Used in system set [`VisibilitySystems::CalculateBounds`](bevy_camera::visibility::VisibilitySystems::CalculateBounds).
pub fn calculate_bounds_text2d(
    mut commands: Commands,
    mut text_to_update_aabb: Query<
        (
            Entity,
            &TextLayoutInfo,
            &Anchor,
            &TextBounds,
            Option<&mut Aabb>,
        ),
        (Changed<TextLayoutInfo>, Without<NoFrustumCulling>),
    >,
) {
    for (entity, layout_info, anchor, text_bounds, aabb) in &mut text_to_update_aabb {
        let size = Vec2::new(
            text_bounds.width.unwrap_or(layout_info.size.x),
            text_bounds.height.unwrap_or(layout_info.size.y),
        );

        let x1 = (Anchor::TOP_LEFT.0.x - anchor.as_vec().x) * size.x;
        let x2 = (Anchor::TOP_LEFT.0.x - anchor.as_vec().x + 1.) * size.x;
        let y1 = (Anchor::TOP_LEFT.0.y - anchor.as_vec().y - 1.) * size.y;
        let y2 = (Anchor::TOP_LEFT.0.y - anchor.as_vec().y) * size.y;
        let new_aabb = Aabb::from_min_max(Vec3::new(x1, y1, 0.), Vec3::new(x2, y2, 0.));

        if let Some(mut aabb) = aabb {
            *aabb = new_aabb;
        } else {
            commands.entity(entity).try_insert(new_aabb);
        }
    }
}

#[cfg(test)]
mod tests {

    use bevy_app::{App, Update};
    use bevy_asset::{load_internal_binary_asset, Handle};
    use bevy_camera::{ComputedCameraValues, RenderTargetInfo};
    use bevy_ecs::schedule::IntoScheduleConfigs;
    use bevy_math::UVec2;
<<<<<<< HEAD
=======
    use bevy_text::{
        detect_text_needs_rerender, update_text_styles, DefaultTextStyle, TextIterScratch,
    };
>>>>>>> 176cd1d8

    use super::*;

    const FIRST_TEXT: &str = "Sample text.";
    const SECOND_TEXT: &str = "Another, longer sample text.";

    fn setup() -> (App, Entity) {
        let mut app = App::new();
        app.init_resource::<Assets<Font>>()
            .init_resource::<Assets<Image>>()
            .init_resource::<Assets<TextureAtlasLayout>>()
            .init_resource::<FontAtlasSets>()
            .init_resource::<TextPipeline>()
            .init_resource::<CosmicFontSystem>()
            .init_resource::<SwashCache>()
<<<<<<< HEAD
            .add_systems(
                Update,
                (update_text2d_layout, calculate_bounds_text2d).chain(),
=======
            .init_resource::<TextIterScratch>()
            .init_resource::<DefaultTextStyle>()
            .add_systems(
                Update,
                (
                    update_text_styles,
                    detect_text_needs_rerender::<Text2d>,
                    update_text2d_layout,
                    calculate_bounds_text2d,
                )
                    .chain(),
>>>>>>> 176cd1d8
            );

        let mut visible_entities = VisibleEntities::default();
        visible_entities.push(Entity::PLACEHOLDER, TypeId::of::<Sprite>());

        app.world_mut().spawn((
            Camera {
                computed: ComputedCameraValues {
                    target_info: Some(RenderTargetInfo {
                        physical_size: UVec2::splat(1000),
                        scale_factor: 1.,
                    }),
                    ..Default::default()
                },
                ..Default::default()
            },
            visible_entities,
        ));

        // A font is needed to ensure the text is laid out with an actual size.
        load_internal_binary_asset!(
            app,
            Handle::default(),
            "../../bevy_text/src/FiraMono-subset.ttf",
            |bytes: &[u8], _path: String| { Font::try_from_bytes(bytes.to_vec()).unwrap() }
        );

        let entity = app.world_mut().spawn(Text2d::new(FIRST_TEXT)).id();

        (app, entity)
    }

    #[test]
    fn calculate_bounds_text2d_create_aabb() {
        let (mut app, entity) = setup();

        assert!(!app
            .world()
            .get_entity(entity)
            .expect("Could not find entity")
            .contains::<Aabb>());

        // Creates the AABB after text layouting.
        app.update();

        let aabb = app
            .world()
            .get_entity(entity)
            .expect("Could not find entity")
            .get::<Aabb>()
            .expect("Text should have an AABB");

        // Text2D AABB does not have a depth.
        assert_eq!(aabb.center.z, 0.0);
        assert_eq!(aabb.half_extents.z, 0.0);

        // AABB has an actual size.
        assert!(aabb.half_extents.x > 0.0 && aabb.half_extents.y > 0.0);
    }

    #[test]
    fn calculate_bounds_text2d_update_aabb() {
        let (mut app, entity) = setup();

        // Creates the initial AABB after text layouting.
        app.update();

        let first_aabb = *app
            .world()
            .get_entity(entity)
            .expect("Could not find entity")
            .get::<Aabb>()
            .expect("Could not find initial AABB");

        let mut entity_ref = app
            .world_mut()
            .get_entity_mut(entity)
            .expect("Could not find entity");
        *entity_ref
            .get_mut::<Text2d>()
            .expect("Missing Text2d on entity") = Text2d::new(SECOND_TEXT);

        // Recomputes the AABB.
        app.update();

        let second_aabb = *app
            .world()
            .get_entity(entity)
            .expect("Could not find entity")
            .get::<Aabb>()
            .expect("Could not find second AABB");

        // Check that the height is the same, but the width is greater.
        approx::assert_abs_diff_eq!(first_aabb.half_extents.y, second_aabb.half_extents.y);
        assert!(FIRST_TEXT.len() < SECOND_TEXT.len());
        assert!(first_aabb.half_extents.x < second_aabb.half_extents.x);
    }
}<|MERGE_RESOLUTION|>--- conflicted
+++ resolved
@@ -22,12 +22,7 @@
 use bevy_text::ComputedTextStyle;
 use bevy_text::{
     ComputedTextBlock, CosmicFontSystem, Font, FontAtlasSets, LineBreak, SwashCache, TextBounds,
-<<<<<<< HEAD
-    TextColor, TextError, TextFont, TextLayout, TextLayoutInfo, TextPipeline,
-=======
-    TextError, TextLayout, TextLayoutInfo, TextPipeline, TextReader, TextRoot, TextSpanAccess,
-    TextWriter,
->>>>>>> 176cd1d8
+    TextError, TextLayout, TextLayoutInfo, TextPipeline,
 };
 use bevy_transform::components::Transform;
 use core::any::TypeId;
@@ -141,7 +136,7 @@
     mut texture_atlases: ResMut<Assets<TextureAtlasLayout>>,
     mut font_atlas_sets: ResMut<FontAtlasSets>,
     mut text_pipeline: ResMut<TextPipeline>,
-    text_query: Query<(&Text2d, &ComputedT>,
+    text_query: Query<(&Text2d, &ComputedTextStyle)>,
     mut text_root_query: Query<(
         Entity,
         Option<&RenderLayers>,
@@ -283,12 +278,7 @@
     use bevy_camera::{ComputedCameraValues, RenderTargetInfo};
     use bevy_ecs::schedule::IntoScheduleConfigs;
     use bevy_math::UVec2;
-<<<<<<< HEAD
-=======
-    use bevy_text::{
-        detect_text_needs_rerender, update_text_styles, DefaultTextStyle, TextIterScratch,
-    };
->>>>>>> 176cd1d8
+    use bevy_text::{update_text_styles, DefaultTextStyle};
 
     use super::*;
 
@@ -304,23 +294,15 @@
             .init_resource::<TextPipeline>()
             .init_resource::<CosmicFontSystem>()
             .init_resource::<SwashCache>()
-<<<<<<< HEAD
-            .add_systems(
-                Update,
-                (update_text2d_layout, calculate_bounds_text2d).chain(),
-=======
-            .init_resource::<TextIterScratch>()
             .init_resource::<DefaultTextStyle>()
             .add_systems(
                 Update,
                 (
                     update_text_styles,
-                    detect_text_needs_rerender::<Text2d>,
                     update_text2d_layout,
                     calculate_bounds_text2d,
                 )
                     .chain(),
->>>>>>> 176cd1d8
             );
 
         let mut visible_entities = VisibleEntities::default();
