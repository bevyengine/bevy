--- conflicted
+++ resolved
@@ -49,14 +49,10 @@
             (texture.height() + self.padding).try_into().unwrap(),
         ));
         if let Some(allocation) = allocation {
-<<<<<<< HEAD
-            assert!(<GpuImage as RenderAsset>::asset_usage(atlas_texture).contains(RenderAssetUsages::MAIN_WORLD), "The asset at atlas_texture_handle must have the RenderAssetUsages::MAIN_WORLD usage flag set");
-=======
             assert!(
                 atlas_texture.asset_usage.contains(RenderAssetUsages::MAIN_WORLD),
                 "The atlas_texture image must have the RenderAssetUsages::MAIN_WORLD usage flag set"
             );
->>>>>>> 294e0db7
 
             self.place_texture(atlas_texture, allocation, texture);
             let mut rect: URect = to_rect(allocation.rectangle);
