use crate::ImageLoader;

#[cfg(feature = "basis-universal")]
use super::basis::*;
#[cfg(feature = "dds")]
use super::dds::*;
#[cfg(feature = "ktx2")]
use super::ktx2::*;
use bevy_app::{App, Plugin};
#[cfg(not(feature = "bevy_reflect"))]
use bevy_reflect::TypePath;
#[cfg(feature = "bevy_reflect")]
use bevy_reflect::{std_traits::ReflectDefault, Reflect};

use bevy_asset::{uuid_handle, Asset, AssetApp, Assets, Handle, RenderAssetUsages};
use bevy_color::{Color, ColorToComponents, Gray, LinearRgba, Srgba, Xyza};
use bevy_ecs::resource::Resource;
use bevy_math::{AspectRatio, UVec2, UVec3, Vec2};
use core::hash::Hash;
use serde::{Deserialize, Serialize};
use thiserror::Error;
use wgpu_types::{
    AddressMode, CompareFunction, Extent3d, Features, FilterMode, SamplerBorderColor,
    SamplerDescriptor, TextureDataOrder, TextureDescriptor, TextureDimension, TextureFormat,
    TextureUsages, TextureViewDescriptor, TextureViewDimension,
};

/// Trait used to provide default values for Bevy-external types that
/// do not implement [`Default`].
pub trait BevyDefault {
    /// Returns the default value for a type.
    fn bevy_default() -> Self;
}

impl BevyDefault for TextureFormat {
    fn bevy_default() -> Self {
        TextureFormat::Rgba8UnormSrgb
    }
}

/// A handle to a 1 x 1 transparent white image.
///
/// Like [`Handle<Image>::default`], this is a handle to a fallback image asset.
/// While that handle points to an opaque white 1 x 1 image, this handle points to a transparent 1 x 1 white image.
// Number randomly selected by fair WolframAlpha query. Totally arbitrary.
pub const TRANSPARENT_IMAGE_HANDLE: Handle<Image> =
    uuid_handle!("d18ad97e-a322-4981-9505-44c59a4b5e46");

/// Adds the [`Image`] as an asset and makes sure that they are extracted and prepared for the GPU.
pub struct ImagePlugin {
    /// The default image sampler to use when [`ImageSampler`] is set to `Default`.
    pub default_sampler: ImageSamplerDescriptor,
}

impl Default for ImagePlugin {
    fn default() -> Self {
        ImagePlugin::default_linear()
    }
}

impl ImagePlugin {
    /// Creates image settings with linear sampling by default.
    pub fn default_linear() -> ImagePlugin {
        ImagePlugin {
            default_sampler: ImageSamplerDescriptor::linear(),
        }
    }

    /// Creates image settings with nearest sampling by default.
    pub fn default_nearest() -> ImagePlugin {
        ImagePlugin {
            default_sampler: ImageSamplerDescriptor::nearest(),
        }
    }
}

impl Plugin for ImagePlugin {
    fn build(&self, app: &mut App) {
        #[cfg(feature = "exr")]
        app.init_asset_loader::<crate::ExrTextureLoader>();

        #[cfg(feature = "hdr")]
        app.init_asset_loader::<crate::HdrTextureLoader>();

        app.init_asset::<Image>();
        #[cfg(feature = "bevy_reflect")]
        app.register_asset_reflect::<Image>();

        let mut image_assets = app.world_mut().resource_mut::<Assets<Image>>();

        image_assets
            .insert(&Handle::default(), Image::default())
            .unwrap();
        image_assets
            .insert(&TRANSPARENT_IMAGE_HANDLE, Image::transparent())
            .unwrap();

        #[cfg(feature = "compressed_image_saver")]
        if let Some(processor) = app
            .world()
            .get_resource::<bevy_asset::processor::AssetProcessor>()
        {
            processor.register_processor::<bevy_asset::processor::LoadTransformAndSave<
                ImageLoader,
                bevy_asset::transformer::IdentityAssetTransformer<Image>,
                crate::CompressedImageSaver,
            >>(crate::CompressedImageSaver.into());
            processor.set_default_processor::<bevy_asset::processor::LoadTransformAndSave<
                ImageLoader,
                bevy_asset::transformer::IdentityAssetTransformer<Image>,
                crate::CompressedImageSaver,
            >>("png");
        }

        app.preregister_asset_loader::<ImageLoader>(ImageLoader::SUPPORTED_FILE_EXTENSIONS);
    }
}

pub const TEXTURE_ASSET_INDEX: u64 = 0;
pub const SAMPLER_ASSET_INDEX: u64 = 1;

#[derive(Debug, Serialize, Deserialize, Copy, Clone)]
pub enum ImageFormat {
    #[cfg(feature = "basis-universal")]
    Basis,
    #[cfg(feature = "bmp")]
    Bmp,
    #[cfg(feature = "dds")]
    Dds,
    #[cfg(feature = "ff")]
    Farbfeld,
    #[cfg(feature = "gif")]
    Gif,
    #[cfg(feature = "exr")]
    OpenExr,
    #[cfg(feature = "hdr")]
    Hdr,
    #[cfg(feature = "ico")]
    Ico,
    #[cfg(feature = "jpeg")]
    Jpeg,
    #[cfg(feature = "ktx2")]
    Ktx2,
    #[cfg(feature = "png")]
    Png,
    #[cfg(feature = "pnm")]
    Pnm,
    #[cfg(feature = "qoi")]
    Qoi,
    #[cfg(feature = "tga")]
    Tga,
    #[cfg(feature = "tiff")]
    Tiff,
    #[cfg(feature = "webp")]
    WebP,
}

macro_rules! feature_gate {
    ($feature: tt, $value: ident) => {{
        #[cfg(not(feature = $feature))]
        {
            tracing::warn!("feature \"{}\" is not enabled", $feature);
            return None;
        }
        #[cfg(feature = $feature)]
        ImageFormat::$value
    }};
}

impl ImageFormat {
    /// Gets the file extensions for a given format.
    pub const fn to_file_extensions(&self) -> &'static [&'static str] {
        match self {
            #[cfg(feature = "basis-universal")]
            ImageFormat::Basis => &["basis"],
            #[cfg(feature = "bmp")]
            ImageFormat::Bmp => &["bmp"],
            #[cfg(feature = "dds")]
            ImageFormat::Dds => &["dds"],
            #[cfg(feature = "ff")]
            ImageFormat::Farbfeld => &["ff", "farbfeld"],
            #[cfg(feature = "gif")]
            ImageFormat::Gif => &["gif"],
            #[cfg(feature = "exr")]
            ImageFormat::OpenExr => &["exr"],
            #[cfg(feature = "hdr")]
            ImageFormat::Hdr => &["hdr"],
            #[cfg(feature = "ico")]
            ImageFormat::Ico => &["ico"],
            #[cfg(feature = "jpeg")]
            ImageFormat::Jpeg => &["jpg", "jpeg"],
            #[cfg(feature = "ktx2")]
            ImageFormat::Ktx2 => &["ktx2"],
            #[cfg(feature = "pnm")]
            ImageFormat::Pnm => &["pam", "pbm", "pgm", "ppm"],
            #[cfg(feature = "png")]
            ImageFormat::Png => &["png"],
            #[cfg(feature = "qoi")]
            ImageFormat::Qoi => &["qoi"],
            #[cfg(feature = "tga")]
            ImageFormat::Tga => &["tga"],
            #[cfg(feature = "tiff")]
            ImageFormat::Tiff => &["tif", "tiff"],
            #[cfg(feature = "webp")]
            ImageFormat::WebP => &["webp"],
            // FIXME: https://github.com/rust-lang/rust/issues/129031
            #[expect(
                clippy::allow_attributes,
                reason = "`unreachable_patterns` may not always lint"
            )]
            #[allow(
                unreachable_patterns,
                reason = "The wildcard pattern will be unreachable if all formats are enabled; otherwise, it will be reachable"
            )]
            _ => &[],
        }
    }

    /// Gets the MIME types for a given format.
    ///
    /// If a format doesn't have any dedicated MIME types, this list will be empty.
    pub const fn to_mime_types(&self) -> &'static [&'static str] {
        match self {
            #[cfg(feature = "basis-universal")]
            ImageFormat::Basis => &["image/basis", "image/x-basis"],
            #[cfg(feature = "bmp")]
            ImageFormat::Bmp => &["image/bmp", "image/x-bmp"],
            #[cfg(feature = "dds")]
            ImageFormat::Dds => &["image/vnd-ms.dds"],
            #[cfg(feature = "hdr")]
            ImageFormat::Hdr => &["image/vnd.radiance"],
            #[cfg(feature = "gif")]
            ImageFormat::Gif => &["image/gif"],
            #[cfg(feature = "ff")]
            ImageFormat::Farbfeld => &[],
            #[cfg(feature = "ico")]
            ImageFormat::Ico => &["image/x-icon"],
            #[cfg(feature = "jpeg")]
            ImageFormat::Jpeg => &["image/jpeg"],
            #[cfg(feature = "ktx2")]
            ImageFormat::Ktx2 => &["image/ktx2"],
            #[cfg(feature = "png")]
            ImageFormat::Png => &["image/png"],
            #[cfg(feature = "qoi")]
            ImageFormat::Qoi => &["image/qoi", "image/x-qoi"],
            #[cfg(feature = "exr")]
            ImageFormat::OpenExr => &["image/x-exr"],
            #[cfg(feature = "pnm")]
            ImageFormat::Pnm => &[
                "image/x-portable-bitmap",
                "image/x-portable-graymap",
                "image/x-portable-pixmap",
                "image/x-portable-anymap",
            ],
            #[cfg(feature = "tga")]
            ImageFormat::Tga => &["image/x-targa", "image/x-tga"],
            #[cfg(feature = "tiff")]
            ImageFormat::Tiff => &["image/tiff"],
            #[cfg(feature = "webp")]
            ImageFormat::WebP => &["image/webp"],
            // FIXME: https://github.com/rust-lang/rust/issues/129031
            #[expect(
                clippy::allow_attributes,
                reason = "`unreachable_patterns` may not always lint"
            )]
            #[allow(
                unreachable_patterns,
                reason = "The wildcard pattern will be unreachable if all formats are enabled; otherwise, it will be reachable"
            )]
            _ => &[],
        }
    }

    pub fn from_mime_type(mime_type: &str) -> Option<Self> {
        #[expect(
            clippy::allow_attributes,
            reason = "`unreachable_code` may not always lint"
        )]
        #[allow(
            unreachable_code,
            reason = "If all features listed below are disabled, then all arms will have a `return None`, keeping the surrounding `Some()` from being constructed."
        )]
        Some(match mime_type.to_ascii_lowercase().as_str() {
            // note: farbfeld does not have a MIME type
            "image/basis" | "image/x-basis" => feature_gate!("basis-universal", Basis),
            "image/bmp" | "image/x-bmp" => feature_gate!("bmp", Bmp),
            "image/vnd-ms.dds" => feature_gate!("dds", Dds),
            "image/vnd.radiance" => feature_gate!("hdr", Hdr),
            "image/gif" => feature_gate!("gif", Gif),
            "image/x-icon" => feature_gate!("ico", Ico),
            "image/jpeg" => feature_gate!("jpeg", Jpeg),
            "image/ktx2" => feature_gate!("ktx2", Ktx2),
            "image/png" => feature_gate!("png", Png),
            "image/qoi" | "image/x-qoi" => feature_gate!("qoi", Qoi),
            "image/x-exr" => feature_gate!("exr", OpenExr),
            "image/x-portable-bitmap"
            | "image/x-portable-graymap"
            | "image/x-portable-pixmap"
            | "image/x-portable-anymap" => feature_gate!("pnm", Pnm),
            "image/x-targa" | "image/x-tga" => feature_gate!("tga", Tga),
            "image/tiff" => feature_gate!("tiff", Tiff),
            "image/webp" => feature_gate!("webp", WebP),
            _ => return None,
        })
    }

    pub fn from_extension(extension: &str) -> Option<Self> {
        #[expect(
            clippy::allow_attributes,
            reason = "`unreachable_code` may not always lint"
        )]
        #[allow(
            unreachable_code,
            reason = "If all features listed below are disabled, then all arms will have a `return None`, keeping the surrounding `Some()` from being constructed."
        )]
        Some(match extension.to_ascii_lowercase().as_str() {
            "basis" => feature_gate!("basis-universal", Basis),
            "bmp" => feature_gate!("bmp", Bmp),
            "dds" => feature_gate!("dds", Dds),
            "ff" | "farbfeld" => feature_gate!("ff", Farbfeld),
            "gif" => feature_gate!("gif", Gif),
            "exr" => feature_gate!("exr", OpenExr),
            "hdr" => feature_gate!("hdr", Hdr),
            "ico" => feature_gate!("ico", Ico),
            "jpg" | "jpeg" => feature_gate!("jpeg", Jpeg),
            "ktx2" => feature_gate!("ktx2", Ktx2),
            "pam" | "pbm" | "pgm" | "ppm" => feature_gate!("pnm", Pnm),
            "png" => feature_gate!("png", Png),
            "qoi" => feature_gate!("qoi", Qoi),
            "tga" => feature_gate!("tga", Tga),
            "tif" | "tiff" => feature_gate!("tiff", Tiff),
            "webp" => feature_gate!("webp", WebP),
            _ => return None,
        })
    }

    pub fn as_image_crate_format(&self) -> Option<image::ImageFormat> {
        #[expect(
            clippy::allow_attributes,
            reason = "`unreachable_code` may not always lint"
        )]
        #[allow(
            unreachable_code,
            reason = "If all features listed below are disabled, then all arms will have a `return None`, keeping the surrounding `Some()` from being constructed."
        )]
        Some(match self {
            #[cfg(feature = "bmp")]
            ImageFormat::Bmp => image::ImageFormat::Bmp,
            #[cfg(feature = "dds")]
            ImageFormat::Dds => image::ImageFormat::Dds,
            #[cfg(feature = "ff")]
            ImageFormat::Farbfeld => image::ImageFormat::Farbfeld,
            #[cfg(feature = "gif")]
            ImageFormat::Gif => image::ImageFormat::Gif,
            #[cfg(feature = "exr")]
            ImageFormat::OpenExr => image::ImageFormat::OpenExr,
            #[cfg(feature = "hdr")]
            ImageFormat::Hdr => image::ImageFormat::Hdr,
            #[cfg(feature = "ico")]
            ImageFormat::Ico => image::ImageFormat::Ico,
            #[cfg(feature = "jpeg")]
            ImageFormat::Jpeg => image::ImageFormat::Jpeg,
            #[cfg(feature = "png")]
            ImageFormat::Png => image::ImageFormat::Png,
            #[cfg(feature = "pnm")]
            ImageFormat::Pnm => image::ImageFormat::Pnm,
            #[cfg(feature = "qoi")]
            ImageFormat::Qoi => image::ImageFormat::Qoi,
            #[cfg(feature = "tga")]
            ImageFormat::Tga => image::ImageFormat::Tga,
            #[cfg(feature = "tiff")]
            ImageFormat::Tiff => image::ImageFormat::Tiff,
            #[cfg(feature = "webp")]
            ImageFormat::WebP => image::ImageFormat::WebP,
            #[cfg(feature = "basis-universal")]
            ImageFormat::Basis => return None,
            #[cfg(feature = "ktx2")]
            ImageFormat::Ktx2 => return None,
            // FIXME: https://github.com/rust-lang/rust/issues/129031
            #[expect(
                clippy::allow_attributes,
                reason = "`unreachable_patterns` may not always lint"
            )]
            #[allow(
                unreachable_patterns,
                reason = "The wildcard pattern will be unreachable if all formats are enabled; otherwise, it will be reachable"
            )]
            _ => return None,
        })
    }

    pub fn from_image_crate_format(format: image::ImageFormat) -> Option<ImageFormat> {
        #[expect(
            clippy::allow_attributes,
            reason = "`unreachable_code` may not always lint"
        )]
        #[allow(
            unreachable_code,
            reason = "If all features listed below are disabled, then all arms will have a `return None`, keeping the surrounding `Some()` from being constructed."
        )]
        Some(match format {
            image::ImageFormat::Bmp => feature_gate!("bmp", Bmp),
            image::ImageFormat::Dds => feature_gate!("dds", Dds),
            image::ImageFormat::Farbfeld => feature_gate!("ff", Farbfeld),
            image::ImageFormat::Gif => feature_gate!("gif", Gif),
            image::ImageFormat::OpenExr => feature_gate!("exr", OpenExr),
            image::ImageFormat::Hdr => feature_gate!("hdr", Hdr),
            image::ImageFormat::Ico => feature_gate!("ico", Ico),
            image::ImageFormat::Jpeg => feature_gate!("jpeg", Jpeg),
            image::ImageFormat::Png => feature_gate!("png", Png),
            image::ImageFormat::Pnm => feature_gate!("pnm", Pnm),
            image::ImageFormat::Qoi => feature_gate!("qoi", Qoi),
            image::ImageFormat::Tga => feature_gate!("tga", Tga),
            image::ImageFormat::Tiff => feature_gate!("tiff", Tiff),
            image::ImageFormat::WebP => feature_gate!("webp", WebP),
            _ => return None,
        })
    }
}

pub trait ToExtents {
    fn to_extents(self) -> Extent3d;
}
impl ToExtents for UVec2 {
    fn to_extents(self) -> Extent3d {
        Extent3d {
            width: self.x,
            height: self.y,
            depth_or_array_layers: 1,
        }
    }
}
impl ToExtents for UVec3 {
    fn to_extents(self) -> Extent3d {
        Extent3d {
            width: self.x,
            height: self.y,
            depth_or_array_layers: self.z,
        }
    }
}

/// An image, optimized for usage in rendering.
///
/// ## Remote Inspection
///
/// To transmit an [`Image`] between two running Bevy apps, e.g. through BRP, use [`SerializedImage`](crate::SerializedImage).
/// This type is only meant for short-term transmission between same versions and should not be stored anywhere.
#[derive(Asset, Debug, Clone, PartialEq)]
#[cfg_attr(
    feature = "bevy_reflect",
    derive(Reflect),
    reflect(opaque, Default, Debug, Clone)
)]
#[cfg_attr(not(feature = "bevy_reflect"), derive(TypePath))]
pub struct Image {
    /// Raw pixel data.
    /// If the image is being used as a storage texture which doesn't need to be initialized by the
    /// CPU, then this should be `None`.
    /// Otherwise, it should always be `Some`.
    pub data: Option<Vec<u8>>,
    /// For texture data with layers and mips, this field controls how wgpu interprets the buffer layout.
    ///
    /// Use [`TextureDataOrder::default()`] for all other cases.
    pub data_order: TextureDataOrder,
    // TODO: this nesting makes accessing Image metadata verbose. Either flatten out descriptor or add accessors.
    /// Describes the data layout of the GPU texture.\
    /// For example, whether a texture contains 1D/2D/3D data, and what the format of the texture data is.
    ///
    /// ## Field Usage Notes
    /// - [`TextureDescriptor::label`] is used for caching purposes when not using `Asset<Image>`.\
    ///   If you use assets, the label is purely a debugging aid.
    /// - [`TextureDescriptor::view_formats`] is currently unused by Bevy.
    pub texture_descriptor: TextureDescriptor<Option<&'static str>, &'static [TextureFormat]>,
    /// The [`ImageSampler`] to use during rendering.
    pub sampler: ImageSampler,
    /// Describes how the GPU texture should be interpreted.\
    /// For example, 2D image data could be read as plain 2D, an array texture of layers of 2D with the same dimensions (and the number of layers in that case),
    /// a cube map, an array of cube maps, etc.
    ///
    /// ## Field Usage Notes
    /// - [`TextureViewDescriptor::label`] is used for caching purposes when not using `Asset<Image>`.\
    ///   If you use assets, the label is purely a debugging aid.
    pub texture_view_descriptor: Option<TextureViewDescriptor<Option<&'static str>>>,
    pub asset_usage: RenderAssetUsages,
    /// Whether this image should be copied on the GPU when resized.
    pub copy_on_resize: bool,
}

/// Used in [`Image`], this determines what image sampler to use when rendering. The default setting,
/// [`ImageSampler::Default`], will read the sampler from the `ImagePlugin` at setup.
/// Setting this to [`ImageSampler::Descriptor`] will override the global default descriptor for this [`Image`].
#[derive(Debug, Default, Clone, PartialEq, Serialize, Deserialize)]
pub enum ImageSampler {
    /// Default image sampler, derived from the `ImagePlugin` setup.
    #[default]
    Default,
    /// Custom sampler for this image which will override global default.
    Descriptor(ImageSamplerDescriptor),
}

impl ImageSampler {
    /// Returns an image sampler with [`ImageFilterMode::Linear`] min and mag filters
    #[inline]
    pub fn linear() -> ImageSampler {
        ImageSampler::Descriptor(ImageSamplerDescriptor::linear())
    }

    /// Returns an image sampler with [`ImageFilterMode::Nearest`] min and mag filters
    #[inline]
    pub fn nearest() -> ImageSampler {
        ImageSampler::Descriptor(ImageSamplerDescriptor::nearest())
    }

    /// Initialize the descriptor if it is not already initialized.
    ///
    /// Descriptor is typically initialized by Bevy when the image is loaded,
    /// so this is convenient shortcut for updating the descriptor.
    pub fn get_or_init_descriptor(&mut self) -> &mut ImageSamplerDescriptor {
        match self {
            ImageSampler::Default => {
                *self = ImageSampler::Descriptor(ImageSamplerDescriptor::default());
                match self {
                    ImageSampler::Descriptor(descriptor) => descriptor,
                    _ => unreachable!(),
                }
            }
            ImageSampler::Descriptor(descriptor) => descriptor,
        }
    }
}

/// How edges should be handled in texture addressing.
///
/// See [`ImageSamplerDescriptor`] for information how to configure this.
///
/// This type mirrors [`AddressMode`].
#[derive(Clone, Copy, Debug, Default, PartialEq, Serialize, Deserialize)]
pub enum ImageAddressMode {
    /// Clamp the value to the edge of the texture.
    ///
    /// -0.25 -> 0.0
    /// 1.25  -> 1.0
    #[default]
    ClampToEdge,
    /// Repeat the texture in a tiling fashion.
    ///
    /// -0.25 -> 0.75
    /// 1.25 -> 0.25
    Repeat,
    /// Repeat the texture, mirroring it every repeat.
    ///
    /// -0.25 -> 0.25
    /// 1.25 -> 0.75
    MirrorRepeat,
    /// Clamp the value to the border of the texture
    /// Requires the wgpu feature [`Features::ADDRESS_MODE_CLAMP_TO_BORDER`].
    ///
    /// -0.25 -> border
    /// 1.25 -> border
    ClampToBorder,
}

/// Texel mixing mode when sampling between texels.
///
/// This type mirrors [`FilterMode`].
#[derive(Clone, Copy, Debug, Default, PartialEq, Serialize, Deserialize)]
pub enum ImageFilterMode {
    /// Nearest neighbor sampling.
    ///
    /// This creates a pixelated effect when used as a mag filter.
    #[default]
    Nearest,
    /// Linear Interpolation.
    ///
    /// This makes textures smooth but blurry when used as a mag filter.
    Linear,
}

/// Comparison function used for depth and stencil operations.
///
/// This type mirrors [`CompareFunction`].
#[derive(Clone, Copy, Debug, PartialEq, Serialize, Deserialize)]
pub enum ImageCompareFunction {
    /// Function never passes
    Never,
    /// Function passes if new value less than existing value
    Less,
    /// Function passes if new value is equal to existing value. When using
    /// this compare function, make sure to mark your Vertex Shader's `@builtin(position)`
    /// output as `@invariant` to prevent artifacting.
    Equal,
    /// Function passes if new value is less than or equal to existing value
    LessEqual,
    /// Function passes if new value is greater than existing value
    Greater,
    /// Function passes if new value is not equal to existing value. When using
    /// this compare function, make sure to mark your Vertex Shader's `@builtin(position)`
    /// output as `@invariant` to prevent artifacting.
    NotEqual,
    /// Function passes if new value is greater than or equal to existing value
    GreaterEqual,
    /// Function always passes
    Always,
}

/// Color variation to use when the sampler addressing mode is [`ImageAddressMode::ClampToBorder`].
///
/// This type mirrors [`SamplerBorderColor`].
#[derive(Clone, Copy, Debug, PartialEq, Serialize, Deserialize)]
pub enum ImageSamplerBorderColor {
    /// RGBA color `[0, 0, 0, 0]`.
    TransparentBlack,
    /// RGBA color `[0, 0, 0, 1]`.
    OpaqueBlack,
    /// RGBA color `[1, 1, 1, 1]`.
    OpaqueWhite,
    /// On the Metal wgpu backend, this is equivalent to [`Self::TransparentBlack`] for
    /// textures that have an alpha component, and equivalent to [`Self::OpaqueBlack`]
    /// for textures that do not have an alpha component. On other backends,
    /// this is equivalent to [`Self::TransparentBlack`]. Requires
    /// [`Features::ADDRESS_MODE_CLAMP_TO_ZERO`]. Not supported on the web.
    Zero,
}

/// Indicates to an `ImageLoader` how an [`Image`] should be sampled.
///
/// As this type is part of the `ImageLoaderSettings`,
/// it will be serialized to an image asset `.meta` file which might require a migration in case of
/// a breaking change.
///
/// This types mirrors [`SamplerDescriptor`], but that might change in future versions.
#[derive(Clone, Debug, PartialEq, Serialize, Deserialize)]
pub struct ImageSamplerDescriptor {
    pub label: Option<String>,
    /// How to deal with out of bounds accesses in the u (i.e. x) direction.
    pub address_mode_u: ImageAddressMode,
    /// How to deal with out of bounds accesses in the v (i.e. y) direction.
    pub address_mode_v: ImageAddressMode,
    /// How to deal with out of bounds accesses in the w (i.e. z) direction.
    pub address_mode_w: ImageAddressMode,
    /// How to filter the texture when it needs to be magnified (made larger).
    pub mag_filter: ImageFilterMode,
    /// How to filter the texture when it needs to be minified (made smaller).
    pub min_filter: ImageFilterMode,
    /// How to filter between mip map levels
    pub mipmap_filter: ImageFilterMode,
    /// Minimum level of detail (i.e. mip level) to use.
    pub lod_min_clamp: f32,
    /// Maximum level of detail (i.e. mip level) to use.
    pub lod_max_clamp: f32,
    /// If this is enabled, this is a comparison sampler using the given comparison function.
    pub compare: Option<ImageCompareFunction>,
    /// Must be at least 1. If this is not 1, all filter modes must be linear.
    pub anisotropy_clamp: u16,
    /// Border color to use when `address_mode` is [`ImageAddressMode::ClampToBorder`].
    pub border_color: Option<ImageSamplerBorderColor>,
}

impl Default for ImageSamplerDescriptor {
    fn default() -> Self {
        Self {
            address_mode_u: Default::default(),
            address_mode_v: Default::default(),
            address_mode_w: Default::default(),
            mag_filter: Default::default(),
            min_filter: Default::default(),
            mipmap_filter: Default::default(),
            lod_min_clamp: 0.0,
            lod_max_clamp: 32.0,
            compare: None,
            anisotropy_clamp: 1,
            border_color: None,
            label: None,
        }
    }
}

impl ImageSamplerDescriptor {
    /// Returns a sampler descriptor with [`Linear`](ImageFilterMode::Linear) min and mag filters
    #[inline]
    pub fn linear() -> ImageSamplerDescriptor {
        ImageSamplerDescriptor {
            mag_filter: ImageFilterMode::Linear,
            min_filter: ImageFilterMode::Linear,
            mipmap_filter: ImageFilterMode::Linear,
            ..Default::default()
        }
    }

    /// Returns a sampler descriptor with [`Nearest`](ImageFilterMode::Nearest) min and mag filters
    #[inline]
    pub fn nearest() -> ImageSamplerDescriptor {
        ImageSamplerDescriptor {
            mag_filter: ImageFilterMode::Nearest,
            min_filter: ImageFilterMode::Nearest,
            mipmap_filter: ImageFilterMode::Nearest,
            ..Default::default()
        }
    }

    pub fn as_wgpu(&self) -> SamplerDescriptor<Option<&str>> {
        SamplerDescriptor {
            label: self.label.as_deref(),
            address_mode_u: self.address_mode_u.into(),
            address_mode_v: self.address_mode_v.into(),
            address_mode_w: self.address_mode_w.into(),
            mag_filter: self.mag_filter.into(),
            min_filter: self.min_filter.into(),
            mipmap_filter: self.mipmap_filter.into(),
            lod_min_clamp: self.lod_min_clamp,
            lod_max_clamp: self.lod_max_clamp,
            compare: self.compare.map(Into::into),
            anisotropy_clamp: self.anisotropy_clamp,
            border_color: self.border_color.map(Into::into),
        }
    }
}

/// Dimensions of a particular texture view.
///
/// This type mirrors [`TextureViewDimension`].
#[derive(Clone, Debug, PartialEq, Serialize, Deserialize)]
pub enum ImageTextureViewDimension {
    /// A one dimensional texture. `texture_1d` in WGSL and `texture1D` in GLSL.
    D1,
    /// A two dimensional texture. `texture_2d` in WGSL and `texture2D` in GLSL.
    D2,
    /// A two dimensional array texture. `texture_2d_array` in WGSL and `texture2DArray` in GLSL.
    D2Array(u32),
    /// A cubemap texture. `texture_cube` in WGSL and `textureCube` in GLSL.
    Cube,
    /// A cubemap array texture. `texture_cube_array` in WGSL and `textureCubeArray` in GLSL.
    CubeArray(u32),
    /// A three dimensional texture. `texture_3d` in WGSL and `texture3D` in GLSL.
    D3,
}

impl From<ImageTextureViewDimension> for TextureViewDimension {
    fn from(value: ImageTextureViewDimension) -> Self {
        match value {
            ImageTextureViewDimension::D1 => TextureViewDimension::D1,
            ImageTextureViewDimension::D2 => TextureViewDimension::D2,
            ImageTextureViewDimension::D2Array(_) => TextureViewDimension::D2Array,
            ImageTextureViewDimension::Cube => TextureViewDimension::Cube,
            ImageTextureViewDimension::CubeArray(_) => TextureViewDimension::CubeArray,
            ImageTextureViewDimension::D3 => TextureViewDimension::D3,
        }
    }
}

impl From<ImageAddressMode> for AddressMode {
    fn from(value: ImageAddressMode) -> Self {
        match value {
            ImageAddressMode::ClampToEdge => AddressMode::ClampToEdge,
            ImageAddressMode::Repeat => AddressMode::Repeat,
            ImageAddressMode::MirrorRepeat => AddressMode::MirrorRepeat,
            ImageAddressMode::ClampToBorder => AddressMode::ClampToBorder,
        }
    }
}

impl From<ImageFilterMode> for FilterMode {
    fn from(value: ImageFilterMode) -> Self {
        match value {
            ImageFilterMode::Nearest => FilterMode::Nearest,
            ImageFilterMode::Linear => FilterMode::Linear,
        }
    }
}

impl From<ImageCompareFunction> for CompareFunction {
    fn from(value: ImageCompareFunction) -> Self {
        match value {
            ImageCompareFunction::Never => CompareFunction::Never,
            ImageCompareFunction::Less => CompareFunction::Less,
            ImageCompareFunction::Equal => CompareFunction::Equal,
            ImageCompareFunction::LessEqual => CompareFunction::LessEqual,
            ImageCompareFunction::Greater => CompareFunction::Greater,
            ImageCompareFunction::NotEqual => CompareFunction::NotEqual,
            ImageCompareFunction::GreaterEqual => CompareFunction::GreaterEqual,
            ImageCompareFunction::Always => CompareFunction::Always,
        }
    }
}

impl From<ImageSamplerBorderColor> for SamplerBorderColor {
    fn from(value: ImageSamplerBorderColor) -> Self {
        match value {
            ImageSamplerBorderColor::TransparentBlack => SamplerBorderColor::TransparentBlack,
            ImageSamplerBorderColor::OpaqueBlack => SamplerBorderColor::OpaqueBlack,
            ImageSamplerBorderColor::OpaqueWhite => SamplerBorderColor::OpaqueWhite,
            ImageSamplerBorderColor::Zero => SamplerBorderColor::Zero,
        }
    }
}

impl From<AddressMode> for ImageAddressMode {
    fn from(value: AddressMode) -> Self {
        match value {
            AddressMode::ClampToEdge => ImageAddressMode::ClampToEdge,
            AddressMode::Repeat => ImageAddressMode::Repeat,
            AddressMode::MirrorRepeat => ImageAddressMode::MirrorRepeat,
            AddressMode::ClampToBorder => ImageAddressMode::ClampToBorder,
        }
    }
}

impl From<FilterMode> for ImageFilterMode {
    fn from(value: FilterMode) -> Self {
        match value {
            FilterMode::Nearest => ImageFilterMode::Nearest,
            FilterMode::Linear => ImageFilterMode::Linear,
        }
    }
}

impl From<CompareFunction> for ImageCompareFunction {
    fn from(value: CompareFunction) -> Self {
        match value {
            CompareFunction::Never => ImageCompareFunction::Never,
            CompareFunction::Less => ImageCompareFunction::Less,
            CompareFunction::Equal => ImageCompareFunction::Equal,
            CompareFunction::LessEqual => ImageCompareFunction::LessEqual,
            CompareFunction::Greater => ImageCompareFunction::Greater,
            CompareFunction::NotEqual => ImageCompareFunction::NotEqual,
            CompareFunction::GreaterEqual => ImageCompareFunction::GreaterEqual,
            CompareFunction::Always => ImageCompareFunction::Always,
        }
    }
}

impl From<SamplerBorderColor> for ImageSamplerBorderColor {
    fn from(value: SamplerBorderColor) -> Self {
        match value {
            SamplerBorderColor::TransparentBlack => ImageSamplerBorderColor::TransparentBlack,
            SamplerBorderColor::OpaqueBlack => ImageSamplerBorderColor::OpaqueBlack,
            SamplerBorderColor::OpaqueWhite => ImageSamplerBorderColor::OpaqueWhite,
            SamplerBorderColor::Zero => ImageSamplerBorderColor::Zero,
        }
    }
}

impl From<SamplerDescriptor<Option<&str>>> for ImageSamplerDescriptor {
    fn from(value: SamplerDescriptor<Option<&str>>) -> Self {
        ImageSamplerDescriptor {
            label: value.label.map(ToString::to_string),
            address_mode_u: value.address_mode_u.into(),
            address_mode_v: value.address_mode_v.into(),
            address_mode_w: value.address_mode_w.into(),
            mag_filter: value.mag_filter.into(),
            min_filter: value.min_filter.into(),
            mipmap_filter: value.mipmap_filter.into(),
            lod_min_clamp: value.lod_min_clamp,
            lod_max_clamp: value.lod_max_clamp,
            compare: value.compare.map(Into::into),
            anisotropy_clamp: value.anisotropy_clamp,
            border_color: value.border_color.map(Into::into),
        }
    }
}

impl Default for Image {
    /// default is a 1x1x1 all '1.0' texture
    fn default() -> Self {
        let mut image = Image::default_uninit();
        image.data = Some(vec![
            255;
            image
                .texture_descriptor
                .format
                .pixel_size()
                .unwrap_or(0)
        ]);
        image
    }
}

impl Image {
    /// Creates a new image from raw binary data and the corresponding metadata.
    ///
    /// # Panics
    /// Panics if the length of the `data`, volume of the `size` and the size of the `format`
    /// do not match.
    pub fn new(
        size: Extent3d,
        dimension: TextureDimension,
        data: Vec<u8>,
        format: TextureFormat,
        asset_usage: RenderAssetUsages,
    ) -> Self {
        if let Ok(pixel_size) = format.pixel_size() {
            debug_assert_eq!(
                size.volume() * pixel_size,
                data.len(),
                "Pixel data, size and format have to match",
            );
        }
        let mut image = Image::new_uninit(size, dimension, format, asset_usage);
        image.data = Some(data);
        image
    }

    /// Exactly the same as [`Image::new`], but doesn't initialize the image
    pub fn new_uninit(
        size: Extent3d,
        dimension: TextureDimension,
        format: TextureFormat,
        asset_usage: RenderAssetUsages,
    ) -> Self {
        Image {
            data: None,
            data_order: TextureDataOrder::default(),
            texture_descriptor: TextureDescriptor {
                size,
                format,
                dimension,
                label: None,
                mip_level_count: 1,
                sample_count: 1,
                usage: TextureUsages::TEXTURE_BINDING
                    | TextureUsages::COPY_DST
                    | TextureUsages::COPY_SRC,
                view_formats: &[],
            },
            sampler: ImageSampler::Default,
            texture_view_descriptor: None,
            asset_usage,
            copy_on_resize: false,
        }
    }

    /// A transparent white 1x1x1 image.
    ///
    /// Contrast to [`Image::default`], which is opaque.
    pub fn transparent() -> Image {
        // We rely on the default texture format being RGBA8UnormSrgb
        // when constructing a transparent color from bytes.
        // If this changes, this function will need to be updated.
        let format = TextureFormat::bevy_default();
        if let Ok(pixel_size) = format.pixel_size() {
            debug_assert!(pixel_size == 4);
        }
        let data = vec![255, 255, 255, 0];
        Image::new(
            Extent3d::default(),
            TextureDimension::D2,
            data,
            format,
            RenderAssetUsages::default(),
        )
    }
    /// Creates a new uninitialized 1x1x1 image
    pub fn default_uninit() -> Image {
        Image::new_uninit(
            Extent3d::default(),
            TextureDimension::D2,
            TextureFormat::bevy_default(),
            RenderAssetUsages::default(),
        )
    }

    /// Creates a new image from raw binary data and the corresponding metadata, by filling
    /// the image data with the `pixel` data repeated multiple times.
    ///
    /// # Panics
    /// Panics if the size of the `format` is not a multiple of the length of the `pixel` data.
    pub fn new_fill(
        size: Extent3d,
        dimension: TextureDimension,
        pixel: &[u8],
        format: TextureFormat,
        asset_usage: RenderAssetUsages,
    ) -> Self {
        let mut image = Image::new_uninit(size, dimension, format, asset_usage);
        if let Ok(pixel_size) = image.texture_descriptor.format.pixel_size()
            && pixel_size > 0
        {
            let byte_len = pixel_size * size.volume();
            debug_assert_eq!(
                pixel.len() % pixel_size,
                0,
                "Must not have incomplete pixel data (pixel size is {}B).",
                pixel_size,
            );
            debug_assert!(
                pixel.len() <= byte_len,
                "Fill data must fit within pixel buffer (expected {byte_len}B).",
            );
            let data = pixel.iter().copied().cycle().take(byte_len).collect();
            image.data = Some(data);
        }
        image
    }

    /// Create a new zero-filled image with a given size, which can be rendered to.
    /// Useful for mirrors, UI, or exporting images for example.
    /// This is primarily for use as a render target for a [`Camera`].
    /// See [`RenderTarget::Image`].
    ///
    /// For Standard Dynamic Range (SDR) images you can use [`TextureFormat::Rgba8UnormSrgb`].
    /// For High Dynamic Range (HDR) images you can use [`TextureFormat::Rgba16Float`].
    ///
    /// The default [`TextureUsages`] are
    /// [`TEXTURE_BINDING`](TextureUsages::TEXTURE_BINDING),
    /// [`COPY_DST`](TextureUsages::COPY_DST),
    /// [`RENDER_ATTACHMENT`](TextureUsages::RENDER_ATTACHMENT).
    ///
    /// The default [`RenderAssetUsages`] is [`MAIN_WORLD | RENDER_WORLD`](RenderAssetUsages::default)
    /// so that it is accessible from the CPU and GPU.
    /// You can customize this by changing the [`asset_usage`](Image::asset_usage) field.
    ///
    /// [`Camera`]: https://docs.rs/bevy/latest/bevy/render/camera/struct.Camera.html
    /// [`RenderTarget::Image`]: https://docs.rs/bevy/latest/bevy/render/camera/enum.RenderTarget.html#variant.Image
    pub fn new_target_texture(width: u32, height: u32, format: TextureFormat) -> Self {
        let size = Extent3d {
            width,
            height,
            ..Default::default()
        };
        // You need to set these texture usage flags in order to use the image as a render target
        let usage = TextureUsages::TEXTURE_BINDING
            | TextureUsages::COPY_DST
            | TextureUsages::RENDER_ATTACHMENT;
        // Fill with zeroes
        let data = vec![
            0;
            format.pixel_size().expect(
                "Failed to create Image: can't get pixel size for this TextureFormat"
            ) * size.volume()
        ];

        Image {
            data: Some(data),
            data_order: TextureDataOrder::default(),
            texture_descriptor: TextureDescriptor {
                size,
                format,
                dimension: TextureDimension::D2,
                label: None,
                mip_level_count: 1,
                sample_count: 1,
                usage,
                view_formats: &[],
            },
            sampler: ImageSampler::Default,
            texture_view_descriptor: None,
            asset_usage: RenderAssetUsages::default(),
            copy_on_resize: true,
        }
    }

    /// Returns the width of a 2D image.
    #[inline]
    pub fn width(&self) -> u32 {
        self.texture_descriptor.size.width
    }

    /// Returns the height of a 2D image.
    #[inline]
    pub fn height(&self) -> u32 {
        self.texture_descriptor.size.height
    }

    /// Returns the aspect ratio (width / height) of a 2D image.
    #[inline]
    pub fn aspect_ratio(&self) -> AspectRatio {
        AspectRatio::try_from_pixels(self.width(), self.height()).expect(
            "Failed to calculate aspect ratio: Image dimensions must be positive, non-zero values",
        )
    }

    /// Returns the size of a 2D image as f32.
    #[inline]
    pub fn size_f32(&self) -> Vec2 {
        Vec2::new(self.width() as f32, self.height() as f32)
    }

    /// Returns the size of a 2D image.
    #[inline]
    pub fn size(&self) -> UVec2 {
        UVec2::new(self.width(), self.height())
    }

    /// Resizes the image to the new size, by removing information or appending 0 to the `data`.
    /// Does not properly scale the contents of the image.
    ///
    /// If you need to keep pixel data intact, use [`Image::resize_in_place`].
    pub fn resize(&mut self, size: Extent3d) {
        self.texture_descriptor.size = size;
        if let Some(ref mut data) = self.data
            && let Ok(pixel_size) = self.texture_descriptor.format.pixel_size()
        {
            data.resize(size.volume() * pixel_size, 0);
        }
    }

    /// Changes the `size` if the total number of data elements (pixels) remains the same.
<<<<<<< HEAD
=======
    /// If not, returns [`TextureReinterpretationError::IncompatibleSizes`].
>>>>>>> bb01a9f4
    pub fn reinterpret_size(
        &mut self,
        new_size: Extent3d,
    ) -> Result<(), TextureReinterpretationError> {
        if new_size.volume() != self.texture_descriptor.size.volume() {
            return Err(TextureReinterpretationError::IncompatibleSizes {
                old: self.texture_descriptor.size,
                new: new_size,
            });
        }

        self.texture_descriptor.size = new_size;
        Ok(())
    }

    /// Resizes the image to the new size, keeping the pixel data intact, anchored at the top-left.
    /// When growing, the new space is filled with 0. When shrinking, the image is clipped.
    ///
    /// For faster resizing when keeping pixel data intact is not important, use [`Image::resize`].
    pub fn resize_in_place(&mut self, new_size: Extent3d) {
        if let Ok(pixel_size) = self.texture_descriptor.format.pixel_size() {
            let old_size = self.texture_descriptor.size;
            let byte_len = pixel_size * new_size.volume();
            self.texture_descriptor.size = new_size;

            let Some(ref mut data) = self.data else {
                self.copy_on_resize = true;
                return;
            };

            let mut new: Vec<u8> = vec![0; byte_len];

            let copy_width = old_size.width.min(new_size.width) as usize;
            let copy_height = old_size.height.min(new_size.height) as usize;
            let copy_depth = old_size
                .depth_or_array_layers
                .min(new_size.depth_or_array_layers) as usize;

            let old_row_stride = old_size.width as usize * pixel_size;
            let old_layer_stride = old_size.height as usize * old_row_stride;

            let new_row_stride = new_size.width as usize * pixel_size;
            let new_layer_stride = new_size.height as usize * new_row_stride;

            for z in 0..copy_depth {
                for y in 0..copy_height {
                    let old_offset = z * old_layer_stride + y * old_row_stride;
                    let new_offset = z * new_layer_stride + y * new_row_stride;

                    let old_range = (old_offset)..(old_offset + copy_width * pixel_size);
                    let new_range = (new_offset)..(new_offset + copy_width * pixel_size);

                    new[new_range].copy_from_slice(&data[old_range]);
                }
            }

            self.data = Some(new);
        }
    }

    /// Takes a 2D image containing vertically stacked images of the same size, and reinterprets
    /// it as a 2D array texture, where each of the stacked images becomes one layer of the
    /// array. This is primarily for use with the `texture2DArray` shader uniform type.
<<<<<<< HEAD
=======
    ///
    /// # Errors
    /// Returns [`TextureReinterpretationError`] if the texture is not 2D, has more than one layers
    /// or is not evenly dividable into the `layers`.
>>>>>>> bb01a9f4
    pub fn reinterpret_stacked_2d_as_array(
        &mut self,
        layers: u32,
    ) -> Result<(), TextureReinterpretationError> {
        // Must be a stacked image, and the height must be divisible by layers.
        if self.texture_descriptor.dimension != TextureDimension::D2 {
            return Err(TextureReinterpretationError::WrongDimension);
        }
        if self.texture_descriptor.size.depth_or_array_layers != 1 {
            return Err(TextureReinterpretationError::InvalidLayerCount);
        }
<<<<<<< HEAD
        if self.height() % layers != 0 {
=======
        if !self.height().is_multiple_of(layers) {
>>>>>>> bb01a9f4
            return Err(TextureReinterpretationError::HeightNotDivisibleByLayers {
                height: self.height(),
                layers,
            });
        }

        self.reinterpret_size(Extent3d {
            width: self.width(),
            height: self.height() / layers,
            depth_or_array_layers: layers,
        })?;

        Ok(())
    }

    /// Convert a texture from a format to another. Only a few formats are
    /// supported as input and output:
    /// - `TextureFormat::R8Unorm`
    /// - `TextureFormat::Rg8Unorm`
    /// - `TextureFormat::Rgba8UnormSrgb`
    ///
    /// To get [`Image`] as a [`image::DynamicImage`] see:
    /// [`Image::try_into_dynamic`].
    pub fn convert(&self, new_format: TextureFormat) -> Option<Self> {
        self.clone()
            .try_into_dynamic()
            .ok()
            .and_then(|img| match new_format {
                TextureFormat::R8Unorm => {
                    Some((image::DynamicImage::ImageLuma8(img.into_luma8()), false))
                }
                TextureFormat::Rg8Unorm => Some((
                    image::DynamicImage::ImageLumaA8(img.into_luma_alpha8()),
                    false,
                )),
                TextureFormat::Rgba8UnormSrgb => {
                    Some((image::DynamicImage::ImageRgba8(img.into_rgba8()), true))
                }
                _ => None,
            })
            .map(|(dyn_img, is_srgb)| Self::from_dynamic(dyn_img, is_srgb, self.asset_usage))
    }

    /// Load a bytes buffer in a [`Image`], according to type `image_type`, using the `image`
    /// crate
    pub fn from_buffer(
        buffer: &[u8],
        image_type: ImageType,
        #[cfg_attr(
            not(any(feature = "basis-universal", feature = "dds", feature = "ktx2")),
            expect(unused_variables, reason = "only used with certain features")
        )]
        supported_compressed_formats: CompressedImageFormats,
        is_srgb: bool,
        image_sampler: ImageSampler,
        asset_usage: RenderAssetUsages,
    ) -> Result<Image, TextureError> {
        let format = image_type.to_image_format()?;

        // Load the image in the expected format.
        // Some formats like PNG allow for R or RG textures too, so the texture
        // format needs to be determined. For RGB textures an alpha channel
        // needs to be added, so the image data needs to be converted in those
        // cases.

        let mut image = match format {
            #[cfg(feature = "basis-universal")]
            ImageFormat::Basis => {
                basis_buffer_to_image(buffer, supported_compressed_formats, is_srgb)?
            }
            #[cfg(feature = "dds")]
            ImageFormat::Dds => dds_buffer_to_image(buffer, supported_compressed_formats, is_srgb)?,
            #[cfg(feature = "ktx2")]
            ImageFormat::Ktx2 => {
                ktx2_buffer_to_image(buffer, supported_compressed_formats, is_srgb)?
            }
            #[expect(
                clippy::allow_attributes,
                reason = "`unreachable_patterns` may not always lint"
            )]
            #[allow(
                unreachable_patterns,
                reason = "The wildcard pattern may be unreachable if only the specially-handled formats are enabled; however, the wildcard pattern is needed for any formats not specially handled"
            )]
            _ => {
                let image_crate_format = format
                    .as_image_crate_format()
                    .ok_or_else(|| TextureError::UnsupportedTextureFormat(format!("{format:?}")))?;
                let mut reader = image::ImageReader::new(std::io::Cursor::new(buffer));
                reader.set_format(image_crate_format);
                reader.no_limits();
                let dyn_img = reader.decode()?;
                Self::from_dynamic(dyn_img, is_srgb, asset_usage)
            }
        };
        image.sampler = image_sampler;
        Ok(image)
    }

    /// Whether the texture format is compressed or uncompressed
    pub fn is_compressed(&self) -> bool {
        let format_description = self.texture_descriptor.format;
        format_description
            .required_features()
            .contains(Features::TEXTURE_COMPRESSION_ASTC)
            || format_description
                .required_features()
                .contains(Features::TEXTURE_COMPRESSION_BC)
            || format_description
                .required_features()
                .contains(Features::TEXTURE_COMPRESSION_ETC2)
    }

    /// Compute the byte offset where the data of a specific pixel is stored
    ///
    /// Returns None if the provided coordinates are out of bounds.
    ///
    /// For 2D textures, Z is the layer number. For 1D textures, Y and Z are ignored.
    #[inline(always)]
    pub fn pixel_data_offset(&self, coords: UVec3) -> Option<usize> {
        let width = self.texture_descriptor.size.width;
        let height = self.texture_descriptor.size.height;
        let depth = self.texture_descriptor.size.depth_or_array_layers;

        let pixel_size = self.texture_descriptor.format.pixel_size().ok()?;
        let pixel_offset = match self.texture_descriptor.dimension {
            TextureDimension::D3 | TextureDimension::D2 => {
                if coords.x >= width || coords.y >= height || coords.z >= depth {
                    return None;
                }
                coords.z * height * width + coords.y * width + coords.x
            }
            TextureDimension::D1 => {
                if coords.x >= width {
                    return None;
                }
                coords.x
            }
        };

        Some(pixel_offset as usize * pixel_size)
    }

    /// Get a reference to the data bytes where a specific pixel's value is stored
    #[inline(always)]
    pub fn pixel_bytes(&self, coords: UVec3) -> Option<&[u8]> {
        let len = self.texture_descriptor.format.pixel_size().ok()?;
        let data = self.data.as_ref()?;
        self.pixel_data_offset(coords)
            .map(|start| &data[start..(start + len)])
    }

    /// Get a mutable reference to the data bytes where a specific pixel's value is stored
    #[inline(always)]
    pub fn pixel_bytes_mut(&mut self, coords: UVec3) -> Option<&mut [u8]> {
        let len = self.texture_descriptor.format.pixel_size().ok()?;
        let offset = self.pixel_data_offset(coords);
        let data = self.data.as_mut()?;
        offset.map(|start| &mut data[start..(start + len)])
    }

    /// Clears the content of the image with the given pixel. The image needs to be initialized on
    /// the cpu otherwise this is a noop.
    ///
    /// This does nothing if the image data is not already initialized
    pub fn clear(&mut self, pixel: &[u8]) {
        if let Ok(pixel_size) = self.texture_descriptor.format.pixel_size()
            && pixel_size > 0
        {
            let byte_len = pixel_size * self.texture_descriptor.size.volume();
            debug_assert_eq!(
                pixel.len() % pixel_size,
                0,
                "Must not have incomplete pixel data (pixel size is {}B).",
                pixel_size,
            );
            debug_assert!(
                pixel.len() <= byte_len,
                "Clear data must fit within pixel buffer (expected {byte_len}B).",
            );
            if let Some(data) = self.data.as_mut() {
                for pixel_data in data.chunks_mut(pixel_size) {
                    pixel_data.copy_from_slice(pixel);
                }
            }
        }
    }

    /// Read the color of a specific pixel (1D texture).
    ///
    /// See [`get_color_at`](Self::get_color_at) for more details.
    #[inline(always)]
    pub fn get_color_at_1d(&self, x: u32) -> Result<Color, TextureAccessError> {
        if self.texture_descriptor.dimension != TextureDimension::D1 {
            return Err(TextureAccessError::WrongDimension);
        }
        self.get_color_at_internal(UVec3::new(x, 0, 0))
    }

    /// Read the color of a specific pixel (2D texture).
    ///
    /// This function will find the raw byte data of a specific pixel and
    /// decode it into a user-friendly [`Color`] struct for you.
    ///
    /// Supports many of the common [`TextureFormat`]s:
    ///  - RGBA/BGRA 8-bit unsigned integer, both sRGB and Linear
    ///  - 16-bit and 32-bit unsigned integer
    ///  - 16-bit and 32-bit float
    ///
    /// Be careful: as the data is converted to [`Color`] (which uses `f32` internally),
    /// there may be issues with precision when using non-f32 [`TextureFormat`]s.
    /// If you read a value you previously wrote using `set_color_at`, it will not match.
    /// If you are working with a 32-bit integer [`TextureFormat`], the value will be
    /// inaccurate (as `f32` does not have enough bits to represent it exactly).
    ///
    /// Single channel (R) formats are assumed to represent grayscale, so the value
    /// will be copied to all three RGB channels in the resulting [`Color`].
    ///
    /// Other [`TextureFormat`]s are unsupported, such as:
    ///  - block-compressed formats
    ///  - non-byte-aligned formats like 10-bit
    ///  - signed integer formats
    #[inline(always)]
    pub fn get_color_at(&self, x: u32, y: u32) -> Result<Color, TextureAccessError> {
        if self.texture_descriptor.dimension != TextureDimension::D2 {
            return Err(TextureAccessError::WrongDimension);
        }
        self.get_color_at_internal(UVec3::new(x, y, 0))
    }

    /// Read the color of a specific pixel (2D texture with layers or 3D texture).
    ///
    /// See [`get_color_at`](Self::get_color_at) for more details.
    #[inline(always)]
    pub fn get_color_at_3d(&self, x: u32, y: u32, z: u32) -> Result<Color, TextureAccessError> {
        match (
            self.texture_descriptor.dimension,
            self.texture_descriptor.size.depth_or_array_layers,
        ) {
            (TextureDimension::D3, _) | (TextureDimension::D2, 2..) => {
                self.get_color_at_internal(UVec3::new(x, y, z))
            }
            _ => Err(TextureAccessError::WrongDimension),
        }
    }

    /// Change the color of a specific pixel (1D texture).
    ///
    /// See [`set_color_at`](Self::set_color_at) for more details.
    #[inline(always)]
    pub fn set_color_at_1d(&mut self, x: u32, color: Color) -> Result<(), TextureAccessError> {
        if self.texture_descriptor.dimension != TextureDimension::D1 {
            return Err(TextureAccessError::WrongDimension);
        }
        self.set_color_at_internal(UVec3::new(x, 0, 0), color)
    }

    /// Change the color of a specific pixel (2D texture).
    ///
    /// This function will find the raw byte data of a specific pixel and
    /// change it according to a [`Color`] you provide. The [`Color`] struct
    /// will be encoded into the [`Image`]'s [`TextureFormat`].
    ///
    /// Supports many of the common [`TextureFormat`]s:
    ///  - RGBA/BGRA 8-bit unsigned integer, both sRGB and Linear
    ///  - 16-bit and 32-bit unsigned integer (with possibly-limited precision, as [`Color`] uses `f32`)
    ///  - 16-bit and 32-bit float
    ///
    /// Be careful: writing to non-f32 [`TextureFormat`]s is lossy! The data has to be converted,
    /// so if you read it back using `get_color_at`, the `Color` you get will not equal the value
    /// you used when writing it using this function.
    ///
    /// For R and RG formats, only the respective values from the linear RGB [`Color`] will be used.
    ///
    /// Other [`TextureFormat`]s are unsupported, such as:
    ///  - block-compressed formats
    ///  - non-byte-aligned formats like 10-bit
    ///  - signed integer formats
    #[inline(always)]
    pub fn set_color_at(&mut self, x: u32, y: u32, color: Color) -> Result<(), TextureAccessError> {
        if self.texture_descriptor.dimension != TextureDimension::D2 {
            return Err(TextureAccessError::WrongDimension);
        }
        self.set_color_at_internal(UVec3::new(x, y, 0), color)
    }

    /// Change the color of a specific pixel (2D texture with layers or 3D texture).
    ///
    /// See [`set_color_at`](Self::set_color_at) for more details.
    #[inline(always)]
    pub fn set_color_at_3d(
        &mut self,
        x: u32,
        y: u32,
        z: u32,
        color: Color,
    ) -> Result<(), TextureAccessError> {
        match (
            self.texture_descriptor.dimension,
            self.texture_descriptor.size.depth_or_array_layers,
        ) {
            (TextureDimension::D3, _) | (TextureDimension::D2, 2..) => {
                self.set_color_at_internal(UVec3::new(x, y, z), color)
            }
            _ => Err(TextureAccessError::WrongDimension),
        }
    }

    #[inline(always)]
    fn get_color_at_internal(&self, coords: UVec3) -> Result<Color, TextureAccessError> {
        let Some(bytes) = self.pixel_bytes(coords) else {
            return Err(TextureAccessError::OutOfBounds {
                x: coords.x,
                y: coords.y,
                z: coords.z,
            });
        };

        // NOTE: GPUs are always Little Endian.
        // Make sure to respect that when we create color values from bytes.
        match self.texture_descriptor.format {
            TextureFormat::Rgba8UnormSrgb => Ok(Color::srgba(
                bytes[0] as f32 / u8::MAX as f32,
                bytes[1] as f32 / u8::MAX as f32,
                bytes[2] as f32 / u8::MAX as f32,
                bytes[3] as f32 / u8::MAX as f32,
            )),
            TextureFormat::Rgba8Unorm | TextureFormat::Rgba8Uint => Ok(Color::linear_rgba(
                bytes[0] as f32 / u8::MAX as f32,
                bytes[1] as f32 / u8::MAX as f32,
                bytes[2] as f32 / u8::MAX as f32,
                bytes[3] as f32 / u8::MAX as f32,
            )),
            TextureFormat::Bgra8UnormSrgb => Ok(Color::srgba(
                bytes[2] as f32 / u8::MAX as f32,
                bytes[1] as f32 / u8::MAX as f32,
                bytes[0] as f32 / u8::MAX as f32,
                bytes[3] as f32 / u8::MAX as f32,
            )),
            TextureFormat::Bgra8Unorm => Ok(Color::linear_rgba(
                bytes[2] as f32 / u8::MAX as f32,
                bytes[1] as f32 / u8::MAX as f32,
                bytes[0] as f32 / u8::MAX as f32,
                bytes[3] as f32 / u8::MAX as f32,
            )),
            TextureFormat::Rgba32Float => Ok(Color::linear_rgba(
                f32::from_le_bytes([bytes[0], bytes[1], bytes[2], bytes[3]]),
                f32::from_le_bytes([bytes[4], bytes[5], bytes[6], bytes[7]]),
                f32::from_le_bytes([bytes[8], bytes[9], bytes[10], bytes[11]]),
                f32::from_le_bytes([bytes[12], bytes[13], bytes[14], bytes[15]]),
            )),
            TextureFormat::Rgba16Float => Ok(Color::linear_rgba(
                half::f16::from_le_bytes([bytes[0], bytes[1]]).to_f32(),
                half::f16::from_le_bytes([bytes[2], bytes[3]]).to_f32(),
                half::f16::from_le_bytes([bytes[4], bytes[5]]).to_f32(),
                half::f16::from_le_bytes([bytes[6], bytes[7]]).to_f32(),
            )),
            TextureFormat::Rgba16Unorm | TextureFormat::Rgba16Uint => {
                let (r, g, b, a) = (
                    u16::from_le_bytes([bytes[0], bytes[1]]),
                    u16::from_le_bytes([bytes[2], bytes[3]]),
                    u16::from_le_bytes([bytes[4], bytes[5]]),
                    u16::from_le_bytes([bytes[6], bytes[7]]),
                );
                Ok(Color::linear_rgba(
                    // going via f64 to avoid rounding errors with large numbers and division
                    (r as f64 / u16::MAX as f64) as f32,
                    (g as f64 / u16::MAX as f64) as f32,
                    (b as f64 / u16::MAX as f64) as f32,
                    (a as f64 / u16::MAX as f64) as f32,
                ))
            }
            TextureFormat::Rgba32Uint => {
                let (r, g, b, a) = (
                    u32::from_le_bytes([bytes[0], bytes[1], bytes[2], bytes[3]]),
                    u32::from_le_bytes([bytes[4], bytes[5], bytes[6], bytes[7]]),
                    u32::from_le_bytes([bytes[8], bytes[9], bytes[10], bytes[11]]),
                    u32::from_le_bytes([bytes[12], bytes[13], bytes[14], bytes[15]]),
                );
                Ok(Color::linear_rgba(
                    // going via f64 to avoid rounding errors with large numbers and division
                    (r as f64 / u32::MAX as f64) as f32,
                    (g as f64 / u32::MAX as f64) as f32,
                    (b as f64 / u32::MAX as f64) as f32,
                    (a as f64 / u32::MAX as f64) as f32,
                ))
            }
            // assume R-only texture format means grayscale (linear)
            // copy value to all of RGB in Color
            TextureFormat::R8Unorm | TextureFormat::R8Uint => {
                let x = bytes[0] as f32 / u8::MAX as f32;
                Ok(Color::linear_rgb(x, x, x))
            }
            TextureFormat::R16Unorm | TextureFormat::R16Uint => {
                let x = u16::from_le_bytes([bytes[0], bytes[1]]);
                // going via f64 to avoid rounding errors with large numbers and division
                let x = (x as f64 / u16::MAX as f64) as f32;
                Ok(Color::linear_rgb(x, x, x))
            }
            TextureFormat::R32Uint => {
                let x = u32::from_le_bytes([bytes[0], bytes[1], bytes[2], bytes[3]]);
                // going via f64 to avoid rounding errors with large numbers and division
                let x = (x as f64 / u32::MAX as f64) as f32;
                Ok(Color::linear_rgb(x, x, x))
            }
            TextureFormat::R16Float => {
                let x = half::f16::from_le_bytes([bytes[0], bytes[1]]).to_f32();
                Ok(Color::linear_rgb(x, x, x))
            }
            TextureFormat::R32Float => {
                let x = f32::from_le_bytes([bytes[0], bytes[1], bytes[2], bytes[3]]);
                Ok(Color::linear_rgb(x, x, x))
            }
            TextureFormat::Rg8Unorm | TextureFormat::Rg8Uint => {
                let r = bytes[0] as f32 / u8::MAX as f32;
                let g = bytes[1] as f32 / u8::MAX as f32;
                Ok(Color::linear_rgb(r, g, 0.0))
            }
            TextureFormat::Rg16Unorm | TextureFormat::Rg16Uint => {
                let r = u16::from_le_bytes([bytes[0], bytes[1]]);
                let g = u16::from_le_bytes([bytes[2], bytes[3]]);
                // going via f64 to avoid rounding errors with large numbers and division
                let r = (r as f64 / u16::MAX as f64) as f32;
                let g = (g as f64 / u16::MAX as f64) as f32;
                Ok(Color::linear_rgb(r, g, 0.0))
            }
            TextureFormat::Rg32Uint => {
                let r = u32::from_le_bytes([bytes[0], bytes[1], bytes[2], bytes[3]]);
                let g = u32::from_le_bytes([bytes[4], bytes[5], bytes[6], bytes[7]]);
                // going via f64 to avoid rounding errors with large numbers and division
                let r = (r as f64 / u32::MAX as f64) as f32;
                let g = (g as f64 / u32::MAX as f64) as f32;
                Ok(Color::linear_rgb(r, g, 0.0))
            }
            TextureFormat::Rg16Float => {
                let r = half::f16::from_le_bytes([bytes[0], bytes[1]]).to_f32();
                let g = half::f16::from_le_bytes([bytes[2], bytes[3]]).to_f32();
                Ok(Color::linear_rgb(r, g, 0.0))
            }
            TextureFormat::Rg32Float => {
                let r = f32::from_le_bytes([bytes[0], bytes[1], bytes[2], bytes[3]]);
                let g = f32::from_le_bytes([bytes[4], bytes[5], bytes[6], bytes[7]]);
                Ok(Color::linear_rgb(r, g, 0.0))
            }
            _ => Err(TextureAccessError::UnsupportedTextureFormat(
                self.texture_descriptor.format,
            )),
        }
    }

    #[inline(always)]
    fn set_color_at_internal(
        &mut self,
        coords: UVec3,
        color: Color,
    ) -> Result<(), TextureAccessError> {
        let format = self.texture_descriptor.format;

        let Some(bytes) = self.pixel_bytes_mut(coords) else {
            return Err(TextureAccessError::OutOfBounds {
                x: coords.x,
                y: coords.y,
                z: coords.z,
            });
        };

        // NOTE: GPUs are always Little Endian.
        // Make sure to respect that when we convert color values to bytes.
        match format {
            TextureFormat::Rgba8UnormSrgb => {
                let [r, g, b, a] = Srgba::from(color).to_f32_array();
                bytes[0] = (r * u8::MAX as f32) as u8;
                bytes[1] = (g * u8::MAX as f32) as u8;
                bytes[2] = (b * u8::MAX as f32) as u8;
                bytes[3] = (a * u8::MAX as f32) as u8;
            }
            TextureFormat::Rgba8Unorm | TextureFormat::Rgba8Uint => {
                let [r, g, b, a] = LinearRgba::from(color).to_f32_array();
                bytes[0] = (r * u8::MAX as f32) as u8;
                bytes[1] = (g * u8::MAX as f32) as u8;
                bytes[2] = (b * u8::MAX as f32) as u8;
                bytes[3] = (a * u8::MAX as f32) as u8;
            }
            TextureFormat::Bgra8UnormSrgb => {
                let [r, g, b, a] = Srgba::from(color).to_f32_array();
                bytes[0] = (b * u8::MAX as f32) as u8;
                bytes[1] = (g * u8::MAX as f32) as u8;
                bytes[2] = (r * u8::MAX as f32) as u8;
                bytes[3] = (a * u8::MAX as f32) as u8;
            }
            TextureFormat::Bgra8Unorm => {
                let [r, g, b, a] = LinearRgba::from(color).to_f32_array();
                bytes[0] = (b * u8::MAX as f32) as u8;
                bytes[1] = (g * u8::MAX as f32) as u8;
                bytes[2] = (r * u8::MAX as f32) as u8;
                bytes[3] = (a * u8::MAX as f32) as u8;
            }
            TextureFormat::Rgba16Float => {
                let [r, g, b, a] = LinearRgba::from(color).to_f32_array();
                bytes[0..2].copy_from_slice(&half::f16::to_le_bytes(half::f16::from_f32(r)));
                bytes[2..4].copy_from_slice(&half::f16::to_le_bytes(half::f16::from_f32(g)));
                bytes[4..6].copy_from_slice(&half::f16::to_le_bytes(half::f16::from_f32(b)));
                bytes[6..8].copy_from_slice(&half::f16::to_le_bytes(half::f16::from_f32(a)));
            }
            TextureFormat::Rgba32Float => {
                let [r, g, b, a] = LinearRgba::from(color).to_f32_array();
                bytes[0..4].copy_from_slice(&f32::to_le_bytes(r));
                bytes[4..8].copy_from_slice(&f32::to_le_bytes(g));
                bytes[8..12].copy_from_slice(&f32::to_le_bytes(b));
                bytes[12..16].copy_from_slice(&f32::to_le_bytes(a));
            }
            TextureFormat::Rgba16Unorm | TextureFormat::Rgba16Uint => {
                let [r, g, b, a] = LinearRgba::from(color).to_f32_array();
                let [r, g, b, a] = [
                    (r * u16::MAX as f32) as u16,
                    (g * u16::MAX as f32) as u16,
                    (b * u16::MAX as f32) as u16,
                    (a * u16::MAX as f32) as u16,
                ];
                bytes[0..2].copy_from_slice(&u16::to_le_bytes(r));
                bytes[2..4].copy_from_slice(&u16::to_le_bytes(g));
                bytes[4..6].copy_from_slice(&u16::to_le_bytes(b));
                bytes[6..8].copy_from_slice(&u16::to_le_bytes(a));
            }
            TextureFormat::Rgba32Uint => {
                let [r, g, b, a] = LinearRgba::from(color).to_f32_array();
                let [r, g, b, a] = [
                    (r * u32::MAX as f32) as u32,
                    (g * u32::MAX as f32) as u32,
                    (b * u32::MAX as f32) as u32,
                    (a * u32::MAX as f32) as u32,
                ];
                bytes[0..4].copy_from_slice(&u32::to_le_bytes(r));
                bytes[4..8].copy_from_slice(&u32::to_le_bytes(g));
                bytes[8..12].copy_from_slice(&u32::to_le_bytes(b));
                bytes[12..16].copy_from_slice(&u32::to_le_bytes(a));
            }
            TextureFormat::R8Unorm | TextureFormat::R8Uint => {
                // Convert to grayscale with minimal loss if color is already gray
                let linear = LinearRgba::from(color);
                let luminance = Xyza::from(linear).y;
                let [r, _, _, _] = LinearRgba::gray(luminance).to_f32_array();
                bytes[0] = (r * u8::MAX as f32) as u8;
            }
            TextureFormat::R16Unorm | TextureFormat::R16Uint => {
                // Convert to grayscale with minimal loss if color is already gray
                let linear = LinearRgba::from(color);
                let luminance = Xyza::from(linear).y;
                let [r, _, _, _] = LinearRgba::gray(luminance).to_f32_array();
                let r = (r * u16::MAX as f32) as u16;
                bytes[0..2].copy_from_slice(&u16::to_le_bytes(r));
            }
            TextureFormat::R32Uint => {
                // Convert to grayscale with minimal loss if color is already gray
                let linear = LinearRgba::from(color);
                let luminance = Xyza::from(linear).y;
                let [r, _, _, _] = LinearRgba::gray(luminance).to_f32_array();
                // go via f64 to avoid imprecision
                let r = (r as f64 * u32::MAX as f64) as u32;
                bytes[0..4].copy_from_slice(&u32::to_le_bytes(r));
            }
            TextureFormat::R16Float => {
                // Convert to grayscale with minimal loss if color is already gray
                let linear = LinearRgba::from(color);
                let luminance = Xyza::from(linear).y;
                let [r, _, _, _] = LinearRgba::gray(luminance).to_f32_array();
                let x = half::f16::from_f32(r);
                bytes[0..2].copy_from_slice(&half::f16::to_le_bytes(x));
            }
            TextureFormat::R32Float => {
                // Convert to grayscale with minimal loss if color is already gray
                let linear = LinearRgba::from(color);
                let luminance = Xyza::from(linear).y;
                let [r, _, _, _] = LinearRgba::gray(luminance).to_f32_array();
                bytes[0..4].copy_from_slice(&f32::to_le_bytes(r));
            }
            TextureFormat::Rg8Unorm | TextureFormat::Rg8Uint => {
                let [r, g, _, _] = LinearRgba::from(color).to_f32_array();
                bytes[0] = (r * u8::MAX as f32) as u8;
                bytes[1] = (g * u8::MAX as f32) as u8;
            }
            TextureFormat::Rg16Unorm | TextureFormat::Rg16Uint => {
                let [r, g, _, _] = LinearRgba::from(color).to_f32_array();
                let r = (r * u16::MAX as f32) as u16;
                let g = (g * u16::MAX as f32) as u16;
                bytes[0..2].copy_from_slice(&u16::to_le_bytes(r));
                bytes[2..4].copy_from_slice(&u16::to_le_bytes(g));
            }
            TextureFormat::Rg32Uint => {
                let [r, g, _, _] = LinearRgba::from(color).to_f32_array();
                // go via f64 to avoid imprecision
                let r = (r as f64 * u32::MAX as f64) as u32;
                let g = (g as f64 * u32::MAX as f64) as u32;
                bytes[0..4].copy_from_slice(&u32::to_le_bytes(r));
                bytes[4..8].copy_from_slice(&u32::to_le_bytes(g));
            }
            TextureFormat::Rg16Float => {
                let [r, g, _, _] = LinearRgba::from(color).to_f32_array();
                bytes[0..2].copy_from_slice(&half::f16::to_le_bytes(half::f16::from_f32(r)));
                bytes[2..4].copy_from_slice(&half::f16::to_le_bytes(half::f16::from_f32(g)));
            }
            TextureFormat::Rg32Float => {
                let [r, g, _, _] = LinearRgba::from(color).to_f32_array();
                bytes[0..4].copy_from_slice(&f32::to_le_bytes(r));
                bytes[4..8].copy_from_slice(&f32::to_le_bytes(g));
            }
            _ => {
                return Err(TextureAccessError::UnsupportedTextureFormat(
                    self.texture_descriptor.format,
                ));
            }
        }
        Ok(())
    }
}

#[derive(Clone, Copy, Debug)]
pub enum DataFormat {
    Rgb,
    Rgba,
    Rrr,
    Rrrg,
    Rg,
}

/// Texture data need to be transcoded from this format for use with `wgpu`.
#[derive(Clone, Copy, Debug)]
pub enum TranscodeFormat {
    Etc1s,
    Uastc(DataFormat),
    /// Has to be transcoded from `R8UnormSrgb` to `R8Unorm` for use with `wgpu`.
    R8UnormSrgb,
    /// Has to be transcoded from `Rg8UnormSrgb` to `R8G8Unorm` for use with `wgpu`.
    Rg8UnormSrgb,
    /// Has to be transcoded from `Rgb8` to `Rgba8` for use with `wgpu`.
    Rgb8,
}

<<<<<<< HEAD
/// An error that occurs when reinterpreting the image.
=======
/// An error that occurs when reinterpreting an image.
>>>>>>> bb01a9f4
#[derive(Error, Debug)]
pub enum TextureReinterpretationError {
    #[error("incompatible sizes: old = {old:?} new = {new:?}")]
    IncompatibleSizes { old: Extent3d, new: Extent3d },
    #[error("must be a 2d image")]
    WrongDimension,
    #[error("must not already be a layered image")]
    InvalidLayerCount,
    #[error("can not evenly divide height = {height} by layers = {layers}")]
    HeightNotDivisibleByLayers { height: u32, layers: u32 },
}

/// An error that occurs when accessing specific pixels in a texture.
#[derive(Error, Debug)]
pub enum TextureAccessError {
    #[error("out of bounds (x: {x}, y: {y}, z: {z})")]
    OutOfBounds { x: u32, y: u32, z: u32 },
    #[error("unsupported texture format: {0:?}")]
    UnsupportedTextureFormat(TextureFormat),
    #[error("attempt to access texture with different dimension")]
    WrongDimension,
}

/// An error that occurs when loading a texture.
#[derive(Error, Debug)]
pub enum TextureError {
    /// Image MIME type is invalid.
    #[error("invalid image mime type: {0}")]
    InvalidImageMimeType(String),
    /// Image extension is invalid.
    #[error("invalid image extension: {0}")]
    InvalidImageExtension(String),
    /// Failed to load an image.
    #[error("failed to load an image: {0}")]
    ImageError(#[from] image::ImageError),
    /// Texture format isn't supported.
    #[error("unsupported texture format: {0}")]
    UnsupportedTextureFormat(String),
    /// Supercompression isn't supported.
    #[error("supercompression not supported: {0}")]
    SuperCompressionNotSupported(String),
    /// Failed to decompress an image.
    #[error("failed to decompress an image: {0}")]
    SuperDecompressionError(String),
    /// Invalid data.
    #[error("invalid data: {0}")]
    InvalidData(String),
    /// Transcode error.
    #[error("transcode error: {0}")]
    TranscodeError(String),
    /// Format requires transcoding.
    #[error("format requires transcoding: {0:?}")]
    FormatRequiresTranscodingError(TranscodeFormat),
    /// Only cubemaps with six faces are supported.
    #[error("only cubemaps with six faces are supported")]
    IncompleteCubemap,
}

/// The type of a raw image buffer.
#[derive(Debug)]
pub enum ImageType<'a> {
    /// The mime type of an image, for example `"image/png"`.
    MimeType(&'a str),
    /// The extension of an image file, for example `"png"`.
    Extension(&'a str),
    /// The direct format of the image
    Format(ImageFormat),
}

impl<'a> ImageType<'a> {
    pub fn to_image_format(&self) -> Result<ImageFormat, TextureError> {
        match self {
            ImageType::MimeType(mime_type) => ImageFormat::from_mime_type(mime_type)
                .ok_or_else(|| TextureError::InvalidImageMimeType(mime_type.to_string())),
            ImageType::Extension(extension) => ImageFormat::from_extension(extension)
                .ok_or_else(|| TextureError::InvalidImageExtension(extension.to_string())),
            ImageType::Format(format) => Ok(*format),
        }
    }
}

/// Used to calculate the volume of an item.
pub trait Volume {
    fn volume(&self) -> usize;
}

impl Volume for Extent3d {
    /// Calculates the volume of the [`Extent3d`].
    fn volume(&self) -> usize {
        (self.width * self.height * self.depth_or_array_layers) as usize
    }
}

/// Extends the wgpu [`TextureFormat`] with information about the pixel.
pub trait TextureFormatPixelInfo {
    /// Returns the size of a pixel in bytes of the format.
    /// error with `TextureAccessError::UnsupportedTextureFormat` if the format is compressed.
    fn pixel_size(&self) -> Result<usize, TextureAccessError>;
}

impl TextureFormatPixelInfo for TextureFormat {
    fn pixel_size(&self) -> Result<usize, TextureAccessError> {
        let info = self;
        match info.block_dimensions() {
            (1, 1) => Ok(info.block_copy_size(None).unwrap() as usize),
            _ => Err(TextureAccessError::UnsupportedTextureFormat(*self)),
        }
    }
}

bitflags::bitflags! {
    #[derive(Default, Clone, Copy, Eq, PartialEq, Debug)]
    #[repr(transparent)]
    pub struct CompressedImageFormats: u32 {
        const NONE     = 0;
        const ASTC_LDR = 1 << 0;
        const BC       = 1 << 1;
        const ETC2     = 1 << 2;
    }
}

impl CompressedImageFormats {
    pub fn from_features(features: Features) -> Self {
        let mut supported_compressed_formats = Self::default();
        if features.contains(Features::TEXTURE_COMPRESSION_ASTC) {
            supported_compressed_formats |= Self::ASTC_LDR;
        }
        if features.contains(Features::TEXTURE_COMPRESSION_BC) {
            supported_compressed_formats |= Self::BC;
        }
        if features.contains(Features::TEXTURE_COMPRESSION_ETC2) {
            supported_compressed_formats |= Self::ETC2;
        }
        supported_compressed_formats
    }

    pub fn supports(&self, format: TextureFormat) -> bool {
        match format {
            TextureFormat::Bc1RgbaUnorm
            | TextureFormat::Bc1RgbaUnormSrgb
            | TextureFormat::Bc2RgbaUnorm
            | TextureFormat::Bc2RgbaUnormSrgb
            | TextureFormat::Bc3RgbaUnorm
            | TextureFormat::Bc3RgbaUnormSrgb
            | TextureFormat::Bc4RUnorm
            | TextureFormat::Bc4RSnorm
            | TextureFormat::Bc5RgUnorm
            | TextureFormat::Bc5RgSnorm
            | TextureFormat::Bc6hRgbUfloat
            | TextureFormat::Bc6hRgbFloat
            | TextureFormat::Bc7RgbaUnorm
            | TextureFormat::Bc7RgbaUnormSrgb => self.contains(CompressedImageFormats::BC),
            TextureFormat::Etc2Rgb8Unorm
            | TextureFormat::Etc2Rgb8UnormSrgb
            | TextureFormat::Etc2Rgb8A1Unorm
            | TextureFormat::Etc2Rgb8A1UnormSrgb
            | TextureFormat::Etc2Rgba8Unorm
            | TextureFormat::Etc2Rgba8UnormSrgb
            | TextureFormat::EacR11Unorm
            | TextureFormat::EacR11Snorm
            | TextureFormat::EacRg11Unorm
            | TextureFormat::EacRg11Snorm => self.contains(CompressedImageFormats::ETC2),
            TextureFormat::Astc { .. } => self.contains(CompressedImageFormats::ASTC_LDR),
            _ => true,
        }
    }
}

/// For defining which compressed image formats are supported. This will be initialized from available device features
/// in `finish()` of the bevy `RenderPlugin`, but is left for the user to specify if not using the `RenderPlugin`, or
/// the WGPU backend.
#[derive(Resource)]
pub struct CompressedImageFormatSupport(pub CompressedImageFormats);

#[cfg(test)]
mod test {
    use super::*;

    #[test]
    fn image_size() {
        let size = Extent3d {
            width: 200,
            height: 100,
            depth_or_array_layers: 1,
        };
        let image = Image::new_fill(
            size,
            TextureDimension::D2,
            &[0, 0, 0, 255],
            TextureFormat::Rgba8Unorm,
            RenderAssetUsages::MAIN_WORLD,
        );
        assert_eq!(
            Vec2::new(size.width as f32, size.height as f32),
            image.size_f32()
        );
    }

    #[test]
    fn image_default_size() {
        let image = Image::default();
        assert_eq!(UVec2::ONE, image.size());
        assert_eq!(Vec2::ONE, image.size_f32());
    }

    #[test]
    fn on_edge_pixel_is_invalid() {
        let image = Image::new_fill(
            Extent3d {
                width: 5,
                height: 10,
                depth_or_array_layers: 1,
            },
            TextureDimension::D2,
            &[0, 0, 0, 255],
            TextureFormat::Rgba8Unorm,
            RenderAssetUsages::MAIN_WORLD,
        );
        assert!(matches!(image.get_color_at(4, 9), Ok(Color::BLACK)));
        assert!(matches!(
            image.get_color_at(0, 10),
            Err(TextureAccessError::OutOfBounds { x: 0, y: 10, z: 0 })
        ));
        assert!(matches!(
            image.get_color_at(5, 10),
            Err(TextureAccessError::OutOfBounds { x: 5, y: 10, z: 0 })
        ));
    }

    #[test]
    fn get_set_pixel_2d_with_layers() {
        let mut image = Image::new_fill(
            Extent3d {
                width: 5,
                height: 10,
                depth_or_array_layers: 3,
            },
            TextureDimension::D2,
            &[0, 0, 0, 255],
            TextureFormat::Rgba8Unorm,
            RenderAssetUsages::MAIN_WORLD,
        );
        image.set_color_at_3d(0, 0, 0, Color::WHITE).unwrap();
        assert!(matches!(image.get_color_at_3d(0, 0, 0), Ok(Color::WHITE)));
        image.set_color_at_3d(2, 3, 1, Color::WHITE).unwrap();
        assert!(matches!(image.get_color_at_3d(2, 3, 1), Ok(Color::WHITE)));
        image.set_color_at_3d(4, 9, 2, Color::WHITE).unwrap();
        assert!(matches!(image.get_color_at_3d(4, 9, 2), Ok(Color::WHITE)));
    }

    #[test]
    fn resize_in_place_2d_grow_and_shrink() {
        use bevy_color::ColorToPacked;

        const INITIAL_FILL: LinearRgba = LinearRgba::BLACK;
        const GROW_FILL: LinearRgba = LinearRgba::NONE;

        let mut image = Image::new_fill(
            Extent3d {
                width: 2,
                height: 2,
                depth_or_array_layers: 1,
            },
            TextureDimension::D2,
            &INITIAL_FILL.to_u8_array(),
            TextureFormat::Rgba8Unorm,
            RenderAssetUsages::MAIN_WORLD,
        );

        // Create a test pattern

        const TEST_PIXELS: [(u32, u32, LinearRgba); 3] = [
            (0, 1, LinearRgba::RED),
            (1, 1, LinearRgba::GREEN),
            (1, 0, LinearRgba::BLUE),
        ];

        for (x, y, color) in &TEST_PIXELS {
            image.set_color_at(*x, *y, Color::from(*color)).unwrap();
        }

        // Grow image
        image.resize_in_place(Extent3d {
            width: 4,
            height: 4,
            depth_or_array_layers: 1,
        });

        // After growing, the test pattern should be the same.
        assert!(matches!(
            image.get_color_at(0, 0),
            Ok(Color::LinearRgba(INITIAL_FILL))
        ));
        for (x, y, color) in &TEST_PIXELS {
            assert_eq!(
                image.get_color_at(*x, *y).unwrap(),
                Color::LinearRgba(*color)
            );
        }

        // Pixels in the newly added area should get filled with zeroes.
        assert!(matches!(
            image.get_color_at(3, 3),
            Ok(Color::LinearRgba(GROW_FILL))
        ));

        // Shrink
        image.resize_in_place(Extent3d {
            width: 1,
            height: 1,
            depth_or_array_layers: 1,
        });

        // Images outside of the new dimensions should be clipped
        assert!(image.get_color_at(1, 1).is_err());
    }

    #[test]
    fn resize_in_place_array_grow_and_shrink() {
        use bevy_color::ColorToPacked;

        const INITIAL_FILL: LinearRgba = LinearRgba::BLACK;
        const GROW_FILL: LinearRgba = LinearRgba::NONE;
        const LAYERS: u32 = 4;

        let mut image = Image::new_fill(
            Extent3d {
                width: 2,
                height: 2,
                depth_or_array_layers: LAYERS,
            },
            TextureDimension::D2,
            &INITIAL_FILL.to_u8_array(),
            TextureFormat::Rgba8Unorm,
            RenderAssetUsages::MAIN_WORLD,
        );

        // Create a test pattern

        const TEST_PIXELS: [(u32, u32, LinearRgba); 3] = [
            (0, 1, LinearRgba::RED),
            (1, 1, LinearRgba::GREEN),
            (1, 0, LinearRgba::BLUE),
        ];

        for z in 0..LAYERS {
            for (x, y, color) in &TEST_PIXELS {
                image
                    .set_color_at_3d(*x, *y, z, Color::from(*color))
                    .unwrap();
            }
        }

        // Grow image
        image.resize_in_place(Extent3d {
            width: 4,
            height: 4,
            depth_or_array_layers: LAYERS + 1,
        });

        // After growing, the test pattern should be the same.
        assert!(matches!(
            image.get_color_at(0, 0),
            Ok(Color::LinearRgba(INITIAL_FILL))
        ));
        for z in 0..LAYERS {
            for (x, y, color) in &TEST_PIXELS {
                assert_eq!(
                    image.get_color_at_3d(*x, *y, z).unwrap(),
                    Color::LinearRgba(*color)
                );
            }
        }

        // Pixels in the newly added area should get filled with zeroes.
        for z in 0..(LAYERS + 1) {
            assert!(matches!(
                image.get_color_at_3d(3, 3, z),
                Ok(Color::LinearRgba(GROW_FILL))
            ));
        }

        // Shrink
        image.resize_in_place(Extent3d {
            width: 1,
            height: 1,
            depth_or_array_layers: 1,
        });

        // Images outside of the new dimensions should be clipped
        assert!(image.get_color_at_3d(1, 1, 0).is_err());

        // Higher layers should no longer be present
        assert!(image.get_color_at_3d(0, 0, 1).is_err());

        // Grow layers
        image.resize_in_place(Extent3d {
            width: 1,
            height: 1,
            depth_or_array_layers: 2,
        });

        // Pixels in the newly added layer should be zeroes.
        assert!(matches!(
            image.get_color_at_3d(0, 0, 1),
            Ok(Color::LinearRgba(GROW_FILL))
        ));
    }

    #[test]
    fn image_clear() {
        let mut image = Image::new_fill(
            Extent3d {
                width: 32,
                height: 32,
                depth_or_array_layers: 1,
            },
            TextureDimension::D2,
            &[0; 4],
            TextureFormat::Rgba8Snorm,
            RenderAssetUsages::all(),
        );

        assert!(image.data.as_ref().unwrap().iter().all(|&p| p == 0));

        image.clear(&[255; 4]);

        assert!(image.data.as_ref().unwrap().iter().all(|&p| p == 255));
    }
}<|MERGE_RESOLUTION|>--- conflicted
+++ resolved
@@ -1096,10 +1096,7 @@
     }
 
     /// Changes the `size` if the total number of data elements (pixels) remains the same.
-<<<<<<< HEAD
-=======
     /// If not, returns [`TextureReinterpretationError::IncompatibleSizes`].
->>>>>>> bb01a9f4
     pub fn reinterpret_size(
         &mut self,
         new_size: Extent3d,
@@ -1163,13 +1160,10 @@
     /// Takes a 2D image containing vertically stacked images of the same size, and reinterprets
     /// it as a 2D array texture, where each of the stacked images becomes one layer of the
     /// array. This is primarily for use with the `texture2DArray` shader uniform type.
-<<<<<<< HEAD
-=======
     ///
     /// # Errors
     /// Returns [`TextureReinterpretationError`] if the texture is not 2D, has more than one layers
     /// or is not evenly dividable into the `layers`.
->>>>>>> bb01a9f4
     pub fn reinterpret_stacked_2d_as_array(
         &mut self,
         layers: u32,
@@ -1181,11 +1175,7 @@
         if self.texture_descriptor.size.depth_or_array_layers != 1 {
             return Err(TextureReinterpretationError::InvalidLayerCount);
         }
-<<<<<<< HEAD
-        if self.height() % layers != 0 {
-=======
         if !self.height().is_multiple_of(layers) {
->>>>>>> bb01a9f4
             return Err(TextureReinterpretationError::HeightNotDivisibleByLayers {
                 height: self.height(),
                 layers,
@@ -1824,11 +1814,7 @@
     Rgb8,
 }
 
-<<<<<<< HEAD
-/// An error that occurs when reinterpreting the image.
-=======
 /// An error that occurs when reinterpreting an image.
->>>>>>> bb01a9f4
 #[derive(Error, Debug)]
 pub enum TextureReinterpretationError {
     #[error("incompatible sizes: old = {old:?} new = {new:?}")]
