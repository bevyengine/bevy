--- conflicted
+++ resolved
@@ -21,30 +21,4 @@
     fn type_name(&self) -> &'static str {
         std::any::type_name::<Self>()
     }
-<<<<<<< HEAD
-}
-
-#[cfg(test)]
-mod test {
-    use super::*;
-    use crate as bevy_reflect;
-
-    #[derive(TypeUuid)]
-    #[uuid = "af6466c2-a9f4-11eb-bcbc-0242ac130002"]
-    struct TestDeriveStruct<T>
-    where
-        T: Clone,
-    {
-        _value: T,
-    }
-
-    fn test_impl_type_uuid(_: &impl TypeUuid) {}
-
-    #[test]
-    fn test_generic_type_uuid_derive() {
-        let test_struct = TestDeriveStruct { _value: 42 };
-        test_impl_type_uuid(&test_struct);
-    }
-=======
->>>>>>> 9eb1aeee
 }