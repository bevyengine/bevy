use alloc::{borrow::Cow, boxed::Box, sync::Arc};
use core::fmt::{Debug, Formatter};

#[cfg(not(feature = "std"))]
use alloc::{boxed::Box, format, vec};

use crate::func::{
    args::{ArgCount, ArgList},
    dynamic_function_internal::DynamicFunctionInternal,
    DynamicFunction, FunctionInfo, FunctionOverloadError, FunctionResult, IntoFunctionMut,
};

/// A [`Box`] containing a callback to a reflected function.
type BoxFnMut<'env> = Box<dyn for<'a> FnMut(ArgList<'a>) -> FunctionResult<'a> + 'env>;

/// A dynamic representation of a function.
///
/// This type can be used to represent any callable that satisfies [`FnMut`]
/// (or the reflection-based equivalent, [`ReflectFnMut`]).
/// That is, any function or closure.
///
/// For functions that do not need to capture their environment mutably,
/// it's recommended to use [`DynamicFunction`] instead.
///
/// This type can be seen as a superset of [`DynamicFunction`].
///
/// See the [module-level documentation] for more information.
///
/// You will generally not need to construct this manually.
/// Instead, many functions and closures can be automatically converted using the [`IntoFunctionMut`] trait.
///
/// # Example
///
/// Most of the time, a [`DynamicFunctionMut`] can be created using the [`IntoFunctionMut`] trait:
///
/// ```
/// # use bevy_reflect::func::{ArgList, DynamicFunctionMut, FunctionInfo, IntoFunctionMut};
/// #
/// let mut list: Vec<i32> = vec![1, 2, 3];
///
/// // `replace` is a closure that captures a mutable reference to `list`
/// let mut replace = |index: usize, value: i32| -> i32 {
///   let old_value = list[index];
///   list[index] = value;
///   old_value
/// };
///
/// // Since this closure mutably borrows data, we can't convert it into a regular `DynamicFunction`,
/// // as doing so would result in a compile-time error:
/// // let mut func: DynamicFunction = replace.into_function();
///
/// // Instead, we convert it into a `DynamicFunctionMut` using `IntoFunctionMut::into_function_mut`:
/// let mut func: DynamicFunctionMut = replace.into_function_mut();
///
/// // Dynamically call it:
/// let args = ArgList::default().push_owned(1_usize).push_owned(-2_i32);
/// let value = func.call(args).unwrap().unwrap_owned();
///
/// // Check the result:
/// assert_eq!(value.try_take::<i32>().unwrap(), 2);
///
/// // Note that `func` still has a reference to `list`,
/// // so we need to drop it before we can access `list` again.
/// // Alternatively, we could have invoked `func` with
/// // `DynamicFunctionMut::call_once` to immediately consume it.
/// drop(func);
/// assert_eq!(list, vec![1, -2, 3]);
/// ```
///
/// [`ReflectFnMut`]: crate::func::ReflectFnMut
/// [module-level documentation]: crate::func
pub struct DynamicFunctionMut<'env> {
    internal: DynamicFunctionInternal<BoxFnMut<'env>>,
}

impl<'env> DynamicFunctionMut<'env> {
    /// Create a new [`DynamicFunctionMut`].
    ///
    /// The given function can be used to call out to any other callable,
    /// including functions, closures, or methods.
    ///
    /// It's important that the function signature matches the provided [`FunctionInfo`].
    /// as this will be used to validate arguments when [calling] the function.
    /// This is also required in order for [function overloading] to work correctly.
    ///
    /// # Panics
    ///
    /// This function may panic for any of the following reasons:
    /// - No [`SignatureInfo`] is provided.
    /// - A provided [`SignatureInfo`] has more arguments than [`ArgCount::MAX_COUNT`].
    /// - The conversion to [`FunctionInfo`] fails.
    ///
    /// [calling]: crate::func::dynamic_function_mut::DynamicFunctionMut::call
    /// [`SignatureInfo`]: crate::func::SignatureInfo
    /// [function overloading]: Self::with_overload
    pub fn new<F: for<'a> FnMut(ArgList<'a>) -> FunctionResult<'a> + 'env>(
        func: F,
        info: impl TryInto<FunctionInfo, Error: Debug>,
    ) -> Self {
        Self {
            internal: DynamicFunctionInternal::new(Box::new(func), info.try_into().unwrap()),
        }
    }

    /// Set the name of the function.
    ///
    /// For [`DynamicFunctionMuts`] created using [`IntoFunctionMut`],
    /// the default name will always be the full path to the function as returned by [`core::any::type_name`],
    /// unless the function is a closure, anonymous function, or function pointer,
    /// in which case the name will be `None`.
    ///
    /// [`DynamicFunctionMuts`]: DynamicFunctionMut
    pub fn with_name(mut self, name: impl Into<Cow<'static, str>>) -> Self {
        self.internal = self.internal.with_name(name);
        self
    }

    /// Add an overload to this function.
    ///
    /// Overloads allow a single [`DynamicFunctionMut`] to represent multiple functions of different signatures.
    ///
    /// This can be used to handle multiple monomorphizations of a generic function
    /// or to allow functions with a variable number of arguments.
    ///
    /// Any functions with the same [argument signature] will be overwritten by the one from the new function, `F`.
    /// For example, if the existing function had the signature `(i32, i32) -> i32`,
    /// and the new function, `F`, also had the signature `(i32, i32) -> i32`,
    /// the one from `F` would replace the one from the existing function.
    ///
    /// Overloaded functions retain the [name] of the original function.
    ///
    /// Note that it may be impossible to overload closures that mutably borrow from their environment
    /// due to Rust's borrowing rules.
    /// However, it's still possible to overload functions that do not capture their environment mutably,
    /// or those that maintain mutually exclusive mutable references to their environment.
    ///
    /// # Panics
    ///
    /// Panics if the function, `F`, contains a signature already found in this function.
    ///
    /// For a non-panicking version, see [`try_with_overload`].
    ///
    /// # Example
    ///
    /// ```
    /// # use bevy_reflect::func::IntoFunctionMut;
    /// let mut total_i32 = 0;
    /// let mut add_i32 = |a: i32| total_i32 += a;
    ///
    /// let mut total_f32 = 0.0;
    /// let mut add_f32 = |a: f32| total_f32 += a;
    ///
    /// // Currently, the only generic type `func` supports is `i32`.
    /// let mut func = add_i32.into_function_mut();
    ///
    /// // However, we can add an overload to handle `f32` as well:
    /// func = func.with_overload(add_f32);
    ///
    /// // Test `i32`:
    /// let args = bevy_reflect::func::ArgList::new().push_owned(123_i32);
    /// func.call(args).unwrap();
    ///
    /// // Test `f32`:
    /// let args = bevy_reflect::func::ArgList::new().push_owned(1.23_f32);
    /// func.call(args).unwrap();
    ///
    /// drop(func);
    /// assert_eq!(total_i32, 123);
    /// assert_eq!(total_f32, 1.23);
    /// ```
    ///
    /// [argument signature]: crate::func::signature::ArgumentSignature
    /// [name]: Self::name
    /// [`try_with_overload`]: Self::try_with_overload
    pub fn with_overload<'a, F: IntoFunctionMut<'a, Marker>, Marker>(
        self,
        function: F,
    ) -> DynamicFunctionMut<'a>
    where
        'env: 'a,
    {
        self.try_with_overload(function).unwrap_or_else(|(_, err)| {
            panic!("{}", err);
        })
    }

    /// Attempt to add an overload to this function.
    ///
    /// If the function, `F`, contains a signature already found in this function,
    /// an error will be returned along with the original function.
    ///
    /// For a panicking version, see [`with_overload`].
    ///
    /// [`with_overload`]: Self::with_overload
    pub fn try_with_overload<F: IntoFunctionMut<'env, Marker>, Marker>(
        mut self,
        function: F,
    ) -> Result<Self, (Box<Self>, FunctionOverloadError)> {
        let function = function.into_function_mut();

        match self.internal.merge(function.internal) {
            Ok(_) => Ok(self),
            Err(err) => Err((Box::new(self), err)),
        }
    }

    /// Call the function with the given arguments.
    ///
    /// Variables that are captured mutably by this function
    /// won't be usable until this function is dropped.
    /// Consider using [`call_once`] if you want to consume the function
    /// immediately after calling it.
    ///
    /// # Example
    ///
    /// ```
    /// # use bevy_reflect::func::{IntoFunctionMut, ArgList};
    /// let mut total = 0;
    /// let add = |a: i32, b: i32| -> i32 {
    ///   total = a + b;
    ///   total
    /// };
    ///
    /// let mut func = add.into_function_mut().with_name("add");
    /// let args = ArgList::new().push_owned(25_i32).push_owned(75_i32);
    /// let result = func.call(args).unwrap().unwrap_owned();
    /// assert_eq!(result.try_take::<i32>().unwrap(), 100);
    /// ```
    ///
    /// # Errors
    ///
    /// This method will return an error if the number of arguments provided does not match
    /// the number of arguments expected by the function's [`FunctionInfo`].
    ///
    /// The function itself may also return any errors it needs to.
    ///
    /// [`call_once`]: DynamicFunctionMut::call_once
    pub fn call<'a>(&mut self, args: ArgList<'a>) -> FunctionResult<'a> {
        self.internal.validate_args(&args)?;
        let func = self.internal.get_mut(&args)?;
        func(args)
    }

    /// Call the function with the given arguments and consume it.
    ///
    /// This is useful for functions that capture their environment mutably
    /// because otherwise any captured variables would still be borrowed by it.
    ///
    /// # Example
    ///
    /// ```
    /// # use bevy_reflect::func::{IntoFunctionMut, ArgList};
    /// let mut count = 0;
    /// let increment = |amount: i32| count += amount;
    ///
    /// let increment_function = increment.into_function_mut();
    /// let args = ArgList::new().push_owned(5_i32);
    ///
    /// // We need to drop `increment_function` here so that we
    /// // can regain access to `count`.
    /// // `call_once` does this automatically for us.
    /// increment_function.call_once(args).unwrap();
    /// assert_eq!(count, 5);
    /// ```
    ///
    /// # Errors
    ///
    /// This method will return an error if the number of arguments provided does not match
    /// the number of arguments expected by the function's [`FunctionInfo`].
    ///
    /// The function itself may also return any errors it needs to.
    pub fn call_once(mut self, args: ArgList) -> FunctionResult {
        self.call(args)
    }

    /// Returns the function info.
    pub fn info(&self) -> &FunctionInfo {
        self.internal.info()
    }

    /// The name of the function.
    ///
    /// For [`DynamicFunctionMuts`] created using [`IntoFunctionMut`],
    /// the default name will always be the full path to the function as returned by [`core::any::type_name`],
    /// unless the function is a closure, anonymous function, or function pointer,
    /// in which case the name will be `None`.
    ///
    /// This can be overridden using [`with_name`].
    ///
    /// [`DynamicFunctionMuts`]: DynamicFunctionMut
    /// [`with_name`]: Self::with_name
    pub fn name(&self) -> Option<&Cow<'static, str>> {
        self.internal.name()
    }

    /// Returns `true` if the function is [overloaded].
    ///
    /// # Example
    ///
    /// ```
    /// # use bevy_reflect::func::IntoFunctionMut;
    /// let mut total_i32 = 0;
    /// let increment = (|value: i32| total_i32 += value).into_function_mut();
    /// assert!(!increment.is_overloaded());
    ///
    /// let mut total_f32 = 0.0;
    /// let increment = increment.with_overload(|value: f32| total_f32 += value);
    /// assert!(increment.is_overloaded());
    /// ```
    ///
    /// [overloaded]: Self::with_overload
    pub fn is_overloaded(&self) -> bool {
        self.internal.is_overloaded()
    }

    /// Returns the number of arguments the function expects.
    ///
    /// For [overloaded] functions that can have a variable number of arguments,
    /// this will contain the full set of counts for all signatures.
    ///
    /// # Example
    ///
    /// ```
    /// # use bevy_reflect::func::IntoFunctionMut;
    /// let add = (|a: i32, b: i32| a + b).into_function_mut();
    /// assert!(add.arg_count().contains(2));
    ///
    /// let add = add.with_overload(|a: f32, b: f32, c: f32| a + b + c);
    /// assert!(add.arg_count().contains(2));
    /// assert!(add.arg_count().contains(3));
    /// ```
    ///
    /// [overloaded]: Self::with_overload
    pub fn arg_count(&self) -> ArgCount {
        self.internal.arg_count()
    }
}

/// Outputs the function's signature.
///
/// This takes the format: `DynamicFunctionMut(fn {name}({arg1}: {type1}, {arg2}: {type2}, ...) -> {return_type})`.
///
/// Names for arguments and the function itself are optional and will default to `_` if not provided.
<<<<<<< HEAD
impl Debug for DynamicFunctionMut<'_> {
=======
///
/// If the function is [overloaded], the output will include the signatures of all overloads as a set.
/// For example, `DynamicFunctionMut(fn add{(_: i32, _: i32) -> i32, (_: f32, _: f32) -> f32})`.
///
/// [overloaded]: DynamicFunctionMut::with_overload
impl<'env> Debug for DynamicFunctionMut<'env> {
>>>>>>> 9cebc664
    fn fmt(&self, f: &mut Formatter<'_>) -> core::fmt::Result {
        write!(f, "DynamicFunctionMut({:?})", &self.internal)
    }
}

impl<'env> From<DynamicFunction<'env>> for DynamicFunctionMut<'env> {
    #[inline]
    fn from(function: DynamicFunction<'env>) -> Self {
        Self {
            internal: function.internal.map_functions(arc_to_box),
        }
    }
}

/// Helper function from converting an [`Arc`] function to a [`Box`] function.
///
/// This is needed to help the compiler infer the correct types.
fn arc_to_box<'env>(
    f: Arc<dyn for<'a> Fn(ArgList<'a>) -> FunctionResult<'a> + Send + Sync + 'env>,
) -> BoxFnMut<'env> {
    Box::new(move |args| f(args))
}

impl<'env> IntoFunctionMut<'env, ()> for DynamicFunctionMut<'env> {
    #[inline]
    fn into_function_mut(self) -> DynamicFunctionMut<'env> {
        self
    }
}

#[cfg(test)]
mod tests {
    use super::*;
    use crate::func::{FunctionError, IntoReturn, SignatureInfo};
    use core::ops::Add;

    #[test]
    fn should_overwrite_function_name() {
        let mut total = 0;
        let func = (|a: i32, b: i32| total = a + b).into_function_mut();
        assert!(func.name().is_none());

        let func = func.with_name("my_function");
        assert_eq!(func.name().unwrap(), "my_function");
    }

    #[test]
    fn should_convert_dynamic_function_mut_with_into_function() {
        fn make_closure<'env, F: IntoFunctionMut<'env, M>, M>(f: F) -> DynamicFunctionMut<'env> {
            f.into_function_mut()
        }

        let mut total = 0;
        let closure: DynamicFunctionMut = make_closure(|a: i32, b: i32| total = a + b);
        let _: DynamicFunctionMut = make_closure(closure);
    }

    #[test]
    fn should_return_error_on_arg_count_mismatch() {
        let mut total = 0;
        let mut func = (|a: i32, b: i32| total = a + b).into_function_mut();

        let args = ArgList::default().push_owned(25_i32);
        let error = func.call(args).unwrap_err();
        assert_eq!(
            error,
            FunctionError::ArgCountMismatch {
                expected: ArgCount::new(2).unwrap(),
                received: 1
            }
        );

        let args = ArgList::default().push_owned(25_i32);
        let error = func.call_once(args).unwrap_err();
        assert_eq!(
            error,
            FunctionError::ArgCountMismatch {
                expected: ArgCount::new(2).unwrap(),
                received: 1
            }
        );
    }

    #[test]
    fn should_allow_creating_manual_generic_dynamic_function_mut() {
        let mut total = 0_i32;
        let func = DynamicFunctionMut::new(
            |mut args| {
                let value = args.take_arg()?;

                if value.is::<i32>() {
                    let value = value.take::<i32>()?;
                    total += value;
                } else {
                    let value = value.take::<i16>()?;
                    total += value as i32;
                }

                Ok(().into_return())
            },
            vec![
                SignatureInfo::named("add::<i32>").with_arg::<i32>("value"),
                SignatureInfo::named("add::<i16>").with_arg::<i16>("value"),
            ],
        );

        assert_eq!(func.name().unwrap(), "add::<i32>");
        let mut func = func.with_name("add");
        assert_eq!(func.name().unwrap(), "add");

        let args = ArgList::default().push_owned(25_i32);
        func.call(args).unwrap();
        let args = ArgList::default().push_owned(75_i16);
        func.call(args).unwrap();

        drop(func);
        assert_eq!(total, 100);
    }

    // Closures that mutably borrow from their environment cannot realistically
    // be overloaded since that would break Rust's borrowing rules.
    // However, we still need to verify overloaded functions work since a
    // `DynamicFunctionMut` can also be made from a non-mutably borrowing closure/function.
    #[test]
    fn should_allow_function_overloading() {
        fn add<T: Add<Output = T>>(a: T, b: T) -> T {
            a + b
        }

        let mut func = add::<i32>.into_function_mut().with_overload(add::<f32>);

        let args = ArgList::default().push_owned(25_i32).push_owned(75_i32);
        let result = func.call(args).unwrap().unwrap_owned();
        assert_eq!(result.try_take::<i32>().unwrap(), 100);

        let args = ArgList::default().push_owned(25.0_f32).push_owned(75.0_f32);
        let result = func.call(args).unwrap().unwrap_owned();
        assert_eq!(result.try_take::<f32>().unwrap(), 100.0);
    }
}<|MERGE_RESOLUTION|>--- conflicted
+++ resolved
@@ -341,16 +341,12 @@
 /// This takes the format: `DynamicFunctionMut(fn {name}({arg1}: {type1}, {arg2}: {type2}, ...) -> {return_type})`.
 ///
 /// Names for arguments and the function itself are optional and will default to `_` if not provided.
-<<<<<<< HEAD
-impl Debug for DynamicFunctionMut<'_> {
-=======
 ///
 /// If the function is [overloaded], the output will include the signatures of all overloads as a set.
 /// For example, `DynamicFunctionMut(fn add{(_: i32, _: i32) -> i32, (_: f32, _: f32) -> f32})`.
 ///
 /// [overloaded]: DynamicFunctionMut::with_overload
 impl<'env> Debug for DynamicFunctionMut<'env> {
->>>>>>> 9cebc664
     fn fmt(&self, f: &mut Formatter<'_>) -> core::fmt::Result {
         write!(f, "DynamicFunctionMut({:?})", &self.internal)
     }
