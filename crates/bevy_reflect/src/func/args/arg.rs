<<<<<<< HEAD
use crate::func::args::{ArgError, ArgInfo, Ownership};
use crate::{PartialReflect, Reflect};
=======
use crate::func::args::{ArgError, FromArg, Ownership};
use crate::{Reflect, TypePath};
use std::ops::Deref;
>>>>>>> 9da18cce

/// Represents an argument that can be passed to a [`DynamicFunction`], [`DynamicClosure`],
/// or [`DynamicClosureMut`].
///
/// [`DynamicFunction`]: crate::func::DynamicFunction
/// [`DynamicClosure`]: crate::func::DynamicClosure
/// [`DynamicClosureMut`]: crate::func::DynamicClosureMut
#[derive(Debug)]
<<<<<<< HEAD
pub enum Arg<'a> {
    Owned(Box<dyn PartialReflect>),
    Ref(&'a dyn PartialReflect),
    Mut(&'a mut dyn PartialReflect),
}

impl<'a> Arg<'a> {
    /// Returns `Ok(T)` if the argument is [`Arg::Owned`].
    pub fn take_owned<T: Reflect>(self, info: &ArgInfo) -> Result<T, ArgError> {
        match self {
            Arg::Owned(arg) => arg.try_take().map_err(|arg| ArgError::UnexpectedType {
                id: info.id().clone(),
                expected: ::std::borrow::Cow::Borrowed(info.type_path()),
                received: ::std::borrow::Cow::Owned(arg.reflect_type_path().to_string()),
=======
pub struct Arg<'a> {
    index: usize,
    value: ArgValue<'a>,
}

impl<'a> Arg<'a> {
    /// Create a new [`Arg`] with the given index and value.
    pub fn new(index: usize, value: ArgValue<'a>) -> Self {
        Self { index, value }
    }

    /// The index of the argument.
    pub fn index(&self) -> usize {
        self.index
    }

    /// Set the index of the argument.
    pub(crate) fn set_index(&mut self, index: usize) {
        self.index = index;
    }

    /// The value of the argument.
    pub fn value(&self) -> &ArgValue<'a> {
        &self.value
    }

    /// Take the value of the argument.
    pub fn take_value(self) -> ArgValue<'a> {
        self.value
    }

    /// Take the value of the argument and attempt to convert it to a concrete value, `T`.
    ///
    /// This is a convenience method for calling [`FromArg::from_arg`] on the argument.
    ///
    /// # Example
    ///
    /// ```
    /// # use bevy_reflect::func::ArgList;
    /// let a = 1u32;
    /// let b = 2u32;
    /// let mut c = 3u32;
    /// let mut args = ArgList::new().push_owned(a).push_ref(&b).push_mut(&mut c);
    ///
    /// let a = args.take::<u32>().unwrap();
    /// assert_eq!(a, 1);
    ///
    /// let b = args.take::<&u32>().unwrap();
    /// assert_eq!(*b, 2);
    ///
    /// let c = args.take::<&mut u32>().unwrap();
    /// assert_eq!(*c, 3);
    /// ```
    pub fn take<T: FromArg>(self) -> Result<T::This<'a>, ArgError> {
        T::from_arg(self)
    }

    /// Returns `Ok(T)` if the argument is [`ArgValue::Owned`].
    ///
    /// If the argument is not owned, returns an error.
    ///
    /// It's generally preferred to use [`Self::take`] instead of this method.
    ///
    /// # Example
    ///
    /// ```
    /// # use bevy_reflect::func::ArgList;
    /// let value = 123u32;
    /// let mut args = ArgList::new().push_owned(value);
    /// let value = args.take_owned::<u32>().unwrap();
    /// assert_eq!(value, 123);
    /// ```
    pub fn take_owned<T: Reflect + TypePath>(self) -> Result<T, ArgError> {
        match self.value {
            ArgValue::Owned(arg) => arg.take().map_err(|arg| ArgError::UnexpectedType {
                index: self.index,
                expected: std::borrow::Cow::Borrowed(T::type_path()),
                received: std::borrow::Cow::Owned(arg.reflect_type_path().to_string()),
>>>>>>> 9da18cce
            }),
            ArgValue::Ref(_) => Err(ArgError::InvalidOwnership {
                index: self.index,
                expected: Ownership::Owned,
                received: Ownership::Ref,
            }),
            ArgValue::Mut(_) => Err(ArgError::InvalidOwnership {
                index: self.index,
                expected: Ownership::Owned,
                received: Ownership::Mut,
            }),
        }
    }

    /// Returns `Ok(&T)` if the argument is [`ArgValue::Ref`].
    ///
    /// If the argument is not a reference, returns an error.
    ///
    /// It's generally preferred to use [`Self::take`] instead of this method.
    ///
    /// # Example
    ///
    /// ```
    /// # use bevy_reflect::func::ArgList;
    /// let value = 123u32;
    /// let mut args = ArgList::new().push_ref(&value);
    /// let value = args.take_ref::<u32>().unwrap();
    /// assert_eq!(*value, 123);
    /// ```
    pub fn take_ref<T: Reflect + TypePath>(self) -> Result<&'a T, ArgError> {
        match self.value {
            ArgValue::Owned(_) => Err(ArgError::InvalidOwnership {
                index: self.index,
                expected: Ownership::Ref,
                received: Ownership::Owned,
            }),
<<<<<<< HEAD
            Arg::Ref(arg) => {
                Ok(arg
                    .try_downcast_ref()
                    .ok_or_else(|| ArgError::UnexpectedType {
                        id: info.id().clone(),
                        expected: ::std::borrow::Cow::Borrowed(info.type_path()),
                        received: ::std::borrow::Cow::Owned(arg.reflect_type_path().to_string()),
                    })?)
            }
            Arg::Mut(_) => Err(ArgError::InvalidOwnership {
                id: info.id().clone(),
=======
            ArgValue::Ref(arg) => {
                Ok(arg.downcast_ref().ok_or_else(|| ArgError::UnexpectedType {
                    index: self.index,
                    expected: std::borrow::Cow::Borrowed(T::type_path()),
                    received: std::borrow::Cow::Owned(arg.reflect_type_path().to_string()),
                })?)
            }
            ArgValue::Mut(_) => Err(ArgError::InvalidOwnership {
                index: self.index,
>>>>>>> 9da18cce
                expected: Ownership::Ref,
                received: Ownership::Mut,
            }),
        }
    }

    /// Returns `Ok(&mut T)` if the argument is [`ArgValue::Mut`].
    ///
    /// If the argument is not a mutable reference, returns an error.
    ///
    /// It's generally preferred to use [`Self::take`] instead of this method.
    ///
    /// # Example
    ///
    /// ```
    /// # use bevy_reflect::func::ArgList;
    /// let mut value = 123u32;
    /// let mut args = ArgList::new().push_mut(&mut value);
    /// let value = args.take_mut::<u32>().unwrap();
    /// assert_eq!(*value, 123);
    /// ```
    pub fn take_mut<T: Reflect + TypePath>(self) -> Result<&'a mut T, ArgError> {
        match self.value {
            ArgValue::Owned(_) => Err(ArgError::InvalidOwnership {
                index: self.index,
                expected: Ownership::Mut,
                received: Ownership::Owned,
            }),
            ArgValue::Ref(_) => Err(ArgError::InvalidOwnership {
                index: self.index,
                expected: Ownership::Mut,
                received: Ownership::Ref,
            }),
<<<<<<< HEAD
            Arg::Mut(arg) => {
                let received = ::std::borrow::Cow::Owned(arg.reflect_type_path().to_string());
                Ok(arg
                    .try_downcast_mut()
                    .ok_or_else(|| ArgError::UnexpectedType {
                        id: info.id().clone(),
                        expected: ::std::borrow::Cow::Borrowed(info.type_path()),
                        received,
                    })?)
=======
            ArgValue::Mut(arg) => {
                let received = std::borrow::Cow::Owned(arg.reflect_type_path().to_string());
                Ok(arg.downcast_mut().ok_or_else(|| ArgError::UnexpectedType {
                    index: self.index,
                    expected: std::borrow::Cow::Borrowed(T::type_path()),
                    received,
                })?)
>>>>>>> 9da18cce
            }
        }
    }
}

/// Represents an argument that can be passed to a [`DynamicFunction`].
///
/// [`DynamicFunction`]: crate::func::DynamicFunction
#[derive(Debug)]
pub enum ArgValue<'a> {
    Owned(Box<dyn Reflect>),
    Ref(&'a dyn Reflect),
    Mut(&'a mut dyn Reflect),
}

impl<'a> Deref for ArgValue<'a> {
    type Target = dyn Reflect;

    fn deref(&self) -> &Self::Target {
        match self {
            ArgValue::Owned(arg) => arg.as_ref(),
            ArgValue::Ref(arg) => *arg,
            ArgValue::Mut(arg) => *arg,
        }
    }
}<|MERGE_RESOLUTION|>--- conflicted
+++ resolved
@@ -1,11 +1,6 @@
-<<<<<<< HEAD
 use crate::func::args::{ArgError, ArgInfo, Ownership};
-use crate::{PartialReflect, Reflect};
-=======
-use crate::func::args::{ArgError, FromArg, Ownership};
-use crate::{Reflect, TypePath};
+use crate::{PartialReflect, Reflect, TypePath};
 use std::ops::Deref;
->>>>>>> 9da18cce
 
 /// Represents an argument that can be passed to a [`DynamicFunction`], [`DynamicClosure`],
 /// or [`DynamicClosureMut`].
@@ -14,22 +9,6 @@
 /// [`DynamicClosure`]: crate::func::DynamicClosure
 /// [`DynamicClosureMut`]: crate::func::DynamicClosureMut
 #[derive(Debug)]
-<<<<<<< HEAD
-pub enum Arg<'a> {
-    Owned(Box<dyn PartialReflect>),
-    Ref(&'a dyn PartialReflect),
-    Mut(&'a mut dyn PartialReflect),
-}
-
-impl<'a> Arg<'a> {
-    /// Returns `Ok(T)` if the argument is [`Arg::Owned`].
-    pub fn take_owned<T: Reflect>(self, info: &ArgInfo) -> Result<T, ArgError> {
-        match self {
-            Arg::Owned(arg) => arg.try_take().map_err(|arg| ArgError::UnexpectedType {
-                id: info.id().clone(),
-                expected: ::std::borrow::Cow::Borrowed(info.type_path()),
-                received: ::std::borrow::Cow::Owned(arg.reflect_type_path().to_string()),
-=======
 pub struct Arg<'a> {
     index: usize,
     value: ArgValue<'a>,
@@ -108,7 +87,6 @@
                 index: self.index,
                 expected: std::borrow::Cow::Borrowed(T::type_path()),
                 received: std::borrow::Cow::Owned(arg.reflect_type_path().to_string()),
->>>>>>> 9da18cce
             }),
             ArgValue::Ref(_) => Err(ArgError::InvalidOwnership {
                 index: self.index,
@@ -145,29 +123,17 @@
                 expected: Ownership::Ref,
                 received: Ownership::Owned,
             }),
-<<<<<<< HEAD
-            Arg::Ref(arg) => {
+            ArgValue::Ref(arg) => {
                 Ok(arg
                     .try_downcast_ref()
                     .ok_or_else(|| ArgError::UnexpectedType {
-                        id: info.id().clone(),
-                        expected: ::std::borrow::Cow::Borrowed(info.type_path()),
-                        received: ::std::borrow::Cow::Owned(arg.reflect_type_path().to_string()),
+                        index: self.index,
+                        expected: std::borrow::Cow::Borrowed(T::type_path()),
+                        received: std::borrow::Cow::Owned(arg.reflect_type_path().to_string()),
                     })?)
             }
-            Arg::Mut(_) => Err(ArgError::InvalidOwnership {
-                id: info.id().clone(),
-=======
-            ArgValue::Ref(arg) => {
-                Ok(arg.downcast_ref().ok_or_else(|| ArgError::UnexpectedType {
-                    index: self.index,
-                    expected: std::borrow::Cow::Borrowed(T::type_path()),
-                    received: std::borrow::Cow::Owned(arg.reflect_type_path().to_string()),
-                })?)
-            }
             ArgValue::Mut(_) => Err(ArgError::InvalidOwnership {
                 index: self.index,
->>>>>>> 9da18cce
                 expected: Ownership::Ref,
                 received: Ownership::Mut,
             }),
@@ -201,25 +167,15 @@
                 expected: Ownership::Mut,
                 received: Ownership::Ref,
             }),
-<<<<<<< HEAD
-            Arg::Mut(arg) => {
-                let received = ::std::borrow::Cow::Owned(arg.reflect_type_path().to_string());
+            ArgValue::Mut(arg) => {
+                let received = std::borrow::Cow::Owned(arg.reflect_type_path().to_string());
                 Ok(arg
                     .try_downcast_mut()
                     .ok_or_else(|| ArgError::UnexpectedType {
-                        id: info.id().clone(),
-                        expected: ::std::borrow::Cow::Borrowed(info.type_path()),
+                        index: self.index,
+                        expected: std::borrow::Cow::Borrowed(T::type_path()),
                         received,
                     })?)
-=======
-            ArgValue::Mut(arg) => {
-                let received = std::borrow::Cow::Owned(arg.reflect_type_path().to_string());
-                Ok(arg.downcast_mut().ok_or_else(|| ArgError::UnexpectedType {
-                    index: self.index,
-                    expected: std::borrow::Cow::Borrowed(T::type_path()),
-                    received,
-                })?)
->>>>>>> 9da18cce
             }
         }
     }
