--- conflicted
+++ resolved
@@ -520,13 +520,8 @@
 #[cfg(test)]
 mod tests {
     use super::DynamicList;
-<<<<<<< HEAD
-    use crate::{Reflect, ReflectRef};
+    use crate::Reflect;
     use core::assert_eq;
-=======
-    use crate::Reflect;
-    use std::assert_eq;
->>>>>>> 0ebd7fcd
 
     #[test]
     fn test_into_iter() {
