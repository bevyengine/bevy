use std::any::{Any, TypeId};
use std::fmt::{Debug, Formatter};

use crate::utility::TypeInfoCell;
use crate::{
    serde::Serializable, Array, ArrayIter, DynamicArray, DynamicInfo, FromReflect, Reflect,
    ReflectMut, ReflectRef, TypeInfo, Typed,
};

/// An ordered, mutable list of [Reflect] items. This corresponds to types like [`std::vec::Vec`].
///
/// This is a sub-trait of [`Array`] as it implements a [`push`](List::push) function, allowing
/// it's internal size to grow.
pub trait List: Reflect + Array {
    /// Appends an element to the list.
    fn push(&mut self, value: Box<dyn Reflect>);

    /// Clones the list, producing a [`DynamicList`].
    fn clone_dynamic(&self) -> DynamicList {
        DynamicList {
            name: self.type_name().to_string(),
            values: self.iter().map(|value| value.clone_value()).collect(),
        }
    }
}

/// A container for compile-time list info
#[derive(Clone, Debug)]
pub struct ListInfo {
    type_name: &'static str,
    type_id: TypeId,
    item_type_name: &'static str,
    item_type_id: TypeId,
    capacity: Option<usize>,
}

impl ListInfo {
    /// Create a new [`ListInfo`]
    pub fn new<TList: List, TItem: FromReflect>(capacity: Option<usize>) -> Self {
        Self {
            type_name: std::any::type_name::<TList>(),
            type_id: TypeId::of::<TList>(),
            item_type_name: std::any::type_name::<TItem>(),
            item_type_id: TypeId::of::<TItem>(),
            capacity,
        }
    }

    /// The compile-time capacity of the list, if any.
    pub fn capacity(&self) -> Option<usize> {
        self.capacity
    }

    /// The [type name] of the list.
    ///
    /// [type name]: std::any::type_name
    pub fn type_name(&self) -> &'static str {
        self.type_name
    }

    /// The [`TypeId`] of the list.
    pub fn type_id(&self) -> TypeId {
        self.type_id
    }

    /// Check if the given type matches the list type.
    pub fn is<T: Any>(&self) -> bool {
        TypeId::of::<T>() == self.type_id
    }

    /// The [type name] of the list item.
    ///
    /// [type name]: std::any::type_name
    pub fn item_type_name(&self) -> &'static str {
        self.item_type_name
    }

    /// The [`TypeId`] of the list item.
    pub fn item_type_id(&self) -> TypeId {
        self.item_type_id
    }

    /// Check if the given type matches the list item type.
    pub fn item_is<T: Any>(&self) -> bool {
        TypeId::of::<T>() == self.item_type_id
    }
}

/// A list of reflected values.
#[derive(Default)]
pub struct DynamicList {
    name: String,
    values: Vec<Box<dyn Reflect>>,
}

impl DynamicList {
    /// Returns the type name of the list.
    ///
    /// The value returned by this method is the same value returned by
    /// [`Reflect::type_name`].
    pub fn name(&self) -> &str {
        &self.name
    }

    /// Sets the type name of the list.
    ///
    /// The value set by this method is the value returned by
    /// [`Reflect::type_name`].
    pub fn set_name(&mut self, name: String) {
        self.name = name;
    }

    /// Appends a typed value to the list.
    pub fn push<T: Reflect>(&mut self, value: T) {
        self.values.push(Box::new(value));
    }

    /// Appends a [`Reflect`] trait object to the list.
    pub fn push_box(&mut self, value: Box<dyn Reflect>) {
        self.values.push(value);
    }
}

impl Array for DynamicList {
    fn get(&self, index: usize) -> Option<&dyn Reflect> {
        self.values.get(index).map(|value| &**value)
    }

    fn get_mut(&mut self, index: usize) -> Option<&mut dyn Reflect> {
        self.values.get_mut(index).map(|value| &mut **value)
    }

    fn len(&self) -> usize {
        self.values.len()
    }

    fn iter(&self) -> ArrayIter {
        ArrayIter {
            array: self,
            index: 0,
        }
    }

    fn clone_dynamic(&self) -> DynamicArray {
        DynamicArray {
            name: self.name.clone(),
            values: self
                .values
                .iter()
                .map(|value| value.clone_value())
                .collect(),
        }
    }
}

impl List for DynamicList {
    fn push(&mut self, value: Box<dyn Reflect>) {
        DynamicList::push_box(self, value);
    }

    fn clone_dynamic(&self) -> DynamicList {
        DynamicList {
            name: self.name.clone(),
            values: self
                .values
                .iter()
                .map(|value| value.clone_value())
                .collect(),
        }
    }
}

// SAFE: any and any_mut both return self
unsafe impl Reflect for DynamicList {
    #[inline]
    fn type_name(&self) -> &str {
        self.name.as_str()
    }

    #[inline]
    fn get_type_info(&self) -> &'static TypeInfo {
        <Self as Typed>::type_info()
    }

    #[inline]
    fn any(&self) -> &dyn Any {
        self
    }

    #[inline]
    fn any_mut(&mut self) -> &mut dyn Any {
        self
    }

    #[inline]
    fn as_reflect(&self) -> &dyn Reflect {
        self
    }

    #[inline]
    fn as_reflect_mut(&mut self) -> &mut dyn Reflect {
        self
    }

    fn apply(&mut self, value: &dyn Reflect) {
        list_apply(self, value);
    }

    #[inline]
    fn set(&mut self, value: Box<dyn Reflect>) -> Result<(), Box<dyn Reflect>> {
        *self = value.take()?;
        Ok(())
    }

    #[inline]
    fn reflect_ref(&self) -> ReflectRef {
        ReflectRef::List(self)
    }

    #[inline]
    fn reflect_mut(&mut self) -> ReflectMut {
        ReflectMut::List(self)
    }

    #[inline]
    fn clone_value(&self) -> Box<dyn Reflect> {
        Box::new(List::clone_dynamic(self))
    }

    #[inline]
    fn reflect_hash(&self) -> Option<u64> {
        crate::array_hash(self)
    }

    fn reflect_partial_eq(&self, value: &dyn Reflect) -> Option<bool> {
        list_partial_eq(self, value)
    }

    fn serializable(&self) -> Option<Serializable> {
        None
    }

    fn debug(&self, f: &mut Formatter<'_>) -> std::fmt::Result {
        write!(f, "DynamicList(")?;
        list_debug(self, f)?;
        write!(f, ")")
    }
}

impl Debug for DynamicList {
    fn fmt(&self, f: &mut Formatter<'_>) -> std::fmt::Result {
        self.debug(f)
    }
}

<<<<<<< HEAD
impl Typed for DynamicList {
    fn type_info() -> &'static TypeInfo {
        static CELL: TypeInfoCell = TypeInfoCell::non_generic();
        CELL.get_or_insert::<Self, _>(|| TypeInfo::Dynamic(DynamicInfo::new::<Self>()))
    }
}

impl serde::Serialize for DynamicList {
    fn serialize<S>(&self, serializer: S) -> Result<S::Ok, S::Error>
    where
        S: serde::Serializer,
    {
        crate::array_serialize(self, serializer)
    }
}

=======
>>>>>>> ef032040
impl IntoIterator for DynamicList {
    type Item = Box<dyn Reflect>;
    type IntoIter = std::vec::IntoIter<Self::Item>;

    fn into_iter(self) -> Self::IntoIter {
        self.values.into_iter()
    }
}

/// Applies the elements of `b` to the corresponding elements of `a`.
///
/// If the length of `b` is greater than that of `a`, the excess elements of `b`
/// are cloned and appended to `a`.
///
/// # Panics
///
/// This function panics if `b` is not a list.
#[inline]
pub fn list_apply<L: List>(a: &mut L, b: &dyn Reflect) {
    if let ReflectRef::List(list_value) = b.reflect_ref() {
        for (i, value) in list_value.iter().enumerate() {
            if i < a.len() {
                if let Some(v) = a.get_mut(i) {
                    v.apply(value);
                }
            } else {
                List::push(a, value.clone_value());
            }
        }
    } else {
        panic!("Attempted to apply a non-list type to a list type.");
    }
}

/// Compares a [`List`] with a [`Reflect`] value.
///
/// Returns true if and only if all of the following are true:
/// - `b` is a list;
/// - `b` is the same length as `a`;
/// - [`Reflect::reflect_partial_eq`] returns `Some(true)` for pairwise elements of `a` and `b`.
#[inline]
pub fn list_partial_eq<L: List>(a: &L, b: &dyn Reflect) -> Option<bool> {
    let list = if let ReflectRef::List(list) = b.reflect_ref() {
        list
    } else {
        return Some(false);
    };

    if a.len() != list.len() {
        return Some(false);
    }

    for (a_value, b_value) in a.iter().zip(list.iter()) {
        if let Some(false) | None = a_value.reflect_partial_eq(b_value) {
            return Some(false);
        }
    }

    Some(true)
}

/// The default debug formatter for [`List`] types.
///
/// # Example
/// ```
/// use bevy_reflect::Reflect;
///
/// let my_list: &dyn Reflect = &vec![1, 2, 3];
/// println!("{:#?}", my_list);
///
/// // Output:
///
/// // [
/// //   1,
/// //   2,
/// //   3,
/// // ]
/// ```
#[inline]
pub fn list_debug(dyn_list: &dyn List, f: &mut std::fmt::Formatter<'_>) -> std::fmt::Result {
    let mut debug = f.debug_list();
    for item in dyn_list.iter() {
        debug.entry(&item as &dyn Debug);
    }
    debug.finish()
}

#[cfg(test)]
mod tests {
    use super::DynamicList;
    use std::assert_eq;

    #[test]
    fn test_into_iter() {
        let mut list = DynamicList::default();
        list.push(0usize);
        list.push(1usize);
        list.push(2usize);
        let items = list.into_iter();
        for (index, item) in items.into_iter().enumerate() {
            let value = item.take::<usize>().expect("couldn't downcast to usize");
            assert_eq!(index, value);
        }
    }
}<|MERGE_RESOLUTION|>--- conflicted
+++ resolved
@@ -253,7 +253,6 @@
     }
 }
 
-<<<<<<< HEAD
 impl Typed for DynamicList {
     fn type_info() -> &'static TypeInfo {
         static CELL: TypeInfoCell = TypeInfoCell::non_generic();
@@ -261,17 +260,6 @@
     }
 }
 
-impl serde::Serialize for DynamicList {
-    fn serialize<S>(&self, serializer: S) -> Result<S::Ok, S::Error>
-    where
-        S: serde::Serializer,
-    {
-        crate::array_serialize(self, serializer)
-    }
-}
-
-=======
->>>>>>> ef032040
 impl IntoIterator for DynamicList {
     type Item = Box<dyn Reflect>;
     type IntoIter = std::vec::IntoIter<Self::Item>;
