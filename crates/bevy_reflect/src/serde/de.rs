--- conflicted
+++ resolved
@@ -1,15 +1,10 @@
 use crate::serde::SerializationData;
 use crate::{
-<<<<<<< HEAD
-    ArrayInfo, DynamicArray, DynamicEnum, DynamicList, DynamicMap, DynamicStruct, DynamicTuple,
-    DynamicTupleStruct, DynamicVariant, EnumInfo, ListInfo, Map, MapInfo, NamedField,
-    PartialReflect, Reflect, ReflectDeserialize, StructInfo, StructVariantInfo, TupleInfo,
-=======
     ArrayInfo, DynamicArray, DynamicEnum, DynamicList, DynamicMap, DynamicSet, DynamicStruct,
     DynamicTuple, DynamicTupleStruct, DynamicVariant, EnumInfo, ListInfo, Map, MapInfo, NamedField,
-    Reflect, ReflectDeserialize, Set, SetInfo, StructInfo, StructVariantInfo, TupleInfo,
->>>>>>> 23e87270
-    TupleStructInfo, TupleVariantInfo, TypeInfo, TypeRegistration, TypeRegistry, VariantInfo,
+    PartialReflect, Reflect, ReflectDeserialize, Set, SetInfo, StructInfo, StructVariantInfo,
+    TupleInfo, TupleStructInfo, TupleVariantInfo, TypeInfo, TypeRegistration, TypeRegistry,
+    VariantInfo,
 };
 use erased_serde::Deserializer;
 use serde::de::{
