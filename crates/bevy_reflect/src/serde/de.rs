use crate::{
<<<<<<< HEAD
    serde::type_fields, DynamicArray, DynamicList, DynamicMap, DynamicStruct, DynamicTuple,
    DynamicTupleStruct, Reflect, ReflectDeserialize, TypeRegistry,
=======
    serde::type_fields, DynamicList, DynamicMap, DynamicStruct, DynamicTuple, DynamicTupleStruct,
    Map, Reflect, ReflectDeserialize, TypeRegistry,
>>>>>>> 0defec32
};
use erased_serde::Deserializer;
use serde::de::{self, DeserializeSeed, MapAccess, SeqAccess, Visitor};

pub trait DeserializeValue {
    fn deserialize(
        deserializer: &mut dyn Deserializer,
        type_registry: &TypeRegistry,
    ) -> Result<Box<dyn Reflect>, erased_serde::Error>;
}

pub struct ReflectDeserializer<'a> {
    registry: &'a TypeRegistry,
}

impl<'a> ReflectDeserializer<'a> {
    pub fn new(registry: &'a TypeRegistry) -> Self {
        ReflectDeserializer { registry }
    }
}

impl<'a, 'de> DeserializeSeed<'de> for ReflectDeserializer<'a> {
    type Value = Box<dyn Reflect>;

    fn deserialize<D>(self, deserializer: D) -> Result<Self::Value, D::Error>
    where
        D: serde::Deserializer<'de>,
    {
        deserializer.deserialize_any(ReflectVisitor {
            registry: self.registry,
        })
    }
}

struct ReflectVisitor<'a> {
    registry: &'a TypeRegistry,
}

impl<'a, 'de> Visitor<'de> for ReflectVisitor<'a> {
    type Value = Box<dyn Reflect>;

    fn expecting(&self, formatter: &mut std::fmt::Formatter) -> std::fmt::Result {
        formatter.write_str("reflect value")
    }

    fn visit_u8<E>(self, v: u8) -> Result<Self::Value, E>
    where
        E: de::Error,
    {
        Ok(Box::new(v))
    }

    fn visit_bool<E>(self, v: bool) -> Result<Self::Value, E>
    where
        E: de::Error,
    {
        Ok(Box::new(v))
    }

    fn visit_u16<E>(self, v: u16) -> Result<Self::Value, E>
    where
        E: de::Error,
    {
        Ok(Box::new(v))
    }

    fn visit_u32<E>(self, v: u32) -> Result<Self::Value, E>
    where
        E: de::Error,
    {
        Ok(Box::new(v))
    }

    fn visit_u64<E>(self, v: u64) -> Result<Self::Value, E>
    where
        E: de::Error,
    {
        Ok(Box::new(v))
    }

    fn visit_i8<E>(self, v: i8) -> Result<Self::Value, E>
    where
        E: de::Error,
    {
        Ok(Box::new(v))
    }

    fn visit_i16<E>(self, v: i16) -> Result<Self::Value, E>
    where
        E: de::Error,
    {
        Ok(Box::new(v))
    }

    fn visit_i32<E>(self, v: i32) -> Result<Self::Value, E>
    where
        E: de::Error,
    {
        Ok(Box::new(v))
    }

    fn visit_i64<E>(self, v: i64) -> Result<Self::Value, E>
    where
        E: de::Error,
    {
        Ok(Box::new(v))
    }

    fn visit_f32<E>(self, v: f32) -> Result<Self::Value, E>
    where
        E: de::Error,
    {
        Ok(Box::new(v))
    }

    fn visit_f64<E>(self, v: f64) -> Result<Self::Value, E>
    where
        E: de::Error,
    {
        Ok(Box::new(v))
    }

    fn visit_string<E>(self, v: String) -> Result<Self::Value, E>
    where
        E: de::Error,
    {
        Ok(Box::new(v))
    }

    fn visit_str<E>(self, v: &str) -> Result<Self::Value, E>
    where
        E: de::Error,
    {
        Ok(Box::new(v.to_string()))
    }

    fn visit_map<V>(self, mut map: V) -> Result<Self::Value, V::Error>
    where
        V: MapAccess<'de>,
    {
        let mut type_name: Option<String> = None;
        while let Some(key) = map.next_key::<String>()? {
            match key.as_str() {
                type_fields::TYPE => {
                    type_name = Some(map.next_value()?);
                }
                type_fields::MAP => {
                    let _type_name = type_name
                        .take()
                        .ok_or_else(|| de::Error::missing_field(type_fields::TYPE))?;
                    let map = map.next_value_seed(MapDeserializer {
                        registry: self.registry,
                    })?;
                    return Ok(Box::new(map));
                }
                type_fields::STRUCT => {
                    let type_name = type_name
                        .take()
                        .ok_or_else(|| de::Error::missing_field(type_fields::TYPE))?;
                    let mut dynamic_struct = map.next_value_seed(StructDeserializer {
                        registry: self.registry,
                    })?;
                    dynamic_struct.set_name(type_name);
                    return Ok(Box::new(dynamic_struct));
                }
                type_fields::TUPLE_STRUCT => {
                    let type_name = type_name
                        .take()
                        .ok_or_else(|| de::Error::missing_field(type_fields::TYPE))?;
                    let mut tuple_struct = map.next_value_seed(TupleStructDeserializer {
                        registry: self.registry,
                    })?;
                    tuple_struct.set_name(type_name);
                    return Ok(Box::new(tuple_struct));
                }
                type_fields::TUPLE => {
                    let _type_name = type_name
                        .take()
                        .ok_or_else(|| de::Error::missing_field(type_fields::TYPE))?;
                    let tuple = map.next_value_seed(TupleDeserializer {
                        registry: self.registry,
                    })?;
                    return Ok(Box::new(tuple));
                }
                type_fields::LIST => {
                    let _type_name = type_name
                        .take()
                        .ok_or_else(|| de::Error::missing_field(type_fields::TYPE))?;
                    let list = map.next_value_seed(ListDeserializer {
                        registry: self.registry,
                    })?;
                    return Ok(Box::new(list));
                }
                type_fields::ARRAY => {
                    let _type_name = type_name
                        .take()
                        .ok_or_else(|| de::Error::missing_field(type_fields::TYPE))?;
                    let array = map.next_value_seed(ArrayDeserializer {
                        registry: self.registry,
                    })?;
                    return Ok(Box::new(array));
                }
                type_fields::VALUE => {
                    let type_name = type_name
                        .take()
                        .ok_or_else(|| de::Error::missing_field(type_fields::TYPE))?;
                    let registration =
                        self.registry.get_with_name(&type_name).ok_or_else(|| {
                            de::Error::custom(format_args!(
                                "No registration found for {}",
                                type_name
                            ))
                        })?;
                    let deserialize_reflect =
                        registration.data::<ReflectDeserialize>().ok_or_else(|| {
                            de::Error::custom(format_args!(
                                "The TypeRegistration for {} doesn't have DeserializeReflect",
                                type_name
                            ))
                        })?;
                    let value = map.next_value_seed(DeserializeReflectDeserializer {
                        reflect_deserialize: deserialize_reflect,
                    })?;
                    return Ok(value);
                }
                _ => return Err(de::Error::unknown_field(key.as_str(), &[])),
            }
        }

        Err(de::Error::custom("Maps in this location must have the \'type\' field and one of the following fields: \'map\', \'seq\', \'value\'"))
    }
}

struct DeserializeReflectDeserializer<'a> {
    reflect_deserialize: &'a ReflectDeserialize,
}

impl<'a, 'de> DeserializeSeed<'de> for DeserializeReflectDeserializer<'a> {
    type Value = Box<dyn Reflect>;

    fn deserialize<D>(self, deserializer: D) -> Result<Self::Value, D::Error>
    where
        D: serde::Deserializer<'de>,
    {
        self.reflect_deserialize.deserialize(deserializer)
    }
}

struct ListDeserializer<'a> {
    registry: &'a TypeRegistry,
}

impl<'a, 'de> DeserializeSeed<'de> for ListDeserializer<'a> {
    type Value = DynamicList;

    fn deserialize<D>(self, deserializer: D) -> Result<Self::Value, D::Error>
    where
        D: serde::Deserializer<'de>,
    {
        deserializer.deserialize_seq(ListVisitor {
            registry: self.registry,
        })
    }
}

struct ListVisitor<'a> {
    registry: &'a TypeRegistry,
}

impl<'a, 'de> Visitor<'de> for ListVisitor<'a> {
    type Value = DynamicList;

    fn expecting(&self, formatter: &mut std::fmt::Formatter) -> std::fmt::Result {
        formatter.write_str("list value")
    }

    fn visit_seq<V>(self, mut seq: V) -> Result<Self::Value, V::Error>
    where
        V: SeqAccess<'de>,
    {
        let mut list = DynamicList::default();
        while let Some(value) = seq.next_element_seed(ReflectDeserializer {
            registry: self.registry,
        })? {
            list.push_box(value);
        }
        Ok(list)
    }
}

struct ArrayDeserializer<'a> {
    registry: &'a TypeRegistry,
}

impl<'a, 'de> DeserializeSeed<'de> for ArrayDeserializer<'a> {
    type Value = DynamicArray;

    fn deserialize<D>(self, deserializer: D) -> Result<Self::Value, D::Error>
    where
        D: serde::Deserializer<'de>,
    {
        deserializer.deserialize_seq(ArrayVisitor {
            registry: self.registry,
        })
    }
}

struct ArrayVisitor<'a> {
    registry: &'a TypeRegistry,
}

impl<'a, 'de> Visitor<'de> for ArrayVisitor<'a> {
    type Value = DynamicArray;

    fn expecting(&self, formatter: &mut std::fmt::Formatter) -> std::fmt::Result {
        formatter.write_str("array value")
    }

    fn visit_seq<V>(self, mut seq: V) -> Result<Self::Value, V::Error>
    where
        V: SeqAccess<'de>,
    {
        let mut vec = Vec::with_capacity(seq.size_hint().unwrap_or_default());
        while let Some(value) = seq.next_element_seed(ReflectDeserializer {
            registry: self.registry,
        })? {
            vec.push(value);
        }

        Ok(DynamicArray::new(Box::from(vec)))
    }
}

struct MapDeserializer<'a> {
    registry: &'a TypeRegistry,
}

impl<'a, 'de> DeserializeSeed<'de> for MapDeserializer<'a> {
    type Value = DynamicMap;

    fn deserialize<D>(self, deserializer: D) -> Result<Self::Value, D::Error>
    where
        D: serde::Deserializer<'de>,
    {
        deserializer.deserialize_map(MapVisitor {
            registry: self.registry,
        })
    }
}

struct MapVisitor<'a> {
    registry: &'a TypeRegistry,
}

impl<'a, 'de> Visitor<'de> for MapVisitor<'a> {
    type Value = DynamicMap;

    fn expecting(&self, formatter: &mut std::fmt::Formatter) -> std::fmt::Result {
        formatter.write_str("map value")
    }

    fn visit_map<V>(self, mut map: V) -> Result<Self::Value, V::Error>
    where
        V: MapAccess<'de>,
    {
        let mut dynamic_map = DynamicMap::default();
        while let Some(key) = map.next_key_seed(ReflectDeserializer {
            registry: self.registry,
        })? {
            let value = map.next_value_seed(ReflectDeserializer {
                registry: self.registry,
            })?;
            dynamic_map.insert_boxed(key, value);
        }

        Ok(dynamic_map)
    }
}

struct StructDeserializer<'a> {
    registry: &'a TypeRegistry,
}

impl<'a, 'de> DeserializeSeed<'de> for StructDeserializer<'a> {
    type Value = DynamicStruct;

    fn deserialize<D>(self, deserializer: D) -> Result<Self::Value, D::Error>
    where
        D: serde::Deserializer<'de>,
    {
        deserializer.deserialize_map(StructVisitor {
            registry: self.registry,
        })
    }
}

struct StructVisitor<'a> {
    registry: &'a TypeRegistry,
}

impl<'a, 'de> Visitor<'de> for StructVisitor<'a> {
    type Value = DynamicStruct;

    fn expecting(&self, formatter: &mut std::fmt::Formatter) -> std::fmt::Result {
        formatter.write_str("struct value")
    }

    fn visit_map<V>(self, mut map: V) -> Result<Self::Value, V::Error>
    where
        V: MapAccess<'de>,
    {
        let mut dynamic_struct = DynamicStruct::default();
        while let Some(key) = map.next_key::<String>()? {
            let value = map.next_value_seed(ReflectDeserializer {
                registry: self.registry,
            })?;
            dynamic_struct.insert_boxed(&key, value);
        }

        Ok(dynamic_struct)
    }
}

struct TupleStructDeserializer<'a> {
    registry: &'a TypeRegistry,
}

impl<'a, 'de> DeserializeSeed<'de> for TupleStructDeserializer<'a> {
    type Value = DynamicTupleStruct;

    fn deserialize<D>(self, deserializer: D) -> Result<Self::Value, D::Error>
    where
        D: serde::Deserializer<'de>,
    {
        deserializer.deserialize_seq(TupleStructVisitor {
            registry: self.registry,
        })
    }
}

struct TupleStructVisitor<'a> {
    registry: &'a TypeRegistry,
}

impl<'a, 'de> Visitor<'de> for TupleStructVisitor<'a> {
    type Value = DynamicTupleStruct;

    fn expecting(&self, formatter: &mut std::fmt::Formatter) -> std::fmt::Result {
        formatter.write_str("tuple struct value")
    }

    fn visit_seq<V>(self, mut seq: V) -> Result<Self::Value, V::Error>
    where
        V: SeqAccess<'de>,
    {
        let mut tuple_struct = DynamicTupleStruct::default();
        while let Some(value) = seq.next_element_seed(ReflectDeserializer {
            registry: self.registry,
        })? {
            tuple_struct.insert_boxed(value);
        }
        Ok(tuple_struct)
    }
}

struct TupleDeserializer<'a> {
    registry: &'a TypeRegistry,
}

impl<'a, 'de> DeserializeSeed<'de> for TupleDeserializer<'a> {
    type Value = DynamicTuple;

    fn deserialize<D>(self, deserializer: D) -> Result<Self::Value, D::Error>
    where
        D: serde::Deserializer<'de>,
    {
        deserializer.deserialize_seq(TupleVisitor {
            registry: self.registry,
        })
    }
}

struct TupleVisitor<'a> {
    registry: &'a TypeRegistry,
}

impl<'a, 'de> Visitor<'de> for TupleVisitor<'a> {
    type Value = DynamicTuple;

    fn expecting(&self, formatter: &mut std::fmt::Formatter) -> std::fmt::Result {
        formatter.write_str("tuple value")
    }

    fn visit_seq<V>(self, mut seq: V) -> Result<Self::Value, V::Error>
    where
        V: SeqAccess<'de>,
    {
        let mut tuple = DynamicTuple::default();
        while let Some(value) = seq.next_element_seed(ReflectDeserializer {
            registry: self.registry,
        })? {
            tuple.insert_boxed(value);
        }
        Ok(tuple)
    }
}<|MERGE_RESOLUTION|>--- conflicted
+++ resolved
@@ -1,11 +1,6 @@
 use crate::{
-<<<<<<< HEAD
     serde::type_fields, DynamicArray, DynamicList, DynamicMap, DynamicStruct, DynamicTuple,
-    DynamicTupleStruct, Reflect, ReflectDeserialize, TypeRegistry,
-=======
-    serde::type_fields, DynamicList, DynamicMap, DynamicStruct, DynamicTuple, DynamicTupleStruct,
-    Map, Reflect, ReflectDeserialize, TypeRegistry,
->>>>>>> 0defec32
+    DynamicTupleStruct, Map, Reflect, ReflectDeserialize, TypeRegistry,
 };
 use erased_serde::Deserializer;
 use serde::de::{self, DeserializeSeed, MapAccess, SeqAccess, Visitor};
