--- conflicted
+++ resolved
@@ -16,11 +16,7 @@
     pub processor: Option<&'a mut P>,
 }
 
-<<<<<<< HEAD
-impl<'de> Visitor<'de> for MapVisitor<'_> {
-=======
 impl<'de, P: ReflectDeserializerProcessor> Visitor<'de> for MapVisitor<'_, P> {
->>>>>>> 9cebc664
     type Value = DynamicMap;
 
     fn expecting(&self, formatter: &mut Formatter<'_>) -> fmt::Result {
