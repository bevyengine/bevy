--- conflicted
+++ resolved
@@ -122,9 +122,6 @@
     }
 }
 
-<<<<<<< HEAD
-impl<'de> DeserializeSeed<'de> for ReflectDeserializer<'_> {
-=======
 impl<'a, P: ReflectDeserializerProcessor> ReflectDeserializer<'a, P> {
     /// Creates a deserializer with a processor.
     ///
@@ -141,7 +138,6 @@
 }
 
 impl<'de, P: ReflectDeserializerProcessor> DeserializeSeed<'de> for ReflectDeserializer<'_, P> {
->>>>>>> 9cebc664
     type Value = Box<dyn PartialReflect>;
 
     fn deserialize<D>(self, deserializer: D) -> Result<Self::Value, D::Error>
@@ -153,13 +149,9 @@
             processor: Option<&'a mut P>,
         }
 
-<<<<<<< HEAD
-        impl<'de> Visitor<'de> for UntypedReflectDeserializerVisitor<'_> {
-=======
         impl<'de, P: ReflectDeserializerProcessor> Visitor<'de>
             for UntypedReflectDeserializerVisitor<'_, P>
         {
->>>>>>> 9cebc664
             type Value = Box<dyn PartialReflect>;
 
             fn expecting(&self, formatter: &mut Formatter<'_>) -> fmt::Result {
@@ -356,13 +348,9 @@
     }
 }
 
-<<<<<<< HEAD
-impl<'de> DeserializeSeed<'de> for TypedReflectDeserializer<'_> {
-=======
 impl<'de, P: ReflectDeserializerProcessor> DeserializeSeed<'de>
     for TypedReflectDeserializer<'_, P>
 {
->>>>>>> 9cebc664
     type Value = Box<dyn PartialReflect>;
 
     fn deserialize<D>(mut self, deserializer: D) -> Result<Self::Value, D::Error>
