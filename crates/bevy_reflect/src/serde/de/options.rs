--- conflicted
+++ resolved
@@ -17,11 +17,7 @@
     pub processor: Option<&'a mut P>,
 }
 
-<<<<<<< HEAD
-impl<'de> Visitor<'de> for OptionVisitor<'_> {
-=======
 impl<'de, P: ReflectDeserializerProcessor> Visitor<'de> for OptionVisitor<'_, P> {
->>>>>>> 9cebc664
     type Value = DynamicEnum;
 
     fn expecting(&self, formatter: &mut Formatter<'_>) -> fmt::Result {
