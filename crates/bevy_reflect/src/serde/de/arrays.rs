use crate::{
    serde::{de::registration_utils::try_get_registration, TypedReflectDeserializer},
    ArrayInfo, DynamicArray, TypeRegistry,
};
use alloc::{string::ToString, vec::Vec};
use core::{fmt, fmt::Formatter};
use serde::de::{Error, SeqAccess, Visitor};

use super::ReflectDeserializerProcessor;

/// A [`Visitor`] for deserializing [`Array`] values.
///
/// [`Array`]: crate::Array
pub(super) struct ArrayVisitor<'a, P> {
    pub array_info: &'static ArrayInfo,
    pub registry: &'a TypeRegistry,
    pub processor: Option<&'a mut P>,
}

<<<<<<< HEAD
impl<'de> Visitor<'de> for ArrayVisitor<'_> {
=======
impl<'de, P: ReflectDeserializerProcessor> Visitor<'de> for ArrayVisitor<'_, P> {
>>>>>>> 9cebc664
    type Value = DynamicArray;

    fn expecting(&self, formatter: &mut Formatter<'_>) -> fmt::Result {
        formatter.write_str("reflected array value")
    }

    fn visit_seq<V>(mut self, mut seq: V) -> Result<Self::Value, V::Error>
    where
        V: SeqAccess<'de>,
    {
        let mut vec = Vec::with_capacity(seq.size_hint().unwrap_or_default());
        let registration = try_get_registration(self.array_info.item_ty(), self.registry)?;
        while let Some(value) = seq.next_element_seed(TypedReflectDeserializer::new_internal(
            registration,
            self.registry,
            self.processor.as_deref_mut(),
        ))? {
            vec.push(value);
        }

        if vec.len() != self.array_info.capacity() {
            return Err(Error::invalid_length(
                vec.len(),
                &self.array_info.capacity().to_string().as_str(),
            ));
        }

        Ok(DynamicArray::new(vec.into_boxed_slice()))
    }
}<|MERGE_RESOLUTION|>--- conflicted
+++ resolved
@@ -17,11 +17,7 @@
     pub processor: Option<&'a mut P>,
 }
 
-<<<<<<< HEAD
-impl<'de> Visitor<'de> for ArrayVisitor<'_> {
-=======
 impl<'de, P: ReflectDeserializerProcessor> Visitor<'de> for ArrayVisitor<'_, P> {
->>>>>>> 9cebc664
     type Value = DynamicArray;
 
     fn expecting(&self, formatter: &mut Formatter<'_>) -> fmt::Result {
