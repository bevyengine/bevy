use crate::{
    serde::{de::registration_utils::try_get_registration, TypedReflectDeserializer},
    DynamicSet, Set, SetInfo, TypeRegistry,
};
use core::{fmt, fmt::Formatter};
use serde::de::{SeqAccess, Visitor};

use super::ReflectDeserializerProcessor;

/// A [`Visitor`] for deserializing [`Set`] values.
///
/// [`Set`]: crate::Set
pub(super) struct SetVisitor<'a, P> {
    pub set_info: &'static SetInfo,
    pub registry: &'a TypeRegistry,
    pub processor: Option<&'a mut P>,
}

<<<<<<< HEAD
impl<'de> Visitor<'de> for SetVisitor<'_> {
=======
impl<'de, P: ReflectDeserializerProcessor> Visitor<'de> for SetVisitor<'_, P> {
>>>>>>> 9cebc664
    type Value = DynamicSet;

    fn expecting(&self, formatter: &mut Formatter<'_>) -> fmt::Result {
        formatter.write_str("reflected set value")
    }

    fn visit_seq<V>(mut self, mut set: V) -> Result<Self::Value, V::Error>
    where
        V: SeqAccess<'de>,
    {
        let mut dynamic_set = DynamicSet::default();
        let value_registration = try_get_registration(self.set_info.value_ty(), self.registry)?;
        while let Some(value) = set.next_element_seed(TypedReflectDeserializer::new_internal(
            value_registration,
            self.registry,
            self.processor.as_deref_mut(),
        ))? {
            dynamic_set.insert_boxed(value);
        }

        Ok(dynamic_set)
    }
}<|MERGE_RESOLUTION|>--- conflicted
+++ resolved
@@ -16,11 +16,7 @@
     pub processor: Option<&'a mut P>,
 }
 
-<<<<<<< HEAD
-impl<'de> Visitor<'de> for SetVisitor<'_> {
-=======
 impl<'de, P: ReflectDeserializerProcessor> Visitor<'de> for SetVisitor<'_, P> {
->>>>>>> 9cebc664
     type Value = DynamicSet;
 
     fn expecting(&self, formatter: &mut Formatter<'_>) -> fmt::Result {
