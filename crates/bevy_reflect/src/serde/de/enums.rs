--- conflicted
+++ resolved
@@ -27,25 +27,7 @@
     pub processor: Option<&'a mut P>,
 }
 
-<<<<<<< HEAD
-impl<'a> EnumVisitor<'a> {
-    pub fn new(
-        enum_info: &'static EnumInfo,
-        registration: &'a TypeRegistration,
-        registry: &'a TypeRegistry,
-    ) -> Self {
-        Self {
-            enum_info,
-            registration,
-            registry,
-        }
-    }
-}
-
-impl<'de> Visitor<'de> for EnumVisitor<'_> {
-=======
 impl<'de, P: ReflectDeserializerProcessor> Visitor<'de> for EnumVisitor<'_, P> {
->>>>>>> 9cebc664
     type Value = DynamicEnum;
 
     fn expecting(&self, formatter: &mut Formatter<'_>) -> fmt::Result {
@@ -170,11 +152,7 @@
     processor: Option<&'a mut P>,
 }
 
-<<<<<<< HEAD
-impl<'de> Visitor<'de> for StructVariantVisitor<'_> {
-=======
 impl<'de, P: ReflectDeserializerProcessor> Visitor<'de> for StructVariantVisitor<'_, P> {
->>>>>>> 9cebc664
     type Value = DynamicStruct;
 
     fn expecting(&self, formatter: &mut Formatter<'_>) -> fmt::Result {
@@ -215,11 +193,7 @@
     processor: Option<&'a mut P>,
 }
 
-<<<<<<< HEAD
-impl<'de> Visitor<'de> for TupleVariantVisitor<'_> {
-=======
 impl<'de, P: ReflectDeserializerProcessor> Visitor<'de> for TupleVariantVisitor<'_, P> {
->>>>>>> 9cebc664
     type Value = DynamicTuple;
 
     fn expecting(&self, formatter: &mut Formatter<'_>) -> fmt::Result {
