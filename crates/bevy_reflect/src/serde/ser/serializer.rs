--- conflicted
+++ resolved
@@ -76,9 +76,6 @@
     }
 }
 
-<<<<<<< HEAD
-impl Serialize for ReflectSerializer<'_> {
-=======
 impl<'a, P: ReflectSerializerProcessor> ReflectSerializer<'a, P> {
     /// Creates a serializer with a processor.
     ///
@@ -100,7 +97,6 @@
 }
 
 impl<P: ReflectSerializerProcessor> Serialize for ReflectSerializer<'_, P> {
->>>>>>> 9cebc664
     fn serialize<S>(&self, serializer: S) -> Result<S::Ok, S::Error>
     where
         S: Serializer,
@@ -233,11 +229,7 @@
     }
 }
 
-<<<<<<< HEAD
-impl Serialize for TypedReflectSerializer<'_> {
-=======
 impl<P: ReflectSerializerProcessor> Serialize for TypedReflectSerializer<'_, P> {
->>>>>>> 9cebc664
     fn serialize<S>(&self, serializer: S) -> Result<S::Ok, S::Error>
     where
         S: Serializer,
