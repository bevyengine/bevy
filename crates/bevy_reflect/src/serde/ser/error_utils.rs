--- conflicted
+++ resolved
@@ -21,20 +21,12 @@
 ///
 /// [type info stack]: crate::type_info_stack::TypeInfoStack
 pub(super) fn make_custom_error<E: Error>(msg: impl Display) -> E {
-<<<<<<< HEAD
     crate::cfg::switch! {
         crate::cfg::debug_stack => {
-            TYPE_INFO_STACK.with_borrow(|stack| E::custom(format_args!("{} (stack: {:?})", msg, stack)))
+            TYPE_INFO_STACK.with_borrow(|stack| E::custom(format_args!("{msg} (stack: {stack:?})")))
         }
         _ => {
             E::custom(msg)
         }
     }
-=======
-    #[cfg(feature = "debug_stack")]
-    return TYPE_INFO_STACK
-        .with_borrow(|stack| E::custom(format_args!("{msg} (stack: {stack:?})")));
-    #[cfg(not(feature = "debug_stack"))]
-    return E::custom(msg);
->>>>>>> 7e9d6d85
 }