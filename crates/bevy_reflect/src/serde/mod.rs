--- conflicted
+++ resolved
@@ -52,14 +52,8 @@
             ron::ser::to_string_pretty(&serializer, ron::ser::PrettyConfig::default()).unwrap();
 
         let mut deserializer = ron::de::Deserializer::from_str(&serialized).unwrap();
-<<<<<<< HEAD
-        let reflect_deserializer = UntypedReflectDeserializer::new(&registry);
+        let reflect_deserializer = ReflectDeserializer::new(&registry);
         let deserialized = reflect_deserializer.deserialize(&mut deserializer).unwrap();
-=======
-        let reflect_deserializer = ReflectDeserializer::new(&registry);
-        let value = reflect_deserializer.deserialize(&mut deserializer).unwrap();
-        let deserialized = value.take::<DynamicStruct>().unwrap();
->>>>>>> 286bc8cc
 
         let mut expected = DynamicStruct::default();
         expected.insert("a", 3);
@@ -119,14 +113,8 @@
             ron::ser::to_string_pretty(&serializer, ron::ser::PrettyConfig::default()).unwrap();
 
         let mut deserializer = ron::de::Deserializer::from_str(&serialized).unwrap();
-<<<<<<< HEAD
-        let reflect_deserializer = UntypedReflectDeserializer::new(&registry);
+        let reflect_deserializer = ReflectDeserializer::new(&registry);
         let deserialized = reflect_deserializer.deserialize(&mut deserializer).unwrap();
-=======
-        let reflect_deserializer = ReflectDeserializer::new(&registry);
-        let value = reflect_deserializer.deserialize(&mut deserializer).unwrap();
-        let deserialized = value.take::<DynamicTupleStruct>().unwrap();
->>>>>>> 286bc8cc
 
         let mut expected = DynamicTupleStruct::default();
         expected.insert(3);
