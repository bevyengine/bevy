use crate::{
    Array, Enum, List, Map, PartialReflect, ReflectRef, ReflectSerialize, Struct, Tuple,
    TupleStruct, TypeInfo, TypeRegistry, VariantInfo, VariantType,
};
use serde::ser::{
    Error, SerializeStruct, SerializeStructVariant, SerializeTuple, SerializeTupleStruct,
    SerializeTupleVariant,
};
use serde::{
    ser::{SerializeMap, SerializeSeq},
    Serialize,
};

use super::SerializationData;

pub enum Serializable<'a> {
    Owned(Box<dyn erased_serde::Serialize + 'a>),
    Borrowed(&'a dyn erased_serde::Serialize),
}

impl<'a> Serializable<'a> {
    #[allow(clippy::should_implement_trait)]
    pub fn borrow(&self) -> &dyn erased_serde::Serialize {
        match self {
            Serializable::Borrowed(serialize) => serialize,
            Serializable::Owned(serialize) => serialize,
        }
    }
}

fn get_serializable<'a, E: Error>(
    reflect_value: &'a dyn PartialReflect,
    type_registry: &TypeRegistry,
) -> Result<Serializable<'a>, E> {
<<<<<<< HEAD
    let Some(reflect_value) = reflect_value.try_as_reflect() else {
        return Err(Error::custom(format_args!(
            "Type '{}' does not implement `Reflect`",
            reflect_value.reflect_type_path()
        )));
    };
    let reflect_serialize = type_registry
        .get_type_data::<ReflectSerialize>(reflect_value.type_id())
        .ok_or_else(|| {
            Error::custom(format_args!(
                "Type '{}' did not register ReflectSerialize",
                reflect_value.reflect_type_path(),
            ))
        })?;
=======
    let info = reflect_value.get_represented_type_info().ok_or_else(|| {
        Error::custom(format_args!(
            "Type '{}' does not represent any type",
            reflect_value.reflect_type_path(),
        ))
    })?;

    let registration = type_registry.get(info.type_id()).ok_or_else(|| {
        Error::custom(format_args!(
            "Type `{}` is not registered in the type registry",
            info.type_path(),
        ))
    })?;

    let reflect_serialize = registration.data::<ReflectSerialize>().ok_or_else(|| {
        Error::custom(format_args!(
            "Type `{}` did not register the `ReflectSerialize` type data. For certain types, this may need to be registered manually using `register_type_data`",
            info.type_path(),
        ))
    })?;

>>>>>>> cfcb56f5
    Ok(reflect_serialize.get_serializable(reflect_value))
}

/// A general purpose serializer for reflected types.
///
/// This is the serializer counterpart to [`ReflectDeserializer`].
///
/// See [`TypedReflectSerializer`] for a serializer that serializes a known type.
///
/// # Output
///
/// This serializer will output a map with a single entry,
/// where the key is the _full_ [type path] of the reflected type
/// and the value is the serialized data.
///
/// # Example
///
/// ```
/// # use bevy_reflect::prelude::*;
/// # use bevy_reflect::{TypeRegistry, serde::ReflectSerializer};
/// #[derive(Reflect, PartialEq, Debug)]
/// #[type_path = "my_crate"]
/// struct MyStruct {
///   value: i32
/// }
///
/// let mut registry = TypeRegistry::default();
/// registry.register::<MyStruct>();
///
/// let input = MyStruct { value: 123 };
///
/// let reflect_serializer = ReflectSerializer::new(&input, &registry);
/// let output = ron::to_string(&reflect_serializer).unwrap();
///
/// assert_eq!(output, r#"{"my_crate::MyStruct":(value:123)}"#);
/// ```
///
/// [`ReflectDeserializer`]: crate::serde::ReflectDeserializer
/// [type path]: crate::TypePath::type_path
pub struct ReflectSerializer<'a> {
    pub value: &'a dyn PartialReflect,
    pub registry: &'a TypeRegistry,
}

impl<'a> ReflectSerializer<'a> {
    pub fn new(value: &'a dyn PartialReflect, registry: &'a TypeRegistry) -> Self {
        ReflectSerializer { value, registry }
    }
}

impl<'a> Serialize for ReflectSerializer<'a> {
    fn serialize<S>(&self, serializer: S) -> Result<S::Ok, S::Error>
    where
        S: serde::Serializer,
    {
        let mut state = serializer.serialize_map(Some(1))?;
        state.serialize_entry(
            self.value
                .get_represented_type_info()
                .ok_or_else(|| {
                    if self.value.is_dynamic() {
                        Error::custom(format_args!(
                            "cannot serialize dynamic value without represented type: {}",
                            self.value.reflect_type_path()
                        ))
                    } else {
                        Error::custom(format_args!(
                            "cannot get type info for {}",
                            self.value.reflect_type_path()
                        ))
                    }
                })?
                .type_path(),
            &TypedReflectSerializer::new(self.value, self.registry),
        )?;
        state.end()
    }
}

/// A serializer for reflected types whose type will be known during deserialization.
///
/// This is the serializer counterpart to [`TypedReflectDeserializer`].
///
/// See [`ReflectSerializer`] for a serializer that serializes an unknown type.
///
/// # Output
///
/// Since the type is expected to be known during deserialization,
/// this serializer will not output any additional type information,
/// such as the [type path].
///
/// Instead, it will output just the serialized data.
///
/// # Example
///
/// ```
/// # use bevy_reflect::prelude::*;
/// # use bevy_reflect::{TypeRegistry, serde::TypedReflectSerializer};
/// #[derive(Reflect, PartialEq, Debug)]
/// #[type_path = "my_crate"]
/// struct MyStruct {
///   value: i32
/// }
///
/// let mut registry = TypeRegistry::default();
/// registry.register::<MyStruct>();
///
/// let input = MyStruct { value: 123 };
///
/// let reflect_serializer = TypedReflectSerializer::new(&input, &registry);
/// let output = ron::to_string(&reflect_serializer).unwrap();
///
/// assert_eq!(output, r#"(value:123)"#);
/// ```
///
/// [`TypedReflectDeserializer`]: crate::serde::TypedReflectDeserializer
/// [type path]: crate::TypePath::type_path
pub struct TypedReflectSerializer<'a> {
    pub value: &'a dyn PartialReflect,
    pub registry: &'a TypeRegistry,
}

impl<'a> TypedReflectSerializer<'a> {
    pub fn new(value: &'a dyn PartialReflect, registry: &'a TypeRegistry) -> Self {
        TypedReflectSerializer { value, registry }
    }
}

impl<'a> Serialize for TypedReflectSerializer<'a> {
    fn serialize<S>(&self, serializer: S) -> Result<S::Ok, S::Error>
    where
        S: serde::Serializer,
    {
        // Handle both Value case and types that have a custom `Serialize`
        let serializable = get_serializable::<S::Error>(self.value, self.registry);
        if let Ok(serializable) = serializable {
            return serializable.borrow().serialize(serializer);
        }

        match self.value.reflect_ref() {
            ReflectRef::Struct(value) => StructSerializer {
                struct_value: value,
                registry: self.registry,
            }
            .serialize(serializer),
            ReflectRef::TupleStruct(value) => TupleStructSerializer {
                tuple_struct: value,
                registry: self.registry,
            }
            .serialize(serializer),
            ReflectRef::Tuple(value) => TupleSerializer {
                tuple: value,
                registry: self.registry,
            }
            .serialize(serializer),
            ReflectRef::List(value) => ListSerializer {
                list: value,
                registry: self.registry,
            }
            .serialize(serializer),
            ReflectRef::Array(value) => ArraySerializer {
                array: value,
                registry: self.registry,
            }
            .serialize(serializer),
            ReflectRef::Map(value) => MapSerializer {
                map: value,
                registry: self.registry,
            }
            .serialize(serializer),
            ReflectRef::Enum(value) => EnumSerializer {
                enum_value: value,
                registry: self.registry,
            }
            .serialize(serializer),
            ReflectRef::Value(_) => Err(serializable.err().unwrap()),
        }
    }
}

pub struct ReflectValueSerializer<'a> {
    pub registry: &'a TypeRegistry,
    pub value: &'a dyn PartialReflect,
}

impl<'a> Serialize for ReflectValueSerializer<'a> {
    fn serialize<S>(&self, serializer: S) -> Result<S::Ok, S::Error>
    where
        S: serde::Serializer,
    {
        get_serializable::<S::Error>(self.value, self.registry)?
            .borrow()
            .serialize(serializer)
    }
}

pub struct StructSerializer<'a> {
    pub struct_value: &'a dyn Struct,
    pub registry: &'a TypeRegistry,
}

impl<'a> Serialize for StructSerializer<'a> {
    fn serialize<S>(&self, serializer: S) -> Result<S::Ok, S::Error>
    where
        S: serde::Serializer,
    {
        let type_info = self
            .struct_value
            .get_represented_type_info()
            .ok_or_else(|| {
                Error::custom(format_args!(
                    "cannot get type info for {}",
                    self.struct_value.reflect_type_path()
                ))
            })?;

        let struct_info = match type_info {
            TypeInfo::Struct(struct_info) => struct_info,
            info => {
                return Err(Error::custom(format_args!(
                    "expected struct type but received {info:?}"
                )));
            }
        };

        let serialization_data = self
            .registry
            .get(type_info.type_id())
            .and_then(|registration| registration.data::<SerializationData>());
        let ignored_len = serialization_data.map(SerializationData::len).unwrap_or(0);
        let mut state = serializer.serialize_struct(
            struct_info.type_path_table().ident().unwrap(),
            self.struct_value.field_len() - ignored_len,
        )?;

        for (index, value) in self.struct_value.iter_fields().enumerate() {
            if serialization_data
                .map(|data| data.is_field_skipped(index))
                .unwrap_or(false)
            {
                continue;
            }
            let key = struct_info.field_at(index).unwrap().name();
            state.serialize_field(key, &TypedReflectSerializer::new(value, self.registry))?;
        }
        state.end()
    }
}

pub struct TupleStructSerializer<'a> {
    pub tuple_struct: &'a dyn TupleStruct,
    pub registry: &'a TypeRegistry,
}

impl<'a> Serialize for TupleStructSerializer<'a> {
    fn serialize<S>(&self, serializer: S) -> Result<S::Ok, S::Error>
    where
        S: serde::Serializer,
    {
        let type_info = self
            .tuple_struct
            .get_represented_type_info()
            .ok_or_else(|| {
                Error::custom(format_args!(
                    "cannot get type info for {}",
                    self.tuple_struct.reflect_type_path()
                ))
            })?;

        let tuple_struct_info = match type_info {
            TypeInfo::TupleStruct(tuple_struct_info) => tuple_struct_info,
            info => {
                return Err(Error::custom(format_args!(
                    "expected tuple struct type but received {info:?}"
                )));
            }
        };

        let serialization_data = self
            .registry
            .get(type_info.type_id())
            .and_then(|registration| registration.data::<SerializationData>());
        let ignored_len = serialization_data.map(SerializationData::len).unwrap_or(0);
        let mut state = serializer.serialize_tuple_struct(
            tuple_struct_info.type_path_table().ident().unwrap(),
            self.tuple_struct.field_len() - ignored_len,
        )?;

        for (index, value) in self.tuple_struct.iter_fields().enumerate() {
            if serialization_data
                .map(|data| data.is_field_skipped(index))
                .unwrap_or(false)
            {
                continue;
            }
            state.serialize_field(&TypedReflectSerializer::new(value, self.registry))?;
        }
        state.end()
    }
}

pub struct EnumSerializer<'a> {
    pub enum_value: &'a dyn Enum,
    pub registry: &'a TypeRegistry,
}

impl<'a> Serialize for EnumSerializer<'a> {
    fn serialize<S>(&self, serializer: S) -> Result<S::Ok, S::Error>
    where
        S: serde::Serializer,
    {
        let type_info = self.enum_value.get_represented_type_info().ok_or_else(|| {
            Error::custom(format_args!(
                "cannot get type info for {}",
                self.enum_value.reflect_type_path()
            ))
        })?;

        let enum_info = match type_info {
            TypeInfo::Enum(enum_info) => enum_info,
            info => {
                return Err(Error::custom(format_args!(
                    "expected enum type but received {info:?}"
                )));
            }
        };

        let enum_name = enum_info.type_path_table().ident().unwrap();
        let variant_index = self.enum_value.variant_index() as u32;
        let variant_info = enum_info
            .variant_at(variant_index as usize)
            .ok_or_else(|| {
                Error::custom(format_args!(
                    "variant at index `{variant_index}` does not exist",
                ))
            })?;
        let variant_name = variant_info.name();
        let variant_type = self.enum_value.variant_type();
        let field_len = self.enum_value.field_len();

        match variant_type {
            VariantType::Unit => {
                if type_info.type_path_table().module_path() == Some("core::option")
                    && type_info.type_path_table().ident() == Some("Option")
                {
                    serializer.serialize_none()
                } else {
                    serializer.serialize_unit_variant(enum_name, variant_index, variant_name)
                }
            }
            VariantType::Struct => {
                let struct_info = match variant_info {
                    VariantInfo::Struct(struct_info) => struct_info,
                    info => {
                        return Err(Error::custom(format_args!(
                            "expected struct variant type but received {info:?}",
                        )));
                    }
                };

                let mut state = serializer.serialize_struct_variant(
                    enum_name,
                    variant_index,
                    variant_name,
                    field_len,
                )?;
                for (index, field) in self.enum_value.iter_fields().enumerate() {
                    let field_info = struct_info.field_at(index).unwrap();
                    state.serialize_field(
                        field_info.name(),
                        &TypedReflectSerializer::new(field.value(), self.registry),
                    )?;
                }
                state.end()
            }
            VariantType::Tuple if field_len == 1 => {
                let field = self.enum_value.field_at(0).unwrap();

                if type_info.type_path_table().module_path() == Some("core::option")
                    && type_info.type_path_table().ident() == Some("Option")
                {
                    serializer.serialize_some(&TypedReflectSerializer::new(field, self.registry))
                } else {
                    serializer.serialize_newtype_variant(
                        enum_name,
                        variant_index,
                        variant_name,
                        &TypedReflectSerializer::new(field, self.registry),
                    )
                }
            }
            VariantType::Tuple => {
                let mut state = serializer.serialize_tuple_variant(
                    enum_name,
                    variant_index,
                    variant_name,
                    field_len,
                )?;
                for field in self.enum_value.iter_fields() {
                    state.serialize_field(&TypedReflectSerializer::new(
                        field.value(),
                        self.registry,
                    ))?;
                }
                state.end()
            }
        }
    }
}

pub struct TupleSerializer<'a> {
    pub tuple: &'a dyn Tuple,
    pub registry: &'a TypeRegistry,
}

impl<'a> Serialize for TupleSerializer<'a> {
    fn serialize<S>(&self, serializer: S) -> Result<S::Ok, S::Error>
    where
        S: serde::Serializer,
    {
        let mut state = serializer.serialize_tuple(self.tuple.field_len())?;

        for value in self.tuple.iter_fields() {
            state.serialize_element(&TypedReflectSerializer::new(value, self.registry))?;
        }
        state.end()
    }
}

pub struct MapSerializer<'a> {
    pub map: &'a dyn Map,
    pub registry: &'a TypeRegistry,
}

impl<'a> Serialize for MapSerializer<'a> {
    fn serialize<S>(&self, serializer: S) -> Result<S::Ok, S::Error>
    where
        S: serde::Serializer,
    {
        let mut state = serializer.serialize_map(Some(self.map.len()))?;
        for (key, value) in self.map.iter() {
            state.serialize_entry(
                &TypedReflectSerializer::new(key, self.registry),
                &TypedReflectSerializer::new(value, self.registry),
            )?;
        }
        state.end()
    }
}

pub struct ListSerializer<'a> {
    pub list: &'a dyn List,
    pub registry: &'a TypeRegistry,
}

impl<'a> Serialize for ListSerializer<'a> {
    fn serialize<S>(&self, serializer: S) -> Result<S::Ok, S::Error>
    where
        S: serde::Serializer,
    {
        let mut state = serializer.serialize_seq(Some(self.list.len()))?;
        for value in self.list.iter() {
            state.serialize_element(&TypedReflectSerializer::new(value, self.registry))?;
        }
        state.end()
    }
}

pub struct ArraySerializer<'a> {
    pub array: &'a dyn Array,
    pub registry: &'a TypeRegistry,
}

impl<'a> Serialize for ArraySerializer<'a> {
    fn serialize<S>(&self, serializer: S) -> Result<S::Ok, S::Error>
    where
        S: serde::Serializer,
    {
        let mut state = serializer.serialize_tuple(self.array.len())?;
        for value in self.array.iter() {
            state.serialize_element(&TypedReflectSerializer::new(value, self.registry))?;
        }
        state.end()
    }
}

#[cfg(test)]
mod tests {
    use crate::serde::ReflectSerializer;
    use crate::{self as bevy_reflect, PartialReflect, Struct};
    use crate::{Reflect, ReflectSerialize, TypeRegistry};
    use bevy_utils::HashMap;
    use ron::extensions::Extensions;
    use ron::ser::PrettyConfig;
    use serde::Serialize;
    use std::f32::consts::PI;
    use std::ops::RangeInclusive;

    #[derive(Reflect, Debug, PartialEq)]
    struct MyStruct {
        primitive_value: i8,
        option_value: Option<String>,
        option_value_complex: Option<SomeStruct>,
        tuple_value: (f32, usize),
        list_value: Vec<i32>,
        array_value: [i32; 5],
        map_value: HashMap<u8, usize>,
        struct_value: SomeStruct,
        tuple_struct_value: SomeTupleStruct,
        unit_struct: SomeUnitStruct,
        unit_enum: SomeEnum,
        newtype_enum: SomeEnum,
        tuple_enum: SomeEnum,
        struct_enum: SomeEnum,
        ignored_struct: SomeIgnoredStruct,
        ignored_tuple_struct: SomeIgnoredTupleStruct,
        ignored_struct_variant: SomeIgnoredEnum,
        ignored_tuple_variant: SomeIgnoredEnum,
        custom_serialize: CustomSerialize,
    }

    #[derive(Reflect, Debug, PartialEq)]
    struct SomeStruct {
        foo: i64,
    }

    #[derive(Reflect, Debug, PartialEq)]
    struct SomeTupleStruct(String);

    #[derive(Reflect, Debug, PartialEq)]
    struct SomeUnitStruct;

    #[derive(Reflect, Debug, PartialEq)]
    struct SomeIgnoredStruct {
        #[reflect(ignore)]
        ignored: i32,
    }

    #[derive(Reflect, Debug, PartialEq)]
    struct SomeIgnoredTupleStruct(#[reflect(ignore)] i32);

    #[derive(Reflect, Debug, PartialEq)]
    enum SomeEnum {
        Unit,
        NewType(usize),
        Tuple(f32, f32),
        Struct { foo: String },
    }

    #[derive(Reflect, Debug, PartialEq)]
    enum SomeIgnoredEnum {
        Tuple(#[reflect(ignore)] f32, #[reflect(ignore)] f32),
        Struct {
            #[reflect(ignore)]
            foo: String,
        },
    }

    #[derive(Reflect, Debug, PartialEq, Serialize)]
    struct SomeSerializableStruct {
        foo: i64,
    }

    /// Implements a custom serialize using `#[reflect(Serialize)]`.
    ///
    /// For testing purposes, this just uses the generated one from deriving Serialize.
    #[derive(Reflect, Debug, PartialEq, Serialize)]
    #[reflect(Serialize)]
    struct CustomSerialize {
        value: usize,
        #[serde(rename = "renamed")]
        inner_struct: SomeSerializableStruct,
    }

    fn get_registry() -> TypeRegistry {
        let mut registry = TypeRegistry::default();
        registry.register::<MyStruct>();
        registry.register::<SomeStruct>();
        registry.register::<SomeTupleStruct>();
        registry.register::<SomeUnitStruct>();
        registry.register::<SomeIgnoredStruct>();
        registry.register::<SomeIgnoredTupleStruct>();
        registry.register::<SomeIgnoredEnum>();
        registry.register::<CustomSerialize>();
        registry.register::<SomeEnum>();
        registry.register::<SomeSerializableStruct>();
        registry.register_type_data::<SomeSerializableStruct, ReflectSerialize>();
        registry.register::<String>();
        registry.register::<Option<String>>();
        registry.register_type_data::<Option<String>, ReflectSerialize>();
        registry
    }

    fn get_my_struct() -> MyStruct {
        let mut map = HashMap::new();
        map.insert(64, 32);
        MyStruct {
            primitive_value: 123,
            option_value: Some(String::from("Hello world!")),
            option_value_complex: Some(SomeStruct { foo: 123 }),
            tuple_value: (PI, 1337),
            list_value: vec![-2, -1, 0, 1, 2],
            array_value: [-2, -1, 0, 1, 2],
            map_value: map,
            struct_value: SomeStruct { foo: 999999999 },
            tuple_struct_value: SomeTupleStruct(String::from("Tuple Struct")),
            unit_struct: SomeUnitStruct,
            unit_enum: SomeEnum::Unit,
            newtype_enum: SomeEnum::NewType(123),
            tuple_enum: SomeEnum::Tuple(1.23, 3.21),
            struct_enum: SomeEnum::Struct {
                foo: String::from("Struct variant value"),
            },
            ignored_struct: SomeIgnoredStruct { ignored: 123 },
            ignored_tuple_struct: SomeIgnoredTupleStruct(123),
            ignored_struct_variant: SomeIgnoredEnum::Struct {
                foo: String::from("Struct Variant"),
            },
            ignored_tuple_variant: SomeIgnoredEnum::Tuple(1.23, 3.45),
            custom_serialize: CustomSerialize {
                value: 100,
                inner_struct: SomeSerializableStruct { foo: 101 },
            },
        }
    }

    #[test]
    fn should_serialize() {
        let input = get_my_struct();
        let registry = get_registry();

        let serializer = ReflectSerializer::new(&input, &registry);

        let config = PrettyConfig::default()
            .new_line(String::from("\n"))
            .indentor(String::from("    "));

        let output = ron::ser::to_string_pretty(&serializer, config).unwrap();
        let expected = r#"{
    "bevy_reflect::serde::ser::tests::MyStruct": (
        primitive_value: 123,
        option_value: Some("Hello world!"),
        option_value_complex: Some((
            foo: 123,
        )),
        tuple_value: (3.1415927, 1337),
        list_value: [
            -2,
            -1,
            0,
            1,
            2,
        ],
        array_value: (-2, -1, 0, 1, 2),
        map_value: {
            64: 32,
        },
        struct_value: (
            foo: 999999999,
        ),
        tuple_struct_value: ("Tuple Struct"),
        unit_struct: (),
        unit_enum: Unit,
        newtype_enum: NewType(123),
        tuple_enum: Tuple(1.23, 3.21),
        struct_enum: Struct(
            foo: "Struct variant value",
        ),
        ignored_struct: (),
        ignored_tuple_struct: (),
        ignored_struct_variant: Struct(),
        ignored_tuple_variant: Tuple(),
        custom_serialize: (
            value: 100,
            renamed: (
                foo: 101,
            ),
        ),
    ),
}"#;
        assert_eq!(expected, output);
    }

    #[test]
    fn should_serialize_option() {
        #[derive(Reflect, Debug, PartialEq)]
        struct OptionTest {
            none: Option<()>,
            simple: Option<String>,
            complex: Option<SomeStruct>,
        }

        let value = OptionTest {
            none: None,
            simple: Some(String::from("Hello world!")),
            complex: Some(SomeStruct { foo: 123 }),
        };

        let registry = get_registry();
        let serializer = ReflectSerializer::new(&value, &registry);

        // === Normal === //
        let config = PrettyConfig::default()
            .new_line(String::from("\n"))
            .indentor(String::from("    "));

        let output = ron::ser::to_string_pretty(&serializer, config).unwrap();
        let expected = r#"{
    "bevy_reflect::serde::ser::tests::OptionTest": (
        none: None,
        simple: Some("Hello world!"),
        complex: Some((
            foo: 123,
        )),
    ),
}"#;

        assert_eq!(expected, output);

        // === Implicit Some === //
        let config = PrettyConfig::default()
            .new_line(String::from("\n"))
            .extensions(Extensions::IMPLICIT_SOME)
            .indentor(String::from("    "));

        let output = ron::ser::to_string_pretty(&serializer, config).unwrap();
        let expected = r#"#![enable(implicit_some)]
{
    "bevy_reflect::serde::ser::tests::OptionTest": (
        none: None,
        simple: "Hello world!",
        complex: (
            foo: 123,
        ),
    ),
}"#;

        assert_eq!(expected, output);
    }

    #[test]
    fn enum_should_serialize() {
        #[derive(Reflect)]
        enum MyEnum {
            Unit,
            NewType(usize),
            Tuple(f32, f32),
            Struct { value: String },
        }

        let mut registry = get_registry();
        registry.register::<MyEnum>();

        let config = PrettyConfig::default().new_line(String::from("\n"));

        // === Unit Variant === //
        let value = MyEnum::Unit;
        let serializer = ReflectSerializer::new(&value, &registry);
        let output = ron::ser::to_string_pretty(&serializer, config.clone()).unwrap();
        let expected = r#"{
    "bevy_reflect::serde::ser::tests::MyEnum": Unit,
}"#;
        assert_eq!(expected, output);

        // === NewType Variant === //
        let value = MyEnum::NewType(123);
        let serializer = ReflectSerializer::new(&value, &registry);
        let output = ron::ser::to_string_pretty(&serializer, config.clone()).unwrap();
        let expected = r#"{
    "bevy_reflect::serde::ser::tests::MyEnum": NewType(123),
}"#;
        assert_eq!(expected, output);

        // === Tuple Variant === //
        let value = MyEnum::Tuple(1.23, 3.21);
        let serializer = ReflectSerializer::new(&value, &registry);
        let output = ron::ser::to_string_pretty(&serializer, config.clone()).unwrap();
        let expected = r#"{
    "bevy_reflect::serde::ser::tests::MyEnum": Tuple(1.23, 3.21),
}"#;
        assert_eq!(expected, output);

        // === Struct Variant === //
        let value = MyEnum::Struct {
            value: String::from("I <3 Enums"),
        };
        let serializer = ReflectSerializer::new(&value, &registry);
        let output = ron::ser::to_string_pretty(&serializer, config).unwrap();
        let expected = r#"{
    "bevy_reflect::serde::ser::tests::MyEnum": Struct(
        value: "I <3 Enums",
    ),
}"#;
        assert_eq!(expected, output);
    }

    #[test]
    fn should_serialize_non_self_describing_binary() {
        let input = get_my_struct();
        let registry = get_registry();

        let serializer = ReflectSerializer::new(&input, &registry);
        let bytes = bincode::serialize(&serializer).unwrap();

        let expected: Vec<u8> = vec![
            1, 0, 0, 0, 0, 0, 0, 0, 41, 0, 0, 0, 0, 0, 0, 0, 98, 101, 118, 121, 95, 114, 101, 102,
            108, 101, 99, 116, 58, 58, 115, 101, 114, 100, 101, 58, 58, 115, 101, 114, 58, 58, 116,
            101, 115, 116, 115, 58, 58, 77, 121, 83, 116, 114, 117, 99, 116, 123, 1, 12, 0, 0, 0,
            0, 0, 0, 0, 72, 101, 108, 108, 111, 32, 119, 111, 114, 108, 100, 33, 1, 123, 0, 0, 0,
            0, 0, 0, 0, 219, 15, 73, 64, 57, 5, 0, 0, 0, 0, 0, 0, 5, 0, 0, 0, 0, 0, 0, 0, 254, 255,
            255, 255, 255, 255, 255, 255, 0, 0, 0, 0, 1, 0, 0, 0, 2, 0, 0, 0, 254, 255, 255, 255,
            255, 255, 255, 255, 0, 0, 0, 0, 1, 0, 0, 0, 2, 0, 0, 0, 1, 0, 0, 0, 0, 0, 0, 0, 64, 32,
            0, 0, 0, 0, 0, 0, 0, 255, 201, 154, 59, 0, 0, 0, 0, 12, 0, 0, 0, 0, 0, 0, 0, 84, 117,
            112, 108, 101, 32, 83, 116, 114, 117, 99, 116, 0, 0, 0, 0, 1, 0, 0, 0, 123, 0, 0, 0, 0,
            0, 0, 0, 2, 0, 0, 0, 164, 112, 157, 63, 164, 112, 77, 64, 3, 0, 0, 0, 20, 0, 0, 0, 0,
            0, 0, 0, 83, 116, 114, 117, 99, 116, 32, 118, 97, 114, 105, 97, 110, 116, 32, 118, 97,
            108, 117, 101, 1, 0, 0, 0, 0, 0, 0, 0, 100, 0, 0, 0, 0, 0, 0, 0, 101, 0, 0, 0, 0, 0, 0,
            0,
        ];

        assert_eq!(expected, bytes);
    }

    #[test]
    fn should_serialize_self_describing_binary() {
        let input = get_my_struct();
        let registry = get_registry();

        let serializer = ReflectSerializer::new(&input, &registry);
        let bytes: Vec<u8> = rmp_serde::to_vec(&serializer).unwrap();

        let expected: Vec<u8> = vec![
            129, 217, 41, 98, 101, 118, 121, 95, 114, 101, 102, 108, 101, 99, 116, 58, 58, 115,
            101, 114, 100, 101, 58, 58, 115, 101, 114, 58, 58, 116, 101, 115, 116, 115, 58, 58, 77,
            121, 83, 116, 114, 117, 99, 116, 220, 0, 19, 123, 172, 72, 101, 108, 108, 111, 32, 119,
            111, 114, 108, 100, 33, 145, 123, 146, 202, 64, 73, 15, 219, 205, 5, 57, 149, 254, 255,
            0, 1, 2, 149, 254, 255, 0, 1, 2, 129, 64, 32, 145, 206, 59, 154, 201, 255, 145, 172,
            84, 117, 112, 108, 101, 32, 83, 116, 114, 117, 99, 116, 144, 164, 85, 110, 105, 116,
            129, 167, 78, 101, 119, 84, 121, 112, 101, 123, 129, 165, 84, 117, 112, 108, 101, 146,
            202, 63, 157, 112, 164, 202, 64, 77, 112, 164, 129, 166, 83, 116, 114, 117, 99, 116,
            145, 180, 83, 116, 114, 117, 99, 116, 32, 118, 97, 114, 105, 97, 110, 116, 32, 118, 97,
            108, 117, 101, 144, 144, 129, 166, 83, 116, 114, 117, 99, 116, 144, 129, 165, 84, 117,
            112, 108, 101, 144, 146, 100, 145, 101,
        ];

        assert_eq!(expected, bytes);
    }

    #[test]
    fn should_serialize_dynamic_option() {
        #[derive(Default, Reflect)]
        struct OtherStruct {
            some: Option<SomeStruct>,
            none: Option<SomeStruct>,
        }

        let value = OtherStruct {
            some: Some(SomeStruct { foo: 999999999 }),
            none: None,
        };
        let dynamic = value.clone_dynamic();
        let reflect = dynamic.as_partial_reflect();

        let registry = get_registry();

        let serializer = ReflectSerializer::new(reflect, &registry);

        let mut buf = Vec::new();

        let format = serde_json::ser::PrettyFormatter::with_indent(b"    ");
        let mut ser = serde_json::Serializer::with_formatter(&mut buf, format);

        serializer.serialize(&mut ser).unwrap();

        let output = std::str::from_utf8(&buf).unwrap();
        let expected = r#"{
    "bevy_reflect::serde::ser::tests::OtherStruct": {
        "some": {
            "foo": 999999999
        },
        "none": null
    }
}"#;

        assert_eq!(expected, output);
    }

    #[test]
    fn should_return_error_if_missing_registration() {
        let value = RangeInclusive::<f32>::new(0.0, 1.0);
        let registry = TypeRegistry::new();

        let serializer = ReflectSerializer::new(&value, &registry);
        let error = ron::ser::to_string(&serializer).unwrap_err();
        assert_eq!(
            error,
            ron::Error::Message(
                "Type `core::ops::RangeInclusive<f32>` is not registered in the type registry"
                    .to_string()
            )
        );
    }

    #[test]
    fn should_return_error_if_missing_type_data() {
        let value = RangeInclusive::<f32>::new(0.0, 1.0);
        let mut registry = TypeRegistry::new();
        registry.register::<RangeInclusive<f32>>();

        let serializer = ReflectSerializer::new(&value, &registry);
        let error = ron::ser::to_string(&serializer).unwrap_err();
        assert_eq!(
            error,
            ron::Error::Message(
                "Type `core::ops::RangeInclusive<f32>` did not register the `ReflectSerialize` type data. For certain types, this may need to be registered manually using `register_type_data`".to_string()
            )
        );
    }
}<|MERGE_RESOLUTION|>--- conflicted
+++ resolved
@@ -32,22 +32,12 @@
     reflect_value: &'a dyn PartialReflect,
     type_registry: &TypeRegistry,
 ) -> Result<Serializable<'a>, E> {
-<<<<<<< HEAD
     let Some(reflect_value) = reflect_value.try_as_reflect() else {
         return Err(Error::custom(format_args!(
             "Type '{}' does not implement `Reflect`",
             reflect_value.reflect_type_path()
         )));
     };
-    let reflect_serialize = type_registry
-        .get_type_data::<ReflectSerialize>(reflect_value.type_id())
-        .ok_or_else(|| {
-            Error::custom(format_args!(
-                "Type '{}' did not register ReflectSerialize",
-                reflect_value.reflect_type_path(),
-            ))
-        })?;
-=======
     let info = reflect_value.get_represented_type_info().ok_or_else(|| {
         Error::custom(format_args!(
             "Type '{}' does not represent any type",
@@ -69,7 +59,6 @@
         ))
     })?;
 
->>>>>>> cfcb56f5
     Ok(reflect_serialize.get_serializable(reflect_value))
 }
 
