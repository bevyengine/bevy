use crate as bevy_reflect;
use crate::{
<<<<<<< HEAD
    map_partial_eq, Array, ArrayInfo, ArrayIter, DynamicMap, FromReflect, FromType,
    GetTypeRegistration, List, ListInfo, Map, MapInfo, MapIter, Reflect, ReflectDeserialize,
    ReflectMut, ReflectRef, ReflectSerialize, TypeInfo, TypeRegistration, Typed, ValueInfo,
=======
    map_apply, map_partial_eq, serde::Serializable, DynamicMap, FromReflect, FromType,
    GetTypeRegistration, List, ListIter, Map, MapIter, Reflect, ReflectDeserialize, ReflectMut,
    ReflectRef, TypeRegistration,
>>>>>>> 0defec32
};

use crate::utility::{GenericTypeInfoCell, NonGenericTypeInfoCell};
use bevy_reflect_derive::{impl_from_reflect_value, impl_reflect_value};
use bevy_utils::{Duration, HashMap, HashSet};
use serde::{Deserialize, Serialize};
use std::{
    any::Any,
    borrow::Cow,
    hash::{Hash, Hasher},
    ops::Range,
};

impl_reflect_value!(bool(Debug, Hash, PartialEq, Serialize, Deserialize));
impl_reflect_value!(char(Debug, Hash, PartialEq, Serialize, Deserialize));
impl_reflect_value!(u8(Debug, Hash, PartialEq, Serialize, Deserialize));
impl_reflect_value!(u16(Debug, Hash, PartialEq, Serialize, Deserialize));
impl_reflect_value!(u32(Debug, Hash, PartialEq, Serialize, Deserialize));
impl_reflect_value!(u64(Debug, Hash, PartialEq, Serialize, Deserialize));
impl_reflect_value!(u128(Debug, Hash, PartialEq, Serialize, Deserialize));
impl_reflect_value!(usize(Debug, Hash, PartialEq, Serialize, Deserialize));
impl_reflect_value!(i8(Debug, Hash, PartialEq, Serialize, Deserialize));
impl_reflect_value!(i16(Debug, Hash, PartialEq, Serialize, Deserialize));
impl_reflect_value!(i32(Debug, Hash, PartialEq, Serialize, Deserialize));
impl_reflect_value!(i64(Debug, Hash, PartialEq, Serialize, Deserialize));
impl_reflect_value!(i128(Debug, Hash, PartialEq, Serialize, Deserialize));
impl_reflect_value!(isize(Debug, Hash, PartialEq, Serialize, Deserialize));
impl_reflect_value!(f32(Debug, PartialEq, Serialize, Deserialize));
impl_reflect_value!(f64(Debug, PartialEq, Serialize, Deserialize));
impl_reflect_value!(String(Debug, Hash, PartialEq, Serialize, Deserialize));
impl_reflect_value!(Option<T: Serialize + Clone + for<'de> Deserialize<'de> + Reflect + 'static>(Serialize, Deserialize));
impl_reflect_value!(HashSet<T: Serialize + Hash + Eq + Clone + for<'de> Deserialize<'de> + Send + Sync + 'static>(Serialize, Deserialize));
impl_reflect_value!(Range<T: Serialize + Clone + for<'de> Deserialize<'de> + Send + Sync + 'static>(Serialize, Deserialize));
impl_reflect_value!(Duration(Debug, Hash, PartialEq, Serialize, Deserialize));

impl_from_reflect_value!(bool);
impl_from_reflect_value!(char);
impl_from_reflect_value!(u8);
impl_from_reflect_value!(u16);
impl_from_reflect_value!(u32);
impl_from_reflect_value!(u64);
impl_from_reflect_value!(u128);
impl_from_reflect_value!(usize);
impl_from_reflect_value!(i8);
impl_from_reflect_value!(i16);
impl_from_reflect_value!(i32);
impl_from_reflect_value!(i64);
impl_from_reflect_value!(i128);
impl_from_reflect_value!(isize);
impl_from_reflect_value!(f32);
impl_from_reflect_value!(f64);
impl_from_reflect_value!(String);
impl_from_reflect_value!(
    Option<T: Serialize + Clone + for<'de> Deserialize<'de> + Reflect + 'static>
);
impl_from_reflect_value!(
    HashSet<T: Serialize + Hash + Eq + Clone + for<'de> Deserialize<'de> + Send + Sync + 'static>
);
impl_from_reflect_value!(
    Range<T: Serialize + Clone + for<'de> Deserialize<'de> + Send + Sync + 'static>
);
impl_from_reflect_value!(Duration);

impl<T: FromReflect> Array for Vec<T> {
    #[inline]
    fn get(&self, index: usize) -> Option<&dyn Reflect> {
        <[T]>::get(self, index).map(|value| value as &dyn Reflect)
    }

    #[inline]
    fn get_mut(&mut self, index: usize) -> Option<&mut dyn Reflect> {
        <[T]>::get_mut(self, index).map(|value| value as &mut dyn Reflect)
    }

    #[inline]
    fn len(&self) -> usize {
        <[T]>::len(self)
    }

    #[inline]
    fn iter(&self) -> ArrayIter {
        ArrayIter {
            array: self,
            index: 0,
        }
    }
}

impl<T: FromReflect> List for Vec<T> {
    fn push(&mut self, value: Box<dyn Reflect>) {
        let value = value.take::<T>().unwrap_or_else(|value| {
            T::from_reflect(&*value).unwrap_or_else(|| {
                panic!(
                    "Attempted to push invalid value of type {}.",
                    value.type_name()
                )
            })
        });
        Vec::push(self, value);
    }
}

impl<T: FromReflect> Reflect for Vec<T> {
    fn type_name(&self) -> &str {
        std::any::type_name::<Self>()
    }

    fn get_type_info(&self) -> &'static TypeInfo {
        <Self as Typed>::type_info()
    }

    fn into_any(self: Box<Self>) -> Box<dyn Any> {
        self
    }

    fn as_any(&self) -> &dyn Any {
        self
    }

    fn as_any_mut(&mut self) -> &mut dyn Any {
        self
    }

    fn as_reflect(&self) -> &dyn Reflect {
        self
    }

    fn as_reflect_mut(&mut self) -> &mut dyn Reflect {
        self
    }

    fn apply(&mut self, value: &dyn Reflect) {
        crate::list_apply(self, value);
    }

    fn set(&mut self, value: Box<dyn Reflect>) -> Result<(), Box<dyn Reflect>> {
        *self = value.take()?;
        Ok(())
    }

    fn reflect_ref(&self) -> ReflectRef {
        ReflectRef::List(self)
    }

    fn reflect_mut(&mut self) -> ReflectMut {
        ReflectMut::List(self)
    }

    fn clone_value(&self) -> Box<dyn Reflect> {
        Box::new(List::clone_dynamic(self))
    }

    fn reflect_hash(&self) -> Option<u64> {
        crate::array_hash(self)
    }

    fn reflect_partial_eq(&self, value: &dyn Reflect) -> Option<bool> {
        crate::list_partial_eq(self, value)
    }
}

impl<T: FromReflect> Typed for Vec<T> {
    fn type_info() -> &'static TypeInfo {
        static CELL: GenericTypeInfoCell = GenericTypeInfoCell::new();
        CELL.get_or_insert::<Self, _>(|| TypeInfo::List(ListInfo::new::<Self, T>()))
    }
}

impl<T: FromReflect + for<'de> Deserialize<'de>> GetTypeRegistration for Vec<T> {
    fn get_type_registration() -> TypeRegistration {
        let mut registration = TypeRegistration::of::<Vec<T>>();
        registration.insert::<ReflectDeserialize>(FromType::<Vec<T>>::from_type());
        registration
    }
}

impl<T: FromReflect> FromReflect for Vec<T> {
    fn from_reflect(reflect: &dyn Reflect) -> Option<Self> {
        if let ReflectRef::List(ref_list) = reflect.reflect_ref() {
            let mut new_list = Self::with_capacity(ref_list.len());
            for field in ref_list.iter() {
                new_list.push(T::from_reflect(field)?);
            }
            Some(new_list)
        } else {
            None
        }
    }
}

impl<K: FromReflect + Eq + Hash, V: FromReflect> Map for HashMap<K, V> {
    fn get(&self, key: &dyn Reflect) -> Option<&dyn Reflect> {
        key.downcast_ref::<K>()
            .and_then(|key| HashMap::get(self, key))
            .map(|value| value as &dyn Reflect)
    }

    fn get_mut(&mut self, key: &dyn Reflect) -> Option<&mut dyn Reflect> {
        key.downcast_ref::<K>()
            .and_then(move |key| HashMap::get_mut(self, key))
            .map(|value| value as &mut dyn Reflect)
    }

    fn get_at(&self, index: usize) -> Option<(&dyn Reflect, &dyn Reflect)> {
        self.iter()
            .nth(index)
            .map(|(key, value)| (key as &dyn Reflect, value as &dyn Reflect))
    }

    fn len(&self) -> usize {
        Self::len(self)
    }

    fn iter(&self) -> MapIter {
        MapIter {
            map: self,
            index: 0,
        }
    }

    fn clone_dynamic(&self) -> DynamicMap {
        let mut dynamic_map = DynamicMap::default();
        dynamic_map.set_name(self.type_name().to_string());
        for (k, v) in self {
            dynamic_map.insert_boxed(k.clone_value(), v.clone_value());
        }
        dynamic_map
    }

    fn insert_boxed(
        &mut self,
        key: Box<dyn Reflect>,
        value: Box<dyn Reflect>,
    ) -> Option<Box<dyn Reflect>> {
        let key = key.take::<K>().unwrap_or_else(|key| {
            K::from_reflect(&*key).unwrap_or_else(|| {
                panic!(
                    "Attempted to insert invalid key of type {}.",
                    key.type_name()
                )
            })
        });
        let value = value.take::<V>().unwrap_or_else(|value| {
            V::from_reflect(&*value).unwrap_or_else(|| {
                panic!(
                    "Attempted to push invalid value of type {}.",
                    value.type_name()
                )
            })
        });
        self.insert(key, value)
            .map(|old_value| Box::new(old_value) as Box<dyn Reflect>)
    }
}

<<<<<<< HEAD
impl<K: Reflect + Eq + Hash, V: Reflect> Reflect for HashMap<K, V> {
=======
// SAFE: any and any_mut both return self
unsafe impl<K: FromReflect + Eq + Hash, V: FromReflect> Reflect for HashMap<K, V> {
>>>>>>> 0defec32
    fn type_name(&self) -> &str {
        std::any::type_name::<Self>()
    }

    fn get_type_info(&self) -> &'static TypeInfo {
        <Self as Typed>::type_info()
    }

    fn into_any(self: Box<Self>) -> Box<dyn Any> {
        self
    }

    fn as_any(&self) -> &dyn Any {
        self
    }

    fn as_any_mut(&mut self) -> &mut dyn Any {
        self
    }

    fn as_reflect(&self) -> &dyn Reflect {
        self
    }

    fn as_reflect_mut(&mut self) -> &mut dyn Reflect {
        self
    }

    fn apply(&mut self, value: &dyn Reflect) {
<<<<<<< HEAD
        if let ReflectRef::Map(map_value) = value.reflect_ref() {
            for (key, value) in map_value.iter() {
                if let Some(v) = Map::get_mut(self, key) {
                    v.apply(value);
                }
            }
        } else {
            panic!("Attempted to apply a non-map type to a map type.");
        }
=======
        map_apply(self, value)
>>>>>>> 0defec32
    }

    fn set(&mut self, value: Box<dyn Reflect>) -> Result<(), Box<dyn Reflect>> {
        *self = value.take()?;
        Ok(())
    }

    fn reflect_ref(&self) -> ReflectRef {
        ReflectRef::Map(self)
    }

    fn reflect_mut(&mut self) -> ReflectMut {
        ReflectMut::Map(self)
    }

    fn clone_value(&self) -> Box<dyn Reflect> {
        Box::new(self.clone_dynamic())
    }

    fn reflect_partial_eq(&self, value: &dyn Reflect) -> Option<bool> {
        map_partial_eq(self, value)
    }
}

impl<K: Reflect + Eq + Hash, V: Reflect> Typed for HashMap<K, V> {
    fn type_info() -> &'static TypeInfo {
        static CELL: GenericTypeInfoCell = GenericTypeInfoCell::new();
        CELL.get_or_insert::<Self, _>(|| TypeInfo::Map(MapInfo::new::<Self, K, V>()))
    }
}

impl<K, V> GetTypeRegistration for HashMap<K, V>
where
    K: FromReflect + Clone + Eq + Hash + for<'de> Deserialize<'de>,
    V: FromReflect + Clone + for<'de> Deserialize<'de>,
{
    fn get_type_registration() -> TypeRegistration {
        let mut registration = TypeRegistration::of::<Self>();
        registration.insert::<ReflectDeserialize>(FromType::<Self>::from_type());
        registration
    }
}

impl<K: FromReflect + Eq + Hash, V: FromReflect> FromReflect for HashMap<K, V> {
    fn from_reflect(reflect: &dyn Reflect) -> Option<Self> {
        if let ReflectRef::Map(ref_map) = reflect.reflect_ref() {
            let mut new_map = Self::with_capacity(ref_map.len());
            for (key, value) in ref_map.iter() {
                let new_key = K::from_reflect(key)?;
                let new_value = V::from_reflect(value)?;
                new_map.insert(new_key, new_value);
            }
            Some(new_map)
        } else {
            None
        }
    }
}

impl<T: Reflect, const N: usize> Array for [T; N] {
    #[inline]
    fn get(&self, index: usize) -> Option<&dyn Reflect> {
        <[T]>::get(self, index).map(|value| value as &dyn Reflect)
    }

    #[inline]
    fn get_mut(&mut self, index: usize) -> Option<&mut dyn Reflect> {
        <[T]>::get_mut(self, index).map(|value| value as &mut dyn Reflect)
    }

    #[inline]
    fn len(&self) -> usize {
        N
    }

    #[inline]
    fn iter(&self) -> ArrayIter {
        ArrayIter {
            array: self,
            index: 0,
        }
    }
}

impl<T: Reflect, const N: usize> Reflect for [T; N] {
    #[inline]
    fn type_name(&self) -> &str {
        std::any::type_name::<Self>()
    }

    fn get_type_info(&self) -> &'static TypeInfo {
        <Self as Typed>::type_info()
    }

    #[inline]
    fn into_any(self: Box<Self>) -> Box<dyn Any> {
        self
    }

    #[inline]
    fn as_any(&self) -> &dyn Any {
        self
    }

    #[inline]
    fn as_any_mut(&mut self) -> &mut dyn Any {
        self
    }

    #[inline]
    fn as_reflect(&self) -> &dyn Reflect {
        self
    }

    #[inline]
    fn as_reflect_mut(&mut self) -> &mut dyn Reflect {
        self
    }

    #[inline]
    fn apply(&mut self, value: &dyn Reflect) {
        crate::array_apply(self, value);
    }

    #[inline]
    fn set(&mut self, value: Box<dyn Reflect>) -> Result<(), Box<dyn Reflect>> {
        *self = value.take()?;
        Ok(())
    }

    #[inline]
    fn reflect_ref(&self) -> ReflectRef {
        ReflectRef::Array(self)
    }

    #[inline]
    fn reflect_mut(&mut self) -> ReflectMut {
        ReflectMut::Array(self)
    }

    #[inline]
    fn clone_value(&self) -> Box<dyn Reflect> {
        Box::new(self.clone_dynamic())
    }

    #[inline]
    fn reflect_hash(&self) -> Option<u64> {
        crate::array_hash(self)
    }

    #[inline]
    fn reflect_partial_eq(&self, value: &dyn Reflect) -> Option<bool> {
        crate::array_partial_eq(self, value)
    }
}

impl<T: FromReflect, const N: usize> FromReflect for [T; N] {
    fn from_reflect(reflect: &dyn Reflect) -> Option<Self> {
        if let ReflectRef::Array(ref_array) = reflect.reflect_ref() {
            let mut temp_vec = Vec::with_capacity(ref_array.len());
            for field in ref_array.iter() {
                temp_vec.push(T::from_reflect(field)?);
            }
            temp_vec.try_into().ok()
        } else {
            None
        }
    }
}

impl<T: Reflect, const N: usize> Typed for [T; N] {
    fn type_info() -> &'static TypeInfo {
        static CELL: GenericTypeInfoCell = GenericTypeInfoCell::new();
        CELL.get_or_insert::<Self, _>(|| TypeInfo::Array(ArrayInfo::new::<Self, T>(N)))
    }
}

// TODO:
// `FromType::from_type` requires `Deserialize<'de>` to be implemented for `T`.
// Currently serde only supports `Deserialize<'de>` for arrays up to size 32.
// This can be changed to use const generics once serde utilizes const generics for arrays.
// Tracking issue: https://github.com/serde-rs/serde/issues/1937
macro_rules! impl_array_get_type_registration {
    ($($N:expr)+) => {
        $(
            impl<T: Reflect + for<'de> Deserialize<'de>> GetTypeRegistration for [T; $N] {
                fn get_type_registration() -> TypeRegistration {
                    let mut registration = TypeRegistration::of::<[T; $N]>();
                    registration.insert::<ReflectDeserialize>(FromType::<[T; $N]>::from_type());
                    registration
                }
            }
        )+
    };
}

impl_array_get_type_registration! {
     0  1  2  3  4  5  6  7  8  9
    10 11 12 13 14 15 16 17 18 19
    20 21 22 23 24 25 26 27 28 29
    30 31 32
}

impl Reflect for Cow<'static, str> {
    fn type_name(&self) -> &str {
        std::any::type_name::<Self>()
    }

    fn get_type_info(&self) -> &'static TypeInfo {
        <Self as Typed>::type_info()
    }

    fn into_any(self: Box<Self>) -> Box<dyn Any> {
        self
    }

    fn as_any(&self) -> &dyn Any {
        self
    }

    fn as_any_mut(&mut self) -> &mut dyn Any {
        self
    }

    fn as_reflect(&self) -> &dyn Reflect {
        self
    }

    fn as_reflect_mut(&mut self) -> &mut dyn Reflect {
        self
    }

    fn apply(&mut self, value: &dyn Reflect) {
        let value = value.as_any();
        if let Some(value) = value.downcast_ref::<Self>() {
            *self = value.clone();
        } else {
            panic!("Value is not a {}.", std::any::type_name::<Self>());
        }
    }

    fn set(&mut self, value: Box<dyn Reflect>) -> Result<(), Box<dyn Reflect>> {
        *self = value.take()?;
        Ok(())
    }

    fn reflect_ref(&self) -> ReflectRef {
        ReflectRef::Value(self)
    }

    fn reflect_mut(&mut self) -> ReflectMut {
        ReflectMut::Value(self)
    }

    fn clone_value(&self) -> Box<dyn Reflect> {
        Box::new(self.clone())
    }

    fn reflect_hash(&self) -> Option<u64> {
        let mut hasher = crate::ReflectHasher::default();
        Hash::hash(&std::any::Any::type_id(self), &mut hasher);
        Hash::hash(self, &mut hasher);
        Some(hasher.finish())
    }

    fn reflect_partial_eq(&self, value: &dyn Reflect) -> Option<bool> {
        let value = value.as_any();
        if let Some(value) = value.downcast_ref::<Self>() {
            Some(std::cmp::PartialEq::eq(self, value))
        } else {
            Some(false)
        }
    }
}

impl Typed for Cow<'static, str> {
    fn type_info() -> &'static TypeInfo {
        static CELL: NonGenericTypeInfoCell = NonGenericTypeInfoCell::new();
        CELL.get_or_set(|| TypeInfo::Value(ValueInfo::new::<Self>()))
    }
}

impl GetTypeRegistration for Cow<'static, str> {
    fn get_type_registration() -> TypeRegistration {
        let mut registration = TypeRegistration::of::<Cow<'static, str>>();
        registration.insert::<ReflectDeserialize>(FromType::<Cow<'static, str>>::from_type());
        registration.insert::<ReflectSerialize>(FromType::<Cow<'static, str>>::from_type());
        registration
    }
}

impl FromReflect for Cow<'static, str> {
    fn from_reflect(reflect: &dyn crate::Reflect) -> Option<Self> {
        Some(
            reflect
                .as_any()
                .downcast_ref::<Cow<'static, str>>()?
                .clone(),
        )
    }
}

#[cfg(test)]
mod tests {
    use crate::{Reflect, ReflectSerialize, TypeRegistry};
    use bevy_utils::HashMap;
    use std::f32::consts::{PI, TAU};

    #[test]
    fn can_serialize_duration() {
        let mut type_registry = TypeRegistry::default();
        type_registry.register::<std::time::Duration>();

        let reflect_serialize = type_registry
            .get_type_data::<ReflectSerialize>(std::any::TypeId::of::<std::time::Duration>())
            .unwrap();
        let _serializable = reflect_serialize.get_serializable(&std::time::Duration::ZERO);
    }

    #[test]
    fn should_partial_eq_char() {
        let a: &dyn Reflect = &'x';
        let b: &dyn Reflect = &'x';
        let c: &dyn Reflect = &'o';
        assert!(a.reflect_partial_eq(b).unwrap_or_default());
        assert!(!a.reflect_partial_eq(c).unwrap_or_default());
    }

    #[test]
    fn should_partial_eq_i32() {
        let a: &dyn Reflect = &123_i32;
        let b: &dyn Reflect = &123_i32;
        let c: &dyn Reflect = &321_i32;
        assert!(a.reflect_partial_eq(b).unwrap_or_default());
        assert!(!a.reflect_partial_eq(c).unwrap_or_default());
    }

    #[test]
    fn should_partial_eq_f32() {
        let a: &dyn Reflect = &PI;
        let b: &dyn Reflect = &PI;
        let c: &dyn Reflect = &TAU;
        assert!(a.reflect_partial_eq(b).unwrap_or_default());
        assert!(!a.reflect_partial_eq(c).unwrap_or_default());
    }

    #[test]
    fn should_partial_eq_string() {
        let a: &dyn Reflect = &String::from("Hello");
        let b: &dyn Reflect = &String::from("Hello");
        let c: &dyn Reflect = &String::from("World");
        assert!(a.reflect_partial_eq(b).unwrap_or_default());
        assert!(!a.reflect_partial_eq(c).unwrap_or_default());
    }

    #[test]
    fn should_partial_eq_vec() {
        let a: &dyn Reflect = &vec![1, 2, 3];
        let b: &dyn Reflect = &vec![1, 2, 3];
        let c: &dyn Reflect = &vec![3, 2, 1];
        assert!(a.reflect_partial_eq(b).unwrap_or_default());
        assert!(!a.reflect_partial_eq(c).unwrap_or_default());
    }

    #[test]
    fn should_partial_eq_hash_map() {
        let mut a = HashMap::new();
        a.insert(0usize, 1.23_f64);
        let b = a.clone();
        let mut c = HashMap::new();
        c.insert(0usize, 3.21_f64);

        let a: &dyn Reflect = &a;
        let b: &dyn Reflect = &b;
        let c: &dyn Reflect = &c;
        assert!(a.reflect_partial_eq(b).unwrap_or_default());
        assert!(!a.reflect_partial_eq(c).unwrap_or_default());
    }

    #[test]
    fn should_not_partial_eq_option() {
        // Option<T> does not contain a `PartialEq` implementation, so it should return `None`
        let a: &dyn Reflect = &Some(123);
        let b: &dyn Reflect = &Some(123);
        assert_eq!(None, a.reflect_partial_eq(b));
    }
}<|MERGE_RESOLUTION|>--- conflicted
+++ resolved
@@ -1,14 +1,8 @@
 use crate as bevy_reflect;
 use crate::{
-<<<<<<< HEAD
-    map_partial_eq, Array, ArrayInfo, ArrayIter, DynamicMap, FromReflect, FromType,
+    map_apply, map_partial_eq, Array, ArrayInfo, ArrayIter, DynamicMap, FromReflect, FromType,
     GetTypeRegistration, List, ListInfo, Map, MapInfo, MapIter, Reflect, ReflectDeserialize,
     ReflectMut, ReflectRef, ReflectSerialize, TypeInfo, TypeRegistration, Typed, ValueInfo,
-=======
-    map_apply, map_partial_eq, serde::Serializable, DynamicMap, FromReflect, FromType,
-    GetTypeRegistration, List, ListIter, Map, MapIter, Reflect, ReflectDeserialize, ReflectMut,
-    ReflectRef, TypeRegistration,
->>>>>>> 0defec32
 };
 
 use crate::utility::{GenericTypeInfoCell, NonGenericTypeInfoCell};
@@ -264,12 +258,7 @@
     }
 }
 
-<<<<<<< HEAD
-impl<K: Reflect + Eq + Hash, V: Reflect> Reflect for HashMap<K, V> {
-=======
-// SAFE: any and any_mut both return self
-unsafe impl<K: FromReflect + Eq + Hash, V: FromReflect> Reflect for HashMap<K, V> {
->>>>>>> 0defec32
+impl<K: FromReflect + Eq + Hash, V: FromReflect> Reflect for HashMap<K, V> {
     fn type_name(&self) -> &str {
         std::any::type_name::<Self>()
     }
@@ -299,19 +288,7 @@
     }
 
     fn apply(&mut self, value: &dyn Reflect) {
-<<<<<<< HEAD
-        if let ReflectRef::Map(map_value) = value.reflect_ref() {
-            for (key, value) in map_value.iter() {
-                if let Some(v) = Map::get_mut(self, key) {
-                    v.apply(value);
-                }
-            }
-        } else {
-            panic!("Attempted to apply a non-map type to a map type.");
-        }
-=======
         map_apply(self, value)
->>>>>>> 0defec32
     }
 
     fn set(&mut self, value: Box<dyn Reflect>) -> Result<(), Box<dyn Reflect>> {
@@ -336,7 +313,7 @@
     }
 }
 
-impl<K: Reflect + Eq + Hash, V: Reflect> Typed for HashMap<K, V> {
+impl<K: FromReflect + Eq + Hash, V: FromReflect> Typed for HashMap<K, V> {
     fn type_info() -> &'static TypeInfo {
         static CELL: GenericTypeInfoCell = GenericTypeInfoCell::new();
         CELL.get_or_insert::<Self, _>(|| TypeInfo::Map(MapInfo::new::<Self, K, V>()))
