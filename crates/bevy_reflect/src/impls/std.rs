use crate::std_traits::ReflectDefault;
use crate::{self as bevy_reflect, ReflectFromPtr, ReflectOwned};
use crate::{
    map_apply, map_partial_eq, Array, ArrayInfo, ArrayIter, DynamicEnum, DynamicMap, Enum,
    EnumInfo, FromReflect, FromType, GetTypeRegistration, List, ListInfo, Map, MapInfo, MapIter,
    Reflect, ReflectDeserialize, ReflectMut, ReflectRef, ReflectSerialize, TupleVariantInfo,
    TypeInfo, TypeRegistration, Typed, UnitVariantInfo, UnnamedField, ValueInfo, VariantFieldIter,
    VariantInfo, VariantType,
};

use crate::utility::{GenericTypeInfoCell, NonGenericTypeInfoCell};
use bevy_reflect_derive::{impl_from_reflect_value, impl_reflect_value};
use bevy_utils::{Duration, Instant};
use bevy_utils::{HashMap, HashSet};
use std::{
    any::Any,
    borrow::Cow,
    collections::VecDeque,
    ffi::OsString,
    hash::{Hash, Hasher},
    num::{
        NonZeroI128, NonZeroI16, NonZeroI32, NonZeroI64, NonZeroI8, NonZeroIsize, NonZeroU128,
        NonZeroU16, NonZeroU32, NonZeroU64, NonZeroU8, NonZeroUsize,
    },
    ops::{Range, RangeFrom, RangeFull, RangeInclusive, RangeTo, RangeToInclusive},
    path::{Path, PathBuf},
};

impl_reflect_value!(bool(
    Debug,
    Hash,
    PartialEq,
    Serialize,
    Deserialize,
    Default
));
impl_reflect_value!(char(
    Debug,
    Hash,
    PartialEq,
    Serialize,
    Deserialize,
    Default
));
impl_reflect_value!(u8(Debug, Hash, PartialEq, Serialize, Deserialize, Default));
impl_reflect_value!(u16(Debug, Hash, PartialEq, Serialize, Deserialize, Default));
impl_reflect_value!(u32(Debug, Hash, PartialEq, Serialize, Deserialize, Default));
impl_reflect_value!(u64(Debug, Hash, PartialEq, Serialize, Deserialize, Default));
impl_reflect_value!(u128(
    Debug,
    Hash,
    PartialEq,
    Serialize,
    Deserialize,
    Default
));
impl_reflect_value!(usize(
    Debug,
    Hash,
    PartialEq,
    Serialize,
    Deserialize,
    Default
));
impl_reflect_value!(i8(Debug, Hash, PartialEq, Serialize, Deserialize, Default));
impl_reflect_value!(i16(Debug, Hash, PartialEq, Serialize, Deserialize, Default));
impl_reflect_value!(i32(Debug, Hash, PartialEq, Serialize, Deserialize, Default));
impl_reflect_value!(i64(Debug, Hash, PartialEq, Serialize, Deserialize, Default));
impl_reflect_value!(i128(
    Debug,
    Hash,
    PartialEq,
    Serialize,
    Deserialize,
    Default
));
impl_reflect_value!(isize(
    Debug,
    Hash,
    PartialEq,
    Serialize,
    Deserialize,
    Default
));
impl_reflect_value!(f32(Debug, PartialEq, Serialize, Deserialize, Default));
impl_reflect_value!(f64(Debug, PartialEq, Serialize, Deserialize, Default));
impl_reflect_value!(String(
    Debug,
    Hash,
    PartialEq,
    Serialize,
    Deserialize,
    Default
));
impl_reflect_value!(PathBuf(
    Debug,
    Hash,
    PartialEq,
    Serialize,
    Deserialize,
    Default
));
impl_reflect_value!(Result<T: Clone + Reflect + 'static, E: Clone + Reflect + 'static>());
impl_reflect_value!(HashSet<T: Hash + Eq + Clone + Send + Sync + 'static>());
impl_reflect_value!(Range<T: Clone + Send + Sync + 'static>());
impl_reflect_value!(RangeInclusive<T: Clone + Send + Sync + 'static>());
impl_reflect_value!(RangeFrom<T: Clone + Send + Sync + 'static>());
impl_reflect_value!(RangeTo<T: Clone + Send + Sync + 'static>());
impl_reflect_value!(RangeToInclusive<T: Clone + Send + Sync + 'static>());
impl_reflect_value!(RangeFull());
impl_reflect_value!(Duration(
    Debug,
    Hash,
    PartialEq,
    Serialize,
    Deserialize,
    Default
));
impl_reflect_value!(Instant(Debug, Hash, PartialEq));
impl_reflect_value!(NonZeroI128(Debug, Hash, PartialEq, Serialize, Deserialize));
impl_reflect_value!(NonZeroU128(Debug, Hash, PartialEq, Serialize, Deserialize));
impl_reflect_value!(NonZeroIsize(Debug, Hash, PartialEq, Serialize, Deserialize));
impl_reflect_value!(NonZeroUsize(Debug, Hash, PartialEq, Serialize, Deserialize));
impl_reflect_value!(NonZeroI64(Debug, Hash, PartialEq, Serialize, Deserialize));
impl_reflect_value!(NonZeroU64(Debug, Hash, PartialEq, Serialize, Deserialize));
impl_reflect_value!(NonZeroU32(Debug, Hash, PartialEq, Serialize, Deserialize));
impl_reflect_value!(NonZeroI32(Debug, Hash, PartialEq, Serialize, Deserialize));
impl_reflect_value!(NonZeroI16(Debug, Hash, PartialEq, Serialize, Deserialize));
impl_reflect_value!(NonZeroU16(Debug, Hash, PartialEq, Serialize, Deserialize));
impl_reflect_value!(NonZeroU8(Debug, Hash, PartialEq, Serialize, Deserialize));
impl_reflect_value!(NonZeroI8(Debug, Hash, PartialEq, Serialize, Deserialize));

// `Serialize` and `Deserialize` only for platforms supported by serde:
// https://github.com/serde-rs/serde/blob/3ffb86fc70efd3d329519e2dddfa306cc04f167c/serde/src/de/impls.rs#L1732
#[cfg(any(unix, windows))]
impl_reflect_value!(OsString(Debug, Hash, PartialEq, Serialize, Deserialize));
#[cfg(not(any(unix, windows)))]
impl_reflect_value!(OsString(Debug, Hash, PartialEq));

impl_from_reflect_value!(bool);
impl_from_reflect_value!(char);
impl_from_reflect_value!(u8);
impl_from_reflect_value!(u16);
impl_from_reflect_value!(u32);
impl_from_reflect_value!(u64);
impl_from_reflect_value!(u128);
impl_from_reflect_value!(usize);
impl_from_reflect_value!(i8);
impl_from_reflect_value!(i16);
impl_from_reflect_value!(i32);
impl_from_reflect_value!(i64);
impl_from_reflect_value!(i128);
impl_from_reflect_value!(isize);
impl_from_reflect_value!(f32);
impl_from_reflect_value!(f64);
impl_from_reflect_value!(String);
impl_from_reflect_value!(PathBuf);
impl_from_reflect_value!(OsString);
impl_from_reflect_value!(HashSet<T: Hash + Eq + Clone + Send + Sync + 'static>);
impl_from_reflect_value!(Range<T: Clone + Send + Sync + 'static>);
impl_from_reflect_value!(RangeInclusive<T: Clone + Send + Sync + 'static>);
impl_from_reflect_value!(RangeFrom<T: Clone + Send + Sync + 'static>);
impl_from_reflect_value!(RangeTo<T: Clone + Send + Sync + 'static>);
impl_from_reflect_value!(RangeToInclusive<T: Clone + Send + Sync + 'static>);
impl_from_reflect_value!(RangeFull);
impl_from_reflect_value!(Duration);
impl_from_reflect_value!(Instant);
impl_from_reflect_value!(NonZeroI128);
impl_from_reflect_value!(NonZeroU128);
impl_from_reflect_value!(NonZeroIsize);
impl_from_reflect_value!(NonZeroUsize);
impl_from_reflect_value!(NonZeroI64);
impl_from_reflect_value!(NonZeroU64);
impl_from_reflect_value!(NonZeroU32);
impl_from_reflect_value!(NonZeroI32);
impl_from_reflect_value!(NonZeroI16);
impl_from_reflect_value!(NonZeroU16);
impl_from_reflect_value!(NonZeroU8);
impl_from_reflect_value!(NonZeroI8);

macro_rules! impl_reflect_for_veclike {
    ($ty:ty, $insert:expr, $remove:expr, $push:expr, $pop:expr, $sub:ty) => {
        impl<T: FromReflect> Array for $ty {
            #[inline]
            fn get(&self, index: usize) -> Option<&dyn Reflect> {
                <$sub>::get(self, index).map(|value| value as &dyn Reflect)
            }

            #[inline]
            fn get_mut(&mut self, index: usize) -> Option<&mut dyn Reflect> {
                <$sub>::get_mut(self, index).map(|value| value as &mut dyn Reflect)
            }

            #[inline]
            fn len(&self) -> usize {
                <$sub>::len(self)
            }

            #[inline]
            fn iter(&self) -> ArrayIter {
                ArrayIter {
                    array: self,
                    index: 0,
                }
            }

            #[inline]
            fn drain(self: Box<Self>) -> Vec<Box<dyn Reflect>> {
                self.into_iter()
                    .map(|value| Box::new(value) as Box<dyn Reflect>)
                    .collect()
            }
        }

        impl<T: FromReflect> List for $ty {
            fn insert(&mut self, index: usize, value: Box<dyn Reflect>) {
<<<<<<< HEAD
                let value = value.take::<T>().unwrap_or_else(|value| {
                    T::from_reflect(&*value).unwrap_or_else(|| {
                        panic!(
                            "Attempted to insert invalid value of type {}.",
                            value.type_name()
                        )
                    })
                });
                $insert(self, index, value);
            }

            fn remove(&mut self, index: usize) -> Box<dyn Reflect> {
                Box::new($remove(self, index))
            }

            fn push(&mut self, value: Box<dyn Reflect>) {
=======
>>>>>>> ff5e4fd1
                let value = value.take::<T>().unwrap_or_else(|value| {
                    T::from_reflect(&*value).unwrap_or_else(|| {
                        panic!(
                            "Attempted to insert invalid value of type {}.",
                            value.type_name()
                        )
                    })
                });
                $insert(self, index, value);
            }

            fn remove(&mut self, index: usize) -> Box<dyn Reflect> {
                Box::new($remove(self, index))
            }

            fn push(&mut self, value: Box<dyn Reflect>) {
                let value = T::take_from_reflect(value).unwrap_or_else(|value| {
                    panic!(
                        "Attempted to push invalid value of type {}.",
                        value.type_name()
                    )
                });
                $push(self, value);
            }

            fn pop(&mut self) -> Option<Box<dyn Reflect>> {
                $pop(self).map(|value| Box::new(value) as Box<dyn Reflect>)
            }
        }

        impl<T: FromReflect> Reflect for $ty {
            fn type_name(&self) -> &str {
                std::any::type_name::<Self>()
            }

            fn get_type_info(&self) -> &'static TypeInfo {
                <Self as Typed>::type_info()
            }

            fn into_any(self: Box<Self>) -> Box<dyn Any> {
                self
            }

            fn as_any(&self) -> &dyn Any {
                self
            }

            fn as_any_mut(&mut self) -> &mut dyn Any {
                self
            }

            fn into_reflect(self: Box<Self>) -> Box<dyn Reflect> {
                self
            }

            fn as_reflect(&self) -> &dyn Reflect {
                self
            }

            fn as_reflect_mut(&mut self) -> &mut dyn Reflect {
                self
            }

            fn apply(&mut self, value: &dyn Reflect) {
                crate::list_apply(self, value);
            }

            fn set(&mut self, value: Box<dyn Reflect>) -> Result<(), Box<dyn Reflect>> {
                *self = value.take()?;
                Ok(())
            }

            fn reflect_ref(&self) -> ReflectRef {
                ReflectRef::List(self)
            }

            fn reflect_mut(&mut self) -> ReflectMut {
                ReflectMut::List(self)
            }

            fn reflect_owned(self: Box<Self>) -> ReflectOwned {
                ReflectOwned::List(self)
            }

            fn clone_value(&self) -> Box<dyn Reflect> {
                Box::new(List::clone_dynamic(self))
            }

            fn reflect_hash(&self) -> Option<u64> {
                crate::array_hash(self)
            }

            fn reflect_partial_eq(&self, value: &dyn Reflect) -> Option<bool> {
                crate::list_partial_eq(self, value)
            }
        }

        impl<T: FromReflect> Typed for $ty {
            fn type_info() -> &'static TypeInfo {
                static CELL: GenericTypeInfoCell = GenericTypeInfoCell::new();
                CELL.get_or_insert::<Self, _>(|| TypeInfo::List(ListInfo::new::<Self, T>()))
            }
        }

        impl<T: FromReflect> GetTypeRegistration for $ty {
            fn get_type_registration() -> TypeRegistration {
                let mut registration = TypeRegistration::of::<Vec<T>>();
                registration.insert::<ReflectFromPtr>(FromType::<Vec<T>>::from_type());
                registration
            }
        }

        impl<T: FromReflect> FromReflect for $ty {
            fn from_reflect(reflect: &dyn Reflect) -> Option<Self> {
                if let ReflectRef::List(ref_list) = reflect.reflect_ref() {
                    let mut new_list = Self::with_capacity(ref_list.len());
                    for field in ref_list.iter() {
                        $push(&mut new_list, T::from_reflect(field)?);
                    }
                    Some(new_list)
                } else {
                    None
                }
            }
        }
    };
}

impl_reflect_for_veclike!(Vec<T>, Vec::insert, Vec::remove, Vec::push, Vec::pop, [T]);
impl_reflect_for_veclike!(
    VecDeque<T>,
    VecDeque::insert,
    VecDeque::remove,
    VecDeque::push_back,
    VecDeque::pop_back,
    VecDeque::<T>
);

impl<K: FromReflect + Eq + Hash, V: FromReflect> Map for HashMap<K, V> {
    fn get(&self, key: &dyn Reflect) -> Option<&dyn Reflect> {
        key.downcast_ref::<K>()
            .and_then(|key| HashMap::get(self, key))
            .map(|value| value as &dyn Reflect)
    }

    fn get_mut(&mut self, key: &dyn Reflect) -> Option<&mut dyn Reflect> {
        key.downcast_ref::<K>()
            .and_then(move |key| HashMap::get_mut(self, key))
            .map(|value| value as &mut dyn Reflect)
    }

    fn get_at(&self, index: usize) -> Option<(&dyn Reflect, &dyn Reflect)> {
        self.iter()
            .nth(index)
            .map(|(key, value)| (key as &dyn Reflect, value as &dyn Reflect))
    }

    fn len(&self) -> usize {
        Self::len(self)
    }

    fn iter(&self) -> MapIter {
        MapIter {
            map: self,
            index: 0,
        }
    }

    fn drain(self: Box<Self>) -> Vec<(Box<dyn Reflect>, Box<dyn Reflect>)> {
        self.into_iter()
            .map(|(key, value)| {
                (
                    Box::new(key) as Box<dyn Reflect>,
                    Box::new(value) as Box<dyn Reflect>,
                )
            })
            .collect()
    }

    fn clone_dynamic(&self) -> DynamicMap {
        let mut dynamic_map = DynamicMap::default();
        dynamic_map.set_name(self.type_name().to_string());
        for (k, v) in self {
            dynamic_map.insert_boxed(k.clone_value(), v.clone_value());
        }
        dynamic_map
    }

    fn insert_boxed(
        &mut self,
        key: Box<dyn Reflect>,
        value: Box<dyn Reflect>,
    ) -> Option<Box<dyn Reflect>> {
        let key = K::take_from_reflect(key).unwrap_or_else(|key| {
            panic!(
                "Attempted to insert invalid key of type {}.",
                key.type_name()
            )
        });
        let value = V::take_from_reflect(value).unwrap_or_else(|value| {
            panic!(
                "Attempted to insert invalid value of type {}.",
                value.type_name()
            )
        });
        self.insert(key, value)
            .map(|old_value| Box::new(old_value) as Box<dyn Reflect>)
    }

    fn remove(&mut self, key: &dyn Reflect) -> Option<Box<dyn Reflect>> {
        let mut from_reflect = None;
        key.downcast_ref::<K>()
            .or_else(|| {
                from_reflect = K::from_reflect(key);
                from_reflect.as_ref()
            })
            .and_then(|key| self.remove(key))
            .map(|value| Box::new(value) as Box<dyn Reflect>)
    }
}

impl<K: FromReflect + Eq + Hash, V: FromReflect> Reflect for HashMap<K, V> {
    fn type_name(&self) -> &str {
        std::any::type_name::<Self>()
    }

    fn get_type_info(&self) -> &'static TypeInfo {
        <Self as Typed>::type_info()
    }

    fn into_any(self: Box<Self>) -> Box<dyn Any> {
        self
    }

    fn as_any(&self) -> &dyn Any {
        self
    }

    fn as_any_mut(&mut self) -> &mut dyn Any {
        self
    }

    #[inline]
    fn into_reflect(self: Box<Self>) -> Box<dyn Reflect> {
        self
    }

    fn as_reflect(&self) -> &dyn Reflect {
        self
    }

    fn as_reflect_mut(&mut self) -> &mut dyn Reflect {
        self
    }

    fn apply(&mut self, value: &dyn Reflect) {
        map_apply(self, value);
    }

    fn set(&mut self, value: Box<dyn Reflect>) -> Result<(), Box<dyn Reflect>> {
        *self = value.take()?;
        Ok(())
    }

    fn reflect_ref(&self) -> ReflectRef {
        ReflectRef::Map(self)
    }

    fn reflect_mut(&mut self) -> ReflectMut {
        ReflectMut::Map(self)
    }

    fn reflect_owned(self: Box<Self>) -> ReflectOwned {
        ReflectOwned::Map(self)
    }

    fn clone_value(&self) -> Box<dyn Reflect> {
        Box::new(self.clone_dynamic())
    }

    fn reflect_partial_eq(&self, value: &dyn Reflect) -> Option<bool> {
        map_partial_eq(self, value)
    }
}

impl<K: FromReflect + Eq + Hash, V: FromReflect> Typed for HashMap<K, V> {
    fn type_info() -> &'static TypeInfo {
        static CELL: GenericTypeInfoCell = GenericTypeInfoCell::new();
        CELL.get_or_insert::<Self, _>(|| TypeInfo::Map(MapInfo::new::<Self, K, V>()))
    }
}

impl<K, V> GetTypeRegistration for HashMap<K, V>
where
    K: FromReflect + Eq + Hash,
    V: FromReflect,
{
    fn get_type_registration() -> TypeRegistration {
        let mut registration = TypeRegistration::of::<HashMap<K, V>>();
        registration.insert::<ReflectFromPtr>(FromType::<HashMap<K, V>>::from_type());
        registration
    }
}

impl<K: FromReflect + Eq + Hash, V: FromReflect> FromReflect for HashMap<K, V> {
    fn from_reflect(reflect: &dyn Reflect) -> Option<Self> {
        if let ReflectRef::Map(ref_map) = reflect.reflect_ref() {
            let mut new_map = Self::with_capacity(ref_map.len());
            for (key, value) in ref_map.iter() {
                let new_key = K::from_reflect(key)?;
                let new_value = V::from_reflect(value)?;
                new_map.insert(new_key, new_value);
            }
            Some(new_map)
        } else {
            None
        }
    }
}

impl<T: Reflect, const N: usize> Array for [T; N] {
    #[inline]
    fn get(&self, index: usize) -> Option<&dyn Reflect> {
        <[T]>::get(self, index).map(|value| value as &dyn Reflect)
    }

    #[inline]
    fn get_mut(&mut self, index: usize) -> Option<&mut dyn Reflect> {
        <[T]>::get_mut(self, index).map(|value| value as &mut dyn Reflect)
    }

    #[inline]
    fn len(&self) -> usize {
        N
    }

    #[inline]
    fn iter(&self) -> ArrayIter {
        ArrayIter {
            array: self,
            index: 0,
        }
    }

    #[inline]
    fn drain(self: Box<Self>) -> Vec<Box<dyn Reflect>> {
        self.into_iter()
            .map(|value| Box::new(value) as Box<dyn Reflect>)
            .collect()
    }
}

impl<T: Reflect, const N: usize> Reflect for [T; N] {
    #[inline]
    fn type_name(&self) -> &str {
        std::any::type_name::<Self>()
    }

    fn get_type_info(&self) -> &'static TypeInfo {
        <Self as Typed>::type_info()
    }

    #[inline]
    fn into_any(self: Box<Self>) -> Box<dyn Any> {
        self
    }

    #[inline]
    fn as_any(&self) -> &dyn Any {
        self
    }

    #[inline]
    fn as_any_mut(&mut self) -> &mut dyn Any {
        self
    }

    #[inline]
    fn into_reflect(self: Box<Self>) -> Box<dyn Reflect> {
        self
    }

    #[inline]
    fn as_reflect(&self) -> &dyn Reflect {
        self
    }

    #[inline]
    fn as_reflect_mut(&mut self) -> &mut dyn Reflect {
        self
    }

    #[inline]
    fn apply(&mut self, value: &dyn Reflect) {
        crate::array_apply(self, value);
    }

    #[inline]
    fn set(&mut self, value: Box<dyn Reflect>) -> Result<(), Box<dyn Reflect>> {
        *self = value.take()?;
        Ok(())
    }

    #[inline]
    fn reflect_ref(&self) -> ReflectRef {
        ReflectRef::Array(self)
    }

    #[inline]
    fn reflect_mut(&mut self) -> ReflectMut {
        ReflectMut::Array(self)
    }

    #[inline]
    fn reflect_owned(self: Box<Self>) -> ReflectOwned {
        ReflectOwned::Array(self)
    }

    #[inline]
    fn clone_value(&self) -> Box<dyn Reflect> {
        Box::new(self.clone_dynamic())
    }

    #[inline]
    fn reflect_hash(&self) -> Option<u64> {
        crate::array_hash(self)
    }

    #[inline]
    fn reflect_partial_eq(&self, value: &dyn Reflect) -> Option<bool> {
        crate::array_partial_eq(self, value)
    }
}

impl<T: FromReflect, const N: usize> FromReflect for [T; N] {
    fn from_reflect(reflect: &dyn Reflect) -> Option<Self> {
        if let ReflectRef::Array(ref_array) = reflect.reflect_ref() {
            let mut temp_vec = Vec::with_capacity(ref_array.len());
            for field in ref_array.iter() {
                temp_vec.push(T::from_reflect(field)?);
            }
            temp_vec.try_into().ok()
        } else {
            None
        }
    }
}

impl<T: Reflect, const N: usize> Typed for [T; N] {
    fn type_info() -> &'static TypeInfo {
        static CELL: GenericTypeInfoCell = GenericTypeInfoCell::new();
        CELL.get_or_insert::<Self, _>(|| TypeInfo::Array(ArrayInfo::new::<Self, T>(N)))
    }
}

// TODO:
// `FromType::from_type` requires `Deserialize<'de>` to be implemented for `T`.
// Currently serde only supports `Deserialize<'de>` for arrays up to size 32.
// This can be changed to use const generics once serde utilizes const generics for arrays.
// Tracking issue: https://github.com/serde-rs/serde/issues/1937
macro_rules! impl_array_get_type_registration {
    ($($N:expr)+) => {
        $(
            impl<T: Reflect > GetTypeRegistration for [T; $N] {
                fn get_type_registration() -> TypeRegistration {
                    TypeRegistration::of::<[T; $N]>()
                }
            }
        )+
    };
}

impl_array_get_type_registration! {
     0  1  2  3  4  5  6  7  8  9
    10 11 12 13 14 15 16 17 18 19
    20 21 22 23 24 25 26 27 28 29
    30 31 32
}

impl<T: FromReflect> GetTypeRegistration for Option<T> {
    fn get_type_registration() -> TypeRegistration {
        TypeRegistration::of::<Option<T>>()
    }
}

impl<T: FromReflect> Enum for Option<T> {
    fn field(&self, _name: &str) -> Option<&dyn Reflect> {
        None
    }

    fn field_at(&self, index: usize) -> Option<&dyn Reflect> {
        match self {
            Some(value) if index == 0 => Some(value),
            _ => None,
        }
    }

    fn field_mut(&mut self, _name: &str) -> Option<&mut dyn Reflect> {
        None
    }

    fn field_at_mut(&mut self, index: usize) -> Option<&mut dyn Reflect> {
        match self {
            Some(value) if index == 0 => Some(value),
            _ => None,
        }
    }

    fn index_of(&self, _name: &str) -> Option<usize> {
        None
    }

    fn name_at(&self, _index: usize) -> Option<&str> {
        None
    }

    fn iter_fields(&self) -> VariantFieldIter {
        VariantFieldIter::new(self)
    }

    #[inline]
    fn field_len(&self) -> usize {
        match self {
            Some(..) => 1,
            None => 0,
        }
    }

    #[inline]
    fn variant_name(&self) -> &str {
        match self {
            Some(..) => "Some",
            None => "None",
        }
    }

    fn variant_index(&self) -> usize {
        match self {
            None => 0,
            Some(..) => 1,
        }
    }

    #[inline]
    fn variant_type(&self) -> VariantType {
        match self {
            Some(..) => VariantType::Tuple,
            None => VariantType::Unit,
        }
    }

    fn clone_dynamic(&self) -> DynamicEnum {
        DynamicEnum::from_ref::<Self>(self)
    }
}

impl<T: FromReflect> Reflect for Option<T> {
    #[inline]
    fn type_name(&self) -> &str {
        std::any::type_name::<Self>()
    }

    #[inline]
    fn get_type_info(&self) -> &'static TypeInfo {
        <Self as Typed>::type_info()
    }

    #[inline]
    fn into_any(self: Box<Self>) -> Box<dyn Any> {
        self
    }

    #[inline]
    fn as_any(&self) -> &dyn Any {
        self
    }

    #[inline]
    fn as_any_mut(&mut self) -> &mut dyn Any {
        self
    }

    #[inline]
    fn into_reflect(self: Box<Self>) -> Box<dyn Reflect> {
        self
    }

    fn as_reflect(&self) -> &dyn Reflect {
        self
    }

    fn as_reflect_mut(&mut self) -> &mut dyn Reflect {
        self
    }

    #[inline]
    fn apply(&mut self, value: &dyn Reflect) {
        if let ReflectRef::Enum(value) = value.reflect_ref() {
            if self.variant_name() == value.variant_name() {
                // Same variant -> just update fields
                for (index, field) in value.iter_fields().enumerate() {
                    if let Some(v) = self.field_at_mut(index) {
                        v.apply(field.value());
                    }
                }
            } else {
                // New variant -> perform a switch
                match value.variant_name() {
                    "Some" => {
                        let field = T::take_from_reflect(
                            value
                                .field_at(0)
                                .unwrap_or_else(|| {
                                    panic!(
                                        "Field in `Some` variant of {} should exist",
                                        std::any::type_name::<Option<T>>()
                                    )
                                })
                                .clone_value(),
                        )
                        .unwrap_or_else(|_| {
                            panic!(
                                "Field in `Some` variant of {} should be of type {}",
                                std::any::type_name::<Option<T>>(),
                                std::any::type_name::<T>()
                            )
                        });
                        *self = Some(field);
                    }
                    "None" => {
                        *self = None;
                    }
                    _ => panic!("Enum is not a {}.", std::any::type_name::<Self>()),
                }
            }
        }
    }

    #[inline]
    fn set(&mut self, value: Box<dyn Reflect>) -> Result<(), Box<dyn Reflect>> {
        *self = value.take()?;
        Ok(())
    }

    fn reflect_ref(&self) -> ReflectRef {
        ReflectRef::Enum(self)
    }

    fn reflect_mut(&mut self) -> ReflectMut {
        ReflectMut::Enum(self)
    }

    fn reflect_owned(self: Box<Self>) -> ReflectOwned {
        ReflectOwned::Enum(self)
    }

    #[inline]
    fn clone_value(&self) -> Box<dyn Reflect> {
        Box::new(Enum::clone_dynamic(self))
    }

    fn reflect_hash(&self) -> Option<u64> {
        crate::enum_hash(self)
    }

    fn reflect_partial_eq(&self, value: &dyn Reflect) -> Option<bool> {
        crate::enum_partial_eq(self, value)
    }
}

impl<T: FromReflect> FromReflect for Option<T> {
    fn from_reflect(reflect: &dyn Reflect) -> Option<Self> {
        if let ReflectRef::Enum(dyn_enum) = reflect.reflect_ref() {
            match dyn_enum.variant_name() {
                "Some" => {
                    let field = T::take_from_reflect(
                        dyn_enum
                            .field_at(0)
                            .unwrap_or_else(|| {
                                panic!(
                                    "Field in `Some` variant of {} should exist",
                                    std::any::type_name::<Option<T>>()
                                )
                            })
                            .clone_value(),
                    )
                    .unwrap_or_else(|_| {
                        panic!(
                            "Field in `Some` variant of {} should be of type {}",
                            std::any::type_name::<Option<T>>(),
                            std::any::type_name::<T>()
                        )
                    });
                    Some(Some(field))
                }
                "None" => Some(None),
                name => panic!(
                    "variant with name `{}` does not exist on enum `{}`",
                    name,
                    std::any::type_name::<Self>()
                ),
            }
        } else {
            None
        }
    }
}

impl<T: FromReflect> Typed for Option<T> {
    fn type_info() -> &'static TypeInfo {
        static CELL: GenericTypeInfoCell = GenericTypeInfoCell::new();
        CELL.get_or_insert::<Self, _>(|| {
            let none_variant = VariantInfo::Unit(UnitVariantInfo::new("None"));
            let some_variant =
                VariantInfo::Tuple(TupleVariantInfo::new("Some", &[UnnamedField::new::<T>(0)]));
            TypeInfo::Enum(EnumInfo::new::<Self>(
                "Option",
                &[none_variant, some_variant],
            ))
        })
    }
}

impl Reflect for Cow<'static, str> {
    fn type_name(&self) -> &str {
        std::any::type_name::<Self>()
    }

    fn get_type_info(&self) -> &'static TypeInfo {
        <Self as Typed>::type_info()
    }

    fn into_any(self: Box<Self>) -> Box<dyn Any> {
        self
    }

    fn as_any(&self) -> &dyn Any {
        self
    }

    fn as_any_mut(&mut self) -> &mut dyn Any {
        self
    }

    fn into_reflect(self: Box<Self>) -> Box<dyn Reflect> {
        self
    }

    fn as_reflect(&self) -> &dyn Reflect {
        self
    }

    fn as_reflect_mut(&mut self) -> &mut dyn Reflect {
        self
    }

    fn apply(&mut self, value: &dyn Reflect) {
        let value = value.as_any();
        if let Some(value) = value.downcast_ref::<Self>() {
            *self = value.clone();
        } else {
            panic!("Value is not a {}.", std::any::type_name::<Self>());
        }
    }

    fn set(&mut self, value: Box<dyn Reflect>) -> Result<(), Box<dyn Reflect>> {
        *self = value.take()?;
        Ok(())
    }

    fn reflect_ref(&self) -> ReflectRef {
        ReflectRef::Value(self)
    }

    fn reflect_mut(&mut self) -> ReflectMut {
        ReflectMut::Value(self)
    }

    fn reflect_owned(self: Box<Self>) -> ReflectOwned {
        ReflectOwned::Value(self)
    }

    fn clone_value(&self) -> Box<dyn Reflect> {
        Box::new(self.clone())
    }

    fn reflect_hash(&self) -> Option<u64> {
        let mut hasher = crate::ReflectHasher::default();
        Hash::hash(&std::any::Any::type_id(self), &mut hasher);
        Hash::hash(self, &mut hasher);
        Some(hasher.finish())
    }

    fn reflect_partial_eq(&self, value: &dyn Reflect) -> Option<bool> {
        let value = value.as_any();
        if let Some(value) = value.downcast_ref::<Self>() {
            Some(std::cmp::PartialEq::eq(self, value))
        } else {
            Some(false)
        }
    }
}

impl Typed for Cow<'static, str> {
    fn type_info() -> &'static TypeInfo {
        static CELL: NonGenericTypeInfoCell = NonGenericTypeInfoCell::new();
        CELL.get_or_set(|| TypeInfo::Value(ValueInfo::new::<Self>()))
    }
}

impl GetTypeRegistration for Cow<'static, str> {
    fn get_type_registration() -> TypeRegistration {
        let mut registration = TypeRegistration::of::<Cow<'static, str>>();
        registration.insert::<ReflectDeserialize>(FromType::<Cow<'static, str>>::from_type());
        registration.insert::<ReflectFromPtr>(FromType::<Cow<'static, str>>::from_type());
        registration.insert::<ReflectSerialize>(FromType::<Cow<'static, str>>::from_type());
        registration
    }
}

impl FromReflect for Cow<'static, str> {
    fn from_reflect(reflect: &dyn crate::Reflect) -> Option<Self> {
        Some(
            reflect
                .as_any()
                .downcast_ref::<Cow<'static, str>>()?
                .clone(),
        )
    }
}

impl Reflect for &'static Path {
    fn type_name(&self) -> &str {
        std::any::type_name::<Self>()
    }

    fn get_type_info(&self) -> &'static TypeInfo {
        <Self as Typed>::type_info()
    }

    fn into_any(self: Box<Self>) -> Box<dyn Any> {
        self
    }

    fn as_any(&self) -> &dyn Any {
        self
    }

    fn as_any_mut(&mut self) -> &mut dyn Any {
        self
    }

    fn into_reflect(self: Box<Self>) -> Box<dyn Reflect> {
        self
    }

    fn as_reflect(&self) -> &dyn Reflect {
        self
    }

    fn as_reflect_mut(&mut self) -> &mut dyn Reflect {
        self
    }

    fn apply(&mut self, value: &dyn Reflect) {
        let value = value.as_any();
        if let Some(&value) = value.downcast_ref::<Self>() {
            *self = value;
        } else {
            panic!("Value is not a {}.", std::any::type_name::<Self>());
        }
    }

    fn set(&mut self, value: Box<dyn Reflect>) -> Result<(), Box<dyn Reflect>> {
        *self = value.take()?;
        Ok(())
    }

    fn reflect_ref(&self) -> ReflectRef {
        ReflectRef::Value(self)
    }

    fn reflect_mut(&mut self) -> ReflectMut {
        ReflectMut::Value(self)
    }

    fn reflect_owned(self: Box<Self>) -> ReflectOwned {
        ReflectOwned::Value(self)
    }

    fn clone_value(&self) -> Box<dyn Reflect> {
        Box::new(*self)
    }

    fn reflect_hash(&self) -> Option<u64> {
        let mut hasher = crate::ReflectHasher::default();
        Hash::hash(&std::any::Any::type_id(self), &mut hasher);
        Hash::hash(self, &mut hasher);
        Some(hasher.finish())
    }

    fn reflect_partial_eq(&self, value: &dyn Reflect) -> Option<bool> {
        let value = value.as_any();
        if let Some(value) = value.downcast_ref::<Self>() {
            Some(std::cmp::PartialEq::eq(self, value))
        } else {
            Some(false)
        }
    }
}

impl Typed for &'static Path {
    fn type_info() -> &'static TypeInfo {
        static CELL: NonGenericTypeInfoCell = NonGenericTypeInfoCell::new();
        CELL.get_or_set(|| TypeInfo::Value(ValueInfo::new::<Self>()))
    }
}

impl GetTypeRegistration for &'static Path {
    fn get_type_registration() -> TypeRegistration {
        let mut registration = TypeRegistration::of::<Self>();
        registration.insert::<ReflectFromPtr>(FromType::<Self>::from_type());
        registration
    }
}

impl FromReflect for &'static Path {
    fn from_reflect(reflect: &dyn crate::Reflect) -> Option<Self> {
        reflect.as_any().downcast_ref::<Self>().copied()
    }
}

#[cfg(test)]
mod tests {
    use crate as bevy_reflect;
    use crate::{
        Enum, FromReflect, Reflect, ReflectSerialize, TypeInfo, TypeRegistry, Typed, VariantInfo,
        VariantType,
    };
    use bevy_utils::HashMap;
    use bevy_utils::{Duration, Instant};
    use std::f32::consts::{PI, TAU};
    use std::path::Path;

    #[test]
    fn can_serialize_duration() {
        let mut type_registry = TypeRegistry::default();
        type_registry.register::<Duration>();

        let reflect_serialize = type_registry
            .get_type_data::<ReflectSerialize>(std::any::TypeId::of::<Duration>())
            .unwrap();
        let _serializable = reflect_serialize.get_serializable(&Duration::ZERO);
    }

    #[test]
    fn should_partial_eq_char() {
        let a: &dyn Reflect = &'x';
        let b: &dyn Reflect = &'x';
        let c: &dyn Reflect = &'o';
        assert!(a.reflect_partial_eq(b).unwrap_or_default());
        assert!(!a.reflect_partial_eq(c).unwrap_or_default());
    }

    #[test]
    fn should_partial_eq_i32() {
        let a: &dyn Reflect = &123_i32;
        let b: &dyn Reflect = &123_i32;
        let c: &dyn Reflect = &321_i32;
        assert!(a.reflect_partial_eq(b).unwrap_or_default());
        assert!(!a.reflect_partial_eq(c).unwrap_or_default());
    }

    #[test]
    fn should_partial_eq_f32() {
        let a: &dyn Reflect = &PI;
        let b: &dyn Reflect = &PI;
        let c: &dyn Reflect = &TAU;
        assert!(a.reflect_partial_eq(b).unwrap_or_default());
        assert!(!a.reflect_partial_eq(c).unwrap_or_default());
    }

    #[test]
    fn should_partial_eq_string() {
        let a: &dyn Reflect = &String::from("Hello");
        let b: &dyn Reflect = &String::from("Hello");
        let c: &dyn Reflect = &String::from("World");
        assert!(a.reflect_partial_eq(b).unwrap_or_default());
        assert!(!a.reflect_partial_eq(c).unwrap_or_default());
    }

    #[test]
    fn should_partial_eq_vec() {
        let a: &dyn Reflect = &vec![1, 2, 3];
        let b: &dyn Reflect = &vec![1, 2, 3];
        let c: &dyn Reflect = &vec![3, 2, 1];
        assert!(a.reflect_partial_eq(b).unwrap_or_default());
        assert!(!a.reflect_partial_eq(c).unwrap_or_default());
    }

    #[test]
    fn should_partial_eq_hash_map() {
        let mut a = HashMap::new();
        a.insert(0usize, 1.23_f64);
        let b = a.clone();
        let mut c = HashMap::new();
        c.insert(0usize, 3.21_f64);

        let a: &dyn Reflect = &a;
        let b: &dyn Reflect = &b;
        let c: &dyn Reflect = &c;
        assert!(a.reflect_partial_eq(b).unwrap_or_default());
        assert!(!a.reflect_partial_eq(c).unwrap_or_default());
    }

    #[test]
    fn should_partial_eq_option() {
        let a: &dyn Reflect = &Some(123);
        let b: &dyn Reflect = &Some(123);
        assert_eq!(Some(true), a.reflect_partial_eq(b));
    }

    #[test]
    fn option_should_impl_enum() {
        let mut value = Some(123usize);

        assert!(value
            .reflect_partial_eq(&Some(123usize))
            .unwrap_or_default());
        assert!(!value
            .reflect_partial_eq(&Some(321usize))
            .unwrap_or_default());

        assert_eq!("Some", value.variant_name());
        assert_eq!("core::option::Option<usize>::Some", value.variant_path());

        if value.is_variant(VariantType::Tuple) {
            if let Some(field) = value
                .field_at_mut(0)
                .and_then(|field| field.downcast_mut::<usize>())
            {
                *field = 321;
            }
        } else {
            panic!("expected `VariantType::Tuple`");
        }

        assert_eq!(Some(321), value);
    }

    #[test]
    fn option_should_from_reflect() {
        #[derive(Reflect, FromReflect, PartialEq, Debug)]
        struct Foo(usize);

        let expected = Some(Foo(123));
        let output = <Option<Foo> as FromReflect>::from_reflect(&expected).unwrap();

        assert_eq!(expected, output);
    }

    #[test]
    fn option_should_apply() {
        #[derive(Reflect, FromReflect, PartialEq, Debug)]
        struct Foo(usize);

        // === None on None === //
        let patch = None::<Foo>;
        let mut value = None;
        Reflect::apply(&mut value, &patch);

        assert_eq!(patch, value, "None apply onto None");

        // === Some on None === //
        let patch = Some(Foo(123));
        let mut value = None;
        Reflect::apply(&mut value, &patch);

        assert_eq!(patch, value, "Some apply onto None");

        // === None on Some === //
        let patch = None::<Foo>;
        let mut value = Some(Foo(321));
        Reflect::apply(&mut value, &patch);

        assert_eq!(patch, value, "None apply onto Some");

        // === Some on Some === //
        let patch = Some(Foo(123));
        let mut value = Some(Foo(321));
        Reflect::apply(&mut value, &patch);

        assert_eq!(patch, value, "Some apply onto Some");
    }

    #[test]
    fn option_should_impl_typed() {
        type MyOption = Option<i32>;
        let info = MyOption::type_info();
        if let TypeInfo::Enum(info) = info {
            assert_eq!(
                "None",
                info.variant_at(0).unwrap().name(),
                "Expected `None` to be variant at index `0`"
            );
            assert_eq!(
                "Some",
                info.variant_at(1).unwrap().name(),
                "Expected `Some` to be variant at index `1`"
            );
            assert_eq!("Some", info.variant("Some").unwrap().name());
            if let VariantInfo::Tuple(variant) = info.variant("Some").unwrap() {
                assert!(
                    variant.field_at(0).unwrap().is::<i32>(),
                    "Expected `Some` variant to contain `i32`"
                );
                assert!(
                    variant.field_at(1).is_none(),
                    "Expected `Some` variant to only contain 1 field"
                );
            } else {
                panic!("Expected `VariantInfo::Tuple`");
            }
        } else {
            panic!("Expected `TypeInfo::Enum`");
        }
    }
    #[test]
    fn nonzero_usize_impl_reflect_from_reflect() {
        let a: &dyn Reflect = &std::num::NonZeroUsize::new(42).unwrap();
        let b: &dyn Reflect = &std::num::NonZeroUsize::new(42).unwrap();
        assert!(a.reflect_partial_eq(b).unwrap_or_default());
        let forty_two: std::num::NonZeroUsize = crate::FromReflect::from_reflect(a).unwrap();
        assert_eq!(forty_two, std::num::NonZeroUsize::new(42).unwrap());
    }

    #[test]
    fn instant_should_from_reflect() {
        let expected = Instant::now();
        let output = <Instant as FromReflect>::from_reflect(&expected).unwrap();
        assert_eq!(expected, output);
    }

    #[test]
    fn path_should_from_reflect() {
        let path = Path::new("hello_world.rs");
        let output = <&'static Path as FromReflect>::from_reflect(&path).unwrap();
        assert_eq!(path, output);
    }
}<|MERGE_RESOLUTION|>--- conflicted
+++ resolved
@@ -214,25 +214,6 @@
 
         impl<T: FromReflect> List for $ty {
             fn insert(&mut self, index: usize, value: Box<dyn Reflect>) {
-<<<<<<< HEAD
-                let value = value.take::<T>().unwrap_or_else(|value| {
-                    T::from_reflect(&*value).unwrap_or_else(|| {
-                        panic!(
-                            "Attempted to insert invalid value of type {}.",
-                            value.type_name()
-                        )
-                    })
-                });
-                $insert(self, index, value);
-            }
-
-            fn remove(&mut self, index: usize) -> Box<dyn Reflect> {
-                Box::new($remove(self, index))
-            }
-
-            fn push(&mut self, value: Box<dyn Reflect>) {
-=======
->>>>>>> ff5e4fd1
                 let value = value.take::<T>().unwrap_or_else(|value| {
                     T::from_reflect(&*value).unwrap_or_else(|| {
                         panic!(
