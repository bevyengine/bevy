use crate as bevy_reflect;
use crate::{
<<<<<<< HEAD
    map_partial_eq, serde::Serializable, DynamicMap, FromReflect, FromType, GetTypeRegistration,
    List, ListInfo, ListIter, Map, MapInfo, MapIter, Reflect, ReflectDeserialize, ReflectMut,
    ReflectRef, TypeInfo, TypeRegistration, Typed, ValueInfo,
=======
    map_partial_eq, serde::Serializable, Array, ArrayIter, DynamicMap, FromReflect, FromType,
    GetTypeRegistration, List, Map, MapIter, Reflect, ReflectDeserialize, ReflectMut, ReflectRef,
    TypeRegistration,
>>>>>>> acbee779
};

use bevy_reflect_derive::{impl_from_reflect_value, impl_reflect_value};
use bevy_utils::{Duration, HashMap, HashSet};
use serde::{Deserialize, Serialize};
use std::{
    any::Any,
    borrow::Cow,
    hash::{Hash, Hasher},
    ops::Range,
};

impl_reflect_value!(bool(Hash, PartialEq, Serialize, Deserialize));
impl_reflect_value!(u8(Hash, PartialEq, Serialize, Deserialize));
impl_reflect_value!(u16(Hash, PartialEq, Serialize, Deserialize));
impl_reflect_value!(u32(Hash, PartialEq, Serialize, Deserialize));
impl_reflect_value!(u64(Hash, PartialEq, Serialize, Deserialize));
impl_reflect_value!(u128(Hash, PartialEq, Serialize, Deserialize));
impl_reflect_value!(usize(Hash, PartialEq, Serialize, Deserialize));
impl_reflect_value!(i8(Hash, PartialEq, Serialize, Deserialize));
impl_reflect_value!(i16(Hash, PartialEq, Serialize, Deserialize));
impl_reflect_value!(i32(Hash, PartialEq, Serialize, Deserialize));
impl_reflect_value!(i64(Hash, PartialEq, Serialize, Deserialize));
impl_reflect_value!(i128(Hash, PartialEq, Serialize, Deserialize));
impl_reflect_value!(isize(Hash, PartialEq, Serialize, Deserialize));
impl_reflect_value!(f32(PartialEq, Serialize, Deserialize));
impl_reflect_value!(f64(PartialEq, Serialize, Deserialize));
impl_reflect_value!(String(Hash, PartialEq, Serialize, Deserialize));
impl_reflect_value!(Option<T: Serialize + Clone + for<'de> Deserialize<'de> + Reflect + 'static>(Serialize, Deserialize));
impl_reflect_value!(HashSet<T: Serialize + Hash + Eq + Clone + for<'de> Deserialize<'de> + Send + Sync + 'static>(Serialize, Deserialize));
impl_reflect_value!(Range<T: Serialize + Clone + for<'de> Deserialize<'de> + Send + Sync + 'static>(Serialize, Deserialize));
impl_reflect_value!(Duration(Hash, PartialEq, Serialize, Deserialize));

impl_from_reflect_value!(bool);
impl_from_reflect_value!(u8);
impl_from_reflect_value!(u16);
impl_from_reflect_value!(u32);
impl_from_reflect_value!(u64);
impl_from_reflect_value!(u128);
impl_from_reflect_value!(usize);
impl_from_reflect_value!(i8);
impl_from_reflect_value!(i16);
impl_from_reflect_value!(i32);
impl_from_reflect_value!(i64);
impl_from_reflect_value!(i128);
impl_from_reflect_value!(isize);
impl_from_reflect_value!(f32);
impl_from_reflect_value!(f64);
impl_from_reflect_value!(String);
impl_from_reflect_value!(
    Option<T: Serialize + Clone + for<'de> Deserialize<'de> + Reflect + 'static>
);
impl_from_reflect_value!(
    HashSet<T: Serialize + Hash + Eq + Clone + for<'de> Deserialize<'de> + Send + Sync + 'static>
);
impl_from_reflect_value!(
    Range<T: Serialize + Clone + for<'de> Deserialize<'de> + Send + Sync + 'static>
);
impl_from_reflect_value!(Duration);

impl<T: FromReflect> Array for Vec<T> {
    #[inline]
    fn get(&self, index: usize) -> Option<&dyn Reflect> {
        <[T]>::get(self, index).map(|value| value as &dyn Reflect)
    }

    #[inline]
    fn get_mut(&mut self, index: usize) -> Option<&mut dyn Reflect> {
        <[T]>::get_mut(self, index).map(|value| value as &mut dyn Reflect)
    }

    #[inline]
    fn len(&self) -> usize {
        <[T]>::len(self)
    }

    #[inline]
    fn iter(&self) -> ArrayIter {
        ArrayIter {
            array: self,
            index: 0,
        }
    }
}

impl<T: FromReflect> List for Vec<T> {
    fn push(&mut self, value: Box<dyn Reflect>) {
        let value = value.take::<T>().unwrap_or_else(|value| {
            T::from_reflect(&*value).unwrap_or_else(|| {
                panic!(
                    "Attempted to push invalid value of type {}.",
                    value.type_name()
                )
            })
        });
        Vec::push(self, value);
    }
}

// SAFE: any and any_mut both return self
unsafe impl<T: FromReflect> Reflect for Vec<T> {
    fn type_name(&self) -> &str {
        std::any::type_name::<Self>()
    }

    fn any(&self) -> &dyn Any {
        self
    }

    fn any_mut(&mut self) -> &mut dyn Any {
        self
    }

    fn as_reflect(&self) -> &dyn Reflect {
        self
    }

    fn as_reflect_mut(&mut self) -> &mut dyn Reflect {
        self
    }

    fn apply(&mut self, value: &dyn Reflect) {
        crate::list_apply(self, value);
    }

    fn set(&mut self, value: Box<dyn Reflect>) -> Result<(), Box<dyn Reflect>> {
        *self = value.take()?;
        Ok(())
    }

    fn reflect_ref(&self) -> ReflectRef {
        ReflectRef::List(self)
    }

    fn reflect_mut(&mut self) -> ReflectMut {
        ReflectMut::List(self)
    }

    fn clone_value(&self) -> Box<dyn Reflect> {
        Box::new(List::clone_dynamic(self))
    }

    fn reflect_hash(&self) -> Option<u64> {
        crate::array_hash(self)
    }

    fn reflect_partial_eq(&self, value: &dyn Reflect) -> Option<bool> {
        crate::list_partial_eq(self, value)
    }

    fn serializable(&self) -> Option<Serializable> {
        Some(Serializable::Owned(Box::new(SerializeArrayLike(self))))
    }
}

impl<T: FromReflect> Typed for Vec<T> {
    fn type_info() -> TypeInfo {
        TypeInfo::List(ListInfo::new::<Self, T>(None))
    }
}

impl<T: FromReflect + for<'de> Deserialize<'de>> GetTypeRegistration for Vec<T> {
    fn get_type_registration() -> TypeRegistration {
        let mut registration = TypeRegistration::of::<Vec<T>>();
        registration.insert::<ReflectDeserialize>(FromType::<Vec<T>>::from_type());
        registration
    }
}

impl<T: FromReflect> FromReflect for Vec<T> {
    fn from_reflect(reflect: &dyn Reflect) -> Option<Self> {
        if let ReflectRef::List(ref_list) = reflect.reflect_ref() {
            let mut new_list = Self::with_capacity(ref_list.len());
            for field in ref_list.iter() {
                new_list.push(T::from_reflect(field)?);
            }
            Some(new_list)
        } else {
            None
        }
    }
}

impl<K: Reflect + Eq + Hash, V: Reflect> Map for HashMap<K, V> {
    fn get(&self, key: &dyn Reflect) -> Option<&dyn Reflect> {
        key.downcast_ref::<K>()
            .and_then(|key| HashMap::get(self, key))
            .map(|value| value as &dyn Reflect)
    }

    fn get_mut(&mut self, key: &dyn Reflect) -> Option<&mut dyn Reflect> {
        key.downcast_ref::<K>()
            .and_then(move |key| HashMap::get_mut(self, key))
            .map(|value| value as &mut dyn Reflect)
    }

    fn get_at(&self, index: usize) -> Option<(&dyn Reflect, &dyn Reflect)> {
        self.iter()
            .nth(index)
            .map(|(key, value)| (key as &dyn Reflect, value as &dyn Reflect))
    }

    fn len(&self) -> usize {
        Self::len(self)
    }

    fn iter(&self) -> MapIter {
        MapIter {
            map: self,
            index: 0,
        }
    }

    fn clone_dynamic(&self) -> DynamicMap {
        let mut dynamic_map = DynamicMap::default();
        dynamic_map.set_name(self.type_name().to_string());
        for (k, v) in self {
            dynamic_map.insert_boxed(k.clone_value(), v.clone_value());
        }
        dynamic_map
    }
}

// SAFE: any and any_mut both return self
unsafe impl<K: Reflect + Eq + Hash, V: Reflect> Reflect for HashMap<K, V> {
    fn type_name(&self) -> &str {
        std::any::type_name::<Self>()
    }

    fn any(&self) -> &dyn Any {
        self
    }

    fn any_mut(&mut self) -> &mut dyn Any {
        self
    }

    fn as_reflect(&self) -> &dyn Reflect {
        self
    }

    fn as_reflect_mut(&mut self) -> &mut dyn Reflect {
        self
    }

    fn apply(&mut self, value: &dyn Reflect) {
        if let ReflectRef::Map(map_value) = value.reflect_ref() {
            for (key, value) in map_value.iter() {
                if let Some(v) = Map::get_mut(self, key) {
                    v.apply(value)
                }
            }
        } else {
            panic!("Attempted to apply a non-map type to a map type.");
        }
    }

    fn set(&mut self, value: Box<dyn Reflect>) -> Result<(), Box<dyn Reflect>> {
        *self = value.take()?;
        Ok(())
    }

    fn reflect_ref(&self) -> ReflectRef {
        ReflectRef::Map(self)
    }

    fn reflect_mut(&mut self) -> ReflectMut {
        ReflectMut::Map(self)
    }

    fn clone_value(&self) -> Box<dyn Reflect> {
        Box::new(self.clone_dynamic())
    }

    fn reflect_hash(&self) -> Option<u64> {
        None
    }

    fn reflect_partial_eq(&self, value: &dyn Reflect) -> Option<bool> {
        map_partial_eq(self, value)
    }

    fn serializable(&self) -> Option<Serializable> {
        None
    }
}

impl<K: Reflect + Eq + Hash, V: Reflect> Typed for HashMap<K, V> {
    fn type_info() -> TypeInfo {
        TypeInfo::Map(MapInfo::new::<Self, K, V>())
    }
}

impl<K, V> GetTypeRegistration for HashMap<K, V>
where
    K: Reflect + Clone + Eq + Hash + for<'de> Deserialize<'de>,
    V: Reflect + Clone + for<'de> Deserialize<'de>,
{
    fn get_type_registration() -> TypeRegistration {
        let mut registration = TypeRegistration::of::<Self>();
        registration.insert::<ReflectDeserialize>(FromType::<Self>::from_type());
        registration
    }
}

impl<K: FromReflect + Eq + Hash, V: FromReflect> FromReflect for HashMap<K, V> {
    fn from_reflect(reflect: &dyn Reflect) -> Option<Self> {
        if let ReflectRef::Map(ref_map) = reflect.reflect_ref() {
            let mut new_map = Self::with_capacity(ref_map.len());
            for (key, value) in ref_map.iter() {
                let new_key = K::from_reflect(key)?;
                let new_value = V::from_reflect(value)?;
                new_map.insert(new_key, new_value);
            }
            Some(new_map)
        } else {
            None
        }
    }
}

impl<T: Reflect, const N: usize> Array for [T; N] {
    #[inline]
    fn get(&self, index: usize) -> Option<&dyn Reflect> {
        <[T]>::get(self, index).map(|value| value as &dyn Reflect)
    }

    #[inline]
    fn get_mut(&mut self, index: usize) -> Option<&mut dyn Reflect> {
        <[T]>::get_mut(self, index).map(|value| value as &mut dyn Reflect)
    }

    #[inline]
    fn len(&self) -> usize {
        N
    }

    #[inline]
    fn iter(&self) -> ArrayIter {
        ArrayIter {
            array: self,
            index: 0,
        }
    }
}

// SAFE: any and any_mut both return self
unsafe impl<T: Reflect, const N: usize> Reflect for [T; N] {
    #[inline]
    fn type_name(&self) -> &str {
        std::any::type_name::<Self>()
    }

    #[inline]
    fn any(&self) -> &dyn Any {
        self
    }

    #[inline]
    fn any_mut(&mut self) -> &mut dyn Any {
        self
    }

    #[inline]
    fn as_reflect(&self) -> &dyn Reflect {
        self
    }

    #[inline]
    fn as_reflect_mut(&mut self) -> &mut dyn Reflect {
        self
    }

    #[inline]
    fn apply(&mut self, value: &dyn Reflect) {
        crate::array_apply(self, value);
    }

    #[inline]
    fn set(&mut self, value: Box<dyn Reflect>) -> Result<(), Box<dyn Reflect>> {
        *self = value.take()?;
        Ok(())
    }

    #[inline]
    fn reflect_ref(&self) -> ReflectRef {
        ReflectRef::Array(self)
    }

    #[inline]
    fn reflect_mut(&mut self) -> ReflectMut {
        ReflectMut::Array(self)
    }

    #[inline]
    fn clone_value(&self) -> Box<dyn Reflect> {
        Box::new(self.clone_dynamic())
    }

    #[inline]
    fn reflect_hash(&self) -> Option<u64> {
        crate::array_hash(self)
    }

    #[inline]
    fn reflect_partial_eq(&self, value: &dyn Reflect) -> Option<bool> {
        crate::array_partial_eq(self, value)
    }

    #[inline]
    fn serializable(&self) -> Option<Serializable> {
        Some(Serializable::Owned(Box::new(SerializeArrayLike(self))))
    }
}

impl<T: FromReflect, const N: usize> FromReflect for [T; N] {
    fn from_reflect(reflect: &dyn Reflect) -> Option<Self> {
        if let ReflectRef::Array(ref_array) = reflect.reflect_ref() {
            let mut temp_vec = Vec::with_capacity(ref_array.len());
            for field in ref_array.iter() {
                temp_vec.push(T::from_reflect(field)?);
            }
            temp_vec.try_into().ok()
        } else {
            None
        }
    }
}

// Supports dynamic serialization for types that implement `Array`.
struct SerializeArrayLike<'a>(&'a dyn Array);

impl<'a> serde::Serialize for SerializeArrayLike<'a> {
    fn serialize<S>(&self, serializer: S) -> Result<S::Ok, S::Error>
    where
        S: serde::Serializer,
    {
        crate::array_serialize(self.0, serializer)
    }
}

// TODO:
// `FromType::from_type` requires `Deserialize<'de>` to be implemented for `T`.
// Currently serde only supports `Deserialize<'de>` for arrays up to size 32.
// This can be changed to use const generics once serde utilizes const generics for arrays.
// Tracking issue: https://github.com/serde-rs/serde/issues/1937
macro_rules! impl_array_get_type_registration {
    ($($N:expr)+) => {
        $(
            impl<T: Reflect + for<'de> Deserialize<'de>> GetTypeRegistration for [T; $N] {
                fn get_type_registration() -> TypeRegistration {
                    let mut registration = TypeRegistration::of::<[T; $N]>();
                    registration.insert::<ReflectDeserialize>(FromType::<[T; $N]>::from_type());
                    registration
                }
            }
        )+
    };
}

impl_array_get_type_registration! {
     0  1  2  3  4  5  6  7  8  9
    10 11 12 13 14 15 16 17 18 19
    20 21 22 23 24 25 26 27 28 29
    30 31 32
}

// SAFE: any and any_mut both return self
unsafe impl Reflect for Cow<'static, str> {
    fn type_name(&self) -> &str {
        std::any::type_name::<Self>()
    }

    fn any(&self) -> &dyn Any {
        self
    }

    fn any_mut(&mut self) -> &mut dyn Any {
        self
    }

    fn as_reflect(&self) -> &dyn Reflect {
        self
    }

    fn as_reflect_mut(&mut self) -> &mut dyn Reflect {
        self
    }

    fn apply(&mut self, value: &dyn Reflect) {
        let value = value.any();
        if let Some(value) = value.downcast_ref::<Self>() {
            *self = value.clone();
        } else {
            panic!("Value is not a {}.", std::any::type_name::<Self>());
        }
    }

    fn set(&mut self, value: Box<dyn Reflect>) -> Result<(), Box<dyn Reflect>> {
        *self = value.take()?;
        Ok(())
    }

    fn reflect_ref(&self) -> ReflectRef {
        ReflectRef::Value(self)
    }

    fn reflect_mut(&mut self) -> ReflectMut {
        ReflectMut::Value(self)
    }

    fn clone_value(&self) -> Box<dyn Reflect> {
        Box::new(self.clone())
    }

    fn reflect_hash(&self) -> Option<u64> {
        let mut hasher = crate::ReflectHasher::default();
        Hash::hash(&std::any::Any::type_id(self), &mut hasher);
        Hash::hash(self, &mut hasher);
        Some(hasher.finish())
    }

    fn reflect_partial_eq(&self, value: &dyn Reflect) -> Option<bool> {
        let value = value.any();
        if let Some(value) = value.downcast_ref::<Self>() {
            Some(std::cmp::PartialEq::eq(self, value))
        } else {
            Some(false)
        }
    }

    fn serializable(&self) -> Option<Serializable> {
        Some(Serializable::Borrowed(self))
    }
}

impl Typed for Cow<'static, str> {
    fn type_info() -> TypeInfo {
        TypeInfo::Value(ValueInfo::new::<Self>())
    }
}

impl GetTypeRegistration for Cow<'static, str> {
    fn get_type_registration() -> TypeRegistration {
        let mut registration = TypeRegistration::of::<Cow<'static, str>>();
        registration.insert::<ReflectDeserialize>(FromType::<Cow<'static, str>>::from_type());
        registration
    }
}

impl FromReflect for Cow<'static, str> {
    fn from_reflect(reflect: &dyn crate::Reflect) -> Option<Self> {
        Some(reflect.any().downcast_ref::<Cow<'static, str>>()?.clone())
    }
}

#[cfg(test)]
mod tests {
    use crate::Reflect;
    use bevy_utils::HashMap;
    use std::f32::consts::{PI, TAU};

    #[test]
    fn can_serialize_duration() {
        assert!(std::time::Duration::ZERO.serializable().is_some());
    }

    #[test]
    fn should_partial_eq_i32() {
        let a: &dyn Reflect = &123_i32;
        let b: &dyn Reflect = &123_i32;
        let c: &dyn Reflect = &321_i32;
        assert!(a.reflect_partial_eq(b).unwrap_or_default());
        assert!(!a.reflect_partial_eq(c).unwrap_or_default());
    }

    #[test]
    fn should_partial_eq_f32() {
        let a: &dyn Reflect = &PI;
        let b: &dyn Reflect = &PI;
        let c: &dyn Reflect = &TAU;
        assert!(a.reflect_partial_eq(b).unwrap_or_default());
        assert!(!a.reflect_partial_eq(c).unwrap_or_default());
    }

    #[test]
    fn should_partial_eq_string() {
        let a: &dyn Reflect = &String::from("Hello");
        let b: &dyn Reflect = &String::from("Hello");
        let c: &dyn Reflect = &String::from("World");
        assert!(a.reflect_partial_eq(b).unwrap_or_default());
        assert!(!a.reflect_partial_eq(c).unwrap_or_default());
    }

    #[test]
    fn should_partial_eq_vec() {
        let a: &dyn Reflect = &vec![1, 2, 3];
        let b: &dyn Reflect = &vec![1, 2, 3];
        let c: &dyn Reflect = &vec![3, 2, 1];
        assert!(a.reflect_partial_eq(b).unwrap_or_default());
        assert!(!a.reflect_partial_eq(c).unwrap_or_default());
    }

    #[test]
    fn should_partial_eq_hash_map() {
        let mut a = HashMap::new();
        a.insert(0usize, 1.23_f64);
        let b = a.clone();
        let mut c = HashMap::new();
        c.insert(0usize, 3.21_f64);

        let a: &dyn Reflect = &a;
        let b: &dyn Reflect = &b;
        let c: &dyn Reflect = &c;
        assert!(a.reflect_partial_eq(b).unwrap_or_default());
        assert!(!a.reflect_partial_eq(c).unwrap_or_default());
    }

    #[test]
    fn should_not_partial_eq_option() {
        // Option<T> does not contain a `PartialEq` implementation, so it should return `None`
        let a: &dyn Reflect = &Some(123);
        let b: &dyn Reflect = &Some(123);
        assert_eq!(None, a.reflect_partial_eq(b));
    }
}<|MERGE_RESOLUTION|>--- conflicted
+++ resolved
@@ -1,15 +1,5 @@
 use crate as bevy_reflect;
-use crate::{
-<<<<<<< HEAD
-    map_partial_eq, serde::Serializable, DynamicMap, FromReflect, FromType, GetTypeRegistration,
-    List, ListInfo, ListIter, Map, MapInfo, MapIter, Reflect, ReflectDeserialize, ReflectMut,
-    ReflectRef, TypeInfo, TypeRegistration, Typed, ValueInfo,
-=======
-    map_partial_eq, serde::Serializable, Array, ArrayIter, DynamicMap, FromReflect, FromType,
-    GetTypeRegistration, List, Map, MapIter, Reflect, ReflectDeserialize, ReflectMut, ReflectRef,
-    TypeRegistration,
->>>>>>> acbee779
-};
+use crate::{map_partial_eq, serde::Serializable, Array, ArrayInfo, ArrayIter, DynamicMap, FromReflect, FromType, GetTypeRegistration, ListInfo, Map, MapInfo, MapIter, Reflect, ReflectDeserialize, ReflectMut, ReflectRef, TypeInfo, TypeRegistration, Typed, ValueInfo, List};
 
 use bevy_reflect_derive::{impl_from_reflect_value, impl_reflect_value};
 use bevy_utils::{Duration, HashMap, HashSet};
@@ -438,6 +428,12 @@
     }
 }
 
+impl<T: Reflect, const N: usize> Typed for [T; N] {
+    fn type_info() -> TypeInfo {
+        TypeInfo::Array(ArrayInfo::new::<Self, T>(N))
+    }
+}
+
 // Supports dynamic serialization for types that implement `Array`.
 struct SerializeArrayLike<'a>(&'a dyn Array);
 
