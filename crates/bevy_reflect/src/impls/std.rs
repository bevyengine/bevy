use crate::{self as bevy_reflect, ReflectFromPtr};
use crate::{
    map_apply, map_partial_eq, Array, ArrayInfo, ArrayIter, DynamicMap, FromReflect, FromType,
    GetTypeRegistration, List, ListInfo, Map, MapInfo, MapIter, Reflect, ReflectDeserialize,
    ReflectMut, ReflectRef, ReflectSerialize, TypeInfo, TypeRegistration, Typed, ValueInfo,
};

use crate::utility::{GenericTypeInfoCell, NonGenericTypeInfoCell};
use bevy_reflect_derive::{impl_from_reflect_value, impl_reflect_value};
use bevy_utils::{Duration, HashMap, HashSet, Instant};
use std::{
    any::Any,
    borrow::Cow,
    hash::{Hash, Hasher},
    ops::Range,
};

impl_reflect_value!(bool(Debug, Hash, PartialEq, Serialize, Deserialize));
impl_reflect_value!(char(Debug, Hash, PartialEq, Serialize, Deserialize));
impl_reflect_value!(u8(Debug, Hash, PartialEq, Serialize, Deserialize));
impl_reflect_value!(u16(Debug, Hash, PartialEq, Serialize, Deserialize));
impl_reflect_value!(u32(Debug, Hash, PartialEq, Serialize, Deserialize));
impl_reflect_value!(u64(Debug, Hash, PartialEq, Serialize, Deserialize));
impl_reflect_value!(u128(Debug, Hash, PartialEq, Serialize, Deserialize));
impl_reflect_value!(usize(Debug, Hash, PartialEq, Serialize, Deserialize));
impl_reflect_value!(i8(Debug, Hash, PartialEq, Serialize, Deserialize));
impl_reflect_value!(i16(Debug, Hash, PartialEq, Serialize, Deserialize));
impl_reflect_value!(i32(Debug, Hash, PartialEq, Serialize, Deserialize));
impl_reflect_value!(i64(Debug, Hash, PartialEq, Serialize, Deserialize));
impl_reflect_value!(i128(Debug, Hash, PartialEq, Serialize, Deserialize));
impl_reflect_value!(isize(Debug, Hash, PartialEq, Serialize, Deserialize));
impl_reflect_value!(f32(Debug, PartialEq, Serialize, Deserialize));
impl_reflect_value!(f64(Debug, PartialEq, Serialize, Deserialize));
impl_reflect_value!(String(Debug, Hash, PartialEq, Serialize, Deserialize));
impl_reflect_value!(Option<T: Clone + Reflect + 'static>());
impl_reflect_value!(Result<T: Clone + Reflect + 'static, E: Clone + Reflect + 'static>());
impl_reflect_value!(HashSet<T: Hash + Eq + Clone + Send + Sync + 'static>());
impl_reflect_value!(Range<T: Clone +  Send + Sync + 'static>());
impl_reflect_value!(Duration(Debug, Hash, PartialEq, Serialize, Deserialize));
impl_reflect_value!(Instant(Debug, Hash, PartialEq));

impl_from_reflect_value!(bool);
impl_from_reflect_value!(char);
impl_from_reflect_value!(u8);
impl_from_reflect_value!(u16);
impl_from_reflect_value!(u32);
impl_from_reflect_value!(u64);
impl_from_reflect_value!(u128);
impl_from_reflect_value!(usize);
impl_from_reflect_value!(i8);
impl_from_reflect_value!(i16);
impl_from_reflect_value!(i32);
impl_from_reflect_value!(i64);
impl_from_reflect_value!(i128);
impl_from_reflect_value!(isize);
impl_from_reflect_value!(f32);
impl_from_reflect_value!(f64);
impl_from_reflect_value!(String);
impl_from_reflect_value!(Option<T: Clone + Reflect + 'static>);
impl_from_reflect_value!(HashSet<T: Hash + Eq + Clone + Send + Sync + 'static>);
impl_from_reflect_value!(Range<T: Clone + Send + Sync + 'static>);
impl_from_reflect_value!(Duration);

impl<T: FromReflect> Array for Vec<T> {
    #[inline]
    fn get(&self, index: usize) -> Option<&dyn Reflect> {
        <[T]>::get(self, index).map(|value| value as &dyn Reflect)
    }

    #[inline]
    fn get_mut(&mut self, index: usize) -> Option<&mut dyn Reflect> {
        <[T]>::get_mut(self, index).map(|value| value as &mut dyn Reflect)
    }

    #[inline]
    fn len(&self) -> usize {
        <[T]>::len(self)
    }

    #[inline]
    fn iter(&self) -> ArrayIter {
        ArrayIter {
            array: self,
            index: 0,
        }
    }
}

impl<T: FromReflect> List for Vec<T> {
    fn push(&mut self, value: Box<dyn Reflect>) {
        let value = value.take::<T>().unwrap_or_else(|value| {
            T::from_reflect(&*value).unwrap_or_else(|| {
                panic!(
                    "Attempted to push invalid value of type {}.",
                    value.type_name()
                )
            })
        });
        Vec::push(self, value);
    }
}

impl<T: FromReflect> Reflect for Vec<T> {
    fn type_name(&self) -> &str {
        std::any::type_name::<Self>()
    }

    fn get_type_info(&self) -> &'static TypeInfo {
        <Self as Typed>::type_info()
    }

    fn into_any(self: Box<Self>) -> Box<dyn Any> {
        self
    }

    fn as_any(&self) -> &dyn Any {
        self
    }

    fn as_any_mut(&mut self) -> &mut dyn Any {
        self
    }

    fn as_reflect(&self) -> &dyn Reflect {
        self
    }

    fn as_reflect_mut(&mut self) -> &mut dyn Reflect {
        self
    }

    fn apply(&mut self, value: &dyn Reflect) {
        crate::list_apply(self, value);
    }

    fn set(&mut self, value: Box<dyn Reflect>) -> Result<(), Box<dyn Reflect>> {
        *self = value.take()?;
        Ok(())
    }

    fn reflect_ref(&self) -> ReflectRef {
        ReflectRef::List(self)
    }

    fn reflect_mut(&mut self) -> ReflectMut {
        ReflectMut::List(self)
    }

    fn clone_value(&self) -> Box<dyn Reflect> {
        Box::new(List::clone_dynamic(self))
    }

    fn reflect_hash(&self) -> Option<u64> {
        crate::array_hash(self)
    }

    fn reflect_partial_eq(&self, value: &dyn Reflect) -> Option<bool> {
        crate::list_partial_eq(self, value)
    }
}

impl<T: FromReflect> Typed for Vec<T> {
    fn type_info() -> &'static TypeInfo {
        static CELL: GenericTypeInfoCell = GenericTypeInfoCell::new();
        CELL.get_or_insert::<Self, _>(|| TypeInfo::List(ListInfo::new::<Self, T>()))
    }
}

impl<T: FromReflect> GetTypeRegistration for Vec<T> {
    fn get_type_registration() -> TypeRegistration {
<<<<<<< HEAD
        TypeRegistration::of::<Vec<T>>()
=======
        let mut registration = TypeRegistration::of::<Vec<T>>();
        registration.insert::<ReflectDeserialize>(FromType::<Vec<T>>::from_type());
        registration.insert::<ReflectFromPtr>(FromType::<Vec<T>>::from_type());
        registration
>>>>>>> 1c23421f
    }
}

impl<T: FromReflect> FromReflect for Vec<T> {
    fn from_reflect(reflect: &dyn Reflect) -> Option<Self> {
        if let ReflectRef::List(ref_list) = reflect.reflect_ref() {
            let mut new_list = Self::with_capacity(ref_list.len());
            for field in ref_list.iter() {
                new_list.push(T::from_reflect(field)?);
            }
            Some(new_list)
        } else {
            None
        }
    }
}

impl<K: FromReflect + Eq + Hash, V: FromReflect> Map for HashMap<K, V> {
    fn get(&self, key: &dyn Reflect) -> Option<&dyn Reflect> {
        key.downcast_ref::<K>()
            .and_then(|key| HashMap::get(self, key))
            .map(|value| value as &dyn Reflect)
    }

    fn get_mut(&mut self, key: &dyn Reflect) -> Option<&mut dyn Reflect> {
        key.downcast_ref::<K>()
            .and_then(move |key| HashMap::get_mut(self, key))
            .map(|value| value as &mut dyn Reflect)
    }

    fn get_at(&self, index: usize) -> Option<(&dyn Reflect, &dyn Reflect)> {
        self.iter()
            .nth(index)
            .map(|(key, value)| (key as &dyn Reflect, value as &dyn Reflect))
    }

    fn len(&self) -> usize {
        Self::len(self)
    }

    fn iter(&self) -> MapIter {
        MapIter {
            map: self,
            index: 0,
        }
    }

    fn clone_dynamic(&self) -> DynamicMap {
        let mut dynamic_map = DynamicMap::default();
        dynamic_map.set_name(self.type_name().to_string());
        for (k, v) in self {
            dynamic_map.insert_boxed(k.clone_value(), v.clone_value());
        }
        dynamic_map
    }

    fn insert_boxed(
        &mut self,
        key: Box<dyn Reflect>,
        value: Box<dyn Reflect>,
    ) -> Option<Box<dyn Reflect>> {
        let key = key.take::<K>().unwrap_or_else(|key| {
            K::from_reflect(&*key).unwrap_or_else(|| {
                panic!(
                    "Attempted to insert invalid key of type {}.",
                    key.type_name()
                )
            })
        });
        let value = value.take::<V>().unwrap_or_else(|value| {
            V::from_reflect(&*value).unwrap_or_else(|| {
                panic!(
                    "Attempted to insert invalid value of type {}.",
                    value.type_name()
                )
            })
        });
        self.insert(key, value)
            .map(|old_value| Box::new(old_value) as Box<dyn Reflect>)
    }
}

impl<K: FromReflect + Eq + Hash, V: FromReflect> Reflect for HashMap<K, V> {
    fn type_name(&self) -> &str {
        std::any::type_name::<Self>()
    }

    fn get_type_info(&self) -> &'static TypeInfo {
        <Self as Typed>::type_info()
    }

    fn into_any(self: Box<Self>) -> Box<dyn Any> {
        self
    }

    fn as_any(&self) -> &dyn Any {
        self
    }

    fn as_any_mut(&mut self) -> &mut dyn Any {
        self
    }

    fn as_reflect(&self) -> &dyn Reflect {
        self
    }

    fn as_reflect_mut(&mut self) -> &mut dyn Reflect {
        self
    }

    fn apply(&mut self, value: &dyn Reflect) {
        map_apply(self, value);
    }

    fn set(&mut self, value: Box<dyn Reflect>) -> Result<(), Box<dyn Reflect>> {
        *self = value.take()?;
        Ok(())
    }

    fn reflect_ref(&self) -> ReflectRef {
        ReflectRef::Map(self)
    }

    fn reflect_mut(&mut self) -> ReflectMut {
        ReflectMut::Map(self)
    }

    fn clone_value(&self) -> Box<dyn Reflect> {
        Box::new(self.clone_dynamic())
    }

    fn reflect_partial_eq(&self, value: &dyn Reflect) -> Option<bool> {
        map_partial_eq(self, value)
    }
}

impl<K: FromReflect + Eq + Hash, V: FromReflect> Typed for HashMap<K, V> {
    fn type_info() -> &'static TypeInfo {
        static CELL: GenericTypeInfoCell = GenericTypeInfoCell::new();
        CELL.get_or_insert::<Self, _>(|| TypeInfo::Map(MapInfo::new::<Self, K, V>()))
    }
}

impl<K, V> GetTypeRegistration for HashMap<K, V>
where
    K: FromReflect + Clone + Eq + Hash,
    V: FromReflect + Clone,
{
    fn get_type_registration() -> TypeRegistration {
<<<<<<< HEAD
        TypeRegistration::of::<Self>()
=======
        let mut registration = TypeRegistration::of::<HashMap<K, V>>();
        registration.insert::<ReflectDeserialize>(FromType::<HashMap<K, V>>::from_type());
        registration.insert::<ReflectFromPtr>(FromType::<HashMap<K, V>>::from_type());
        registration
>>>>>>> 1c23421f
    }
}

impl<K: FromReflect + Eq + Hash, V: FromReflect> FromReflect for HashMap<K, V> {
    fn from_reflect(reflect: &dyn Reflect) -> Option<Self> {
        if let ReflectRef::Map(ref_map) = reflect.reflect_ref() {
            let mut new_map = Self::with_capacity(ref_map.len());
            for (key, value) in ref_map.iter() {
                let new_key = K::from_reflect(key)?;
                let new_value = V::from_reflect(value)?;
                new_map.insert(new_key, new_value);
            }
            Some(new_map)
        } else {
            None
        }
    }
}

impl<T: Reflect, const N: usize> Array for [T; N] {
    #[inline]
    fn get(&self, index: usize) -> Option<&dyn Reflect> {
        <[T]>::get(self, index).map(|value| value as &dyn Reflect)
    }

    #[inline]
    fn get_mut(&mut self, index: usize) -> Option<&mut dyn Reflect> {
        <[T]>::get_mut(self, index).map(|value| value as &mut dyn Reflect)
    }

    #[inline]
    fn len(&self) -> usize {
        N
    }

    #[inline]
    fn iter(&self) -> ArrayIter {
        ArrayIter {
            array: self,
            index: 0,
        }
    }
}

impl<T: Reflect, const N: usize> Reflect for [T; N] {
    #[inline]
    fn type_name(&self) -> &str {
        std::any::type_name::<Self>()
    }

    fn get_type_info(&self) -> &'static TypeInfo {
        <Self as Typed>::type_info()
    }

    #[inline]
    fn into_any(self: Box<Self>) -> Box<dyn Any> {
        self
    }

    #[inline]
    fn as_any(&self) -> &dyn Any {
        self
    }

    #[inline]
    fn as_any_mut(&mut self) -> &mut dyn Any {
        self
    }

    #[inline]
    fn as_reflect(&self) -> &dyn Reflect {
        self
    }

    #[inline]
    fn as_reflect_mut(&mut self) -> &mut dyn Reflect {
        self
    }

    #[inline]
    fn apply(&mut self, value: &dyn Reflect) {
        crate::array_apply(self, value);
    }

    #[inline]
    fn set(&mut self, value: Box<dyn Reflect>) -> Result<(), Box<dyn Reflect>> {
        *self = value.take()?;
        Ok(())
    }

    #[inline]
    fn reflect_ref(&self) -> ReflectRef {
        ReflectRef::Array(self)
    }

    #[inline]
    fn reflect_mut(&mut self) -> ReflectMut {
        ReflectMut::Array(self)
    }

    #[inline]
    fn clone_value(&self) -> Box<dyn Reflect> {
        Box::new(self.clone_dynamic())
    }

    #[inline]
    fn reflect_hash(&self) -> Option<u64> {
        crate::array_hash(self)
    }

    #[inline]
    fn reflect_partial_eq(&self, value: &dyn Reflect) -> Option<bool> {
        crate::array_partial_eq(self, value)
    }
}

impl<T: FromReflect, const N: usize> FromReflect for [T; N] {
    fn from_reflect(reflect: &dyn Reflect) -> Option<Self> {
        if let ReflectRef::Array(ref_array) = reflect.reflect_ref() {
            let mut temp_vec = Vec::with_capacity(ref_array.len());
            for field in ref_array.iter() {
                temp_vec.push(T::from_reflect(field)?);
            }
            temp_vec.try_into().ok()
        } else {
            None
        }
    }
}

impl<T: Reflect, const N: usize> Typed for [T; N] {
    fn type_info() -> &'static TypeInfo {
        static CELL: GenericTypeInfoCell = GenericTypeInfoCell::new();
        CELL.get_or_insert::<Self, _>(|| TypeInfo::Array(ArrayInfo::new::<Self, T>(N)))
    }
}

// TODO:
// `FromType::from_type` requires `Deserialize<'de>` to be implemented for `T`.
// Currently serde only supports `Deserialize<'de>` for arrays up to size 32.
// This can be changed to use const generics once serde utilizes const generics for arrays.
// Tracking issue: https://github.com/serde-rs/serde/issues/1937
macro_rules! impl_array_get_type_registration {
    ($($N:expr)+) => {
        $(
            impl<T: Reflect > GetTypeRegistration for [T; $N] {
                fn get_type_registration() -> TypeRegistration {
                    TypeRegistration::of::<[T; $N]>()
                }
            }
        )+
    };
}

impl_array_get_type_registration! {
     0  1  2  3  4  5  6  7  8  9
    10 11 12 13 14 15 16 17 18 19
    20 21 22 23 24 25 26 27 28 29
    30 31 32
}

impl Reflect for Cow<'static, str> {
    fn type_name(&self) -> &str {
        std::any::type_name::<Self>()
    }

    fn get_type_info(&self) -> &'static TypeInfo {
        <Self as Typed>::type_info()
    }

    fn into_any(self: Box<Self>) -> Box<dyn Any> {
        self
    }

    fn as_any(&self) -> &dyn Any {
        self
    }

    fn as_any_mut(&mut self) -> &mut dyn Any {
        self
    }

    fn as_reflect(&self) -> &dyn Reflect {
        self
    }

    fn as_reflect_mut(&mut self) -> &mut dyn Reflect {
        self
    }

    fn apply(&mut self, value: &dyn Reflect) {
        let value = value.as_any();
        if let Some(value) = value.downcast_ref::<Self>() {
            *self = value.clone();
        } else {
            panic!("Value is not a {}.", std::any::type_name::<Self>());
        }
    }

    fn set(&mut self, value: Box<dyn Reflect>) -> Result<(), Box<dyn Reflect>> {
        *self = value.take()?;
        Ok(())
    }

    fn reflect_ref(&self) -> ReflectRef {
        ReflectRef::Value(self)
    }

    fn reflect_mut(&mut self) -> ReflectMut {
        ReflectMut::Value(self)
    }

    fn clone_value(&self) -> Box<dyn Reflect> {
        Box::new(self.clone())
    }

    fn reflect_hash(&self) -> Option<u64> {
        let mut hasher = crate::ReflectHasher::default();
        Hash::hash(&std::any::Any::type_id(self), &mut hasher);
        Hash::hash(self, &mut hasher);
        Some(hasher.finish())
    }

    fn reflect_partial_eq(&self, value: &dyn Reflect) -> Option<bool> {
        let value = value.as_any();
        if let Some(value) = value.downcast_ref::<Self>() {
            Some(std::cmp::PartialEq::eq(self, value))
        } else {
            Some(false)
        }
    }
}

impl Typed for Cow<'static, str> {
    fn type_info() -> &'static TypeInfo {
        static CELL: NonGenericTypeInfoCell = NonGenericTypeInfoCell::new();
        CELL.get_or_set(|| TypeInfo::Value(ValueInfo::new::<Self>()))
    }
}

impl GetTypeRegistration for Cow<'static, str> {
    fn get_type_registration() -> TypeRegistration {
        let mut registration = TypeRegistration::of::<Cow<'static, str>>();
        registration.insert::<ReflectDeserialize>(FromType::<Cow<'static, str>>::from_type());
        registration.insert::<ReflectFromPtr>(FromType::<Cow<'static, str>>::from_type());
        registration.insert::<ReflectSerialize>(FromType::<Cow<'static, str>>::from_type());
        registration
    }
}

impl FromReflect for Cow<'static, str> {
    fn from_reflect(reflect: &dyn crate::Reflect) -> Option<Self> {
        Some(
            reflect
                .as_any()
                .downcast_ref::<Cow<'static, str>>()?
                .clone(),
        )
    }
}

#[cfg(test)]
mod tests {
    use crate::{Reflect, ReflectSerialize, TypeRegistry};
    use bevy_utils::HashMap;
    use std::f32::consts::{PI, TAU};

    #[test]
    fn can_serialize_duration() {
        let mut type_registry = TypeRegistry::default();
        type_registry.register::<std::time::Duration>();

        let reflect_serialize = type_registry
            .get_type_data::<ReflectSerialize>(std::any::TypeId::of::<std::time::Duration>())
            .unwrap();
        let _serializable = reflect_serialize.get_serializable(&std::time::Duration::ZERO);
    }

    #[test]
    fn should_partial_eq_char() {
        let a: &dyn Reflect = &'x';
        let b: &dyn Reflect = &'x';
        let c: &dyn Reflect = &'o';
        assert!(a.reflect_partial_eq(b).unwrap_or_default());
        assert!(!a.reflect_partial_eq(c).unwrap_or_default());
    }

    #[test]
    fn should_partial_eq_i32() {
        let a: &dyn Reflect = &123_i32;
        let b: &dyn Reflect = &123_i32;
        let c: &dyn Reflect = &321_i32;
        assert!(a.reflect_partial_eq(b).unwrap_or_default());
        assert!(!a.reflect_partial_eq(c).unwrap_or_default());
    }

    #[test]
    fn should_partial_eq_f32() {
        let a: &dyn Reflect = &PI;
        let b: &dyn Reflect = &PI;
        let c: &dyn Reflect = &TAU;
        assert!(a.reflect_partial_eq(b).unwrap_or_default());
        assert!(!a.reflect_partial_eq(c).unwrap_or_default());
    }

    #[test]
    fn should_partial_eq_string() {
        let a: &dyn Reflect = &String::from("Hello");
        let b: &dyn Reflect = &String::from("Hello");
        let c: &dyn Reflect = &String::from("World");
        assert!(a.reflect_partial_eq(b).unwrap_or_default());
        assert!(!a.reflect_partial_eq(c).unwrap_or_default());
    }

    #[test]
    fn should_partial_eq_vec() {
        let a: &dyn Reflect = &vec![1, 2, 3];
        let b: &dyn Reflect = &vec![1, 2, 3];
        let c: &dyn Reflect = &vec![3, 2, 1];
        assert!(a.reflect_partial_eq(b).unwrap_or_default());
        assert!(!a.reflect_partial_eq(c).unwrap_or_default());
    }

    #[test]
    fn should_partial_eq_hash_map() {
        let mut a = HashMap::new();
        a.insert(0usize, 1.23_f64);
        let b = a.clone();
        let mut c = HashMap::new();
        c.insert(0usize, 3.21_f64);

        let a: &dyn Reflect = &a;
        let b: &dyn Reflect = &b;
        let c: &dyn Reflect = &c;
        assert!(a.reflect_partial_eq(b).unwrap_or_default());
        assert!(!a.reflect_partial_eq(c).unwrap_or_default());
    }

    #[test]
    fn should_not_partial_eq_option() {
        // Option<T> does not contain a `PartialEq` implementation, so it should return `None`
        let a: &dyn Reflect = &Some(123);
        let b: &dyn Reflect = &Some(123);
        assert_eq!(None, a.reflect_partial_eq(b));
    }
}<|MERGE_RESOLUTION|>--- conflicted
+++ resolved
@@ -168,14 +168,9 @@
 
 impl<T: FromReflect> GetTypeRegistration for Vec<T> {
     fn get_type_registration() -> TypeRegistration {
-<<<<<<< HEAD
-        TypeRegistration::of::<Vec<T>>()
-=======
         let mut registration = TypeRegistration::of::<Vec<T>>();
-        registration.insert::<ReflectDeserialize>(FromType::<Vec<T>>::from_type());
         registration.insert::<ReflectFromPtr>(FromType::<Vec<T>>::from_type());
         registration
->>>>>>> 1c23421f
     }
 }
 
@@ -326,14 +321,9 @@
     V: FromReflect + Clone,
 {
     fn get_type_registration() -> TypeRegistration {
-<<<<<<< HEAD
-        TypeRegistration::of::<Self>()
-=======
         let mut registration = TypeRegistration::of::<HashMap<K, V>>();
-        registration.insert::<ReflectDeserialize>(FromType::<HashMap<K, V>>::from_type());
         registration.insert::<ReflectFromPtr>(FromType::<HashMap<K, V>>::from_type());
         registration
->>>>>>> 1c23421f
     }
 }
 
