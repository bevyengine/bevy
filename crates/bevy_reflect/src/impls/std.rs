use crate::std_traits::ReflectDefault;
use crate::{self as bevy_reflect, ReflectFromPtr, ReflectOwned};
use crate::{
    map_apply, map_partial_eq, Array, ArrayInfo, ArrayIter, DynamicEnum, DynamicMap, Enum,
    EnumInfo, FromReflect, FromType, GetTypeRegistration, List, ListInfo, Map, MapInfo, MapIter,
    Reflect, ReflectDeserialize, ReflectMut, ReflectRef, ReflectSerialize, TupleVariantInfo,
    TypeInfo, TypeRegistration, Typed, UnitVariantInfo, UnnamedField, ValueInfo, VariantFieldIter,
    VariantInfo, VariantType,
};

use crate::utility::{GenericTypeInfoCell, NonGenericTypeInfoCell};
use bevy_reflect_derive::{impl_from_reflect_value, impl_reflect_value};
use bevy_utils::{Duration, Instant};
use bevy_utils::{HashMap, HashSet};
use std::{
    any::Any,
    borrow::Cow,
<<<<<<< HEAD
    ffi::OsString,
=======
    collections::VecDeque,
>>>>>>> da9448a5
    hash::{Hash, Hasher},
    num::{
        NonZeroI128, NonZeroI16, NonZeroI32, NonZeroI64, NonZeroI8, NonZeroIsize, NonZeroU128,
        NonZeroU16, NonZeroU32, NonZeroU64, NonZeroU8, NonZeroUsize,
    },
    ops::{Range, RangeFrom, RangeFull, RangeInclusive, RangeTo, RangeToInclusive},
    path::{Path, PathBuf},
};

impl_reflect_value!(bool(
    Debug,
    Hash,
    PartialEq,
    Serialize,
    Deserialize,
    Default
));
impl_reflect_value!(char(
    Debug,
    Hash,
    PartialEq,
    Serialize,
    Deserialize,
    Default
));
impl_reflect_value!(u8(Debug, Hash, PartialEq, Serialize, Deserialize, Default));
impl_reflect_value!(u16(Debug, Hash, PartialEq, Serialize, Deserialize, Default));
impl_reflect_value!(u32(Debug, Hash, PartialEq, Serialize, Deserialize, Default));
impl_reflect_value!(u64(Debug, Hash, PartialEq, Serialize, Deserialize, Default));
impl_reflect_value!(u128(
    Debug,
    Hash,
    PartialEq,
    Serialize,
    Deserialize,
    Default
));
impl_reflect_value!(usize(
    Debug,
    Hash,
    PartialEq,
    Serialize,
    Deserialize,
    Default
));
impl_reflect_value!(i8(Debug, Hash, PartialEq, Serialize, Deserialize, Default));
impl_reflect_value!(i16(Debug, Hash, PartialEq, Serialize, Deserialize, Default));
impl_reflect_value!(i32(Debug, Hash, PartialEq, Serialize, Deserialize, Default));
impl_reflect_value!(i64(Debug, Hash, PartialEq, Serialize, Deserialize, Default));
impl_reflect_value!(i128(
    Debug,
    Hash,
    PartialEq,
    Serialize,
    Deserialize,
    Default
));
impl_reflect_value!(isize(
    Debug,
    Hash,
    PartialEq,
    Serialize,
    Deserialize,
    Default
));
impl_reflect_value!(f32(Debug, PartialEq, Serialize, Deserialize, Default));
impl_reflect_value!(f64(Debug, PartialEq, Serialize, Deserialize, Default));
impl_reflect_value!(String(
    Debug,
    Hash,
    PartialEq,
    Serialize,
    Deserialize,
    Default
));
impl_reflect_value!(PathBuf(
    Debug,
    Hash,
    PartialEq,
    Serialize,
    Deserialize,
    Default
));
impl_reflect_value!(Result<T: Clone + Reflect + 'static, E: Clone + Reflect + 'static>());
impl_reflect_value!(HashSet<T: Hash + Eq + Clone + Send + Sync + 'static>());
impl_reflect_value!(Range<T: Clone + Send + Sync + 'static>());
impl_reflect_value!(RangeInclusive<T: Clone + Send + Sync + 'static>());
impl_reflect_value!(RangeFrom<T: Clone + Send + Sync + 'static>());
impl_reflect_value!(RangeTo<T: Clone + Send + Sync + 'static>());
impl_reflect_value!(RangeToInclusive<T: Clone + Send + Sync + 'static>());
impl_reflect_value!(RangeFull());
impl_reflect_value!(Duration(
    Debug,
    Hash,
    PartialEq,
    Serialize,
    Deserialize,
    Default
));
impl_reflect_value!(Instant(Debug, Hash, PartialEq));
impl_reflect_value!(NonZeroI128(Debug, Hash, PartialEq, Serialize, Deserialize));
impl_reflect_value!(NonZeroU128(Debug, Hash, PartialEq, Serialize, Deserialize));
impl_reflect_value!(NonZeroIsize(Debug, Hash, PartialEq, Serialize, Deserialize));
impl_reflect_value!(NonZeroUsize(Debug, Hash, PartialEq, Serialize, Deserialize));
impl_reflect_value!(NonZeroI64(Debug, Hash, PartialEq, Serialize, Deserialize));
impl_reflect_value!(NonZeroU64(Debug, Hash, PartialEq, Serialize, Deserialize));
impl_reflect_value!(NonZeroU32(Debug, Hash, PartialEq, Serialize, Deserialize));
impl_reflect_value!(NonZeroI32(Debug, Hash, PartialEq, Serialize, Deserialize));
impl_reflect_value!(NonZeroI16(Debug, Hash, PartialEq, Serialize, Deserialize));
impl_reflect_value!(NonZeroU16(Debug, Hash, PartialEq, Serialize, Deserialize));
impl_reflect_value!(NonZeroU8(Debug, Hash, PartialEq, Serialize, Deserialize));
impl_reflect_value!(NonZeroI8(Debug, Hash, PartialEq, Serialize, Deserialize));

// `Serialize` and `Deserialize` only for platforms supported by serde:
// https://github.com/serde-rs/serde/blob/3ffb86fc70efd3d329519e2dddfa306cc04f167c/serde/src/de/impls.rs#L1732
#[cfg(any(unix, windows))]
impl_reflect_value!(OsString(Debug, Hash, PartialEq, Serialize, Deserialize));
#[cfg(not(any(unix, windows)))]
impl_reflect_value!(OsString(Debug, Hash, PartialEq));

impl_from_reflect_value!(bool);
impl_from_reflect_value!(char);
impl_from_reflect_value!(u8);
impl_from_reflect_value!(u16);
impl_from_reflect_value!(u32);
impl_from_reflect_value!(u64);
impl_from_reflect_value!(u128);
impl_from_reflect_value!(usize);
impl_from_reflect_value!(i8);
impl_from_reflect_value!(i16);
impl_from_reflect_value!(i32);
impl_from_reflect_value!(i64);
impl_from_reflect_value!(i128);
impl_from_reflect_value!(isize);
impl_from_reflect_value!(f32);
impl_from_reflect_value!(f64);
impl_from_reflect_value!(String);
impl_from_reflect_value!(PathBuf);
impl_from_reflect_value!(OsString);
impl_from_reflect_value!(HashSet<T: Hash + Eq + Clone + Send + Sync + 'static>);
impl_from_reflect_value!(Range<T: Clone + Send + Sync + 'static>);
impl_from_reflect_value!(RangeInclusive<T: Clone + Send + Sync + 'static>);
impl_from_reflect_value!(RangeFrom<T: Clone + Send + Sync + 'static>);
impl_from_reflect_value!(RangeTo<T: Clone + Send + Sync + 'static>);
impl_from_reflect_value!(RangeToInclusive<T: Clone + Send + Sync + 'static>);
impl_from_reflect_value!(RangeFull);
impl_from_reflect_value!(Duration);
impl_from_reflect_value!(Instant);
impl_from_reflect_value!(NonZeroI128);
impl_from_reflect_value!(NonZeroU128);
impl_from_reflect_value!(NonZeroIsize);
impl_from_reflect_value!(NonZeroUsize);
impl_from_reflect_value!(NonZeroI64);
impl_from_reflect_value!(NonZeroU64);
impl_from_reflect_value!(NonZeroU32);
impl_from_reflect_value!(NonZeroI32);
impl_from_reflect_value!(NonZeroI16);
impl_from_reflect_value!(NonZeroU16);
impl_from_reflect_value!(NonZeroU8);
impl_from_reflect_value!(NonZeroI8);

impl<T: FromReflect> Array for Vec<T> {
    #[inline]
    fn get(&self, index: usize) -> Option<&dyn Reflect> {
        <[T]>::get(self, index).map(|value| value as &dyn Reflect)
    }

    #[inline]
    fn get_mut(&mut self, index: usize) -> Option<&mut dyn Reflect> {
        <[T]>::get_mut(self, index).map(|value| value as &mut dyn Reflect)
    }

    #[inline]
    fn len(&self) -> usize {
        <[T]>::len(self)
    }

    #[inline]
    fn iter(&self) -> ArrayIter {
        ArrayIter {
            array: self,
            index: 0,
        }
    }

    #[inline]
    fn drain(self: Box<Self>) -> Vec<Box<dyn Reflect>> {
        self.into_iter()
            .map(|value| Box::new(value) as Box<dyn Reflect>)
            .collect()
    }
}

impl<T: FromReflect> List for Vec<T> {
    fn push(&mut self, value: Box<dyn Reflect>) {
        let value = value.take::<T>().unwrap_or_else(|value| {
            T::from_reflect(&*value).unwrap_or_else(|| {
                panic!(
                    "Attempted to push invalid value of type {}.",
                    value.type_name()
                )
            })
        });
        Vec::push(self, value);
    }

    fn pop(&mut self) -> Option<Box<dyn Reflect>> {
        self.pop().map(|value| Box::new(value) as Box<dyn Reflect>)
    }
}

impl<T: FromReflect> Reflect for Vec<T> {
    fn type_name(&self) -> &str {
        std::any::type_name::<Self>()
    }

    fn get_type_info(&self) -> &'static TypeInfo {
        <Self as Typed>::type_info()
    }

    fn into_any(self: Box<Self>) -> Box<dyn Any> {
        self
    }

    fn as_any(&self) -> &dyn Any {
        self
    }

    fn as_any_mut(&mut self) -> &mut dyn Any {
        self
    }

    fn into_reflect(self: Box<Self>) -> Box<dyn Reflect> {
        self
    }

    fn as_reflect(&self) -> &dyn Reflect {
        self
    }

    fn as_reflect_mut(&mut self) -> &mut dyn Reflect {
        self
    }

    fn apply(&mut self, value: &dyn Reflect) {
        crate::list_apply(self, value);
    }

    fn set(&mut self, value: Box<dyn Reflect>) -> Result<(), Box<dyn Reflect>> {
        *self = value.take()?;
        Ok(())
    }

    fn reflect_ref(&self) -> ReflectRef {
        ReflectRef::List(self)
    }

    fn reflect_mut(&mut self) -> ReflectMut {
        ReflectMut::List(self)
    }

    fn reflect_owned(self: Box<Self>) -> ReflectOwned {
        ReflectOwned::List(self)
    }

    fn clone_value(&self) -> Box<dyn Reflect> {
        Box::new(List::clone_dynamic(self))
    }

    fn reflect_hash(&self) -> Option<u64> {
        crate::array_hash(self)
    }

    fn reflect_partial_eq(&self, value: &dyn Reflect) -> Option<bool> {
        crate::list_partial_eq(self, value)
    }
}

impl<T: FromReflect> Typed for Vec<T> {
    fn type_info() -> &'static TypeInfo {
        static CELL: GenericTypeInfoCell = GenericTypeInfoCell::new();
        CELL.get_or_insert::<Self, _>(|| TypeInfo::List(ListInfo::new::<Self, T>()))
    }
}

impl<T: FromReflect> GetTypeRegistration for Vec<T> {
    fn get_type_registration() -> TypeRegistration {
        let mut registration = TypeRegistration::of::<Vec<T>>();
        registration.insert::<ReflectFromPtr>(FromType::<Vec<T>>::from_type());
        registration
    }
}

impl<T: FromReflect> FromReflect for Vec<T> {
    fn from_reflect(reflect: &dyn Reflect) -> Option<Self> {
        if let ReflectRef::List(ref_list) = reflect.reflect_ref() {
            let mut new_list = Self::with_capacity(ref_list.len());
            for field in ref_list.iter() {
                new_list.push(T::from_reflect(field)?);
            }
            Some(new_list)
        } else {
            None
        }
    }
}

impl<T: FromReflect> Array for VecDeque<T> {
    #[inline]
    fn get(&self, index: usize) -> Option<&dyn Reflect> {
        VecDeque::get(self, index).map(|value| value as &dyn Reflect)
    }

    #[inline]
    fn get_mut(&mut self, index: usize) -> Option<&mut dyn Reflect> {
        VecDeque::get_mut(self, index).map(|value| value as &mut dyn Reflect)
    }

    #[inline]
    fn len(&self) -> usize {
        VecDeque::len(self)
    }

    #[inline]
    fn iter(&self) -> ArrayIter {
        ArrayIter {
            array: self,
            index: 0,
        }
    }
}

impl<T: FromReflect> List for VecDeque<T> {
    fn push(&mut self, value: Box<dyn Reflect>) {
        let value = value.take::<T>().unwrap_or_else(|value| {
            T::from_reflect(&*value).unwrap_or_else(|| {
                panic!(
                    "Attempted to push invalid value of type {}.",
                    value.type_name()
                )
            })
        });
        VecDeque::push_back(self, value);
    }
}

impl<T: FromReflect> Reflect for VecDeque<T> {
    fn type_name(&self) -> &str {
        std::any::type_name::<Self>()
    }

    fn get_type_info(&self) -> &'static TypeInfo {
        <Self as Typed>::type_info()
    }

    fn into_any(self: Box<Self>) -> Box<dyn Any> {
        self
    }

    fn as_any(&self) -> &dyn Any {
        self
    }

    fn as_any_mut(&mut self) -> &mut dyn Any {
        self
    }

    fn as_reflect(&self) -> &dyn Reflect {
        self
    }

    fn as_reflect_mut(&mut self) -> &mut dyn Reflect {
        self
    }

    fn apply(&mut self, value: &dyn Reflect) {
        crate::list_apply(self, value);
    }

    fn set(&mut self, value: Box<dyn Reflect>) -> Result<(), Box<dyn Reflect>> {
        *self = value.take()?;
        Ok(())
    }

    fn reflect_ref(&self) -> ReflectRef {
        ReflectRef::List(self)
    }

    fn reflect_mut(&mut self) -> ReflectMut {
        ReflectMut::List(self)
    }

    fn clone_value(&self) -> Box<dyn Reflect> {
        Box::new(List::clone_dynamic(self))
    }

    fn reflect_hash(&self) -> Option<u64> {
        crate::array_hash(self)
    }

    fn reflect_partial_eq(&self, value: &dyn Reflect) -> Option<bool> {
        crate::list_partial_eq(self, value)
    }
}

impl<T: FromReflect> Typed for VecDeque<T> {
    fn type_info() -> &'static TypeInfo {
        static CELL: GenericTypeInfoCell = GenericTypeInfoCell::new();
        CELL.get_or_insert::<Self, _>(|| TypeInfo::List(ListInfo::new::<Self, T>()))
    }
}

impl<T: FromReflect> GetTypeRegistration for VecDeque<T> {
    fn get_type_registration() -> TypeRegistration {
        let mut registration = TypeRegistration::of::<VecDeque<T>>();
        registration.insert::<ReflectFromPtr>(FromType::<VecDeque<T>>::from_type());
        registration
    }
}

impl<T: FromReflect> FromReflect for VecDeque<T> {
    fn from_reflect(reflect: &dyn Reflect) -> Option<Self> {
        if let ReflectRef::List(ref_list) = reflect.reflect_ref() {
            let mut new_list = Self::with_capacity(ref_list.len());
            for field in ref_list.iter() {
                new_list.push_back(T::from_reflect(field)?);
            }
            Some(new_list)
        } else {
            None
        }
    }
}

impl<K: FromReflect + Eq + Hash, V: FromReflect> Map for HashMap<K, V> {
    fn get(&self, key: &dyn Reflect) -> Option<&dyn Reflect> {
        key.downcast_ref::<K>()
            .and_then(|key| HashMap::get(self, key))
            .map(|value| value as &dyn Reflect)
    }

    fn get_mut(&mut self, key: &dyn Reflect) -> Option<&mut dyn Reflect> {
        key.downcast_ref::<K>()
            .and_then(move |key| HashMap::get_mut(self, key))
            .map(|value| value as &mut dyn Reflect)
    }

    fn get_at(&self, index: usize) -> Option<(&dyn Reflect, &dyn Reflect)> {
        self.iter()
            .nth(index)
            .map(|(key, value)| (key as &dyn Reflect, value as &dyn Reflect))
    }

    fn len(&self) -> usize {
        Self::len(self)
    }

    fn iter(&self) -> MapIter {
        MapIter {
            map: self,
            index: 0,
        }
    }

    fn drain(self: Box<Self>) -> Vec<(Box<dyn Reflect>, Box<dyn Reflect>)> {
        self.into_iter()
            .map(|(key, value)| {
                (
                    Box::new(key) as Box<dyn Reflect>,
                    Box::new(value) as Box<dyn Reflect>,
                )
            })
            .collect()
    }

    fn clone_dynamic(&self) -> DynamicMap {
        let mut dynamic_map = DynamicMap::default();
        dynamic_map.set_name(self.type_name().to_string());
        for (k, v) in self {
            dynamic_map.insert_boxed(k.clone_value(), v.clone_value());
        }
        dynamic_map
    }

    fn insert_boxed(
        &mut self,
        key: Box<dyn Reflect>,
        value: Box<dyn Reflect>,
    ) -> Option<Box<dyn Reflect>> {
        let key = key.take::<K>().unwrap_or_else(|key| {
            K::from_reflect(&*key).unwrap_or_else(|| {
                panic!(
                    "Attempted to insert invalid key of type {}.",
                    key.type_name()
                )
            })
        });
        let value = value.take::<V>().unwrap_or_else(|value| {
            V::from_reflect(&*value).unwrap_or_else(|| {
                panic!(
                    "Attempted to insert invalid value of type {}.",
                    value.type_name()
                )
            })
        });
        self.insert(key, value)
            .map(|old_value| Box::new(old_value) as Box<dyn Reflect>)
    }

    fn remove(&mut self, key: &dyn Reflect) -> Option<Box<dyn Reflect>> {
        let mut from_reflect = None;
        key.downcast_ref::<K>()
            .or_else(|| {
                from_reflect = K::from_reflect(key);
                from_reflect.as_ref()
            })
            .and_then(|key| self.remove(key))
            .map(|value| Box::new(value) as Box<dyn Reflect>)
    }
}

impl<K: FromReflect + Eq + Hash, V: FromReflect> Reflect for HashMap<K, V> {
    fn type_name(&self) -> &str {
        std::any::type_name::<Self>()
    }

    fn get_type_info(&self) -> &'static TypeInfo {
        <Self as Typed>::type_info()
    }

    fn into_any(self: Box<Self>) -> Box<dyn Any> {
        self
    }

    fn as_any(&self) -> &dyn Any {
        self
    }

    fn as_any_mut(&mut self) -> &mut dyn Any {
        self
    }

    #[inline]
    fn into_reflect(self: Box<Self>) -> Box<dyn Reflect> {
        self
    }

    fn as_reflect(&self) -> &dyn Reflect {
        self
    }

    fn as_reflect_mut(&mut self) -> &mut dyn Reflect {
        self
    }

    fn apply(&mut self, value: &dyn Reflect) {
        map_apply(self, value);
    }

    fn set(&mut self, value: Box<dyn Reflect>) -> Result<(), Box<dyn Reflect>> {
        *self = value.take()?;
        Ok(())
    }

    fn reflect_ref(&self) -> ReflectRef {
        ReflectRef::Map(self)
    }

    fn reflect_mut(&mut self) -> ReflectMut {
        ReflectMut::Map(self)
    }

    fn reflect_owned(self: Box<Self>) -> ReflectOwned {
        ReflectOwned::Map(self)
    }

    fn clone_value(&self) -> Box<dyn Reflect> {
        Box::new(self.clone_dynamic())
    }

    fn reflect_partial_eq(&self, value: &dyn Reflect) -> Option<bool> {
        map_partial_eq(self, value)
    }
}

impl<K: FromReflect + Eq + Hash, V: FromReflect> Typed for HashMap<K, V> {
    fn type_info() -> &'static TypeInfo {
        static CELL: GenericTypeInfoCell = GenericTypeInfoCell::new();
        CELL.get_or_insert::<Self, _>(|| TypeInfo::Map(MapInfo::new::<Self, K, V>()))
    }
}

impl<K, V> GetTypeRegistration for HashMap<K, V>
where
    K: FromReflect + Eq + Hash,
    V: FromReflect,
{
    fn get_type_registration() -> TypeRegistration {
        let mut registration = TypeRegistration::of::<HashMap<K, V>>();
        registration.insert::<ReflectFromPtr>(FromType::<HashMap<K, V>>::from_type());
        registration
    }
}

impl<K: FromReflect + Eq + Hash, V: FromReflect> FromReflect for HashMap<K, V> {
    fn from_reflect(reflect: &dyn Reflect) -> Option<Self> {
        if let ReflectRef::Map(ref_map) = reflect.reflect_ref() {
            let mut new_map = Self::with_capacity(ref_map.len());
            for (key, value) in ref_map.iter() {
                let new_key = K::from_reflect(key)?;
                let new_value = V::from_reflect(value)?;
                new_map.insert(new_key, new_value);
            }
            Some(new_map)
        } else {
            None
        }
    }
}

impl<T: Reflect, const N: usize> Array for [T; N] {
    #[inline]
    fn get(&self, index: usize) -> Option<&dyn Reflect> {
        <[T]>::get(self, index).map(|value| value as &dyn Reflect)
    }

    #[inline]
    fn get_mut(&mut self, index: usize) -> Option<&mut dyn Reflect> {
        <[T]>::get_mut(self, index).map(|value| value as &mut dyn Reflect)
    }

    #[inline]
    fn len(&self) -> usize {
        N
    }

    #[inline]
    fn iter(&self) -> ArrayIter {
        ArrayIter {
            array: self,
            index: 0,
        }
    }

    #[inline]
    fn drain(self: Box<Self>) -> Vec<Box<dyn Reflect>> {
        self.into_iter()
            .map(|value| Box::new(value) as Box<dyn Reflect>)
            .collect()
    }
}

impl<T: Reflect, const N: usize> Reflect for [T; N] {
    #[inline]
    fn type_name(&self) -> &str {
        std::any::type_name::<Self>()
    }

    fn get_type_info(&self) -> &'static TypeInfo {
        <Self as Typed>::type_info()
    }

    #[inline]
    fn into_any(self: Box<Self>) -> Box<dyn Any> {
        self
    }

    #[inline]
    fn as_any(&self) -> &dyn Any {
        self
    }

    #[inline]
    fn as_any_mut(&mut self) -> &mut dyn Any {
        self
    }

    #[inline]
    fn into_reflect(self: Box<Self>) -> Box<dyn Reflect> {
        self
    }

    #[inline]
    fn as_reflect(&self) -> &dyn Reflect {
        self
    }

    #[inline]
    fn as_reflect_mut(&mut self) -> &mut dyn Reflect {
        self
    }

    #[inline]
    fn apply(&mut self, value: &dyn Reflect) {
        crate::array_apply(self, value);
    }

    #[inline]
    fn set(&mut self, value: Box<dyn Reflect>) -> Result<(), Box<dyn Reflect>> {
        *self = value.take()?;
        Ok(())
    }

    #[inline]
    fn reflect_ref(&self) -> ReflectRef {
        ReflectRef::Array(self)
    }

    #[inline]
    fn reflect_mut(&mut self) -> ReflectMut {
        ReflectMut::Array(self)
    }

    #[inline]
    fn reflect_owned(self: Box<Self>) -> ReflectOwned {
        ReflectOwned::Array(self)
    }

    #[inline]
    fn clone_value(&self) -> Box<dyn Reflect> {
        Box::new(self.clone_dynamic())
    }

    #[inline]
    fn reflect_hash(&self) -> Option<u64> {
        crate::array_hash(self)
    }

    #[inline]
    fn reflect_partial_eq(&self, value: &dyn Reflect) -> Option<bool> {
        crate::array_partial_eq(self, value)
    }
}

impl<T: FromReflect, const N: usize> FromReflect for [T; N] {
    fn from_reflect(reflect: &dyn Reflect) -> Option<Self> {
        if let ReflectRef::Array(ref_array) = reflect.reflect_ref() {
            let mut temp_vec = Vec::with_capacity(ref_array.len());
            for field in ref_array.iter() {
                temp_vec.push(T::from_reflect(field)?);
            }
            temp_vec.try_into().ok()
        } else {
            None
        }
    }
}

impl<T: Reflect, const N: usize> Typed for [T; N] {
    fn type_info() -> &'static TypeInfo {
        static CELL: GenericTypeInfoCell = GenericTypeInfoCell::new();
        CELL.get_or_insert::<Self, _>(|| TypeInfo::Array(ArrayInfo::new::<Self, T>(N)))
    }
}

// TODO:
// `FromType::from_type` requires `Deserialize<'de>` to be implemented for `T`.
// Currently serde only supports `Deserialize<'de>` for arrays up to size 32.
// This can be changed to use const generics once serde utilizes const generics for arrays.
// Tracking issue: https://github.com/serde-rs/serde/issues/1937
macro_rules! impl_array_get_type_registration {
    ($($N:expr)+) => {
        $(
            impl<T: Reflect > GetTypeRegistration for [T; $N] {
                fn get_type_registration() -> TypeRegistration {
                    TypeRegistration::of::<[T; $N]>()
                }
            }
        )+
    };
}

impl_array_get_type_registration! {
     0  1  2  3  4  5  6  7  8  9
    10 11 12 13 14 15 16 17 18 19
    20 21 22 23 24 25 26 27 28 29
    30 31 32
}

impl<T: FromReflect> GetTypeRegistration for Option<T> {
    fn get_type_registration() -> TypeRegistration {
        TypeRegistration::of::<Option<T>>()
    }
}

impl<T: FromReflect> Enum for Option<T> {
    fn field(&self, _name: &str) -> Option<&dyn Reflect> {
        None
    }

    fn field_at(&self, index: usize) -> Option<&dyn Reflect> {
        match self {
            Some(value) if index == 0 => Some(value),
            _ => None,
        }
    }

    fn field_mut(&mut self, _name: &str) -> Option<&mut dyn Reflect> {
        None
    }

    fn field_at_mut(&mut self, index: usize) -> Option<&mut dyn Reflect> {
        match self {
            Some(value) if index == 0 => Some(value),
            _ => None,
        }
    }

    fn index_of(&self, _name: &str) -> Option<usize> {
        None
    }

    fn name_at(&self, _index: usize) -> Option<&str> {
        None
    }

    fn iter_fields(&self) -> VariantFieldIter {
        VariantFieldIter::new(self)
    }

    #[inline]
    fn field_len(&self) -> usize {
        match self {
            Some(..) => 1,
            None => 0,
        }
    }

    #[inline]
    fn variant_name(&self) -> &str {
        match self {
            Some(..) => "Some",
            None => "None",
        }
    }

    fn variant_index(&self) -> usize {
        match self {
            None => 0,
            Some(..) => 1,
        }
    }

    #[inline]
    fn variant_type(&self) -> VariantType {
        match self {
            Some(..) => VariantType::Tuple,
            None => VariantType::Unit,
        }
    }

    fn clone_dynamic(&self) -> DynamicEnum {
        DynamicEnum::from_ref::<Self>(self)
    }
}

impl<T: FromReflect> Reflect for Option<T> {
    #[inline]
    fn type_name(&self) -> &str {
        std::any::type_name::<Self>()
    }

    #[inline]
    fn get_type_info(&self) -> &'static TypeInfo {
        <Self as Typed>::type_info()
    }

    #[inline]
    fn into_any(self: Box<Self>) -> Box<dyn Any> {
        self
    }

    #[inline]
    fn as_any(&self) -> &dyn Any {
        self
    }

    #[inline]
    fn as_any_mut(&mut self) -> &mut dyn Any {
        self
    }

    #[inline]
    fn into_reflect(self: Box<Self>) -> Box<dyn Reflect> {
        self
    }

    fn as_reflect(&self) -> &dyn Reflect {
        self
    }

    fn as_reflect_mut(&mut self) -> &mut dyn Reflect {
        self
    }

    #[inline]
    fn apply(&mut self, value: &dyn Reflect) {
        if let ReflectRef::Enum(value) = value.reflect_ref() {
            if self.variant_name() == value.variant_name() {
                // Same variant -> just update fields
                for (index, field) in value.iter_fields().enumerate() {
                    if let Some(v) = self.field_at_mut(index) {
                        v.apply(field.value());
                    }
                }
            } else {
                // New variant -> perform a switch
                match value.variant_name() {
                    "Some" => {
                        let field = value
                            .field_at(0)
                            .unwrap_or_else(|| {
                                panic!(
                                    "Field in `Some` variant of {} should exist",
                                    std::any::type_name::<Option<T>>()
                                )
                            })
                            .clone_value()
                            .take::<T>()
                            .unwrap_or_else(|value| {
                                T::from_reflect(&*value).unwrap_or_else(|| {
                                    panic!(
                                        "Field in `Some` variant of {} should be of type {}",
                                        std::any::type_name::<Option<T>>(),
                                        std::any::type_name::<T>()
                                    )
                                })
                            });
                        *self = Some(field);
                    }
                    "None" => {
                        *self = None;
                    }
                    _ => panic!("Enum is not a {}.", std::any::type_name::<Self>()),
                }
            }
        }
    }

    #[inline]
    fn set(&mut self, value: Box<dyn Reflect>) -> Result<(), Box<dyn Reflect>> {
        *self = value.take()?;
        Ok(())
    }

    fn reflect_ref(&self) -> ReflectRef {
        ReflectRef::Enum(self)
    }

    fn reflect_mut(&mut self) -> ReflectMut {
        ReflectMut::Enum(self)
    }

    fn reflect_owned(self: Box<Self>) -> ReflectOwned {
        ReflectOwned::Enum(self)
    }

    #[inline]
    fn clone_value(&self) -> Box<dyn Reflect> {
        Box::new(Enum::clone_dynamic(self))
    }

    fn reflect_hash(&self) -> Option<u64> {
        crate::enum_hash(self)
    }

    fn reflect_partial_eq(&self, value: &dyn Reflect) -> Option<bool> {
        crate::enum_partial_eq(self, value)
    }
}

impl<T: FromReflect> FromReflect for Option<T> {
    fn from_reflect(reflect: &dyn Reflect) -> Option<Self> {
        if let ReflectRef::Enum(dyn_enum) = reflect.reflect_ref() {
            match dyn_enum.variant_name() {
                "Some" => {
                    let field = dyn_enum
                        .field_at(0)
                        .unwrap_or_else(|| {
                            panic!(
                                "Field in `Some` variant of {} should exist",
                                std::any::type_name::<Option<T>>()
                            )
                        })
                        .clone_value()
                        .take::<T>()
                        .unwrap_or_else(|value| {
                            T::from_reflect(&*value).unwrap_or_else(|| {
                                panic!(
                                    "Field in `Some` variant of {} should be of type {}",
                                    std::any::type_name::<Option<T>>(),
                                    std::any::type_name::<T>()
                                )
                            })
                        });
                    Some(Some(field))
                }
                "None" => Some(None),
                name => panic!(
                    "variant with name `{}` does not exist on enum `{}`",
                    name,
                    std::any::type_name::<Self>()
                ),
            }
        } else {
            None
        }
    }
}

impl<T: FromReflect> Typed for Option<T> {
    fn type_info() -> &'static TypeInfo {
        static CELL: GenericTypeInfoCell = GenericTypeInfoCell::new();
        CELL.get_or_insert::<Self, _>(|| {
            let none_variant = VariantInfo::Unit(UnitVariantInfo::new("None"));
            let some_variant =
                VariantInfo::Tuple(TupleVariantInfo::new("Some", &[UnnamedField::new::<T>(0)]));
            TypeInfo::Enum(EnumInfo::new::<Self>(
                "Option",
                &[none_variant, some_variant],
            ))
        })
    }
}

impl Reflect for Cow<'static, str> {
    fn type_name(&self) -> &str {
        std::any::type_name::<Self>()
    }

    fn get_type_info(&self) -> &'static TypeInfo {
        <Self as Typed>::type_info()
    }

    fn into_any(self: Box<Self>) -> Box<dyn Any> {
        self
    }

    fn as_any(&self) -> &dyn Any {
        self
    }

    fn as_any_mut(&mut self) -> &mut dyn Any {
        self
    }

    fn into_reflect(self: Box<Self>) -> Box<dyn Reflect> {
        self
    }

    fn as_reflect(&self) -> &dyn Reflect {
        self
    }

    fn as_reflect_mut(&mut self) -> &mut dyn Reflect {
        self
    }

    fn apply(&mut self, value: &dyn Reflect) {
        let value = value.as_any();
        if let Some(value) = value.downcast_ref::<Self>() {
            *self = value.clone();
        } else {
            panic!("Value is not a {}.", std::any::type_name::<Self>());
        }
    }

    fn set(&mut self, value: Box<dyn Reflect>) -> Result<(), Box<dyn Reflect>> {
        *self = value.take()?;
        Ok(())
    }

    fn reflect_ref(&self) -> ReflectRef {
        ReflectRef::Value(self)
    }

    fn reflect_mut(&mut self) -> ReflectMut {
        ReflectMut::Value(self)
    }

    fn reflect_owned(self: Box<Self>) -> ReflectOwned {
        ReflectOwned::Value(self)
    }

    fn clone_value(&self) -> Box<dyn Reflect> {
        Box::new(self.clone())
    }

    fn reflect_hash(&self) -> Option<u64> {
        let mut hasher = crate::ReflectHasher::default();
        Hash::hash(&std::any::Any::type_id(self), &mut hasher);
        Hash::hash(self, &mut hasher);
        Some(hasher.finish())
    }

    fn reflect_partial_eq(&self, value: &dyn Reflect) -> Option<bool> {
        let value = value.as_any();
        if let Some(value) = value.downcast_ref::<Self>() {
            Some(std::cmp::PartialEq::eq(self, value))
        } else {
            Some(false)
        }
    }
}

impl Typed for Cow<'static, str> {
    fn type_info() -> &'static TypeInfo {
        static CELL: NonGenericTypeInfoCell = NonGenericTypeInfoCell::new();
        CELL.get_or_set(|| TypeInfo::Value(ValueInfo::new::<Self>()))
    }
}

impl GetTypeRegistration for Cow<'static, str> {
    fn get_type_registration() -> TypeRegistration {
        let mut registration = TypeRegistration::of::<Cow<'static, str>>();
        registration.insert::<ReflectDeserialize>(FromType::<Cow<'static, str>>::from_type());
        registration.insert::<ReflectFromPtr>(FromType::<Cow<'static, str>>::from_type());
        registration.insert::<ReflectSerialize>(FromType::<Cow<'static, str>>::from_type());
        registration
    }
}

impl FromReflect for Cow<'static, str> {
    fn from_reflect(reflect: &dyn crate::Reflect) -> Option<Self> {
        Some(
            reflect
                .as_any()
                .downcast_ref::<Cow<'static, str>>()?
                .clone(),
        )
    }
}

impl Reflect for &'static Path {
    fn type_name(&self) -> &str {
        std::any::type_name::<Self>()
    }

    fn get_type_info(&self) -> &'static TypeInfo {
        <Self as Typed>::type_info()
    }

    fn into_any(self: Box<Self>) -> Box<dyn Any> {
        self
    }

    fn as_any(&self) -> &dyn Any {
        self
    }

    fn as_any_mut(&mut self) -> &mut dyn Any {
        self
    }

    fn into_reflect(self: Box<Self>) -> Box<dyn Reflect> {
        self
    }

    fn as_reflect(&self) -> &dyn Reflect {
        self
    }

    fn as_reflect_mut(&mut self) -> &mut dyn Reflect {
        self
    }

    fn apply(&mut self, value: &dyn Reflect) {
        let value = value.as_any();
        if let Some(&value) = value.downcast_ref::<Self>() {
            *self = value;
        } else {
            panic!("Value is not a {}.", std::any::type_name::<Self>());
        }
    }

    fn set(&mut self, value: Box<dyn Reflect>) -> Result<(), Box<dyn Reflect>> {
        *self = value.take()?;
        Ok(())
    }

    fn reflect_ref(&self) -> ReflectRef {
        ReflectRef::Value(self)
    }

    fn reflect_mut(&mut self) -> ReflectMut {
        ReflectMut::Value(self)
    }

    fn reflect_owned(self: Box<Self>) -> ReflectOwned {
        ReflectOwned::Value(self)
    }

    fn clone_value(&self) -> Box<dyn Reflect> {
        Box::new(*self)
    }

    fn reflect_hash(&self) -> Option<u64> {
        let mut hasher = crate::ReflectHasher::default();
        Hash::hash(&std::any::Any::type_id(self), &mut hasher);
        Hash::hash(self, &mut hasher);
        Some(hasher.finish())
    }

    fn reflect_partial_eq(&self, value: &dyn Reflect) -> Option<bool> {
        let value = value.as_any();
        if let Some(value) = value.downcast_ref::<Self>() {
            Some(std::cmp::PartialEq::eq(self, value))
        } else {
            Some(false)
        }
    }
}

impl Typed for &'static Path {
    fn type_info() -> &'static TypeInfo {
        static CELL: NonGenericTypeInfoCell = NonGenericTypeInfoCell::new();
        CELL.get_or_set(|| TypeInfo::Value(ValueInfo::new::<Self>()))
    }
}

impl GetTypeRegistration for &'static Path {
    fn get_type_registration() -> TypeRegistration {
        let mut registration = TypeRegistration::of::<Self>();
        registration.insert::<ReflectFromPtr>(FromType::<Self>::from_type());
        registration
    }
}

impl FromReflect for &'static Path {
    fn from_reflect(reflect: &dyn crate::Reflect) -> Option<Self> {
        reflect.as_any().downcast_ref::<Self>().copied()
    }
}

#[cfg(test)]
mod tests {
    use crate as bevy_reflect;
    use crate::{
        Enum, FromReflect, Reflect, ReflectSerialize, TypeInfo, TypeRegistry, Typed, VariantInfo,
        VariantType,
    };
    use bevy_utils::HashMap;
    use bevy_utils::{Duration, Instant};
    use std::f32::consts::{PI, TAU};
    use std::path::Path;

    #[test]
    fn can_serialize_duration() {
        let mut type_registry = TypeRegistry::default();
        type_registry.register::<Duration>();

        let reflect_serialize = type_registry
            .get_type_data::<ReflectSerialize>(std::any::TypeId::of::<Duration>())
            .unwrap();
        let _serializable = reflect_serialize.get_serializable(&Duration::ZERO);
    }

    #[test]
    fn should_partial_eq_char() {
        let a: &dyn Reflect = &'x';
        let b: &dyn Reflect = &'x';
        let c: &dyn Reflect = &'o';
        assert!(a.reflect_partial_eq(b).unwrap_or_default());
        assert!(!a.reflect_partial_eq(c).unwrap_or_default());
    }

    #[test]
    fn should_partial_eq_i32() {
        let a: &dyn Reflect = &123_i32;
        let b: &dyn Reflect = &123_i32;
        let c: &dyn Reflect = &321_i32;
        assert!(a.reflect_partial_eq(b).unwrap_or_default());
        assert!(!a.reflect_partial_eq(c).unwrap_or_default());
    }

    #[test]
    fn should_partial_eq_f32() {
        let a: &dyn Reflect = &PI;
        let b: &dyn Reflect = &PI;
        let c: &dyn Reflect = &TAU;
        assert!(a.reflect_partial_eq(b).unwrap_or_default());
        assert!(!a.reflect_partial_eq(c).unwrap_or_default());
    }

    #[test]
    fn should_partial_eq_string() {
        let a: &dyn Reflect = &String::from("Hello");
        let b: &dyn Reflect = &String::from("Hello");
        let c: &dyn Reflect = &String::from("World");
        assert!(a.reflect_partial_eq(b).unwrap_or_default());
        assert!(!a.reflect_partial_eq(c).unwrap_or_default());
    }

    #[test]
    fn should_partial_eq_vec() {
        let a: &dyn Reflect = &vec![1, 2, 3];
        let b: &dyn Reflect = &vec![1, 2, 3];
        let c: &dyn Reflect = &vec![3, 2, 1];
        assert!(a.reflect_partial_eq(b).unwrap_or_default());
        assert!(!a.reflect_partial_eq(c).unwrap_or_default());
    }

    #[test]
    fn should_partial_eq_hash_map() {
        let mut a = HashMap::new();
        a.insert(0usize, 1.23_f64);
        let b = a.clone();
        let mut c = HashMap::new();
        c.insert(0usize, 3.21_f64);

        let a: &dyn Reflect = &a;
        let b: &dyn Reflect = &b;
        let c: &dyn Reflect = &c;
        assert!(a.reflect_partial_eq(b).unwrap_or_default());
        assert!(!a.reflect_partial_eq(c).unwrap_or_default());
    }

    #[test]
    fn should_partial_eq_option() {
        let a: &dyn Reflect = &Some(123);
        let b: &dyn Reflect = &Some(123);
        assert_eq!(Some(true), a.reflect_partial_eq(b));
    }

    #[test]
    fn option_should_impl_enum() {
        let mut value = Some(123usize);

        assert!(value
            .reflect_partial_eq(&Some(123usize))
            .unwrap_or_default());
        assert!(!value
            .reflect_partial_eq(&Some(321usize))
            .unwrap_or_default());

        assert_eq!("Some", value.variant_name());
        assert_eq!("core::option::Option<usize>::Some", value.variant_path());

        if value.is_variant(VariantType::Tuple) {
            if let Some(field) = value
                .field_at_mut(0)
                .and_then(|field| field.downcast_mut::<usize>())
            {
                *field = 321;
            }
        } else {
            panic!("expected `VariantType::Tuple`");
        }

        assert_eq!(Some(321), value);
    }

    #[test]
    fn option_should_from_reflect() {
        #[derive(Reflect, FromReflect, PartialEq, Debug)]
        struct Foo(usize);

        let expected = Some(Foo(123));
        let output = <Option<Foo> as FromReflect>::from_reflect(&expected).unwrap();

        assert_eq!(expected, output);
    }

    #[test]
    fn option_should_apply() {
        #[derive(Reflect, FromReflect, PartialEq, Debug)]
        struct Foo(usize);

        // === None on None === //
        let patch = None::<Foo>;
        let mut value = None;
        Reflect::apply(&mut value, &patch);

        assert_eq!(patch, value, "None apply onto None");

        // === Some on None === //
        let patch = Some(Foo(123));
        let mut value = None;
        Reflect::apply(&mut value, &patch);

        assert_eq!(patch, value, "Some apply onto None");

        // === None on Some === //
        let patch = None::<Foo>;
        let mut value = Some(Foo(321));
        Reflect::apply(&mut value, &patch);

        assert_eq!(patch, value, "None apply onto Some");

        // === Some on Some === //
        let patch = Some(Foo(123));
        let mut value = Some(Foo(321));
        Reflect::apply(&mut value, &patch);

        assert_eq!(patch, value, "Some apply onto Some");
    }

    #[test]
    fn option_should_impl_typed() {
        type MyOption = Option<i32>;
        let info = MyOption::type_info();
        if let TypeInfo::Enum(info) = info {
            assert_eq!(
                "None",
                info.variant_at(0).unwrap().name(),
                "Expected `None` to be variant at index `0`"
            );
            assert_eq!(
                "Some",
                info.variant_at(1).unwrap().name(),
                "Expected `Some` to be variant at index `1`"
            );
            assert_eq!("Some", info.variant("Some").unwrap().name());
            if let VariantInfo::Tuple(variant) = info.variant("Some").unwrap() {
                assert!(
                    variant.field_at(0).unwrap().is::<i32>(),
                    "Expected `Some` variant to contain `i32`"
                );
                assert!(
                    variant.field_at(1).is_none(),
                    "Expected `Some` variant to only contain 1 field"
                );
            } else {
                panic!("Expected `VariantInfo::Tuple`");
            }
        } else {
            panic!("Expected `TypeInfo::Enum`");
        }
    }
    #[test]
    fn nonzero_usize_impl_reflect_from_reflect() {
        let a: &dyn Reflect = &std::num::NonZeroUsize::new(42).unwrap();
        let b: &dyn Reflect = &std::num::NonZeroUsize::new(42).unwrap();
        assert!(a.reflect_partial_eq(b).unwrap_or_default());
        let forty_two: std::num::NonZeroUsize = crate::FromReflect::from_reflect(a).unwrap();
        assert_eq!(forty_two, std::num::NonZeroUsize::new(42).unwrap());
    }

    #[test]
    fn instant_should_from_reflect() {
        let expected = Instant::now();
        let output = <Instant as FromReflect>::from_reflect(&expected).unwrap();
        assert_eq!(expected, output);
    }

    #[test]
    fn path_should_from_reflect() {
        let path = Path::new("hello_world.rs");
        let output = <&'static Path as FromReflect>::from_reflect(&path).unwrap();
        assert_eq!(path, output);
    }
}<|MERGE_RESOLUTION|>--- conflicted
+++ resolved
@@ -15,11 +15,8 @@
 use std::{
     any::Any,
     borrow::Cow,
-<<<<<<< HEAD
     ffi::OsString,
-=======
     collections::VecDeque,
->>>>>>> da9448a5
     hash::{Hash, Hasher},
     num::{
         NonZeroI128, NonZeroI16, NonZeroI32, NonZeroI64, NonZeroI8, NonZeroIsize, NonZeroU128,
