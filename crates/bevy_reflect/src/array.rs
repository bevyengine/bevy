--- conflicted
+++ resolved
@@ -1,13 +1,10 @@
 use bevy_reflect_derive::impl_type_path;
 
 use crate::{
-<<<<<<< HEAD
-    self as bevy_reflect, utility::NonGenericTypeInfoCell, DynamicInfo, DynamicTypePath, Reflect,
-    ReflectMut, ReflectOwned, ReflectRef, TypeInfo, Typed,
-=======
+    self as bevy_reflect,
     utility::{reflect_hasher, NonGenericTypeInfoCell},
-    DynamicInfo, Reflect, ReflectMut, ReflectOwned, ReflectRef, TypeInfo, Typed,
->>>>>>> 4f16d6e0
+    DynamicInfo, DynamicInfo, DynamicTypePath, Reflect, Reflect, ReflectMut, ReflectMut,
+    ReflectOwned, ReflectOwned, ReflectRef, ReflectRef, TypeInfo, TypeInfo, Typed, Typed,
 };
 use std::{
     any::{Any, TypeId},
