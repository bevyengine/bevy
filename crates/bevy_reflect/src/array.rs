<<<<<<< HEAD
use crate::utility::NonGenericTypeInfoCell;
use crate::{serde::Serializable, DynamicInfo, Reflect, ReflectMut, ReflectRef, TypeInfo, Typed};
use std::{
    any::{Any, TypeId},
=======
use crate::{serde::Serializable, Reflect, ReflectMut, ReflectRef};
use std::{
    any::Any,
>>>>>>> cdb62af4
    fmt::Debug,
    hash::{Hash, Hasher},
};

/// A static-sized array of [`Reflect`] items.
///
/// This corresponds to types like `[T; N]` (arrays).
///
/// Currently, this only supports arrays of up to 32 items. It can technically
/// contain more than 32, but the blanket [`GetTypeRegistration`] is only
/// implemented up to the 32 item limit due to a [limitation] on `Deserialize`.
///
/// [`GetTypeRegistration`]: crate::GetTypeRegistration
/// [limitation]: https://github.com/serde-rs/serde/issues/1937
pub trait Array: Reflect {
    /// Returns a reference to the element at `index`, or `None` if out of bounds.
    fn get(&self, index: usize) -> Option<&dyn Reflect>;
    /// Returns a mutable reference to the element at `index`, or `None` if out of bounds.
    fn get_mut(&mut self, index: usize) -> Option<&mut dyn Reflect>;
    /// Returns the number of elements in the collection.
    fn len(&self) -> usize;
    /// Returns `true` if the collection contains no elements.
    fn is_empty(&self) -> bool {
        self.len() == 0
    }
    /// Returns an iterator over the collection.
    fn iter(&self) -> ArrayIter;

    fn clone_dynamic(&self) -> DynamicArray {
        DynamicArray {
            name: self.type_name().to_string(),
            values: self.iter().map(|value| value.clone_value()).collect(),
        }
    }
}

/// A container for compile-time array info.
#[derive(Clone, Debug)]
pub struct ArrayInfo {
    type_name: &'static str,
    type_id: TypeId,
    item_type_name: &'static str,
    item_type_id: TypeId,
    capacity: usize,
}

impl ArrayInfo {
    /// Create a new [`ArrayInfo`].
    ///
    /// # Arguments
    ///
    /// * `capacity`: The maximum capacity of the underlying array.
    ///
    pub fn new<TArray: Array, TItem: Reflect>(capacity: usize) -> Self {
        Self {
            type_name: std::any::type_name::<TArray>(),
            type_id: TypeId::of::<TArray>(),
            item_type_name: std::any::type_name::<TItem>(),
            item_type_id: TypeId::of::<TItem>(),
            capacity,
        }
    }

    /// The compile-time capacity of the array.
    pub fn capacity(&self) -> usize {
        self.capacity
    }

    /// The [type name] of the array.
    ///
    /// [type name]: std::any::type_name
    pub fn type_name(&self) -> &'static str {
        self.type_name
    }

    /// The [`TypeId`] of the array.
    pub fn type_id(&self) -> TypeId {
        self.type_id
    }

    /// Check if the given type matches the array type.
    pub fn is<T: Any>(&self) -> bool {
        TypeId::of::<T>() == self.type_id
    }

    /// The [type name] of the array item.
    ///
    /// [type name]: std::any::type_name
    pub fn item_type_name(&self) -> &'static str {
        self.item_type_name
    }

    /// The [`TypeId`] of the array item.
    pub fn item_type_id(&self) -> TypeId {
        self.item_type_id
    }

    /// Check if the given type matches the array item type.
    pub fn item_is<T: Any>(&self) -> bool {
        TypeId::of::<T>() == self.item_type_id
    }
}

/// A fixed-size list of reflected values.
///
/// This differs from [`DynamicList`] in that the size of the [`DynamicArray`]
/// is constant, whereas a [`DynamicList`] can have items added and removed.
///
/// This isn't to say that a [`DynamicArray`] is immutable— its items
/// can be mutated— just that the _number_ of items cannot change.
///
/// [`DynamicList`]: crate::DynamicList
pub struct DynamicArray {
    pub(crate) name: String,
    pub(crate) values: Box<[Box<dyn Reflect>]>,
}

impl DynamicArray {
    #[inline]
    pub fn new(values: Box<[Box<dyn Reflect>]>) -> Self {
        Self {
            name: String::default(),
            values,
        }
    }

    pub fn from_vec<T: Reflect>(values: Vec<T>) -> Self {
        Self {
            name: String::default(),
            values: values
                .into_iter()
                .map(|field| Box::new(field) as Box<dyn Reflect>)
                .collect::<Vec<_>>()
                .into_boxed_slice(),
        }
    }

    #[inline]
    pub fn name(&self) -> &str {
        &self.name
    }

    #[inline]
    pub fn set_name(&mut self, name: String) {
        self.name = name;
    }
}

// SAFE: any and any_mut both return self
unsafe impl Reflect for DynamicArray {
    #[inline]
    fn type_name(&self) -> &str {
        self.name.as_str()
    }

    #[inline]
    fn get_type_info(&self) -> &'static TypeInfo {
        <Self as Typed>::type_info()
    }

    #[inline]
    fn any(&self) -> &dyn Any {
        self
    }

    #[inline]
    fn any_mut(&mut self) -> &mut dyn Any {
        self
    }

    #[inline]
    fn as_reflect(&self) -> &dyn Reflect {
        self
    }

    #[inline]
    fn as_reflect_mut(&mut self) -> &mut dyn Reflect {
        self
    }

    fn apply(&mut self, value: &dyn Reflect) {
        array_apply(self, value);
    }

    #[inline]
    fn set(&mut self, value: Box<dyn Reflect>) -> Result<(), Box<dyn Reflect>> {
        *self = value.take()?;
        Ok(())
    }

    #[inline]
    fn reflect_ref(&self) -> ReflectRef {
        ReflectRef::Array(self)
    }

    #[inline]
    fn reflect_mut(&mut self) -> ReflectMut {
        ReflectMut::Array(self)
    }

    #[inline]
    fn clone_value(&self) -> Box<dyn Reflect> {
        Box::new(self.clone_dynamic())
    }

    #[inline]
    fn reflect_hash(&self) -> Option<u64> {
        array_hash(self)
    }

    fn reflect_partial_eq(&self, value: &dyn Reflect) -> Option<bool> {
        array_partial_eq(self, value)
    }

    fn serializable(&self) -> Option<Serializable> {
        None
    }
}

impl Array for DynamicArray {
    #[inline]
    fn get(&self, index: usize) -> Option<&dyn Reflect> {
        self.values.get(index).map(|value| &**value)
    }

    #[inline]
    fn get_mut(&mut self, index: usize) -> Option<&mut dyn Reflect> {
        self.values.get_mut(index).map(|value| &mut **value)
    }

    #[inline]
    fn len(&self) -> usize {
        self.values.len()
    }

    #[inline]
    fn iter(&self) -> ArrayIter {
        ArrayIter {
            array: self,
            index: 0,
        }
    }

    #[inline]
    fn clone_dynamic(&self) -> DynamicArray {
        DynamicArray {
            name: self.name.clone(),
            values: self
                .values
                .iter()
                .map(|value| value.clone_value())
                .collect(),
        }
    }
}

impl Typed for DynamicArray {
    fn type_info() -> &'static TypeInfo {
        static CELL: NonGenericTypeInfoCell = NonGenericTypeInfoCell::new();
        CELL.get_or_set(|| TypeInfo::Dynamic(DynamicInfo::new::<Self>()))
    }
}

/// An iterator over an [`Array`].
pub struct ArrayIter<'a> {
    pub(crate) array: &'a dyn Array,
    pub(crate) index: usize,
}

impl<'a> Iterator for ArrayIter<'a> {
    type Item = &'a dyn Reflect;

    #[inline]
    fn next(&mut self) -> Option<Self::Item> {
        let value = self.array.get(self.index);
        self.index += 1;
        value
    }

    #[inline]
    fn size_hint(&self) -> (usize, Option<usize>) {
        let size = self.array.len();
        (size, Some(size))
    }
}

impl<'a> ExactSizeIterator for ArrayIter<'a> {}

/// Returns the `u64` hash of the given [array](Array).
#[inline]
pub fn array_hash<A: Array>(array: &A) -> Option<u64> {
    let mut hasher = crate::ReflectHasher::default();
    std::any::Any::type_id(array).hash(&mut hasher);
    array.len().hash(&mut hasher);
    for value in array.iter() {
        hasher.write_u64(value.reflect_hash()?);
    }
    Some(hasher.finish())
}

/// Applies the reflected [array](Array) data to the given [array](Array).
///
/// # Panics
///
/// * Panics if the two arrays have differing lengths.
/// * Panics if the reflected value is not a [valid array](ReflectRef::Array).
///
#[inline]
pub fn array_apply<A: Array>(array: &mut A, reflect: &dyn Reflect) {
    if let ReflectRef::Array(reflect_array) = reflect.reflect_ref() {
        if array.len() != reflect_array.len() {
            panic!("Attempted to apply different sized `Array` types.");
        }
        for (i, value) in reflect_array.iter().enumerate() {
            let v = array.get_mut(i).unwrap();
            v.apply(value);
        }
    } else {
        panic!("Attempted to apply a non-`Array` type to an `Array` type.");
    }
}

/// Compares two [arrays](Array) (one concrete and one reflected) to see if they
/// are equal.
#[inline]
pub fn array_partial_eq<A: Array>(array: &A, reflect: &dyn Reflect) -> Option<bool> {
    match reflect.reflect_ref() {
        ReflectRef::Array(reflect_array) if reflect_array.len() == array.len() => {
            for (a, b) in array.iter().zip(reflect_array.iter()) {
                if let Some(false) | None = a.reflect_partial_eq(b) {
                    return Some(false);
                }
            }
        }
        _ => return Some(false),
    }

    Some(true)
}

/// The default debug formatter for [`Array`] types.
///
/// # Example
/// ```
/// use bevy_reflect::Reflect;
///
/// let my_array: &dyn Reflect = &[1, 2, 3];
/// println!("{:#?}", my_array);
///
/// // Output:
///
/// // [
/// //   1,
/// //   2,
/// //   3,
/// // ]
/// ```
#[inline]
pub fn array_debug(dyn_array: &dyn Array, f: &mut std::fmt::Formatter<'_>) -> std::fmt::Result {
    let mut debug = f.debug_list();
    for item in dyn_array.iter() {
        debug.entry(&item as &dyn Debug);
    }
    debug.finish()
}<|MERGE_RESOLUTION|>--- conflicted
+++ resolved
@@ -1,13 +1,9 @@
-<<<<<<< HEAD
-use crate::utility::NonGenericTypeInfoCell;
-use crate::{serde::Serializable, DynamicInfo, Reflect, ReflectMut, ReflectRef, TypeInfo, Typed};
+use crate::{
+    serde::Serializable, utility::NonGenericTypeInfoCell, DynamicInfo, Reflect, ReflectMut,
+    ReflectRef, TypeInfo, Typed,
+};
 use std::{
     any::{Any, TypeId},
-=======
-use crate::{serde::Serializable, Reflect, ReflectMut, ReflectRef};
-use std::{
-    any::Any,
->>>>>>> cdb62af4
     fmt::Debug,
     hash::{Hash, Hasher},
 };
