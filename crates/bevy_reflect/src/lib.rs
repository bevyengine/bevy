#![expect(missing_docs, reason = "Not all docs are written yet, see #3492.")]
#![cfg_attr(
    any(docsrs, docsrs_dep),
    expect(
        internal_features,
        reason = "rustdoc_internals is needed for fake_variadic"
    )
)]
#![cfg_attr(any(docsrs, docsrs_dep), feature(doc_auto_cfg, rustdoc_internals))]
#![doc(
    html_logo_url = "https://bevy.org/assets/icon.png",
    html_favicon_url = "https://bevy.org/assets/icon.png"
)]

//! Reflection in Rust.
//!
//! [Reflection] is a powerful tool provided within many programming languages
//! that allows for meta-programming: using information _about_ the program to
//! _affect_ the program.
//! In other words, reflection allows us to inspect the program itself, its
//! syntax, and its type information at runtime.
//!
//! This crate adds this missing reflection functionality to Rust.
//! Though it was made with the [Bevy] game engine in mind,
//! it's a general-purpose solution that can be used in any Rust project.
//!
//! At a very high level, this crate allows you to:
//! * Dynamically interact with Rust values
//! * Access type metadata at runtime
//! * Serialize and deserialize (i.e. save and load) data
//!
//! It's important to note that because of missing features in Rust,
//! there are some [limitations] with this crate.
//!
//! # The `Reflect` and `PartialReflect` traits
//!
//! At the root of [`bevy_reflect`] is the [`PartialReflect`] trait.
//!
//! Its purpose is to allow dynamic [introspection] of values,
//! following Rust's type system through a system of [subtraits].
//!
//! Its primary purpose is to allow all implementors to be passed around
//! as a `dyn PartialReflect` trait object in one of the following forms:
//! * `&dyn PartialReflect`
//! * `&mut dyn PartialReflect`
//! * `Box<dyn PartialReflect>`
//!
//! This allows values of types implementing `PartialReflect`
//! to be operated upon completely dynamically (at a small [runtime cost]).
//!
//! Building on `PartialReflect` is the [`Reflect`] trait.
//!
//! `PartialReflect` is a supertrait of `Reflect`
//! so any type implementing `Reflect` implements `PartialReflect` by definition.
//! `dyn Reflect` trait objects can be used similarly to `dyn PartialReflect`,
//! but `Reflect` is also often used in trait bounds (like `T: Reflect`).
//!
//! The distinction between `PartialReflect` and `Reflect` is summarized in the following:
//! * `PartialReflect` is a trait for interacting with values under `bevy_reflect`'s data model.
//!   This means values implementing `PartialReflect` can be dynamically constructed and introspected.
//! * The `Reflect` trait, however, ensures that the interface exposed by `PartialReflect`
//!   on types which additionally implement `Reflect` mirrors the structure of a single Rust type.
//! * This means `dyn Reflect` trait objects can be directly downcasted to concrete types,
//!   where `dyn PartialReflect` trait object cannot.
//! * `Reflect`, since it provides a stronger type-correctness guarantee,
//!   is the trait used to interact with [the type registry].
//!
//! ## Converting between `PartialReflect` and `Reflect`
//!
//! Since `T: Reflect` implies `T: PartialReflect`, conversion from a `dyn Reflect` to a `dyn PartialReflect`
//! trait object (upcasting) is infallible and can be performed with one of the following methods.
//! Note that these are temporary while [the language feature for dyn upcasting coercion] is experimental:
//! * [`PartialReflect::as_partial_reflect`] for `&dyn PartialReflect`
//! * [`PartialReflect::as_partial_reflect_mut`] for `&mut dyn PartialReflect`
//! * [`PartialReflect::into_partial_reflect`] for `Box<dyn PartialReflect>`
//!
//! For conversion in the other direction — downcasting `dyn PartialReflect` to `dyn Reflect` —
//! there are fallible methods:
//! * [`PartialReflect::try_as_reflect`] for `&dyn Reflect`
//! * [`PartialReflect::try_as_reflect_mut`] for `&mut dyn Reflect`
//! * [`PartialReflect::try_into_reflect`] for `Box<dyn Reflect>`
//!
//! Additionally, [`FromReflect::from_reflect`] can be used to convert a `dyn PartialReflect` to a concrete type
//! which implements `Reflect`.
//!
//! # Implementing `Reflect`
//!
//! Implementing `Reflect` (and `PartialReflect`) is easily done using the provided [derive macro]:
//!
//! ```
//! # use bevy_reflect::Reflect;
//! #[derive(Reflect)]
//! struct MyStruct {
//!   foo: i32
//! }
//! ```
//!
//! This will automatically generate the implementation of `Reflect` for any struct or enum.
//!
//! It will also generate other very important trait implementations used for reflection:
//! * [`GetTypeRegistration`]
//! * [`Typed`]
//! * [`Struct`], [`TupleStruct`], or [`Enum`] depending on the type
//!
//! ## Requirements
//!
//! We can implement `Reflect` on any type that satisfies _both_ of the following conditions:
//! * The type implements `Any`, `Send`, and `Sync`.
//!   For the `Any` requirement to be satisfied, the type itself must have a [`'static` lifetime].
//! * All fields and sub-elements themselves implement `Reflect`
//!   (see the [derive macro documentation] for details on how to ignore certain fields when deriving).
//!
//! Additionally, using the derive macro on enums requires a third condition to be met:
//! * All fields and sub-elements must implement [`FromReflect`]—
//!   another important reflection trait discussed in a later section.
//!
//! # The Reflection Subtraits
//!
//! Since [`PartialReflect`] is meant to cover any and every type, this crate also comes with a few
//! more traits to accompany `PartialReflect` and provide more specific interactions.
//! We refer to these traits as the _reflection subtraits_ since they all have `PartialReflect` as a supertrait.
//! The current list of reflection subtraits include:
//! * [`Tuple`]
//! * [`Array`]
//! * [`List`]
//! * [`Set`]
//! * [`Map`]
//! * [`Struct`]
//! * [`TupleStruct`]
//! * [`Enum`]
//! * [`Function`] (requires the `functions` feature)
//!
//! As mentioned previously, the last three are automatically implemented by the [derive macro].
//!
//! Each of these traits come with their own methods specific to their respective category.
//! For example, we can access our struct's fields by name using the [`Struct::field`] method.
//!
//! ```
//! # use bevy_reflect::{PartialReflect, Reflect, Struct};
//! # #[derive(Reflect)]
//! # struct MyStruct {
//! #   foo: i32
//! # }
//! let my_struct: Box<dyn Struct> = Box::new(MyStruct {
//!   foo: 123
//! });
//! let foo: &dyn PartialReflect = my_struct.field("foo").unwrap();
//! assert_eq!(Some(&123), foo.try_downcast_ref::<i32>());
//! ```
//!
//! Since most data is passed around as `dyn PartialReflect` or `dyn Reflect` trait objects,
//! the `PartialReflect` trait has methods for going to and from these subtraits.
//!
//! [`PartialReflect::reflect_kind`], [`PartialReflect::reflect_ref`],
//! [`PartialReflect::reflect_mut`], and [`PartialReflect::reflect_owned`] all return
//! an enum that respectively contains zero-sized, immutable, mutable, and owned access to the type as a subtrait object.
//!
//! For example, we can get out a `dyn Tuple` from our reflected tuple type using one of these methods.
//!
//! ```
//! # use bevy_reflect::{PartialReflect, ReflectRef};
//! let my_tuple: Box<dyn PartialReflect> = Box::new((1, 2, 3));
//! let my_tuple = my_tuple.reflect_ref().as_tuple().unwrap();
//! assert_eq!(3, my_tuple.field_len());
//! ```
//!
//! And to go back to a general-purpose `dyn PartialReflect`,
//! we can just use the matching [`PartialReflect::as_partial_reflect`], [`PartialReflect::as_partial_reflect_mut`],
//! or [`PartialReflect::into_partial_reflect`] methods.
//!
//! ## Opaque Types
//!
//! Some types don't fall under a particular subtrait.
//!
//! These types hide their internal structure to reflection,
//! either because it is not possible, difficult, or not useful to reflect its internals.
//! Such types are known as _opaque_ types.
//!
//! This includes truly opaque types like `String` or `Instant`,
//! but also includes all the primitive types (e.g.  `bool`, `usize`, etc.)
//! since they can't be broken down any further.
//!
//! # Dynamic Types
//!
//! Each subtrait comes with a corresponding _dynamic_ type.
//!
//! The available dynamic types are:
//! * [`DynamicTuple`]
//! * [`DynamicArray`]
//! * [`DynamicList`]
//! * [`DynamicMap`]
//! * [`DynamicStruct`]
//! * [`DynamicTupleStruct`]
//! * [`DynamicEnum`]
//!
//! These dynamic types may contain any arbitrary reflected data.
//!
//! ```
//! # use bevy_reflect::{DynamicStruct, Struct};
//! let mut data = DynamicStruct::default();
//! data.insert("foo", 123_i32);
//! assert_eq!(Some(&123), data.field("foo").unwrap().try_downcast_ref::<i32>())
//! ```
//!
//! They are most commonly used as "proxies" for other types,
//! where they contain the same data as— and therefore, represent— a concrete type.
//! The [`PartialReflect::to_dynamic`] method will return a dynamic type for all non-opaque types,
//! allowing all types to essentially be "cloned" into a dynamic type.
//! And since dynamic types themselves implement [`PartialReflect`],
//! we may pass them around just like most other reflected types.
//!
//! ```
//! # use bevy_reflect::{DynamicStruct, PartialReflect, Reflect};
//! # #[derive(Reflect)]
//! # struct MyStruct {
//! #   foo: i32
//! # }
//! let original: Box<dyn Reflect> = Box::new(MyStruct {
//!   foo: 123
//! });
//!
//! // `dynamic` will be a `DynamicStruct` representing a `MyStruct`
//! let dynamic: Box<dyn PartialReflect> = original.to_dynamic();
//! assert!(dynamic.represents::<MyStruct>());
//! ```
//!
//! ## Patching
//!
//! These dynamic types come in handy when needing to apply multiple changes to another type.
//! This is known as "patching" and is done using the [`PartialReflect::apply`] and [`PartialReflect::try_apply`] methods.
//!
//! ```
//! # use bevy_reflect::{DynamicEnum, PartialReflect};
//! let mut value = Some(123_i32);
//! let patch = DynamicEnum::new("None", ());
//! value.apply(&patch);
//! assert_eq!(None, value);
//! ```
//!
//! ## `FromReflect`
//!
//! It's important to remember that dynamic types are _not_ the concrete type they may be representing.
//! A common mistake is to treat them like such when trying to cast back to the original type
//! or when trying to make use of a reflected trait which expects the actual type.
//!
//! ```should_panic
//! # use bevy_reflect::{DynamicStruct, PartialReflect, Reflect};
//! # #[derive(Reflect)]
//! # struct MyStruct {
//! #   foo: i32
//! # }
//! let original: Box<dyn Reflect> = Box::new(MyStruct {
//!   foo: 123
//! });
//!
//! let dynamic: Box<dyn PartialReflect> = original.to_dynamic();
//! let value = dynamic.try_take::<MyStruct>().unwrap(); // PANIC!
//! ```
//!
//! To resolve this issue, we'll need to convert the dynamic type to the concrete one.
//! This is where [`FromReflect`] comes in.
//!
//! `FromReflect` is a trait that allows an instance of a type to be generated from a
//! dynamic representation— even partial ones.
//! And since the [`FromReflect::from_reflect`] method takes the data by reference,
//! this can be used to effectively clone data (to an extent).
//!
//! It is automatically implemented when [deriving `Reflect`] on a type unless opted out of
//! using `#[reflect(from_reflect = false)]` on the item.
//!
//! ```
//! # use bevy_reflect::{FromReflect, PartialReflect, Reflect};
//! #[derive(Reflect)]
//! struct MyStruct {
//!   foo: i32
//! }
//! let original: Box<dyn Reflect> = Box::new(MyStruct {
//!   foo: 123
//! });
//!
//! let dynamic: Box<dyn PartialReflect> = original.to_dynamic();
//! let value = <MyStruct as FromReflect>::from_reflect(&*dynamic).unwrap(); // OK!
//! ```
//!
//! When deriving, all active fields and sub-elements must also implement `FromReflect`.
//!
//! Fields can be given default values for when a field is missing in the passed value or even ignored.
//! Ignored fields must either implement [`Default`] or have a default function specified
//! using `#[reflect(default = "path::to::function")]`.
//!
//! See the [derive macro documentation](derive@crate::FromReflect) for details.
//!
//! All primitives and simple types implement `FromReflect` by relying on their [`Default`] implementation.
//!
//! # Path navigation
//!
//! The [`GetPath`] trait allows accessing arbitrary nested fields of an [`PartialReflect`] type.
//!
//! Using `GetPath`, it is possible to use a path string to access a specific field
//! of a reflected type.
//!
//! ```
//! # use bevy_reflect::{Reflect, GetPath};
//! #[derive(Reflect)]
//! struct MyStruct {
//!   value: Vec<Option<u32>>
//! }
//!
//! let my_struct = MyStruct {
//!   value: vec![None, None, Some(123)],
//! };
//! assert_eq!(
//!   my_struct.path::<u32>(".value[2].0").unwrap(),
//!   &123,
//! );
//! ```
//!
//! # Type Registration
//!
//! This crate also comes with a [`TypeRegistry`] that can be used to store and retrieve additional type metadata at runtime,
//! such as helper types and trait implementations.
//!
//! The [derive macro] for [`Reflect`] also generates an implementation of the [`GetTypeRegistration`] trait,
//! which is used by the registry to generate a [`TypeRegistration`] struct for that type.
//! We can then register additional [type data] we want associated with that type.
//!
//! For example, we can register [`ReflectDefault`] on our type so that its `Default` implementation
//! may be used dynamically.
//!
//! ```
//! # use bevy_reflect::{Reflect, TypeRegistry, prelude::ReflectDefault};
//! #[derive(Reflect, Default)]
//! struct MyStruct {
//!   foo: i32
//! }
//! let mut registry = TypeRegistry::empty();
//! registry.register::<MyStruct>();
//! registry.register_type_data::<MyStruct, ReflectDefault>();
//!
//! let registration = registry.get(core::any::TypeId::of::<MyStruct>()).unwrap();
//! let reflect_default = registration.data::<ReflectDefault>().unwrap();
//!
//! let new_value: Box<dyn Reflect> = reflect_default.default();
//! assert!(new_value.is::<MyStruct>());
//! ```
//!
//! Because this operation is so common, the derive macro actually has a shorthand for it.
//! By using the `#[reflect(Trait)]` attribute, the derive macro will automatically register a matching,
//! in-scope `ReflectTrait` type within the `GetTypeRegistration` implementation.
//!
//! ```
//! use bevy_reflect::prelude::{Reflect, ReflectDefault};
//!
//! #[derive(Reflect, Default)]
//! #[reflect(Default)]
//! struct MyStruct {
//!   foo: i32
//! }
//! ```
//!
//! ## Reflecting Traits
//!
//! Type data doesn't have to be tied to a trait, but it's often extremely useful to create trait type data.
//! These allow traits to be used directly on a `dyn Reflect` (and not a `dyn PartialReflect`)
//! while utilizing the underlying type's implementation.
//!
//! For any [object-safe] trait, we can easily generate a corresponding `ReflectTrait` type for our trait
//! using the [`#[reflect_trait]`](reflect_trait) macro.
//!
//! ```
//! # use bevy_reflect::{Reflect, reflect_trait, TypeRegistry};
//! #[reflect_trait] // Generates a `ReflectMyTrait` type
//! pub trait MyTrait {}
//! impl<T: Reflect> MyTrait for T {}
//!
//! let mut registry = TypeRegistry::new();
//! registry.register_type_data::<i32, ReflectMyTrait>();
//! ```
//!
//! The generated type data can be used to convert a valid `dyn Reflect` into a `dyn MyTrait`.
//! See the [dynamic types example](https://github.com/bevyengine/bevy/blob/latest/examples/reflection/dynamic_types.rs)
//! for more information and usage details.
//!
//! # Serialization
//!
//! By using reflection, we are also able to get serialization capabilities for free.
//! In fact, using [`bevy_reflect`] can result in faster compile times and reduced code generation over
//! directly deriving the [`serde`] traits.
//!
//! The way it works is by moving the serialization logic into common serializers and deserializers:
//! * [`ReflectSerializer`]
//! * [`TypedReflectSerializer`]
//! * [`ReflectDeserializer`]
//! * [`TypedReflectDeserializer`]
//!
//! All of these structs require a reference to the [registry] so that [type information] can be retrieved,
//! as well as registered type data, such as [`ReflectSerialize`] and [`ReflectDeserialize`].
//!
//! The general entry point are the "untyped" versions of these structs.
//! These will automatically extract the type information and pass them into their respective "typed" version.
//!
//! The output of the `ReflectSerializer` will be a map, where the key is the [type path]
//! and the value is the serialized data.
//! The `TypedReflectSerializer` will simply output the serialized data.
//!
//! The `ReflectDeserializer` can be used to deserialize this map and return a `Box<dyn Reflect>`,
//! where the underlying type will be a dynamic type representing some concrete type (except for opaque types).
//!
//! Again, it's important to remember that dynamic types may need to be converted to their concrete counterparts
//! in order to be used in certain cases.
//! This can be achieved using [`FromReflect`].
//!
//! ```
//! # use serde::de::DeserializeSeed;
//! # use bevy_reflect::{
//! #     serde::{ReflectSerializer, ReflectDeserializer},
//! #     Reflect, PartialReflect, FromReflect, TypeRegistry
//! # };
//! #[derive(Reflect, PartialEq, Debug)]
//! struct MyStruct {
//!   foo: i32
//! }
//!
//! let original_value = MyStruct {
//!   foo: 123
//! };
//!
//! // Register
//! let mut registry = TypeRegistry::new();
//! registry.register::<MyStruct>();
//!
//! // Serialize
//! let reflect_serializer = ReflectSerializer::new(original_value.as_partial_reflect(), &registry);
//! let serialized_value: String = ron::to_string(&reflect_serializer).unwrap();
//!
//! // Deserialize
//! let reflect_deserializer = ReflectDeserializer::new(&registry);
//! let deserialized_value: Box<dyn PartialReflect> = reflect_deserializer.deserialize(
//!   &mut ron::Deserializer::from_str(&serialized_value).unwrap()
//! ).unwrap();
//!
//! // Convert
//! let converted_value = <MyStruct as FromReflect>::from_reflect(&*deserialized_value).unwrap();
//!
//! assert_eq!(original_value, converted_value);
//! ```
//!
//! # Limitations
//!
//! While this crate offers a lot in terms of adding reflection to Rust,
//! it does come with some limitations that don't make it as featureful as reflection
//! in other programming languages.
//!
//! ## Non-Static Lifetimes
//!
//! One of the most obvious limitations is the `'static` requirement.
//! Rust requires fields to define a lifetime for referenced data,
//! but [`Reflect`] requires all types to have a `'static` lifetime.
//! This makes it impossible to reflect any type with non-static borrowed data.
//!
//! ## Generic Function Reflection
//!
//! Another limitation is the inability to reflect over generic functions directly. It can be done, but will
//! typically require manual monomorphization (i.e. manually specifying the types the generic method can
//! take).
//!
//! ## Manual Registration
//!
//! Since Rust doesn't provide built-in support for running initialization code before `main`,
//! there is no way for `bevy_reflect` to automatically register types into the [type registry].
//! This means types must manually be registered, including their desired monomorphized
//! representations if generic.
//!
//! # Features
//!
//! ## `bevy`
//!
//! | Default | Dependencies                              |
//! | :-----: | :---------------------------------------: |
//! | ❌      | [`bevy_math`], [`glam`], [`smallvec`]     |
//!
//! This feature makes it so that the appropriate reflection traits are implemented on all the types
//! necessary for the [Bevy] game engine.
//! enables the optional dependencies: [`bevy_math`], [`glam`], and [`smallvec`].
//! These dependencies are used by the [Bevy] game engine and must define their reflection implementations
//! within this crate due to Rust's [orphan rule].
//!
//! ## `functions`
//!
//! | Default | Dependencies                      |
//! | :-----: | :-------------------------------: |
//! | ❌      | [`bevy_reflect_derive/functions`] |
//!
//! This feature allows creating a [`DynamicFunction`] or [`DynamicFunctionMut`] from Rust functions. Dynamic
//! functions can then be called with valid [`ArgList`]s.
//!
//! For more information, read the [`func`] module docs.
//!
//! ## `documentation`
//!
//! | Default | Dependencies                                  |
//! | :-----: | :-------------------------------------------: |
//! | ❌      | [`bevy_reflect_derive/documentation`]         |
//!
//! This feature enables capturing doc comments as strings for items that [derive `Reflect`].
//! Documentation information can then be accessed at runtime on the [`TypeInfo`] of that item.
//!
//! This can be useful for generating documentation for scripting language interop or
//! for displaying tooltips in an editor.
//!
//! ## `debug`
//!
//! | Default | Dependencies                                  |
//! | :-----: | :-------------------------------------------: |
//! | ✅      | `debug_stack`                                 |
//!
//! This feature enables useful debug features for reflection.
//!
//! This includes the `debug_stack` feature,
//! which enables capturing the type stack when serializing or deserializing a type
//! and displaying it in error messages.
//!
//! [Reflection]: https://en.wikipedia.org/wiki/Reflective_programming
//! [Bevy]: https://bevy.org/
//! [limitations]: #limitations
//! [`bevy_reflect`]: crate
//! [introspection]: https://en.wikipedia.org/wiki/Type_introspection
//! [subtraits]: #the-reflection-subtraits
//! [the type registry]: #type-registration
//! [runtime cost]: https://doc.rust-lang.org/book/ch17-02-trait-objects.html#trait-objects-perform-dynamic-dispatch
//! [the language feature for dyn upcasting coercion]: https://github.com/rust-lang/rust/issues/65991
//! [derive macro]: derive@crate::Reflect
//! [`'static` lifetime]: https://doc.rust-lang.org/rust-by-example/scope/lifetime/static_lifetime.html#trait-bound
//! [`Function`]: crate::func::Function
//! [derive macro documentation]: derive@crate::Reflect
//! [deriving `Reflect`]: derive@crate::Reflect
//! [type data]: TypeData
//! [`ReflectDefault`]: std_traits::ReflectDefault
//! [object-safe]: https://doc.rust-lang.org/reference/items/traits.html#object-safety
//! [`serde`]: ::serde
//! [`ReflectSerializer`]: serde::ReflectSerializer
//! [`TypedReflectSerializer`]: serde::TypedReflectSerializer
//! [`ReflectDeserializer`]: serde::ReflectDeserializer
//! [`TypedReflectDeserializer`]: serde::TypedReflectDeserializer
//! [registry]: TypeRegistry
//! [type information]: TypeInfo
//! [type path]: TypePath
//! [type registry]: TypeRegistry
//! [`bevy_math`]: https://docs.rs/bevy_math/latest/bevy_math/
//! [`glam`]: https://docs.rs/glam/latest/glam/
//! [`smallvec`]: https://docs.rs/smallvec/latest/smallvec/
//! [orphan rule]: https://doc.rust-lang.org/book/ch10-02-traits.html#implementing-a-trait-on-a-type:~:text=But%20we%20can%E2%80%99t,implementation%20to%20use.
//! [`bevy_reflect_derive/documentation`]: bevy_reflect_derive
//! [`bevy_reflect_derive/functions`]: bevy_reflect_derive
//! [`DynamicFunction`]: crate::func::DynamicFunction
//! [`DynamicFunctionMut`]: crate::func::DynamicFunctionMut
//! [`ArgList`]: crate::func::ArgList
//! [derive `Reflect`]: derive@crate::Reflect

#![no_std]

/// Configuration information for this crate.
pub mod cfg {
    pub(crate) use bevy_platform::cfg::*;

    pub use bevy_platform::cfg::std;

    define_alias! {
        #[cfg(feature = "documentation")] => {
            /// When enabled, allows documentation comments to be accessed via reflection
            documentation
        }

        #[cfg(feature = "functions")] => {
            /// Enables function reflection
            functions
        }

        #[cfg(feature = "debug")] => {
            /// Enables features useful for debugging reflection
            debug
        }

        #[cfg(feature = "debug_stack")] => {
            /// When enabled, keeps track of the current serialization/deserialization context for better error messages
            debug_stack
        }

        #[cfg(feature = "glam")] => {
            /// Adds reflection support to `glam` types.
            glam
        }

        #[cfg(feature = "hashbrown")] => {
            /// Adds reflection support to `hashbrown` types.
            hashbrown
        }

        #[cfg(feature = "petgraph")] => {
            /// Adds reflection support to `petgraph` types.
            petgraph
        }

        #[cfg(feature = "smallvec")] => {
            /// Adds reflection support to `smallvec` types.
            smallvec
        }

        #[cfg(feature = "uuid")] => {
            /// Adds reflection support to `uuid` types.
            uuid
        }

        #[cfg(feature = "wgpu-types")] => {
            /// Adds reflection support to `wgpu-types` types.
            wgpu_types
        }

        #[cfg(feature = "smol_str")] => {
            /// Adds reflection support to `smol_str` types.
            smol_str
        }
    }
}

cfg::std! {
    extern crate std;
}

extern crate alloc;

// Required to make proc macros work in bevy itself.
extern crate self as bevy_reflect;

mod array;
mod error;
mod fields;
mod from_reflect;
#[cfg(feature = "functions")]
pub mod func;
mod kind;
mod list;
mod map;
mod path;
mod reflect;
mod reflectable;
mod remote;
mod set;
mod struct_trait;
mod tuple;
mod tuple_struct;
mod type_info;
mod type_path;
mod type_registry;

mod impls {
<<<<<<< HEAD
    // This simplifies implementations by consolidating conditional compilation.
    crate::cfg::switch! {
        crate::cfg::functions => {
            use crate::func::macros::impl_function_traits as maybe_impl_functions_traits;
        }
        _ => {
            use bevy_platform::cfg::disabled as maybe_impl_functions_traits;
        }
    }

=======
    mod alloc;
    mod bevy_platform;
    mod core;
>>>>>>> 7e9d6d85
    mod foldhash;
    #[cfg(feature = "hashbrown")]
    mod hashbrown;
    mod macros;
    #[cfg(feature = "std")]
    mod std;

    crate::cfg::glam! {
        mod glam;
    }

    crate::cfg::petgraph! {
        mod petgraph;
    }

    crate::cfg::smallvec! {
        mod smallvec;
    }

    crate::cfg::smol_str! {
        mod smol_str;
    }

    crate::cfg::uuid! {
        mod uuid;
    }

    crate::cfg::wgpu_types! {
        mod wgpu_types;
    }
}

pub mod attributes;
mod enums;
mod generics;
pub mod serde;
pub mod std_traits;
#[cfg(feature = "debug_stack")]
mod type_info_stack;
pub mod utility;

/// The reflect prelude.
///
/// This includes the most common types in this crate, re-exported for your convenience.
pub mod prelude {
    pub use crate::std_traits::*;

    #[doc(hidden)]
    pub use crate::{
        reflect_trait, FromReflect, GetField, GetPath, GetTupleStructField, PartialReflect,
        Reflect, ReflectDeserialize, ReflectFromReflect, ReflectPath, ReflectSerialize, Struct,
        TupleStruct, TypePath,
    };

    #[cfg(feature = "functions")]
    pub use crate::func::{Function, IntoFunction, IntoFunctionMut};
}

pub use array::*;
pub use enums::*;
pub use error::*;
pub use fields::*;
pub use from_reflect::*;
pub use generics::*;
pub use kind::*;
pub use list::*;
pub use map::*;
pub use path::*;
pub use reflect::*;
pub use reflectable::*;
pub use remote::*;
pub use set::*;
pub use struct_trait::*;
pub use tuple::*;
pub use tuple_struct::*;
pub use type_info::*;
pub use type_path::*;
pub use type_registry::*;

pub use bevy_reflect_derive::*;
pub use erased_serde;

/// Exports used by the reflection macros.
///
/// These are not meant to be used directly and are subject to breaking changes.
#[doc(hidden)]
pub mod __macro_exports {
    use crate::{
        DynamicArray, DynamicEnum, DynamicList, DynamicMap, DynamicStruct, DynamicTuple,
        DynamicTupleStruct, GetTypeRegistration, TypeRegistry,
    };

    /// Re-exports of items from the [`alloc`] crate.
    ///
    /// This is required because in `std` environments (e.g., the `std` feature is enabled)
    /// the `alloc` crate may not have been included, making its namespace unreliable.
    pub mod alloc_utils {
        pub use ::alloc::{
            borrow::{Cow, ToOwned},
            boxed::Box,
            string::ToString,
        };
    }

    /// A wrapper trait around [`GetTypeRegistration`].
    ///
    /// This trait is used by the derive macro to recursively register all type dependencies.
    /// It's used instead of `GetTypeRegistration` directly to avoid making dynamic types also
    /// implement `GetTypeRegistration` in order to be used as active fields.
    ///
    /// This trait has a blanket implementation for all types that implement `GetTypeRegistration`
    /// and manual implementations for all dynamic types (which simply do nothing).
    #[diagnostic::on_unimplemented(
        message = "`{Self}` does not implement `GetTypeRegistration` so cannot be registered for reflection",
        note = "consider annotating `{Self}` with `#[derive(Reflect)]`"
    )]
    pub trait RegisterForReflection {
        #[expect(
            unused_variables,
            reason = "The parameters here are intentionally unused by the default implementation; however, putting underscores here will result in the underscores being copied by rust-analyzer's tab completion."
        )]
        fn __register(registry: &mut TypeRegistry) {}
    }

    impl<T: GetTypeRegistration> RegisterForReflection for T {
        fn __register(registry: &mut TypeRegistry) {
            registry.register::<T>();
        }
    }

    impl RegisterForReflection for DynamicEnum {}

    impl RegisterForReflection for DynamicTupleStruct {}

    impl RegisterForReflection for DynamicStruct {}

    impl RegisterForReflection for DynamicMap {}

    impl RegisterForReflection for DynamicList {}

    impl RegisterForReflection for DynamicArray {}

    impl RegisterForReflection for DynamicTuple {}
}

#[cfg(test)]
#[expect(
    clippy::approx_constant,
    reason = "We don't need the exact value of Pi here."
)]
mod tests {
    use ::serde::{de::DeserializeSeed, Deserialize, Serialize};
    use alloc::{
        borrow::Cow,
        boxed::Box,
        format,
        string::{String, ToString},
        vec,
        vec::Vec,
    };
    use bevy_platform::collections::HashMap;
    use core::{
        any::TypeId,
        fmt::{Debug, Formatter},
        hash::Hash,
        marker::PhantomData,
    };
    use disqualified::ShortName;
    use ron::{
        ser::{to_string_pretty, PrettyConfig},
        Deserializer,
    };
    use static_assertions::{assert_impl_all, assert_not_impl_all};

    use super::{prelude::*, *};
    use crate::{
        serde::{ReflectDeserializer, ReflectSerializer},
        utility::GenericTypePathCell,
    };

    #[test]
    fn try_apply_should_detect_kinds() {
        #[derive(Reflect, Debug)]
        struct Struct {
            a: u32,
            b: f32,
        }

        #[derive(Reflect, Debug)]
        enum Enum {
            A,
            B(u32),
        }

        let mut struct_target = Struct {
            a: 0xDEADBEEF,
            b: 3.14,
        };

        let mut enum_target = Enum::A;

        let array_src = [8, 0, 8];

        let result = struct_target.try_apply(&enum_target);
        assert!(
            matches!(
                result,
                Err(ApplyError::MismatchedKinds {
                    from_kind: ReflectKind::Enum,
                    to_kind: ReflectKind::Struct
                })
            ),
            "result was {result:?}"
        );

        let result = enum_target.try_apply(&array_src);
        assert!(
            matches!(
                result,
                Err(ApplyError::MismatchedKinds {
                    from_kind: ReflectKind::Array,
                    to_kind: ReflectKind::Enum
                })
            ),
            "result was {result:?}"
        );
    }

    #[test]
    fn reflect_struct() {
        #[derive(Reflect)]
        struct Foo {
            a: u32,
            b: f32,
            c: Bar,
        }
        #[derive(Reflect)]
        struct Bar {
            x: u32,
        }

        let mut foo = Foo {
            a: 42,
            b: 3.14,
            c: Bar { x: 1 },
        };

        let a = *foo.get_field::<u32>("a").unwrap();
        assert_eq!(a, 42);

        *foo.get_field_mut::<u32>("a").unwrap() += 1;
        assert_eq!(foo.a, 43);

        let bar = foo.get_field::<Bar>("c").unwrap();
        assert_eq!(bar.x, 1);

        // nested retrieval
        let c = foo.field("c").unwrap();
        let value = c.reflect_ref().as_struct().unwrap();
        assert_eq!(*value.get_field::<u32>("x").unwrap(), 1);

        // patch Foo with a dynamic struct
        let mut dynamic_struct = DynamicStruct::default();
        dynamic_struct.insert("a", 123u32);
        dynamic_struct.insert("should_be_ignored", 456);

        foo.apply(&dynamic_struct);
        assert_eq!(foo.a, 123);
    }

    #[test]
    fn reflect_map() {
        #[derive(Reflect, Hash)]
        #[reflect(Hash)]
        struct Foo {
            a: u32,
            b: String,
        }

        let key_a = Foo {
            a: 1,
            b: "k1".to_string(),
        };

        let key_b = Foo {
            a: 1,
            b: "k1".to_string(),
        };

        let key_c = Foo {
            a: 3,
            b: "k3".to_string(),
        };

        let mut map = DynamicMap::default();
        map.insert(key_a, 10u32);
        assert_eq!(
            10,
            *map.get(&key_b).unwrap().try_downcast_ref::<u32>().unwrap()
        );
        assert!(map.get(&key_c).is_none());
        *map.get_mut(&key_b)
            .unwrap()
            .try_downcast_mut::<u32>()
            .unwrap() = 20;
        assert_eq!(
            20,
            *map.get(&key_b).unwrap().try_downcast_ref::<u32>().unwrap()
        );
    }

    #[test]
    fn reflect_unit_struct() {
        #[derive(Reflect)]
        struct Foo(u32, u64);

        let mut foo = Foo(1, 2);
        assert_eq!(1, *foo.get_field::<u32>(0).unwrap());
        assert_eq!(2, *foo.get_field::<u64>(1).unwrap());

        let mut patch = DynamicTupleStruct::default();
        patch.insert(3u32);
        patch.insert(4u64);
        assert_eq!(
            3,
            *patch.field(0).unwrap().try_downcast_ref::<u32>().unwrap()
        );
        assert_eq!(
            4,
            *patch.field(1).unwrap().try_downcast_ref::<u64>().unwrap()
        );

        foo.apply(&patch);
        assert_eq!(3, foo.0);
        assert_eq!(4, foo.1);

        let mut iter = patch.iter_fields();
        assert_eq!(3, *iter.next().unwrap().try_downcast_ref::<u32>().unwrap());
        assert_eq!(4, *iter.next().unwrap().try_downcast_ref::<u64>().unwrap());
    }

    #[test]
    #[should_panic(
        expected = "the given key of type `bevy_reflect::tests::Foo` does not support hashing"
    )]
    fn reflect_map_no_hash() {
        #[derive(Reflect)]
        struct Foo {
            a: u32,
        }

        let foo = Foo { a: 1 };
        assert!(foo.reflect_hash().is_none());

        let mut map = DynamicMap::default();
        map.insert(foo, 10u32);
    }

    #[test]
    #[should_panic(
        expected = "the dynamic type `bevy_reflect::DynamicStruct` (representing `bevy_reflect::tests::Foo`) does not support hashing"
    )]
    fn reflect_map_no_hash_dynamic_representing() {
        #[derive(Reflect, Hash)]
        #[reflect(Hash)]
        struct Foo {
            a: u32,
        }

        let foo = Foo { a: 1 };
        assert!(foo.reflect_hash().is_some());
        let dynamic = foo.to_dynamic_struct();

        let mut map = DynamicMap::default();
        map.insert(dynamic, 11u32);
    }

    #[test]
    #[should_panic(
        expected = "the dynamic type `bevy_reflect::DynamicStruct` does not support hashing"
    )]
    fn reflect_map_no_hash_dynamic() {
        #[derive(Reflect, Hash)]
        #[reflect(Hash)]
        struct Foo {
            a: u32,
        }

        let mut dynamic = DynamicStruct::default();
        dynamic.insert("a", 4u32);
        assert!(dynamic.reflect_hash().is_none());

        let mut map = DynamicMap::default();
        map.insert(dynamic, 11u32);
    }

    #[test]
    fn reflect_ignore() {
        #[derive(Reflect)]
        struct Foo {
            a: u32,
            #[reflect(ignore)]
            _b: u32,
        }

        let foo = Foo { a: 1, _b: 2 };

        let values: Vec<u32> = foo
            .iter_fields()
            .map(|value| *value.try_downcast_ref::<u32>().unwrap())
            .collect();
        assert_eq!(values, vec![1]);
    }

    /// This test ensures that we are able to reflect generic types with one or more type parameters.
    ///
    /// When there is an `Add` implementation for `String`, the compiler isn't able to infer the correct
    /// type to deref to.
    /// If we don't append the strings in the `TypePath` derive correctly (i.e. explicitly specifying the type),
    /// we'll get a compilation error saying that "`&String` cannot be added to `String`".
    ///
    /// So this test just ensures that we do do that correctly.
    ///
    /// This problem is a known issue and is unexpectedly expected behavior:
    /// - <https://github.com/rust-lang/rust/issues/77143>
    /// - <https://github.com/bodil/smartstring/issues/7>
    /// - <https://github.com/pola-rs/polars/issues/14666>
    #[test]
    fn should_reflect_generic() {
        struct FakeString {}

        // This implementation confuses the compiler when trying to add a `&String` to a `String`
        impl core::ops::Add<FakeString> for String {
            type Output = Self;
            fn add(self, _rhs: FakeString) -> Self::Output {
                unreachable!()
            }
        }

        #[derive(Reflect)]
        struct Foo<A>(A);

        #[derive(Reflect)]
        struct Bar<A, B>(A, B);

        #[derive(Reflect)]
        struct Baz<A, B, C>(A, B, C);
    }

    #[test]
    fn should_reflect_clone() {
        // Struct
        #[derive(Reflect, Debug, PartialEq)]
        struct Foo(usize);

        let value = Foo(123);
        let clone = value.reflect_clone().expect("should reflect_clone struct");
        assert_eq!(value, clone.take::<Foo>().unwrap());

        // Tuple
        let foo = (123, 4.56);
        let clone = foo.reflect_clone().expect("should reflect_clone tuple");
        assert_eq!(foo, clone.take::<(u32, f32)>().unwrap());
    }

    #[test]
    fn should_reflect_clone_generic_type() {
        #[derive(Reflect, Debug, PartialEq)]
        struct Foo<T, U>(T, #[reflect(ignore, clone)] PhantomData<U>);
        #[derive(TypePath, Debug, PartialEq)]
        struct Bar;

        // `usize` will be cloned via `Reflect::reflect_clone`
        // `PhantomData<Bar>` will be cloned via `Clone::clone`
        let value = Foo::<usize, Bar>(123, PhantomData);
        let clone = value
            .reflect_clone()
            .expect("should reflect_clone generic struct");
        assert_eq!(value, clone.take::<Foo<usize, Bar>>().unwrap());
    }

    #[test]
    fn should_reflect_clone_with_clone() {
        // A custom clone function to verify that the `#[reflect(Clone)]` container attribute
        // takes precedence over the `#[reflect(clone)]` field attribute.
        #[expect(
            dead_code,
            reason = "if things are working correctly, this function should never be called"
        )]
        fn custom_clone(_value: &usize) -> usize {
            panic!("should not be called");
        }

        // Tuple Struct
        #[derive(Reflect, Clone, Debug, PartialEq)]
        #[reflect(Clone)]
        struct Foo(#[reflect(clone = "custom_clone")] usize);

        let value = Foo(123);
        let clone = value
            .reflect_clone()
            .expect("should reflect_clone tuple struct");
        assert_eq!(value, clone.take::<Foo>().unwrap());

        // Struct
        #[derive(Reflect, Clone, Debug, PartialEq)]
        #[reflect(Clone)]
        struct Bar {
            #[reflect(clone = "custom_clone")]
            value: usize,
        }

        let value = Bar { value: 123 };
        let clone = value.reflect_clone().expect("should reflect_clone struct");
        assert_eq!(value, clone.take::<Bar>().unwrap());

        // Enum
        #[derive(Reflect, Clone, Debug, PartialEq)]
        #[reflect(Clone)]
        enum Baz {
            Unit,
            Tuple(#[reflect(clone = "custom_clone")] usize),
            Struct {
                #[reflect(clone = "custom_clone")]
                value: usize,
            },
        }

        let value = Baz::Unit;
        let clone = value
            .reflect_clone()
            .expect("should reflect_clone unit variant");
        assert_eq!(value, clone.take::<Baz>().unwrap());

        let value = Baz::Tuple(123);
        let clone = value
            .reflect_clone()
            .expect("should reflect_clone tuple variant");
        assert_eq!(value, clone.take::<Baz>().unwrap());

        let value = Baz::Struct { value: 123 };
        let clone = value
            .reflect_clone()
            .expect("should reflect_clone struct variant");
        assert_eq!(value, clone.take::<Baz>().unwrap());
    }

    #[test]
    fn should_custom_reflect_clone() {
        #[derive(Reflect, Debug, PartialEq)]
        #[reflect(Clone(clone_foo))]
        struct Foo(usize);

        fn clone_foo(foo: &Foo) -> Foo {
            Foo(foo.0 + 198)
        }

        let foo = Foo(123);
        let clone = foo.reflect_clone().unwrap();
        assert_eq!(Foo(321), clone.take::<Foo>().unwrap());
    }

    #[test]
    fn should_not_clone_ignored_fields() {
        // Tuple Struct
        #[derive(Reflect, Clone, Debug, PartialEq)]
        struct Foo(#[reflect(ignore)] usize);

        let foo = Foo(123);
        let clone = foo.reflect_clone();
        assert_eq!(
            clone.unwrap_err(),
            ReflectCloneError::FieldNotCloneable {
                field: FieldId::Unnamed(0),
                variant: None,
                container_type_path: Cow::Borrowed(Foo::type_path()),
            }
        );

        // Struct
        #[derive(Reflect, Clone, Debug, PartialEq)]
        struct Bar {
            #[reflect(ignore)]
            value: usize,
        }

        let bar = Bar { value: 123 };
        let clone = bar.reflect_clone();
        assert_eq!(
            clone.unwrap_err(),
            ReflectCloneError::FieldNotCloneable {
                field: FieldId::Named(Cow::Borrowed("value")),
                variant: None,
                container_type_path: Cow::Borrowed(Bar::type_path()),
            }
        );

        // Enum
        #[derive(Reflect, Clone, Debug, PartialEq)]
        enum Baz {
            Tuple(#[reflect(ignore)] usize),
            Struct {
                #[reflect(ignore)]
                value: usize,
            },
        }

        let baz = Baz::Tuple(123);
        let clone = baz.reflect_clone();
        assert_eq!(
            clone.unwrap_err(),
            ReflectCloneError::FieldNotCloneable {
                field: FieldId::Unnamed(0),
                variant: Some(Cow::Borrowed("Tuple")),
                container_type_path: Cow::Borrowed(Baz::type_path()),
            }
        );

        let baz = Baz::Struct { value: 123 };
        let clone = baz.reflect_clone();
        assert_eq!(
            clone.unwrap_err(),
            ReflectCloneError::FieldNotCloneable {
                field: FieldId::Named(Cow::Borrowed("value")),
                variant: Some(Cow::Borrowed("Struct")),
                container_type_path: Cow::Borrowed(Baz::type_path()),
            }
        );
    }

    #[test]
    fn should_clone_ignored_fields_with_clone_attributes() {
        #[derive(Reflect, Clone, Debug, PartialEq)]
        struct Foo(#[reflect(ignore, clone)] usize);

        let foo = Foo(123);
        let clone = foo.reflect_clone().unwrap();
        assert_eq!(Foo(123), clone.take::<Foo>().unwrap());

        #[derive(Reflect, Clone, Debug, PartialEq)]
        struct Bar(#[reflect(ignore, clone = "clone_usize")] usize);

        fn clone_usize(this: &usize) -> usize {
            *this + 198
        }

        let bar = Bar(123);
        let clone = bar.reflect_clone().unwrap();
        assert_eq!(Bar(321), clone.take::<Bar>().unwrap());
    }

    #[test]
    fn should_composite_reflect_clone() {
        #[derive(Reflect, Debug, PartialEq)]
        enum MyEnum {
            Unit,
            Tuple(
                Foo,
                #[reflect(ignore, clone)] Bar,
                #[reflect(clone = "clone_baz")] Baz,
            ),
            Struct {
                foo: Foo,
                #[reflect(ignore, clone)]
                bar: Bar,
                #[reflect(clone = "clone_baz")]
                baz: Baz,
            },
        }

        #[derive(Reflect, Debug, PartialEq)]
        struct Foo {
            #[reflect(clone = "clone_bar")]
            bar: Bar,
            baz: Baz,
        }

        #[derive(Reflect, Default, Clone, Debug, PartialEq)]
        #[reflect(Clone)]
        struct Bar(String);

        #[derive(Reflect, Debug, PartialEq)]
        struct Baz(String);

        fn clone_bar(bar: &Bar) -> Bar {
            Bar(format!("{}!", bar.0))
        }

        fn clone_baz(baz: &Baz) -> Baz {
            Baz(format!("{}!", baz.0))
        }

        let my_enum = MyEnum::Unit;
        let clone = my_enum.reflect_clone().unwrap();
        assert_eq!(MyEnum::Unit, clone.take::<MyEnum>().unwrap());

        let my_enum = MyEnum::Tuple(
            Foo {
                bar: Bar("bar".to_string()),
                baz: Baz("baz".to_string()),
            },
            Bar("bar".to_string()),
            Baz("baz".to_string()),
        );
        let clone = my_enum.reflect_clone().unwrap();
        assert_eq!(
            MyEnum::Tuple(
                Foo {
                    bar: Bar("bar!".to_string()),
                    baz: Baz("baz".to_string()),
                },
                Bar("bar".to_string()),
                Baz("baz!".to_string()),
            ),
            clone.take::<MyEnum>().unwrap()
        );

        let my_enum = MyEnum::Struct {
            foo: Foo {
                bar: Bar("bar".to_string()),
                baz: Baz("baz".to_string()),
            },
            bar: Bar("bar".to_string()),
            baz: Baz("baz".to_string()),
        };
        let clone = my_enum.reflect_clone().unwrap();
        assert_eq!(
            MyEnum::Struct {
                foo: Foo {
                    bar: Bar("bar!".to_string()),
                    baz: Baz("baz".to_string()),
                },
                bar: Bar("bar".to_string()),
                baz: Baz("baz!".to_string()),
            },
            clone.take::<MyEnum>().unwrap()
        );
    }

    #[test]
    fn should_call_from_reflect_dynamically() {
        #[derive(Reflect)]
        struct MyStruct {
            foo: usize,
        }

        // Register
        let mut registry = TypeRegistry::default();
        registry.register::<MyStruct>();

        // Get type data
        let type_id = TypeId::of::<MyStruct>();
        let rfr = registry
            .get_type_data::<ReflectFromReflect>(type_id)
            .expect("the FromReflect trait should be registered");

        // Call from_reflect
        let mut dynamic_struct = DynamicStruct::default();
        dynamic_struct.insert("foo", 123usize);
        let reflected = rfr
            .from_reflect(&dynamic_struct)
            .expect("the type should be properly reflected");

        // Assert
        let expected = MyStruct { foo: 123 };
        assert!(expected
            .reflect_partial_eq(reflected.as_partial_reflect())
            .unwrap_or_default());
        let not_expected = MyStruct { foo: 321 };
        assert!(!not_expected
            .reflect_partial_eq(reflected.as_partial_reflect())
            .unwrap_or_default());
    }

    #[test]
    fn from_reflect_should_allow_ignored_unnamed_fields() {
        #[derive(Reflect, Eq, PartialEq, Debug)]
        struct MyTupleStruct(i8, #[reflect(ignore)] i16, i32);

        let expected = MyTupleStruct(1, 0, 3);

        let mut dyn_tuple_struct = DynamicTupleStruct::default();
        dyn_tuple_struct.insert(1_i8);
        dyn_tuple_struct.insert(3_i32);
        let my_tuple_struct = <MyTupleStruct as FromReflect>::from_reflect(&dyn_tuple_struct);

        assert_eq!(Some(expected), my_tuple_struct);

        #[derive(Reflect, Eq, PartialEq, Debug)]
        enum MyEnum {
            Tuple(i8, #[reflect(ignore)] i16, i32),
        }

        let expected = MyEnum::Tuple(1, 0, 3);

        let mut dyn_tuple = DynamicTuple::default();
        dyn_tuple.insert(1_i8);
        dyn_tuple.insert(3_i32);

        let mut dyn_enum = DynamicEnum::default();
        dyn_enum.set_variant("Tuple", dyn_tuple);

        let my_enum = <MyEnum as FromReflect>::from_reflect(&dyn_enum);

        assert_eq!(Some(expected), my_enum);
    }

    #[test]
    fn from_reflect_should_use_default_field_attributes() {
        #[derive(Reflect, Eq, PartialEq, Debug)]
        struct MyStruct {
            // Use `Default::default()`
            // Note that this isn't an ignored field
            #[reflect(default)]
            foo: String,

            // Use `get_bar_default()`
            #[reflect(ignore)]
            #[reflect(default = "get_bar_default")]
            bar: NotReflect,

            // Ensure attributes can be combined
            #[reflect(ignore, default = "get_bar_default")]
            baz: NotReflect,
        }

        #[derive(Eq, PartialEq, Debug)]
        struct NotReflect(usize);

        fn get_bar_default() -> NotReflect {
            NotReflect(123)
        }

        let expected = MyStruct {
            foo: String::default(),
            bar: NotReflect(123),
            baz: NotReflect(123),
        };

        let dyn_struct = DynamicStruct::default();
        let my_struct = <MyStruct as FromReflect>::from_reflect(&dyn_struct);

        assert_eq!(Some(expected), my_struct);
    }

    #[test]
    fn from_reflect_should_use_default_variant_field_attributes() {
        #[derive(Reflect, Eq, PartialEq, Debug)]
        enum MyEnum {
            Foo(#[reflect(default)] String),
            Bar {
                #[reflect(default = "get_baz_default")]
                #[reflect(ignore)]
                baz: usize,
            },
        }

        fn get_baz_default() -> usize {
            123
        }

        let expected = MyEnum::Foo(String::default());

        let dyn_enum = DynamicEnum::new("Foo", DynamicTuple::default());
        let my_enum = <MyEnum as FromReflect>::from_reflect(&dyn_enum);

        assert_eq!(Some(expected), my_enum);

        let expected = MyEnum::Bar {
            baz: get_baz_default(),
        };

        let dyn_enum = DynamicEnum::new("Bar", DynamicStruct::default());
        let my_enum = <MyEnum as FromReflect>::from_reflect(&dyn_enum);

        assert_eq!(Some(expected), my_enum);
    }

    #[test]
    fn from_reflect_should_use_default_container_attribute() {
        #[derive(Reflect, Eq, PartialEq, Debug)]
        #[reflect(Default)]
        struct MyStruct {
            foo: String,
            #[reflect(ignore)]
            bar: usize,
        }

        impl Default for MyStruct {
            fn default() -> Self {
                Self {
                    foo: String::from("Hello"),
                    bar: 123,
                }
            }
        }

        let expected = MyStruct {
            foo: String::from("Hello"),
            bar: 123,
        };

        let dyn_struct = DynamicStruct::default();
        let my_struct = <MyStruct as FromReflect>::from_reflect(&dyn_struct);

        assert_eq!(Some(expected), my_struct);
    }

    #[test]
    fn reflect_complex_patch() {
        #[derive(Reflect, Eq, PartialEq, Debug)]
        #[reflect(PartialEq)]
        struct Foo {
            a: u32,
            #[reflect(ignore)]
            _b: u32,
            c: Vec<isize>,
            d: HashMap<usize, i8>,
            e: Bar,
            f: (i32, Vec<isize>, Bar),
            g: Vec<(Baz, HashMap<usize, Bar>)>,
            h: [u32; 2],
        }

        #[derive(Reflect, Eq, PartialEq, Clone, Debug)]
        #[reflect(PartialEq)]
        struct Bar {
            x: u32,
        }

        #[derive(Reflect, Eq, PartialEq, Debug)]
        struct Baz(String);

        let mut hash_map = <HashMap<_, _>>::default();
        hash_map.insert(1, 1);
        hash_map.insert(2, 2);

        let mut hash_map_baz = <HashMap<_, _>>::default();
        hash_map_baz.insert(1, Bar { x: 0 });

        let mut foo = Foo {
            a: 1,
            _b: 1,
            c: vec![1, 2],
            d: hash_map,
            e: Bar { x: 1 },
            f: (1, vec![1, 2], Bar { x: 1 }),
            g: vec![(Baz("string".to_string()), hash_map_baz)],
            h: [2; 2],
        };

        let mut foo_patch = DynamicStruct::default();
        foo_patch.insert("a", 2u32);
        foo_patch.insert("b", 2u32); // this should be ignored

        let mut list = DynamicList::default();
        list.push(3isize);
        list.push(4isize);
        list.push(5isize);
        foo_patch.insert("c", list.to_dynamic_list());

        let mut map = DynamicMap::default();
        map.insert(2usize, 3i8);
        map.insert(3usize, 4i8);
        foo_patch.insert("d", map);

        let mut bar_patch = DynamicStruct::default();
        bar_patch.insert("x", 2u32);
        foo_patch.insert("e", bar_patch.to_dynamic_struct());

        let mut tuple = DynamicTuple::default();
        tuple.insert(2i32);
        tuple.insert(list);
        tuple.insert(bar_patch);
        foo_patch.insert("f", tuple);

        let mut composite = DynamicList::default();
        composite.push({
            let mut tuple = DynamicTuple::default();
            tuple.insert({
                let mut tuple_struct = DynamicTupleStruct::default();
                tuple_struct.insert("new_string".to_string());
                tuple_struct
            });
            tuple.insert({
                let mut map = DynamicMap::default();
                map.insert(1usize, {
                    let mut struct_ = DynamicStruct::default();
                    struct_.insert("x", 7u32);
                    struct_
                });
                map
            });
            tuple
        });
        foo_patch.insert("g", composite);

        let array = DynamicArray::from_iter([2u32, 2u32]);
        foo_patch.insert("h", array);

        foo.apply(&foo_patch);

        let mut hash_map = <HashMap<_, _>>::default();
        hash_map.insert(1, 1);
        hash_map.insert(2, 3);
        hash_map.insert(3, 4);

        let mut hash_map_baz = <HashMap<_, _>>::default();
        hash_map_baz.insert(1, Bar { x: 7 });

        let expected_foo = Foo {
            a: 2,
            _b: 1,
            c: vec![3, 4, 5],
            d: hash_map,
            e: Bar { x: 2 },
            f: (2, vec![3, 4, 5], Bar { x: 2 }),
            g: vec![(Baz("new_string".to_string()), hash_map_baz.clone())],
            h: [2; 2],
        };

        assert_eq!(foo, expected_foo);

        let new_foo = Foo::from_reflect(&foo_patch)
            .expect("error while creating a concrete type from a dynamic type");

        let mut hash_map = <HashMap<_, _>>::default();
        hash_map.insert(2, 3);
        hash_map.insert(3, 4);

        let expected_new_foo = Foo {
            a: 2,
            _b: 0,
            c: vec![3, 4, 5],
            d: hash_map,
            e: Bar { x: 2 },
            f: (2, vec![3, 4, 5], Bar { x: 2 }),
            g: vec![(Baz("new_string".to_string()), hash_map_baz)],
            h: [2; 2],
        };

        assert_eq!(new_foo, expected_new_foo);
    }

    #[test]
    fn should_auto_register_fields() {
        #[derive(Reflect)]
        struct Foo {
            bar: Bar,
        }

        #[derive(Reflect)]
        enum Bar {
            Variant(Baz),
        }

        #[derive(Reflect)]
        struct Baz(usize);

        // === Basic === //
        let mut registry = TypeRegistry::empty();
        registry.register::<Foo>();

        assert!(
            registry.contains(TypeId::of::<Bar>()),
            "registry should contain auto-registered `Bar` from `Foo`"
        );

        // === Option === //
        let mut registry = TypeRegistry::empty();
        registry.register::<Option<Foo>>();

        assert!(
            registry.contains(TypeId::of::<Bar>()),
            "registry should contain auto-registered `Bar` from `Option<Foo>`"
        );

        // === Tuple === //
        let mut registry = TypeRegistry::empty();
        registry.register::<(Foo, Foo)>();

        assert!(
            registry.contains(TypeId::of::<Bar>()),
            "registry should contain auto-registered `Bar` from `(Foo, Foo)`"
        );

        // === Array === //
        let mut registry = TypeRegistry::empty();
        registry.register::<[Foo; 3]>();

        assert!(
            registry.contains(TypeId::of::<Bar>()),
            "registry should contain auto-registered `Bar` from `[Foo; 3]`"
        );

        // === Vec === //
        let mut registry = TypeRegistry::empty();
        registry.register::<Vec<Foo>>();

        assert!(
            registry.contains(TypeId::of::<Bar>()),
            "registry should contain auto-registered `Bar` from `Vec<Foo>`"
        );

        // === HashMap === //
        let mut registry = TypeRegistry::empty();
        registry.register::<HashMap<i32, Foo>>();

        assert!(
            registry.contains(TypeId::of::<Bar>()),
            "registry should contain auto-registered `Bar` from `HashMap<i32, Foo>`"
        );
    }

    #[test]
    fn should_allow_dynamic_fields() {
        #[derive(Reflect)]
        #[reflect(from_reflect = false)]
        struct MyStruct(
            DynamicEnum,
            DynamicTupleStruct,
            DynamicStruct,
            DynamicMap,
            DynamicList,
            DynamicArray,
            DynamicTuple,
            i32,
        );

        assert_impl_all!(MyStruct: Reflect, GetTypeRegistration);

        let mut registry = TypeRegistry::empty();
        registry.register::<MyStruct>();

        assert_eq!(2, registry.iter().count());
        assert!(registry.contains(TypeId::of::<MyStruct>()));
        assert!(registry.contains(TypeId::of::<i32>()));
    }

    #[test]
    fn should_not_auto_register_existing_types() {
        #[derive(Reflect)]
        struct Foo {
            bar: Bar,
        }

        #[derive(Reflect, Default)]
        struct Bar(usize);

        let mut registry = TypeRegistry::empty();
        registry.register::<Bar>();
        registry.register_type_data::<Bar, ReflectDefault>();
        registry.register::<Foo>();

        assert!(
            registry
                .get_type_data::<ReflectDefault>(TypeId::of::<Bar>())
                .is_some(),
            "registry should contain existing registration for `Bar`"
        );
    }

    #[test]
    fn reflect_serialize() {
        #[derive(Reflect)]
        struct Foo {
            a: u32,
            #[reflect(ignore)]
            _b: u32,
            c: Vec<isize>,
            d: HashMap<usize, i8>,
            e: Bar,
            f: String,
            g: (i32, Vec<isize>, Bar),
            h: [u32; 2],
        }

        #[derive(Reflect, Serialize, Deserialize)]
        #[reflect(Serialize, Deserialize)]
        struct Bar {
            x: u32,
        }

        let mut hash_map = <HashMap<_, _>>::default();
        hash_map.insert(1, 1);
        hash_map.insert(2, 2);
        let foo = Foo {
            a: 1,
            _b: 1,
            c: vec![1, 2],
            d: hash_map,
            e: Bar { x: 1 },
            f: "hi".to_string(),
            g: (1, vec![1, 2], Bar { x: 1 }),
            h: [2; 2],
        };

        let mut registry = TypeRegistry::default();
        registry.register::<u32>();
        registry.register::<i8>();
        registry.register::<i32>();
        registry.register::<usize>();
        registry.register::<isize>();
        registry.register::<Foo>();
        registry.register::<Bar>();
        registry.register::<String>();
        registry.register::<Vec<isize>>();
        registry.register::<HashMap<usize, i8>>();
        registry.register::<(i32, Vec<isize>, Bar)>();
        registry.register::<[u32; 2]>();

        let serializer = ReflectSerializer::new(&foo, &registry);
        let serialized = to_string_pretty(&serializer, PrettyConfig::default()).unwrap();

        let mut deserializer = Deserializer::from_str(&serialized).unwrap();
        let reflect_deserializer = ReflectDeserializer::new(&registry);
        let value = reflect_deserializer.deserialize(&mut deserializer).unwrap();
        let roundtrip_foo = Foo::from_reflect(value.as_partial_reflect()).unwrap();

        assert!(foo.reflect_partial_eq(&roundtrip_foo).unwrap());
    }

    #[test]
    fn reflect_downcast() {
        #[derive(Reflect, Clone, Debug, PartialEq)]
        struct Bar {
            y: u8,
        }

        #[derive(Reflect, Clone, Debug, PartialEq)]
        struct Foo {
            x: i32,
            s: String,
            b: Bar,
            u: usize,
            t: ([f32; 3], String),
            v: Cow<'static, str>,
            w: Cow<'static, [u8]>,
        }

        let foo = Foo {
            x: 123,
            s: "String".to_string(),
            b: Bar { y: 255 },
            u: 1111111111111,
            t: ([3.0, 2.0, 1.0], "Tuple String".to_string()),
            v: Cow::Owned("Cow String".to_string()),
            w: Cow::Owned(vec![1, 2, 3]),
        };

        let foo2: Box<dyn Reflect> = Box::new(foo.clone());

        assert_eq!(foo, *foo2.downcast::<Foo>().unwrap());
    }

    #[test]
    fn should_drain_fields() {
        let array_value: Box<dyn Array> = Box::new([123_i32, 321_i32]);
        let fields = array_value.drain();
        assert!(fields[0].reflect_partial_eq(&123_i32).unwrap_or_default());
        assert!(fields[1].reflect_partial_eq(&321_i32).unwrap_or_default());

        let mut list_value: Box<dyn List> = Box::new(vec![123_i32, 321_i32]);
        let fields = list_value.drain();
        assert!(fields[0].reflect_partial_eq(&123_i32).unwrap_or_default());
        assert!(fields[1].reflect_partial_eq(&321_i32).unwrap_or_default());

        let tuple_value: Box<dyn Tuple> = Box::new((123_i32, 321_i32));
        let fields = tuple_value.drain();
        assert!(fields[0].reflect_partial_eq(&123_i32).unwrap_or_default());
        assert!(fields[1].reflect_partial_eq(&321_i32).unwrap_or_default());

        let mut map_value: Box<dyn Map> =
            Box::new([(123_i32, 321_i32)].into_iter().collect::<HashMap<_, _>>());
        let fields = map_value.drain();
        assert!(fields[0].0.reflect_partial_eq(&123_i32).unwrap_or_default());
        assert!(fields[0].1.reflect_partial_eq(&321_i32).unwrap_or_default());
    }

    #[test]
    fn reflect_take() {
        #[derive(Reflect, Debug, PartialEq)]
        #[reflect(PartialEq)]
        struct Bar {
            x: u32,
        }

        let x: Box<dyn Reflect> = Box::new(Bar { x: 2 });
        let y = x.take::<Bar>().unwrap();
        assert_eq!(y, Bar { x: 2 });
    }

    #[test]
    fn not_dynamic_names() {
        let list = Vec::<usize>::new();
        let dyn_list = list.to_dynamic_list();
        assert_ne!(dyn_list.reflect_type_path(), Vec::<usize>::type_path());

        let array = [b'0'; 4];
        let dyn_array = array.to_dynamic_array();
        assert_ne!(dyn_array.reflect_type_path(), <[u8; 4]>::type_path());

        let map = HashMap::<usize, String>::default();
        let dyn_map = map.to_dynamic_map();
        assert_ne!(
            dyn_map.reflect_type_path(),
            HashMap::<usize, String>::type_path()
        );

        let tuple = (0usize, "1".to_string(), 2.0f32);
        let mut dyn_tuple = tuple.to_dynamic_tuple();
        dyn_tuple.insert::<usize>(3);
        assert_ne!(
            dyn_tuple.reflect_type_path(),
            <(usize, String, f32, usize)>::type_path()
        );

        #[derive(Reflect)]
        struct TestStruct {
            a: usize,
        }
        let struct_ = TestStruct { a: 0 };
        let dyn_struct = struct_.to_dynamic_struct();
        assert_ne!(dyn_struct.reflect_type_path(), TestStruct::type_path());

        #[derive(Reflect)]
        struct TestTupleStruct(usize);
        let tuple_struct = TestTupleStruct(0);
        let dyn_tuple_struct = tuple_struct.to_dynamic_tuple_struct();
        assert_ne!(
            dyn_tuple_struct.reflect_type_path(),
            TestTupleStruct::type_path()
        );
    }

    macro_rules! assert_type_paths {
        ($($ty:ty => $long:literal, $short:literal,)*) => {
            $(
                assert_eq!(<$ty as TypePath>::type_path(), $long);
                assert_eq!(<$ty as TypePath>::short_type_path(), $short);
            )*
        };
    }

    #[test]
    fn reflect_type_path() {
        #[derive(TypePath)]
        struct Param;

        #[derive(TypePath)]
        struct Derive;

        #[derive(TypePath)]
        #[type_path = "my_alias"]
        struct DerivePath;

        #[derive(TypePath)]
        #[type_path = "my_alias"]
        #[type_name = "MyDerivePathName"]
        struct DerivePathName;

        #[derive(TypePath)]
        struct DeriveG<T>(PhantomData<T>);

        #[derive(TypePath)]
        #[type_path = "my_alias"]
        struct DerivePathG<T, const N: usize>(PhantomData<T>);

        #[derive(TypePath)]
        #[type_path = "my_alias"]
        #[type_name = "MyDerivePathNameG"]
        struct DerivePathNameG<T>(PhantomData<T>);

        struct Macro;
        impl_type_path!((in my_alias) Macro);

        struct MacroName;
        impl_type_path!((in my_alias as MyMacroName) MacroName);

        struct MacroG<T, const N: usize>(PhantomData<T>);
        impl_type_path!((in my_alias) MacroG<T, const N: usize>);

        struct MacroNameG<T>(PhantomData<T>);
        impl_type_path!((in my_alias as MyMacroNameG) MacroNameG<T>);

        assert_type_paths! {
            Derive => "bevy_reflect::tests::Derive", "Derive",
            DerivePath => "my_alias::DerivePath", "DerivePath",
            DerivePathName => "my_alias::MyDerivePathName", "MyDerivePathName",
            DeriveG<Param> => "bevy_reflect::tests::DeriveG<bevy_reflect::tests::Param>", "DeriveG<Param>",
            DerivePathG<Param, 10> => "my_alias::DerivePathG<bevy_reflect::tests::Param, 10>", "DerivePathG<Param, 10>",
            DerivePathNameG<Param> => "my_alias::MyDerivePathNameG<bevy_reflect::tests::Param>", "MyDerivePathNameG<Param>",
            Macro => "my_alias::Macro", "Macro",
            MacroName => "my_alias::MyMacroName", "MyMacroName",
            MacroG<Param, 10> => "my_alias::MacroG<bevy_reflect::tests::Param, 10>", "MacroG<Param, 10>",
            MacroNameG<Param> => "my_alias::MyMacroNameG<bevy_reflect::tests::Param>", "MyMacroNameG<Param>",
        }
    }

    #[test]
    fn std_type_paths() {
        #[derive(Clone)]
        struct Type;

        impl TypePath for Type {
            fn type_path() -> &'static str {
                // for brevity in tests
                "Long"
            }

            fn short_type_path() -> &'static str {
                "Short"
            }
        }

        assert_type_paths! {
            u8 => "u8", "u8",
            Type => "Long", "Short",
            &Type => "&Long", "&Short",
            [Type] => "[Long]", "[Short]",
            &[Type] => "&[Long]", "&[Short]",
            [Type; 0] => "[Long; 0]", "[Short; 0]",
            [Type; 100] => "[Long; 100]", "[Short; 100]",
            () => "()", "()",
            (Type,) => "(Long,)", "(Short,)",
            (Type, Type) => "(Long, Long)", "(Short, Short)",
            (Type, Type, Type) => "(Long, Long, Long)", "(Short, Short, Short)",
            Cow<'static, Type> => "alloc::borrow::Cow<Long>", "Cow<Short>",
        }
    }

    #[test]
    fn reflect_type_info() {
        // TypeInfo
        let info = i32::type_info();
        assert_eq!(i32::type_path(), info.type_path());
        assert_eq!(TypeId::of::<i32>(), info.type_id());

        // TypeInfo (unsized)
        assert_eq!(
            TypeId::of::<dyn Reflect>(),
            <dyn Reflect as Typed>::type_info().type_id()
        );

        // TypeInfo (instance)
        let value: &dyn Reflect = &123_i32;
        let info = value.reflect_type_info();
        assert!(info.is::<i32>());

        // Struct
        #[derive(Reflect)]
        struct MyStruct {
            foo: i32,
            bar: usize,
        }

        let info = MyStruct::type_info().as_struct().unwrap();
        assert!(info.is::<MyStruct>());
        assert_eq!(MyStruct::type_path(), info.type_path());
        assert_eq!(i32::type_path(), info.field("foo").unwrap().type_path());
        assert_eq!(TypeId::of::<i32>(), info.field("foo").unwrap().type_id());
        assert!(info.field("foo").unwrap().type_info().unwrap().is::<i32>());
        assert!(info.field("foo").unwrap().is::<i32>());
        assert_eq!("foo", info.field("foo").unwrap().name());
        assert_eq!(usize::type_path(), info.field_at(1).unwrap().type_path());

        let value: &dyn Reflect = &MyStruct { foo: 123, bar: 321 };
        let info = value.reflect_type_info();
        assert!(info.is::<MyStruct>());

        // Struct (generic)
        #[derive(Reflect)]
        struct MyGenericStruct<T> {
            foo: T,
            bar: usize,
        }

        let info = <MyGenericStruct<i32>>::type_info().as_struct().unwrap();
        assert!(info.is::<MyGenericStruct<i32>>());
        assert_eq!(MyGenericStruct::<i32>::type_path(), info.type_path());
        assert_eq!(i32::type_path(), info.field("foo").unwrap().type_path());
        assert_eq!("foo", info.field("foo").unwrap().name());
        assert!(info.field("foo").unwrap().type_info().unwrap().is::<i32>());
        assert_eq!(usize::type_path(), info.field_at(1).unwrap().type_path());

        let value: &dyn Reflect = &MyGenericStruct {
            foo: String::from("Hello!"),
            bar: 321,
        };
        let info = value.reflect_type_info();
        assert!(info.is::<MyGenericStruct<String>>());

        // Struct (dynamic field)
        #[derive(Reflect)]
        #[reflect(from_reflect = false)]
        struct MyDynamicStruct {
            foo: DynamicStruct,
            bar: usize,
        }

        let info = MyDynamicStruct::type_info();
        if let TypeInfo::Struct(info) = info {
            assert!(info.is::<MyDynamicStruct>());
            assert_eq!(MyDynamicStruct::type_path(), info.type_path());
            assert_eq!(
                DynamicStruct::type_path(),
                info.field("foo").unwrap().type_path()
            );
            assert_eq!("foo", info.field("foo").unwrap().name());
            assert!(info.field("foo").unwrap().type_info().is_none());
            assert_eq!(usize::type_path(), info.field_at(1).unwrap().type_path());
        } else {
            panic!("Expected `TypeInfo::Struct`");
        }

        let value: &dyn Reflect = &MyDynamicStruct {
            foo: DynamicStruct::default(),
            bar: 321,
        };
        let info = value.reflect_type_info();
        assert!(info.is::<MyDynamicStruct>());

        // Tuple Struct
        #[derive(Reflect)]
        struct MyTupleStruct(usize, i32, MyStruct);

        let info = MyTupleStruct::type_info().as_tuple_struct().unwrap();

        assert!(info.is::<MyTupleStruct>());
        assert_eq!(MyTupleStruct::type_path(), info.type_path());
        assert_eq!(i32::type_path(), info.field_at(1).unwrap().type_path());
        assert!(info.field_at(1).unwrap().type_info().unwrap().is::<i32>());
        assert!(info.field_at(1).unwrap().is::<i32>());

        // Tuple
        type MyTuple = (u32, f32, String);

        let info = MyTuple::type_info().as_tuple().unwrap();

        assert!(info.is::<MyTuple>());
        assert_eq!(MyTuple::type_path(), info.type_path());
        assert_eq!(f32::type_path(), info.field_at(1).unwrap().type_path());
        assert!(info.field_at(1).unwrap().type_info().unwrap().is::<f32>());

        let value: &dyn Reflect = &(123_u32, 1.23_f32, String::from("Hello!"));
        let info = value.reflect_type_info();
        assert!(info.is::<MyTuple>());

        // List
        type MyList = Vec<usize>;

        let info = MyList::type_info().as_list().unwrap();

        assert!(info.is::<MyList>());
        assert!(info.item_ty().is::<usize>());
        assert!(info.item_info().unwrap().is::<usize>());
        assert_eq!(MyList::type_path(), info.type_path());
        assert_eq!(usize::type_path(), info.item_ty().path());

        let value: &dyn Reflect = &vec![123_usize];
        let info = value.reflect_type_info();
        assert!(info.is::<MyList>());

        // List (SmallVec)
        crate::cfg::smallvec! {
            type MySmallVec = smallvec::SmallVec<[String; 2]>;

            let info = MySmallVec::type_info().as_list().unwrap();
            assert!(info.is::<MySmallVec>());
            assert!(info.item_ty().is::<String>());
            assert!(info.item_info().unwrap().is::<String>());
            assert_eq!(MySmallVec::type_path(), info.type_path());
            assert_eq!(String::type_path(), info.item_ty().path());

            let value: MySmallVec = smallvec::smallvec![String::default(); 2];
            let value: &dyn Reflect = &value;
            let info = value.reflect_type_info();
            assert!(info.is::<MySmallVec>());
        };

        // Array
        type MyArray = [usize; 3];

        let info = MyArray::type_info().as_array().unwrap();
        assert!(info.is::<MyArray>());
        assert!(info.item_ty().is::<usize>());
        assert!(info.item_info().unwrap().is::<usize>());
        assert_eq!(MyArray::type_path(), info.type_path());
        assert_eq!(usize::type_path(), info.item_ty().path());
        assert_eq!(3, info.capacity());

        let value: &dyn Reflect = &[1usize, 2usize, 3usize];
        let info = value.reflect_type_info();
        assert!(info.is::<MyArray>());

        // Cow<'static, str>
        type MyCowStr = Cow<'static, str>;

        let info = MyCowStr::type_info().as_opaque().unwrap();

        assert!(info.is::<MyCowStr>());
        assert_eq!(core::any::type_name::<MyCowStr>(), info.type_path());

        let value: &dyn Reflect = &Cow::<'static, str>::Owned("Hello!".to_string());
        let info = value.reflect_type_info();
        assert!(info.is::<MyCowStr>());

        // Cow<'static, [u8]>
        type MyCowSlice = Cow<'static, [u8]>;

        let info = MyCowSlice::type_info().as_list().unwrap();

        assert!(info.is::<MyCowSlice>());
        assert!(info.item_ty().is::<u8>());
        assert!(info.item_info().unwrap().is::<u8>());
        assert_eq!(core::any::type_name::<MyCowSlice>(), info.type_path());
        assert_eq!(core::any::type_name::<u8>(), info.item_ty().path());

        let value: &dyn Reflect = &Cow::<'static, [u8]>::Owned(vec![0, 1, 2, 3]);
        let info = value.reflect_type_info();
        assert!(info.is::<MyCowSlice>());

        // Map
        type MyMap = HashMap<usize, f32>;

        let info = MyMap::type_info().as_map().unwrap();

        assert!(info.is::<MyMap>());
        assert!(info.key_ty().is::<usize>());
        assert!(info.value_ty().is::<f32>());
        assert!(info.key_info().unwrap().is::<usize>());
        assert!(info.value_info().unwrap().is::<f32>());
        assert_eq!(MyMap::type_path(), info.type_path());
        assert_eq!(usize::type_path(), info.key_ty().path());
        assert_eq!(f32::type_path(), info.value_ty().path());

        let value: &dyn Reflect = &MyMap::default();
        let info = value.reflect_type_info();
        assert!(info.is::<MyMap>());

        // Value
        type MyValue = String;

        let info = MyValue::type_info().as_opaque().unwrap();

        assert!(info.is::<MyValue>());
        assert_eq!(MyValue::type_path(), info.type_path());

        let value: &dyn Reflect = &String::from("Hello!");
        let info = value.reflect_type_info();
        assert!(info.is::<MyValue>());
    }

    #[test]
    fn get_represented_kind_info() {
        #[derive(Reflect)]
        struct SomeStruct;

        #[derive(Reflect)]
        struct SomeTupleStruct(f32);

        #[derive(Reflect)]
        enum SomeEnum {
            Foo,
            Bar,
        }

        let dyn_struct: &dyn Struct = &SomeStruct;
        let _: &StructInfo = dyn_struct.get_represented_struct_info().unwrap();

        let dyn_map: &dyn Map = &HashMap::<(), ()>::default();
        let _: &MapInfo = dyn_map.get_represented_map_info().unwrap();

        let dyn_array: &dyn Array = &[1, 2, 3];
        let _: &ArrayInfo = dyn_array.get_represented_array_info().unwrap();

        let dyn_list: &dyn List = &vec![1, 2, 3];
        let _: &ListInfo = dyn_list.get_represented_list_info().unwrap();

        let dyn_tuple_struct: &dyn TupleStruct = &SomeTupleStruct(5.0);
        let _: &TupleStructInfo = dyn_tuple_struct
            .get_represented_tuple_struct_info()
            .unwrap();

        let dyn_enum: &dyn Enum = &SomeEnum::Foo;
        let _: &EnumInfo = dyn_enum.get_represented_enum_info().unwrap();
    }

    #[test]
    fn should_permit_higher_ranked_lifetimes() {
        #[derive(Reflect)]
        #[reflect(from_reflect = false)]
        struct TestStruct {
            #[reflect(ignore)]
            _hrl: for<'a> fn(&'a str) -> &'a str,
        }

        impl Default for TestStruct {
            fn default() -> Self {
                TestStruct {
                    _hrl: |input| input,
                }
            }
        }

        fn get_type_registration<T: GetTypeRegistration>() {}
        get_type_registration::<TestStruct>();
    }

    #[test]
    fn should_permit_valid_represented_type_for_dynamic() {
        let type_info = <[i32; 2] as Typed>::type_info();
        let mut dynamic_array = [123; 2].to_dynamic_array();
        dynamic_array.set_represented_type(Some(type_info));
    }

    #[test]
    #[should_panic(expected = "expected TypeInfo::Array but received")]
    fn should_prohibit_invalid_represented_type_for_dynamic() {
        let type_info = <(i32, i32) as Typed>::type_info();
        let mut dynamic_array = [123; 2].to_dynamic_array();
        dynamic_array.set_represented_type(Some(type_info));
    }

    crate::cfg::documentation! {
        #[test]
        fn should_not_contain_docs() {
            // Regular comments do not count as doc comments,
            // and are therefore not reflected.
            #[derive(Reflect)]
            struct SomeStruct;

            let info = <SomeStruct as Typed>::type_info();
            assert_eq!(None, info.docs());

            // Block comments do not count as doc comments,
            // and are therefore not reflected.
            #[derive(Reflect)]
            struct SomeOtherStruct;

            let info = <SomeOtherStruct as Typed>::type_info();
            assert_eq!(None, info.docs());
        }

        #[test]
        fn should_contain_docs() {
            /// Some struct.
            ///
            /// # Example
            ///
            /// ```ignore (This is only used for a unit test, no need to doc test)
            /// let some_struct = SomeStruct;
            /// ```
            #[derive(Reflect)]
            struct SomeStruct;

            let info = <SomeStruct as Typed>::type_info();
            assert_eq!(
                Some(" Some struct.\n\n # Example\n\n ```ignore (This is only used for a unit test, no need to doc test)\n let some_struct = SomeStruct;\n ```"),
                info.docs()
            );

            #[doc = "The compiler automatically converts `///`-style comments into `#[doc]` attributes."]
            #[doc = "Of course, you _could_ use the attribute directly if you wanted to."]
            #[doc = "Both will be reflected."]
            #[derive(Reflect)]
            struct SomeOtherStruct;

            let info = <SomeOtherStruct as Typed>::type_info();
            assert_eq!(
                Some("The compiler automatically converts `///`-style comments into `#[doc]` attributes.\nOf course, you _could_ use the attribute directly if you wanted to.\nBoth will be reflected."),
                info.docs()
            );

            /// Some tuple struct.
            #[derive(Reflect)]
            struct SomeTupleStruct(usize);

            let info = <SomeTupleStruct as Typed>::type_info();
            assert_eq!(Some(" Some tuple struct."), info.docs());

            /// Some enum.
            #[derive(Reflect)]
            enum SomeEnum {
                Foo,
            }

            let info = <SomeEnum as Typed>::type_info();
            assert_eq!(Some(" Some enum."), info.docs());

            #[derive(Clone)]
            struct SomePrimitive;
            impl_reflect_opaque!(
                /// Some primitive for which we have attributed custom documentation.
                (in bevy_reflect::tests) SomePrimitive
            );

            let info = <SomePrimitive as Typed>::type_info();
            assert_eq!(
                Some(" Some primitive for which we have attributed custom documentation."),
                info.docs()
            );
        }

        #[test]
        fn fields_should_contain_docs() {
            #[derive(Reflect)]
            struct SomeStruct {
                /// The name
                name: String,
                /// The index
                index: usize,
                // Not documented...
                data: Vec<i32>,
            }

            let info = <SomeStruct as Typed>::type_info().as_struct().unwrap();

            let mut fields = info.iter();
            assert_eq!(Some(" The name"), fields.next().unwrap().docs());
            assert_eq!(Some(" The index"), fields.next().unwrap().docs());
            assert_eq!(None, fields.next().unwrap().docs());
        }

        #[test]
        fn variants_should_contain_docs() {
            #[derive(Reflect)]
            enum SomeEnum {
                // Not documented...
                Nothing,
                /// Option A
                A(
                    /// Index
                    usize,
                ),
                /// Option B
                B {
                    /// Name
                    name: String,
                },
            }

            let info = <SomeEnum as Typed>::type_info().as_enum().unwrap();

            let mut variants = info.iter();
            assert_eq!(None, variants.next().unwrap().docs());

            let variant = variants.next().unwrap().as_tuple_variant().unwrap();
            assert_eq!(Some(" Option A"), variant.docs());
            let field = variant.field_at(0).unwrap();
            assert_eq!(Some(" Index"), field.docs());

            let variant = variants.next().unwrap().as_struct_variant().unwrap();
            assert_eq!(Some(" Option B"), variant.docs());
            let field = variant.field_at(0).unwrap();
            assert_eq!(Some(" Name"), field.docs());
        }
    }

    #[test]
    fn into_reflect() {
        trait TestTrait: Reflect {}

        #[derive(Reflect)]
        struct TestStruct;

        impl TestTrait for TestStruct {}

        let trait_object: Box<dyn TestTrait> = Box::new(TestStruct);

        // Should compile:
        let _ = trait_object.into_reflect();
    }

    #[test]
    fn as_reflect() {
        trait TestTrait: Reflect {}

        #[derive(Reflect)]
        struct TestStruct;

        impl TestTrait for TestStruct {}

        let trait_object: Box<dyn TestTrait> = Box::new(TestStruct);

        // Should compile:
        let _ = trait_object.as_reflect();
    }

    #[test]
    fn should_reflect_debug() {
        #[derive(Reflect)]
        struct Test {
            value: usize,
            list: Vec<String>,
            array: [f32; 3],
            map: HashMap<i32, f32>,
            a_struct: SomeStruct,
            a_tuple_struct: SomeTupleStruct,
            enum_unit: SomeEnum,
            enum_tuple: SomeEnum,
            enum_struct: SomeEnum,
            custom: CustomDebug,
            #[reflect(ignore)]
            #[expect(dead_code, reason = "This value is intended to not be reflected.")]
            ignored: isize,
        }

        #[derive(Reflect)]
        struct SomeStruct {
            foo: String,
        }

        #[derive(Reflect)]
        enum SomeEnum {
            A,
            B(usize),
            C { value: i32 },
        }

        #[derive(Reflect)]
        struct SomeTupleStruct(String);

        #[derive(Reflect)]
        #[reflect(Debug)]
        struct CustomDebug;
        impl Debug for CustomDebug {
            fn fmt(&self, f: &mut Formatter<'_>) -> core::fmt::Result {
                f.write_str("Cool debug!")
            }
        }

        let mut map = <HashMap<_, _>>::default();
        map.insert(123, 1.23);

        let test = Test {
            value: 123,
            list: vec![String::from("A"), String::from("B"), String::from("C")],
            array: [1.0, 2.0, 3.0],
            map,
            a_struct: SomeStruct {
                foo: String::from("A Struct!"),
            },
            a_tuple_struct: SomeTupleStruct(String::from("A Tuple Struct!")),
            enum_unit: SomeEnum::A,
            enum_tuple: SomeEnum::B(123),
            enum_struct: SomeEnum::C { value: 321 },
            custom: CustomDebug,
            ignored: 321,
        };

        let reflected: &dyn Reflect = &test;
        let expected = r#"
bevy_reflect::tests::Test {
    value: 123,
    list: [
        "A",
        "B",
        "C",
    ],
    array: [
        1.0,
        2.0,
        3.0,
    ],
    map: {
        123: 1.23,
    },
    a_struct: bevy_reflect::tests::SomeStruct {
        foo: "A Struct!",
    },
    a_tuple_struct: bevy_reflect::tests::SomeTupleStruct(
        "A Tuple Struct!",
    ),
    enum_unit: A,
    enum_tuple: B(
        123,
    ),
    enum_struct: C {
        value: 321,
    },
    custom: Cool debug!,
}"#;

        assert_eq!(expected, format!("\n{reflected:#?}"));
    }

    #[test]
    fn multiple_reflect_lists() {
        #[derive(Hash, PartialEq, Reflect)]
        #[reflect(Debug, Hash)]
        #[reflect(PartialEq)]
        struct Foo(i32);

        impl Debug for Foo {
            fn fmt(&self, f: &mut Formatter<'_>) -> core::fmt::Result {
                write!(f, "Foo")
            }
        }

        let foo = Foo(123);
        let foo: &dyn PartialReflect = &foo;

        assert!(foo.reflect_hash().is_some());
        assert_eq!(Some(true), foo.reflect_partial_eq(foo));
        assert_eq!("Foo".to_string(), format!("{foo:?}"));
    }

    #[test]
    fn custom_debug_function() {
        #[derive(Reflect)]
        #[reflect(Debug(custom_debug))]
        struct Foo {
            a: u32,
        }

        fn custom_debug(_x: &Foo, f: &mut Formatter<'_>) -> core::fmt::Result {
            write!(f, "123")
        }

        let foo = Foo { a: 1 };
        let foo: &dyn Reflect = &foo;

        assert_eq!("123", format!("{foo:?}"));
    }

    #[test]
    fn should_allow_custom_where() {
        #[derive(Reflect)]
        #[reflect(where T: Default)]
        struct Foo<T>(String, #[reflect(ignore)] PhantomData<T>);

        #[derive(Default, TypePath)]
        struct Bar;

        #[derive(TypePath)]
        struct Baz;

        assert_impl_all!(Foo<Bar>: Reflect);
        assert_not_impl_all!(Foo<Baz>: Reflect);
    }

    #[test]
    fn should_allow_empty_custom_where() {
        #[derive(Reflect)]
        #[reflect(where)]
        struct Foo<T>(String, #[reflect(ignore)] PhantomData<T>);

        #[derive(TypePath)]
        struct Bar;

        assert_impl_all!(Foo<Bar>: Reflect);
    }

    #[test]
    fn should_allow_multiple_custom_where() {
        #[derive(Reflect)]
        #[reflect(where T: Default)]
        #[reflect(where U: core::ops::Add<T>)]
        struct Foo<T, U>(T, U);

        #[derive(Reflect)]
        struct Baz {
            a: Foo<i32, i32>,
            b: Foo<u32, u32>,
        }

        assert_impl_all!(Foo<i32, i32>: Reflect);
        assert_not_impl_all!(Foo<i32, usize>: Reflect);
    }

    #[test]
    fn should_allow_custom_where_with_assoc_type() {
        trait Trait {
            type Assoc;
        }

        // We don't need `T` to be `Reflect` since we only care about `T::Assoc`
        #[derive(Reflect)]
        #[reflect(where T::Assoc: core::fmt::Display)]
        struct Foo<T: Trait>(T::Assoc);

        #[derive(TypePath)]
        struct Bar;

        impl Trait for Bar {
            type Assoc = usize;
        }

        #[derive(TypePath)]
        struct Baz;

        impl Trait for Baz {
            type Assoc = (f32, f32);
        }

        assert_impl_all!(Foo<Bar>: Reflect);
        assert_not_impl_all!(Foo<Baz>: Reflect);
    }

    #[test]
    fn should_allow_empty_enums() {
        #[derive(Reflect)]
        enum Empty {}

        assert_impl_all!(Empty: Reflect);
    }

    #[test]
    fn recursive_typed_storage_does_not_hang() {
        #[derive(Reflect)]
        struct Recurse<T>(T);

        let _ = <Recurse<Recurse<()>> as Typed>::type_info();
        let _ = <Recurse<Recurse<()>> as TypePath>::type_path();

        #[derive(Reflect)]
        #[reflect(no_field_bounds)]
        struct SelfRecurse {
            recurse: Vec<SelfRecurse>,
        }

        let _ = <SelfRecurse as Typed>::type_info();
        let _ = <SelfRecurse as TypePath>::type_path();

        #[derive(Reflect)]
        #[reflect(no_field_bounds)]
        enum RecurseA {
            Recurse(RecurseB),
        }

        #[derive(Reflect)]
        // `#[reflect(no_field_bounds)]` not needed since already added to `RecurseA`
        struct RecurseB {
            vector: Vec<RecurseA>,
        }

        let _ = <RecurseA as Typed>::type_info();
        let _ = <RecurseA as TypePath>::type_path();
        let _ = <RecurseB as Typed>::type_info();
        let _ = <RecurseB as TypePath>::type_path();
    }

    #[test]
    fn recursive_registration_does_not_hang() {
        #[derive(Reflect)]
        struct Recurse<T>(T);

        let mut registry = TypeRegistry::empty();

        registry.register::<Recurse<Recurse<()>>>();

        #[derive(Reflect)]
        #[reflect(no_field_bounds)]
        struct SelfRecurse {
            recurse: Vec<SelfRecurse>,
        }

        registry.register::<SelfRecurse>();

        #[derive(Reflect)]
        #[reflect(no_field_bounds)]
        enum RecurseA {
            Recurse(RecurseB),
        }

        #[derive(Reflect)]
        struct RecurseB {
            vector: Vec<RecurseA>,
        }

        registry.register::<RecurseA>();
        assert!(registry.contains(TypeId::of::<RecurseA>()));
        assert!(registry.contains(TypeId::of::<RecurseB>()));
    }

    #[test]
    fn can_opt_out_type_path() {
        #[derive(Reflect)]
        #[reflect(type_path = false)]
        struct Foo<T> {
            #[reflect(ignore)]
            _marker: PhantomData<T>,
        }

        struct NotTypePath;

        impl<T: 'static> TypePath for Foo<T> {
            fn type_path() -> &'static str {
                core::any::type_name::<Self>()
            }

            fn short_type_path() -> &'static str {
                static CELL: GenericTypePathCell = GenericTypePathCell::new();
                CELL.get_or_insert::<Self, _>(|| ShortName::of::<Self>().to_string())
            }

            fn type_ident() -> Option<&'static str> {
                Some("Foo")
            }

            fn crate_name() -> Option<&'static str> {
                Some("bevy_reflect")
            }

            fn module_path() -> Option<&'static str> {
                Some("bevy_reflect::tests")
            }
        }

        // Can use `TypePath`
        let path = <Foo<NotTypePath> as TypePath>::type_path();
        assert_eq!("bevy_reflect::tests::can_opt_out_type_path::Foo<bevy_reflect::tests::can_opt_out_type_path::NotTypePath>", path);

        // Can register the type
        let mut registry = TypeRegistry::default();
        registry.register::<Foo<NotTypePath>>();

        let registration = registry.get(TypeId::of::<Foo<NotTypePath>>()).unwrap();
        assert_eq!(
            "Foo<NotTypePath>",
            registration.type_info().type_path_table().short_path()
        );
    }

    #[test]
    fn dynamic_types_debug_format() {
        #[derive(Debug, Reflect)]
        struct TestTupleStruct(u32);

        #[derive(Debug, Reflect)]
        enum TestEnum {
            A(u32),
            B,
        }

        #[derive(Debug, Reflect)]
        // test DynamicStruct
        struct TestStruct {
            // test DynamicTuple
            tuple: (u32, u32),
            // test DynamicTupleStruct
            tuple_struct: TestTupleStruct,
            // test DynamicList
            list: Vec<u32>,
            // test DynamicArray
            array: [u32; 3],
            // test DynamicEnum
            e: TestEnum,
            // test DynamicMap
            map: HashMap<u32, u32>,
            // test reflected value
            value: u32,
        }
        let mut map = <HashMap<_, _>>::default();
        map.insert(9, 10);
        let mut test_struct: DynamicStruct = TestStruct {
            tuple: (0, 1),
            list: vec![2, 3, 4],
            array: [5, 6, 7],
            tuple_struct: TestTupleStruct(8),
            e: TestEnum::A(11),
            map,
            value: 12,
        }
        .to_dynamic_struct();

        // test unknown DynamicStruct
        let mut test_unknown_struct = DynamicStruct::default();
        test_unknown_struct.insert("a", 13);
        test_struct.insert("unknown_struct", test_unknown_struct);
        // test unknown DynamicTupleStruct
        let mut test_unknown_tuple_struct = DynamicTupleStruct::default();
        test_unknown_tuple_struct.insert(14);
        test_struct.insert("unknown_tuplestruct", test_unknown_tuple_struct);
        assert_eq!(
            format!("{test_struct:?}"),
            "DynamicStruct(bevy_reflect::tests::TestStruct { \
                tuple: DynamicTuple((0, 1)), \
                tuple_struct: DynamicTupleStruct(bevy_reflect::tests::TestTupleStruct(8)), \
                list: DynamicList([2, 3, 4]), \
                array: DynamicArray([5, 6, 7]), \
                e: DynamicEnum(A(11)), \
                map: DynamicMap({9: 10}), \
                value: 12, \
                unknown_struct: DynamicStruct(_ { a: 13 }), \
                unknown_tuplestruct: DynamicTupleStruct(_(14)) \
            })"
        );
    }

    #[test]
    fn assert_impl_reflect_macro_on_all() {
        struct Struct {
            foo: (),
        }
        struct TupleStruct(());
        enum Enum {
            Foo { foo: () },
            Bar(()),
        }

        impl_reflect!(
            #[type_path = "my_crate::foo"]
            struct Struct {
                foo: (),
            }
        );

        impl_reflect!(
            #[type_path = "my_crate::foo"]
            struct TupleStruct(());
        );

        impl_reflect!(
            #[type_path = "my_crate::foo"]
            enum Enum {
                Foo { foo: () },
                Bar(()),
            }
        );

        assert_impl_all!(Struct: Reflect);
        assert_impl_all!(TupleStruct: Reflect);
        assert_impl_all!(Enum: Reflect);
    }

    #[test]
    fn should_reflect_remote_type() {
        mod external_crate {
            use alloc::string::String;

            #[derive(Debug, Default)]
            pub struct TheirType {
                pub value: String,
            }
        }

        // === Remote Wrapper === //
        #[reflect_remote(external_crate::TheirType)]
        #[derive(Debug, Default)]
        #[reflect(Debug, Default)]
        struct MyType {
            pub value: String,
        }

        let mut patch = DynamicStruct::default();
        patch.set_represented_type(Some(MyType::type_info()));
        patch.insert("value", "Goodbye".to_string());

        let mut data = MyType(external_crate::TheirType {
            value: "Hello".to_string(),
        });

        assert_eq!("Hello", data.0.value);
        data.apply(&patch);
        assert_eq!("Goodbye", data.0.value);

        // === Struct Container === //
        #[derive(Reflect, Debug)]
        #[reflect(from_reflect = false)]
        struct ContainerStruct {
            #[reflect(remote = MyType)]
            their_type: external_crate::TheirType,
        }

        let mut patch = DynamicStruct::default();
        patch.set_represented_type(Some(ContainerStruct::type_info()));
        patch.insert(
            "their_type",
            MyType(external_crate::TheirType {
                value: "Goodbye".to_string(),
            }),
        );

        let mut data = ContainerStruct {
            their_type: external_crate::TheirType {
                value: "Hello".to_string(),
            },
        };

        assert_eq!("Hello", data.their_type.value);
        data.apply(&patch);
        assert_eq!("Goodbye", data.their_type.value);

        // === Tuple Struct Container === //
        #[derive(Reflect, Debug)]
        struct ContainerTupleStruct(#[reflect(remote = MyType)] external_crate::TheirType);

        let mut patch = DynamicTupleStruct::default();
        patch.set_represented_type(Some(ContainerTupleStruct::type_info()));
        patch.insert(MyType(external_crate::TheirType {
            value: "Goodbye".to_string(),
        }));

        let mut data = ContainerTupleStruct(external_crate::TheirType {
            value: "Hello".to_string(),
        });

        assert_eq!("Hello", data.0.value);
        data.apply(&patch);
        assert_eq!("Goodbye", data.0.value);
    }

    #[test]
    fn should_reflect_remote_value_type() {
        mod external_crate {
            use alloc::string::String;

            #[derive(Clone, Debug, Default)]
            pub struct TheirType {
                pub value: String,
            }
        }

        // === Remote Wrapper === //
        #[reflect_remote(external_crate::TheirType)]
        #[derive(Clone, Debug, Default)]
        #[reflect(opaque)]
        #[reflect(Debug, Default)]
        struct MyType {
            pub value: String,
        }

        let mut data = MyType(external_crate::TheirType {
            value: "Hello".to_string(),
        });

        let patch = MyType(external_crate::TheirType {
            value: "Goodbye".to_string(),
        });

        assert_eq!("Hello", data.0.value);
        data.apply(&patch);
        assert_eq!("Goodbye", data.0.value);

        // === Struct Container === //
        #[derive(Reflect, Debug)]
        #[reflect(from_reflect = false)]
        struct ContainerStruct {
            #[reflect(remote = MyType)]
            their_type: external_crate::TheirType,
        }

        let mut patch = DynamicStruct::default();
        patch.set_represented_type(Some(ContainerStruct::type_info()));
        patch.insert(
            "their_type",
            MyType(external_crate::TheirType {
                value: "Goodbye".to_string(),
            }),
        );

        let mut data = ContainerStruct {
            their_type: external_crate::TheirType {
                value: "Hello".to_string(),
            },
        };

        assert_eq!("Hello", data.their_type.value);
        data.apply(&patch);
        assert_eq!("Goodbye", data.their_type.value);

        // === Tuple Struct Container === //
        #[derive(Reflect, Debug)]
        struct ContainerTupleStruct(#[reflect(remote = MyType)] external_crate::TheirType);

        let mut patch = DynamicTupleStruct::default();
        patch.set_represented_type(Some(ContainerTupleStruct::type_info()));
        patch.insert(MyType(external_crate::TheirType {
            value: "Goodbye".to_string(),
        }));

        let mut data = ContainerTupleStruct(external_crate::TheirType {
            value: "Hello".to_string(),
        });

        assert_eq!("Hello", data.0.value);
        data.apply(&patch);
        assert_eq!("Goodbye", data.0.value);
    }

    #[test]
    fn should_reflect_remote_type_from_module() {
        mod wrapper {
            use super::*;

            // We have to place this module internally to this one to get around the following error:
            // ```
            // error[E0433]: failed to resolve: use of undeclared crate or module `external_crate`
            // ```
            pub mod external_crate {
                use alloc::string::String;

                pub struct TheirType {
                    pub value: String,
                }
            }

            #[reflect_remote(external_crate::TheirType)]
            pub struct MyType {
                pub value: String,
            }
        }

        #[derive(Reflect)]
        struct ContainerStruct {
            #[reflect(remote = wrapper::MyType)]
            their_type: wrapper::external_crate::TheirType,
        }
    }

    #[test]
    fn should_reflect_remote_enum() {
        mod external_crate {
            use alloc::string::String;

            #[derive(Debug, PartialEq, Eq)]
            pub enum TheirType {
                Unit,
                Tuple(usize),
                Struct { value: String },
            }
        }

        // === Remote Wrapper === //
        #[reflect_remote(external_crate::TheirType)]
        #[derive(Debug)]
        #[reflect(Debug)]
        enum MyType {
            Unit,
            Tuple(usize),
            Struct { value: String },
        }

        let mut patch = DynamicEnum::from(MyType(external_crate::TheirType::Tuple(123)));

        let mut data = MyType(external_crate::TheirType::Unit);

        assert_eq!(external_crate::TheirType::Unit, data.0);
        data.apply(&patch);
        assert_eq!(external_crate::TheirType::Tuple(123), data.0);

        patch = DynamicEnum::from(MyType(external_crate::TheirType::Struct {
            value: "Hello world!".to_string(),
        }));

        data.apply(&patch);
        assert_eq!(
            external_crate::TheirType::Struct {
                value: "Hello world!".to_string()
            },
            data.0
        );

        // === Enum Container === //
        #[derive(Reflect, Debug, PartialEq)]
        enum ContainerEnum {
            Foo,
            Bar {
                #[reflect(remote = MyType)]
                their_type: external_crate::TheirType,
            },
        }

        let patch = DynamicEnum::from(ContainerEnum::Bar {
            their_type: external_crate::TheirType::Tuple(123),
        });

        let mut data = ContainerEnum::Foo;

        assert_eq!(ContainerEnum::Foo, data);
        data.apply(&patch);
        assert_eq!(
            ContainerEnum::Bar {
                their_type: external_crate::TheirType::Tuple(123)
            },
            data
        );
    }

    #[test]
    fn should_reflect_nested_remote_type() {
        mod external_crate {
            pub struct TheirOuter<T> {
                pub a: TheirInner<T>,
                pub b: TheirInner<bool>,
            }

            pub struct TheirInner<T>(pub T);
        }

        #[reflect_remote(external_crate::TheirOuter<T>)]
        struct MyOuter<T: FromReflect + Reflectable> {
            #[reflect(remote = MyInner<T>)]
            pub a: external_crate::TheirInner<T>,
            #[reflect(remote = MyInner<bool>)]
            pub b: external_crate::TheirInner<bool>,
        }

        #[reflect_remote(external_crate::TheirInner<T>)]
        struct MyInner<T: FromReflect>(pub T);

        let mut patch = DynamicStruct::default();
        patch.set_represented_type(Some(MyOuter::<i32>::type_info()));
        patch.insert("a", MyInner(external_crate::TheirInner(321_i32)));
        patch.insert("b", MyInner(external_crate::TheirInner(true)));

        let mut data = MyOuter(external_crate::TheirOuter {
            a: external_crate::TheirInner(123_i32),
            b: external_crate::TheirInner(false),
        });

        assert_eq!(123, data.0.a.0);
        assert!(!data.0.b.0);
        data.apply(&patch);
        assert_eq!(321, data.0.a.0);
        assert!(data.0.b.0);
    }

    #[test]
    fn should_reflect_nested_remote_enum() {
        mod external_crate {
            use core::fmt::Debug;

            #[derive(Debug)]
            pub enum TheirOuter<T: Debug> {
                Unit,
                Tuple(TheirInner<T>),
                Struct { value: TheirInner<T> },
            }
            #[derive(Debug)]
            pub enum TheirInner<T: Debug> {
                Unit,
                Tuple(T),
                Struct { value: T },
            }
        }

        #[reflect_remote(external_crate::TheirOuter<T>)]
        #[derive(Debug)]
        enum MyOuter<T: FromReflect + Reflectable + Debug> {
            Unit,
            Tuple(#[reflect(remote = MyInner<T>)] external_crate::TheirInner<T>),
            Struct {
                #[reflect(remote = MyInner<T>)]
                value: external_crate::TheirInner<T>,
            },
        }

        #[reflect_remote(external_crate::TheirInner<T>)]
        #[derive(Debug)]
        enum MyInner<T: FromReflect + Debug> {
            Unit,
            Tuple(T),
            Struct { value: T },
        }

        let mut patch = DynamicEnum::default();
        let mut value = DynamicStruct::default();
        value.insert("value", MyInner(external_crate::TheirInner::Tuple(123)));
        patch.set_variant("Struct", value);

        let mut data = MyOuter(external_crate::TheirOuter::<i32>::Unit);

        assert!(matches!(
            data,
            MyOuter(external_crate::TheirOuter::<i32>::Unit)
        ));
        data.apply(&patch);
        assert!(matches!(
            data,
            MyOuter(external_crate::TheirOuter::Struct {
                value: external_crate::TheirInner::Tuple(123)
            })
        ));
    }

    #[test]
    fn should_take_remote_type() {
        mod external_crate {
            use alloc::string::String;

            #[derive(Debug, Default, PartialEq, Eq)]
            pub struct TheirType {
                pub value: String,
            }
        }

        // === Remote Wrapper === //
        #[reflect_remote(external_crate::TheirType)]
        #[derive(Debug, Default)]
        #[reflect(Debug, Default)]
        struct MyType {
            pub value: String,
        }

        let input: Box<dyn Reflect> = Box::new(MyType(external_crate::TheirType {
            value: "Hello".to_string(),
        }));

        let output: external_crate::TheirType = input
            .take()
            .expect("should downcast to `external_crate::TheirType`");
        assert_eq!(
            external_crate::TheirType {
                value: "Hello".to_string(),
            },
            output
        );
    }

    #[test]
    fn should_try_take_remote_type() {
        mod external_crate {
            use alloc::string::String;

            #[derive(Debug, Default, PartialEq, Eq)]
            pub struct TheirType {
                pub value: String,
            }
        }

        // === Remote Wrapper === //
        #[reflect_remote(external_crate::TheirType)]
        #[derive(Debug, Default)]
        #[reflect(Debug, Default)]
        struct MyType {
            pub value: String,
        }

        let input: Box<dyn PartialReflect> = Box::new(MyType(external_crate::TheirType {
            value: "Hello".to_string(),
        }));

        let output: external_crate::TheirType = input
            .try_take()
            .expect("should downcast to `external_crate::TheirType`");
        assert_eq!(
            external_crate::TheirType {
                value: "Hello".to_string(),
            },
            output,
        );
    }

    #[test]
    fn should_take_nested_remote_type() {
        mod external_crate {
            #[derive(PartialEq, Eq, Debug)]
            pub struct TheirOuter<T> {
                pub inner: TheirInner<T>,
            }
            #[derive(PartialEq, Eq, Debug)]
            pub struct TheirInner<T>(pub T);
        }

        #[reflect_remote(external_crate::TheirOuter<T>)]
        struct MyOuter<T: FromReflect + Reflectable> {
            #[reflect(remote = MyInner<T>)]
            pub inner: external_crate::TheirInner<T>,
        }

        #[reflect_remote(external_crate::TheirInner<T>)]
        struct MyInner<T: FromReflect>(pub T);

        let input: Box<dyn Reflect> = Box::new(MyOuter(external_crate::TheirOuter {
            inner: external_crate::TheirInner(123),
        }));

        let output: external_crate::TheirOuter<i32> = input
            .take()
            .expect("should downcast to `external_crate::TheirOuter`");
        assert_eq!(
            external_crate::TheirOuter {
                inner: external_crate::TheirInner(123),
            },
            output
        );
    }

    crate::cfg::glam! {
        use ::glam::{quat, vec3, Quat, Vec3};

        #[test]
        fn quat_serialization() {
            let q = quat(1.0, 2.0, 3.0, 4.0);

            let mut registry = TypeRegistry::default();
            registry.register::<f32>();
            registry.register::<Quat>();

            let ser = ReflectSerializer::new(&q, &registry);

            let config = PrettyConfig::default()
                .new_line(String::from("\n"))
                .indentor(String::from("    "));
            let output = to_string_pretty(&ser, config).unwrap();
            let expected = r#"
{
    "glam::Quat": (1.0, 2.0, 3.0, 4.0),
}"#;

            assert_eq!(expected, format!("\n{output}"));
        }

        #[test]
        fn quat_deserialization() {
            let data = r#"
{
    "glam::Quat": (1.0, 2.0, 3.0, 4.0),
}"#;

            let mut registry = TypeRegistry::default();
            registry.register::<Quat>();
            registry.register::<f32>();

            let de = ReflectDeserializer::new(&registry);

            let mut deserializer =
                Deserializer::from_str(data).expect("Failed to acquire deserializer");

            let dynamic_struct = de
                .deserialize(&mut deserializer)
                .expect("Failed to deserialize");

            let mut result = Quat::default();

            result.apply(dynamic_struct.as_partial_reflect());

            assert_eq!(result, quat(1.0, 2.0, 3.0, 4.0));
        }

        #[test]
        fn vec3_serialization() {
            let v = vec3(12.0, 3.0, -6.9);

            let mut registry = TypeRegistry::default();
            registry.register::<f32>();
            registry.register::<Vec3>();

            let ser = ReflectSerializer::new(&v, &registry);

            let config = PrettyConfig::default()
                .new_line(String::from("\n"))
                .indentor(String::from("    "));
            let output = to_string_pretty(&ser, config).unwrap();
            let expected = r#"
{
    "glam::Vec3": (12.0, 3.0, -6.9),
}"#;

            assert_eq!(expected, format!("\n{output}"));
        }

        #[test]
        fn vec3_deserialization() {
            let data = r#"
{
    "glam::Vec3": (12.0, 3.0, -6.9),
}"#;

            let mut registry = TypeRegistry::default();
            registry.add_registration(Vec3::get_type_registration());
            registry.add_registration(f32::get_type_registration());

            let de = ReflectDeserializer::new(&registry);

            let mut deserializer =
                Deserializer::from_str(data).expect("Failed to acquire deserializer");

            let dynamic_struct = de
                .deserialize(&mut deserializer)
                .expect("Failed to deserialize");

            let mut result = Vec3::default();

            result.apply(dynamic_struct.as_partial_reflect());

            assert_eq!(result, vec3(12.0, 3.0, -6.9));
        }

        #[test]
        fn vec3_field_access() {
            let mut v = vec3(1.0, 2.0, 3.0);

            assert_eq!(*v.get_field::<f32>("x").unwrap(), 1.0);

            *v.get_field_mut::<f32>("y").unwrap() = 6.0;

            assert_eq!(v.y, 6.0);
        }

        #[test]
        fn vec3_path_access() {
            let mut v = vec3(1.0, 2.0, 3.0);

            assert_eq!(
                *v.reflect_path("x")
                    .unwrap()
                    .try_downcast_ref::<f32>()
                    .unwrap(),
                1.0
            );

            *v.reflect_path_mut("y")
                .unwrap()
                .try_downcast_mut::<f32>()
                .unwrap() = 6.0;

            assert_eq!(v.y, 6.0);
        }

        #[test]
        fn vec3_apply_dynamic() {
            let mut v = vec3(3.0, 3.0, 3.0);

            let mut d = DynamicStruct::default();
            d.insert("x", 4.0f32);
            d.insert("y", 2.0f32);
            d.insert("z", 1.0f32);

            v.apply(&d);

            assert_eq!(v, vec3(4.0, 2.0, 1.0));
        }
    }
}<|MERGE_RESOLUTION|>--- conflicted
+++ resolved
@@ -654,28 +654,19 @@
 mod type_registry;
 
 mod impls {
-<<<<<<< HEAD
-    // This simplifies implementations by consolidating conditional compilation.
-    crate::cfg::switch! {
-        crate::cfg::functions => {
-            use crate::func::macros::impl_function_traits as maybe_impl_functions_traits;
-        }
-        _ => {
-            use bevy_platform::cfg::disabled as maybe_impl_functions_traits;
-        }
-    }
-
-=======
     mod alloc;
     mod bevy_platform;
     mod core;
->>>>>>> 7e9d6d85
     mod foldhash;
-    #[cfg(feature = "hashbrown")]
-    mod hashbrown;
     mod macros;
-    #[cfg(feature = "std")]
-    mod std;
+
+    crate::cfg::std! {
+        mod std;
+    }
+
+    crate::cfg::hashbrown! {
+        mod hashbrown;
+    }
 
     crate::cfg::glam! {
         mod glam;
