--- conflicted
+++ resolved
@@ -532,11 +532,7 @@
 }
 
 #[cfg(test)]
-<<<<<<< HEAD
-#[allow(clippy::disallowed_names, clippy::approx_constant)]
-=======
 #[allow(clippy::disallowed_types, clippy::approx_constant)]
->>>>>>> 4f16d6e0
 mod tests {
     #[cfg(feature = "glam")]
     use ::glam::{vec3, Vec3};
@@ -632,11 +628,7 @@
     }
 
     #[test]
-<<<<<<< HEAD
-    #[allow(clippy::disallowed_names)]
-=======
     #[allow(clippy::disallowed_types)]
->>>>>>> 4f16d6e0
     fn reflect_unit_struct() {
         #[derive(Reflect)]
         struct Foo(u32, u64);
@@ -1670,14 +1662,7 @@
     ),
 }"#;
 
-<<<<<<< HEAD
-            assert_eq!(
-                result,
-                r#"{"type":"glam::f32::vec3::Vec3","struct":{"x":{"type":"f32","value":12},"y":{"type":"f32","value":3},"z":{"type":"f32","value":-6.9}}}"#
-            );
-=======
             assert_eq!(expected, format!("\n{output}"));
->>>>>>> 4f16d6e0
         }
 
         #[test]
