<<<<<<< HEAD
use crate::utility::TypeInfoCell;
use crate::{DynamicInfo, Reflect, ReflectMut, ReflectRef, TypeInfo, Typed, UnnamedField};
use std::any::{Any, TypeId};
use std::slice::Iter;
=======
use crate::{Reflect, ReflectMut, ReflectRef};
use std::any::Any;
use std::fmt::{Debug, Formatter};
>>>>>>> fb813a3a

/// A reflected Rust tuple struct.
///
/// Implementors of this trait allow their tuple fields to be addressed by
/// index.
///
/// This trait is automatically implemented for tuple struct types when using
/// `#[derive(Reflect)]`.
///
/// ```
/// use bevy_reflect::{Reflect, TupleStruct};
///
/// #[derive(Reflect)]
/// struct Foo(String);
///
/// # fn main() {
/// let foo = Foo("Hello, world!".to_string());
///
/// assert_eq!(foo.field_len(), 1);
///
/// let first = foo.field(0).unwrap();
/// assert_eq!(first.downcast_ref::<String>(), Some(&"Hello, world!".to_string()));
/// # }
/// ```
pub trait TupleStruct: Reflect {
    /// Returns a reference to the value of the field with index `index` as a
    /// `&dyn Reflect`.
    fn field(&self, index: usize) -> Option<&dyn Reflect>;

    /// Returns a mutable reference to the value of the field with index `index`
    /// as a `&mut dyn Reflect`.
    fn field_mut(&mut self, index: usize) -> Option<&mut dyn Reflect>;

    /// Returns the number of fields in the tuple struct.
    fn field_len(&self) -> usize;

    /// Returns an iterator over the values of the tuple struct's fields.
    fn iter_fields(&self) -> TupleStructFieldIter;

    /// Clones the struct into a [`DynamicTupleStruct`].
    fn clone_dynamic(&self) -> DynamicTupleStruct;
}

/// A container for compile-time tuple struct info
#[derive(Clone, Debug)]
pub struct TupleStructInfo {
    type_name: &'static str,
    type_id: TypeId,
    fields: Box<[UnnamedField]>,
}

impl TupleStructInfo {
    /// Create a new [`TupleStructInfo`]
    ///
    /// # Arguments
    ///
    /// * `fields`: The fields of this struct in the order they are defined
    ///
    pub fn new<T: Reflect>(fields: &[UnnamedField]) -> Self {
        Self {
            type_name: std::any::type_name::<T>(),
            type_id: TypeId::of::<T>(),
            fields: fields.to_vec().into_boxed_slice(),
        }
    }

    /// Get a field at the given index
    pub fn field_at(&self, index: usize) -> Option<&UnnamedField> {
        self.fields.get(index)
    }

    /// Iterate over the fields of this struct
    pub fn iter(&self) -> Iter<'_, UnnamedField> {
        self.fields.iter()
    }

    /// The total number of fields in this struct
    pub fn field_len(&self) -> usize {
        self.fields.len()
    }

    /// The [type name] of the tuple struct.
    ///
    /// [type name]: std::any::type_name
    pub fn type_name(&self) -> &'static str {
        self.type_name
    }

    /// The [`TypeId`] of the tuple struct.
    pub fn type_id(&self) -> TypeId {
        self.type_id
    }

    /// Check if the given type matches the tuple struct type.
    pub fn is<T: Any>(&self) -> bool {
        TypeId::of::<T>() == self.type_id
    }
}

/// An iterator over the field values of a tuple struct.
pub struct TupleStructFieldIter<'a> {
    pub(crate) tuple_struct: &'a dyn TupleStruct,
    pub(crate) index: usize,
}

impl<'a> TupleStructFieldIter<'a> {
    pub fn new(value: &'a dyn TupleStruct) -> Self {
        TupleStructFieldIter {
            tuple_struct: value,
            index: 0,
        }
    }
}

impl<'a> Iterator for TupleStructFieldIter<'a> {
    type Item = &'a dyn Reflect;

    fn next(&mut self) -> Option<Self::Item> {
        let value = self.tuple_struct.field(self.index);
        self.index += 1;
        value
    }

    fn size_hint(&self) -> (usize, Option<usize>) {
        let size = self.tuple_struct.field_len();
        (size, Some(size))
    }
}

impl<'a> ExactSizeIterator for TupleStructFieldIter<'a> {}

/// A convenience trait which combines fetching and downcasting of tuple
/// struct fields.
///
/// # Example
///
/// ```
/// use bevy_reflect::{GetTupleStructField, Reflect};
///
/// #[derive(Reflect)]
/// struct Foo(String);
///
/// # fn main() {
/// let mut foo = Foo("Hello, world!".to_string());
///
/// foo.get_field_mut::<String>(0).unwrap().truncate(5);
/// assert_eq!(foo.get_field::<String>(0), Some(&"Hello".to_string()));
/// # }
/// ```
pub trait GetTupleStructField {
    /// Returns a reference to the value of the field with index `index`,
    /// downcast to `T`.
    fn get_field<T: Reflect>(&self, index: usize) -> Option<&T>;

    /// Returns a mutable reference to the value of the field with index
    /// `index`, downcast to `T`.
    fn get_field_mut<T: Reflect>(&mut self, index: usize) -> Option<&mut T>;
}

impl<S: TupleStruct> GetTupleStructField for S {
    fn get_field<T: Reflect>(&self, index: usize) -> Option<&T> {
        self.field(index)
            .and_then(|value| value.downcast_ref::<T>())
    }

    fn get_field_mut<T: Reflect>(&mut self, index: usize) -> Option<&mut T> {
        self.field_mut(index)
            .and_then(|value| value.downcast_mut::<T>())
    }
}

impl GetTupleStructField for dyn TupleStruct {
    fn get_field<T: Reflect>(&self, index: usize) -> Option<&T> {
        self.field(index)
            .and_then(|value| value.downcast_ref::<T>())
    }

    fn get_field_mut<T: Reflect>(&mut self, index: usize) -> Option<&mut T> {
        self.field_mut(index)
            .and_then(|value| value.downcast_mut::<T>())
    }
}

/// A tuple struct which allows fields to be added at runtime.
#[derive(Default)]
pub struct DynamicTupleStruct {
    name: String,
    fields: Vec<Box<dyn Reflect>>,
}

impl DynamicTupleStruct {
    /// Returns the type name of the tuple struct.
    pub fn name(&self) -> &str {
        &self.name
    }

    /// Sets the type name of the tuple struct.
    pub fn set_name(&mut self, name: String) {
        self.name = name;
    }

    /// Appends an element with value `value` to the tuple struct.
    pub fn insert_boxed(&mut self, value: Box<dyn Reflect>) {
        self.fields.push(value);
    }

    /// Appends a typed element with value `value` to the tuple struct.
    pub fn insert<T: Reflect>(&mut self, value: T) {
        self.insert_boxed(Box::new(value));
    }
}

impl TupleStruct for DynamicTupleStruct {
    #[inline]
    fn field(&self, index: usize) -> Option<&dyn Reflect> {
        self.fields.get(index).map(|field| &**field)
    }

    #[inline]
    fn field_mut(&mut self, index: usize) -> Option<&mut dyn Reflect> {
        self.fields.get_mut(index).map(|field| &mut **field)
    }

    #[inline]
    fn field_len(&self) -> usize {
        self.fields.len()
    }

    #[inline]
    fn iter_fields(&self) -> TupleStructFieldIter {
        TupleStructFieldIter {
            tuple_struct: self,
            index: 0,
        }
    }

    fn clone_dynamic(&self) -> DynamicTupleStruct {
        DynamicTupleStruct {
            name: self.name.clone(),
            fields: self
                .fields
                .iter()
                .map(|value| value.clone_value())
                .collect(),
        }
    }
}

// SAFE: any and any_mut both return self
unsafe impl Reflect for DynamicTupleStruct {
    #[inline]
    fn type_name(&self) -> &str {
        self.name.as_str()
    }

    #[inline]
    fn get_type_info(&self) -> &'static TypeInfo {
        <Self as Typed>::type_info()
    }

    #[inline]
    fn any(&self) -> &dyn Any {
        self
    }

    #[inline]
    fn any_mut(&mut self) -> &mut dyn Any {
        self
    }

    #[inline]
    fn as_reflect(&self) -> &dyn Reflect {
        self
    }

    #[inline]
    fn as_reflect_mut(&mut self) -> &mut dyn Reflect {
        self
    }

    #[inline]
    fn clone_value(&self) -> Box<dyn Reflect> {
        Box::new(self.clone_dynamic())
    }

    #[inline]
    fn reflect_ref(&self) -> ReflectRef {
        ReflectRef::TupleStruct(self)
    }

    #[inline]
    fn reflect_mut(&mut self) -> ReflectMut {
        ReflectMut::TupleStruct(self)
    }

    fn apply(&mut self, value: &dyn Reflect) {
        if let ReflectRef::TupleStruct(tuple_struct) = value.reflect_ref() {
            for (i, value) in tuple_struct.iter_fields().enumerate() {
                if let Some(v) = self.field_mut(i) {
                    v.apply(value);
                }
            }
        } else {
            panic!("Attempted to apply non-TupleStruct type to TupleStruct type.");
        }
    }

    fn set(&mut self, value: Box<dyn Reflect>) -> Result<(), Box<dyn Reflect>> {
        *self = value.take()?;
        Ok(())
    }

    fn reflect_partial_eq(&self, value: &dyn Reflect) -> Option<bool> {
        tuple_struct_partial_eq(self, value)
    }

    fn debug(&self, f: &mut Formatter<'_>) -> std::fmt::Result {
        write!(f, "DynamicTupleStruct(")?;
        tuple_struct_debug(self, f)?;
        write!(f, ")")
    }
}

impl Debug for DynamicTupleStruct {
    fn fmt(&self, f: &mut Formatter<'_>) -> std::fmt::Result {
        self.debug(f)
    }
}

impl Typed for DynamicTupleStruct {
    fn type_info() -> &'static TypeInfo {
        static CELL: TypeInfoCell = TypeInfoCell::non_generic();
        CELL.get_or_insert::<Self, _>(|| TypeInfo::Dynamic(DynamicInfo::new::<Self>()))
    }
}

/// Compares a [`TupleStruct`] with a [`Reflect`] value.
///
/// Returns true if and only if all of the following are true:
/// - `b` is a tuple struct;
/// - `b` has the same number of fields as `a`;
/// - [`Reflect::reflect_partial_eq`] returns `Some(true)` for pairwise fields of `a` and `b`.
#[inline]
pub fn tuple_struct_partial_eq<S: TupleStruct>(a: &S, b: &dyn Reflect) -> Option<bool> {
    let tuple_struct = if let ReflectRef::TupleStruct(tuple_struct) = b.reflect_ref() {
        tuple_struct
    } else {
        return Some(false);
    };

    if a.field_len() != tuple_struct.field_len() {
        return Some(false);
    }

    for (i, value) in tuple_struct.iter_fields().enumerate() {
        if let Some(field_value) = a.field(i) {
            if let Some(false) | None = field_value.reflect_partial_eq(value) {
                return Some(false);
            }
        } else {
            return Some(false);
        }
    }

    Some(true)
}

/// The default debug formatter for [`TupleStruct`] types.
///
/// # Example
/// ```
/// use bevy_reflect::Reflect;
/// #[derive(Reflect)]
/// struct MyTupleStruct(usize);
///
/// let my_tuple_struct: &dyn Reflect = &MyTupleStruct(123);
/// println!("{:#?}", my_tuple_struct);
///
/// // Output:
///
/// // MyTupleStruct (
/// //   123,
/// // )
/// ```
#[inline]
pub fn tuple_struct_debug(
    dyn_tuple_struct: &dyn TupleStruct,
    f: &mut std::fmt::Formatter<'_>,
) -> std::fmt::Result {
    let mut debug = f.debug_tuple(dyn_tuple_struct.type_name());
    for field in dyn_tuple_struct.iter_fields() {
        debug.field(&field as &dyn Debug);
    }
    debug.finish()
}<|MERGE_RESOLUTION|>--- conflicted
+++ resolved
@@ -1,13 +1,8 @@
-<<<<<<< HEAD
 use crate::utility::TypeInfoCell;
 use crate::{DynamicInfo, Reflect, ReflectMut, ReflectRef, TypeInfo, Typed, UnnamedField};
 use std::any::{Any, TypeId};
+use std::fmt::{Debug, Formatter};
 use std::slice::Iter;
-=======
-use crate::{Reflect, ReflectMut, ReflectRef};
-use std::any::Any;
-use std::fmt::{Debug, Formatter};
->>>>>>> fb813a3a
 
 /// A reflected Rust tuple struct.
 ///
