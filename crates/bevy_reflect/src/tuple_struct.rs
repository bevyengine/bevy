--- conflicted
+++ resolved
@@ -1,11 +1,6 @@
-<<<<<<< HEAD
 use crate::{
-    serde::Serializable, DynamicInfo, Reflect, ReflectMut, ReflectRef, TypeIdentity, TypeInfo,
-    Typed, UnnamedField,
+    DynamicInfo, Reflect, ReflectMut, ReflectRef, TypeIdentity, TypeInfo, Typed, UnnamedField,
 };
-=======
-use crate::{Reflect, ReflectMut, ReflectRef};
->>>>>>> 7cb4d3cb
 use std::any::Any;
 use std::slice::Iter;
 
