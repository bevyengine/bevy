use std::any::{Any, TypeId};
use std::fmt::{Debug, Formatter};
use std::hash::Hash;

use bevy_utils::{Entry, HashMap};

use crate::utility::NonGenericTypeInfoCell;
use crate::{DynamicInfo, Reflect, ReflectMut, ReflectRef, TypeInfo, Typed};

/// An ordered mapping between [`Reflect`] values.
///
/// Because the values are reflected, the underlying types of keys and values
/// may differ between entries.
///
///`ReflectValue` `Keys` are assumed to return a non-`None` hash. The ordering
/// of `Map` entries is not guaranteed to be stable across runs or between
/// instances.
///
/// This trait corresponds to types like [`std::collections::HashMap`].
pub trait Map: Reflect {
    /// Returns a reference to the value associated with the given key.
    ///
    /// If no value is associated with `key`, returns `None`.
    fn get(&self, key: &dyn Reflect) -> Option<&dyn Reflect>;

    /// Returns a mutable reference to the value associated with the given key.
    ///
    /// If no value is associated with `key`, returns `None`.
    fn get_mut(&mut self, key: &dyn Reflect) -> Option<&mut dyn Reflect>;

    /// Returns the key-value pair at `index` by reference, or `None` if out of bounds.
    fn get_at(&self, index: usize) -> Option<(&dyn Reflect, &dyn Reflect)>;

    /// Returns the number of elements in the map.
    fn len(&self) -> usize;

    /// Returns `true` if the list contains no elements.
    fn is_empty(&self) -> bool {
        self.len() == 0
    }

    /// Returns an iterator over the key-value pairs of the map.
    fn iter(&self) -> MapIter;

    /// Clones the map, producing a [`DynamicMap`].
    fn clone_dynamic(&self) -> DynamicMap;

    /// Inserts a key-value pair into the map.
    ///
    /// If the map did not have this key present, `None` is returned.
    /// If the map did have this key present, the value is updated, and the old value is returned.
    fn insert_boxed(
        &mut self,
        key: Box<dyn Reflect>,
        value: Box<dyn Reflect>,
    ) -> Option<Box<dyn Reflect>>;
}

/// A container for compile-time map info.
#[derive(Clone, Debug)]
pub struct MapInfo {
    type_name: &'static str,
    type_id: TypeId,
    key_type_name: &'static str,
    key_type_id: TypeId,
    value_type_name: &'static str,
    value_type_id: TypeId,
}

impl MapInfo {
    /// Create a new [`MapInfo`].
    pub fn new<TMap: Map, TKey: Hash + Reflect, TValue: Reflect>() -> Self {
        Self {
            type_name: std::any::type_name::<TMap>(),
            type_id: TypeId::of::<TMap>(),
            key_type_name: std::any::type_name::<TKey>(),
            key_type_id: TypeId::of::<TKey>(),
            value_type_name: std::any::type_name::<TValue>(),
            value_type_id: TypeId::of::<TValue>(),
        }
    }

    /// The [type name] of the map.
    ///
    /// [type name]: std::any::type_name
    pub fn type_name(&self) -> &'static str {
        self.type_name
    }

    /// The [`TypeId`] of the map.
    pub fn type_id(&self) -> TypeId {
        self.type_id
    }

    /// Check if the given type matches the map type.
    pub fn is<T: Any>(&self) -> bool {
        TypeId::of::<T>() == self.type_id
    }

    /// The [type name] of the key.
    ///
    /// [type name]: std::any::type_name
    pub fn key_type_name(&self) -> &'static str {
        self.key_type_name
    }

    /// The [`TypeId`] of the key.
    pub fn key_type_id(&self) -> TypeId {
        self.key_type_id
    }

    /// Check if the given type matches the key type.
    pub fn key_is<T: Any>(&self) -> bool {
        TypeId::of::<T>() == self.key_type_id
    }

    /// The [type name] of the value.
    ///
    /// [type name]: std::any::type_name
    pub fn value_type_name(&self) -> &'static str {
        self.value_type_name
    }

    /// The [`TypeId`] of the value.
    pub fn value_type_id(&self) -> TypeId {
        self.value_type_id
    }

    /// Check if the given type matches the value type.
    pub fn value_is<T: Any>(&self) -> bool {
        TypeId::of::<T>() == self.value_type_id
    }
}

const HASH_ERROR: &str = "the given key does not support hashing";

/// An ordered mapping between reflected values.
#[derive(Default)]
pub struct DynamicMap {
    name: String,
    values: Vec<(Box<dyn Reflect>, Box<dyn Reflect>)>,
    indices: HashMap<u64, usize>,
}

impl DynamicMap {
    /// Returns the type name of the map.
    ///
    /// The value returned by this method is the same value returned by
    /// [`Reflect::type_name`].
    pub fn name(&self) -> &str {
        &self.name
    }

    /// Sets the type name of the map.
    ///
    /// The value set by this method is the same value returned by
    /// [`Reflect::type_name`].
    pub fn set_name(&mut self, name: String) {
        self.name = name;
    }

    /// Inserts a typed key-value pair into the map.
    pub fn insert<K: Reflect, V: Reflect>(&mut self, key: K, value: V) {
        self.insert_boxed(Box::new(key), Box::new(value));
    }
}

impl Map for DynamicMap {
    fn get(&self, key: &dyn Reflect) -> Option<&dyn Reflect> {
        self.indices
            .get(&key.reflect_hash().expect(HASH_ERROR))
            .map(|index| &*self.values.get(*index).unwrap().1)
    }

    fn get_mut(&mut self, key: &dyn Reflect) -> Option<&mut dyn Reflect> {
        self.indices
            .get(&key.reflect_hash().expect(HASH_ERROR))
            .cloned()
            .map(move |index| &mut *self.values.get_mut(index).unwrap().1)
    }

    fn len(&self) -> usize {
        self.values.len()
    }

    fn clone_dynamic(&self) -> DynamicMap {
        DynamicMap {
            name: self.name.clone(),
            values: self
                .values
                .iter()
                .map(|(key, value)| (key.clone_value(), value.clone_value()))
                .collect(),
            indices: self.indices.clone(),
        }
    }

    fn iter(&self) -> MapIter {
        MapIter {
            map: self,
            index: 0,
        }
    }

    fn get_at(&self, index: usize) -> Option<(&dyn Reflect, &dyn Reflect)> {
        self.values
            .get(index)
            .map(|(key, value)| (&**key, &**value))
    }

    fn insert_boxed(
        &mut self,
        key: Box<dyn Reflect>,
        mut value: Box<dyn Reflect>,
    ) -> Option<Box<dyn Reflect>> {
        match self.indices.entry(key.reflect_hash().expect(HASH_ERROR)) {
            Entry::Occupied(entry) => {
                let (_old_key, old_value) = self.values.get_mut(*entry.get()).unwrap();
                std::mem::swap(old_value, &mut value);
                Some(value)
            }
            Entry::Vacant(entry) => {
                entry.insert(self.values.len());
                self.values.push((key, value));
                None
            }
        }
    }
}

impl Reflect for DynamicMap {
    fn type_name(&self) -> &str {
        &self.name
    }

    #[inline]
    fn get_type_info(&self) -> &'static TypeInfo {
        <Self as Typed>::type_info()
    }

    fn into_any(self: Box<Self>) -> Box<dyn Any> {
        self
    }

    fn as_any(&self) -> &dyn Any {
        self
    }

    fn as_any_mut(&mut self) -> &mut dyn Any {
        self
    }

    #[inline]
    fn as_reflect(&self) -> &dyn Reflect {
        self
    }

    #[inline]
    fn as_reflect_mut(&mut self) -> &mut dyn Reflect {
        self
    }

    fn apply(&mut self, value: &dyn Reflect) {
<<<<<<< HEAD
        if let ReflectRef::Map(map_value) = value.reflect_ref() {
            for (key, value) in map_value.iter() {
                if let Some(v) = self.get_mut(key) {
                    v.apply(value);
                }
            }
        } else {
            panic!("Attempted to apply a non-map type to a map type.");
        }
=======
        map_apply(self, value);
>>>>>>> 0defec32
    }

    fn set(&mut self, value: Box<dyn Reflect>) -> Result<(), Box<dyn Reflect>> {
        *self = value.take()?;
        Ok(())
    }

    fn reflect_ref(&self) -> ReflectRef {
        ReflectRef::Map(self)
    }

    fn reflect_mut(&mut self) -> ReflectMut {
        ReflectMut::Map(self)
    }

    fn clone_value(&self) -> Box<dyn Reflect> {
        Box::new(self.clone_dynamic())
    }

    fn reflect_partial_eq(&self, value: &dyn Reflect) -> Option<bool> {
        map_partial_eq(self, value)
    }

    fn debug(&self, f: &mut Formatter<'_>) -> std::fmt::Result {
        write!(f, "DynamicMap(")?;
        map_debug(self, f)?;
        write!(f, ")")
    }
}

impl Debug for DynamicMap {
    fn fmt(&self, f: &mut Formatter<'_>) -> std::fmt::Result {
        self.debug(f)
    }
}

impl Typed for DynamicMap {
    fn type_info() -> &'static TypeInfo {
        static CELL: NonGenericTypeInfoCell = NonGenericTypeInfoCell::new();
        CELL.get_or_set(|| TypeInfo::Dynamic(DynamicInfo::new::<Self>()))
    }
}

/// An iterator over the key-value pairs of a [`Map`].
pub struct MapIter<'a> {
    pub(crate) map: &'a dyn Map,
    pub(crate) index: usize,
}

impl<'a> Iterator for MapIter<'a> {
    type Item = (&'a dyn Reflect, &'a dyn Reflect);

    fn next(&mut self) -> Option<Self::Item> {
        let value = self.map.get_at(self.index);
        self.index += 1;
        value
    }

    fn size_hint(&self) -> (usize, Option<usize>) {
        let size = self.map.len();
        (size, Some(size))
    }
}

impl IntoIterator for DynamicMap {
    type Item = (Box<dyn Reflect>, Box<dyn Reflect>);
    type IntoIter = std::vec::IntoIter<Self::Item>;

    fn into_iter(self) -> Self::IntoIter {
        self.values.into_iter()
    }
}

impl<'a> ExactSizeIterator for MapIter<'a> {}

/// Compares a [`Map`] with a [`Reflect`] value.
///
/// Returns true if and only if all of the following are true:
/// - `b` is a map;
/// - `b` is the same length as `a`;
/// - For each key-value pair in `a`, `b` contains a value for the given key,
///   and [`Reflect::reflect_partial_eq`] returns `Some(true)` for the two values.
#[inline]
pub fn map_partial_eq<M: Map>(a: &M, b: &dyn Reflect) -> Option<bool> {
    let map = if let ReflectRef::Map(map) = b.reflect_ref() {
        map
    } else {
        return Some(false);
    };

    if a.len() != map.len() {
        return Some(false);
    }

    for (key, value) in a.iter() {
        if let Some(map_value) = map.get(key) {
            if let Some(false) | None = value.reflect_partial_eq(map_value) {
                return Some(false);
            }
        } else {
            return Some(false);
        }
    }

    Some(true)
}

<<<<<<< HEAD
/// The default debug formatter for [`Map`] types.
///
/// # Example
/// ```
/// # use bevy_utils::HashMap;
/// use bevy_reflect::Reflect;
///
/// let mut my_map = HashMap::new();
/// my_map.insert(123, String::from("Hello"));
/// println!("{:#?}", &my_map as &dyn Reflect);
///
/// // Output:
///
/// // {
/// //   123: "Hello",
/// // }
/// ```
#[inline]
pub fn map_debug(dyn_map: &dyn Map, f: &mut std::fmt::Formatter<'_>) -> std::fmt::Result {
    let mut debug = f.debug_map();
    for (key, value) in dyn_map.iter() {
        debug.entry(&key as &dyn Debug, &value as &dyn Debug);
    }
    debug.finish()
}

#[cfg(test)]
mod tests {
    use super::DynamicMap;

    #[test]
    fn test_into_iter() {
        let expected = vec!["foo", "bar", "baz"];

        let mut map = DynamicMap::default();
        map.insert(0usize, expected[0].to_string());
        map.insert(1usize, expected[1].to_string());
        map.insert(2usize, expected[2].to_string());

        for (index, item) in map.into_iter().enumerate() {
            let key = item.0.take::<usize>().expect("couldn't downcast to usize");
            let value = item
                .1
                .take::<String>()
                .expect("couldn't downcast to String");
            assert_eq!(index, key);
            assert_eq!(expected[index], value);
        }
=======
/// Applies the elements of `b` to the corresponding elements of `a`.
///
/// If a key from `b` does not exist in `a`, the value is cloned and inserted.
///
/// # Panics
///
/// This function panics if `b` is not a map.
#[inline]
pub fn map_apply<M: Map>(a: &mut M, b: &dyn Reflect) {
    if let ReflectRef::Map(map_value) = b.reflect_ref() {
        for (key, b_value) in map_value.iter() {
            if let Some(a_value) = a.get_mut(key) {
                a_value.apply(b_value);
            } else {
                a.insert_boxed(key.clone_value(), b_value.clone_value());
            }
        }
    } else {
        panic!("Attempted to apply a non-map type to a map type.");
>>>>>>> 0defec32
    }
}<|MERGE_RESOLUTION|>--- conflicted
+++ resolved
@@ -261,19 +261,7 @@
     }
 
     fn apply(&mut self, value: &dyn Reflect) {
-<<<<<<< HEAD
-        if let ReflectRef::Map(map_value) = value.reflect_ref() {
-            for (key, value) in map_value.iter() {
-                if let Some(v) = self.get_mut(key) {
-                    v.apply(value);
-                }
-            }
-        } else {
-            panic!("Attempted to apply a non-map type to a map type.");
-        }
-=======
         map_apply(self, value);
->>>>>>> 0defec32
     }
 
     fn set(&mut self, value: Box<dyn Reflect>) -> Result<(), Box<dyn Reflect>> {
@@ -381,7 +369,6 @@
     Some(true)
 }
 
-<<<<<<< HEAD
 /// The default debug formatter for [`Map`] types.
 ///
 /// # Example
@@ -408,29 +395,6 @@
     debug.finish()
 }
 
-#[cfg(test)]
-mod tests {
-    use super::DynamicMap;
-
-    #[test]
-    fn test_into_iter() {
-        let expected = vec!["foo", "bar", "baz"];
-
-        let mut map = DynamicMap::default();
-        map.insert(0usize, expected[0].to_string());
-        map.insert(1usize, expected[1].to_string());
-        map.insert(2usize, expected[2].to_string());
-
-        for (index, item) in map.into_iter().enumerate() {
-            let key = item.0.take::<usize>().expect("couldn't downcast to usize");
-            let value = item
-                .1
-                .take::<String>()
-                .expect("couldn't downcast to String");
-            assert_eq!(index, key);
-            assert_eq!(expected[index], value);
-        }
-=======
 /// Applies the elements of `b` to the corresponding elements of `a`.
 ///
 /// If a key from `b` does not exist in `a`, the value is cloned and inserted.
@@ -450,6 +414,30 @@
         }
     } else {
         panic!("Attempted to apply a non-map type to a map type.");
->>>>>>> 0defec32
+    }
+}
+
+#[cfg(test)]
+mod tests {
+    use super::DynamicMap;
+
+    #[test]
+    fn test_into_iter() {
+        let expected = vec!["foo", "bar", "baz"];
+
+        let mut map = DynamicMap::default();
+        map.insert(0usize, expected[0].to_string());
+        map.insert(1usize, expected[1].to_string());
+        map.insert(2usize, expected[2].to_string());
+
+        for (index, item) in map.into_iter().enumerate() {
+            let key = item.0.take::<usize>().expect("couldn't downcast to usize");
+            let value = item
+                .1
+                .take::<String>()
+                .expect("couldn't downcast to String");
+            assert_eq!(index, key);
+            assert_eq!(expected[index], value);
+        }
     }
 }