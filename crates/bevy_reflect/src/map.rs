--- conflicted
+++ resolved
@@ -98,16 +98,12 @@
     ///
     /// If the map did not have this key present, `None` is returned.
     /// If the map did have this key present, the removed value is returned.
-<<<<<<< HEAD
-    fn remove(&mut self, key: &dyn Reflect) -> Option<Box<dyn Reflect>>;
+    fn remove(&mut self, key: &dyn PartialReflect) -> Option<Box<dyn PartialReflect>>;
 
     /// Will return `None` if [`TypeInfo`] is not available.
     fn get_represented_map_info(&self) -> Option<&'static MapInfo> {
         self.get_represented_type_info()?.as_map().ok()
     }
-=======
-    fn remove(&mut self, key: &dyn PartialReflect) -> Option<Box<dyn PartialReflect>>;
->>>>>>> a8530ebb
 }
 
 /// A container for compile-time map info.
