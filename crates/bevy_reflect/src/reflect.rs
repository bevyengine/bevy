use crate::{
    array_debug, list_debug, map_debug, serde::Serializable, struct_debug, tuple_debug,
    tuple_struct_debug, Array, List, Map, Struct, Tuple, TupleStruct,
};

use std::{any::Any, fmt::Debug};

pub use bevy_utils::AHasher as ReflectHasher;

/// An immutable enumeration of "kinds" of reflected type.
///
/// Each variant contains a trait object with methods specific to a kind of
/// type.
///
/// A `ReflectRef` is obtained via [`Reflect::reflect_ref`].
pub enum ReflectRef<'a> {
    Struct(&'a dyn Struct),
    TupleStruct(&'a dyn TupleStruct),
    Tuple(&'a dyn Tuple),
    List(&'a dyn List),
    Array(&'a dyn Array),
    Map(&'a dyn Map),
    Value(&'a dyn Reflect),
}

/// A mutable enumeration of "kinds" of reflected type.
///
/// Each variant contains a trait object with methods specific to a kind of
/// type.
///
/// A `ReflectMut` is obtained via [`Reflect::reflect_mut`].
pub enum ReflectMut<'a> {
    Struct(&'a mut dyn Struct),
    TupleStruct(&'a mut dyn TupleStruct),
    Tuple(&'a mut dyn Tuple),
    List(&'a mut dyn List),
    Array(&'a mut dyn Array),
    Map(&'a mut dyn Map),
    Value(&'a mut dyn Reflect),
}

/// A reflected Rust type.
///
/// Methods for working with particular kinds of Rust type are available using the [`List`], [`Map`],
/// [`Struct`], [`TupleStruct`], and [`Tuple`] subtraits.
///
/// When using `#[derive(Reflect)]` with a struct or tuple struct, the suitable subtrait for that
/// type (`Struct` or `TupleStruct`) is derived automatically.
///
/// # Safety
/// Implementors _must_ ensure that [`Reflect::any`] and [`Reflect::any_mut`] both return the `self`
/// value passed in. If this is not done, [`Reflect::downcast`](trait.Reflect.html#method.downcast)
/// will be UB (and also just logically broken).
pub unsafe trait Reflect: Any + Send + Sync {
    /// Returns the [type name] of the underlying type.
    ///
    /// [type name]: std::any::type_name
    fn type_name(&self) -> &str;

    /// Returns the value as a [`&dyn Any`][std::any::Any].
    fn any(&self) -> &dyn Any;

    /// Returns the value as a [`&mut dyn Any`][std::any::Any].
    fn any_mut(&mut self) -> &mut dyn Any;

    /// Casts this type to a reflected value
    fn as_reflect(&self) -> &dyn Reflect;

    /// Casts this type to a mutable reflected value
    fn as_reflect_mut(&mut self) -> &mut dyn Reflect;

    /// Applies a reflected value to this value.
    ///
    /// If a type implements a subtrait of `Reflect`, then the semantics of this
    /// method are as follows:
    /// - If `T` is a [`Struct`], then the value of each named field of `value` is
    ///   applied to the corresponding named field of `self`. Fields which are
    ///   not present in both structs are ignored.
    /// - If `T` is a [`TupleStruct`] or [`Tuple`], then the value of each
    ///   numbered field is applied to the corresponding numbered field of
    ///   `self.` Fields which are not present in both values are ignored.
    /// - If `T` is a [`List`], then each element of `value` is applied to the
    ///   corresponding element of `self`. Up to `self.len()` items are applied,
    ///   and excess elements in `value` are appended to `self`.
    /// - If `T` is a [`Map`], then for each key in `value`, the associated
    ///   value is applied to the value associated with the same key in `self`.
    ///   Keys which are not present in both maps are ignored.
    /// - If `T` is none of these, then `value` is downcast to `T`, cloned, and
    ///   assigned to `self`.
    ///
    /// Note that `Reflect` must be implemented manually for [`List`]s and
    /// [`Map`]s in order to achieve the correct semantics, as derived
    /// implementations will have the semantics for [`Struct`], [`TupleStruct`]
    /// or none of the above depending on the kind of type. For lists, use the
    /// [`list_apply`] helper function when implementing this method.
    ///
    /// [`list_apply`]: crate::list_apply
    ///
    /// # Panics
    ///
    /// Derived implementations of this method will panic:
    /// - If the type of `value` is not of the same kind as `T` (e.g. if `T` is
    ///   a `List`, while `value` is a `Struct`).
    /// - If `T` is any complex type and the corresponding fields or elements of
    ///   `self` and `value` are not of the same type.
    /// - If `T` is a value type and `self` cannot be downcast to `T`
    fn apply(&mut self, value: &dyn Reflect);

    /// Performs a type-checked assignment of a reflected value to this value.
    ///
    /// If `value` does not contain a value of type `T`, returns an `Err`
    /// containing the trait object.
    fn set(&mut self, value: Box<dyn Reflect>) -> Result<(), Box<dyn Reflect>>;

    /// Returns an enumeration of "kinds" of type.
    ///
    /// See [`ReflectRef`].
    fn reflect_ref(&self) -> ReflectRef;

    /// Returns a mutable enumeration of "kinds" of type.
    ///
    /// See [`ReflectMut`].
    fn reflect_mut(&mut self) -> ReflectMut;

    /// Clones the value as a `Reflect` trait object.
    ///
    /// When deriving `Reflect` for a struct or struct tuple, the value is
    /// cloned via [`Struct::clone_dynamic`] (resp.
    /// [`TupleStruct::clone_dynamic`]). Implementors of other `Reflect`
    /// subtraits (e.g. [`List`], [`Map`]) should use those subtraits'
    /// respective `clone_dynamic` methods.
    fn clone_value(&self) -> Box<dyn Reflect>;

    /// Returns a hash of the value (which includes the type).
    ///
    /// If the underlying type does not support hashing, returns `None`.
    fn reflect_hash(&self) -> Option<u64> {
        None
    }

    /// Returns a "partial equality" comparison result.
    ///
    /// If the underlying type does not support equality testing, returns `None`.
    fn reflect_partial_eq(&self, _value: &dyn Reflect) -> Option<bool> {
        None
    }

    /// Returns a serializable version of the value.
    ///
    /// If the underlying type does not support serialization, returns `None`.
<<<<<<< HEAD
    fn serializable(&self) -> Option<Serializable>;

    /// Debug formatter for the value.
    ///
    /// any value that is not an implementor of a other `Reflect` subtraits
    /// (e.g. [`List`], [`Map`]), will default to the format: `"Reflect(type_name)"`,
    /// where `type_name` is the [type name] of the underlying type.
    ///
    /// [type name]: Self::type_name
    fn debug(&self, f: &mut std::fmt::Formatter<'_>) -> std::fmt::Result {
        match self.reflect_ref() {
            ReflectRef::Struct(dyn_struct) => struct_debug(dyn_struct, f),
            ReflectRef::TupleStruct(dyn_tuple_struct) => tuple_struct_debug(dyn_tuple_struct, f),
            ReflectRef::Tuple(dyn_tuple) => tuple_debug(dyn_tuple, f),
            ReflectRef::List(dyn_list) => list_debug(dyn_list, f),
            ReflectRef::Array(dyn_array) => array_debug(dyn_array, f),
            ReflectRef::Map(dyn_map) => map_debug(dyn_map, f),
            _ => write!(f, "Reflect({})", self.type_name()),
        }
=======
    fn serializable(&self) -> Option<Serializable> {
        None
>>>>>>> 7cb4d3cb
    }
}

/// A trait for types which can be constructed from a reflected type.
///
/// This trait can be derived on types which implement [`Reflect`]. Some complex
/// types (such as `Vec<T>`) may only be reflected if their element types
/// implement this trait.
///
/// For structs and tuple structs, fields marked with the `#[reflect(ignore)]`
/// attribute will be constructed using the `Default` implementation of the
/// field type, rather than the corresponding field value (if any) of the
/// reflected value.
pub trait FromReflect: Reflect + Sized {
    /// Constructs a concrete instance of `Self` from a reflected value.
    fn from_reflect(reflect: &dyn Reflect) -> Option<Self>;
}

impl Debug for dyn Reflect {
    fn fmt(&self, f: &mut std::fmt::Formatter<'_>) -> std::fmt::Result {
        self.debug(f)
    }
}

impl dyn Reflect {
    /// Downcasts the value to type `T`, consuming the trait object.
    ///
    /// If the underlying value is not of type `T`, returns `Err(self)`.
    pub fn downcast<T: Reflect>(self: Box<dyn Reflect>) -> Result<Box<T>, Box<dyn Reflect>> {
        // SAFE?: Same approach used by std::any::Box::downcast. ReflectValue is always Any and type
        // has been checked.
        if self.is::<T>() {
            unsafe {
                let raw: *mut dyn Reflect = Box::into_raw(self);
                Ok(Box::from_raw(raw as *mut T))
            }
        } else {
            Err(self)
        }
    }

    /// Downcasts the value to type `T`, unboxing and consuming the trait object.
    ///
    /// If the underlying value is not of type `T`, returns `Err(self)`.
    pub fn take<T: Reflect>(self: Box<dyn Reflect>) -> Result<T, Box<dyn Reflect>> {
        self.downcast::<T>().map(|value| *value)
    }

    /// Returns `true` if the underlying value is of type `T`, or `false`
    /// otherwise.
    #[inline]
    pub fn is<T: Reflect>(&self) -> bool {
        self.any().is::<T>()
    }

    /// Downcasts the value to type `T` by reference.
    ///
    /// If the underlying value is not of type `T`, returns `None`.
    #[inline]
    pub fn downcast_ref<T: Reflect>(&self) -> Option<&T> {
        self.any().downcast_ref::<T>()
    }

    /// Downcasts the value to type `T` by mutable reference.
    ///
    /// If the underlying value is not of type `T`, returns `None`.
    #[inline]
    pub fn downcast_mut<T: Reflect>(&mut self) -> Option<&mut T> {
        self.any_mut().downcast_mut::<T>()
    }
}<|MERGE_RESOLUTION|>--- conflicted
+++ resolved
@@ -145,12 +145,6 @@
         None
     }
 
-    /// Returns a serializable version of the value.
-    ///
-    /// If the underlying type does not support serialization, returns `None`.
-<<<<<<< HEAD
-    fn serializable(&self) -> Option<Serializable>;
-
     /// Debug formatter for the value.
     ///
     /// any value that is not an implementor of a other `Reflect` subtraits
@@ -168,10 +162,13 @@
             ReflectRef::Map(dyn_map) => map_debug(dyn_map, f),
             _ => write!(f, "Reflect({})", self.type_name()),
         }
-=======
+    }
+
+    /// Returns a serializable version of the value.
+    ///
+    /// If the underlying type does not support serialization, returns `None`.
     fn serializable(&self) -> Option<Serializable> {
         None
->>>>>>> 7cb4d3cb
     }
 }
 
