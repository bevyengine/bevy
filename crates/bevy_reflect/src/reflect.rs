--- conflicted
+++ resolved
@@ -1,10 +1,6 @@
-<<<<<<< HEAD
 use crate::{
-    serde::Serializable, List, Map, Struct, Tuple, TupleStruct, TypeInfo, Typed, ValueInfo,
+    serde::Serializable, Array, List, Map, Struct, Tuple, TupleStruct, TypeInfo, Typed, ValueInfo,
 };
-=======
-use crate::{serde::Serializable, Array, List, Map, Struct, Tuple, TupleStruct};
->>>>>>> acbee779
 use std::{any::Any, fmt::Debug};
 
 pub use bevy_utils::AHasher as ReflectHasher;
