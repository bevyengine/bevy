--- conflicted
+++ resolved
@@ -1,7 +1,7 @@
 use crate::{
     array_debug, enum_debug, list_debug, map_debug, serde::Serializable, struct_debug, tuple_debug,
     tuple_struct_debug, Array, DynamicTypePath, Enum, List, Map, Struct, Tuple, TupleStruct,
-    TypeInfo, TypePath, TypePathId, Typed, ValueInfo,
+    TypeInfo, TypePath, Typed, ValueInfo,
 };
 use std::{
     any::{Any, TypeId},
@@ -73,12 +73,6 @@
 /// [derive macro]: bevy_reflect_derive::Reflect
 /// [crate-level documentation]: crate
 pub trait Reflect: DynamicTypePath + Any + Send + Sync {
-<<<<<<< HEAD
-=======
-    /// Returns the [type name][std::any::type_name] of the underlying type.
-    fn type_name(&self) -> &str;
-
->>>>>>> 29f7293e
     /// Returns the [`TypeInfo`] of the type _represented_ by this value.
     ///
     /// For most types, this will simply return their own `TypeInfo`.
@@ -96,17 +90,6 @@
     /// [`TypeRegistry::get_type_info`]: crate::TypeRegistry::get_type_info
     fn get_represented_type_info(&self) -> Option<&'static TypeInfo>;
 
-<<<<<<< HEAD
-    // /// Returns the [`TypePath`] implementation for the underlying type.
-    // ///
-    // /// Methods on [`DynamicTypePath`] suffer the same performance concerns as [`get_represented_type_info`].
-    // ///
-    // /// [`TypePath`]: crate::TypePath
-    // /// [`get_represented_type_info`]: Reflect::get_represented_type_info
-    // fn type_path(&self) -> &dyn DynamicTypePath;
-
-=======
->>>>>>> 29f7293e
     /// Returns the value as a [`Box<dyn Any>`][std::any::Any].
     fn into_any(self: Box<Self>) -> Box<dyn Any>;
 
@@ -279,8 +262,6 @@
     fn short_type_path() -> &'static str {
         "dyn Reflect"
     }
-
-    const TYPE_PATH_ID: TypePathId = TypePathId::from_base("dyn bevy_reflect::Reflect");
 }
 
 #[deny(rustdoc::broken_intra_doc_links)]
