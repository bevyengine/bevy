use crate::{
<<<<<<< HEAD
    serde::Serializable, Array, List, Map, Struct, Tuple, TupleStruct, TypeInfo, Typed, ValueInfo,
};
=======
    array_debug, list_debug, map_debug, serde::Serializable, struct_debug, tuple_debug,
    tuple_struct_debug, Array, List, Map, Struct, Tuple, TupleStruct,
};

>>>>>>> fb813a3a
use std::{any::Any, fmt::Debug};

use crate::utility::TypeInfoCell;
pub use bevy_utils::AHasher as ReflectHasher;

/// An immutable enumeration of "kinds" of reflected type.
///
/// Each variant contains a trait object with methods specific to a kind of
/// type.
///
/// A `ReflectRef` is obtained via [`Reflect::reflect_ref`].
pub enum ReflectRef<'a> {
    Struct(&'a dyn Struct),
    TupleStruct(&'a dyn TupleStruct),
    Tuple(&'a dyn Tuple),
    List(&'a dyn List),
    Array(&'a dyn Array),
    Map(&'a dyn Map),
    Value(&'a dyn Reflect),
}

/// A mutable enumeration of "kinds" of reflected type.
///
/// Each variant contains a trait object with methods specific to a kind of
/// type.
///
/// A `ReflectMut` is obtained via [`Reflect::reflect_mut`].
pub enum ReflectMut<'a> {
    Struct(&'a mut dyn Struct),
    TupleStruct(&'a mut dyn TupleStruct),
    Tuple(&'a mut dyn Tuple),
    List(&'a mut dyn List),
    Array(&'a mut dyn Array),
    Map(&'a mut dyn Map),
    Value(&'a mut dyn Reflect),
}

/// A reflected Rust type.
///
/// Methods for working with particular kinds of Rust type are available using the [`List`], [`Map`],
/// [`Struct`], [`TupleStruct`], and [`Tuple`] subtraits.
///
/// When using `#[derive(Reflect)]` with a struct or tuple struct, the suitable subtrait for that
/// type (`Struct` or `TupleStruct`) is derived automatically.
///
/// # Safety
/// Implementors _must_ ensure that [`Reflect::any`] and [`Reflect::any_mut`] both return the `self`
/// value passed in. If this is not done, [`Reflect::downcast`](trait.Reflect.html#method.downcast)
/// will be UB (and also just logically broken).
pub unsafe trait Reflect: Any + Send + Sync {
    /// Returns the [type name] of the underlying type.
    ///
    /// [type name]: std::any::type_name
    fn type_name(&self) -> &str;

    /// Returns the [`TypeInfo`] of the underlying type.
    ///
    /// This generates a new [`TypeInfo`] on every call. If this method is called
    /// frequently, consider using [`TypeRegistry::get_type_info`] to get a cached
    /// instance instead.
    ///
    /// [`TypeRegistry::get_type_info`]: crate::TypeRegistry::get_type_info
    fn get_type_info(&self) -> &'static TypeInfo;

    /// Returns the value as a [`&dyn Any`][std::any::Any].
    fn any(&self) -> &dyn Any;

    /// Returns the value as a [`&mut dyn Any`][std::any::Any].
    fn any_mut(&mut self) -> &mut dyn Any;

    /// Casts this type to a reflected value
    fn as_reflect(&self) -> &dyn Reflect;

    /// Casts this type to a mutable reflected value
    fn as_reflect_mut(&mut self) -> &mut dyn Reflect;

    /// Applies a reflected value to this value.
    ///
    /// If a type implements a subtrait of `Reflect`, then the semantics of this
    /// method are as follows:
    /// - If `T` is a [`Struct`], then the value of each named field of `value` is
    ///   applied to the corresponding named field of `self`. Fields which are
    ///   not present in both structs are ignored.
    /// - If `T` is a [`TupleStruct`] or [`Tuple`], then the value of each
    ///   numbered field is applied to the corresponding numbered field of
    ///   `self.` Fields which are not present in both values are ignored.
    /// - If `T` is a [`List`], then each element of `value` is applied to the
    ///   corresponding element of `self`. Up to `self.len()` items are applied,
    ///   and excess elements in `value` are appended to `self`.
    /// - If `T` is a [`Map`], then for each key in `value`, the associated
    ///   value is applied to the value associated with the same key in `self`.
    ///   Keys which are not present in both maps are ignored.
    /// - If `T` is none of these, then `value` is downcast to `T`, cloned, and
    ///   assigned to `self`.
    ///
    /// Note that `Reflect` must be implemented manually for [`List`]s and
    /// [`Map`]s in order to achieve the correct semantics, as derived
    /// implementations will have the semantics for [`Struct`], [`TupleStruct`]
    /// or none of the above depending on the kind of type. For lists, use the
    /// [`list_apply`] helper function when implementing this method.
    ///
    /// [`list_apply`]: crate::list_apply
    ///
    /// # Panics
    ///
    /// Derived implementations of this method will panic:
    /// - If the type of `value` is not of the same kind as `T` (e.g. if `T` is
    ///   a `List`, while `value` is a `Struct`).
    /// - If `T` is any complex type and the corresponding fields or elements of
    ///   `self` and `value` are not of the same type.
    /// - If `T` is a value type and `self` cannot be downcast to `T`
    fn apply(&mut self, value: &dyn Reflect);

    /// Performs a type-checked assignment of a reflected value to this value.
    ///
    /// If `value` does not contain a value of type `T`, returns an `Err`
    /// containing the trait object.
    fn set(&mut self, value: Box<dyn Reflect>) -> Result<(), Box<dyn Reflect>>;

    /// Returns an enumeration of "kinds" of type.
    ///
    /// See [`ReflectRef`].
    fn reflect_ref(&self) -> ReflectRef;

    /// Returns a mutable enumeration of "kinds" of type.
    ///
    /// See [`ReflectMut`].
    fn reflect_mut(&mut self) -> ReflectMut;

    /// Clones the value as a `Reflect` trait object.
    ///
    /// When deriving `Reflect` for a struct or struct tuple, the value is
    /// cloned via [`Struct::clone_dynamic`] (resp.
    /// [`TupleStruct::clone_dynamic`]). Implementors of other `Reflect`
    /// subtraits (e.g. [`List`], [`Map`]) should use those subtraits'
    /// respective `clone_dynamic` methods.
    fn clone_value(&self) -> Box<dyn Reflect>;

    /// Returns a hash of the value (which includes the type).
    ///
    /// If the underlying type does not support hashing, returns `None`.
    fn reflect_hash(&self) -> Option<u64> {
        None
    }

    /// Returns a "partial equality" comparison result.
    ///
    /// If the underlying type does not support equality testing, returns `None`.
    fn reflect_partial_eq(&self, _value: &dyn Reflect) -> Option<bool> {
        None
    }

    /// Debug formatter for the value.
    ///
    /// Any value that is not an implementor of other `Reflect` subtraits
    /// (e.g. [`List`], [`Map`]), will default to the format: `"Reflect(type_name)"`,
    /// where `type_name` is the [type name] of the underlying type.
    ///
    /// [type name]: Self::type_name
    fn debug(&self, f: &mut std::fmt::Formatter<'_>) -> std::fmt::Result {
        match self.reflect_ref() {
            ReflectRef::Struct(dyn_struct) => struct_debug(dyn_struct, f),
            ReflectRef::TupleStruct(dyn_tuple_struct) => tuple_struct_debug(dyn_tuple_struct, f),
            ReflectRef::Tuple(dyn_tuple) => tuple_debug(dyn_tuple, f),
            ReflectRef::List(dyn_list) => list_debug(dyn_list, f),
            ReflectRef::Array(dyn_array) => array_debug(dyn_array, f),
            ReflectRef::Map(dyn_map) => map_debug(dyn_map, f),
            _ => write!(f, "Reflect({})", self.type_name()),
        }
    }

    /// Returns a serializable version of the value.
    ///
    /// If the underlying type does not support serialization, returns `None`.
    fn serializable(&self) -> Option<Serializable> {
        None
    }
}

/// A trait for types which can be constructed from a reflected type.
///
/// This trait can be derived on types which implement [`Reflect`]. Some complex
/// types (such as `Vec<T>`) may only be reflected if their element types
/// implement this trait.
///
/// For structs and tuple structs, fields marked with the `#[reflect(ignore)]`
/// attribute will be constructed using the `Default` implementation of the
/// field type, rather than the corresponding field value (if any) of the
/// reflected value.
pub trait FromReflect: Reflect + Sized {
    /// Constructs a concrete instance of `Self` from a reflected value.
    fn from_reflect(reflect: &dyn Reflect) -> Option<Self>;
}

impl Debug for dyn Reflect {
    fn fmt(&self, f: &mut std::fmt::Formatter<'_>) -> std::fmt::Result {
        self.debug(f)
    }
}

impl Typed for dyn Reflect {
    fn type_info() -> &'static TypeInfo {
        static CELL: TypeInfoCell = TypeInfoCell::non_generic();
        CELL.get_or_insert::<Self, _>(|| TypeInfo::Value(ValueInfo::new::<Self>()))
    }
}

impl dyn Reflect {
    /// Downcasts the value to type `T`, consuming the trait object.
    ///
    /// If the underlying value is not of type `T`, returns `Err(self)`.
    pub fn downcast<T: Reflect>(self: Box<dyn Reflect>) -> Result<Box<T>, Box<dyn Reflect>> {
        // SAFE?: Same approach used by std::any::Box::downcast. ReflectValue is always Any and type
        // has been checked.
        if self.is::<T>() {
            unsafe {
                let raw: *mut dyn Reflect = Box::into_raw(self);
                Ok(Box::from_raw(raw as *mut T))
            }
        } else {
            Err(self)
        }
    }

    /// Downcasts the value to type `T`, unboxing and consuming the trait object.
    ///
    /// If the underlying value is not of type `T`, returns `Err(self)`.
    pub fn take<T: Reflect>(self: Box<dyn Reflect>) -> Result<T, Box<dyn Reflect>> {
        self.downcast::<T>().map(|value| *value)
    }

    /// Returns `true` if the underlying value is of type `T`, or `false`
    /// otherwise.
    #[inline]
    pub fn is<T: Reflect>(&self) -> bool {
        self.any().is::<T>()
    }

    /// Downcasts the value to type `T` by reference.
    ///
    /// If the underlying value is not of type `T`, returns `None`.
    #[inline]
    pub fn downcast_ref<T: Reflect>(&self) -> Option<&T> {
        self.any().downcast_ref::<T>()
    }

    /// Downcasts the value to type `T` by mutable reference.
    ///
    /// If the underlying value is not of type `T`, returns `None`.
    #[inline]
    pub fn downcast_mut<T: Reflect>(&mut self) -> Option<&mut T> {
        self.any_mut().downcast_mut::<T>()
    }
}<|MERGE_RESOLUTION|>--- conflicted
+++ resolved
@@ -1,13 +1,7 @@
 use crate::{
-<<<<<<< HEAD
-    serde::Serializable, Array, List, Map, Struct, Tuple, TupleStruct, TypeInfo, Typed, ValueInfo,
+    array_debug, list_debug, map_debug, serde::Serializable, struct_debug, tuple_debug,
+    tuple_struct_debug, Array, List, Map, Struct, Tuple, TupleStruct, TypeInfo, Typed, ValueInfo,
 };
-=======
-    array_debug, list_debug, map_debug, serde::Serializable, struct_debug, tuple_debug,
-    tuple_struct_debug, Array, List, Map, Struct, Tuple, TupleStruct,
-};
-
->>>>>>> fb813a3a
 use std::{any::Any, fmt::Debug};
 
 use crate::utility::TypeInfoCell;
