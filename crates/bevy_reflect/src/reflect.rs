--- conflicted
+++ resolved
@@ -48,47 +48,11 @@
     },
 }
 
-<<<<<<< HEAD
-/// A zero-sized enumeration of the "kinds" of a reflected type.
-///
-/// A [`ReflectKind`] is obtained via [`PartialReflect::reflect_kind`],
-/// or via [`ReflectRef::kind`],[`ReflectMut::kind`] or [`ReflectOwned::kind`].
-#[derive(Debug, PartialEq, Eq, Clone, Copy)]
-pub enum ReflectKind {
-    Struct,
-    TupleStruct,
-    Tuple,
-    List,
-    Array,
-    Map,
-    Set,
-    Enum,
-    #[cfg(feature = "functions")]
-    Function,
-    Value,
-}
-
-impl core::fmt::Display for ReflectKind {
-    fn fmt(&self, f: &mut core::fmt::Formatter<'_>) -> core::fmt::Result {
-        match self {
-            ReflectKind::Struct => f.pad("struct"),
-            ReflectKind::TupleStruct => f.pad("tuple struct"),
-            ReflectKind::Tuple => f.pad("tuple"),
-            ReflectKind::List => f.pad("list"),
-            ReflectKind::Array => f.pad("array"),
-            ReflectKind::Map => f.pad("map"),
-            ReflectKind::Set => f.pad("set"),
-            ReflectKind::Enum => f.pad("enum"),
-            #[cfg(feature = "functions")]
-            ReflectKind::Function => f.pad("function"),
-            ReflectKind::Value => f.pad("value"),
-=======
 impl From<ReflectKindMismatchError> for ApplyError {
     fn from(value: ReflectKindMismatchError) -> Self {
         Self::MismatchedKinds {
             from_kind: value.received,
             to_kind: value.expected,
->>>>>>> 0ebd7fcd
         }
     }
 }
