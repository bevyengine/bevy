--- conflicted
+++ resolved
@@ -1,13 +1,12 @@
 use crate::utility::TypeInfoCell;
 use crate::{DynamicInfo, NamedField, Reflect, ReflectMut, ReflectRef, TypeInfo, Typed};
 use bevy_utils::{Entry, HashMap};
-<<<<<<< HEAD
-use std::any::TypeId;
-use std::{any::Any, borrow::Cow, slice::Iter};
-=======
 use std::fmt::{Debug, Formatter};
-use std::{any::Any, borrow::Cow};
->>>>>>> fb813a3a
+use std::{
+    any::{Any, TypeId},
+    borrow::Cow,
+    slice::Iter,
+};
 
 /// A reflected Rust regular struct type.
 ///
