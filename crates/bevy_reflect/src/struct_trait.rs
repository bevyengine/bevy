use crate::attributes::{impl_custom_attribute_methods, CustomAttributes};
use crate::{
<<<<<<< HEAD
    self as bevy_reflect, NamedField, PartialReflect, Reflect, ReflectKind, ReflectMut,
    ReflectOwned, ReflectRef, TypeInfo, TypePath, TypePathTable,
=======
    self as bevy_reflect, ApplyError, NamedField, Reflect, ReflectKind, ReflectMut, ReflectOwned,
    ReflectRef, TypeInfo, TypePath, TypePathTable,
>>>>>>> cfcb56f5
};
use bevy_reflect_derive::impl_type_path;
use bevy_utils::HashMap;
use std::fmt::{Debug, Formatter};
use std::sync::Arc;
use std::{
    any::{Any, TypeId},
    borrow::Cow,
    slice::Iter,
};

/// A trait used to power [struct-like] operations via [reflection].
///
/// This trait uses the [`Reflect`] trait to allow implementors to have their fields
/// be dynamically addressed by both name and index.
///
/// When using [`#[derive(Reflect)]`](derive@crate::Reflect) on a standard struct,
/// this trait will be automatically implemented.
/// This goes for [unit structs] as well.
///
/// # Example
///
/// ```
/// use bevy_reflect::{PartialReflect, Reflect, Struct};
///
/// #[derive(Reflect)]
/// struct Foo {
///     bar: u32,
/// }
///
/// let foo = Foo { bar: 123 };
///
/// assert_eq!(foo.field_len(), 1);
/// assert_eq!(foo.name_at(0), Some("bar"));
///
/// let field: &dyn PartialReflect = foo.field("bar").unwrap();
/// assert_eq!(field.try_downcast_ref::<u32>(), Some(&123));
/// ```
///
/// [struct-like]: https://doc.rust-lang.org/book/ch05-01-defining-structs.html
/// [reflection]: crate

/// [unit structs]: https://doc.rust-lang.org/book/ch05-01-defining-structs.html#unit-like-structs-without-any-fields
pub trait Struct: PartialReflect {
    /// Returns a reference to the value of the field named `name` as a `&dyn
    /// PartialReflect`.
    fn field(&self, name: &str) -> Option<&dyn PartialReflect>;

    /// Returns a mutable reference to the value of the field named `name` as a
    /// `&mut dyn PartialReflect`.
    fn field_mut(&mut self, name: &str) -> Option<&mut dyn PartialReflect>;

    /// Returns a reference to the value of the field with index `index` as a
    /// `&dyn PartialReflect`.
    fn field_at(&self, index: usize) -> Option<&dyn PartialReflect>;

    /// Returns a mutable reference to the value of the field with index `index`
    /// as a `&mut dyn PartialReflect`.
    fn field_at_mut(&mut self, index: usize) -> Option<&mut dyn PartialReflect>;

    /// Returns the name of the field with index `index`.
    fn name_at(&self, index: usize) -> Option<&str>;

    /// Returns the number of fields in the struct.
    fn field_len(&self) -> usize;

    /// Returns an iterator over the values of the reflectable fields for this struct.
    fn iter_fields(&self) -> FieldIter;

    /// Clones the struct into a [`DynamicStruct`].
    fn clone_dynamic(&self) -> DynamicStruct;
}

/// A container for compile-time named struct info.
#[derive(Clone, Debug)]
pub struct StructInfo {
    type_path: TypePathTable,
    type_id: TypeId,
    fields: Box<[NamedField]>,
    field_names: Box<[&'static str]>,
    field_indices: HashMap<&'static str, usize>,
    custom_attributes: Arc<CustomAttributes>,
    #[cfg(feature = "documentation")]
    docs: Option<&'static str>,
}

impl StructInfo {
    /// Create a new [`StructInfo`].
    ///
    /// # Arguments
    ///
    /// * `fields`: The fields of this struct in the order they are defined
    ///
    pub fn new<T: Reflect + TypePath>(fields: &[NamedField]) -> Self {
        let field_indices = fields
            .iter()
            .enumerate()
            .map(|(index, field)| (field.name(), index))
            .collect::<HashMap<_, _>>();

        let field_names = fields.iter().map(NamedField::name).collect();

        Self {
            type_path: TypePathTable::of::<T>(),
            type_id: TypeId::of::<T>(),
            fields: fields.to_vec().into_boxed_slice(),
            field_names,
            field_indices,
            custom_attributes: Arc::new(CustomAttributes::default()),
            #[cfg(feature = "documentation")]
            docs: None,
        }
    }

    /// Sets the docstring for this struct.
    #[cfg(feature = "documentation")]
    pub fn with_docs(self, docs: Option<&'static str>) -> Self {
        Self { docs, ..self }
    }

    /// Sets the custom attributes for this struct.
    pub fn with_custom_attributes(self, custom_attributes: CustomAttributes) -> Self {
        Self {
            custom_attributes: Arc::new(custom_attributes),
            ..self
        }
    }

    /// A slice containing the names of all fields in order.
    pub fn field_names(&self) -> &[&'static str] {
        &self.field_names
    }

    /// Get the field with the given name.
    pub fn field(&self, name: &str) -> Option<&NamedField> {
        self.field_indices
            .get(name)
            .map(|index| &self.fields[*index])
    }

    /// Get the field at the given index.
    pub fn field_at(&self, index: usize) -> Option<&NamedField> {
        self.fields.get(index)
    }

    /// Get the index of the field with the given name.
    pub fn index_of(&self, name: &str) -> Option<usize> {
        self.field_indices.get(name).copied()
    }

    /// Iterate over the fields of this struct.
    pub fn iter(&self) -> Iter<'_, NamedField> {
        self.fields.iter()
    }

    /// The total number of fields in this struct.
    pub fn field_len(&self) -> usize {
        self.fields.len()
    }

    /// A representation of the type path of the struct.
    ///
    /// Provides dynamic access to all methods on [`TypePath`].
    pub fn type_path_table(&self) -> &TypePathTable {
        &self.type_path
    }

    /// The [stable, full type path] of the struct.
    ///
    /// Use [`type_path_table`] if you need access to the other methods on [`TypePath`].
    ///
    /// [stable, full type path]: TypePath
    /// [`type_path_table`]: Self::type_path_table
    pub fn type_path(&self) -> &'static str {
        self.type_path_table().path()
    }

    /// The [`TypeId`] of the struct.
    pub fn type_id(&self) -> TypeId {
        self.type_id
    }

    /// Check if the given type matches the struct type.
    pub fn is<T: Any>(&self) -> bool {
        TypeId::of::<T>() == self.type_id
    }

    /// The docstring of this struct, if any.
    #[cfg(feature = "documentation")]
    pub fn docs(&self) -> Option<&'static str> {
        self.docs
    }

    impl_custom_attribute_methods!(self.custom_attributes, "struct");
}

/// An iterator over the field values of a struct.
pub struct FieldIter<'a> {
    pub(crate) struct_val: &'a dyn Struct,
    pub(crate) index: usize,
}

impl<'a> FieldIter<'a> {
    pub fn new(value: &'a dyn Struct) -> Self {
        FieldIter {
            struct_val: value,
            index: 0,
        }
    }
}

impl<'a> Iterator for FieldIter<'a> {
    type Item = &'a dyn PartialReflect;

    fn next(&mut self) -> Option<Self::Item> {
        let value = self.struct_val.field_at(self.index);
        self.index += value.is_some() as usize;
        value
    }

    fn size_hint(&self) -> (usize, Option<usize>) {
        let size = self.struct_val.field_len();
        (size, Some(size))
    }
}

impl<'a> ExactSizeIterator for FieldIter<'a> {}

/// A convenience trait which combines fetching and downcasting of struct
/// fields.
///
/// # Example
///
/// ```
/// use bevy_reflect::{GetField, Reflect};
///
/// #[derive(Reflect)]
/// struct Foo {
///     bar: String,
/// }
///
/// # fn main() {
/// let mut foo = Foo { bar: "Hello, world!".to_string() };
///
/// foo.get_field_mut::<String>("bar").unwrap().truncate(5);
/// assert_eq!(foo.get_field::<String>("bar"), Some(&"Hello".to_string()));
/// # }
/// ```
pub trait GetField {
    /// Returns a reference to the value of the field named `name`, downcast to
    /// `T`.
    fn get_field<T: Reflect>(&self, name: &str) -> Option<&T>;

    /// Returns a mutable reference to the value of the field named `name`,
    /// downcast to `T`.
    fn get_field_mut<T: Reflect>(&mut self, name: &str) -> Option<&mut T>;
}

impl<S: Struct> GetField for S {
    fn get_field<T: Reflect>(&self, name: &str) -> Option<&T> {
        self.field(name)
            .and_then(|value| value.try_downcast_ref::<T>())
    }

    fn get_field_mut<T: Reflect>(&mut self, name: &str) -> Option<&mut T> {
        self.field_mut(name)
            .and_then(|value| value.try_downcast_mut::<T>())
    }
}

impl GetField for dyn Struct {
    fn get_field<T: Reflect>(&self, name: &str) -> Option<&T> {
        self.field(name)
            .and_then(|value| value.try_downcast_ref::<T>())
    }

    fn get_field_mut<T: Reflect>(&mut self, name: &str) -> Option<&mut T> {
        self.field_mut(name)
            .and_then(|value| value.try_downcast_mut::<T>())
    }
}

/// A struct type which allows fields to be added at runtime.
#[derive(Default)]
pub struct DynamicStruct {
    represented_type: Option<&'static TypeInfo>,
    fields: Vec<Box<dyn PartialReflect>>,
    field_names: Vec<Cow<'static, str>>,
    field_indices: HashMap<Cow<'static, str>, usize>,
}

impl DynamicStruct {
    /// Sets the [type] to be represented by this `DynamicStruct`.
    ///
    /// # Panics
    ///
    /// Panics if the given [type] is not a [`TypeInfo::Struct`].
    ///
    /// [type]: TypeInfo
    pub fn set_represented_type(&mut self, represented_type: Option<&'static TypeInfo>) {
        if let Some(represented_type) = represented_type {
            assert!(
                matches!(represented_type, TypeInfo::Struct(_)),
                "expected TypeInfo::Struct but received: {:?}",
                represented_type
            );
        }

        self.represented_type = represented_type;
    }

    /// Inserts a field named `name` with value `value` into the struct.
    ///
    /// If the field already exists, it is overwritten.
    pub fn insert_boxed<'a>(
        &mut self,
        name: impl Into<Cow<'a, str>>,
        value: Box<dyn PartialReflect>,
    ) {
        let name: Cow<str> = name.into();
        if let Some(index) = self.field_indices.get(&name) {
            self.fields[*index] = value;
        } else {
            self.fields.push(value);
            self.field_indices
                .insert(Cow::Owned(name.clone().into_owned()), self.fields.len() - 1);
            self.field_names.push(Cow::Owned(name.into_owned()));
        }
    }

    /// Inserts a field named `name` with the typed value `value` into the struct.
    ///
    /// If the field already exists, it is overwritten.
    pub fn insert<'a, T: PartialReflect>(&mut self, name: impl Into<Cow<'a, str>>, value: T) {
        self.insert_boxed(name, Box::new(value));
    }

    /// Gets the index of the field with the given name.
    pub fn index_of(&self, name: &str) -> Option<usize> {
        self.field_indices.get(name).copied()
    }
}

impl Struct for DynamicStruct {
    #[inline]
    fn field(&self, name: &str) -> Option<&dyn PartialReflect> {
        self.field_indices
            .get(name)
            .map(|index| &*self.fields[*index])
    }

    #[inline]
    fn field_mut(&mut self, name: &str) -> Option<&mut dyn PartialReflect> {
        if let Some(index) = self.field_indices.get(name) {
            Some(&mut *self.fields[*index])
        } else {
            None
        }
    }

    #[inline]
    fn field_at(&self, index: usize) -> Option<&dyn PartialReflect> {
        self.fields.get(index).map(|value| &**value)
    }

    #[inline]
    fn field_at_mut(&mut self, index: usize) -> Option<&mut dyn PartialReflect> {
        self.fields.get_mut(index).map(|value| &mut **value)
    }

    #[inline]
    fn name_at(&self, index: usize) -> Option<&str> {
        self.field_names.get(index).map(AsRef::as_ref)
    }

    #[inline]
    fn field_len(&self) -> usize {
        self.fields.len()
    }

    #[inline]
    fn iter_fields(&self) -> FieldIter {
        FieldIter {
            struct_val: self,
            index: 0,
        }
    }

    fn clone_dynamic(&self) -> DynamicStruct {
        DynamicStruct {
            represented_type: self.get_represented_type_info(),
            field_names: self.field_names.clone(),
            field_indices: self.field_indices.clone(),
            fields: self
                .fields
                .iter()
                .map(|value| value.clone_value())
                .collect(),
        }
    }
}

impl PartialReflect for DynamicStruct {
    #[inline]
    fn get_represented_type_info(&self) -> Option<&'static TypeInfo> {
        self.represented_type
    }

    #[inline]
    fn into_partial_reflect(self: Box<Self>) -> Box<dyn PartialReflect> {
        self
    }

    #[inline]
    fn as_partial_reflect(&self) -> &dyn PartialReflect {
        self
    }

    #[inline]
    fn as_partial_reflect_mut(&mut self) -> &mut dyn PartialReflect {
        self
    }

    fn try_into_reflect(self: Box<Self>) -> Result<Box<dyn Reflect>, Box<dyn PartialReflect>> {
        Err(self)
    }
    fn try_as_reflect(&self) -> Option<&dyn Reflect> {
        None
    }
    fn try_as_reflect_mut(&mut self) -> Option<&mut dyn Reflect> {
        None
    }

<<<<<<< HEAD
    fn apply(&mut self, value: &dyn PartialReflect) {
=======
    fn try_apply(&mut self, value: &dyn Reflect) -> Result<(), ApplyError> {
>>>>>>> cfcb56f5
        if let ReflectRef::Struct(struct_value) = value.reflect_ref() {
            for (i, value) in struct_value.iter_fields().enumerate() {
                let name = struct_value.name_at(i).unwrap();
                if let Some(v) = self.field_mut(name) {
                    v.try_apply(value)?;
                }
            }
        } else {
            return Err(ApplyError::MismatchedKinds {
                from_kind: value.reflect_kind(),
                to_kind: ReflectKind::Struct,
            });
        }
        Ok(())
    }

<<<<<<< HEAD
=======
    #[inline]
    fn set(&mut self, value: Box<dyn Reflect>) -> Result<(), Box<dyn Reflect>> {
        *self = value.take()?;
        Ok(())
    }

>>>>>>> cfcb56f5
    #[inline]
    fn reflect_kind(&self) -> ReflectKind {
        ReflectKind::Struct
    }

    #[inline]
    fn reflect_ref(&self) -> ReflectRef {
        ReflectRef::Struct(self)
    }

    #[inline]
    fn reflect_mut(&mut self) -> ReflectMut {
        ReflectMut::Struct(self)
    }

    #[inline]
    fn reflect_owned(self: Box<Self>) -> ReflectOwned {
        ReflectOwned::Struct(self)
    }

    #[inline]
    fn clone_value(&self) -> Box<dyn PartialReflect> {
        Box::new(self.clone_dynamic())
    }

    fn reflect_partial_eq(&self, value: &dyn PartialReflect) -> Option<bool> {
        struct_partial_eq(self, value)
    }

    fn debug(&self, f: &mut Formatter<'_>) -> std::fmt::Result {
        write!(f, "DynamicStruct(")?;
        struct_debug(self, f)?;
        write!(f, ")")
    }

    #[inline]
    fn is_dynamic(&self) -> bool {
        true
    }
}

impl_type_path!((in bevy_reflect) DynamicStruct);
#[cfg(feature = "functions")]
crate::func::macros::impl_function_traits!(DynamicStruct);

impl Debug for DynamicStruct {
    fn fmt(&self, f: &mut Formatter<'_>) -> std::fmt::Result {
        self.debug(f)
    }
}

<<<<<<< HEAD
/// Compares a [`Struct`] with a [`PartialReflect`] value.
=======
impl<'a, N> FromIterator<(N, Box<dyn Reflect>)> for DynamicStruct
where
    N: Into<Cow<'a, str>>,
{
    /// Create a dynamic struct that doesn't represent a type from the
    /// field name, field value pairs.
    fn from_iter<I: IntoIterator<Item = (N, Box<dyn Reflect>)>>(fields: I) -> Self {
        let mut dynamic_struct = Self::default();
        for (name, value) in fields.into_iter() {
            dynamic_struct.insert_boxed(name, value);
        }
        dynamic_struct
    }
}

impl IntoIterator for DynamicStruct {
    type Item = Box<dyn Reflect>;
    type IntoIter = std::vec::IntoIter<Self::Item>;

    fn into_iter(self) -> Self::IntoIter {
        self.fields.into_iter()
    }
}

impl<'a> IntoIterator for &'a DynamicStruct {
    type Item = &'a dyn Reflect;
    type IntoIter = FieldIter<'a>;

    fn into_iter(self) -> Self::IntoIter {
        self.iter_fields()
    }
}

/// Compares a [`Struct`] with a [`Reflect`] value.
>>>>>>> cfcb56f5
///
/// Returns true if and only if all of the following are true:
/// - `b` is a struct;
/// - For each field in `a`, `b` contains a field with the same name and
///   [`PartialReflect::reflect_partial_eq`] returns `Some(true)` for the two field
///   values.
///
/// Returns [`None`] if the comparison couldn't even be performed.
#[inline]
pub fn struct_partial_eq<S: Struct + ?Sized>(a: &S, b: &dyn PartialReflect) -> Option<bool> {
    let ReflectRef::Struct(struct_value) = b.reflect_ref() else {
        return Some(false);
    };

    if a.field_len() != struct_value.field_len() {
        return Some(false);
    }

    for (i, value) in struct_value.iter_fields().enumerate() {
        let name = struct_value.name_at(i).unwrap();
        if let Some(field_value) = a.field(name) {
            let eq_result = field_value.reflect_partial_eq(value);
            if let failed @ (Some(false) | None) = eq_result {
                return failed;
            }
        } else {
            return Some(false);
        }
    }

    Some(true)
}

/// The default debug formatter for [`Struct`] types.
///
/// # Example
/// ```
/// use bevy_reflect::Reflect;
/// #[derive(Reflect)]
/// struct MyStruct {
///   foo: usize
/// }
///
/// let my_struct: &dyn Reflect = &MyStruct { foo: 123 };
/// println!("{:#?}", my_struct);
///
/// // Output:
///
/// // MyStruct {
/// //   foo: 123,
/// // }
/// ```
#[inline]
pub fn struct_debug(dyn_struct: &dyn Struct, f: &mut Formatter<'_>) -> std::fmt::Result {
    let mut debug = f.debug_struct(
        dyn_struct
            .get_represented_type_info()
            .map(TypeInfo::type_path)
            .unwrap_or("_"),
    );
    for field_index in 0..dyn_struct.field_len() {
        let field = dyn_struct.field_at(field_index).unwrap();
        debug.field(
            dyn_struct.name_at(field_index).unwrap(),
            &field as &dyn Debug,
        );
    }
    debug.finish()
}

#[cfg(test)]
mod tests {
    use crate as bevy_reflect;
    use crate::*;
    #[derive(Reflect, Default)]
    struct MyStruct {
        a: (),
        b: (),
        c: (),
    }
    #[test]
    fn next_index_increment() {
        let my_struct = MyStruct::default();
        let mut iter = my_struct.iter_fields();
        iter.index = iter.len() - 1;
        let prev_index = iter.index;
        assert!(iter.next().is_some());
        assert_eq!(prev_index, iter.index - 1);

        // When None we should no longer increase index
        let prev_index = iter.index;
        assert!(iter.next().is_none());
        assert_eq!(prev_index, iter.index);
        assert!(iter.next().is_none());
        assert_eq!(prev_index, iter.index);
    }
}<|MERGE_RESOLUTION|>--- conflicted
+++ resolved
@@ -1,12 +1,7 @@
 use crate::attributes::{impl_custom_attribute_methods, CustomAttributes};
 use crate::{
-<<<<<<< HEAD
-    self as bevy_reflect, NamedField, PartialReflect, Reflect, ReflectKind, ReflectMut,
+    self as bevy_reflect, ApplyError, NamedField, PartialReflect, Reflect, ReflectKind, ReflectMut,
     ReflectOwned, ReflectRef, TypeInfo, TypePath, TypePathTable,
-=======
-    self as bevy_reflect, ApplyError, NamedField, Reflect, ReflectKind, ReflectMut, ReflectOwned,
-    ReflectRef, TypeInfo, TypePath, TypePathTable,
->>>>>>> cfcb56f5
 };
 use bevy_reflect_derive::impl_type_path;
 use bevy_utils::HashMap;
@@ -440,11 +435,7 @@
         None
     }
 
-<<<<<<< HEAD
-    fn apply(&mut self, value: &dyn PartialReflect) {
-=======
-    fn try_apply(&mut self, value: &dyn Reflect) -> Result<(), ApplyError> {
->>>>>>> cfcb56f5
+    fn try_apply(&mut self, value: &dyn PartialReflect) -> Result<(), ApplyError> {
         if let ReflectRef::Struct(struct_value) = value.reflect_ref() {
             for (i, value) in struct_value.iter_fields().enumerate() {
                 let name = struct_value.name_at(i).unwrap();
@@ -461,15 +452,6 @@
         Ok(())
     }
 
-<<<<<<< HEAD
-=======
-    #[inline]
-    fn set(&mut self, value: Box<dyn Reflect>) -> Result<(), Box<dyn Reflect>> {
-        *self = value.take()?;
-        Ok(())
-    }
-
->>>>>>> cfcb56f5
     #[inline]
     fn reflect_kind(&self) -> ReflectKind {
         ReflectKind::Struct
@@ -512,8 +494,6 @@
 }
 
 impl_type_path!((in bevy_reflect) DynamicStruct);
-#[cfg(feature = "functions")]
-crate::func::macros::impl_function_traits!(DynamicStruct);
 
 impl Debug for DynamicStruct {
     fn fmt(&self, f: &mut Formatter<'_>) -> std::fmt::Result {
@@ -521,16 +501,13 @@
     }
 }
 
-<<<<<<< HEAD
-/// Compares a [`Struct`] with a [`PartialReflect`] value.
-=======
-impl<'a, N> FromIterator<(N, Box<dyn Reflect>)> for DynamicStruct
+impl<'a, N> FromIterator<(N, Box<dyn PartialReflect>)> for DynamicStruct
 where
     N: Into<Cow<'a, str>>,
 {
     /// Create a dynamic struct that doesn't represent a type from the
     /// field name, field value pairs.
-    fn from_iter<I: IntoIterator<Item = (N, Box<dyn Reflect>)>>(fields: I) -> Self {
+    fn from_iter<I: IntoIterator<Item = (N, Box<dyn PartialReflect>)>>(fields: I) -> Self {
         let mut dynamic_struct = Self::default();
         for (name, value) in fields.into_iter() {
             dynamic_struct.insert_boxed(name, value);
@@ -540,7 +517,7 @@
 }
 
 impl IntoIterator for DynamicStruct {
-    type Item = Box<dyn Reflect>;
+    type Item = Box<dyn PartialReflect>;
     type IntoIter = std::vec::IntoIter<Self::Item>;
 
     fn into_iter(self) -> Self::IntoIter {
@@ -549,7 +526,7 @@
 }
 
 impl<'a> IntoIterator for &'a DynamicStruct {
-    type Item = &'a dyn Reflect;
+    type Item = &'a dyn PartialReflect;
     type IntoIter = FieldIter<'a>;
 
     fn into_iter(self) -> Self::IntoIter {
@@ -557,8 +534,7 @@
     }
 }
 
-/// Compares a [`Struct`] with a [`Reflect`] value.
->>>>>>> cfcb56f5
+/// Compares a [`Struct`] with a [`PartialReflect`] value.
 ///
 /// Returns true if and only if all of the following are true:
 /// - `b` is a struct;
