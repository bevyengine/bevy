use crate::utility::NonGenericTypeInfoCell;
use crate::{
    self as bevy_reflect, type_path, DynamicInfo, FromReflect, GetTypeRegistration, Reflect,
    ReflectMut, ReflectRef, TypeInfo, TypePath, TypeRegistration, Typed, UnnamedField,
};
use std::any::{Any, TypeId};
use std::fmt::{Debug, Formatter};
use std::slice::Iter;

/// A reflected Rust tuple.
///
/// This trait is automatically implemented for arbitrary tuples of up to 12
/// elements, provided that each element implements [`Reflect`].
///
/// # Example
///
/// ```
/// use bevy_reflect::Tuple;
///
/// # fn main() {
/// let foo = ("blue".to_string(), 42_i32);
/// assert_eq!(foo.field_len(), 2);
///
/// let first = foo.field(0).unwrap();
/// assert_eq!(first.downcast_ref::<String>(), Some(&"blue".to_string()));
/// # }
/// ```
pub trait Tuple: Reflect {
    /// Returns a reference to the value of the field with index `index` as a
    /// `&dyn Reflect`.
    fn field(&self, index: usize) -> Option<&dyn Reflect>;

    /// Returns a mutable reference to the value of the field with index `index`
    /// as a `&mut dyn Reflect`.
    fn field_mut(&mut self, index: usize) -> Option<&mut dyn Reflect>;

    /// Returns the number of fields in the tuple.
    fn field_len(&self) -> usize;

    /// Returns an iterator over the values of the tuple's fields.
    fn iter_fields(&self) -> TupleFieldIter;

    /// Drain the fields of this tuple to get a vector of owned values.
    fn drain(self: Box<Self>) -> Vec<Box<dyn Reflect>>;

    /// Clones the struct into a [`DynamicTuple`].
    fn clone_dynamic(&self) -> DynamicTuple;
}

/// An iterator over the field values of a tuple.
pub struct TupleFieldIter<'a> {
    pub(crate) tuple: &'a dyn Tuple,
    pub(crate) index: usize,
}

impl<'a> TupleFieldIter<'a> {
    pub fn new(value: &'a dyn Tuple) -> Self {
        TupleFieldIter {
            tuple: value,
            index: 0,
        }
    }
}

impl<'a> Iterator for TupleFieldIter<'a> {
    type Item = &'a dyn Reflect;

    fn next(&mut self) -> Option<Self::Item> {
        let value = self.tuple.field(self.index);
        self.index += 1;
        value
    }

    fn size_hint(&self) -> (usize, Option<usize>) {
        let size = self.tuple.field_len();
        (size, Some(size))
    }
}

impl<'a> ExactSizeIterator for TupleFieldIter<'a> {}

/// A convenience trait which combines fetching and downcasting of tuple
/// fields.
///
/// # Example
///
/// ```
/// use bevy_reflect::GetTupleField;
///
/// # fn main() {
/// let foo = ("blue".to_string(), 42_i32);
///
/// assert_eq!(foo.get_field::<String>(0), Some(&"blue".to_string()));
/// assert_eq!(foo.get_field::<i32>(1), Some(&42));
/// # }
/// ```
pub trait GetTupleField {
    /// Returns a reference to the value of the field with index `index`,
    /// downcast to `T`.
    fn get_field<T: Reflect>(&self, index: usize) -> Option<&T>;

    /// Returns a mutable reference to the value of the field with index
    /// `index`, downcast to `T`.
    fn get_field_mut<T: Reflect>(&mut self, index: usize) -> Option<&mut T>;
}

impl<S: Tuple> GetTupleField for S {
    fn get_field<T: Reflect>(&self, index: usize) -> Option<&T> {
        self.field(index)
            .and_then(|value| value.downcast_ref::<T>())
    }

    fn get_field_mut<T: Reflect>(&mut self, index: usize) -> Option<&mut T> {
        self.field_mut(index)
            .and_then(|value| value.downcast_mut::<T>())
    }
}

impl GetTupleField for dyn Tuple {
    fn get_field<T: Reflect>(&self, index: usize) -> Option<&T> {
        self.field(index)
            .and_then(|value| value.downcast_ref::<T>())
    }

    fn get_field_mut<T: Reflect>(&mut self, index: usize) -> Option<&mut T> {
        self.field_mut(index)
            .and_then(|value| value.downcast_mut::<T>())
    }
}

/// A container for compile-time tuple info.
#[derive(Clone, Debug)]
pub struct TupleInfo {
    type_path: &'static str,
    type_id: TypeId,
    fields: Box<[UnnamedField]>,
}

impl TupleInfo {
    /// Create a new [`TupleInfo`].
    ///
    /// # Arguments
    ///
    /// * `fields`: The fields of this tuple in the order they are defined
    ///
    pub fn new<T: Reflect + TypePath>(fields: &[UnnamedField]) -> Self {
        Self {
            type_path: type_path::<T>(),
            type_id: TypeId::of::<T>(),
            fields: fields.to_vec().into_boxed_slice(),
        }
    }

    /// Get the field at the given index.
    pub fn field_at(&self, index: usize) -> Option<&UnnamedField> {
        self.fields.get(index)
    }

    /// Iterate over the fields of this tuple.
    pub fn iter(&self) -> Iter<'_, UnnamedField> {
        self.fields.iter()
    }

    /// The total number of fields in this tuple.
    pub fn field_len(&self) -> usize {
        self.fields.len()
    }

    /// The [type path] of the tuple.
    ///
    /// [type path]: TypePath
    pub fn type_path(&self) -> &'static str {
        self.type_path
    }

    /// The [`TypeId`] of the tuple.
    pub fn type_id(&self) -> TypeId {
        self.type_id
    }

    /// Check if the given type matches the tuple type.
    pub fn is<T: Any>(&self) -> bool {
        TypeId::of::<T>() == self.type_id
    }
}

/// A tuple which allows fields to be added at runtime.
<<<<<<< HEAD
#[derive(Default, TypePath)]
=======
#[derive(Default, Debug)]
>>>>>>> 2b80a3f2
pub struct DynamicTuple {
    name: String,
    fields: Vec<Box<dyn Reflect>>,
}

impl DynamicTuple {
    /// Returns the type path of the tuple.
    ///
    /// The tuple's name is automatically generated from its element types.
    pub fn name(&self) -> &str {
        &self.name
    }

    /// Manually sets the type path of the tuple.
    ///
    /// Note that the tuple name will be overwritten when elements are added.
    pub fn set_name(&mut self, name: String) {
        self.name = name;
    }

    /// Appends an element with value `value` to the tuple.
    pub fn insert_boxed(&mut self, value: Box<dyn Reflect>) {
        self.fields.push(value);
        self.generate_name();
    }

    /// Appends a typed element with value `value` to the tuple.
    pub fn insert<T: Reflect>(&mut self, value: T) {
        self.insert_boxed(Box::new(value));
        self.generate_name();
    }

    fn generate_name(&mut self) {
        let name = &mut self.name;
        name.clear();
        name.push('(');
        for (i, field) in self.fields.iter().enumerate() {
            if i > 0 {
                name.push_str(", ");
            }
            name.push_str(field.type_path());
        }
        name.push(')');
    }
}

impl Tuple for DynamicTuple {
    #[inline]
    fn field(&self, index: usize) -> Option<&dyn Reflect> {
        self.fields.get(index).map(|field| &**field)
    }

    #[inline]
    fn field_mut(&mut self, index: usize) -> Option<&mut dyn Reflect> {
        self.fields.get_mut(index).map(|field| &mut **field)
    }

    #[inline]
    fn field_len(&self) -> usize {
        self.fields.len()
    }

    #[inline]
    fn iter_fields(&self) -> TupleFieldIter {
        TupleFieldIter {
            tuple: self,
            index: 0,
        }
    }

    #[inline]
    fn drain(self: Box<Self>) -> Vec<Box<dyn Reflect>> {
        self.fields
    }

    #[inline]
    fn clone_dynamic(&self) -> DynamicTuple {
        DynamicTuple {
            name: self.name.clone(),
            fields: self
                .fields
                .iter()
                .map(|value| value.clone_value())
                .collect(),
        }
    }
}

impl Reflect for DynamicTuple {
    #[inline]
    fn type_path(&self) -> &str {
        &self.name
    }

    #[inline]
    fn get_type_info(&self) -> &'static TypeInfo {
        <Self as Typed>::type_info()
    }

    #[inline]
    fn into_any(self: Box<Self>) -> Box<dyn Any> {
        self
    }

    #[inline]
    fn as_any(&self) -> &dyn Any {
        self
    }

    #[inline]
    fn as_any_mut(&mut self) -> &mut dyn Any {
        self
    }

    #[inline]
    fn as_reflect(&self) -> &dyn Reflect {
        self
    }

    #[inline]
    fn as_reflect_mut(&mut self) -> &mut dyn Reflect {
        self
    }

    #[inline]
    fn clone_value(&self) -> Box<dyn Reflect> {
        Box::new(self.clone_dynamic())
    }

    #[inline]
    fn reflect_ref(&self) -> ReflectRef {
        ReflectRef::Tuple(self)
    }

    #[inline]
    fn reflect_mut(&mut self) -> ReflectMut {
        ReflectMut::Tuple(self)
    }

    fn apply(&mut self, value: &dyn Reflect) {
        tuple_apply(self, value);
    }

    fn set(&mut self, value: Box<dyn Reflect>) -> Result<(), Box<dyn Reflect>> {
        *self = value.take()?;
        Ok(())
    }

    fn reflect_partial_eq(&self, value: &dyn Reflect) -> Option<bool> {
        tuple_partial_eq(self, value)
    }

    fn debug(&self, f: &mut Formatter<'_>) -> std::fmt::Result {
        write!(f, "DynamicTuple(")?;
        tuple_debug(self, f)?;
        write!(f, ")")
    }
}

impl Typed for DynamicTuple {
    fn type_info() -> &'static TypeInfo {
        static CELL: NonGenericTypeInfoCell = NonGenericTypeInfoCell::new();
        CELL.get_or_set(|| TypeInfo::Dynamic(DynamicInfo::new::<Self>()))
    }
}

/// Applies the elements of `b` to the corresponding elements of `a`.
///
/// # Panics
///
/// This function panics if `b` is not a tuple.
#[inline]
pub fn tuple_apply<T: Tuple>(a: &mut T, b: &dyn Reflect) {
    if let ReflectRef::Tuple(tuple) = b.reflect_ref() {
        for (i, value) in tuple.iter_fields().enumerate() {
            if let Some(v) = a.field_mut(i) {
                v.apply(value);
            }
        }
    } else {
        panic!("Attempted to apply non-Tuple type to Tuple type.");
    }
}

/// Compares a [`Tuple`] with a [`Reflect`] value.
///
/// Returns true if and only if all of the following are true:
/// - `b` is a tuple;
/// - `b` has the same number of elements as `a`;
/// - [`Reflect::reflect_partial_eq`] returns `Some(true)` for pairwise elements of `a` and `b`.
///
/// Returns [`None`] if the comparison couldn't even be performed.
#[inline]
pub fn tuple_partial_eq<T: Tuple>(a: &T, b: &dyn Reflect) -> Option<bool> {
    let b = if let ReflectRef::Tuple(tuple) = b.reflect_ref() {
        tuple
    } else {
        return Some(false);
    };

    if a.field_len() != b.field_len() {
        return Some(false);
    }

    for (a_field, b_field) in a.iter_fields().zip(b.iter_fields()) {
        let eq_result = a_field.reflect_partial_eq(b_field);
        if let failed @ (Some(false) | None) = eq_result {
            return failed;
        }
    }

    Some(true)
}

/// The default debug formatter for [`Tuple`] types.
///
/// # Example
/// ```
/// use bevy_reflect::Reflect;
///
/// let my_tuple: &dyn Reflect = &(1, 2, 3);
/// println!("{:#?}", my_tuple);
///
/// // Output:
///
/// // (
/// //   1,
/// //   2,
/// //   3,
/// // )
/// ```
#[inline]
pub fn tuple_debug(dyn_tuple: &dyn Tuple, f: &mut std::fmt::Formatter<'_>) -> std::fmt::Result {
    let mut debug = f.debug_tuple("");
    for field in dyn_tuple.iter_fields() {
        debug.field(&field as &dyn Debug);
    }
    debug.finish()
}

macro_rules! impl_reflect_tuple {
    {$($index:tt : $name:tt),*} => {
        impl<$($name: Reflect + TypePath),*> Tuple for ($($name,)*) {
            #[inline]
            fn field(&self, index: usize) -> Option<&dyn Reflect> {
                match index {
                    $($index => Some(&self.$index as &dyn Reflect),)*
                    _ => None,
                }
            }

            #[inline]
            fn field_mut(&mut self, index: usize) -> Option<&mut dyn Reflect> {
                match index {
                    $($index => Some(&mut self.$index as &mut dyn Reflect),)*
                    _ => None,
                }
            }

            #[inline]
            fn field_len(&self) -> usize {
                let indices: &[usize] = &[$($index as usize),*];
                indices.len()
            }

            #[inline]
            fn iter_fields(&self) -> TupleFieldIter {
                TupleFieldIter {
                    tuple: self,
                    index: 0,
                }
            }

            #[inline]
            fn drain(self: Box<Self>) -> Vec<Box<dyn Reflect>> {
                vec![
                    $(Box::new(self.$index),)*
                ]
            }

            #[inline]
            fn clone_dynamic(&self) -> DynamicTuple {
                let mut dyn_tuple = DynamicTuple {
                    name: String::default(),
                    fields: self
                        .iter_fields()
                        .map(|value| value.clone_value())
                        .collect(),
                };
                dyn_tuple.generate_name();
                dyn_tuple
            }
        }

        impl<$($name: Reflect + TypePath),*> Reflect for ($($name,)*) {
            #[inline]
            fn type_path(&self) -> &str {
                <Self as TypePath>::type_path()
            }

            fn get_type_info(&self) -> &'static TypeInfo {
                <Self as Typed>::type_info()
            }

            fn into_any(self: Box<Self>) -> Box<dyn Any> {
                self
            }

            fn as_any(&self) -> &dyn Any {
                self
            }

            fn as_any_mut(&mut self) -> &mut dyn Any {
                self
            }

            fn as_reflect(&self) -> &dyn Reflect {
                self
            }

            fn as_reflect_mut(&mut self) -> &mut dyn Reflect {
                self
            }

            fn apply(&mut self, value: &dyn Reflect) {
                crate::tuple_apply(self, value);
            }

            fn set(&mut self, value: Box<dyn Reflect>) -> Result<(), Box<dyn Reflect>> {
                *self = value.take()?;
                Ok(())
            }

            fn reflect_ref(&self) -> ReflectRef {
                ReflectRef::Tuple(self)
            }

            fn reflect_mut(&mut self) -> ReflectMut {
                ReflectMut::Tuple(self)
            }

            fn clone_value(&self) -> Box<dyn Reflect> {
                Box::new(self.clone_dynamic())
            }

            fn reflect_partial_eq(&self, value: &dyn Reflect) -> Option<bool> {
                crate::tuple_partial_eq(self, value)
            }
        }

        impl <$($name: Reflect + TypePath),*> Typed for ($($name,)*) {
            fn type_info() -> &'static TypeInfo {
                static CELL: $crate::utility::GenericTypeInfoCell = $crate::utility::GenericTypeInfoCell::new();
                CELL.get_or_insert::<Self, _>(|| {
                    let fields = [
                        $(UnnamedField::new::<$name>($index),)*
                    ];
                    let info = TupleInfo::new::<Self>(&fields);
                    TypeInfo::Tuple(info)
                })
            }
        }

        impl<$($name: Reflect + TypePath + Typed),*> GetTypeRegistration for ($($name,)*) {
            fn get_type_registration() -> TypeRegistration {
                TypeRegistration::of::<($($name,)*)>()
            }
        }

        impl<$($name: FromReflect + TypePath),*> FromReflect for ($($name,)*)
        {
            fn from_reflect(reflect: &dyn Reflect) -> Option<Self> {
                if let ReflectRef::Tuple(_ref_tuple) = reflect.reflect_ref() {
                    Some(
                        (
                            $(
                                <$name as FromReflect>::from_reflect(_ref_tuple.field($index)?)?,
                            )*
                        )
                    )
                } else {
                    None
                }
            }
        }
    }
}

impl_reflect_tuple! {}
impl_reflect_tuple! {0: A}
impl_reflect_tuple! {0: A, 1: B}
impl_reflect_tuple! {0: A, 1: B, 2: C}
impl_reflect_tuple! {0: A, 1: B, 2: C, 3: D}
impl_reflect_tuple! {0: A, 1: B, 2: C, 3: D, 4: E}
impl_reflect_tuple! {0: A, 1: B, 2: C, 3: D, 4: E, 5: F}
impl_reflect_tuple! {0: A, 1: B, 2: C, 3: D, 4: E, 5: F, 6: G}
impl_reflect_tuple! {0: A, 1: B, 2: C, 3: D, 4: E, 5: F, 6: G, 7: H}
impl_reflect_tuple! {0: A, 1: B, 2: C, 3: D, 4: E, 5: F, 6: G, 7: H, 8: I}
impl_reflect_tuple! {0: A, 1: B, 2: C, 3: D, 4: E, 5: F, 6: G, 7: H, 8: I, 9: J}
impl_reflect_tuple! {0: A, 1: B, 2: C, 3: D, 4: E, 5: F, 6: G, 7: H, 8: I, 9: J, 10: K}
impl_reflect_tuple! {0: A, 1: B, 2: C, 3: D, 4: E, 5: F, 6: G, 7: H, 8: I, 9: J, 10: K, 11: L}<|MERGE_RESOLUTION|>--- conflicted
+++ resolved
@@ -185,11 +185,7 @@
 }
 
 /// A tuple which allows fields to be added at runtime.
-<<<<<<< HEAD
-#[derive(Default, TypePath)]
-=======
-#[derive(Default, Debug)]
->>>>>>> 2b80a3f2
+#[derive(Default, Debug, TypePath)]
 pub struct DynamicTuple {
     name: String,
     fields: Vec<Box<dyn Reflect>>,
