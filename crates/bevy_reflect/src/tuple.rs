--- conflicted
+++ resolved
@@ -1,12 +1,6 @@
 use crate::{
-<<<<<<< HEAD
-    serde::Serializable, DynamicInfo, FromReflect, FromType, GetTypeRegistration, Reflect,
-    ReflectDeserialize, ReflectMut, ReflectRef, TypeIdentity, TypeInfo, TypeRegistration, Typed,
-    UnnamedField,
-=======
-    FromReflect, FromType, GetTypeRegistration, Reflect, ReflectDeserialize, ReflectMut,
-    ReflectRef, TypeRegistration,
->>>>>>> 7cb4d3cb
+    DynamicInfo, FromReflect, FromType, GetTypeRegistration, Reflect, ReflectDeserialize,
+    ReflectMut, ReflectRef, TypeIdentity, TypeInfo, TypeRegistration, Typed, UnnamedField,
 };
 use serde::Deserialize;
 use std::any::Any;
