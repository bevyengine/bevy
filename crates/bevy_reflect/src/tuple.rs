--- conflicted
+++ resolved
@@ -7,11 +7,7 @@
     ReflectOwned, ReflectRef, Type, TypeInfo, TypePath, TypeRegistration, TypeRegistry, Typed,
     UnnamedField,
 };
-<<<<<<< HEAD
 use core::{
-=======
-use std::{
->>>>>>> 5fcbdc13
     any::Any,
     fmt::{Debug, Formatter},
     slice::Iter,
