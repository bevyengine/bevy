--- conflicted
+++ resolved
@@ -4,13 +4,9 @@
     ReflectMut, ReflectRef, TypeInfo, TypeRegistration, Typed, UnnamedField,
 };
 use serde::Deserialize;
-<<<<<<< HEAD
 use std::any::{Any, TypeId};
+use std::fmt::{Debug, Formatter};
 use std::slice::Iter;
-=======
-use std::any::Any;
-use std::fmt::{Debug, Formatter};
->>>>>>> fb813a3a
 
 /// A reflected Rust tuple.
 ///
