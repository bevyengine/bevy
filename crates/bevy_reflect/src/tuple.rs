--- conflicted
+++ resolved
@@ -263,19 +263,12 @@
     fn reflect_partial_eq(&self, value: &dyn Reflect) -> Option<bool> {
         tuple_partial_eq(self, value)
     }
-<<<<<<< HEAD
-
-    fn serializable(&self) -> Option<Serializable> {
-        None
-    }
 
     fn debug(&self, f: &mut Formatter<'_>) -> std::fmt::Result {
         write!(f, "DynamicTuple(")?;
         tuple_debug(self, f)?;
         write!(f, ")")
     }
-=======
->>>>>>> 7cb4d3cb
 }
 
 /// Applies the elements of `b` to the corresponding elements of `a`.
