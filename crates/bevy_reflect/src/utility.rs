//! Helpers for working with Bevy reflection.

use crate::TypeInfo;
use bevy_utils::{FixedState, HashMap};
use once_cell::race::OnceBox;
use parking_lot::RwLock;
use std::{
    any::{Any, TypeId},
    hash::BuildHasher,
};

/// A container for [`TypeInfo`] over non-generic types, allowing instances to be stored statically.
///
/// This is specifically meant for use with _non_-generic types. If your type _is_ generic,
/// then use [`GenericTypeInfoCell`] instead. Otherwise, it will not take into account all
/// monomorphizations of your type.
///
/// ## Example
///
/// ```
/// # use std::any::Any;
/// # use bevy_reflect::{NamedField, Reflect, ReflectMut, ReflectOwned, ReflectRef, StructInfo, Typed, TypeInfo};
/// use bevy_reflect::utility::NonGenericTypeInfoCell;
///
/// struct Foo {
///   bar: i32
/// }
///
/// impl Typed for Foo {
///   fn type_info() -> &'static TypeInfo {
///     static CELL: NonGenericTypeInfoCell = NonGenericTypeInfoCell::new();
///     CELL.get_or_set(|| {
///       let fields = [NamedField::new::<i32>("bar")];
///       let info = StructInfo::new::<Self>("Foo", &fields);
///       TypeInfo::Struct(info)
///     })
///   }
/// }
/// #
/// # impl Reflect for Foo {
/// #   fn type_name(&self) -> &str { todo!() }
/// #   fn get_type_info(&self) -> &'static TypeInfo { todo!() }
/// #   fn into_any(self: Box<Self>) -> Box<dyn Any> { todo!() }
/// #   fn as_any(&self) -> &dyn Any { todo!() }
/// #   fn as_any_mut(&mut self) -> &mut dyn Any { todo!() }
/// #   fn into_reflect(self: Box<Self>) -> Box<dyn Reflect> { todo!() }
/// #   fn as_reflect(&self) -> &dyn Reflect { todo!() }
/// #   fn as_reflect_mut(&mut self) -> &mut dyn Reflect { todo!() }
/// #   fn apply(&mut self, value: &dyn Reflect) { todo!() }
/// #   fn set(&mut self, value: Box<dyn Reflect>) -> Result<(), Box<dyn Reflect>> { todo!() }
/// #   fn reflect_ref(&self) -> ReflectRef { todo!() }
/// #   fn reflect_mut(&mut self) -> ReflectMut { todo!() }
/// #   fn reflect_owned(self: Box<Self>) -> ReflectOwned { todo!() }
/// #   fn clone_value(&self) -> Box<dyn Reflect> { todo!() }
/// # }
/// ```
pub struct NonGenericTypeInfoCell(OnceBox<TypeInfo>);

impl NonGenericTypeInfoCell {
    /// Initialize a [`NonGenericTypeInfoCell`] for non-generic types.
    pub const fn new() -> Self {
        Self(OnceBox::new())
    }

    /// Returns a reference to the [`TypeInfo`] stored in the cell.
    ///
    /// If there is no [`TypeInfo`] found, a new one will be generated from the given function.
    ///
    /// [`TypeInfos`]: TypeInfo
    pub fn get_or_set<F>(&self, f: F) -> &TypeInfo
    where
        F: FnOnce() -> TypeInfo,
    {
        self.0.get_or_init(|| Box::new(f()))
    }
}

/// A container for [`TypeInfo`] over generic types, allowing instances to be stored statically.
///
/// This is specifically meant for use with generic types. If your type isn't generic,
/// then use [`NonGenericTypeInfoCell`] instead as it should be much more performant.
///
/// ## Example
///
/// ```
/// # use std::any::Any;
/// # use bevy_reflect::{Reflect, ReflectMut, ReflectOwned, ReflectRef, TupleStructInfo, Typed, TypeInfo, UnnamedField};
/// use bevy_reflect::utility::GenericTypeInfoCell;
///
/// struct Foo<T: Reflect>(T);
///
/// impl<T: Reflect> Typed for Foo<T> {
///   fn type_info() -> &'static TypeInfo {
///     static CELL: GenericTypeInfoCell = GenericTypeInfoCell::new();
///     CELL.get_or_insert::<Self, _>(|| {
///       let fields = [UnnamedField::new::<T>(0)];
///       let info = TupleStructInfo::new::<Self>("Foo", &fields);
///       TypeInfo::TupleStruct(info)
///     })
///   }
/// }
/// #
/// # impl<T: Reflect> Reflect for Foo<T> {
/// #   fn type_name(&self) -> &str { todo!() }
/// #   fn get_type_info(&self) -> &'static TypeInfo { todo!() }
/// #   fn into_any(self: Box<Self>) -> Box<dyn Any> { todo!() }
/// #   fn as_any(&self) -> &dyn Any { todo!() }
/// #   fn as_any_mut(&mut self) -> &mut dyn Any { todo!() }
/// #   fn into_reflect(self: Box<Self>) -> Box<dyn Reflect> { todo!() }
/// #   fn as_reflect(&self) -> &dyn Reflect { todo!() }
/// #   fn as_reflect_mut(&mut self) -> &mut dyn Reflect { todo!() }
/// #   fn apply(&mut self, value: &dyn Reflect) { todo!() }
/// #   fn set(&mut self, value: Box<dyn Reflect>) -> Result<(), Box<dyn Reflect>> { todo!() }
/// #   fn reflect_ref(&self) -> ReflectRef { todo!() }
/// #   fn reflect_mut(&mut self) -> ReflectMut { todo!() }
/// #   fn reflect_owned(self: Box<Self>) -> ReflectOwned { todo!() }
/// #   fn clone_value(&self) -> Box<dyn Reflect> { todo!() }
/// # }
/// ```
pub struct GenericTypeInfoCell(OnceBox<RwLock<HashMap<TypeId, &'static TypeInfo>>>);

impl GenericTypeInfoCell {
    /// Initialize a [`GenericTypeInfoCell`] for generic types.
    pub const fn new() -> Self {
        Self(OnceBox::new())
    }

    /// Returns a reference to the [`TypeInfo`] stored in the cell.
    ///
    /// This method will then return the correct [`TypeInfo`] reference for the given type `T`.
    /// If there is no [`TypeInfo`] found, a new one will be generated from the given function.
    pub fn get_or_insert<T, F>(&self, f: F) -> &TypeInfo
    where
        T: Any + ?Sized,
        F: FnOnce() -> TypeInfo,
    {
        let type_id = TypeId::of::<T>();
<<<<<<< HEAD
        let mapping = self.0.get_or_init(Box::<RwLock<_>>::default);
=======
        // let mapping = self.0.get_or_init(|| Box::new(RwLock::default()));
        let mapping = self.0.get_or_init(Box::default);
>>>>>>> 4f16d6e0
        if let Some(info) = mapping.read().get(&type_id) {
            return info;
        }

        mapping.write().entry(type_id).or_insert_with(|| {
            // We leak here in order to obtain a `&'static` reference.
            // Otherwise, we won't be able to return a reference due to the `RwLock`.
            // This should be okay, though, since we expect it to remain statically
            // available over the course of the application.
            Box::leak(Box::new(f()))
        })
    }
}

/// Deterministic fixed state hasher to be used by implementors of [`Reflect::reflect_hash`].
///
/// Hashes should be deterministic across processes so hashes can be used as
/// checksums for saved scenes, rollback snapshots etc. This function returns
/// such a hasher.
///
/// [`Reflect::reflect_hash`]: crate::Reflect
#[inline]
pub fn reflect_hasher() -> bevy_utils::AHasher {
    FixedState.build_hasher()
}<|MERGE_RESOLUTION|>--- conflicted
+++ resolved
@@ -135,12 +135,8 @@
         F: FnOnce() -> TypeInfo,
     {
         let type_id = TypeId::of::<T>();
-<<<<<<< HEAD
-        let mapping = self.0.get_or_init(Box::<RwLock<_>>::default);
-=======
         // let mapping = self.0.get_or_init(|| Box::new(RwLock::default()));
         let mapping = self.0.get_or_init(Box::default);
->>>>>>> 4f16d6e0
         if let Some(info) = mapping.read().get(&type_id) {
             return info;
         }
