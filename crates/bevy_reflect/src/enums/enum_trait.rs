--- conflicted
+++ resolved
@@ -3,14 +3,9 @@
     type_info::impl_type_methods,
     DynamicEnum, PartialReflect, Type, TypePath, VariantInfo, VariantType,
 };
-<<<<<<< HEAD
 use alloc::sync::Arc;
 use bevy_utils::HashMap;
 use core::slice::Iter;
-=======
-use bevy_utils::HashMap;
-use std::{slice::Iter, sync::Arc};
->>>>>>> 5fcbdc13
 
 /// A trait used to power [enum-like] operations via [reflection].
 ///
