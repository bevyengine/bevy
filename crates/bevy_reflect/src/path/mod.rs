pub mod access;
pub use access::*;

mod error;
pub use error::*;

mod parse;
pub use parse::ParseError;
use parse::PathParser;

use crate::{PartialReflect, Reflect};
use std::fmt;
use thiserror::Error;

type PathResult<'a, T> = Result<T, ReflectPathError<'a>>;

/// An error returned from a failed path string query.
#[derive(Debug, PartialEq, Eq, Error)]
pub enum ReflectPathError<'a> {
    /// An error caused by trying to access a path that's not able to be accessed,
    /// see [`AccessError`] for details.
    #[error(transparent)]
    InvalidAccess(AccessError<'a>),

    /// An error that occurs when a type cannot downcast to a given type.
    #[error("Can't downcast result of access to the given type")]
    InvalidDowncast,

    /// An error caused by an invalid path string that couldn't be parsed.
    #[error("Encountered an error at offset {offset} while parsing `{path}`: {error}")]
    ParseError {
        /// Position in `path`.
        offset: usize,
        /// The path that the error occurred in.
        path: &'a str,
        /// The underlying error.
        error: ParseError<'a>,
    },
}
impl<'a> From<AccessError<'a>> for ReflectPathError<'a> {
    fn from(value: AccessError<'a>) -> Self {
        Self::InvalidAccess(value)
    }
}

/// Something that can be interpreted as a reflection path in [`GetPath`].
pub trait ReflectPath<'a>: Sized {
    /// Gets a reference to the specified element on the given [`Reflect`] object.
    ///
    /// See [`GetPath::reflect_path`] for more details,
    /// see [`element`](Self::element) if you want a typed return value.
    fn reflect_element(self, root: &dyn PartialReflect) -> PathResult<'a, &dyn PartialReflect>;

    /// Gets a mutable reference to the specified element on the given [`Reflect`] object.
    ///
    /// See [`GetPath::reflect_path_mut`] for more details.
    fn reflect_element_mut(
        self,
        root: &mut dyn PartialReflect,
    ) -> PathResult<'a, &mut dyn PartialReflect>;

    /// Gets a `&T` to the specified element on the given [`Reflect`] object.
    ///
    /// See [`GetPath::path`] for more details.
    fn element<T: Reflect>(self, root: &dyn PartialReflect) -> PathResult<'a, &T> {
        self.reflect_element(root).and_then(|p| {
            p.try_downcast_ref::<T>()
                .ok_or(ReflectPathError::InvalidDowncast)
        })
    }

    /// Gets a `&mut T` to the specified element on the given [`Reflect`] object.
    ///
    /// See [`GetPath::path_mut`] for more details.
    fn element_mut<T: Reflect>(self, root: &mut dyn PartialReflect) -> PathResult<'a, &mut T> {
        self.reflect_element_mut(root).and_then(|p| {
            p.try_downcast_mut::<T>()
                .ok_or(ReflectPathError::InvalidDowncast)
        })
    }
}
impl<'a> ReflectPath<'a> for &'a str {
    fn reflect_element(self, mut root: &dyn PartialReflect) -> PathResult<'a, &dyn PartialReflect> {
        for (access, offset) in PathParser::new(self) {
            let a = access?;
            root = a.element(root, Some(offset))?;
        }
        Ok(root)
    }
    fn reflect_element_mut(
        self,
        mut root: &mut dyn PartialReflect,
    ) -> PathResult<'a, &mut dyn PartialReflect> {
        for (access, offset) in PathParser::new(self) {
            root = access?.element_mut(root, Some(offset))?;
        }
        Ok(root)
    }
}
/// A trait which allows nested [`Reflect`] values to be retrieved with path strings.
///
/// Using these functions repeatedly with the same string requires parsing the string every time.
/// To avoid this cost, it's recommended to construct a [`ParsedPath`] instead.
///
/// # Syntax
///
/// ## Structs
///
/// Field paths for [`Struct`] elements use the standard Rust field access syntax of
/// dot and field name: `.field_name`.
///
/// Additionally, struct fields may be accessed by their index within the struct's definition.
/// This is accomplished by using the hash symbol (`#`) in place of the standard dot: `#0`.
///
/// Accessing a struct's field by index can speed up fetches at runtime due to the removed
/// need for string matching.
/// And while this can be more performant, it's best to keep in mind the tradeoffs when
/// utilizing such optimizations.
/// For example, this can result in fairly fragile code as the string paths will need to be
/// kept in sync with the struct definitions since the order of fields could be easily changed.
/// Because of this, storing these kinds of paths in persistent storage (i.e. game assets)
/// is strongly discouraged.
///
/// Note that a leading dot (`.`) or hash (`#`) token is implied for the first item in a path,
/// and may therefore be omitted.
///
/// ### Example
/// ```
/// # use bevy_reflect::{GetPath, Reflect};
/// #[derive(Reflect)]
/// struct MyStruct {
///   value: u32
/// }
///
/// let my_struct = MyStruct { value: 123 };
/// // Access via field name
/// assert_eq!(my_struct.path::<u32>(".value").unwrap(), &123);
/// // Access via field index
/// assert_eq!(my_struct.path::<u32>("#0").unwrap(), &123);
/// ```
///
/// ## Tuples and Tuple Structs
///
/// [`Tuple`] and [`TupleStruct`] elements also follow a conventional Rust syntax.
/// Fields are accessed with a dot and the field index: `.0`.
///
/// Note that a leading dot (`.`) token is implied for the first item in a path,
/// and may therefore be omitted.
///
/// ### Example
/// ```
/// # use bevy_reflect::{GetPath, Reflect};
/// #[derive(Reflect)]
/// struct MyTupleStruct(u32);
///
/// let my_tuple_struct = MyTupleStruct(123);
/// assert_eq!(my_tuple_struct.path::<u32>(".0").unwrap(), &123);
/// ```
///
/// ## Lists and Arrays
///
/// [`List`] and [`Array`] elements are accessed with brackets: `[0]`.
///
/// ### Example
/// ```
/// # use bevy_reflect::{GetPath};
/// let my_list: Vec<u32> = vec![1, 2, 3];
/// assert_eq!(my_list.path::<u32>("[2]").unwrap(), &3);
/// ```
///
/// ## Enums
///
/// Pathing for [`Enum`] elements works a bit differently than in normal Rust.
/// Usually, you would need to pattern match an enum, branching off on the desired variants.
/// Paths used by this trait do not have any pattern matching capabilities;
/// instead, they assume the variant is already known ahead of time.
///
/// The syntax used, therefore, depends on the variant being accessed:
/// - Struct variants use the struct syntax (outlined above)
/// - Tuple variants use the tuple syntax (outlined above)
/// - Unit variants have no fields to access
///
/// If the variant cannot be known ahead of time, the path will need to be split up
/// and proper enum pattern matching will need to be handled manually.
///
/// ### Example
/// ```
/// # use bevy_reflect::{GetPath, Reflect};
/// #[derive(Reflect)]
/// enum MyEnum {
///   Unit,
///   Tuple(bool),
///   Struct {
///     value: u32
///   }
/// }
///
/// let tuple_variant = MyEnum::Tuple(true);
/// assert_eq!(tuple_variant.path::<bool>(".0").unwrap(), &true);
///
/// let struct_variant = MyEnum::Struct { value: 123 };
/// // Access via field name
/// assert_eq!(struct_variant.path::<u32>(".value").unwrap(), &123);
/// // Access via field index
/// assert_eq!(struct_variant.path::<u32>("#0").unwrap(), &123);
///
/// // Error: Expected struct variant
/// assert!(matches!(tuple_variant.path::<u32>(".value"), Err(_)));
/// ```
///
/// # Chaining
///
/// Using the aforementioned syntax, path items may be chained one after another
/// to create a full path to a nested element.
///
/// ## Example
/// ```
/// # use bevy_reflect::{GetPath, Reflect};
/// #[derive(Reflect)]
/// struct MyStruct {
///   value: Vec<Option<u32>>
/// }
///
/// let my_struct = MyStruct {
///   value: vec![None, None, Some(123)],
/// };
/// assert_eq!(
///   my_struct.path::<u32>(".value[2].0").unwrap(),
///   &123,
/// );
/// ```
///
/// [`Struct`]: crate::Struct
/// [`Tuple`]: crate::Tuple
/// [`TupleStruct`]: crate::TupleStruct
/// [`List`]: crate::List
/// [`Array`]: crate::Array
/// [`Enum`]: crate::Enum
<<<<<<< HEAD
pub trait GetPath: PartialReflect {
=======
#[diagnostic::on_unimplemented(
    message = "`{Self}` does not provide a reflection path",
    note = "consider annotating `{Self}` with `#[derive(Reflect)]`"
)]
pub trait GetPath: Reflect {
>>>>>>> cfcb56f5
    /// Returns a reference to the value specified by `path`.
    ///
    /// To retrieve a statically typed reference, use
    /// [`path`][GetPath::path].
    fn reflect_path<'p>(&self, path: impl ReflectPath<'p>) -> PathResult<'p, &dyn PartialReflect> {
        path.reflect_element(self.as_partial_reflect())
    }

    /// Returns a mutable reference to the value specified by `path`.
    ///
    /// To retrieve a statically typed mutable reference, use
    /// [`path_mut`][GetPath::path_mut].
    fn reflect_path_mut<'p>(
        &mut self,
        path: impl ReflectPath<'p>,
    ) -> PathResult<'p, &mut dyn PartialReflect> {
        path.reflect_element_mut(self.as_partial_reflect_mut())
    }

    /// Returns a statically typed reference to the value specified by `path`.
    ///
    /// This will automatically handle downcasting to type `T`.
    /// The downcast will fail if this value is not of type `T`
    /// (which may be the case when using dynamic types like [`DynamicStruct`]).
    ///
    /// [`DynamicStruct`]: crate::DynamicStruct
    fn path<'p, T: Reflect>(&self, path: impl ReflectPath<'p>) -> PathResult<'p, &T> {
        path.element(self.as_partial_reflect())
    }

    /// Returns a statically typed mutable reference to the value specified by `path`.
    ///
    /// This will automatically handle downcasting to type `T`.
    /// The downcast will fail if this value is not of type `T`
    /// (which may be the case when using dynamic types like [`DynamicStruct`]).
    ///
    /// [`DynamicStruct`]: crate::DynamicStruct
    fn path_mut<'p, T: Reflect>(&mut self, path: impl ReflectPath<'p>) -> PathResult<'p, &mut T> {
        path.element_mut(self.as_partial_reflect_mut())
    }
}

// Implement `GetPath` for `dyn Reflect`
impl<T: Reflect + ?Sized> GetPath for T {}

/// An [`Access`] combined with an `offset` for more helpful error reporting.
#[derive(Clone, Debug, PartialEq, PartialOrd, Ord, Eq, Hash)]
pub struct OffsetAccess {
    /// The [`Access`] itself.
    pub access: Access<'static>,
    /// A character offset in the string the path was parsed from.
    pub offset: Option<usize>,
}

impl From<Access<'static>> for OffsetAccess {
    fn from(access: Access<'static>) -> Self {
        OffsetAccess {
            access,
            offset: None,
        }
    }
}

/// A pre-parsed path to an element within a type.
///
/// This struct can be constructed manually from its [`Access`]es or with
/// the [parse](ParsedPath::parse) method.
///
/// This struct may be used like [`GetPath`] but removes the cost of parsing the path
/// string at each element access.
///
/// It's recommended to use this in place of [`GetPath`] when the path string is
/// unlikely to be changed and will be accessed repeatedly.
///
/// ## Examples
///
/// Parsing a [`&'static str`](str):
/// ```
/// # use bevy_reflect::ParsedPath;
/// let my_static_string: &'static str = "bar#0.1[2].0";
/// // Breakdown:
/// //   "bar" - Access struct field named "bar"
/// //   "#0" - Access struct field at index 0
/// //   ".1" - Access tuple struct field at index 1
/// //   "[2]" - Access list element at index 2
/// //   ".0" - Access tuple variant field at index 0
/// let my_path = ParsedPath::parse_static(my_static_string);
/// ```
/// Parsing a non-static [`&str`](str):
/// ```
/// # use bevy_reflect::ParsedPath;
/// let my_string = String::from("bar#0.1[2].0");
/// // Breakdown:
/// //   "bar" - Access struct field named "bar"
/// //   "#0" - Access struct field at index 0
/// //   ".1" - Access tuple struct field at index 1
/// //   "[2]" - Access list element at index 2
/// //   ".0" - Access tuple variant field at index 0
/// let my_path = ParsedPath::parse(&my_string);
/// ```
/// Manually constructing a [`ParsedPath`]:
/// ```
/// # use std::borrow::Cow;
/// # use bevy_reflect::access::Access;
/// # use bevy_reflect::ParsedPath;
/// let path_elements = [
///     Access::Field(Cow::Borrowed("bar")),
///     Access::FieldIndex(0),
///     Access::TupleIndex(1),
///     Access::ListIndex(2),
///     Access::TupleIndex(1),
/// ];
/// let my_path = ParsedPath::from(path_elements);
/// ```
///
#[derive(Clone, Debug, PartialEq, PartialOrd, Ord, Eq, Hash)]
pub struct ParsedPath(
    /// This is a vector of pre-parsed [`OffsetAccess`]es.
    pub Vec<OffsetAccess>,
);

impl ParsedPath {
    /// Parses a [`ParsedPath`] from a string.
    ///
    /// Returns an error if the string does not represent a valid path to an element.
    ///
    /// The exact format for path strings can be found in the documentation for [`GetPath`].
    /// In short, though, a path consists of one or more chained accessor strings.
    /// These are:
    /// - Named field access (`.field`)
    /// - Unnamed field access (`.1`)
    /// - Field index access (`#0`)
    /// - Sequence access (`[2]`)
    ///
    /// # Example
    /// ```
    /// # use bevy_reflect::{ParsedPath, Reflect, ReflectPath};
    /// #[derive(Reflect)]
    /// struct Foo {
    ///   bar: Bar,
    /// }
    ///
    /// #[derive(Reflect)]
    /// struct Bar {
    ///   baz: Baz,
    /// }
    ///
    /// #[derive(Reflect)]
    /// struct Baz(f32, Vec<Option<u32>>);
    ///
    /// let foo = Foo {
    ///   bar: Bar {
    ///     baz: Baz(3.14, vec![None, None, Some(123)])
    ///   },
    /// };
    ///
    /// let parsed_path = ParsedPath::parse("bar#0.1[2].0").unwrap();
    /// // Breakdown:
    /// //   "bar" - Access struct field named "bar"
    /// //   "#0" - Access struct field at index 0
    /// //   ".1" - Access tuple struct field at index 1
    /// //   "[2]" - Access list element at index 2
    /// //   ".0" - Access tuple variant field at index 0
    ///
    /// assert_eq!(parsed_path.element::<u32>(&foo).unwrap(), &123);
    /// ```
    ///
    pub fn parse(string: &str) -> PathResult<Self> {
        let mut parts = Vec::new();
        for (access, offset) in PathParser::new(string) {
            parts.push(OffsetAccess {
                access: access?.into_owned(),
                offset: Some(offset),
            });
        }
        Ok(Self(parts))
    }

    /// Similar to [`Self::parse`] but only works on `&'static str`
    /// and does not allocate per named field.
    pub fn parse_static(string: &'static str) -> PathResult<Self> {
        let mut parts = Vec::new();
        for (access, offset) in PathParser::new(string) {
            parts.push(OffsetAccess {
                access: access?,
                offset: Some(offset),
            });
        }
        Ok(Self(parts))
    }
}
impl<'a> ReflectPath<'a> for &'a ParsedPath {
    fn reflect_element(self, mut root: &dyn PartialReflect) -> PathResult<'a, &dyn PartialReflect> {
        for OffsetAccess { access, offset } in &self.0 {
            root = access.element(root, *offset)?;
        }
        Ok(root)
    }
    fn reflect_element_mut(
        self,
        mut root: &mut dyn PartialReflect,
    ) -> PathResult<'a, &mut dyn PartialReflect> {
        for OffsetAccess { access, offset } in &self.0 {
            root = access.element_mut(root, *offset)?;
        }
        Ok(root)
    }
}
impl From<Vec<OffsetAccess>> for ParsedPath {
    fn from(value: Vec<OffsetAccess>) -> Self {
        ParsedPath(value)
    }
}
impl<const N: usize> From<[OffsetAccess; N]> for ParsedPath {
    fn from(value: [OffsetAccess; N]) -> Self {
        ParsedPath(value.to_vec())
    }
}
impl From<Vec<Access<'static>>> for ParsedPath {
    fn from(value: Vec<Access<'static>>) -> Self {
        ParsedPath(
            value
                .into_iter()
                .map(|access| OffsetAccess {
                    access,
                    offset: None,
                })
                .collect(),
        )
    }
}
impl<const N: usize> From<[Access<'static>; N]> for ParsedPath {
    fn from(value: [Access<'static>; N]) -> Self {
        value.to_vec().into()
    }
}

impl fmt::Display for ParsedPath {
    fn fmt(&self, f: &mut fmt::Formatter<'_>) -> fmt::Result {
        for OffsetAccess { access, .. } in &self.0 {
            write!(f, "{access}")?;
        }
        Ok(())
    }
}
impl std::ops::Index<usize> for ParsedPath {
    type Output = OffsetAccess;
    fn index(&self, index: usize) -> &Self::Output {
        &self.0[index]
    }
}
impl std::ops::IndexMut<usize> for ParsedPath {
    fn index_mut(&mut self, index: usize) -> &mut Self::Output {
        &mut self.0[index]
    }
}

#[cfg(test)]
#[allow(clippy::float_cmp, clippy::approx_constant)]
mod tests {
    use super::*;
    use crate as bevy_reflect;
    use crate::*;

    #[derive(Reflect)]
    struct A {
        w: usize,
        x: B,
        y: Vec<C>,
        z: D,
        unit_variant: F,
        tuple_variant: F,
        struct_variant: F,
        array: [i32; 3],
        tuple: (bool, f32),
    }

    #[derive(Reflect)]
    struct B {
        foo: usize,
        łørđ: C,
    }

    #[derive(Reflect)]
    struct C {
        mосква: f32,
    }

    #[derive(Reflect)]
    struct D(E);

    #[derive(Reflect)]
    struct E(f32, usize);

    #[derive(Reflect, PartialEq, Debug)]
    enum F {
        Unit,
        Tuple(u32, u32),
        Şķràźÿ { 東京: char },
    }

    fn a_sample() -> A {
        A {
            w: 1,
            x: B {
                foo: 10,
                łørđ: C { mосква: 3.14 },
            },
            y: vec![C { mосква: 1.0 }, C { mосква: 2.0 }],
            z: D(E(10.0, 42)),
            unit_variant: F::Unit,
            tuple_variant: F::Tuple(123, 321),
            struct_variant: F::Şķràźÿ { 東京: 'm' },
            array: [86, 75, 309],
            tuple: (true, 1.23),
        }
    }

    fn offset(access: Access<'static>, offset: usize) -> OffsetAccess {
        OffsetAccess {
            access,
            offset: Some(offset),
        }
    }

    fn access_field(field: &'static str) -> Access {
        Access::Field(field.into())
    }

    type StaticError = ReflectPathError<'static>;

    fn invalid_access(
        offset: usize,
        actual: ReflectKind,
        expected: ReflectKind,
        access: &'static str,
    ) -> StaticError {
        ReflectPathError::InvalidAccess(AccessError {
            kind: AccessErrorKind::IncompatibleTypes { actual, expected },
            access: ParsedPath::parse_static(access).unwrap()[1].access.clone(),
            offset: Some(offset),
        })
    }

    #[test]
    fn parsed_path_parse() {
        assert_eq!(
            ParsedPath::parse("w").unwrap().0,
            &[offset(access_field("w"), 1)]
        );
        assert_eq!(
            ParsedPath::parse("x.foo").unwrap().0,
            &[offset(access_field("x"), 1), offset(access_field("foo"), 2)]
        );
        assert_eq!(
            ParsedPath::parse("x.łørđ.mосква").unwrap().0,
            &[
                offset(access_field("x"), 1),
                offset(access_field("łørđ"), 2),
                offset(access_field("mосква"), 10)
            ]
        );
        assert_eq!(
            ParsedPath::parse("y[1].mосква").unwrap().0,
            &[
                offset(access_field("y"), 1),
                offset(Access::ListIndex(1), 2),
                offset(access_field("mосква"), 5)
            ]
        );
        assert_eq!(
            ParsedPath::parse("z.0.1").unwrap().0,
            &[
                offset(access_field("z"), 1),
                offset(Access::TupleIndex(0), 2),
                offset(Access::TupleIndex(1), 4),
            ]
        );
        assert_eq!(
            ParsedPath::parse("x#0").unwrap().0,
            &[
                offset(access_field("x"), 1),
                offset(Access::FieldIndex(0), 2)
            ]
        );
        assert_eq!(
            ParsedPath::parse("x#0#1").unwrap().0,
            &[
                offset(access_field("x"), 1),
                offset(Access::FieldIndex(0), 2),
                offset(Access::FieldIndex(1), 4)
            ]
        );
    }

    #[test]
    fn parsed_path_get_field() {
        let a = a_sample();

        let b = ParsedPath::parse("w").unwrap();
        let c = ParsedPath::parse("x.foo").unwrap();
        let d = ParsedPath::parse("x.łørđ.mосква").unwrap();
        let e = ParsedPath::parse("y[1].mосква").unwrap();
        let f = ParsedPath::parse("z.0.1").unwrap();
        let g = ParsedPath::parse("x#0").unwrap();
        let h = ParsedPath::parse("x#1#0").unwrap();
        let i = ParsedPath::parse("unit_variant").unwrap();
        let j = ParsedPath::parse("tuple_variant.1").unwrap();
        let k = ParsedPath::parse("struct_variant.東京").unwrap();
        let l = ParsedPath::parse("struct_variant#0").unwrap();
        let m = ParsedPath::parse("array[2]").unwrap();
        let n = ParsedPath::parse("tuple.1").unwrap();

        for _ in 0..30 {
            assert_eq!(*b.element::<usize>(&a).unwrap(), 1);
            assert_eq!(*c.element::<usize>(&a).unwrap(), 10);
            assert_eq!(*d.element::<f32>(&a).unwrap(), 3.14);
            assert_eq!(*e.element::<f32>(&a).unwrap(), 2.0);
            assert_eq!(*f.element::<usize>(&a).unwrap(), 42);
            assert_eq!(*g.element::<usize>(&a).unwrap(), 10);
            assert_eq!(*h.element::<f32>(&a).unwrap(), 3.14);
            assert_eq!(*i.element::<F>(&a).unwrap(), F::Unit);
            assert_eq!(*j.element::<u32>(&a).unwrap(), 321);
            assert_eq!(*k.element::<char>(&a).unwrap(), 'm');
            assert_eq!(*l.element::<char>(&a).unwrap(), 'm');
            assert_eq!(*m.element::<i32>(&a).unwrap(), 309);
            assert_eq!(*n.element::<f32>(&a).unwrap(), 1.23);
        }
    }

    #[test]
    fn reflect_array_behaves_like_list() {
        #[derive(Reflect)]
        struct A {
            list: Vec<u8>,
            array: [u8; 10],
        }

        let a = A {
            list: vec![0, 1, 2, 3, 4, 5, 6, 7, 8, 9],
            array: [0, 1, 2, 3, 4, 5, 6, 7, 8, 9],
        };

        assert_eq!(*a.path::<u8>("list[5]").unwrap(), 5);
        assert_eq!(*a.path::<u8>("array[5]").unwrap(), 5);
        assert_eq!(*a.path::<u8>("list[0]").unwrap(), 0);
        assert_eq!(*a.path::<u8>("array[0]").unwrap(), 0);
    }

    #[test]
    fn reflect_array_behaves_like_list_mut() {
        #[derive(Reflect)]
        struct A {
            list: Vec<u8>,
            array: [u8; 10],
        }

        let mut a = A {
            list: vec![0, 1, 2, 3, 4, 5, 6, 7, 8, 9],
            array: [0, 1, 2, 3, 4, 5, 6, 7, 8, 9],
        };

        assert_eq!(*a.path_mut::<u8>("list[5]").unwrap(), 5);
        assert_eq!(*a.path_mut::<u8>("array[5]").unwrap(), 5);

        *a.path_mut::<u8>("list[5]").unwrap() = 10;
        *a.path_mut::<u8>("array[5]").unwrap() = 10;

        assert_eq!(*a.path_mut::<u8>("list[5]").unwrap(), 10);
        assert_eq!(*a.path_mut::<u8>("array[5]").unwrap(), 10);
    }

    #[test]
    fn reflect_path() {
        let mut a = a_sample();

        assert_eq!(*a.path::<usize>("w").unwrap(), 1);
        assert_eq!(*a.path::<usize>("x.foo").unwrap(), 10);
        assert_eq!(*a.path::<f32>("x.łørđ.mосква").unwrap(), 3.14);
        assert_eq!(*a.path::<f32>("y[1].mосква").unwrap(), 2.0);
        assert_eq!(*a.path::<usize>("z.0.1").unwrap(), 42);
        assert_eq!(*a.path::<usize>("x#0").unwrap(), 10);
        assert_eq!(*a.path::<f32>("x#1#0").unwrap(), 3.14);

        assert_eq!(*a.path::<F>("unit_variant").unwrap(), F::Unit);
        assert_eq!(*a.path::<u32>("tuple_variant.1").unwrap(), 321);
        assert_eq!(*a.path::<char>("struct_variant.東京").unwrap(), 'm');
        assert_eq!(*a.path::<char>("struct_variant#0").unwrap(), 'm');

        assert_eq!(*a.path::<i32>("array[2]").unwrap(), 309);

        assert_eq!(*a.path::<f32>("tuple.1").unwrap(), 1.23);
        *a.path_mut::<f32>("tuple.1").unwrap() = 3.21;
        assert_eq!(*a.path::<f32>("tuple.1").unwrap(), 3.21);

        *a.path_mut::<f32>("y[1].mосква").unwrap() = 3.0;
        assert_eq!(a.y[1].mосква, 3.0);

        *a.path_mut::<u32>("tuple_variant.0").unwrap() = 1337;
        assert_eq!(a.tuple_variant, F::Tuple(1337, 321));

        assert_eq!(
            a.reflect_path("x.notreal").err().unwrap(),
            ReflectPathError::InvalidAccess(AccessError {
                kind: AccessErrorKind::MissingField(ReflectKind::Struct),
                access: access_field("notreal"),
                offset: Some(2),
            })
        );

        assert_eq!(
            a.reflect_path("unit_variant.0").err().unwrap(),
            ReflectPathError::InvalidAccess(AccessError {
                kind: AccessErrorKind::IncompatibleEnumVariantTypes {
                    actual: VariantType::Unit,
                    expected: VariantType::Tuple,
                },
                access: ParsedPath::parse_static("unit_variant.0").unwrap()[1]
                    .access
                    .clone(),
                offset: Some(13),
            })
        );
        assert_eq!(
            a.reflect_path("x[0]").err().unwrap(),
            invalid_access(2, ReflectKind::Struct, ReflectKind::List, "x[0]")
        );
        assert_eq!(
            a.reflect_path("y.x").err().unwrap(),
            invalid_access(2, ReflectKind::List, ReflectKind::Struct, "y.x")
        );
    }

    #[test]
    fn accept_leading_tokens() {
        assert_eq!(
            ParsedPath::parse(".w").unwrap().0,
            &[offset(access_field("w"), 1)]
        );
        assert_eq!(
            ParsedPath::parse("#0.foo").unwrap().0,
            &[
                offset(Access::FieldIndex(0), 1),
                offset(access_field("foo"), 3)
            ]
        );
        assert_eq!(
            ParsedPath::parse(".5").unwrap().0,
            &[offset(Access::TupleIndex(5), 1)]
        );
        assert_eq!(
            ParsedPath::parse("[0].łørđ").unwrap().0,
            &[
                offset(Access::ListIndex(0), 1),
                offset(access_field("łørđ"), 4)
            ]
        );
    }
}<|MERGE_RESOLUTION|>--- conflicted
+++ resolved
@@ -236,15 +236,11 @@
 /// [`List`]: crate::List
 /// [`Array`]: crate::Array
 /// [`Enum`]: crate::Enum
-<<<<<<< HEAD
-pub trait GetPath: PartialReflect {
-=======
 #[diagnostic::on_unimplemented(
     message = "`{Self}` does not provide a reflection path",
     note = "consider annotating `{Self}` with `#[derive(Reflect)]`"
 )]
-pub trait GetPath: Reflect {
->>>>>>> cfcb56f5
+pub trait GetPath: PartialReflect {
     /// Returns a reference to the value specified by `path`.
     ///
     /// To retrieve a statically typed reference, use
