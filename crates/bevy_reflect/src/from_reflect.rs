--- conflicted
+++ resolved
@@ -75,14 +75,8 @@
 /// # Example
 ///
 /// ```
-<<<<<<< HEAD
-/// # use bevy_reflect::{DynamicTupleStruct, FromReflect, Reflect, ReflectFromReflect, Typed, TypeRegistry, TypePath};
-/// # #[derive(Reflect, FromReflect, PartialEq, Eq, Debug)]
-/// # #[reflect(FromReflect)]
-=======
-/// # use bevy_reflect::{DynamicTupleStruct, Reflect, ReflectFromReflect, Typed, TypeRegistry};
+/// # use bevy_reflect::{DynamicTupleStruct, Reflect, ReflectFromReflect, Typed, TypeRegistry, TypePath};
 /// # #[derive(Reflect, PartialEq, Eq, Debug)]
->>>>>>> b30ff2ab
 /// # struct Foo(#[reflect(default = "default_value")] usize);
 /// # fn default_value() -> usize { 123 }
 /// # let mut registry = TypeRegistry::new();
