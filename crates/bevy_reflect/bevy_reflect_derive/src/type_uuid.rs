--- conflicted
+++ resolved
@@ -1,11 +1,7 @@
 extern crate proc_macro;
 
-<<<<<<< HEAD
 use bevy_macro_utils::get_module_path;
-use quote::quote;
-=======
 use quote::{quote, ToTokens};
->>>>>>> 9eb1aeee
 use syn::{parse::*, *};
 use uuid::Uuid;
 
