<<<<<<< HEAD
use crate::container_attributes::ReflectTraits;
use crate::derive_data::{
    ReflectImplSource, ReflectProvenance, ReflectTraitToImpl, ReflectTypeKind,
};
=======
use crate::container_attributes::ContainerAttributes;
use crate::derive_data::ReflectTraitToImpl;
>>>>>>> 1d5388ed
use crate::type_path::CustomPathDef;
use syn::parse::ParseStream;
use syn::token::Paren;
use syn::{parenthesized, Attribute, Generics, Path};

/// A struct used to define a simple reflected value type (such as primitives).
///
///
///
/// This takes the form:
///
/// ```ignore (Method expecting TokenStream is better represented with raw tokens)
/// // Standard
/// ::my_crate::foo::Bar(TraitA, TraitB)
///
/// // With generics
/// ::my_crate::foo::Bar<T1: Bar, T2>(TraitA, TraitB)
///
/// // With generics and where clause
/// ::my_crate::foo::Bar<T1, T2> where T1: Bar (TraitA, TraitB)
///
/// // With a custom path (not with impl_from_reflect_value)
/// (in my_crate::bar) Bar(TraitA, TraitB)
/// ```
pub(crate) struct ReflectValueDef {
    #[allow(dead_code)]
    pub attrs: Vec<Attribute>,
    pub type_path: Path,
    pub generics: Generics,
    pub traits: Option<ContainerAttributes>,
    pub custom_path: Option<CustomPathDef>,
}

impl ReflectValueDef {
    pub fn parse_reflect(input: ParseStream) -> syn::Result<Self> {
        Self::parse(input, ReflectTraitToImpl::Reflect)
    }

    pub fn parse_from_reflect(input: ParseStream) -> syn::Result<Self> {
        Self::parse(input, ReflectTraitToImpl::FromReflect)
    }

    fn parse(input: ParseStream, trait_: ReflectTraitToImpl) -> syn::Result<Self> {
        let attrs = input.call(Attribute::parse_outer)?;

        let custom_path = CustomPathDef::parse_parenthesized(input)?;

        let type_path = Path::parse_mod_style(input)?;
        let mut generics = input.parse::<Generics>()?;
        generics.where_clause = input.parse()?;

        let mut traits = None;
        if input.peek(Paren) {
            let content;
            parenthesized!(content in input);
<<<<<<< HEAD
            traits = Some(ReflectTraits::parse(
                &content,
                ReflectProvenance {
                    source: ReflectImplSource::ImplRemoteType,
                    type_kind: ReflectTypeKind::Value,
                    trait_,
                },
            )?);
=======
            traits = Some(ContainerAttributes::parse_terminated(&content, trait_)?);
>>>>>>> 1d5388ed
        }
        Ok(ReflectValueDef {
            attrs,
            type_path,
            generics,
            traits,
            custom_path,
        })
    }
}<|MERGE_RESOLUTION|>--- conflicted
+++ resolved
@@ -1,12 +1,7 @@
-<<<<<<< HEAD
-use crate::container_attributes::ReflectTraits;
+use crate::container_attributes::ContainerAttributes;
 use crate::derive_data::{
     ReflectImplSource, ReflectProvenance, ReflectTraitToImpl, ReflectTypeKind,
 };
-=======
-use crate::container_attributes::ContainerAttributes;
-use crate::derive_data::ReflectTraitToImpl;
->>>>>>> 1d5388ed
 use crate::type_path::CustomPathDef;
 use syn::parse::ParseStream;
 use syn::token::Paren;
@@ -62,8 +57,7 @@
         if input.peek(Paren) {
             let content;
             parenthesized!(content in input);
-<<<<<<< HEAD
-            traits = Some(ReflectTraits::parse(
+            traits = Some(ContainerAttributes::parse_terminated(
                 &content,
                 ReflectProvenance {
                     source: ReflectImplSource::ImplRemoteType,
@@ -71,9 +65,6 @@
                     trait_,
                 },
             )?);
-=======
-            traits = Some(ContainerAttributes::parse_terminated(&content, trait_)?);
->>>>>>> 1d5388ed
         }
         Ok(ReflectValueDef {
             attrs,
