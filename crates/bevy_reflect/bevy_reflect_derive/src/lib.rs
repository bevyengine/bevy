--- conflicted
+++ resolved
@@ -31,35 +31,22 @@
 mod utility;
 
 use crate::derive_data::{ReflectDerive, ReflectMeta, ReflectStruct};
-<<<<<<< HEAD
+use crate::type_uuid::gen_impl_type_uuid;
 use container_attributes::ReflectTraits;
 use derive_data::ReflectTypePath;
-=======
-use crate::type_uuid::gen_impl_type_uuid;
->>>>>>> 4f16d6e0
 use proc_macro::TokenStream;
 use quote::quote;
 use reflect_value::ReflectValueDef;
 use syn::spanned::Spanned;
-<<<<<<< HEAD
 use syn::{parse_macro_input, DeriveInput, Generics};
 use type_path::NamedTypePathDef;
-=======
-use syn::{parse_macro_input, DeriveInput};
 use type_uuid::TypeUuidDef;
->>>>>>> 4f16d6e0
 
 pub(crate) static REFLECT_ATTRIBUTE_NAME: &str = "reflect";
 pub(crate) static REFLECT_VALUE_ATTRIBUTE_NAME: &str = "reflect_value";
 pub(crate) static TYPE_PATH_ATTRIBUTE_NAME: &str = "type_path";
 pub(crate) static TYPE_NAME_ATTRIBUTE_NAME: &str = "type_name";
 
-<<<<<<< HEAD
-#[proc_macro_derive(
-    Reflect,
-    attributes(reflect, reflect_value, type_path, type_name, module)
-)]
-=======
 /// The main derive macro used by `bevy_reflect` for deriving its `Reflect` trait.
 ///
 /// This macro can be used on all structs and enums (unions are not supported).
@@ -143,7 +130,6 @@
 ///
 /// [`reflect_trait`]: macro@reflect_trait
 #[proc_macro_derive(Reflect, attributes(reflect, reflect_value))]
->>>>>>> 4f16d6e0
 pub fn derive_reflect(input: TokenStream) -> TokenStream {
     let ast = parse_macro_input!(input as DeriveInput);
 
@@ -438,7 +424,6 @@
     ))
 }
 
-<<<<<<< HEAD
 #[proc_macro]
 pub fn impl_type_path(input: TokenStream) -> TokenStream {
     let def = parse_macro_input!(input as NamedTypePathDef);
@@ -466,11 +451,10 @@
     let meta = ReflectMeta::new(path_to_type, &generics, ReflectTraits::default());
 
     impls::impl_type_path(&meta, &meta.type_path_where_clause_options()).into()
-=======
+}
 /// Derives `TypeUuid` for the given type. This is used internally to implement `TypeUuid` on foreign types, such as those in the std. This macro should be used in the format of `<[Generic Params]> [Type (Path)], [Uuid (String Literal)]`.
 #[proc_macro]
 pub fn impl_type_uuid(input: TokenStream) -> TokenStream {
     let def = parse_macro_input!(input as TypeUuidDef);
     gen_impl_type_uuid(def)
->>>>>>> 4f16d6e0
 }