--- conflicted
+++ resolved
@@ -116,173 +116,6 @@
     )
 }
 
-<<<<<<< HEAD
-#[derive(Default)]
-struct ReflectAttrs {
-    reflect_hash: TraitImpl,
-    reflect_partial_eq: TraitImpl,
-    serialize: TraitImpl,
-    data: Vec<Ident>,
-}
-
-impl ReflectAttrs {
-    fn from_nested_metas(nested_metas: &Punctuated<NestedMeta, Comma>) -> Self {
-        let mut attrs = ReflectAttrs::default();
-        for nested_meta in nested_metas.iter() {
-            match nested_meta {
-                NestedMeta::Lit(_) => {}
-                NestedMeta::Meta(meta) => match meta {
-                    Meta::Path(path) => {
-                        if let Some(segment) = path.segments.iter().next() {
-                            let ident = segment.ident.to_string();
-                            match ident.as_str() {
-                                "PartialEq" => attrs.reflect_partial_eq = TraitImpl::Implemented,
-                                "Hash" => attrs.reflect_hash = TraitImpl::Implemented,
-                                "Serialize" => attrs.serialize = TraitImpl::Implemented,
-                                _ => attrs.data.push(Ident::new(
-                                    &format!("Reflect{}", segment.ident),
-                                    Span::call_site(),
-                                )),
-                            }
-                        }
-                    }
-                    Meta::List(list) => {
-                        let ident = if let Some(segment) = list.path.segments.iter().next() {
-                            segment.ident.to_string()
-                        } else {
-                            continue;
-                        };
-
-                        if let Some(list_nested) = list.nested.iter().next() {
-                            match list_nested {
-                                NestedMeta::Meta(list_nested_meta) => match list_nested_meta {
-                                    Meta::Path(path) => {
-                                        if let Some(segment) = path.segments.iter().next() {
-                                            match ident.as_str() {
-                                                "PartialEq" => {
-                                                    attrs.reflect_partial_eq =
-                                                        TraitImpl::Custom(segment.ident.clone());
-                                                }
-                                                "Hash" => {
-                                                    attrs.reflect_hash =
-                                                        TraitImpl::Custom(segment.ident.clone());
-                                                }
-                                                "Serialize" => {
-                                                    attrs.serialize =
-                                                        TraitImpl::Custom(segment.ident.clone());
-                                                }
-                                                _ => {}
-                                            }
-                                        }
-                                    }
-                                    Meta::List(_) => {}
-                                    Meta::NameValue(_) => {}
-                                },
-                                NestedMeta::Lit(_) => {}
-                            }
-                        }
-                    }
-                    Meta::NameValue(_) => {}
-                },
-            }
-        }
-
-        attrs
-    }
-
-    fn get_hash_impl(&self, path: &Path) -> proc_macro2::TokenStream {
-        match &self.reflect_hash {
-            TraitImpl::Implemented => quote! {
-                use std::hash::{Hash, Hasher};
-                let mut hasher = #path::ReflectHasher::default();
-                Hash::hash(&std::any::Any::type_id(self), &mut hasher);
-                Hash::hash(self, &mut hasher);
-                Some(hasher.finish())
-            },
-            TraitImpl::Custom(impl_fn) => quote! {
-                Some(#impl_fn(self))
-            },
-            TraitImpl::NotImplemented => quote! {
-                None
-            },
-        }
-    }
-
-    fn get_partial_eq_impl(&self) -> proc_macro2::TokenStream {
-        match &self.reflect_partial_eq {
-            TraitImpl::Implemented => quote! {
-                let value = value.any();
-                if let Some(value) = value.downcast_ref::<Self>() {
-                    Some(std::cmp::PartialEq::eq(self, value))
-                } else {
-                    Some(false)
-                }
-            },
-            TraitImpl::Custom(impl_fn) => quote! {
-                Some(#impl_fn(self, value))
-            },
-            TraitImpl::NotImplemented => quote! {
-                None
-            },
-        }
-    }
-
-    fn get_serialize_impl(&self, path: &Path) -> proc_macro2::TokenStream {
-        match &self.serialize {
-            TraitImpl::Implemented => quote! {
-                Some(#path::serde::Serializable::Borrowed(self))
-            },
-            TraitImpl::Custom(impl_fn) => quote! {
-                Some(#impl_fn(self))
-            },
-            TraitImpl::NotImplemented => quote! {
-                None
-            },
-        }
-    }
-}
-
-impl Parse for ReflectAttrs {
-    fn parse(input: ParseStream) -> syn::Result<Self> {
-        let result = Punctuated::<NestedMeta, Comma>::parse_terminated(input)?;
-        Ok(ReflectAttrs::from_nested_metas(&result))
-    }
-}
-
-fn impl_get_type_registration(
-    type_name: &Ident,
-    bevy_reflect_path: &Path,
-    registration_data: &[Ident],
-    generics: &Generics,
-) -> proc_macro2::TokenStream {
-    let (impl_generics, ty_generics, where_clause) = generics.split_for_impl();
-    quote! {
-        #[allow(unused_mut)]
-        impl #impl_generics #bevy_reflect_path::GetTypeRegistration for #type_name #ty_generics #where_clause {
-            fn get_type_registration() -> #bevy_reflect_path::TypeRegistration {
-                let mut registration = #bevy_reflect_path::TypeRegistration::of::<#type_name #ty_generics>();
-                registration.insert::<#bevy_reflect_path::ReflectFromPtr>(#bevy_reflect_path::FromType::<#type_name #ty_generics>::from_type());
-                #(registration.insert::<#registration_data>(#bevy_reflect_path::FromType::<#type_name #ty_generics>::from_type());)*
-                registration
-            }
-        }
-    }
-}
-
-// From https://github.com/randomPoison/type-uuid
-#[proc_macro_derive(TypeUuid, attributes(uuid))]
-pub fn type_uuid_derive(input: proc_macro::TokenStream) -> proc_macro::TokenStream {
-    type_uuid::type_uuid_derive(input)
-}
-
-#[proc_macro_attribute]
-pub fn reflect_trait(args: TokenStream, input: TokenStream) -> TokenStream {
-    reflect_trait::reflect_trait(&args, input)
-}
-
-#[proc_macro_derive(FromReflect)]
-pub fn derive_from_reflect(input: TokenStream) -> TokenStream {
-=======
 /// A replacement for `#[derive(Reflect)]` to be used with foreign types which
 /// the definitions of cannot be altered.
 ///
@@ -313,7 +146,6 @@
 /// ```
 #[proc_macro]
 pub fn impl_reflect_struct(input: TokenStream) -> TokenStream {
->>>>>>> acbee779
     let ast = parse_macro_input!(input as DeriveInput);
     let derive_data = match ReflectDeriveData::from_input(&ast) {
         Ok(data) => data,
