use crate::derive_data::{EnumVariant, EnumVariantFields, ReflectEnum, StructField};
use crate::enum_utility::{get_variant_constructors, EnumVariantConstructors};
use crate::impls::{impl_type_path, impl_typed};
use bevy_macro_utils::fq_std::{FQAny, FQBox, FQOption, FQResult};
use proc_macro2::{Ident, Span};
use quote::quote;
use syn::Fields;

pub(crate) fn impl_enum(reflect_enum: &ReflectEnum) -> proc_macro2::TokenStream {
    let bevy_reflect_path = reflect_enum.meta().bevy_reflect_path();
    let enum_path = reflect_enum.meta().type_path();

    let ref_name = Ident::new("__name_param", Span::call_site());
    let ref_index = Ident::new("__index_param", Span::call_site());
    let ref_value = Ident::new("__value_param", Span::call_site());

    let where_clause_options = reflect_enum.where_clause_options();

    let EnumImpls {
        variant_info,
        enum_field,
        enum_field_at,
        enum_index_of,
        enum_name_at,
        enum_field_len,
        enum_variant_name,
        enum_variant_index,
        enum_variant_type,
    } = generate_impls(reflect_enum, &ref_index, &ref_name);

    let EnumVariantConstructors {
        variant_names,
        variant_constructors,
    } = get_variant_constructors(reflect_enum, &ref_value, true);

    let hash_fn = reflect_enum
        .meta()
        .attrs()
        .get_hash_impl(bevy_reflect_path)
        .unwrap_or_else(|| {
            quote! {
                fn reflect_hash(&self) -> #FQOption<u64> {
                    #bevy_reflect_path::enum_hash(self)
                }
            }
        });
<<<<<<< HEAD
    let debug_fn = reflect_enum
        .meta()
        .traits()
        .get_debug_impl(bevy_reflect_path);
=======
    let debug_fn = reflect_enum.meta().attrs().get_debug_impl();
>>>>>>> 1d5388ed
    let partial_eq_fn = reflect_enum
        .meta()
        .attrs()
        .get_partial_eq_impl(bevy_reflect_path)
        .unwrap_or_else(|| {
            quote! {
                fn reflect_partial_eq(&self, value: &dyn #bevy_reflect_path::Reflect) -> #FQOption<bool> {
                    #bevy_reflect_path::enum_partial_eq(self, value)
                }
            }
        });

    #[cfg(feature = "documentation")]
    let info_generator = {
        let doc = reflect_enum.meta().doc();
        quote! {
            #bevy_reflect_path::EnumInfo::new::<Self>(&variants).with_docs(#doc)
        }
    };

    #[cfg(not(feature = "documentation"))]
    let info_generator = {
        quote! {
            #bevy_reflect_path::EnumInfo::new::<Self>(&variants)
        }
    };

    let typed_impl = impl_typed(
        reflect_enum.meta(),
        &where_clause_options,
        quote! {
            let variants = [#(#variant_info),*];
            let info = #info_generator;
            #bevy_reflect_path::TypeInfo::Enum(info)
        },
    );

    let type_path_impl = impl_type_path(reflect_enum.meta());

    let get_type_registration_impl = reflect_enum
        .meta()
        .get_type_registration(&where_clause_options);

    let (impl_generics, ty_generics, where_clause) =
        reflect_enum.meta().type_path().generics().split_for_impl();

    let where_reflect_clause = where_clause_options.extend_where_clause(where_clause);

    quote! {
        #get_type_registration_impl

        #typed_impl

        #type_path_impl

        impl #impl_generics #bevy_reflect_path::Enum for #enum_path #ty_generics #where_reflect_clause {
            fn field(&self, #ref_name: &str) -> #FQOption<&dyn #bevy_reflect_path::Reflect> {
                 match self {
                    #(#enum_field,)*
                    _ => #FQOption::None,
                }
            }

            fn field_at(&self, #ref_index: usize) -> #FQOption<&dyn #bevy_reflect_path::Reflect> {
                match self {
                    #(#enum_field_at,)*
                    _ => #FQOption::None,
                }
            }

            fn field_mut(&mut self, #ref_name: &str) -> #FQOption<&mut dyn #bevy_reflect_path::Reflect> {
                 match self {
                    #(#enum_field,)*
                    _ => #FQOption::None,
                }
            }

            fn field_at_mut(&mut self, #ref_index: usize) -> #FQOption<&mut dyn #bevy_reflect_path::Reflect> {
                match self {
                    #(#enum_field_at,)*
                    _ => #FQOption::None,
                }
            }

            fn index_of(&self, #ref_name: &str) -> #FQOption<usize> {
                 match self {
                    #(#enum_index_of,)*
                    _ => #FQOption::None,
                }
            }

            fn name_at(&self, #ref_index: usize) -> #FQOption<&str> {
                 match self {
                    #(#enum_name_at,)*
                    _ => #FQOption::None,
                }
            }

            fn iter_fields(&self) -> #bevy_reflect_path::VariantFieldIter {
                #bevy_reflect_path::VariantFieldIter::new(self)
            }

            #[inline]
            fn field_len(&self) -> usize {
                 match self {
                    #(#enum_field_len,)*
                    _ => 0,
                }
            }

            #[inline]
            fn variant_name(&self) -> &str {
                 match self {
                    #(#enum_variant_name,)*
                    _ => unreachable!(),
                }
            }

            #[inline]
            fn variant_index(&self) -> usize {
                 match self {
                    #(#enum_variant_index,)*
                    _ => unreachable!(),
                }
            }

            #[inline]
            fn variant_type(&self) -> #bevy_reflect_path::VariantType {
                 match self {
                    #(#enum_variant_type,)*
                    _ => unreachable!(),
                }
            }

            fn clone_dynamic(&self) -> #bevy_reflect_path::DynamicEnum {
                #bevy_reflect_path::DynamicEnum::from_ref::<Self>(self)
            }
        }

        impl #impl_generics #bevy_reflect_path::Reflect for #enum_path #ty_generics #where_reflect_clause {
            #[inline]
            fn get_represented_type_info(&self) -> #FQOption<&'static #bevy_reflect_path::TypeInfo> {
                #FQOption::Some(<Self as #bevy_reflect_path::Typed>::type_info())
            }

            #[inline]
            fn into_any(self: #FQBox<Self>) -> #FQBox<dyn #FQAny> {
                self
            }

            #[inline]
            fn as_any(&self) -> &dyn #FQAny {
                self
            }

            #[inline]
            fn as_any_mut(&mut self) -> &mut dyn #FQAny {
                self
            }

            #[inline]
            fn into_reflect(self: #FQBox<Self>) -> #FQBox<dyn #bevy_reflect_path::Reflect> {
                self
            }

            #[inline]
            fn as_reflect(&self) -> &dyn #bevy_reflect_path::Reflect {
                self
            }

            #[inline]
            fn as_reflect_mut(&mut self) -> &mut dyn #bevy_reflect_path::Reflect {
                self
            }

            #[inline]
            fn clone_value(&self) -> #FQBox<dyn #bevy_reflect_path::Reflect> {
                #FQBox::new(#bevy_reflect_path::Enum::clone_dynamic(self))
            }

            #[inline]
            fn set(&mut self, #ref_value: #FQBox<dyn #bevy_reflect_path::Reflect>) -> #FQResult<(), #FQBox<dyn #bevy_reflect_path::Reflect>> {
                *self = <dyn #bevy_reflect_path::Reflect>::take(#ref_value)?;
                #FQResult::Ok(())
            }

            #[inline]
            fn apply(&mut self, #ref_value: &dyn #bevy_reflect_path::Reflect) {
                if let #bevy_reflect_path::ReflectRef::Enum(#ref_value) = #bevy_reflect_path::Reflect::reflect_ref(#ref_value) {
                    if #bevy_reflect_path::Enum::variant_name(self) == #bevy_reflect_path::Enum::variant_name(#ref_value) {
                        // Same variant -> just update fields
                        match #bevy_reflect_path::Enum::variant_type(#ref_value) {
                            #bevy_reflect_path::VariantType::Struct => {
                                for field in #bevy_reflect_path::Enum::iter_fields(#ref_value) {
                                    let name = field.name().unwrap();
                                    #bevy_reflect_path::Enum::field_mut(self, name).map(|v| v.apply(field.value()));
                                }
                            }
                            #bevy_reflect_path::VariantType::Tuple => {
                                for (index, field) in ::core::iter::Iterator::enumerate(#bevy_reflect_path::Enum::iter_fields(#ref_value)) {
                                    #bevy_reflect_path::Enum::field_at_mut(self, index).map(|v| v.apply(field.value()));
                                }
                            }
                            _ => {}
                        }
                    } else {
                        // New variant -> perform a switch
                        match #bevy_reflect_path::Enum::variant_name(#ref_value) {
                            #(#variant_names => {
                                *self = #variant_constructors
                            })*
                            name => panic!("variant with name `{}` does not exist on enum `{}`", name, <Self as #bevy_reflect_path::TypePath>::type_path()),
                        }
                    }
                } else {
                    panic!("`{}` is not an enum", #bevy_reflect_path::DynamicTypePath::reflect_type_path(#ref_value));
                }
            }

            fn reflect_kind(&self) -> #bevy_reflect_path::ReflectKind {
                #bevy_reflect_path::ReflectKind::Enum
            }

            fn reflect_ref(&self) -> #bevy_reflect_path::ReflectRef {
                #bevy_reflect_path::ReflectRef::Enum(self)
            }

            fn reflect_mut(&mut self) -> #bevy_reflect_path::ReflectMut {
                #bevy_reflect_path::ReflectMut::Enum(self)
            }

            fn reflect_owned(self: #FQBox<Self>) -> #bevy_reflect_path::ReflectOwned {
                #bevy_reflect_path::ReflectOwned::Enum(self)
            }

            #hash_fn

            #partial_eq_fn

            #debug_fn
        }
    }
}

struct EnumImpls {
    variant_info: Vec<proc_macro2::TokenStream>,
    enum_field: Vec<proc_macro2::TokenStream>,
    enum_field_at: Vec<proc_macro2::TokenStream>,
    enum_index_of: Vec<proc_macro2::TokenStream>,
    enum_name_at: Vec<proc_macro2::TokenStream>,
    enum_field_len: Vec<proc_macro2::TokenStream>,
    enum_variant_name: Vec<proc_macro2::TokenStream>,
    enum_variant_index: Vec<proc_macro2::TokenStream>,
    enum_variant_type: Vec<proc_macro2::TokenStream>,
}

fn generate_impls(reflect_enum: &ReflectEnum, ref_index: &Ident, ref_name: &Ident) -> EnumImpls {
    let bevy_reflect_path = reflect_enum.meta().bevy_reflect_path();

    let mut variant_info = Vec::new();
    let mut enum_field = Vec::new();
    let mut enum_field_at = Vec::new();
    let mut enum_index_of = Vec::new();
    let mut enum_name_at = Vec::new();
    let mut enum_field_len = Vec::new();
    let mut enum_variant_name = Vec::new();
    let mut enum_variant_index = Vec::new();
    let mut enum_variant_type = Vec::new();

    for (variant_index, variant) in reflect_enum.variants().iter().enumerate() {
        let ident = &variant.data.ident;
        let name = ident.to_string();
        let unit = reflect_enum.get_unit(ident);

        let variant_type_ident = match variant.data.fields {
            Fields::Unit => Ident::new("Unit", Span::call_site()),
            Fields::Unnamed(..) => Ident::new("Tuple", Span::call_site()),
            Fields::Named(..) => Ident::new("Struct", Span::call_site()),
        };

        let variant_info_ident = match variant.data.fields {
            Fields::Unit => Ident::new("UnitVariantInfo", Span::call_site()),
            Fields::Unnamed(..) => Ident::new("TupleVariantInfo", Span::call_site()),
            Fields::Named(..) => Ident::new("StructVariantInfo", Span::call_site()),
        };

        enum_variant_name.push(quote! {
            #unit{..} => #name
        });
        enum_variant_index.push(quote! {
            #unit{..} => #variant_index
        });

        fn get_field_args(
            fields: &[StructField],
            mut generate_for_field: impl FnMut(usize, usize, &StructField) -> proc_macro2::TokenStream,
        ) -> Vec<proc_macro2::TokenStream> {
            let mut constructor_argument = Vec::new();
            let mut reflect_idx = 0;
            for field in fields {
                if field.attrs.ignore.is_ignored() {
                    // Ignored field
                    continue;
                }
                constructor_argument.push(generate_for_field(
                    reflect_idx,
                    field.declaration_index,
                    field,
                ));
                reflect_idx += 1;
            }
            constructor_argument
        }

        let mut push_variant =
            |_variant: &EnumVariant, arguments: proc_macro2::TokenStream, field_len: usize| {
                #[cfg(feature = "documentation")]
                let with_docs = {
                    let doc = quote::ToTokens::to_token_stream(&_variant.doc);
                    Some(quote!(.with_docs(#doc)))
                };
                #[cfg(not(feature = "documentation"))]
                let with_docs: Option<proc_macro2::TokenStream> = None;

                variant_info.push(quote! {
                    #bevy_reflect_path::VariantInfo::#variant_type_ident(
                        #bevy_reflect_path::#variant_info_ident::new(#arguments)
                        #with_docs
                    )
                });
                enum_field_len.push(quote! {
                    #unit{..} => #field_len
                });
                enum_variant_type.push(quote! {
                    #unit{..} => #bevy_reflect_path::VariantType::#variant_type_ident
                });
            };

        match &variant.fields {
            EnumVariantFields::Unit => {
                push_variant(variant, quote!(#name), 0);
            }
            EnumVariantFields::Unnamed(fields) => {
                let args = get_field_args(fields, |reflect_idx, declaration_index, field| {
                    let declare_field = syn::Index::from(declaration_index);
                    enum_field_at.push(quote! {
                        #unit { #declare_field : value, .. } if #ref_index == #reflect_idx => #FQOption::Some(value)
                    });

                    #[cfg(feature = "documentation")]
                    let with_docs = {
                        let doc = quote::ToTokens::to_token_stream(&field.doc);
                        Some(quote!(.with_docs(#doc)))
                    };
                    #[cfg(not(feature = "documentation"))]
                    let with_docs: Option<proc_macro2::TokenStream> = None;

                    let field_ty = &field.data.ty;
                    quote! {
                        #bevy_reflect_path::UnnamedField::new::<#field_ty>(#reflect_idx)
                        #with_docs
                    }
                });

                let field_len = args.len();
                push_variant(variant, quote!(#name, &[ #(#args),* ]), field_len);
            }
            EnumVariantFields::Named(fields) => {
                let args = get_field_args(fields, |reflect_idx, _, field| {
                    let field_ident = field.data.ident.as_ref().unwrap();
                    let field_name = field_ident.to_string();
                    enum_field.push(quote! {
                        #unit{ #field_ident, .. } if #ref_name == #field_name => #FQOption::Some(#field_ident)
                    });
                    enum_field_at.push(quote! {
                        #unit{ #field_ident, .. } if #ref_index == #reflect_idx => #FQOption::Some(#field_ident)
                    });
                    enum_index_of.push(quote! {
                        #unit{ .. } if #ref_name == #field_name => #FQOption::Some(#reflect_idx)
                    });
                    enum_name_at.push(quote! {
                        #unit{ .. } if #ref_index == #reflect_idx => #FQOption::Some(#field_name)
                    });

                    #[cfg(feature = "documentation")]
                    let with_docs = {
                        let doc = quote::ToTokens::to_token_stream(&field.doc);
                        Some(quote!(.with_docs(#doc)))
                    };
                    #[cfg(not(feature = "documentation"))]
                    let with_docs: Option<proc_macro2::TokenStream> = None;

                    let field_ty = &field.data.ty;
                    quote! {
                        #bevy_reflect_path::NamedField::new::<#field_ty>(#field_name)
                        #with_docs
                    }
                });

                let field_len = args.len();
                push_variant(variant, quote!(#name, &[ #(#args),* ]), field_len);
            }
        };
    }

    EnumImpls {
        variant_info,
        enum_field,
        enum_field_at,
        enum_index_of,
        enum_name_at,
        enum_field_len,
        enum_variant_name,
        enum_variant_index,
        enum_variant_type,
    }
}<|MERGE_RESOLUTION|>--- conflicted
+++ resolved
@@ -44,14 +44,10 @@
                 }
             }
         });
-<<<<<<< HEAD
     let debug_fn = reflect_enum
         .meta()
-        .traits()
+        .attrs()
         .get_debug_impl(bevy_reflect_path);
-=======
-    let debug_fn = reflect_enum.meta().attrs().get_debug_impl();
->>>>>>> 1d5388ed
     let partial_eq_fn = reflect_enum
         .meta()
         .attrs()
