--- conflicted
+++ resolved
@@ -25,13 +25,6 @@
     UnitStruct(ReflectStruct<'a>),
     Enum(ReflectEnum<'a>),
     Value(ReflectMeta<'a>),
-}
-
-/// How the macro was invoked.
-#[derive(Debug, Copy, Clone, PartialEq, Eq)]
-pub(crate) enum ReflectImplSource {
-    ImplRemoteType,
-    DeriveLocalType,
 }
 
 /// Metadata present on all reflected types, including name, generics, and attributes.
@@ -151,8 +144,6 @@
     Value,
 }
 
-<<<<<<< HEAD
-=======
 /// How the macro was invoked.
 #[derive(Debug, Copy, Clone, PartialEq, Eq)]
 pub(crate) enum ReflectImplSource {
@@ -160,7 +151,6 @@
     DeriveLocalType,
 }
 
->>>>>>> 14f1a4f1
 /// Which trait the macro explicitly implements.
 #[derive(Debug, Copy, Clone, PartialEq, Eq)]
 pub(crate) enum ReflectTraitToImpl {
@@ -169,7 +159,6 @@
     TypePath,
 }
 
-<<<<<<< HEAD
 /// What sort of type we generate an impl for.
 #[derive(Debug, Copy, Clone, PartialEq, Eq)]
 pub(crate) enum ReflectTypeKind {
@@ -179,17 +168,12 @@
     Value,
 }
 
-=======
->>>>>>> 14f1a4f1
 /// The provenance of a macro invocation.
 #[derive(Debug, Copy, Clone, PartialEq, Eq)]
 pub(crate) struct ReflectProvenance {
     pub source: ReflectImplSource,
     pub trait_: ReflectTraitToImpl,
-<<<<<<< HEAD
     pub type_kind: ReflectTypeKind,
-=======
->>>>>>> 14f1a4f1
 }
 
 impl fmt::Display for ReflectProvenance {
@@ -209,12 +193,8 @@
 impl<'a> ReflectDerive<'a> {
     pub fn from_input(
         input: &'a DeriveInput,
-<<<<<<< HEAD
         source: ReflectImplSource,
         trait_: ReflectTraitToImpl,
-=======
-        provenance: ReflectProvenance,
->>>>>>> 14f1a4f1
     ) -> Result<Self, syn::Error> {
         let provenance = {
             let type_kind = match &input.data {
@@ -259,11 +239,7 @@
                     }
 
                     reflect_mode = Some(ReflectMode::Normal);
-<<<<<<< HEAD
                     let new_traits = ReflectTraits::from_meta_list(meta_list, provenance)?;
-=======
-                    let new_traits = ReflectTraits::from_meta_list(meta_list, provenance.trait_)?;
->>>>>>> 14f1a4f1
                     traits.merge(new_traits)?;
                 }
                 Meta::List(meta_list) if meta_list.path.is_ident(REFLECT_VALUE_ATTRIBUTE_NAME) => {
@@ -275,11 +251,7 @@
                     }
 
                     reflect_mode = Some(ReflectMode::Value);
-<<<<<<< HEAD
                     let new_traits = ReflectTraits::from_meta_list(meta_list, provenance)?;
-=======
-                    let new_traits = ReflectTraits::from_meta_list(meta_list, provenance.trait_)?;
->>>>>>> 14f1a4f1
                     traits.merge(new_traits)?;
                 }
                 Meta::Path(path) if path.is_ident(REFLECT_VALUE_ATTRIBUTE_NAME) => {
