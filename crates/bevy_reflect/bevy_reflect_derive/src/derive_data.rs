--- conflicted
+++ resolved
@@ -196,7 +196,6 @@
         source: ReflectImplSource,
         trait_: ReflectTraitToImpl,
     ) -> Result<Self, syn::Error> {
-<<<<<<< HEAD
         let provenance = {
             let type_kind = match &input.data {
                 Data::Struct(data) => match &data.fields {
@@ -218,10 +217,7 @@
             }
         };
 
-        let mut traits = ReflectTraits::default();
-=======
         let mut traits = ContainerAttributes::default();
->>>>>>> 1d5388ed
         // Should indicate whether `#[reflect_value]` was used.
         let mut reflect_mode = None;
         // Should indicate whether `#[type_path = "..."]` was used.
@@ -243,12 +239,7 @@
                     }
 
                     reflect_mode = Some(ReflectMode::Normal);
-<<<<<<< HEAD
-                    let new_traits = ReflectTraits::from_meta_list(meta_list, provenance)?;
-=======
-                    let new_traits =
-                        ContainerAttributes::parse_meta_list(meta_list, provenance.trait_)?;
->>>>>>> 1d5388ed
+                    let new_traits = ContainerAttributes::parse_meta_list(meta_list, provenance)?;
                     traits.merge(new_traits)?;
                 }
                 Meta::List(meta_list) if meta_list.path.is_ident(REFLECT_VALUE_ATTRIBUTE_NAME) => {
@@ -260,12 +251,7 @@
                     }
 
                     reflect_mode = Some(ReflectMode::Value);
-<<<<<<< HEAD
-                    let new_traits = ReflectTraits::from_meta_list(meta_list, provenance)?;
-=======
-                    let new_traits =
-                        ContainerAttributes::parse_meta_list(meta_list, provenance.trait_)?;
->>>>>>> 1d5388ed
+                    let new_traits = ContainerAttributes::parse_meta_list(meta_list, provenance)?;
                     traits.merge(new_traits)?;
                 }
                 Meta::Path(path) if path.is_ident(REFLECT_VALUE_ATTRIBUTE_NAME) => {
@@ -345,7 +331,7 @@
         let meta = ReflectMeta::new(type_path, traits, provenance);
 
         if meta.provenance().source == ReflectImplSource::ImplRemoteType
-            && meta.traits.type_path_attrs().should_auto_derive()
+            && meta.attrs().type_path_attrs().should_auto_derive()
             && !meta.type_path().has_custom_path()
         {
             return Err(syn::Error::new(
@@ -476,15 +462,11 @@
 }
 
 impl<'a> ReflectMeta<'a> {
-<<<<<<< HEAD
     pub fn new(
         type_path: ReflectTypePath<'a>,
-        traits: ReflectTraits,
+        attrs: ContainerAttributes,
         provenance: ReflectProvenance,
     ) -> Self {
-=======
-    pub fn new(type_path: ReflectTypePath<'a>, attrs: ContainerAttributes) -> Self {
->>>>>>> 1d5388ed
         Self {
             attrs,
             type_path,
