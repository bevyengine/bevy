use crate::container_attributes::{FromReflectAttrs, ReflectTraits};
use crate::field_attributes::{parse_field_attrs, ReflectFieldAttr};
use crate::type_path::parse_path_no_leading_colon;
use crate::utility::{members_to_serialization_denylist, StringExpr, WhereClauseOptions};
use bit_set::BitSet;
use quote::{quote, ToTokens};
use syn::token::Comma;

use crate::{
    utility, REFLECT_ATTRIBUTE_NAME, REFLECT_VALUE_ATTRIBUTE_NAME, TYPE_NAME_ATTRIBUTE_NAME,
    TYPE_PATH_ATTRIBUTE_NAME,
};
use syn::punctuated::Punctuated;
use syn::spanned::Spanned;
use syn::{
    parse_str, Data, DeriveInput, Field, Fields, GenericParam, Generics, Ident, LitStr, Meta, Path,
    PathSegment, Type, TypeParam, Variant,
};

pub(crate) enum ReflectDerive<'a> {
    Struct(ReflectStruct<'a>),
    TupleStruct(ReflectStruct<'a>),
    UnitStruct(ReflectStruct<'a>),
    Enum(ReflectEnum<'a>),
    Value(ReflectMeta<'a>),
}

/// Metadata present on all reflected types, including name, generics, and attributes.
///
/// # Example
///
/// ```ignore
/// #[derive(Reflect)]
/// //                          traits
/// //        |----------------------------------------|
/// #[reflect(PartialEq, Serialize, Deserialize, Default)]
/// //            type_path       generics
/// //     |-------------------||----------|
/// struct ThingThatImReflecting<T1, T2, T3> {/* ... */}
/// ```
pub(crate) struct ReflectMeta<'a> {
    /// The registered traits for this type.
    traits: ReflectTraits,
    /// The path to this type.
    type_path: ReflectTypePath<'a>,
    /// A cached instance of the path to the `bevy_reflect` crate.
    bevy_reflect_path: Path,
    /// The documentation for this type, if any
    #[cfg(feature = "documentation")]
    docs: crate::documentation::Documentation,
}

/// Struct data used by derive macros for `Reflect` and `FromReflect`.
///
/// # Example
///
/// ```ignore
/// #[derive(Reflect)]
/// #[reflect(PartialEq, Serialize, Deserialize, Default)]
/// struct ThingThatImReflecting<T1, T2, T3> {
///     x: T1, // |
///     y: T2, // |- fields
///     z: T3  // |
/// }
/// ```
pub(crate) struct ReflectStruct<'a> {
    meta: ReflectMeta<'a>,
    serialization_denylist: BitSet<u32>,
    fields: Vec<StructField<'a>>,
}

/// Enum data used by derive macros for `Reflect` and `FromReflect`.
///
/// # Example
///
/// ```ignore
/// #[derive(Reflect)]
/// #[reflect(PartialEq, Serialize, Deserialize, Default)]
/// enum ThingThatImReflecting<T1, T2, T3> {
///     A(T1),                  // |
///     B,                      // |- variants
///     C { foo: T2, bar: T3 }  // |
/// }
/// ```
pub(crate) struct ReflectEnum<'a> {
    meta: ReflectMeta<'a>,
    variants: Vec<EnumVariant<'a>>,
}

/// Represents a field on a struct or tuple struct.
#[derive(Clone)]
pub(crate) struct StructField<'a> {
    /// The raw field.
    pub data: &'a Field,
    /// The reflection-based attributes on the field.
    pub attrs: ReflectFieldAttr,
    /// The index of this field within the struct.
    pub index: usize,
    /// The documentation for this field, if any
    #[cfg(feature = "documentation")]
    pub doc: crate::documentation::Documentation,
}

/// Represents a variant on an enum.
pub(crate) struct EnumVariant<'a> {
    /// The raw variant.
    pub data: &'a Variant,
    /// The fields within this variant.
    pub fields: EnumVariantFields<'a>,
    /// The reflection-based attributes on the variant.
    #[allow(dead_code)]
    pub attrs: ReflectFieldAttr,
    /// The index of this variant within the enum.
    #[allow(dead_code)]
    pub index: usize,
    /// The documentation for this variant, if any
    #[cfg(feature = "documentation")]
    pub doc: crate::documentation::Documentation,
}

pub(crate) enum EnumVariantFields<'a> {
    Named(Vec<StructField<'a>>),
    Unnamed(Vec<StructField<'a>>),
    Unit,
}

/// The method in which the type should be reflected.
#[derive(PartialEq, Eq)]
enum ReflectMode {
    /// Reflect the type normally, providing information about all fields/variants.
    Normal,
    /// Reflect the type as a value.
    Value,
}

impl<'a> ReflectDerive<'a> {
    pub fn from_input(
        input: &'a DeriveInput,
        is_from_reflect_derive: bool,
    ) -> Result<Self, syn::Error> {
        let mut traits = ReflectTraits::default();
        // Should indicate whether `#[reflect_value]` was used.
        let mut reflect_mode = None;
        // Should indicate whether `#[type_path = "..."]` was used.
        let mut custom_path: Option<Path> = None;
        // Should indicate whether `#[type_name = "..."]` was used.
        let mut custom_type_name: Option<Ident> = None;

        #[cfg(feature = "documentation")]
        let mut doc = crate::documentation::Documentation::default();

        for attribute in &input.attrs {
            match &attribute.meta {
                Meta::List(meta_list) if meta_list.path.is_ident(REFLECT_ATTRIBUTE_NAME) => {
                    if !matches!(reflect_mode, None | Some(ReflectMode::Normal)) {
                        return Err(syn::Error::new(
                            meta_list.span(),
                            format_args!("cannot use both `#[{REFLECT_ATTRIBUTE_NAME}]` and `#[{REFLECT_VALUE_ATTRIBUTE_NAME}]`"),
                        ));
                    }

                    reflect_mode = Some(ReflectMode::Normal);
                    let new_traits = ReflectTraits::from_metas(
                        meta_list.parse_args_with(Punctuated::<Meta, Comma>::parse_terminated)?,
                        is_from_reflect_derive,
                    )?;
                    traits.merge(new_traits)?;
                }
                Meta::List(meta_list) if meta_list.path.is_ident(REFLECT_VALUE_ATTRIBUTE_NAME) => {
                    if !matches!(reflect_mode, None | Some(ReflectMode::Value)) {
                        return Err(syn::Error::new(
                            meta_list.span(),
                            format_args!("cannot use both `#[{REFLECT_ATTRIBUTE_NAME}]` and `#[{REFLECT_VALUE_ATTRIBUTE_NAME}]`"),
                        ));
                    }

                    reflect_mode = Some(ReflectMode::Value);
                    let new_traits = ReflectTraits::from_metas(
                        meta_list.parse_args_with(Punctuated::<Meta, Comma>::parse_terminated)?,
                        is_from_reflect_derive,
                    )?;
                    traits.merge(new_traits)?;
                }
                Meta::Path(path) if path.is_ident(REFLECT_VALUE_ATTRIBUTE_NAME) => {
                    if !matches!(reflect_mode, None | Some(ReflectMode::Value)) {
                        return Err(syn::Error::new(
                            path.span(),
                            format_args!("cannot use both `#[{REFLECT_ATTRIBUTE_NAME}]` and `#[{REFLECT_VALUE_ATTRIBUTE_NAME}]`"),
                        ));
                    }

                    reflect_mode = Some(ReflectMode::Value);
                }
                Meta::NameValue(pair) if pair.path.is_ident(TYPE_PATH_ATTRIBUTE_NAME) => {
                    let syn::Expr::Lit(syn::ExprLit {
                        lit: syn::Lit::Str(lit),
                        ..
                    }) = &pair.value else {
                        return Err(syn::Error::new(
                            pair.span(),
                            format_args!("`#[{TYPE_PATH_ATTRIBUTE_NAME} = \"...\"]` must be a string literal"),
                        ));
                    };

                    custom_path = Some(syn::parse::Parser::parse_str(
                        parse_path_no_leading_colon,
                        &lit.value(),
                    )?);
                }
                Meta::NameValue(pair) if pair.path.is_ident(TYPE_NAME_ATTRIBUTE_NAME) => {
                    let syn::Expr::Lit(syn::ExprLit {
                        lit: syn::Lit::Str(lit),
                        ..
                    }) = &pair.value else {
                        return Err(syn::Error::new(
                            pair.span(),
                            format_args!("`#[{TYPE_NAME_ATTRIBUTE_NAME} = \"...\"]` must be a string literal"),
                        ));
                    };

                    custom_type_name = Some(parse_str(&lit.value())?);
                }
                #[cfg(feature = "documentation")]
                Meta::NameValue(pair) if pair.path.is_ident("doc") => {
                    if let syn::Expr::Lit(syn::ExprLit {
                        lit: syn::Lit::Str(lit),
                        ..
                    }) = &pair.value
                    {
                        doc.push(lit.value());
                    }
                }
                _ => continue,
            }
        }
        match (&mut custom_path, custom_type_name) {
            (Some(path), custom_type_name) => {
                let ident = custom_type_name.unwrap_or_else(|| input.ident.clone());
                path.segments.push(PathSegment::from(ident));
            }
            (None, Some(name)) => {
                return Err(syn::Error::new(
                    name.span(),
                    format!("cannot use `#[{TYPE_NAME_ATTRIBUTE_NAME} = \"...\"]` without a `#[{TYPE_PATH_ATTRIBUTE_NAME} = \"...\"]` attribute."),
                ));
            }
            _ => (),
        }

        let type_path = ReflectTypePath::Internal {
            ident: &input.ident,
            custom_path,
            generics: &input.generics,
        };

        let meta = ReflectMeta::new(type_path, traits);

        #[cfg(feature = "documentation")]
        let meta = meta.with_docs(doc);

        // Use normal reflection if unspecified
        let reflect_mode = reflect_mode.unwrap_or(ReflectMode::Normal);

        if reflect_mode == ReflectMode::Value {
            return Ok(Self::Value(meta));
        }

        return match &input.data {
            Data::Struct(data) => {
                let fields = Self::collect_struct_fields(&data.fields)?;
                let reflect_struct = ReflectStruct {
                    meta,
                    serialization_denylist: members_to_serialization_denylist(
                        fields.iter().map(|v| v.attrs.ignore),
                    ),
                    fields,
                };

                match data.fields {
                    Fields::Named(..) => Ok(Self::Struct(reflect_struct)),
                    Fields::Unnamed(..) => Ok(Self::TupleStruct(reflect_struct)),
                    Fields::Unit => Ok(Self::UnitStruct(reflect_struct)),
                }
            }
            Data::Enum(data) => {
                let variants = Self::collect_enum_variants(&data.variants)?;

                let reflect_enum = ReflectEnum { meta, variants };
                Ok(Self::Enum(reflect_enum))
            }
            Data::Union(..) => Err(syn::Error::new(
                input.span(),
                "reflection not supported for unions",
            )),
        };
    }

    pub fn meta(&self) -> &ReflectMeta<'a> {
        match self {
            ReflectDerive::Struct(data)
            | ReflectDerive::TupleStruct(data)
            | ReflectDerive::UnitStruct(data) => data.meta(),
            ReflectDerive::Enum(data) => data.meta(),
            ReflectDerive::Value(meta) => meta,
        }
    }

    fn collect_struct_fields(fields: &'a Fields) -> Result<Vec<StructField<'a>>, syn::Error> {
        let sifter: utility::ResultSifter<StructField<'a>> = fields
            .iter()
            .enumerate()
            .map(|(index, field)| -> Result<StructField, syn::Error> {
                let attrs = parse_field_attrs(&field.attrs)?;
                Ok(StructField {
                    index,
                    attrs,
                    data: field,
                    #[cfg(feature = "documentation")]
                    doc: crate::documentation::Documentation::from_attributes(&field.attrs),
                })
            })
            .fold(
                utility::ResultSifter::default(),
                utility::ResultSifter::fold,
            );

        sifter.finish()
    }

    fn collect_enum_variants(
        variants: &'a Punctuated<Variant, Comma>,
    ) -> Result<Vec<EnumVariant<'a>>, syn::Error> {
        let sifter: utility::ResultSifter<EnumVariant<'a>> = variants
            .iter()
            .enumerate()
            .map(|(index, variant)| -> Result<EnumVariant, syn::Error> {
                let fields = Self::collect_struct_fields(&variant.fields)?;

                let fields = match variant.fields {
                    Fields::Named(..) => EnumVariantFields::Named(fields),
                    Fields::Unnamed(..) => EnumVariantFields::Unnamed(fields),
                    Fields::Unit => EnumVariantFields::Unit,
                };
                Ok(EnumVariant {
                    fields,
                    attrs: parse_field_attrs(&variant.attrs)?,
                    data: variant,
                    index,
                    #[cfg(feature = "documentation")]
                    doc: crate::documentation::Documentation::from_attributes(&variant.attrs),
                })
            })
            .fold(
                utility::ResultSifter::default(),
                utility::ResultSifter::fold,
            );

        sifter.finish()
    }
}

impl<'a> ReflectMeta<'a> {
    pub fn new(type_path: ReflectTypePath<'a>, traits: ReflectTraits) -> Self {
        Self {
            traits,
            type_path,
            bevy_reflect_path: utility::get_bevy_reflect_path(),
            #[cfg(feature = "documentation")]
            docs: Default::default(),
        }
    }

    /// Sets the documentation for this type.
    #[cfg(feature = "documentation")]
    pub fn with_docs(self, docs: crate::documentation::Documentation) -> Self {
        Self { docs, ..self }
    }

    /// The registered reflect traits on this struct.
    pub fn traits(&self) -> &ReflectTraits {
        &self.traits
    }

<<<<<<< HEAD
    /// The path to this type.
=======
    /// The `FromReflect` attributes on this type.
    #[allow(clippy::wrong_self_convention)]
    pub fn from_reflect(&self) -> &FromReflectAttrs {
        self.traits.from_reflect_attrs()
    }

    /// The name of this struct.
>>>>>>> b30ff2ab
    pub fn type_path(&self) -> &ReflectTypePath<'a> {
        &self.type_path
    }

    /// The cached `bevy_reflect` path.
    pub fn bevy_reflect_path(&self) -> &Path {
        &self.bevy_reflect_path
    }

    /// Returns the `GetTypeRegistration` impl as a `TokenStream`.
    pub fn get_type_registration(
        &self,
        where_clause_options: &WhereClauseOptions,
    ) -> proc_macro2::TokenStream {
        crate::registration::impl_get_type_registration(self, where_clause_options, None)
    }

    /// The collection of docstrings for this type, if any.
    #[cfg(feature = "documentation")]
    pub fn doc(&self) -> &crate::documentation::Documentation {
        &self.docs
    }
}

impl<'a> ReflectStruct<'a> {
    /// Access the metadata associated with this struct definition.
    pub fn meta(&self) -> &ReflectMeta<'a> {
        &self.meta
    }

    /// Access the data about which fields should be ignored during serialization.
    ///
    /// The returned bitset is a collection of indices obtained from the [`members_to_serialization_denylist`](crate::utility::members_to_serialization_denylist) function.
    #[allow(dead_code)]
    pub fn serialization_denylist(&self) -> &BitSet<u32> {
        &self.serialization_denylist
    }

    /// Returns the `GetTypeRegistration` impl as a `TokenStream`.
    ///
    /// Returns a specific implementation for structs and this method should be preferred over the generic [`get_type_registration`](crate::ReflectMeta) method
    pub fn get_type_registration(
        &self,
        where_clause_options: &WhereClauseOptions,
    ) -> proc_macro2::TokenStream {
        crate::registration::impl_get_type_registration(
            self.meta(),
            where_clause_options,
            Some(&self.serialization_denylist),
        )
    }

    /// Get a collection of types which are exposed to the reflection API
    pub fn active_types(&self) -> Vec<syn::Type> {
        self.active_fields()
            .map(|field| field.data.ty.clone())
            .collect()
    }

    /// Get an iterator of fields which are exposed to the reflection API
    pub fn active_fields(&self) -> impl Iterator<Item = &StructField<'a>> {
        self.fields
            .iter()
            .filter(|field| field.attrs.ignore.is_active())
    }

    /// Get an iterator of fields which are ignored by the reflection API
    pub fn ignored_fields(&self) -> impl Iterator<Item = &StructField<'a>> {
        self.fields
            .iter()
            .filter(|field| field.attrs.ignore.is_ignored())
    }

    /// The complete set of fields in this struct.
    #[allow(dead_code)]
    pub fn fields(&self) -> &[StructField<'a>] {
        &self.fields
    }

    pub fn where_clause_options(&self) -> WhereClauseOptions {
        WhereClauseOptions::new(self.meta(), self.active_fields(), self.ignored_fields())
    }
}

impl<'a> ReflectEnum<'a> {
    /// Access the metadata associated with this enum definition.
    pub fn meta(&self) -> &ReflectMeta<'a> {
        &self.meta
    }

    /// Returns the given ident as a qualified unit variant of this enum.
    pub fn get_unit(&self, variant: &Ident) -> proc_macro2::TokenStream {
        let name = self.meta.type_path();
        quote! {
            #name::#variant
        }
    }

    /// The complete set of variants in this enum.
    pub fn variants(&self) -> &[EnumVariant<'a>] {
        &self.variants
    }

    /// Get an iterator of fields which are exposed to the reflection API
    pub fn active_fields(&self) -> impl Iterator<Item = &StructField<'a>> {
        self.variants()
            .iter()
            .flat_map(|variant| variant.active_fields())
    }

    /// Get an iterator of fields which are ignored by the reflection API
    pub fn ignored_fields(&self) -> impl Iterator<Item = &StructField<'a>> {
        self.variants()
            .iter()
            .flat_map(|variant| variant.ignored_fields())
    }

    pub fn where_clause_options(&self) -> WhereClauseOptions {
        WhereClauseOptions::new(self.meta(), self.active_fields(), self.ignored_fields())
    }
}

impl<'a> EnumVariant<'a> {
    /// Get an iterator of fields which are exposed to the reflection API
    #[allow(dead_code)]
    pub fn active_fields(&self) -> impl Iterator<Item = &StructField<'a>> {
        self.fields()
            .iter()
            .filter(|field| field.attrs.ignore.is_active())
    }

    /// Get an iterator of fields which are ignored by the reflection API
    #[allow(dead_code)]
    pub fn ignored_fields(&self) -> impl Iterator<Item = &StructField<'a>> {
        self.fields()
            .iter()
            .filter(|field| field.attrs.ignore.is_ignored())
    }

    /// The complete set of fields in this variant.
    #[allow(dead_code)]
    pub fn fields(&self) -> &[StructField<'a>] {
        match &self.fields {
            EnumVariantFields::Named(fields) | EnumVariantFields::Unnamed(fields) => fields,
            EnumVariantFields::Unit => &[],
        }
    }
}

/// Represents a path to a type.
///
/// This is used over [`struct@Ident`] or [`Path`]
/// to have the correct semantics for [deriving `TypePath`].
///
/// The type can always be reached with its [`ToTokens`] implementation.
///
/// The [`short_type_path`], [`type_ident`], [`crate_name`], and [`module_path`] methods
/// have corresponding methods on the `TypePath` trait.
/// [`long_type_path`] corresponds to the `type_path` method on `TypePath`.
///
/// [deriving `TypePath`]: crate::derive_type_path
/// [`long_type_path`]: ReflectTypePath::long_type_path
/// [`short_type_path`]: ReflectTypePath::short_type_path
/// [`type_ident`]: ReflectTypePath::type_ident
/// [`crate_name`]: ReflectTypePath::crate_name
/// [`module_path`]: ReflectTypePath::module_path
///
/// # Example
///
/// ```rust,ignore
/// # use syn::parse_quote;
/// # use bevy_reflect_derive::ReflectTypePath;
/// let path: syn::Path = parse_quote!(::core::marker::PhantomData)?;
///
/// let type_path = ReflectTypePath::External {
///     path,
///     custom_path: None,
/// };
///
/// // Equivalent to "core::marker".
/// let module_path = type_path.module_path();
/// # Ok::<(), syn::Error>(())
/// ```
///
pub(crate) enum ReflectTypePath<'a> {
    /// Types without a crate/module that can be named from any scope (e.g. `bool`).
    Primitive(&'a Ident),
    /// Using `::my_crate::foo::Bar` syntax.
    ///
    /// May have a separate custom path used for the `TypePath` implementation.
    External {
        path: &'a Path,
        custom_path: Option<Path>,
        generics: &'a Generics,
    },
    /// The name of a type relative to its scope.
    ///
    /// The type must be able to be reached with just its name.
    ///
    /// May have a separate alias path used for the `TypePath` implementation.
    ///
    /// Module and crate are found with [`module_path!()`](core::module_path),
    /// if there is no custom path specified.
    Internal {
        ident: &'a Ident,
        custom_path: Option<Path>,
        generics: &'a Generics,
    },
    /// Any [`syn::Type`] with only a defined `type_path` and `short_type_path`.
    #[allow(dead_code)]
    // Not currently used but may be useful in the future due to its generality.
    Anonymous {
        qualified_type: Type,
        long_type_path: StringExpr,
        short_type_path: StringExpr,
    },
}

impl<'a> ReflectTypePath<'a> {
    /// Returns the path interpreted as an [`struct@Ident`].
    ///
    /// Returns [`None`] if [anonymous].
    ///
    /// [anonymous]: ReflectTypePath::Anonymous
    pub fn get_ident(&self) -> Option<&Ident> {
        match self {
            Self::Internal {
                ident, custom_path, ..
            } => Some(
                custom_path
                    .as_ref()
                    .map(|path| &path.segments.last().unwrap().ident)
                    .unwrap_or(ident),
            ),
            Self::External {
                path, custom_path, ..
            } => Some(
                &custom_path
                    .as_ref()
                    .unwrap_or(path)
                    .segments
                    .last()
                    .unwrap()
                    .ident,
            ),
            Self::Primitive(ident) => Some(ident),
            _ => None,
        }
    }

    /// The generics associated with the type.
    ///
    /// Empty if [anonymous] or [primitive].
    ///
    /// [primitive]: ReflectTypePath::Primitive
    /// [anonymous]: ReflectTypePath::Anonymous
    pub fn generics(&self) -> &'a Generics {
        // Use a constant because we need to return a reference of at least 'a.
        const EMPTY_GENERICS: &Generics = &Generics {
            gt_token: None,
            lt_token: None,
            where_clause: None,
            params: Punctuated::new(),
        };
        match self {
            Self::Internal { generics, .. } | Self::External { generics, .. } => generics,
            _ => EMPTY_GENERICS,
        }
    }

    /// Whether an implementation of `Typed` or `TypePath` should be generic.
    ///
    /// Returning true that it should use a `GenericTypeCell` in its implementation.
    pub fn impl_is_generic(&self) -> bool {
        // Whether to use `GenericTypeCell` is not dependent on lifetimes
        // (which all have to be 'static anyway).
        !self
            .generics()
            .params
            .iter()
            .all(|param| matches!(param, GenericParam::Lifetime(_)))
    }

    /// Returns the path interpreted as a [`Path`].
    ///
    /// Returns [`None`] if [anonymous], [primitive],
    /// or a [`ReflectTypePath::Internal`] without a custom path.
    ///
    /// [primitive]: ReflectTypePath::Primitive
    /// [anonymous]: ReflectTypePath::Anonymous
    pub fn get_path(&self) -> Option<&Path> {
        match self {
            Self::Internal { custom_path, .. } => custom_path.as_ref(),
            Self::External {
                path, custom_path, ..
            } => Some(custom_path.as_ref().unwrap_or(path)),
            _ => None,
        }
    }

    /// Returns whether this [internal] or [external] path has a custom path.
    ///
    /// [internal]: ReflectTypePath::Internal
    /// [external]: ReflectTypePath::External
    pub fn has_custom_path(&self) -> bool {
        match self {
            Self::Internal { custom_path, .. } | Self::External { custom_path, .. } => {
                custom_path.is_some()
            }
            _ => false,
        }
    }

    /// Returns a [`StringExpr`] representing the name of the type's crate.
    ///
    /// Returns [`None`] if the type is [primitive] or [anonymous].
    ///
    /// For non-customised [internal] paths this is created from [`module_path`].
    ///
    /// For `Option<PhantomData>`, this is `"core"`.
    ///
    /// [primitive]: ReflectTypePath::Primitive
    /// [anonymous]: ReflectTypePath::Anonymous
    /// [internal]: ReflectTypePath::Internal
    pub fn crate_name(&self) -> Option<StringExpr> {
        if let Some(path) = self.get_path() {
            let crate_name = &path.segments.first().unwrap().ident;
            return Some(StringExpr::from(crate_name));
        }

        match self {
            Self::Internal { .. } => Some(StringExpr::Borrowed(quote! {
                ::core::module_path!()
                    .split(':')
                    .next()
                    .unwrap()
            })),
            Self::External { .. } => unreachable!(),
            _ => None,
        }
    }

    /// Combines type generics and const generics into one [`StringExpr`].
    ///
    /// This string can be used with a `GenericTypePathCell` in a `TypePath` implementation.
    ///
    /// The `ty_generic_fn` param maps [`TypeParam`]s to [`StringExpr`]s.
    fn reduce_generics(
        generics: &Generics,
        mut ty_generic_fn: impl FnMut(&TypeParam) -> StringExpr,
    ) -> StringExpr {
        let mut params = generics.params.iter().filter_map(|param| match param {
            GenericParam::Type(type_param) => Some(ty_generic_fn(type_param)),
            GenericParam::Const(const_param) => {
                let ident = &const_param.ident;
                let ty = &const_param.ty;

                Some(StringExpr::Owned(quote! {
                    <#ty as ::std::string::ToString>::to_string(&#ident)
                }))
            }
            GenericParam::Lifetime(_) => None,
        });

        params
            .next()
            .into_iter()
            .chain(params.flat_map(|x| [StringExpr::from_str(", "), x]))
            .collect()
    }

    /// Returns a [`StringExpr`] representing the "type path" of the type.
    ///
    /// For `Option<PhantomData>`, this is `"core::option::Option<core::marker::PhantomData>"`.
    pub fn long_type_path(&self, bevy_reflect_path: &Path) -> StringExpr {
        match self {
            Self::Primitive(ident) => StringExpr::from(ident),
            Self::Anonymous { long_type_path, .. } => long_type_path.clone(),
            Self::Internal { generics, .. } | Self::External { generics, .. } => {
                let ident = self.type_ident().unwrap();
                let module_path = self.module_path().unwrap();

                if self.impl_is_generic() {
                    let generics = ReflectTypePath::reduce_generics(
                        generics,
                        |TypeParam { ident, .. }| {
                            StringExpr::Borrowed(quote! {
                                <#ident as #bevy_reflect_path::TypePath>::type_path()
                            })
                        },
                    );

                    StringExpr::from_iter([
                        module_path,
                        StringExpr::from_str("::"),
                        ident,
                        StringExpr::from_str("<"),
                        generics,
                        StringExpr::from_str(">"),
                    ])
                } else {
                    StringExpr::from_iter([module_path, StringExpr::from_str("::"), ident])
                }
            }
        }
    }

    /// Returns a [`StringExpr`] representing the "short path" of the type.
    ///
    /// For `Option<PhantomData>`, this is `"Option<PhantomData>"`.
    pub fn short_type_path(&self, bevy_reflect_path: &Path) -> StringExpr {
        match self {
            Self::Anonymous {
                short_type_path, ..
            } => short_type_path.clone(),
            Self::Primitive(ident) => StringExpr::from(ident),
            Self::External { generics, .. } | Self::Internal { generics, .. } => {
                let ident = self.type_ident().unwrap();

                if self.impl_is_generic() {
                    let generics = ReflectTypePath::reduce_generics(
                        generics,
                        |TypeParam { ident, .. }| {
                            StringExpr::Borrowed(quote! {
                                <#ident as #bevy_reflect_path::TypePath>::short_type_path()
                            })
                        },
                    );

                    StringExpr::from_iter([
                        ident,
                        StringExpr::from_str("<"),
                        generics,
                        StringExpr::from_str(">"),
                    ])
                } else {
                    ident
                }
            }
        }
    }

    /// Returns a [`StringExpr`] representing the path to the module
    /// that the type is in.
    ///
    /// Returns [`None`] if the type is [primitive] or [anonymous].
    ///
    /// For non-customised [internal] paths this is created from [`module_path`].
    ///
    /// For `Option<PhantomData>`, this is `"core::option"`.
    ///
    /// [primitive]: ReflectTypePath::Primitive
    /// [anonymous]: ReflectTypePath::Anonymous
    /// [internal]: ReflectTypePath::Internal
    pub fn module_path(&self) -> Option<StringExpr> {
        if let Some(path) = self.get_path() {
            let path_string = path
                .segments
                .pairs()
                .take(path.segments.len() - 1)
                .map(|pair| pair.value().ident.to_string())
                .reduce(|path, ident| path + "::" + &ident)
                .unwrap();

            let path_lit = LitStr::new(&path_string, path.span());
            return Some(StringExpr::from_lit(&path_lit));
        }

        match self {
            Self::Internal { .. } => Some(StringExpr::Const(quote! {
                ::core::module_path!()
            })),
            Self::External { .. } => unreachable!(),
            _ => None,
        }
    }

    /// Returns a [`StringExpr`] representing the type's final ident.
    ///
    /// Returns [`None`] if the type is [anonymous].
    ///
    /// This is not necessarily a valid qualified path to the type.
    ///
    /// For `Option<PhantomData>`, this is `"Option"`.
    ///
    /// [anonymous]: ReflectTypePath::Anonymous
    pub fn type_ident(&self) -> Option<StringExpr> {
        self.get_ident().map(StringExpr::from)
    }
}

impl<'a> ToTokens for ReflectTypePath<'a> {
    fn to_tokens(&self, tokens: &mut proc_macro2::TokenStream) {
        match self {
            Self::Internal { ident, .. } | Self::Primitive(ident) => ident.to_tokens(tokens),
            Self::External { path, .. } => path.to_tokens(tokens),
            Self::Anonymous { qualified_type, .. } => qualified_type.to_tokens(tokens),
        }
    }
}<|MERGE_RESOLUTION|>--- conflicted
+++ resolved
@@ -381,17 +381,13 @@
         &self.traits
     }
 
-<<<<<<< HEAD
-    /// The path to this type.
-=======
     /// The `FromReflect` attributes on this type.
     #[allow(clippy::wrong_self_convention)]
     pub fn from_reflect(&self) -> &FromReflectAttrs {
         self.traits.from_reflect_attrs()
     }
 
-    /// The name of this struct.
->>>>>>> b30ff2ab
+    /// The path to this type.
     pub fn type_path(&self) -> &ReflectTypePath<'a> {
         &self.type_path
     }
