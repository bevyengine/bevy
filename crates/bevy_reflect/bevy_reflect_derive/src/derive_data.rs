--- conflicted
+++ resolved
@@ -9,14 +9,10 @@
 };
 use syn::punctuated::Punctuated;
 use syn::spanned::Spanned;
-<<<<<<< HEAD
 use syn::{
     Data, DeriveInput, Field, Fields, Generics, Ident, Lit, Meta, MetaList, NestedMeta, Path,
     Token, Type, Variant,
 };
-=======
-use syn::{Data, DeriveInput, Field, Fields, Generics, Ident, Meta, Path, Token, Variant};
->>>>>>> 2b80a3f2
 
 pub(crate) enum ReflectDerive<'a> {
     Struct(ReflectStruct<'a>),
@@ -145,17 +141,6 @@
                 _ => continue,
             }
         }
-<<<<<<< HEAD
-
-        let meta = ReflectMeta::new(
-            &input.ident,
-            &input.generics,
-            traits,
-            type_path_options.unwrap_or_default(),
-        );
-
-=======
->>>>>>> 2b80a3f2
         if force_reflect_value {
             return Ok(Self::Value(ReflectMeta::new(
                 &input.ident,
@@ -167,7 +152,12 @@
         return match &input.data {
             Data::Struct(data) => {
                 let fields = Self::collect_struct_fields(&data.fields)?;
-                let meta = ReflectMeta::new(&input.ident, &input.generics, traits);
+                let meta = ReflectMeta::new(
+                    &input.ident,
+                    &input.generics,
+                    traits,
+                    type_path_options.unwrap_or_default(),
+                );
                 let reflect_struct = ReflectStruct {
                     meta,
                     serialization_denylist: members_to_serialization_denylist(
@@ -184,7 +174,12 @@
             }
             Data::Enum(data) => {
                 let variants = Self::collect_enum_variants(&data.variants)?;
-                let meta = ReflectMeta::new(&input.ident, &input.generics, traits);
+                let meta = ReflectMeta::new(
+                    &input.ident,
+                    &input.generics,
+                    traits,
+                    type_path_options.unwrap_or_default(),
+                );
 
                 let reflect_enum = ReflectEnum { meta, variants };
                 Ok(Self::Enum(reflect_enum))
