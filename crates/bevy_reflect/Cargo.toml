--- conflicted
+++ resolved
@@ -48,34 +48,8 @@
 ## Adds reflection support to `wgpu-types` types.
 wgpu-types = ["dep:wgpu-types"]
 
-<<<<<<< HEAD
 ## Adds reflection support to `smol_str` types.
 smol_str = ["dep:smol_str"]
-=======
-# Platform Compatibility
-
-## Allows access to the `std` crate. Enabling this feature will prevent compilation
-## on `no_std` targets, but provides access to certain additional features on
-## supported platforms.
-std = [
-  "erased-serde/std",
-  "downcast-rs/std",
-  "serde/std",
-  "glam?/std",
-  "smol_str?/std",
-  "uuid?/std",
-  "bevy_platform/std",
-  "wgpu-types?/std",
-]
-
-## `critical-section` provides the building blocks for synchronization primitives
-## on all platforms, including `no_std`.
-critical-section = ["bevy_platform/critical-section"]
-
-## Enables use of browser APIs.
-## Note this is currently only applicable on `wasm32` architectures.
-web = ["bevy_platform/web", "uuid?/js"]
->>>>>>> 7e9d6d85
 
 [dependencies]
 # bevy
