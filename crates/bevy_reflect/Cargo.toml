--- conflicted
+++ resolved
@@ -70,19 +70,9 @@
   "bevy_platform_support/critical-section",
   "bevy_utils/critical-section",
 ]
-
-<<<<<<< HEAD
-## `portable-atomic` provides additional platform support for atomic types and
-## operations, even on targets without native support.
-portable-atomic = [
-  "bevy_platform_support/portable-atomic",
-  "bevy_utils/portable-atomic",
-]
 # Enables automatic reflect registration
 auto_register = ["bevy_reflect_derive/auto_register", "dep:inventory"]
 
-=======
->>>>>>> df5e3a7b
 [dependencies]
 # bevy
 bevy_reflect_derive = { path = "derive", version = "0.16.0-dev" }
