--- conflicted
+++ resolved
@@ -24,11 +24,7 @@
 thiserror = "1.0"
 serde = "1"
 smallvec = { version = "1.6", features = ["serde", "union", "const_generics"], optional = true }
-<<<<<<< HEAD
-glam = { version = "0.19.0", features = ["serde"], optional = true }
-=======
 glam = { version = "0.20.0", features = ["serde"], optional = true }
->>>>>>> 9a4cc42b
 
 [dev-dependencies]
 ron = "0.6.2"