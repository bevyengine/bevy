//! Contains code related to field attributes for reflected types.
//!
//! A field attribute is an attribute which applies to particular field or variant
//! as opposed to an entire struct or enum. An example of such an attribute is
//! the derive helper attribute for `Reflect`, which looks like: `#[reflect(ignore)]`.

<<<<<<< HEAD
use crate::{
    custom_attributes::CustomAttributes, utility::terminated_parser, REFLECT_ATTRIBUTE_NAME,
};
=======
use crate::attribute_parser::terminated_parser;
use crate::custom_attributes::CustomAttributes;
use crate::REFLECT_ATTRIBUTE_NAME;
>>>>>>> 9386bd01
use quote::ToTokens;
use syn::{parse::ParseStream, Attribute, LitStr, Meta, Token, Type};

mod kw {
    syn::custom_keyword!(ignore);
    syn::custom_keyword!(skip_serializing);
    syn::custom_keyword!(default);
    syn::custom_keyword!(remote);
}

pub(crate) const IGNORE_SERIALIZATION_ATTR: &str = "skip_serializing";
pub(crate) const IGNORE_ALL_ATTR: &str = "ignore";

pub(crate) const DEFAULT_ATTR: &str = "default";

/// Stores data about if the field should be visible via the Reflect and serialization interfaces
///
/// Note the relationship between serialization and reflection is such that a member must be reflected in order to be serialized.
/// In boolean logic this is described as: `is_serialized -> is_reflected`, this means we can reflect something without serializing it but not the other way round.
/// The `is_reflected` predicate is provided as `self.is_active()`
#[derive(Default, Clone, Copy, PartialEq, Eq)]
pub(crate) enum ReflectIgnoreBehavior {
    /// Don't ignore, appear to all systems
    #[default]
    None,
    /// Ignore when serializing but not when reflecting
    IgnoreSerialization,
    /// Ignore both when serializing and reflecting
    IgnoreAlways,
}

impl ReflectIgnoreBehavior {
    /// Returns `true` if the ignoring behavior implies member is included in the reflection API, and false otherwise.
    pub fn is_active(self) -> bool {
        match self {
            ReflectIgnoreBehavior::None | ReflectIgnoreBehavior::IgnoreSerialization => true,
            ReflectIgnoreBehavior::IgnoreAlways => false,
        }
    }

    /// The exact logical opposite of `self.is_active()` returns true iff this member is not part of the reflection API whatsoever (neither serialized nor reflected)
    pub fn is_ignored(self) -> bool {
        !self.is_active()
    }
}

/// Controls how the default value is determined for a field.
#[derive(Default, Clone)]
pub(crate) enum DefaultBehavior {
    /// Field is required.
    #[default]
    Required,
    /// Field can be defaulted using `Default::default()`.
    Default,
    /// Field can be created using the given function name.
    ///
    /// This assumes the function is in scope, is callable with zero arguments,
    /// and returns the expected type.
    Func(syn::ExprPath),
}

/// A container for attributes defined on a reflected type's field.
#[derive(Default, Clone)]
pub(crate) struct FieldAttributes {
    /// Determines how this field should be ignored if at all.
    pub ignore: ReflectIgnoreBehavior,
    /// Sets the default behavior of this field.
    pub default: DefaultBehavior,
    /// Custom attributes created via `#[reflect(@...)]`.
    pub custom_attributes: CustomAttributes,
    /// For defining the remote wrapper type that should be used in place of the field for reflection logic.
    pub remote: Option<Type>,
}

impl FieldAttributes {
    /// Parse all field attributes marked "reflect" (such as `#[reflect(ignore)]`).
    pub fn parse_attributes(attrs: &[Attribute]) -> syn::Result<Self> {
        let mut args = FieldAttributes::default();

        attrs
            .iter()
            .filter_map(|attr| {
                if !attr.path().is_ident(REFLECT_ATTRIBUTE_NAME) {
                    // Not a reflect attribute -> skip
                    return None;
                }

                let Meta::List(meta) = &attr.meta else {
                    return Some(syn::Error::new_spanned(attr, "expected meta list"));
                };

                // Parse all attributes inside the list, collecting any errors
                meta.parse_args_with(terminated_parser(Token![,], |stream| {
                    args.parse_field_attribute(stream)
                }))
                .err()
            })
            .reduce(|mut acc, err| {
                acc.combine(err);
                acc
            })
            .map_or(Ok(args), Err)
    }

    /// Parses a single field attribute.
    fn parse_field_attribute(&mut self, input: ParseStream) -> syn::Result<()> {
        let lookahead = input.lookahead1();
        if lookahead.peek(Token![@]) {
            self.parse_custom_attribute(input)
        } else if lookahead.peek(kw::ignore) {
            self.parse_ignore(input)
        } else if lookahead.peek(kw::skip_serializing) {
            self.parse_skip_serializing(input)
        } else if lookahead.peek(kw::default) {
            self.parse_default(input)
        } else if lookahead.peek(kw::remote) {
            self.parse_remote(input)
        } else {
            Err(lookahead.error())
        }
    }

    /// Parse `ignore` attribute.
    ///
    /// Examples:
    /// - `#[reflect(ignore)]`
    fn parse_ignore(&mut self, input: ParseStream) -> syn::Result<()> {
        if self.ignore != ReflectIgnoreBehavior::None {
            return Err(input.error(format!(
                "only one of {:?} is allowed",
                [IGNORE_ALL_ATTR, IGNORE_SERIALIZATION_ATTR]
            )));
        }

        input.parse::<kw::ignore>()?;
        self.ignore = ReflectIgnoreBehavior::IgnoreAlways;
        Ok(())
    }

    /// Parse `skip_serializing` attribute.
    ///
    /// Examples:
    /// - `#[reflect(skip_serializing)]`
    fn parse_skip_serializing(&mut self, input: ParseStream) -> syn::Result<()> {
        if self.ignore != ReflectIgnoreBehavior::None {
            return Err(input.error(format!(
                "only one of {:?} is allowed",
                [IGNORE_ALL_ATTR, IGNORE_SERIALIZATION_ATTR]
            )));
        }

        input.parse::<kw::skip_serializing>()?;
        self.ignore = ReflectIgnoreBehavior::IgnoreSerialization;
        Ok(())
    }

    /// Parse `default` attribute.
    ///
    /// Examples:
    /// - `#[reflect(default)]`
    /// - `#[reflect(default = "path::to::func")]`
    fn parse_default(&mut self, input: ParseStream) -> syn::Result<()> {
        if !matches!(self.default, DefaultBehavior::Required) {
            return Err(input.error(format!("only one of {:?} is allowed", [DEFAULT_ATTR])));
        }

        input.parse::<kw::default>()?;

        if input.peek(Token![=]) {
            input.parse::<Token![=]>()?;

            let lit = input.parse::<LitStr>()?;
            self.default = DefaultBehavior::Func(lit.parse()?);
        } else {
            self.default = DefaultBehavior::Default;
        }

        Ok(())
    }

    /// Parse `@` (custom attribute) attribute.
    ///
    /// Examples:
    /// - `#[reflect(@(foo = "bar"))]`
    /// - `#[reflect(@(min = 0.0, max = 1.0))]`
    fn parse_custom_attribute(&mut self, input: ParseStream) -> syn::Result<()> {
        self.custom_attributes.parse_custom_attribute(input)
    }

    /// Parse `remote` attribute.
    ///
    /// Examples:
    /// - `#[reflect(remote = path::to::RemoteType)]`
    fn parse_remote(&mut self, input: ParseStream) -> syn::Result<()> {
        if let Some(remote) = self.remote.as_ref() {
            return Err(input.error(format!(
                "remote type already specified as {}",
                remote.to_token_stream()
            )));
        }

        input.parse::<kw::remote>()?;
        input.parse::<Token![=]>()?;

        self.remote = Some(input.parse()?);

        Ok(())
    }

    /// Returns `Some(true)` if the field has a generic remote type.
    ///
    /// If the remote type is not generic, returns `Some(false)`.
    ///
    /// If the field does not have a remote type, returns `None`.
    pub fn is_remote_generic(&self) -> Option<bool> {
        if let Type::Path(type_path) = self.remote.as_ref()? {
            type_path
                .path
                .segments
                .last()
                .map(|segment| !segment.arguments.is_empty())
        } else {
            Some(false)
        }
    }
}<|MERGE_RESOLUTION|>--- conflicted
+++ resolved
@@ -4,15 +4,10 @@
 //! as opposed to an entire struct or enum. An example of such an attribute is
 //! the derive helper attribute for `Reflect`, which looks like: `#[reflect(ignore)]`.
 
-<<<<<<< HEAD
 use crate::{
-    custom_attributes::CustomAttributes, utility::terminated_parser, REFLECT_ATTRIBUTE_NAME,
+    attribute_parser::terminated_parser, custom_attributes::CustomAttributes,
+    REFLECT_ATTRIBUTE_NAME,
 };
-=======
-use crate::attribute_parser::terminated_parser;
-use crate::custom_attributes::CustomAttributes;
-use crate::REFLECT_ATTRIBUTE_NAME;
->>>>>>> 9386bd01
 use quote::ToTokens;
 use syn::{parse::ParseStream, Attribute, LitStr, Meta, Token, Type};
 
