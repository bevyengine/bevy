//! Contains code related to field attributes for reflected types.
//!
//! A field attribute is an attribute which applies to particular field or variant
//! as opposed to an entire struct or enum. An example of such an attribute is
//! the derive helper attribute for `Reflect`, which looks like: `#[reflect(ignore)]`.

<<<<<<< HEAD
use crate::{
    attribute_parser::terminated_parser, conversion::Conversion,
    custom_attributes::CustomAttributes, REFLECT_ATTRIBUTE_NAME,
};
=======
use crate::{custom_attributes::CustomAttributes, REFLECT_ATTRIBUTE_NAME};
use bevy_macro_utils::terminated_parser;
>>>>>>> fb3b2fc9
use quote::ToTokens;
use syn::{parse::ParseStream, Attribute, LitStr, Meta, Token, Type};

mod kw {
    syn::custom_keyword!(ignore);
    syn::custom_keyword!(skip_serializing);
    syn::custom_keyword!(clone);
    syn::custom_keyword!(default);
    syn::custom_keyword!(remote);
    pub use crate::conversion::kw::from;
}

pub(crate) const IGNORE_SERIALIZATION_ATTR: &str = "skip_serializing";
pub(crate) const IGNORE_ALL_ATTR: &str = "ignore";

pub(crate) const DEFAULT_ATTR: &str = "default";
pub(crate) const CLONE_ATTR: &str = "clone";

/// Stores data about if the field should be visible via the Reflect and serialization interfaces
///
/// Note the relationship between serialization and reflection is such that a member must be reflected in order to be serialized.
/// In boolean logic this is described as: `is_serialized -> is_reflected`, this means we can reflect something without serializing it but not the other way round.
/// The `is_reflected` predicate is provided as `self.is_active()`
#[derive(Default, Clone, Copy, PartialEq, Eq)]
pub(crate) enum ReflectIgnoreBehavior {
    /// Don't ignore, appear to all systems
    #[default]
    None,
    /// Ignore when serializing but not when reflecting
    IgnoreSerialization,
    /// Ignore both when serializing and reflecting
    IgnoreAlways,
}

impl ReflectIgnoreBehavior {
    /// Returns `true` if the ignoring behavior implies member is included in the reflection API, and false otherwise.
    pub fn is_active(self) -> bool {
        match self {
            ReflectIgnoreBehavior::None | ReflectIgnoreBehavior::IgnoreSerialization => true,
            ReflectIgnoreBehavior::IgnoreAlways => false,
        }
    }

    /// The exact logical opposite of `self.is_active()` returns true iff this member is not part of the reflection API whatsoever (neither serialized nor reflected)
    pub fn is_ignored(self) -> bool {
        !self.is_active()
    }
}

#[derive(Default, Clone)]
pub(crate) enum CloneBehavior {
    #[default]
    Default,
    Trait,
    Func(syn::ExprPath),
}

/// Controls how the default value is determined for a field.
#[derive(Default, Clone)]
pub(crate) enum DefaultBehavior {
    /// Field is required.
    #[default]
    Required,
    /// Field can be defaulted using `Default::default()`.
    Default,
    /// Field can be created using the given function name.
    ///
    /// This assumes the function is in scope, is callable with zero arguments,
    /// and returns the expected type.
    Func(syn::ExprPath),
}

/// A container for attributes defined on a reflected type's field.
#[derive(Default, Clone)]
pub(crate) struct FieldAttributes {
    /// Determines how this field should be ignored if at all.
    pub ignore: ReflectIgnoreBehavior,
    /// Sets the clone behavior of this field.
    pub clone: CloneBehavior,
    /// Sets the default behavior of this field.
    pub default: DefaultBehavior,
    /// Custom attributes created via `#[reflect(@...)]`.
    pub custom_attributes: CustomAttributes,
    /// For defining the remote wrapper type that should be used in place of the field for reflection logic.
    pub remote: Option<Type>,
    /// Sets the conversion behavior of this field
    pub conversions: Vec<Conversion>,
}

impl FieldAttributes {
    /// Parse all field attributes marked "reflect" (such as `#[reflect(ignore)]`).
    pub fn parse_attributes(attrs: &[Attribute]) -> syn::Result<Self> {
        let mut args = FieldAttributes::default();

        attrs
            .iter()
            .filter_map(|attr| {
                if !attr.path().is_ident(REFLECT_ATTRIBUTE_NAME) {
                    // Not a reflect attribute -> skip
                    return None;
                }

                let Meta::List(meta) = &attr.meta else {
                    return Some(syn::Error::new_spanned(attr, "expected meta list"));
                };

                // Parse all attributes inside the list, collecting any errors
                meta.parse_args_with(terminated_parser(Token![,], |stream| {
                    args.parse_field_attribute(stream)
                }))
                .err()
            })
            .reduce(|mut acc, err| {
                acc.combine(err);
                acc
            })
            .map_or(Ok(args), Err)
    }

    /// Parses a single field attribute.
    fn parse_field_attribute(&mut self, input: ParseStream) -> syn::Result<()> {
        let lookahead = input.lookahead1();
        if lookahead.peek(Token![@]) {
            self.parse_custom_attribute(input)
        } else if lookahead.peek(kw::ignore) {
            self.parse_ignore(input)
        } else if lookahead.peek(kw::skip_serializing) {
            self.parse_skip_serializing(input)
        } else if lookahead.peek(kw::clone) {
            self.parse_clone(input)
        } else if lookahead.peek(kw::default) {
            self.parse_default(input)
        } else if lookahead.peek(kw::from) {
            self.conversions.push(Conversion::parse_from_attr(input)?);
            Ok(())
        } else if lookahead.peek(kw::remote) {
            self.parse_remote(input)
        } else {
            Err(lookahead.error())
        }
    }

    /// Parse `ignore` attribute.
    ///
    /// Examples:
    /// - `#[reflect(ignore)]`
    fn parse_ignore(&mut self, input: ParseStream) -> syn::Result<()> {
        if self.ignore != ReflectIgnoreBehavior::None {
            return Err(input.error(format!(
                "only one of {:?} is allowed",
                [IGNORE_ALL_ATTR, IGNORE_SERIALIZATION_ATTR]
            )));
        }

        input.parse::<kw::ignore>()?;
        self.ignore = ReflectIgnoreBehavior::IgnoreAlways;
        Ok(())
    }

    /// Parse `skip_serializing` attribute.
    ///
    /// Examples:
    /// - `#[reflect(skip_serializing)]`
    fn parse_skip_serializing(&mut self, input: ParseStream) -> syn::Result<()> {
        if self.ignore != ReflectIgnoreBehavior::None {
            return Err(input.error(format!(
                "only one of {:?} is allowed",
                [IGNORE_ALL_ATTR, IGNORE_SERIALIZATION_ATTR]
            )));
        }

        input.parse::<kw::skip_serializing>()?;
        self.ignore = ReflectIgnoreBehavior::IgnoreSerialization;
        Ok(())
    }

    /// Parse `clone` attribute.
    ///
    /// Examples:
    /// - `#[reflect(clone)]`
    /// - `#[reflect(clone = "path::to::func")]`
    fn parse_clone(&mut self, input: ParseStream) -> syn::Result<()> {
        if !matches!(self.clone, CloneBehavior::Default) {
            return Err(input.error(format!("only one of {:?} is allowed", [CLONE_ATTR])));
        }

        input.parse::<kw::clone>()?;

        if input.peek(Token![=]) {
            input.parse::<Token![=]>()?;

            let lit = input.parse::<LitStr>()?;
            self.clone = CloneBehavior::Func(lit.parse()?);
        } else {
            self.clone = CloneBehavior::Trait;
        }

        Ok(())
    }

    /// Parse `default` attribute.
    ///
    /// Examples:
    /// - `#[reflect(default)]`
    /// - `#[reflect(default = "path::to::func")]`
    fn parse_default(&mut self, input: ParseStream) -> syn::Result<()> {
        if !matches!(self.default, DefaultBehavior::Required) {
            return Err(input.error(format!("only one of {:?} is allowed", [DEFAULT_ATTR])));
        }

        input.parse::<kw::default>()?;

        if input.peek(Token![=]) {
            input.parse::<Token![=]>()?;

            let lit = input.parse::<LitStr>()?;
            self.default = DefaultBehavior::Func(lit.parse()?);
        } else {
            self.default = DefaultBehavior::Default;
        }

        Ok(())
    }

    /// Parse `@` (custom attribute) attribute.
    ///
    /// Examples:
    /// - `#[reflect(@(foo = "bar"))]`
    /// - `#[reflect(@(min = 0.0, max = 1.0))]`
    fn parse_custom_attribute(&mut self, input: ParseStream) -> syn::Result<()> {
        self.custom_attributes.parse_custom_attribute(input)
    }

    /// Parse `remote` attribute.
    ///
    /// Examples:
    /// - `#[reflect(remote = path::to::RemoteType)]`
    fn parse_remote(&mut self, input: ParseStream) -> syn::Result<()> {
        if let Some(remote) = self.remote.as_ref() {
            return Err(input.error(format!(
                "remote type already specified as {}",
                remote.to_token_stream()
            )));
        }

        input.parse::<kw::remote>()?;
        input.parse::<Token![=]>()?;

        self.remote = Some(input.parse()?);

        Ok(())
    }

    /// Returns `Some(true)` if the field has a generic remote type.
    ///
    /// If the remote type is not generic, returns `Some(false)`.
    ///
    /// If the field does not have a remote type, returns `None`.
    pub fn is_remote_generic(&self) -> Option<bool> {
        if let Type::Path(type_path) = self.remote.as_ref()? {
            type_path
                .path
                .segments
                .last()
                .map(|segment| !segment.arguments.is_empty())
        } else {
            Some(false)
        }
    }
}<|MERGE_RESOLUTION|>--- conflicted
+++ resolved
@@ -4,15 +4,8 @@
 //! as opposed to an entire struct or enum. An example of such an attribute is
 //! the derive helper attribute for `Reflect`, which looks like: `#[reflect(ignore)]`.
 
-<<<<<<< HEAD
-use crate::{
-    attribute_parser::terminated_parser, conversion::Conversion,
-    custom_attributes::CustomAttributes, REFLECT_ATTRIBUTE_NAME,
-};
-=======
-use crate::{custom_attributes::CustomAttributes, REFLECT_ATTRIBUTE_NAME};
+use crate::{conversion::Conversion, custom_attributes::CustomAttributes, REFLECT_ATTRIBUTE_NAME};
 use bevy_macro_utils::terminated_parser;
->>>>>>> fb3b2fc9
 use quote::ToTokens;
 use syn::{parse::ParseStream, Attribute, LitStr, Meta, Token, Type};
 
