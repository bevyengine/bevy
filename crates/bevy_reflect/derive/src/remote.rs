--- conflicted
+++ resolved
@@ -1,18 +1,11 @@
-<<<<<<< HEAD
 use crate::{
     derive_data::{ReflectImplSource, ReflectProvenance, ReflectTraitToImpl},
     from_reflect,
     ident::ident_or_index,
     impls,
     impls::impl_assertions,
-    ReflectDerive, REFLECT_ATTRIBUTE_NAME, REFLECT_VALUE_ATTRIBUTE_NAME,
+    ReflectDerive, REFLECT_ATTRIBUTE_NAME,
 };
-=======
-use crate::derive_data::{ReflectImplSource, ReflectProvenance, ReflectTraitToImpl};
-use crate::ident::ident_or_index;
-use crate::impls::impl_assertions;
-use crate::{from_reflect, impls, ReflectDerive, REFLECT_ATTRIBUTE_NAME};
->>>>>>> 0ebd7fcd
 use bevy_macro_utils::fq_std::FQOption;
 use proc_macro::TokenStream;
 use proc_macro2::{Ident, Span};
