--- conflicted
+++ resolved
@@ -1,33 +1,21 @@
 use core::fmt;
 use proc_macro2::Span;
 
-<<<<<<< HEAD
 use crate::{
     container_attributes::{ContainerAttributes, FromReflectAttrs, TypePathAttrs},
     field_attributes::FieldAttributes,
+    remote::RemoteType,
+    result_sifter::ResultSifter,
+    serialization::SerializationDataDef,
+    string_expr::StringExpr,
     type_path::parse_path_no_leading_colon,
-    utility::{StringExpr, WhereClauseOptions},
+    where_clause_options::WhereClauseOptions,
+    REFLECT_ATTRIBUTE_NAME, REFLECT_VALUE_ATTRIBUTE_NAME, TYPE_NAME_ATTRIBUTE_NAME,
+    TYPE_PATH_ATTRIBUTE_NAME,
 };
-=======
-use crate::container_attributes::{ContainerAttributes, FromReflectAttrs, TypePathAttrs};
-use crate::field_attributes::FieldAttributes;
-use crate::result_sifter::ResultSifter;
-use crate::string_expr::StringExpr;
-use crate::type_path::parse_path_no_leading_colon;
-use crate::where_clause_options::WhereClauseOptions;
->>>>>>> 9386bd01
 use quote::{quote, ToTokens};
 use syn::token::Comma;
 
-use crate::{
-<<<<<<< HEAD
-    remote::RemoteType, serialization::SerializationDataDef, utility, REFLECT_ATTRIBUTE_NAME,
-    REFLECT_VALUE_ATTRIBUTE_NAME, TYPE_NAME_ATTRIBUTE_NAME, TYPE_PATH_ATTRIBUTE_NAME,
-=======
-    REFLECT_ATTRIBUTE_NAME, REFLECT_VALUE_ATTRIBUTE_NAME, TYPE_NAME_ATTRIBUTE_NAME,
-    TYPE_PATH_ATTRIBUTE_NAME,
->>>>>>> 9386bd01
-};
 use syn::{
     parse_str, punctuated::Punctuated, spanned::Spanned, Data, DeriveInput, Field, Fields,
     GenericParam, Generics, Ident, LitStr, Meta, Path, PathSegment, Type, TypeParam, Variant,
