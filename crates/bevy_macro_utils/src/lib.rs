--- conflicted
+++ resolved
@@ -16,215 +16,4 @@
 pub use bevy_manifest::*;
 pub use label::*;
 pub use shape::*;
-<<<<<<< HEAD
-pub use symbol::*;
-
-use proc_macro::{TokenStream, TokenTree};
-use quote::{quote, quote_spanned};
-use rustc_hash::FxHashSet;
-use std::{env, path::PathBuf};
-use syn::{spanned::Spanned, Ident};
-use toml_edit::{Document, Item};
-
-pub struct BevyManifest {
-    manifest: Document,
-}
-
-impl Default for BevyManifest {
-    fn default() -> Self {
-        Self {
-            manifest: env::var_os("CARGO_MANIFEST_DIR")
-                .map(PathBuf::from)
-                .map(|mut path| {
-                    path.push("Cargo.toml");
-                    if !path.exists() {
-                        panic!(
-                            "No Cargo manifest found for crate. Expected: {}",
-                            path.display()
-                        );
-                    }
-                    let manifest = std::fs::read_to_string(path.clone()).unwrap_or_else(|_| {
-                        panic!("Unable to read cargo manifest: {}", path.display())
-                    });
-                    manifest.parse::<Document>().unwrap_or_else(|_| {
-                        panic!("Failed to parse cargo manifest: {}", path.display())
-                    })
-                })
-                .expect("CARGO_MANIFEST_DIR is not defined."),
-        }
-    }
-}
-const BEVY: &str = "bevy";
-const BEVY_INTERNAL: &str = "bevy_internal";
-
-impl BevyManifest {
-    pub fn maybe_get_path(&self, name: &str) -> Option<syn::Path> {
-        fn dep_package(dep: &Item) -> Option<&str> {
-            if dep.as_str().is_some() {
-                None
-            } else {
-                dep.get("package").map(|name| name.as_str().unwrap())
-            }
-        }
-
-        let find_in_deps = |deps: &Item| -> Option<syn::Path> {
-            let package = if let Some(dep) = deps.get(name) {
-                return Some(Self::parse_str(dep_package(dep).unwrap_or(name)));
-            } else if let Some(dep) = deps.get(BEVY) {
-                dep_package(dep).unwrap_or(BEVY)
-            } else if let Some(dep) = deps.get(BEVY_INTERNAL) {
-                dep_package(dep).unwrap_or(BEVY_INTERNAL)
-            } else {
-                return None;
-            };
-
-            let mut path = Self::parse_str::<syn::Path>(package);
-            if let Some(module) = name.strip_prefix("bevy_") {
-                path.segments.push(Self::parse_str(module));
-            }
-            Some(path)
-        };
-
-        let deps = self.manifest.get("dependencies");
-        let deps_dev = self.manifest.get("dev-dependencies");
-
-        deps.and_then(find_in_deps)
-            .or_else(|| deps_dev.and_then(find_in_deps))
-    }
-
-    /// Returns the path for the crate with the given name.
-    ///
-    /// This is a convenience method for constructing a [manifest] and
-    /// calling the [`get_path`] method.
-    ///
-    /// This method should only be used where you just need the path and can't
-    /// cache the [manifest]. If caching is possible, it's recommended to create
-    /// the [manifest] yourself and use the [`get_path`] method.
-    ///
-    /// [`get_path`]: Self::get_path
-    /// [manifest]: Self
-    pub fn get_path_direct(name: &str) -> syn::Path {
-        Self::default().get_path(name)
-    }
-
-    pub fn get_path(&self, name: &str) -> syn::Path {
-        self.maybe_get_path(name)
-            .unwrap_or_else(|| Self::parse_str(name))
-    }
-
-    pub fn parse_str<T: syn::parse::Parse>(path: &str) -> T {
-        syn::parse(path.parse::<TokenStream>().unwrap()).unwrap()
-    }
-
-    pub fn get_subcrate(&self, subcrate: &str) -> Option<syn::Path> {
-        self.maybe_get_path(BEVY)
-            .map(|bevy_path| {
-                let mut segments = bevy_path.segments;
-                segments.push(BevyManifest::parse_str(subcrate));
-                syn::Path {
-                    leading_colon: None,
-                    segments,
-                }
-            })
-            .or_else(|| self.maybe_get_path(&format!("bevy_{subcrate}")))
-    }
-}
-
-/// Finds an identifier that will not conflict with the specified set of tokens.
-/// If the identifier is present in `haystack`, extra characters will be added
-/// to it until it no longer conflicts with anything.
-///
-/// Note that the returned identifier can still conflict in niche cases,
-/// such as if an identifier in `haystack` is hidden behind an un-expanded macro.
-pub fn ensure_no_collision(value: Ident, haystack: TokenStream) -> Ident {
-    // Collect all the identifiers in `haystack` into a set.
-    let idents = {
-        // List of token streams that will be visited in future loop iterations.
-        let mut unvisited = vec![haystack];
-        // Identifiers we have found while searching tokens.
-        let mut found = FxHashSet::default();
-        while let Some(tokens) = unvisited.pop() {
-            for t in tokens {
-                match t {
-                    // Collect any identifiers we encounter.
-                    TokenTree::Ident(ident) => {
-                        found.insert(ident.to_string());
-                    }
-                    // Queue up nested token streams to be visited in a future loop iteration.
-                    TokenTree::Group(g) => unvisited.push(g.stream()),
-                    TokenTree::Punct(_) | TokenTree::Literal(_) => {}
-                }
-            }
-        }
-
-        found
-    };
-
-    let span = value.span();
-
-    // If there's a collision, add more characters to the identifier
-    // until it doesn't collide with anything anymore.
-    let mut value = value.to_string();
-    while idents.contains(&value) {
-        value.push('X');
-    }
-
-    Ident::new(&value, span)
-}
-
-/// Derive a label trait
-///
-/// # Args
-///
-/// - `input`: The [`syn::DeriveInput`] for struct that is deriving the label trait
-/// - `trait_name`: Name of the label trait
-/// - `trait_path`: The [path](`syn::Path`) to the label trait
-/// - `dyn_eq_path`: The [path](`syn::Path`) to the `DynEq` trait
-pub fn derive_label(
-    input: syn::DeriveInput,
-    trait_name: &str,
-    trait_path: &syn::Path,
-    dyn_eq_path: &syn::Path,
-) -> TokenStream {
-    if let syn::Data::Union(_) = &input.data {
-        let message = format!("Cannot derive {trait_name} for unions.");
-        return quote_spanned! {
-            input.span() => compile_error!(#message);
-        }
-        .into();
-    }
-
-    let ident = input.ident.clone();
-    let (impl_generics, ty_generics, where_clause) = input.generics.split_for_impl();
-    let mut where_clause = where_clause.cloned().unwrap_or_else(|| syn::WhereClause {
-        where_token: Default::default(),
-        predicates: Default::default(),
-    });
-    where_clause.predicates.push(
-        syn::parse2(quote! {
-            Self: 'static + Send + Sync + Clone + Eq + ::std::fmt::Debug + ::std::hash::Hash
-        })
-        .unwrap(),
-    );
-    (quote! {
-        impl #impl_generics #trait_path for #ident #ty_generics #where_clause {
-            fn dyn_clone(&self) -> ::std::boxed::Box<dyn #trait_path> {
-                ::std::boxed::Box::new(::std::clone::Clone::clone(self))
-            }
-
-            fn as_dyn_eq(&self) -> &dyn #dyn_eq_path {
-                self
-            }
-
-            fn dyn_hash(&self, mut state: &mut dyn ::std::hash::Hasher) {
-                let ty_id = ::std::any::TypeId::of::<Self>();
-                ::std::hash::Hash::hash(&ty_id, &mut state);
-                ::std::hash::Hash::hash(self, &mut state);
-            }
-        }
-    })
-    .into()
-}
-=======
-pub use symbol::*;
->>>>>>> 0dc7e60d
+pub use symbol::*;