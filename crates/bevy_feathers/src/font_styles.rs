--- conflicted
+++ resolved
@@ -1,36 +1,21 @@
 //! A framework for inheritable font styles.
-<<<<<<< HEAD
-use bevy_app::Propagate;
+use crate::theme::ThemedText;
+use bevy_app::{Propagate, PropagateOver};
 use bevy_asset::Handle;
-=======
-use bevy_app::{Propagate, PropagateOver};
-use bevy_asset::{AssetServer, Handle};
->>>>>>> 9071d7f8
 use bevy_ecs::{
     component::Component,
     lifecycle::Insert,
     observer::On,
-    reflect::ReflectComponent,
     system::{Commands, Query},
     template::GetTemplate,
 };
 use bevy_reflect::Reflect;
 use bevy_text::{Font, TextFont};
 
-<<<<<<< HEAD
 /// A component which, when inserted on an entity, will load the given font and propagate it
 /// downward to any child text entity that has the [`ThemedText`](crate::theme::ThemedText) marker.
 #[derive(Component, Clone, Debug, Reflect, GetTemplate)]
-#[reflect(Component)]
-=======
-use crate::{handle_or_path::HandleOrPath, theme::ThemedText};
-
-/// A component which, when inserted on an entity, will load the given font and propagate it
-/// downward to any child text entity that has the [`ThemedText`] marker.
-#[derive(Component, Default, Clone, Debug, Reflect)]
-#[reflect(Component, Default)]
 #[require(ThemedText, PropagateOver::<TextFont>::default())]
->>>>>>> 9071d7f8
 pub struct InheritableFont {
     /// The font handle or path.
     pub font: Handle<Font>,
@@ -38,51 +23,17 @@
     pub font_size: f32,
 }
 
-<<<<<<< HEAD
 /// An observer which looks for changes to the `InheritableFont` component on an entity, and
-=======
-impl InheritableFont {
-    /// Create a new `InheritableFont` from a handle.
-    pub fn from_handle(handle: Handle<Font>) -> Self {
-        Self {
-            font: HandleOrPath::Handle(handle),
-            font_size: 16.0,
-        }
-    }
-
-    /// Create a new `InheritableFont` from a path.
-    pub fn from_path(path: &str) -> Self {
-        Self {
-            font: HandleOrPath::Path(path.to_string()),
-            font_size: 16.0,
-        }
-    }
-}
-
-/// An observer which looks for changes to the [`InheritableFont`] component on an entity, and
->>>>>>> 9071d7f8
 /// propagates downward the font to all participating text entities.
 pub(crate) fn on_changed_font(
     insert: On<Insert, InheritableFont>,
     font_style: Query<&InheritableFont>,
     mut commands: Commands,
 ) {
-<<<<<<< HEAD
-    if let Ok(inheritable_font) = font_style.get(ev.target()) {
-        commands.entity(ev.target()).insert(Propagate(TextFont {
+    if let Ok(inheritable_font) = font_style.get(insert.entity) {
+        commands.entity(insert.entity).insert(Propagate(TextFont {
             font: inheritable_font.font.clone(),
             font_size: inheritable_font.font_size,
-=======
-    if let Ok(style) = font_style.get(insert.entity)
-        && let Some(font) = match style.font {
-            HandleOrPath::Handle(ref h) => Some(h.clone()),
-            HandleOrPath::Path(ref p) => Some(assets.load::<Font>(p)),
-        }
-    {
-        commands.entity(insert.entity).insert(Propagate(TextFont {
-            font,
-            font_size: style.font_size,
->>>>>>> 9071d7f8
             ..Default::default()
         }));
     }
