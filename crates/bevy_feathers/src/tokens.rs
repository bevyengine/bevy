--- conflicted
+++ resolved
@@ -50,28 +50,6 @@
 /// Primary button text (disabled)
 pub const BUTTON_PRIMARY_TEXT_DISABLED: ThemeToken =
     ThemeToken::new_static("feathers.button.primary.txt.disabled");
-
-// Selected ("toggled") buttons
-
-/// Selected button background
-pub const BUTTON_SELECTED_BG: &str = "feathers.button.selected.bg";
-/// Selected button background (hovered)
-pub const BUTTON_SELECTED_BG_HOVER: &str = "feathers.button.selected.bg.hover";
-/// Selected button background (disabled)
-pub const BUTTON_SELECTED_BG_DISABLED: &str = "feathers.button.selected.bg.disabled";
-/// Selected button background (pressed)
-pub const BUTTON_SELECTED_BG_PRESSED: &str = "feathers.button.selected.bg.pressed";
-
-// Plain buttons (transparent background)
-
-/// Plain button background
-pub const BUTTON_PLAIN_BG: &str = "feathers.button.plain.bg";
-/// Plain button background (hovered)
-pub const BUTTON_PLAIN_BG_HOVER: &str = "feathers.button.plain.bg.hover";
-/// Plain button background (disabled)
-pub const BUTTON_PLAIN_BG_DISABLED: &str = "feathers.button.plain.bg.disabled";
-/// Plain button background (pressed)
-pub const BUTTON_PLAIN_BG_PRESSED: &str = "feathers.button.plain.bg.pressed";
 
 // Slider
 
@@ -157,33 +135,5 @@
 /// Switch slide
 pub const SWITCH_SLIDE: ThemeToken = ThemeToken::new_static("feathers.switch.slide");
 /// Switch slide (disabled)
-<<<<<<< HEAD
-pub const SWITCH_SLIDE_DISABLED: &str = "feathers.switch.slide.disabled";
-
-// Pane
-
-/// Pane header background
-pub const PANE_HEADER_BG: &str = "feathers.pane.header.bg";
-/// Pane header border
-pub const PANE_HEADER_BORDER: &str = "feathers.pane.header.border";
-/// Pane header text color
-pub const PANE_HEADER_TEXT: &str = "feathers.pane.header.text";
-/// Pane header divider color
-pub const PANE_HEADER_DIVIDER: &str = "feathers.pane.header.divider";
-
-// Subpane
-
-/// Subpane background
-pub const SUBPANE_HEADER_BG: &str = "feathers.subpane.header.bg";
-/// Subpane header border
-pub const SUBPANE_HEADER_BORDER: &str = "feathers.subpane.header.border";
-/// Subpane header text color
-pub const SUBPANE_HEADER_TEXT: &str = "feathers.subpane.header.text";
-/// Subpane body background
-pub const SUBPANE_BODY_BG: &str = "feathers.subpane.body.bg";
-/// Subpane body border
-pub const SUBPANE_BODY_BORDER: &str = "feathers.subpane.body.border";
-=======
 pub const SWITCH_SLIDE_DISABLED: ThemeToken =
-    ThemeToken::new_static("feathers.switch.slide.disabled");
->>>>>>> 9071d7f8
+    ThemeToken::new_static("feathers.switch.slide.disabled");