--- conflicted
+++ resolved
@@ -1,10 +1,6 @@
 use accesskit::Role;
 use bevy_a11y::AccessibilityNode;
 use bevy_app::{Plugin, PreUpdate};
-<<<<<<< HEAD
-use bevy_core_widgets::{CallbackTemplate, CoreCheckbox, ValueChange};
-=======
->>>>>>> 9071d7f8
 use bevy_ecs::{
     component::Component,
     entity::Entity,
@@ -13,12 +9,7 @@
     query::{Added, Changed, Has, Or, With},
     reflect::ReflectComponent,
     schedule::IntoScheduleConfigs,
-<<<<<<< HEAD
-    system::{Commands, In, Query},
-=======
-    spawn::SpawnRelated,
     system::{Commands, Query},
->>>>>>> 9071d7f8
     world::Mut,
 };
 use bevy_input_focus::tab_navigation::TabIndex;
@@ -35,16 +26,6 @@
     tokens,
 };
 
-<<<<<<< HEAD
-/// Parameters for the toggle switch template, passed to [`toggle_switch`] function.
-#[derive(Default)]
-pub struct ToggleSwitchProps {
-    /// Change handler
-    pub on_change: CallbackTemplate<In<ValueChange<bool>>>,
-}
-
-=======
->>>>>>> 9071d7f8
 /// Marker for the toggle switch outline
 #[derive(Component, Default, Clone, Reflect)]
 #[reflect(Component, Clone, Default)]
@@ -59,23 +40,14 @@
 ///
 /// # Arguments
 /// * `props` - construction properties for the toggle switch.
-<<<<<<< HEAD
-pub fn toggle_switch(props: ToggleSwitchProps) -> impl Scene {
+pub fn toggle_switch() -> impl Scene {
     bsn! {
-=======
-/// * `overrides` - a bundle of components that are merged in with the normal toggle switch components.
-pub fn toggle_switch<B: Bundle>(overrides: B) -> impl Bundle {
-    (
->>>>>>> 9071d7f8
         Node {
             width: size::TOGGLE_WIDTH,
             height: size::TOGGLE_HEIGHT,
             border: UiRect::all(Val::Px(2.0)),
-<<<<<<< HEAD
         }
-        CoreCheckbox {
-            on_change: {props.on_change.clone()},
-        }
+        Checkbox
         ToggleSwitchOutline
         BorderRadius::all(Val::Px(5.0))
         ThemeBackgroundColor(tokens::SWITCH_BG)
@@ -84,22 +56,7 @@
         Hovered
         EntityCursor::System(bevy_window::SystemCursorIcon::Pointer)
         TabIndex(0)
-        [(
-=======
-            ..Default::default()
-        },
-        Checkbox,
-        ToggleSwitchOutline,
-        BorderRadius::all(Val::Px(5.0)),
-        ThemeBackgroundColor(tokens::SWITCH_BG),
-        ThemeBorderColor(tokens::SWITCH_BORDER),
-        AccessibilityNode(accesskit::Node::new(Role::Switch)),
-        Hovered::default(),
-        EntityCursor::System(bevy_window::SystemCursorIcon::Pointer),
-        TabIndex(0),
-        overrides,
-        children![(
->>>>>>> 9071d7f8
+        [
             Node {
                 position_type: PositionType::Absolute,
                 left: Val::Percent(0.),
@@ -110,7 +67,7 @@
             BorderRadius::all(Val::Px(3.0))
             ToggleSwitchSlide
             ThemeBackgroundColor(tokens::SWITCH_SLIDE)
-        )]
+        ]
     }
 }
 
