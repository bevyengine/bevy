//! Meta-module containing all feathers controls (widgets that are interactive).
use bevy_app::Plugin;

mod button;
mod checkbox;
mod color_slider;
mod color_swatch;
mod radio;
mod slider;
mod toggle_switch;
mod virtual_keyboard;

<<<<<<< HEAD
pub use button::{button, tool_button, ButtonPlugin, ButtonProps, ButtonVariant};
pub use checkbox::{checkbox, CheckboxPlugin, CheckboxProps};
=======
pub use button::{button, ButtonPlugin, ButtonProps, ButtonVariant};
pub use checkbox::{checkbox, CheckboxPlugin};
>>>>>>> 9071d7f8
pub use color_slider::{
    color_slider, ColorChannel, ColorSlider, ColorSliderPlugin, ColorSliderProps, SliderBaseColor,
};
pub use color_swatch::{color_swatch, ColorSwatch, ColorSwatchFg};
pub use radio::{radio, RadioPlugin};
pub use slider::{slider, SliderPlugin, SliderProps};
pub use toggle_switch::{toggle_switch, ToggleSwitchPlugin};
pub use virtual_keyboard::{virtual_keyboard, VirtualKeyPressed};

/// Plugin which registers all `bevy_feathers` controls.
pub struct ControlsPlugin;

impl Plugin for ControlsPlugin {
    fn build(&self, app: &mut bevy_app::App) {
        app.add_plugins((
            ButtonPlugin,
            CheckboxPlugin,
            ColorSliderPlugin,
            RadioPlugin,
            SliderPlugin,
            ToggleSwitchPlugin,
        ));
    }
}<|MERGE_RESOLUTION|>--- conflicted
+++ resolved
@@ -10,21 +10,16 @@
 mod toggle_switch;
 mod virtual_keyboard;
 
-<<<<<<< HEAD
-pub use button::{button, tool_button, ButtonPlugin, ButtonProps, ButtonVariant};
-pub use checkbox::{checkbox, CheckboxPlugin, CheckboxProps};
-=======
-pub use button::{button, ButtonPlugin, ButtonProps, ButtonVariant};
-pub use checkbox::{checkbox, CheckboxPlugin};
->>>>>>> 9071d7f8
-pub use color_slider::{
-    color_slider, ColorChannel, ColorSlider, ColorSliderPlugin, ColorSliderProps, SliderBaseColor,
-};
-pub use color_swatch::{color_swatch, ColorSwatch, ColorSwatchFg};
-pub use radio::{radio, RadioPlugin};
-pub use slider::{slider, SliderPlugin, SliderProps};
-pub use toggle_switch::{toggle_switch, ToggleSwitchPlugin};
-pub use virtual_keyboard::{virtual_keyboard, VirtualKeyPressed};
+pub use button::*;
+pub use checkbox::*;
+pub use color_slider::*;
+pub use color_swatch::*;
+pub use radio::*;
+pub use slider::*;
+pub use toggle_switch::*;
+pub use virtual_keyboard::*;
+
+use crate::alpha_pattern::AlphaPatternPlugin;
 
 /// Plugin which registers all `bevy_feathers` controls.
 pub struct ControlsPlugin;
@@ -32,6 +27,7 @@
 impl Plugin for ControlsPlugin {
     fn build(&self, app: &mut bevy_app::App) {
         app.add_plugins((
+            AlphaPatternPlugin,
             ButtonPlugin,
             CheckboxPlugin,
             ColorSliderPlugin,
