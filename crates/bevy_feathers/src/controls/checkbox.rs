use bevy_app::{Plugin, PreUpdate};
use bevy_core_widgets::{CallbackTemplate, CoreCheckbox, ValueChange};
use bevy_ecs::{
    component::Component,
    entity::Entity,
    hierarchy::Children,
    lifecycle::RemovedComponents,
    query::{Added, Changed, Has, Or, With},
    schedule::IntoScheduleConfigs,
    system::{Commands, In, Query},
};
use bevy_input_focus::tab_navigation::TabIndex;
use bevy_math::Rot2;
use bevy_picking::{hover::Hovered, PickingSystems};
use bevy_render::view::Visibility;
use bevy_scene2::prelude::*;
use bevy_ui::{
    AlignItems, BorderRadius, Checked, Display, FlexDirection, InteractionDisabled, JustifyContent,
    Node, PositionType, UiRect, UiTransform, Val,
};

use crate::{
    constants::{fonts, size},
    cursor::EntityCursor,
    font_styles::InheritableFont,
    theme::{ThemeBackgroundColor, ThemeBorderColor, ThemeFontColor},
    tokens,
};

/// Parameters for the checkbox template, passed to [`checkbox`] function.
#[derive(Default)]
pub struct CheckboxProps {
    /// Change handler
    pub on_change: CallbackTemplate<In<ValueChange<bool>>>,
}

/// Marker for the checkbox frame (contains both checkbox and label)
#[derive(Component, Default, Clone)]
struct CheckboxFrame;

/// Marker for the checkbox outline
#[derive(Component, Default, Clone)]
struct CheckboxOutline;

/// Marker for the checkbox check mark
#[derive(Component, Default, Clone)]
struct CheckboxMark;

/// Checkbox scene function.
///
/// # Arguments
/// * `props` - construction properties for the checkbox.
pub fn checkbox(props: CheckboxProps) -> impl Scene {
    bsn! {
        Node {
            display: Display::Flex,
            flex_direction: FlexDirection::Row,
            justify_content: JustifyContent::Start,
            align_items: AlignItems::Center,
            column_gap: Val::Px(4.0),
        }
        CoreCheckbox {
<<<<<<< HEAD
            on_change: {props.on_change.clone()},
        }
        CheckboxFrame
        Hovered
        // TODO: port CursorIcon to GetTemplate
        // CursorIcon::System(bevy_window::SystemCursorIcon::Pointer)
        TabIndex(0)
        ThemeFontColor(tokens::CHECKBOX_TEXT)
=======
            on_change: props.on_change,
        },
        CheckboxFrame,
        Hovered::default(),
        EntityCursor::System(bevy_window::SystemCursorIcon::Pointer),
        TabIndex(0),
        ThemeFontColor(tokens::CHECKBOX_TEXT),
>>>>>>> 14d9f6e4
        InheritableFont {
            font: fonts::REGULAR,
            font_size: 14.0,
        }
        [(
            Node {
                width: size::CHECKBOX_SIZE,
                height: size::CHECKBOX_SIZE,
                border: UiRect::all(Val::Px(2.0)),
            }
            CheckboxOutline
            BorderRadius::all(Val::Px(4.0))
            ThemeBackgroundColor(tokens::CHECKBOX_BG)
            ThemeBorderColor(tokens::CHECKBOX_BORDER)
            [(
                // Cheesy checkmark: rotated node with L-shaped border.
                Node {
                    position_type: PositionType::Absolute,
                    left: Val::Px(4.0),
                    top: Val::Px(0.0),
                    width: Val::Px(6.),
                    height: Val::Px(11.),
                    border: UiRect {
                        bottom: Val::Px(2.0),
                        right: Val::Px(2.0),
                    },
                }
                UiTransform::from_rotation(Rot2::FRAC_PI_4)
                CheckboxMark
                ThemeBorderColor(tokens::CHECKBOX_MARK)
            )]
        )]
    }
}

fn update_checkbox_styles(
    q_checkboxes: Query<
        (
            Entity,
            Has<InteractionDisabled>,
            Has<Checked>,
            &Hovered,
            &ThemeFontColor,
        ),
        (
            With<CheckboxFrame>,
            Or<(Changed<Hovered>, Added<Checked>, Added<InteractionDisabled>)>,
        ),
    >,
    q_children: Query<&Children>,
    mut q_outline: Query<(&ThemeBackgroundColor, &ThemeBorderColor), With<CheckboxOutline>>,
    mut q_mark: Query<&ThemeBorderColor, With<CheckboxMark>>,
    mut commands: Commands,
) {
    for (checkbox_ent, disabled, checked, hovered, font_color) in q_checkboxes.iter() {
        let Some(outline_ent) = q_children
            .iter_descendants(checkbox_ent)
            .find(|en| q_outline.contains(*en))
        else {
            continue;
        };
        let Some(mark_ent) = q_children
            .iter_descendants(checkbox_ent)
            .find(|en| q_mark.contains(*en))
        else {
            continue;
        };
        let (outline_bg, outline_border) = q_outline.get_mut(outline_ent).unwrap();
        let mark_color = q_mark.get_mut(mark_ent).unwrap();
        set_checkbox_colors(
            checkbox_ent,
            outline_ent,
            mark_ent,
            disabled,
            checked,
            hovered.0,
            outline_bg,
            outline_border,
            mark_color,
            font_color,
            &mut commands,
        );
    }
}

fn update_checkbox_styles_remove(
    q_checkboxes: Query<
        (
            Entity,
            Has<InteractionDisabled>,
            Has<Checked>,
            &Hovered,
            &ThemeFontColor,
        ),
        With<CheckboxFrame>,
    >,
    q_children: Query<&Children>,
    mut q_outline: Query<(&ThemeBackgroundColor, &ThemeBorderColor), With<CheckboxOutline>>,
    mut q_mark: Query<&ThemeBorderColor, With<CheckboxMark>>,
    mut removed_disabled: RemovedComponents<InteractionDisabled>,
    mut removed_checked: RemovedComponents<Checked>,
    mut commands: Commands,
) {
    removed_disabled
        .read()
        .chain(removed_checked.read())
        .for_each(|ent| {
            if let Ok((checkbox_ent, disabled, checked, hovered, font_color)) =
                q_checkboxes.get(ent)
            {
                let Some(outline_ent) = q_children
                    .iter_descendants(checkbox_ent)
                    .find(|en| q_outline.contains(*en))
                else {
                    return;
                };
                let Some(mark_ent) = q_children
                    .iter_descendants(checkbox_ent)
                    .find(|en| q_mark.contains(*en))
                else {
                    return;
                };
                let (outline_bg, outline_border) = q_outline.get_mut(outline_ent).unwrap();
                let mark_color = q_mark.get_mut(mark_ent).unwrap();
                set_checkbox_colors(
                    checkbox_ent,
                    outline_ent,
                    mark_ent,
                    disabled,
                    checked,
                    hovered.0,
                    outline_bg,
                    outline_border,
                    mark_color,
                    font_color,
                    &mut commands,
                );
            }
        });
}

fn set_checkbox_colors(
    checkbox_ent: Entity,
    outline_ent: Entity,
    mark_ent: Entity,
    disabled: bool,
    checked: bool,
    hovered: bool,
    outline_bg: &ThemeBackgroundColor,
    outline_border: &ThemeBorderColor,
    mark_color: &ThemeBorderColor,
    font_color: &ThemeFontColor,
    commands: &mut Commands,
) {
    let outline_border_token = match (disabled, hovered) {
        (true, _) => tokens::CHECKBOX_BORDER_DISABLED,
        (false, true) => tokens::CHECKBOX_BORDER_HOVER,
        _ => tokens::CHECKBOX_BORDER,
    };

    let outline_bg_token = match (disabled, checked) {
        (true, true) => tokens::CHECKBOX_BG_CHECKED_DISABLED,
        (true, false) => tokens::CHECKBOX_BG_DISABLED,
        (false, true) => tokens::CHECKBOX_BG_CHECKED,
        (false, false) => tokens::CHECKBOX_BG,
    };

    let mark_token = match disabled {
        true => tokens::CHECKBOX_MARK_DISABLED,
        false => tokens::CHECKBOX_MARK,
    };

    let font_color_token = match disabled {
        true => tokens::CHECKBOX_TEXT_DISABLED,
        false => tokens::CHECKBOX_TEXT,
    };

    // Change outline background
    if outline_bg.0 != outline_bg_token {
        commands
            .entity(outline_ent)
            .insert(ThemeBackgroundColor(outline_bg_token));
    }

    // Change outline border
    if outline_border.0 != outline_border_token {
        commands
            .entity(outline_ent)
            .insert(ThemeBorderColor(outline_border_token));
    }

    // Change mark color
    if mark_color.0 != mark_token {
        commands
            .entity(mark_ent)
            .insert(ThemeBorderColor(mark_token));
    }

    // Change mark visibility
    commands.entity(mark_ent).insert(match checked {
        true => Visibility::Visible,
        false => Visibility::Hidden,
    });

    // Change font color
    if font_color.0 != font_color_token {
        commands
            .entity(checkbox_ent)
            .insert(ThemeFontColor(font_color_token));
    }
}

/// Plugin which registers the systems for updating the checkbox styles.
pub struct CheckboxPlugin;

impl Plugin for CheckboxPlugin {
    fn build(&self, app: &mut bevy_app::App) {
        app.add_systems(
            PreUpdate,
            (update_checkbox_styles, update_checkbox_styles_remove).in_set(PickingSystems::Last),
        );
    }
}<|MERGE_RESOLUTION|>--- conflicted
+++ resolved
@@ -60,24 +60,13 @@
             column_gap: Val::Px(4.0),
         }
         CoreCheckbox {
-<<<<<<< HEAD
             on_change: {props.on_change.clone()},
         }
         CheckboxFrame
         Hovered
-        // TODO: port CursorIcon to GetTemplate
-        // CursorIcon::System(bevy_window::SystemCursorIcon::Pointer)
+        EntityCursor::System(bevy_window::SystemCursorIcon::Pointer)
         TabIndex(0)
         ThemeFontColor(tokens::CHECKBOX_TEXT)
-=======
-            on_change: props.on_change,
-        },
-        CheckboxFrame,
-        Hovered::default(),
-        EntityCursor::System(bevy_window::SystemCursorIcon::Pointer),
-        TabIndex(0),
-        ThemeFontColor(tokens::CHECKBOX_TEXT),
->>>>>>> 14d9f6e4
         InheritableFont {
             font: fonts::REGULAR,
             font_size: 14.0,
