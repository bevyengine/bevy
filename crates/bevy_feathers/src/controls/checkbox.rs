--- conflicted
+++ resolved
@@ -1,9 +1,5 @@
 use bevy_app::{Plugin, PreUpdate};
-<<<<<<< HEAD
-use bevy_core_widgets::{CallbackTemplate, CoreCheckbox, ValueChange};
-=======
 use bevy_camera::visibility::Visibility;
->>>>>>> 9071d7f8
 use bevy_ecs::{
     component::Component,
     entity::Entity,
@@ -12,22 +8,13 @@
     query::{Added, Changed, Has, Or, With},
     reflect::ReflectComponent,
     schedule::IntoScheduleConfigs,
-<<<<<<< HEAD
-    system::{Commands, In, Query},
-=======
-    spawn::{Spawn, SpawnRelated, SpawnableList},
     system::{Commands, Query},
->>>>>>> 9071d7f8
 };
 use bevy_input_focus::tab_navigation::TabIndex;
 use bevy_math::Rot2;
 use bevy_picking::{hover::Hovered, PickingSystems};
 use bevy_reflect::{prelude::ReflectDefault, Reflect};
-<<<<<<< HEAD
-use bevy_render::view::Visibility;
 use bevy_scene2::prelude::*;
-=======
->>>>>>> 9071d7f8
 use bevy_ui::{
     AlignItems, BorderRadius, Checked, Display, FlexDirection, InteractionDisabled, JustifyContent,
     Node, PositionType, UiRect, UiTransform, Val,
@@ -42,16 +29,6 @@
     tokens,
 };
 
-<<<<<<< HEAD
-/// Parameters for the checkbox template, passed to [`checkbox`] function.
-#[derive(Default)]
-pub struct CheckboxProps {
-    /// Change handler
-    pub on_change: CallbackTemplate<In<ValueChange<bool>>>,
-}
-
-=======
->>>>>>> 9071d7f8
 /// Marker for the checkbox frame (contains both checkbox and label)
 #[derive(Component, Default, Clone, Reflect)]
 #[reflect(Component, Clone, Default)]
@@ -71,44 +48,21 @@
 ///
 /// # Arguments
 /// * `props` - construction properties for the checkbox.
-<<<<<<< HEAD
-pub fn checkbox(props: CheckboxProps) -> impl Scene {
+pub fn checkbox() -> impl Scene {
     bsn! {
-=======
-/// * `overrides` - a bundle of components that are merged in with the normal checkbox components.
-/// * `label` - the label of the checkbox.
-pub fn checkbox<C: SpawnableList<ChildOf> + Send + Sync + 'static, B: Bundle>(
-    overrides: B,
-    label: C,
-) -> impl Bundle {
-    (
->>>>>>> 9071d7f8
         Node {
             display: Display::Flex,
             flex_direction: FlexDirection::Row,
             justify_content: JustifyContent::Start,
             align_items: AlignItems::Center,
             column_gap: Val::Px(4.0),
-<<<<<<< HEAD
         }
-        CoreCheckbox {
-            on_change: {props.on_change.clone()},
-        }
+        Checkbox
         CheckboxFrame
         Hovered
         EntityCursor::System(bevy_window::SystemCursorIcon::Pointer)
         TabIndex(0)
         ThemeFontColor(tokens::CHECKBOX_TEXT)
-=======
-            ..Default::default()
-        },
-        Checkbox,
-        CheckboxFrame,
-        Hovered::default(),
-        EntityCursor::System(bevy_window::SystemCursorIcon::Pointer),
-        TabIndex(0),
-        ThemeFontColor(tokens::CHECKBOX_TEXT),
->>>>>>> 9071d7f8
         InheritableFont {
             font: fonts::REGULAR,
             font_size: 14.0,
