use bevy_app::{Plugin, PreUpdate};
use bevy_core_widgets::{Activate, CallbackTemplate, CoreButton};
use bevy_ecs::{
    component::Component,
    entity::Entity,
    lifecycle::RemovedComponents,
    query::{Added, Changed, Has, Or},
    schedule::IntoScheduleConfigs,
    system::{Commands, In, Query},
};
use bevy_picking::{hover::Hovered, PickingSystems};
use bevy_scene2::{prelude::*, template_value};
use bevy_ui::{AlignItems, InteractionDisabled, JustifyContent, Node, Pressed, UiRect, Val};

use crate::{
    constants::{fonts, size},
    cursor::EntityCursor,
    font_styles::InheritableFont,
    rounded_corners::RoundedCorners,
    theme::{ThemeBackgroundColor, ThemeFontColor},
    tokens,
};
use bevy_input_focus::tab_navigation::TabIndex;
use bevy_winit::cursor::CursorIcon;

/// Color variants for buttons. This also functions as a component used by the dynamic styling
/// system to identify which entities are buttons.
#[derive(Component, Default, Clone)]
pub enum ButtonVariant {
    /// The standard button appearance
    #[default]
    Normal,
    /// A button with a more prominent color, this is used for "call to action" buttons,
    /// default buttons for dialog boxes, and so on.
    Primary,
    /// For a toggle button, indicates that the button is in a "toggled" state.
    Selected,
    /// Don't display the button background unless hovering or pressed.
    Plain,
}

/// Parameters for the button template, passed to [`button`] function.
#[derive(Default)]
pub struct ButtonProps {
    /// Color variant for the button.
    pub variant: ButtonVariant,
    /// Rounded corners options
    pub corners: RoundedCorners,
    /// Click handler
    pub on_click: CallbackTemplate<In<Activate>>,
}

/// Button scene function.
///
/// # Arguments
/// * `props` - construction properties for the button.
pub fn button(props: ButtonProps) -> impl Scene {
    bsn! {
        Node {
            height: size::ROW_HEIGHT,
            min_width: size::ROW_HEIGHT,
            justify_content: JustifyContent::Center,
            align_items: AlignItems::Center,
            padding: UiRect::axes(Val::Px(8.0), Val::Px(0.)),
            flex_grow: 1.0,
        }
        CoreButton {
<<<<<<< HEAD
            on_activate: {props.on_click.clone()},
        }
        template_value(props.variant)
        template_value(props.corners.to_border_radius(4.0))
        Hovered
        // TODO: port CursonIcon to GetTemplate
        // CursorIcon::System(bevy_window::SystemCursorIcon::Pointer)
        TabIndex(0)
        ThemeBackgroundColor(tokens::BUTTON_BG)
        ThemeFontColor(tokens::BUTTON_TEXT)
=======
            on_activate: props.on_click,
        },
        props.variant,
        Hovered::default(),
        EntityCursor::System(bevy_window::SystemCursorIcon::Pointer),
        TabIndex(0),
        props.corners.to_border_radius(4.0),
        ThemeBackgroundColor(tokens::BUTTON_BG),
        ThemeFontColor(tokens::BUTTON_TEXT),
>>>>>>> 14d9f6e4
        InheritableFont {
            font: fonts::REGULAR,
            font_size: 14.0,
        }
    }
}

/// Tool button scene function: a smaller button for embedding in panel headers.
///
/// # Arguments
/// * `props` - construction properties for the button.
pub fn tool_button(props: ButtonProps) -> impl Scene {
    bsn! {
        Node {
            height: size::TOOL_HEIGHT,
            min_width: size::TOOL_HEIGHT,
            justify_content: JustifyContent::Center,
            align_items: AlignItems::Center,
            padding: UiRect::axes(Val::Px(2.0), Val::Px(0.)),
        }
        CoreButton {
            on_activate: {props.on_click.clone()},
        }
        template_value(props.variant)
        template_value(props.corners.to_border_radius(3.0))
        Hovered
        // TODO: port CursonIcon to GetTemplate
        // CursorIcon::System(bevy_window::SystemCursorIcon::Pointer)
        TabIndex(0)
        ThemeBackgroundColor(tokens::BUTTON_BG)
        ThemeFontColor(tokens::BUTTON_TEXT)
        InheritableFont {
            font: fonts::REGULAR,
            font_size: 14.0,
        }
    }
}

fn update_button_styles(
    q_buttons: Query<
        (
            Entity,
            &ButtonVariant,
            Has<InteractionDisabled>,
            Has<Pressed>,
            &Hovered,
            &ThemeBackgroundColor,
            &ThemeFontColor,
        ),
        Or<(Changed<Hovered>, Added<Pressed>, Added<InteractionDisabled>)>,
    >,
    mut commands: Commands,
) {
    for (button_ent, variant, disabled, pressed, hovered, bg_color, font_color) in q_buttons.iter()
    {
        set_button_colors(
            button_ent,
            variant,
            disabled,
            pressed,
            hovered.0,
            bg_color,
            font_color,
            &mut commands,
        );
    }
}

fn update_button_styles_remove(
    q_buttons: Query<(
        Entity,
        &ButtonVariant,
        Has<InteractionDisabled>,
        Has<Pressed>,
        &Hovered,
        &ThemeBackgroundColor,
        &ThemeFontColor,
    )>,
    mut removed_disabled: RemovedComponents<InteractionDisabled>,
    mut removed_pressed: RemovedComponents<Pressed>,
    mut commands: Commands,
) {
    removed_disabled
        .read()
        .chain(removed_pressed.read())
        .for_each(|ent| {
            if let Ok((button_ent, variant, disabled, pressed, hovered, bg_color, font_color)) =
                q_buttons.get(ent)
            {
                set_button_colors(
                    button_ent,
                    variant,
                    disabled,
                    pressed,
                    hovered.0,
                    bg_color,
                    font_color,
                    &mut commands,
                );
            }
        });
}

fn set_button_colors(
    button_ent: Entity,
    variant: &ButtonVariant,
    disabled: bool,
    pressed: bool,
    hovered: bool,
    bg_color: &ThemeBackgroundColor,
    font_color: &ThemeFontColor,
    commands: &mut Commands,
) {
    let bg_token = match (variant, disabled, pressed, hovered) {
        (ButtonVariant::Normal, true, _, _) => tokens::BUTTON_BG_DISABLED,
        (ButtonVariant::Normal, false, true, _) => tokens::BUTTON_BG_PRESSED,
        (ButtonVariant::Normal, false, false, true) => tokens::BUTTON_BG_HOVER,
        (ButtonVariant::Normal, false, false, false) => tokens::BUTTON_BG,
        (ButtonVariant::Primary, true, _, _) => tokens::BUTTON_PRIMARY_BG_DISABLED,
        (ButtonVariant::Primary, false, true, _) => tokens::BUTTON_PRIMARY_BG_PRESSED,
        (ButtonVariant::Primary, false, false, true) => tokens::BUTTON_PRIMARY_BG_HOVER,
        (ButtonVariant::Primary, false, false, false) => tokens::BUTTON_PRIMARY_BG,
        (ButtonVariant::Selected, true, _, _) => tokens::BUTTON_SELECTED_BG_DISABLED,
        (ButtonVariant::Selected, false, true, _) => tokens::BUTTON_SELECTED_BG_PRESSED,
        (ButtonVariant::Selected, false, false, true) => tokens::BUTTON_SELECTED_BG_HOVER,
        (ButtonVariant::Selected, false, false, false) => tokens::BUTTON_SELECTED_BG,
        (ButtonVariant::Plain, true, _, _) => tokens::BUTTON_PLAIN_BG_DISABLED,
        (ButtonVariant::Plain, false, true, _) => tokens::BUTTON_PLAIN_BG_PRESSED,
        (ButtonVariant::Plain, false, false, true) => tokens::BUTTON_PLAIN_BG_HOVER,
        (ButtonVariant::Plain, false, false, false) => tokens::BUTTON_PLAIN_BG,
    };

    let font_color_token = match (variant, disabled) {
        (ButtonVariant::Normal | ButtonVariant::Selected | ButtonVariant::Plain, true) => {
            tokens::BUTTON_TEXT_DISABLED
        }
        (ButtonVariant::Normal | ButtonVariant::Selected | ButtonVariant::Plain, false) => {
            tokens::BUTTON_TEXT
        }
        (ButtonVariant::Primary, true) => tokens::BUTTON_PRIMARY_TEXT_DISABLED,
        (ButtonVariant::Primary, false) => tokens::BUTTON_PRIMARY_TEXT,
    };

    // Change background color
    if bg_color.0 != bg_token {
        commands
            .entity(button_ent)
            .insert(ThemeBackgroundColor(bg_token));
    }

    // Change font color
    if font_color.0 != font_color_token {
        commands
            .entity(button_ent)
            .insert(ThemeFontColor(font_color_token));
    }
}

/// Plugin which registers the systems for updating the button styles.
pub struct ButtonPlugin;

impl Plugin for ButtonPlugin {
    fn build(&self, app: &mut bevy_app::App) {
        app.add_systems(
            PreUpdate,
            (update_button_styles, update_button_styles_remove).in_set(PickingSystems::Last),
        );
    }
}<|MERGE_RESOLUTION|>--- conflicted
+++ resolved
@@ -65,28 +65,15 @@
             flex_grow: 1.0,
         }
         CoreButton {
-<<<<<<< HEAD
             on_activate: {props.on_click.clone()},
         }
         template_value(props.variant)
         template_value(props.corners.to_border_radius(4.0))
         Hovered
-        // TODO: port CursonIcon to GetTemplate
-        // CursorIcon::System(bevy_window::SystemCursorIcon::Pointer)
+        EntityCursor::System(bevy_window::SystemCursorIcon::Pointer)
         TabIndex(0)
         ThemeBackgroundColor(tokens::BUTTON_BG)
         ThemeFontColor(tokens::BUTTON_TEXT)
-=======
-            on_activate: props.on_click,
-        },
-        props.variant,
-        Hovered::default(),
-        EntityCursor::System(bevy_window::SystemCursorIcon::Pointer),
-        TabIndex(0),
-        props.corners.to_border_radius(4.0),
-        ThemeBackgroundColor(tokens::BUTTON_BG),
-        ThemeFontColor(tokens::BUTTON_TEXT),
->>>>>>> 14d9f6e4
         InheritableFont {
             font: fonts::REGULAR,
             font_size: 14.0,
