use core::f32::consts::PI;

use bevy_app::{Plugin, PreUpdate};
use bevy_color::Color;
<<<<<<< HEAD
use bevy_core_widgets::{
    CallbackTemplate, CoreSlider, SliderRange, SliderValue, TrackClick, ValueChange,
};
=======
>>>>>>> 9071d7f8
use bevy_ecs::{
    component::Component,
    entity::Entity,
    hierarchy::Children,
    lifecycle::RemovedComponents,
    query::{Added, Changed, Has, Or, Spawned, With},
    reflect::ReflectComponent,
    schedule::IntoScheduleConfigs,
<<<<<<< HEAD
    system::{In, Query, Res},
=======
    spawn::SpawnRelated,
    system::{Commands, Query, Res},
>>>>>>> 9071d7f8
};
use bevy_input_focus::tab_navigation::TabIndex;
use bevy_picking::PickingSystems;
use bevy_reflect::{prelude::ReflectDefault, Reflect};
use bevy_scene2::{prelude::*, template_value};
use bevy_ui::{
    widget::Text, AlignItems, BackgroundGradient, ColorStop, Display, FlexDirection, Gradient,
    InteractionDisabled, InterpolationColorSpace, JustifyContent, LinearGradient, Node,
    PositionType, UiRect, Val,
};
use bevy_ui_widgets::{Slider, SliderRange, SliderValue, TrackClick};

use crate::{
    constants::{fonts, size},
    cursor::EntityCursor,
    font_styles::InheritableFont,
    rounded_corners::RoundedCorners,
    theme::{ThemeFontColor, ThemedText, UiTheme},
    tokens,
};

/// Slider template properties, passed to [`slider`] function.
pub struct SliderProps {
    /// Slider current value
    pub value: f32,
    /// Slider minimum value
    pub min: f32,
    /// Slider maximum value
    pub max: f32,
<<<<<<< HEAD
    /// On-change handler
    pub on_change: CallbackTemplate<In<ValueChange<f32>>>,
=======
>>>>>>> 9071d7f8
}

impl Default for SliderProps {
    fn default() -> Self {
        Self {
            value: 0.0,
            min: 0.0,
            max: 1.0,
<<<<<<< HEAD
            on_change: CallbackTemplate::Ignore,
        }
    }
}

#[derive(Component, Default, Clone, Reflect)]
=======
        }
    }
}

#[derive(Component, Default, Clone)]
#[require(Slider)]
#[derive(Reflect)]
>>>>>>> 9071d7f8
#[reflect(Component, Clone, Default)]
struct SliderStyle;

/// Marker for the text
#[derive(Component, Default, Clone, Reflect)]
#[reflect(Component, Clone, Default)]
struct SliderValueText;

/// Slider scene function.
///
/// # Arguments
///
/// * `props` - construction properties for the slider.
pub fn slider(props: SliderProps) -> impl Scene {
    bsn! {
        Node {
            height: size::ROW_HEIGHT,
            justify_content: JustifyContent::Center,
            align_items: AlignItems::Center,
            padding: UiRect::axes(Val::Px(8.0), Val::Px(0.)),
            flex_grow: 1.0,
<<<<<<< HEAD
        }
        CoreSlider {
            on_change: {props.on_change.clone()},
=======
            ..Default::default()
        },
        Slider {
>>>>>>> 9071d7f8
            track_click: TrackClick::Drag,
        }
        SliderStyle
        SliderValue({props.value})
        SliderRange::new(props.min, props.max)
        EntityCursor::System(bevy_window::SystemCursorIcon::EwResize)
        TabIndex(0)
        template_value(RoundedCorners::All.to_border_radius(6.0))
        // Use a gradient to draw the moving bar
        BackgroundGradient({vec![Gradient::Linear(LinearGradient {
            angle: PI * 0.5,
            stops: vec![
                ColorStop::new(Color::NONE, Val::Percent(0.)),
                ColorStop::new(Color::NONE, Val::Percent(50.)),
                ColorStop::new(Color::NONE, Val::Percent(50.)),
                ColorStop::new(Color::NONE, Val::Percent(100.)),
            ],
            color_space: InterpolationColorSpace::Srgba,
        })]})
        [(
            // Text container
            Node {
                display: Display::Flex,
                position_type: PositionType::Absolute,
                flex_direction: FlexDirection::Row,
                align_items: AlignItems::Center,
                justify_content: JustifyContent::Center,
            }
            ThemeFontColor(tokens::SLIDER_TEXT)
            InheritableFont {
                font: fonts::MONO,
                font_size: 12.0,
            }
            [(Text::new("10.0") ThemedText SliderValueText)]
        )]
    }
}

fn update_slider_styles(
    mut q_sliders: Query<
        (Entity, Has<InteractionDisabled>, &mut BackgroundGradient),
        (With<SliderStyle>, Or<(Spawned, Added<InteractionDisabled>)>),
    >,
    theme: Res<UiTheme>,
    mut commands: Commands,
) {
    for (slider_ent, disabled, mut gradient) in q_sliders.iter_mut() {
        set_slider_styles(
            slider_ent,
            &theme,
            disabled,
            gradient.as_mut(),
            &mut commands,
        );
    }
}

fn update_slider_styles_remove(
    mut q_sliders: Query<(Entity, Has<InteractionDisabled>, &mut BackgroundGradient)>,
    mut removed_disabled: RemovedComponents<InteractionDisabled>,
    theme: Res<UiTheme>,
    mut commands: Commands,
) {
    removed_disabled.read().for_each(|ent| {
        if let Ok((slider_ent, disabled, mut gradient)) = q_sliders.get_mut(ent) {
            set_slider_styles(
                slider_ent,
                &theme,
                disabled,
                gradient.as_mut(),
                &mut commands,
            );
        }
    });
}

fn set_slider_styles(
    slider_ent: Entity,
    theme: &Res<'_, UiTheme>,
    disabled: bool,
    gradient: &mut BackgroundGradient,
    commands: &mut Commands,
) {
    let bar_color = theme.color(&match disabled {
        true => tokens::SLIDER_BAR_DISABLED,
        false => tokens::SLIDER_BAR,
    });

    let bg_color = theme.color(&tokens::SLIDER_BG);

    let cursor_shape = match disabled {
        true => bevy_window::SystemCursorIcon::NotAllowed,
        false => bevy_window::SystemCursorIcon::EwResize,
    };

    if let [Gradient::Linear(linear_gradient)] = &mut gradient.0[..] {
        linear_gradient.stops[0].color = bar_color;
        linear_gradient.stops[1].color = bar_color;
        linear_gradient.stops[2].color = bg_color;
        linear_gradient.stops[3].color = bg_color;
    }

    // Change cursor shape
    commands
        .entity(slider_ent)
        .insert(EntityCursor::System(cursor_shape));
}

fn update_slider_pos(
    mut q_sliders: Query<
        (Entity, &SliderValue, &SliderRange, &mut BackgroundGradient),
        (
            With<SliderStyle>,
            Or<(
                Changed<SliderValue>,
                Changed<SliderRange>,
                Changed<Children>,
            )>,
        ),
    >,
    q_children: Query<&Children>,
    mut q_slider_text: Query<&mut Text, With<SliderValueText>>,
) {
    for (slider_ent, value, range, mut gradient) in q_sliders.iter_mut() {
        if let [Gradient::Linear(linear_gradient)] = &mut gradient.0[..] {
            let percent_value = range.thumb_position(value.0) * 100.0;
            linear_gradient.stops[1].point = Val::Percent(percent_value);
            linear_gradient.stops[2].point = Val::Percent(percent_value);
        }

        // Find slider text child entity and update its text with the formatted value
        q_children.iter_descendants(slider_ent).for_each(|child| {
            if let Ok(mut text) = q_slider_text.get_mut(child) {
                text.0 = format!("{}", value.0);
            }
        });
    }
}

/// Plugin which registers the systems for updating the slider styles.
pub struct SliderPlugin;

impl Plugin for SliderPlugin {
    fn build(&self, app: &mut bevy_app::App) {
        app.add_systems(
            PreUpdate,
            (
                update_slider_styles,
                update_slider_styles_remove,
                update_slider_pos,
            )
                .in_set(PickingSystems::Last),
        );
    }
}<|MERGE_RESOLUTION|>--- conflicted
+++ resolved
@@ -2,12 +2,6 @@
 
 use bevy_app::{Plugin, PreUpdate};
 use bevy_color::Color;
-<<<<<<< HEAD
-use bevy_core_widgets::{
-    CallbackTemplate, CoreSlider, SliderRange, SliderValue, TrackClick, ValueChange,
-};
-=======
->>>>>>> 9071d7f8
 use bevy_ecs::{
     component::Component,
     entity::Entity,
@@ -16,12 +10,7 @@
     query::{Added, Changed, Has, Or, Spawned, With},
     reflect::ReflectComponent,
     schedule::IntoScheduleConfigs,
-<<<<<<< HEAD
-    system::{In, Query, Res},
-=======
-    spawn::SpawnRelated,
     system::{Commands, Query, Res},
->>>>>>> 9071d7f8
 };
 use bevy_input_focus::tab_navigation::TabIndex;
 use bevy_picking::PickingSystems;
@@ -51,11 +40,6 @@
     pub min: f32,
     /// Slider maximum value
     pub max: f32,
-<<<<<<< HEAD
-    /// On-change handler
-    pub on_change: CallbackTemplate<In<ValueChange<f32>>>,
-=======
->>>>>>> 9071d7f8
 }
 
 impl Default for SliderProps {
@@ -64,22 +48,12 @@
             value: 0.0,
             min: 0.0,
             max: 1.0,
-<<<<<<< HEAD
-            on_change: CallbackTemplate::Ignore,
         }
     }
 }
 
 #[derive(Component, Default, Clone, Reflect)]
-=======
-        }
-    }
-}
-
-#[derive(Component, Default, Clone)]
 #[require(Slider)]
-#[derive(Reflect)]
->>>>>>> 9071d7f8
 #[reflect(Component, Clone, Default)]
 struct SliderStyle;
 
@@ -101,15 +75,8 @@
             align_items: AlignItems::Center,
             padding: UiRect::axes(Val::Px(8.0), Val::Px(0.)),
             flex_grow: 1.0,
-<<<<<<< HEAD
-        }
-        CoreSlider {
-            on_change: {props.on_change.clone()},
-=======
-            ..Default::default()
-        },
+        }
         Slider {
->>>>>>> 9071d7f8
             track_click: TrackClick::Drag,
         }
         SliderStyle
