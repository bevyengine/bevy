--- conflicted
+++ resolved
@@ -125,11 +125,7 @@
 ] }
 nonmax = { version = "0.5", default-features = false }
 arrayvec = { version = "0.7.4", default-features = false, optional = true }
-<<<<<<< HEAD
-smallvec = { version = "1", features = ["union", "const_new"] }
-=======
-smallvec = { version = "1", features = ["union", "const_generics"] }
->>>>>>> 85eceb02
+smallvec = { version = "1", features = ["union", "const_generics", "const_new"] }
 indexmap = { version = "2.5.0", default-features = false }
 variadics_please = { version = "1.1", default-features = false }
 spin = { version = "0.9.8", default-features = false, features = [
