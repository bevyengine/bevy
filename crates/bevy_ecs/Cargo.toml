--- conflicted
+++ resolved
@@ -40,12 +40,8 @@
 ] }
 nonmax = "0.5"
 arrayvec = { version = "0.7.4", optional = true }
-<<<<<<< HEAD
-smallvec = "1"
+smallvec = { version = "1", features = ["union"] }
 indexmap = { version = "2.5.0", default-features = false, features = ["std"] }
-=======
-smallvec = { version = "1", features = ["union"] }
->>>>>>> fbb53140
 
 [dev-dependencies]
 rand = "0.8"
