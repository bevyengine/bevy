--- conflicted
+++ resolved
@@ -33,11 +33,4 @@
 
 [dev-dependencies]
 bencher = "0.1.5"
-<<<<<<< HEAD
-
-[[bench]]
-name = "bench"
-harness = false
-=======
-criterion = "0.3"
->>>>>>> e76d6566
+criterion = "0.3"