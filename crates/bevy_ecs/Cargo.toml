[package]
name = "bevy_ecs"
version = "0.4.0"
edition = "2018"
authors = [
    "Bevy Contributors <bevyengine@gmail.com>",
    "Carter Anderson <mcanders1@gmail.com>",
]
description = "Bevy Engine's entity component system"
homepage = "https://bevyengine.org"
repository = "https://github.com/bevyengine/bevy"
license = "MIT"
keywords = ["ecs", "game", "bevy"]
categories = ["game-engines", "data-structures"]

[features]
trace = []
default = ["bevy_reflect"]

[dependencies]
bevy_reflect = { path = "../bevy_reflect", version = "0.4.0", optional = true }
bevy_tasks = { path = "../bevy_tasks", version = "0.4.0" }
bevy_utils = { path = "../bevy_utils", version = "0.4.0" }
bevy_ecs_macros = { path = "macros", version = "0.4.0" }

async-channel = "1.4"
bitflags = "1.2"
fixedbitset = "0.3"
fxhash = "0.2"
thiserror = "1.0"
<<<<<<< HEAD
fixedbitset = "0.3.1"
bitflags = "1.2.1"
downcast-rs = "1.2.0"
parking_lot = "0.11.0"
lazy_static = { version = "1.4.0" }
futures-lite = "1.4.0"

[dev-dependencies]
bencher = "0.1.5"
criterion = "0.3"
=======
downcast-rs = "1.2"
parking_lot = "0.11"
rand = "0.7"
serde = "1"
>>>>>>> 3a2a6885
<|MERGE_RESOLUTION|>--- conflicted
+++ resolved
@@ -28,20 +28,7 @@
 fixedbitset = "0.3"
 fxhash = "0.2"
 thiserror = "1.0"
-<<<<<<< HEAD
-fixedbitset = "0.3.1"
-bitflags = "1.2.1"
-downcast-rs = "1.2.0"
-parking_lot = "0.11.0"
-lazy_static = { version = "1.4.0" }
-futures-lite = "1.4.0"
-
-[dev-dependencies]
-bencher = "0.1.5"
-criterion = "0.3"
-=======
 downcast-rs = "1.2"
 parking_lot = "0.11"
 rand = "0.7"
-serde = "1"
->>>>>>> 3a2a6885
+serde = "1"