--- conflicted
+++ resolved
@@ -27,10 +27,7 @@
 
 ## Extends reflection support to functions.
 reflect_functions = ["bevy_reflect", "bevy_reflect/functions"]
-<<<<<<< HEAD
 reflect_auto_register = ["bevy_reflect", "bevy_reflect/auto_register"]
-detailed_trace = []
-=======
 
 # Debugging Features
 
@@ -96,7 +93,6 @@
   "concurrent-queue/portable-atomic",
   "spin/portable_atomic",
 ]
->>>>>>> 859c2d77
 
 [dependencies]
 bevy_ptr = { path = "../bevy_ptr", version = "0.15.0-dev" }
