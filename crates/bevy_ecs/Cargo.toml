--- conflicted
+++ resolved
@@ -26,12 +26,8 @@
 fixedbitset = "0.4.2"
 rustc-hash = "1.1"
 downcast-rs = "1.2"
-<<<<<<< HEAD
 serde = "1"
-=======
-serde = { version = "1", features = ["derive"] }
 thiserror = "1.0"
->>>>>>> ee697f82
 
 [dev-dependencies]
 rand = "0.8"
