--- conflicted
+++ resolved
@@ -22,14 +22,8 @@
 bevy_utils = { path = "../bevy_utils", version = "0.14.0-dev" }
 bevy_ecs_macros = { path = "macros", version = "0.14.0-dev" }
 
-<<<<<<< HEAD
-async-channel = "2.1.0"
 bitflags = "2.3"
-event-listener = "2.5"
-thread_local = "1.1.4"
-=======
 concurrent-queue = "2.4.0"
->>>>>>> f8f8bdd4
 fixedbitset = "0.4.2"
 rustc-hash = "1.1"
 serde = "1"
