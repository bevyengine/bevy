--- conflicted
+++ resolved
@@ -42,12 +42,9 @@
 nonmax = "0.5"
 arrayvec = { version = "0.7.4", optional = true }
 smallvec = { version = "1", features = ["union"] }
-<<<<<<< HEAD
-bumpalo = "3"
-=======
 indexmap = { version = "2.5.0", default-features = false, features = ["std"] }
 variadics_please = "1.0"
->>>>>>> 48fb4aa6
+bumpalo = "3"
 
 [dev-dependencies]
 rand = "0.8"
