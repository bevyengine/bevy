[package]
name = "bevy_ecs"
version = "0.14.0-dev"
edition = "2021"
description = "Bevy Engine's entity component system"
homepage = "https://bevyengine.org"
repository = "https://github.com/bevyengine/bevy"
license = "MIT OR Apache-2.0"
keywords = ["ecs", "game", "bevy"]
categories = ["game-engines", "data-structures"]

[features]
trace = []
multi-threaded = ["bevy_tasks/multi-threaded"]
bevy_debug_stepping = []
default = ["bevy_reflect", "bevy_debug_stepping"]

[dependencies]
<<<<<<< HEAD
bevy_ptr = { path = "../bevy_ptr", version = "0.13.0" }
bevy_reflect = { path = "../bevy_reflect", version = "0.13.0", optional = true }
bevy_tasks = { path = "../bevy_tasks", version = "0.13.0" }
bevy_utils = { path = "../bevy_utils", version = "0.13.0" }
bevy_ecs_macros = { path = "macros", version = "0.13.0" }

async-channel = "2.1.0"
bitflags = "2.3"
event-listener = "2.5"
thread_local = "1.1.4"
=======
bevy_ptr = { path = "../bevy_ptr", version = "0.14.0-dev" }
bevy_reflect = { path = "../bevy_reflect", version = "0.14.0-dev", optional = true }
bevy_tasks = { path = "../bevy_tasks", version = "0.14.0-dev" }
bevy_utils = { path = "../bevy_utils", version = "0.14.0-dev" }
bevy_ecs_macros = { path = "macros", version = "0.14.0-dev" }

bitflags = "2.3"
concurrent-queue = "2.4.0"
>>>>>>> f9cc91d5
fixedbitset = "0.4.2"
rustc-hash = "1.1"
serde = "1"
thiserror = "1.0"

[dev-dependencies]
rand = "0.8"
static_assertions = "1.1.0"

[[example]]
name = "events"
path = "examples/events.rs"

[[example]]
name = "resources"
path = "examples/resources.rs"

[[example]]
name = "change_detection"
path = "examples/change_detection.rs"

[lints]
workspace = true<|MERGE_RESOLUTION|>--- conflicted
+++ resolved
@@ -16,18 +16,6 @@
 default = ["bevy_reflect", "bevy_debug_stepping"]
 
 [dependencies]
-<<<<<<< HEAD
-bevy_ptr = { path = "../bevy_ptr", version = "0.13.0" }
-bevy_reflect = { path = "../bevy_reflect", version = "0.13.0", optional = true }
-bevy_tasks = { path = "../bevy_tasks", version = "0.13.0" }
-bevy_utils = { path = "../bevy_utils", version = "0.13.0" }
-bevy_ecs_macros = { path = "macros", version = "0.13.0" }
-
-async-channel = "2.1.0"
-bitflags = "2.3"
-event-listener = "2.5"
-thread_local = "1.1.4"
-=======
 bevy_ptr = { path = "../bevy_ptr", version = "0.14.0-dev" }
 bevy_reflect = { path = "../bevy_reflect", version = "0.14.0-dev", optional = true }
 bevy_tasks = { path = "../bevy_tasks", version = "0.14.0-dev" }
@@ -36,7 +24,6 @@
 
 bitflags = "2.3"
 concurrent-queue = "2.4.0"
->>>>>>> f9cc91d5
 fixedbitset = "0.4.2"
 rustc-hash = "1.1"
 serde = "1"
