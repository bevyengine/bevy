--- conflicted
+++ resolved
@@ -1,10 +1,6 @@
 [package]
 name = "bevy_ecs_macros"
-<<<<<<< HEAD
 version.workspace = true
-=======
-version = "0.9.0"
->>>>>>> c55d5536
 description = "Bevy ECS Macros"
 edition.workspace = true
 license.workspace = true
