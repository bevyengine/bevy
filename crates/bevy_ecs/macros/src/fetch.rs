--- conflicted
+++ resolved
@@ -434,13 +434,8 @@
             #[doc = "`], used for caching."]
             #[automatically_derived]
             #visibility struct #state_struct_name #user_impl_generics #user_where_clauses {
-<<<<<<< HEAD
                 #(#named_field_idents: <#field_types as #path::query::WorldQuery>::State,)*
-                #(#ignored_named_field_idents: #ignored_field_types,)*
-=======
-                #(#field_idents: <#field_types as #path::query::WorldQuery>::State,)*
-                #(#ignored_field_idents: ::std::marker::PhantomData<fn() -> #ignored_field_types>,)*
->>>>>>> 3533c3da
+                #(#ignored_named_field_idents: ::std::marker::PhantomData<fn() -> #ignored_field_types>,)*
             }
 
             #mutable_impl
