use proc_macro::TokenStream;
use proc_macro2::{Ident, Span};
use quote::{quote, ToTokens};
use syn::{
    parse::{Parse, ParseStream},
    parse_quote,
    punctuated::Punctuated,
    Attribute, Data, DataStruct, DeriveInput, Field, Fields,
};

use crate::bevy_ecs_path;

#[derive(Default)]
struct FetchStructAttributes {
    pub is_filter: bool,
    pub is_mutable: bool,
    pub derive_args: Punctuated<syn::NestedMeta, syn::token::Comma>,
}

static FILTER_ATTRIBUTE_NAME: &str = "filter";
static MUTABLE_ATTRIBUTE_NAME: &str = "mutable";
static DERIVE_ATTRIBUTE_NAME: &str = "derive";

mod field_attr_keywords {
    syn::custom_keyword!(ignore);
}

pub static WORLD_QUERY_ATTRIBUTE_NAME: &str = "world_query";

pub fn derive_world_query_impl(ast: DeriveInput) -> TokenStream {
    let visibility = ast.vis;

    let mut fetch_struct_attributes = FetchStructAttributes::default();
    for attr in &ast.attrs {
        if !attr
            .path
            .get_ident()
            .map_or(false, |ident| ident == WORLD_QUERY_ATTRIBUTE_NAME)
        {
            continue;
        }

        attr.parse_args_with(|input: ParseStream| {
            let meta = input.parse_terminated::<syn::Meta, syn::token::Comma>(syn::Meta::parse)?;
            for meta in meta {
                let ident = meta.path().get_ident().unwrap_or_else(|| {
                    panic!(
                        "Unrecognized attribute: `{}`",
                        meta.path().to_token_stream()
                    )
                });
                if ident == MUTABLE_ATTRIBUTE_NAME {
                    if let syn::Meta::Path(_) = meta {
                        fetch_struct_attributes.is_mutable = true;
                    } else {
                        panic!(
                            "The `{}` attribute is expected to have no value or arguments",
                            MUTABLE_ATTRIBUTE_NAME
                        );
                    }
                } else if ident == DERIVE_ATTRIBUTE_NAME {
                    if let syn::Meta::List(meta_list) = meta {
                        fetch_struct_attributes
                            .derive_args
                            .extend(meta_list.nested.iter().cloned());
                    } else {
                        panic!(
                            "Expected a structured list within the `{}` attribute",
                            DERIVE_ATTRIBUTE_NAME
                        );
                    }
                } else if ident == FILTER_ATTRIBUTE_NAME {
                    if let syn::Meta::Path(_) = meta {
                        fetch_struct_attributes.is_filter = true;
                    } else {
                        panic!(
                            "The `{}` attribute is expected to have no value or arguments",
                            FILTER_ATTRIBUTE_NAME
                        );
                    }
                } else {
                    panic!(
                        "Unrecognized attribute: `{}`",
                        meta.path().to_token_stream()
                    );
                }
            }
            Ok(())
        })
        .unwrap_or_else(|_| panic!("Invalid `{}` attribute format", WORLD_QUERY_ATTRIBUTE_NAME));
    }

    if fetch_struct_attributes.is_filter && fetch_struct_attributes.is_mutable {
        panic!(
            "The `{}` attribute is not expected to be used in conjunction with the `{}` attribute",
            FILTER_ATTRIBUTE_NAME, MUTABLE_ATTRIBUTE_NAME
        );
    }

    let user_generics = ast.generics.clone();
    let (user_impl_generics, user_ty_generics, user_where_clauses) = user_generics.split_for_impl();
    let user_generics_with_world = {
        let mut generics = ast.generics.clone();
        generics.params.insert(0, parse_quote!('__w));
        generics
    };
    let (user_impl_generics_with_world, user_ty_generics_with_world, user_where_clauses_with_world) =
        user_generics_with_world.split_for_impl();

    let struct_name = ast.ident.clone();

    let item_struct_name = Ident::new(&format!("{}Item", struct_name), Span::call_site());
    let read_only_item_struct_name = match fetch_struct_attributes.is_mutable {
        true => Ident::new(&format!("{}ReadOnlyItem", struct_name), Span::call_site()),
        false => item_struct_name.clone(),
    };

    let fetch_struct_name = Ident::new(&format!("{}Fetch", struct_name), Span::call_site());
    let read_only_fetch_struct_name = match fetch_struct_attributes.is_mutable {
        true => Ident::new(&format!("{}ReadOnlyFetch", struct_name), Span::call_site()),
        false => fetch_struct_name.clone(),
    };

    let state_struct_name = Ident::new(&format!("{}State", struct_name), Span::call_site());

    let fetch_type_alias = Ident::new("QueryFetch", Span::call_site());
    let read_only_fetch_type_alias = Ident::new("ROQueryFetch", Span::call_site());
    let item_type_alias = Ident::new("QueryItem", Span::call_site());
    let read_only_item_type_alias = Ident::new("ROQueryItem", Span::call_site());

    let fields = match &ast.data {
        Data::Struct(DataStruct {
            fields: Fields::Named(fields),
            ..
        }) => &fields.named,
        _ => panic!("Expected a struct with named fields"),
    };

    let mut ignored_field_attrs = Vec::new();
    let mut ignored_field_visibilities = Vec::new();
    let mut ignored_field_idents = Vec::new();
    let mut ignored_field_types = Vec::new();
    let mut field_attrs = Vec::new();
    let mut field_visibilities = Vec::new();
    let mut field_idents = Vec::new();
    let mut field_types = Vec::new();

    for field in fields.iter() {
        let WorldQueryFieldInfo { is_ignored, attrs } = read_world_query_field_info(field);

        let field_ident = field.ident.as_ref().unwrap().clone();
        if is_ignored {
            ignored_field_attrs.push(attrs);
            ignored_field_visibilities.push(field.vis.clone());
            ignored_field_idents.push(field_ident.clone());
            ignored_field_types.push(field.ty.clone());
        } else {
            field_attrs.push(attrs);
            field_visibilities.push(field.vis.clone());
            field_idents.push(field_ident.clone());
            field_types.push(field.ty.clone());
        }
    }

    let derive_args = &fetch_struct_attributes.derive_args;
    // `#[derive()]` is valid syntax
    let derive_macro_call = quote! { #[derive(#derive_args)] };

    let path = bevy_ecs_path();

    let impl_fetch = |is_filter: bool,
                      is_readonly: bool,
                      fetch_struct_name: Ident,
                      item_struct_name: Ident| {
        let fetch_type_alias = if is_readonly {
            &read_only_fetch_type_alias
        } else {
            &fetch_type_alias
        };
        let item_type_alias = if is_readonly {
            &read_only_item_type_alias
        } else {
            &item_type_alias
        };

        if is_filter {
            quote! {
                #[doc(hidden)]
                #visibility struct #fetch_struct_name #user_impl_generics_with_world #user_where_clauses_with_world {
                    #(#field_idents: #path::query::#fetch_type_alias::<'__w, #field_types>,)*

                    #(#ignored_field_idents: #ignored_field_types,)*
                }

                impl #user_impl_generics_with_world #path::query::Fetch<'__w>
                    for #fetch_struct_name #user_ty_generics_with_world #user_where_clauses_with_world {

                    type Item = bool;
                    type State = #state_struct_name #user_ty_generics;

                    unsafe fn init(_world: &'__w #path::world::World, state: &Self::State, _last_change_tick: u32, _change_tick: u32) -> Self {
                        #fetch_struct_name {
                            #(
                                #field_idents:
                                    #path::query::#fetch_type_alias::<'__w, #field_types>::init(
                                        _world, &state.#field_idents, _last_change_tick, _change_tick
                                    ),
                            )*
                            #(#ignored_field_idents: Default::default(),)*
                        }
                    }

                    const IS_DENSE: bool = true #(&& #path::query::#read_only_fetch_type_alias::<'__w, #field_types>::IS_DENSE)*;

                    #[inline]
                    unsafe fn set_archetype(
                        &mut self,
                        _state: &Self::State,
                        _archetype: &'__w #path::archetype::Archetype,
                        _tables: &'__w #path::storage::Tables
                    ) {
                        #(self.#field_idents.set_archetype(&_state.#field_idents, _archetype, _tables);)*
                    }

                    #[inline]
                    unsafe fn set_table(&mut self, _state: &Self::State, _table: &'__w #path::storage::Table) {
                        #(self.#field_idents.set_table(&_state.#field_idents, _table);)*
                    }

                    #[inline]
                    unsafe fn table_fetch(&mut self, _table_row: usize) -> Self::Item {
                        use #path::query::FilterFetch;
                        true #(&& self.#field_idents.table_filter_fetch(_table_row))*
                    }

                    #[inline]
                    unsafe fn archetype_fetch(&mut self, _archetype_index: usize) -> Self::Item {
                        use #path::query::FilterFetch;
                        true #(&& self.#field_idents.archetype_filter_fetch(_archetype_index))*
                    }
                }
            }
        } else {
            quote! {
                #derive_macro_call
<<<<<<< HEAD

                #visibility struct #item_struct_name #user_impl_generics_with_world #user_where_clauses_with_world {
                    #(#(#field_attrs)* #field_visibilities #field_idents: #path::query::#item_type_alias<'__w, #field_types>,)*
=======
                #[automatically_derived]
                #visibility struct #item_struct_name #impl_generics #where_clause {
                    #(#(#field_attrs)* #field_visibilities #field_idents: <<#field_types as #path::query::WorldQuery>::#fetch_associated_type as #path::query::Fetch<#world_lifetime, #world_lifetime>>::Item,)*
>>>>>>> 7a0f46c2
                    #(#(#ignored_field_attrs)* #ignored_field_visibilities #ignored_field_idents: #ignored_field_types,)*
                }

                #[doc(hidden)]
                #visibility struct #fetch_struct_name #user_impl_generics_with_world #user_where_clauses_with_world {
                    #(#field_idents: #path::query::#fetch_type_alias::<'__w, #field_types>,)*
                    #(#ignored_field_idents: #ignored_field_types,)*
                }

                impl #user_impl_generics_with_world #path::query::Fetch<'__w>
                    for #fetch_struct_name #user_ty_generics_with_world #user_where_clauses_with_world {

                    type Item = #item_struct_name #user_ty_generics_with_world;
                    type State = #state_struct_name #user_ty_generics;

                    unsafe fn init(_world: &'__w #path::world::World, state: &Self::State, _last_change_tick: u32, _change_tick: u32) -> Self {
                        Self {
                            #(#field_idents:
                                #path::query::#fetch_type_alias::<'__w, #field_types>::init(
                                    _world,
                                    &state.#field_idents,
                                    _last_change_tick,
                                    _change_tick
                                ),
                            )*
                            #(#ignored_field_idents: Default::default(),)*
                        }
                    }

                    const IS_DENSE: bool = true #(&& #path::query::#fetch_type_alias::<'__w, #field_types>::IS_DENSE)*;

                    /// SAFETY: we call `set_archetype` for each member that implements `Fetch`
                    #[inline]
                    unsafe fn set_archetype(
                        &mut self,
                        _state: &Self::State,
                        _archetype: &'__w #path::archetype::Archetype,
                        _tables: &'__w #path::storage::Tables
                    ) {
                        #(self.#field_idents.set_archetype(&_state.#field_idents, _archetype, _tables);)*
                    }

                    /// SAFETY: we call `set_table` for each member that implements `Fetch`
                    #[inline]
                    unsafe fn set_table(&mut self, _state: &Self::State, _table: &'__w #path::storage::Table) {
                        #(self.#field_idents.set_table(&_state.#field_idents, _table);)*
                    }

                    /// SAFETY: we call `table_fetch` for each member that implements `Fetch`.
                    #[inline]
                    unsafe fn table_fetch(&mut self, _table_row: usize) -> Self::Item {
                        Self::Item {
                            #(#field_idents: self.#field_idents.table_fetch(_table_row),)*
                            #(#ignored_field_idents: Default::default(),)*
                        }
                    }

                    /// SAFETY: we call `archetype_fetch` for each member that implements `Fetch`.
                    #[inline]
                    unsafe fn archetype_fetch(&mut self, _archetype_index: usize) -> Self::Item {
                        Self::Item {
                            #(#field_idents: self.#field_idents.archetype_fetch(_archetype_index),)*
                            #(#ignored_field_idents: Default::default(),)*
                        }
                    }
                }
            }
        }
    };

    let fetch_impl = impl_fetch(
        fetch_struct_attributes.is_filter,
        false,
        fetch_struct_name.clone(),
        item_struct_name.clone(),
    );

    let state_impl = quote! {
        #[doc(hidden)]
        #visibility struct #state_struct_name #user_impl_generics #user_where_clauses {

            #(#field_idents: <#field_types as #path::query::WorldQuery>::State,)*
            #(#ignored_field_idents: #ignored_field_types,)*
        }

        // SAFETY: `update_component_access` and `update_archetype_component_access` are called for each item in the struct
        unsafe impl #user_impl_generics #path::query::FetchState for #state_struct_name #user_ty_generics #user_where_clauses {
            fn init(world: &mut #path::world::World) -> Self {
                #state_struct_name {
                    #(#field_idents: <<#field_types as #path::query::WorldQuery>::State as #path::query::FetchState>::init(world),)*
                    #(#ignored_field_idents: Default::default(),)*
                }
            }

            fn update_component_access(&self, _access: &mut #path::query::FilteredAccess<#path::component::ComponentId>) {
                #(self.#field_idents.update_component_access(_access);)*
            }

            fn update_archetype_component_access(&self, _archetype: &#path::archetype::Archetype, _access: &mut #path::query::Access<#path::archetype::ArchetypeComponentId>) {
                #(self.#field_idents.update_archetype_component_access(_archetype, _access);)*
            }

            fn matches_archetype(&self, _archetype: &#path::archetype::Archetype) -> bool {
                true #(&& self.#field_idents.matches_archetype(_archetype))*
            }

            fn matches_table(&self, _table: &#path::storage::Table) -> bool {
                true #(&& self.#field_idents.matches_table(_table))*
            }
        }
    };

    let read_only_fetch_impl = match fetch_struct_attributes.is_mutable {
        true => impl_fetch(
            false,
            true,
            read_only_fetch_struct_name.clone(),
            read_only_item_struct_name,
        ),
        false => quote! {},
    };

    let fn_shrink_internals = match fetch_struct_attributes.is_filter {
        true => quote! { item },
        false => quote! {
            #item_struct_name {
                #(
                   #field_idents : < #field_types as #path::query::WorldQuery> :: shrink( item.#field_idents ),
                )*
                #(
                    #ignored_field_idents: item.#ignored_field_idents,
                )*
            }
        },
    };

    // Double-check that the data fetched is read-only
    // This is technically unnecessary as `<_ as WorldQueryGats<'world>>::ReadOnlyFetch: ReadOnlyFetch<'world>`
    // but to protect against future mistakes we assert the assoc type implements `ReadOnlyFetch` anyway
    let read_only_asserts = match fetch_struct_attributes.is_mutable {
        true => quote! {
            // If the fetch is not mutable, we can check the `ROQueryFetch` type
            #( assert_readonly::<'__w, #path::query::ROQueryFetch<'__w, #field_types>>(); )*
        },
        false => quote! {
            #( assert_readonly::<'__w, #path::query::QueryFetch<'__w, #field_types>>(); )*
        },
    };

    let tokens = TokenStream::from(quote! {
        #fetch_impl

        #state_impl

        #read_only_fetch_impl

        impl #user_impl_generics #path::query::WorldQuery for #struct_name #user_ty_generics #user_where_clauses {
            type State = #state_struct_name #user_ty_generics;
            fn shrink<'__wlong: '__wshort, '__wshort>(item: #path::query::#item_type_alias<'__wlong, Self>)
                -> #path::query::#item_type_alias<'__wshort, Self> {
                    #fn_shrink_internals
                }
        }

        impl #user_impl_generics_with_world #path::query::WorldQueryGats<'__w> for #struct_name #user_ty_generics #user_where_clauses {
            type Fetch = #fetch_struct_name #user_ty_generics_with_world;
            type ReadOnlyFetch = #read_only_fetch_struct_name #user_ty_generics_with_world;
            type _State = #state_struct_name #user_ty_generics;
        }

        /// SAFETY: each item in the struct is read only
        unsafe impl #user_impl_generics_with_world #path::query::ReadOnlyFetch<'__w>
            for #read_only_fetch_struct_name #user_ty_generics_with_world #user_where_clauses_with_world {}

        // Statically checks that the safety guarantee actually holds true. We need this to make
        // sure that we don't compile `ReadOnlyFetch` if our struct contains nested `WorldQuery`
        // members that don't implement it.
        #[allow(dead_code)]
        const _: () = {
            fn assert_readonly<'w, T>()
            where
                T: #path::query::ReadOnlyFetch<'w>,
            {
            }

            // We generate a readonly assertion for every struct member.
            fn assert_all #user_impl_generics_with_world () #user_where_clauses_with_world {
                #read_only_asserts
            }
        };

        // The original struct will most likely be left unused. As we don't want our users having
        // to specify `#[allow(dead_code)]` for their custom queries, we are using this cursed
        // workaround.
        #[allow(dead_code)]
        const _: () = {
            fn dead_code_workaround #user_impl_generics (q: #struct_name #user_ty_generics) #user_where_clauses {
                #(q.#field_idents;)*
                #(q.#ignored_field_idents;)*
            }
        };
    });
    tokens
}

struct WorldQueryFieldInfo {
    /// Has `#[fetch(ignore)]` or `#[filter_fetch(ignore)]` attribute.
    is_ignored: bool,
    /// All field attributes except for `world_query` ones.
    attrs: Vec<Attribute>,
}

fn read_world_query_field_info(field: &Field) -> WorldQueryFieldInfo {
    let is_ignored = field
        .attrs
        .iter()
        .find(|attr| {
            attr.path
                .get_ident()
                .map_or(false, |ident| ident == WORLD_QUERY_ATTRIBUTE_NAME)
        })
        .map_or(false, |attr| {
            let mut is_ignored = false;
            attr.parse_args_with(|input: ParseStream| {
                if input
                    .parse::<Option<field_attr_keywords::ignore>>()?
                    .is_some()
                {
                    is_ignored = true;
                }
                Ok(())
            })
            .unwrap_or_else(|_| {
                panic!("Invalid `{}` attribute format", WORLD_QUERY_ATTRIBUTE_NAME)
            });

            is_ignored
        });

    let attrs = field
        .attrs
        .iter()
        .filter(|attr| {
            attr.path
                .get_ident()
                .map_or(true, |ident| ident != WORLD_QUERY_ATTRIBUTE_NAME)
        })
        .cloned()
        .collect();

    WorldQueryFieldInfo { is_ignored, attrs }
}<|MERGE_RESOLUTION|>--- conflicted
+++ resolved
@@ -243,15 +243,9 @@
         } else {
             quote! {
                 #derive_macro_call
-<<<<<<< HEAD
-
+                #[automatically_derived]
                 #visibility struct #item_struct_name #user_impl_generics_with_world #user_where_clauses_with_world {
                     #(#(#field_attrs)* #field_visibilities #field_idents: #path::query::#item_type_alias<'__w, #field_types>,)*
-=======
-                #[automatically_derived]
-                #visibility struct #item_struct_name #impl_generics #where_clause {
-                    #(#(#field_attrs)* #field_visibilities #field_idents: <<#field_types as #path::query::WorldQuery>::#fetch_associated_type as #path::query::Fetch<#world_lifetime, #world_lifetime>>::Item,)*
->>>>>>> 7a0f46c2
                     #(#(#ignored_field_attrs)* #ignored_field_visibilities #ignored_field_idents: #ignored_field_types,)*
                 }
 
