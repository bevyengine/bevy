--- conflicted
+++ resolved
@@ -188,15 +188,7 @@
                 #(#(#field_attrs)* #field_visibilities #field_idents: <#field_types as #path::query::WorldQueryGats<'__w>>::Item,)*
                 #(#(#ignored_field_attrs)* #ignored_field_visibilities #ignored_field_idents: #ignored_field_types,)*
             }
-<<<<<<< HEAD
-<<<<<<< HEAD
-
-=======
             
->>>>>>> be4e9bc8 (Added suggestions by @alice-i-cecile.)
-=======
-            
->>>>>>> e907bde2
             #[doc(hidden)]
             #[doc = "Automatically generated internal [`WorldQuery`] fetch type for [`"]
             #[doc = stringify!(#struct_name)]
