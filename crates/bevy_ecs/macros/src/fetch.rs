use proc_macro::TokenStream;
use proc_macro2::{Ident, Span};
use quote::{quote, ToTokens};
use syn::{
    parse::{Parse, ParseStream},
    parse_quote,
    punctuated::Punctuated,
    Attribute, Data, DataStruct, DeriveInput, Field, Fields,
};

use crate::bevy_ecs_path;

#[derive(Default)]
struct FetchStructAttributes {
    pub is_mutable: bool,
    pub derive_args: Punctuated<syn::NestedMeta, syn::token::Comma>,
}

static MUTABLE_ATTRIBUTE_NAME: &str = "mutable";
static DERIVE_ATTRIBUTE_NAME: &str = "derive";

mod field_attr_keywords {
    syn::custom_keyword!(ignore);
}

pub static WORLD_QUERY_ATTRIBUTE_NAME: &str = "world_query";

pub fn derive_world_query_impl(ast: DeriveInput) -> TokenStream {
    let visibility = ast.vis;

    let mut fetch_struct_attributes = FetchStructAttributes::default();
    for attr in &ast.attrs {
        if !attr
            .path
            .get_ident()
            .map_or(false, |ident| ident == WORLD_QUERY_ATTRIBUTE_NAME)
        {
            continue;
        }

        attr.parse_args_with(|input: ParseStream| {
            let meta = input.parse_terminated::<syn::Meta, syn::token::Comma>(syn::Meta::parse)?;
            for meta in meta {
                let ident = meta.path().get_ident().unwrap_or_else(|| {
                    panic!(
                        "Unrecognized attribute: `{}`",
                        meta.path().to_token_stream()
                    )
                });
                if ident == MUTABLE_ATTRIBUTE_NAME {
                    if let syn::Meta::Path(_) = meta {
                        fetch_struct_attributes.is_mutable = true;
                    } else {
                        panic!(
                            "The `{}` attribute is expected to have no value or arguments",
                            MUTABLE_ATTRIBUTE_NAME
                        );
                    }
                } else if ident == DERIVE_ATTRIBUTE_NAME {
                    if let syn::Meta::List(meta_list) = meta {
                        fetch_struct_attributes
                            .derive_args
                            .extend(meta_list.nested.iter().cloned());
                    } else {
                        panic!(
                            "Expected a structured list within the `{}` attribute",
                            DERIVE_ATTRIBUTE_NAME
                        );
                    }
                } else {
                    panic!(
                        "Unrecognized attribute: `{}`",
                        meta.path().to_token_stream()
                    );
                }
            }
            Ok(())
        })
        .unwrap_or_else(|_| panic!("Invalid `{}` attribute format", WORLD_QUERY_ATTRIBUTE_NAME));
    }

    let user_generics = ast.generics.clone();
    let (user_impl_generics, user_ty_generics, user_where_clauses) = user_generics.split_for_impl();
    let user_generics_with_world = {
        let mut generics = ast.generics.clone();
        generics.params.insert(0, parse_quote!('__w));
        generics
    };
    let (user_impl_generics_with_world, user_ty_generics_with_world, user_where_clauses_with_world) =
        user_generics_with_world.split_for_impl();

    let struct_name = ast.ident.clone();
    let read_only_struct_name = if fetch_struct_attributes.is_mutable {
        Ident::new(&format!("{}ReadOnly", struct_name), Span::call_site())
    } else {
        struct_name.clone()
    };

    let item_struct_name = Ident::new(&format!("{}Item", struct_name), Span::call_site());
    let read_only_item_struct_name = if fetch_struct_attributes.is_mutable {
        Ident::new(&format!("{}ReadOnlyItem", struct_name), Span::call_site())
    } else {
        item_struct_name.clone()
    };

    let fetch_struct_name = Ident::new(&format!("{}Fetch", struct_name), Span::call_site());
    let read_only_fetch_struct_name = if fetch_struct_attributes.is_mutable {
        Ident::new(&format!("{}ReadOnlyFetch", struct_name), Span::call_site())
    } else {
        fetch_struct_name.clone()
    };

    let state_struct_name = Ident::new(&format!("{}State", struct_name), Span::call_site());

    let fetch_type_alias = Ident::new("QueryFetch", Span::call_site());
    let read_only_fetch_type_alias = Ident::new("ROQueryFetch", Span::call_site());
    let item_type_alias = Ident::new("QueryItem", Span::call_site());
    let read_only_item_type_alias = Ident::new("ROQueryItem", Span::call_site());

    let fields = match &ast.data {
        Data::Struct(DataStruct {
            fields: Fields::Named(fields),
            ..
        }) => &fields.named,
        _ => panic!("Expected a struct with named fields"),
    };

    let mut ignored_field_attrs = Vec::new();
    let mut ignored_field_visibilities = Vec::new();
    let mut ignored_field_idents = Vec::new();
    let mut ignored_field_types = Vec::new();
    let mut field_attrs = Vec::new();
    let mut field_visibilities = Vec::new();
    let mut field_idents = Vec::new();
    let mut field_types = Vec::new();

    for field in fields.iter() {
        let WorldQueryFieldInfo { is_ignored, attrs } = read_world_query_field_info(field);

        let field_ident = field.ident.as_ref().unwrap().clone();
        if is_ignored {
            ignored_field_attrs.push(attrs);
            ignored_field_visibilities.push(field.vis.clone());
            ignored_field_idents.push(field_ident.clone());
            ignored_field_types.push(field.ty.clone());
        } else {
            field_attrs.push(attrs);
            field_visibilities.push(field.vis.clone());
            field_idents.push(field_ident.clone());
            field_types.push(field.ty.clone());
        }
    }

    let derive_args = &fetch_struct_attributes.derive_args;
    // `#[derive()]` is valid syntax
    let derive_macro_call = quote! { #[derive(#derive_args)] };

    let path = bevy_ecs_path();

    let impl_fetch = |is_readonly: bool, fetch_struct_name: Ident, item_struct_name: Ident| {
        let fetch_type_alias = if is_readonly {
            &read_only_fetch_type_alias
        } else {
            &fetch_type_alias
        };
        let item_type_alias = if is_readonly {
            &read_only_item_type_alias
        } else {
            &item_type_alias
        };

        quote! {
            #derive_macro_call
            #[automatically_derived]
            #visibility struct #item_struct_name #user_impl_generics_with_world #user_where_clauses_with_world {
                #(#(#field_attrs)* #field_visibilities #field_idents: #path::query::#item_type_alias<'__w, #field_types>,)*
                #(#(#ignored_field_attrs)* #ignored_field_visibilities #ignored_field_idents: #ignored_field_types,)*
            }

            #[doc(hidden)]
            #visibility struct #fetch_struct_name #user_impl_generics_with_world #user_where_clauses_with_world {
                #(#field_idents: #path::query::#fetch_type_alias::<'__w, #field_types>,)*
                #(#ignored_field_idents: #ignored_field_types,)*
            }

<<<<<<< HEAD
=======
            // SAFETY: `update_component_access` and `update_archetype_component_access` are called on every field
>>>>>>> 8b27124a
            unsafe impl #user_impl_generics_with_world #path::query::Fetch<'__w>
                for #fetch_struct_name #user_ty_generics_with_world #user_where_clauses_with_world {

                type Item = #item_struct_name #user_ty_generics_with_world;
                type State = #state_struct_name #user_ty_generics;

                unsafe fn init(_world: &'__w #path::world::World, state: &Self::State, _last_change_tick: u32, _change_tick: u32) -> Self {
                    Self {
                        #(#field_idents:
                            #path::query::#fetch_type_alias::<'__w, #field_types>::init(
                                _world,
                                &state.#field_idents,
                                _last_change_tick,
                                _change_tick
                            ),
                        )*
                        #(#ignored_field_idents: Default::default(),)*
                    }
                }

                const IS_DENSE: bool = true #(&& #path::query::#fetch_type_alias::<'__w, #field_types>::IS_DENSE)*;

                const IS_ARCHETYPAL: bool = true #(&& #path::query::#fetch_type_alias::<'__w, #field_types>::IS_ARCHETYPAL)*;

                /// SAFETY: we call `set_archetype` for each member that implements `Fetch`
                #[inline]
                unsafe fn set_archetype(
                    &mut self,
                    _state: &Self::State,
                    _archetype: &'__w #path::archetype::Archetype,
                    _tables: &'__w #path::storage::Tables
                ) {
                    #(self.#field_idents.set_archetype(&_state.#field_idents, _archetype, _tables);)*
                }

                /// SAFETY: we call `set_table` for each member that implements `Fetch`
                #[inline]
                unsafe fn set_table(&mut self, _state: &Self::State, _table: &'__w #path::storage::Table) {
                    #(self.#field_idents.set_table(&_state.#field_idents, _table);)*
                }

                /// SAFETY: we call `table_fetch` for each member that implements `Fetch`.
                #[inline]
                unsafe fn table_fetch(&mut self, _table_row: usize) -> Self::Item {
                    Self::Item {
                        #(#field_idents: self.#field_idents.table_fetch(_table_row),)*
                        #(#ignored_field_idents: Default::default(),)*
                    }
                }

                /// SAFETY: we call `archetype_fetch` for each member that implements `Fetch`.
                #[inline]
                unsafe fn archetype_fetch(&mut self, _archetype_index: usize) -> Self::Item {
                    Self::Item {
                        #(#field_idents: self.#field_idents.archetype_fetch(_archetype_index),)*
                        #(#ignored_field_idents: Default::default(),)*
                    }
                }

                #[allow(unused_variables)]
                #[inline]
                unsafe fn table_filter_fetch(&mut self, _table_row: usize) -> bool {
                    true #(&& self.#field_idents.table_filter_fetch(_table_row))*
                }

                #[allow(unused_variables)]
                #[inline]
                unsafe fn archetype_filter_fetch(&mut self, _archetype_index: usize) -> bool {
                    true #(&& self.#field_idents.archetype_filter_fetch(_archetype_index))*
                }

<<<<<<< HEAD
                fn init_state(world: &mut #path::world::World) -> Self::State {
                    #state_struct_name {
                        #(#field_idents: <<#field_types as #path::query::WorldQueryGats<'_>>::Fetch as #path::query::Fetch<'_>>::init_state(world),)*
                        #(#ignored_field_idents: Default::default(),)*
                    }
                }

                fn update_component_access(state: &Self::State, _access: &mut #path::query::FilteredAccess<#path::component::ComponentId>) {
                    #(<<#field_types as #path::query::WorldQueryGats<'_>>::Fetch as #path::query::Fetch<'_>>::update_component_access(&state.#field_idents, _access);)*
                }

                fn update_archetype_component_access(state: &Self::State, _archetype: &#path::archetype::Archetype, _access: &mut #path::query::Access<#path::archetype::ArchetypeComponentId>) {
                    #(<<#field_types as #path::query::WorldQueryGats<'_>>::Fetch as #path::query::Fetch<'_>>::update_archetype_component_access(&state.#field_idents, _archetype, _access);)*
                }

                fn matches_component_set(state: &Self::State, _set_contains_id: &impl Fn(#path::component::ComponentId) -> bool) -> bool {
                    true #(&& <<#field_types as #path::query::WorldQueryGats<'_>>::Fetch as #path::query::Fetch<'_>>::matches_component_set(&state.#field_idents, _set_contains_id))*
=======
                fn update_component_access(state: &Self::State, _access: &mut #path::query::FilteredAccess<#path::component::ComponentId>) {
                    #( #path::query::#fetch_type_alias::<'static, #field_types> :: update_component_access(&state.#field_idents, _access);  )*
                }

                fn update_archetype_component_access(state: &Self::State, _archetype: &#path::archetype::Archetype, _access: &mut #path::query::Access<#path::archetype::ArchetypeComponentId>) {
                    #(
                        #path::query::#fetch_type_alias::<'static, #field_types>
                            :: update_archetype_component_access(&state.#field_idents, _archetype, _access);
                    )*
>>>>>>> 8b27124a
                }
            }
        }
    };

    let fetch_impl = impl_fetch(false, fetch_struct_name.clone(), item_struct_name.clone());

    let state_impl = quote! {
        #[doc(hidden)]
        #visibility struct #state_struct_name #user_impl_generics #user_where_clauses {
            #(#field_idents: <#field_types as #path::query::WorldQuery>::State,)*
            #(#ignored_field_idents: #ignored_field_types,)*
        }
<<<<<<< HEAD
=======

        impl #user_impl_generics #path::query::FetchState for #state_struct_name #user_ty_generics #user_where_clauses {
            fn init(world: &mut #path::world::World) -> Self {
                #state_struct_name {
                    #(#field_idents: <<#field_types as #path::query::WorldQuery>::State as #path::query::FetchState>::init(world),)*
                    #(#ignored_field_idents: Default::default(),)*
                }
            }

            fn matches_component_set(&self, _set_contains_id: &impl Fn(#path::component::ComponentId) -> bool) -> bool {
                true #(&& self.#field_idents.matches_component_set(_set_contains_id))*

            }
        }
>>>>>>> 8b27124a
    };

    let read_only_fetch_impl = if fetch_struct_attributes.is_mutable {
        impl_fetch(
            true,
            read_only_fetch_struct_name.clone(),
            read_only_item_struct_name.clone(),
        )
    } else {
        quote! {}
    };

    let read_only_world_query_impl = if fetch_struct_attributes.is_mutable {
        quote! {
            #[automatically_derived]
            #visibility struct #read_only_struct_name #user_impl_generics #user_where_clauses {
                #( #field_idents: < #field_types as #path::query::WorldQuery >::ReadOnly, )*
                #(#(#ignored_field_attrs)* #ignored_field_visibilities #ignored_field_idents: #ignored_field_types,)*
            }

            // SAFETY: `ROQueryFetch<Self>` is the same as `QueryFetch<Self>`
            unsafe impl #user_impl_generics #path::query::WorldQuery for #read_only_struct_name #user_ty_generics #user_where_clauses {
                type ReadOnly = Self;
                type State = #state_struct_name #user_ty_generics;

                fn shrink<'__wlong: '__wshort, '__wshort>(item: #path::query::#item_type_alias<'__wlong, Self>)
                -> #path::query::#item_type_alias<'__wshort, Self> {
                    #read_only_item_struct_name {
                        #(
                            #field_idents : <
                                < #field_types as #path::query::WorldQuery >::ReadOnly as #path::query::WorldQuery
                            > :: shrink( item.#field_idents ),
                        )*
                        #(
                            #ignored_field_idents: item.#ignored_field_idents,
                        )*
                    }
                }
            }

            impl #user_impl_generics_with_world #path::query::WorldQueryGats<'__w> for #read_only_struct_name #user_ty_generics #user_where_clauses {
                type Fetch = #read_only_fetch_struct_name #user_ty_generics_with_world;
                type _State = #state_struct_name #user_ty_generics;
            }
        }
    } else {
        quote! {}
    };

    let read_only_asserts = if fetch_struct_attributes.is_mutable {
        quote! {
            // Double-check that the data fetched by `<_ as WorldQuery>::ReadOnly` is read-only.
            // This is technically unnecessary as `<_ as WorldQuery>::ReadOnly: ReadOnlyWorldQuery`
            // but to protect against future mistakes we assert the assoc type implements `ReadOnlyWorldQuery` anyway
            #( assert_readonly::< < #field_types as #path::query::WorldQuery > :: ReadOnly >(); )*
        }
    } else {
        quote! {
            // Statically checks that the safety guarantee of `ReadOnlyWorldQuery` for `$fetch_struct_name` actually holds true.
            // We need this to make sure that we don't compile `ReadOnlyWorldQuery` if our struct contains nested `WorldQuery`
            // members that don't implement it. I.e.:
            // ```
            // #[derive(WorldQuery)]
            // pub struct Foo { a: &'static mut MyComponent }
            // ```
            #( assert_readonly::<#field_types>(); )*
        }
    };

    let tokens = TokenStream::from(quote! {
        #fetch_impl

        #state_impl

        #read_only_fetch_impl

        #read_only_world_query_impl

        // SAFETY: if the worldquery is mutable this defers to soundness of the `#field_types: WorldQuery` impl, otherwise
        // if the world query is immutable then `#read_only_struct_name #user_ty_generics` is the same type as `#struct_name #user_ty_generics`
        unsafe impl #user_impl_generics #path::query::WorldQuery for #struct_name #user_ty_generics #user_where_clauses {
            type ReadOnly = #read_only_struct_name #user_ty_generics;
            type State = #state_struct_name #user_ty_generics;
            fn shrink<'__wlong: '__wshort, '__wshort>(item: #path::query::#item_type_alias<'__wlong, Self>)
                -> #path::query::#item_type_alias<'__wshort, Self> {
                    #item_struct_name {
                        #(
                           #field_idents : < #field_types as #path::query::WorldQuery> :: shrink( item.#field_idents ),
                        )*
                        #(
                            #ignored_field_idents: item.#ignored_field_idents,
                        )*
                    }
                }
        }

        impl #user_impl_generics_with_world #path::query::WorldQueryGats<'__w> for #struct_name #user_ty_generics #user_where_clauses {
            type Fetch = #fetch_struct_name #user_ty_generics_with_world;
            type _State = #state_struct_name #user_ty_generics;
        }

        /// SAFETY: each item in the struct is read only
        unsafe impl #user_impl_generics #path::query::ReadOnlyWorldQuery
            for #read_only_struct_name #user_ty_generics #user_where_clauses {}

        #[allow(dead_code)]
        const _: () = {
            fn assert_readonly<T>()
            where
                T: #path::query::ReadOnlyWorldQuery,
            {
            }

            // We generate a readonly assertion for every struct member.
            fn assert_all #user_impl_generics_with_world () #user_where_clauses_with_world {
                #read_only_asserts
            }
        };

        // The original struct will most likely be left unused. As we don't want our users having
        // to specify `#[allow(dead_code)]` for their custom queries, we are using this cursed
        // workaround.
        #[allow(dead_code)]
        const _: () = {
            fn dead_code_workaround #user_impl_generics (q: #struct_name #user_ty_generics) #user_where_clauses {
                #(q.#field_idents;)*
                #(q.#ignored_field_idents;)*
            }
        };
    });
    tokens
}

struct WorldQueryFieldInfo {
    /// Has `#[fetch(ignore)]` or `#[filter_fetch(ignore)]` attribute.
    is_ignored: bool,
    /// All field attributes except for `world_query` ones.
    attrs: Vec<Attribute>,
}

fn read_world_query_field_info(field: &Field) -> WorldQueryFieldInfo {
    let is_ignored = field
        .attrs
        .iter()
        .find(|attr| {
            attr.path
                .get_ident()
                .map_or(false, |ident| ident == WORLD_QUERY_ATTRIBUTE_NAME)
        })
        .map_or(false, |attr| {
            let mut is_ignored = false;
            attr.parse_args_with(|input: ParseStream| {
                if input
                    .parse::<Option<field_attr_keywords::ignore>>()?
                    .is_some()
                {
                    is_ignored = true;
                }
                Ok(())
            })
            .unwrap_or_else(|_| {
                panic!("Invalid `{}` attribute format", WORLD_QUERY_ATTRIBUTE_NAME)
            });

            is_ignored
        });

    let attrs = field
        .attrs
        .iter()
        .filter(|attr| {
            attr.path
                .get_ident()
                .map_or(true, |ident| ident != WORLD_QUERY_ATTRIBUTE_NAME)
        })
        .cloned()
        .collect();

    WorldQueryFieldInfo { is_ignored, attrs }
}<|MERGE_RESOLUTION|>--- conflicted
+++ resolved
@@ -183,10 +183,7 @@
                 #(#ignored_field_idents: #ignored_field_types,)*
             }
 
-<<<<<<< HEAD
-=======
             // SAFETY: `update_component_access` and `update_archetype_component_access` are called on every field
->>>>>>> 8b27124a
             unsafe impl #user_impl_generics_with_world #path::query::Fetch<'__w>
                 for #fetch_struct_name #user_ty_generics_with_world #user_where_clauses_with_world {
 
@@ -258,7 +255,6 @@
                     true #(&& self.#field_idents.archetype_filter_fetch(_archetype_index))*
                 }
 
-<<<<<<< HEAD
                 fn init_state(world: &mut #path::world::World) -> Self::State {
                     #state_struct_name {
                         #(#field_idents: <<#field_types as #path::query::WorldQueryGats<'_>>::Fetch as #path::query::Fetch<'_>>::init_state(world),)*
@@ -270,15 +266,8 @@
                     #(<<#field_types as #path::query::WorldQueryGats<'_>>::Fetch as #path::query::Fetch<'_>>::update_component_access(&state.#field_idents, _access);)*
                 }
 
-                fn update_archetype_component_access(state: &Self::State, _archetype: &#path::archetype::Archetype, _access: &mut #path::query::Access<#path::archetype::ArchetypeComponentId>) {
-                    #(<<#field_types as #path::query::WorldQueryGats<'_>>::Fetch as #path::query::Fetch<'_>>::update_archetype_component_access(&state.#field_idents, _archetype, _access);)*
-                }
-
                 fn matches_component_set(state: &Self::State, _set_contains_id: &impl Fn(#path::component::ComponentId) -> bool) -> bool {
                     true #(&& <<#field_types as #path::query::WorldQueryGats<'_>>::Fetch as #path::query::Fetch<'_>>::matches_component_set(&state.#field_idents, _set_contains_id))*
-=======
-                fn update_component_access(state: &Self::State, _access: &mut #path::query::FilteredAccess<#path::component::ComponentId>) {
-                    #( #path::query::#fetch_type_alias::<'static, #field_types> :: update_component_access(&state.#field_idents, _access);  )*
                 }
 
                 fn update_archetype_component_access(state: &Self::State, _archetype: &#path::archetype::Archetype, _access: &mut #path::query::Access<#path::archetype::ArchetypeComponentId>) {
@@ -286,7 +275,6 @@
                         #path::query::#fetch_type_alias::<'static, #field_types>
                             :: update_archetype_component_access(&state.#field_idents, _archetype, _access);
                     )*
->>>>>>> 8b27124a
                 }
             }
         }
@@ -300,23 +288,6 @@
             #(#field_idents: <#field_types as #path::query::WorldQuery>::State,)*
             #(#ignored_field_idents: #ignored_field_types,)*
         }
-<<<<<<< HEAD
-=======
-
-        impl #user_impl_generics #path::query::FetchState for #state_struct_name #user_ty_generics #user_where_clauses {
-            fn init(world: &mut #path::world::World) -> Self {
-                #state_struct_name {
-                    #(#field_idents: <<#field_types as #path::query::WorldQuery>::State as #path::query::FetchState>::init(world),)*
-                    #(#ignored_field_idents: Default::default(),)*
-                }
-            }
-
-            fn matches_component_set(&self, _set_contains_id: &impl Fn(#path::component::ComponentId) -> bool) -> bool {
-                true #(&& self.#field_idents.matches_component_set(_set_contains_id))*
-
-            }
-        }
->>>>>>> 8b27124a
     };
 
     let read_only_fetch_impl = if fetch_struct_attributes.is_mutable {
