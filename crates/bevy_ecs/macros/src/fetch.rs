--- conflicted
+++ resolved
@@ -236,7 +236,8 @@
             #user_where_clauses_with_world {
                 fn clone(&self) -> Self {
                     Self {
-                        #(#field_idents: self.#field_idents.clone(),)*
+                        #(#named_field_idents: self.#named_field_idents.clone(),)*
+                        #marker_name: &(),
                     }
                 }
             }
@@ -279,20 +280,6 @@
                     }
                 }
 
-<<<<<<< HEAD
-=======
-                unsafe fn clone_fetch<'__w>(
-                    _fetch: &<Self as #path::query::WorldQuery>::Fetch<'__w>
-                ) -> <Self as #path::query::WorldQuery>::Fetch<'__w> {
-                    #fetch_struct_name {
-                        #(
-                            #named_field_idents: <#field_types>::clone_fetch(& _fetch. #named_field_idents),
-                        )*
-                        #marker_name: &(),
-                    }
-                }
-
->>>>>>> ed50c8b4
                 const IS_DENSE: bool = true #(&& <#field_types>::IS_DENSE)*;
 
                 const IS_ARCHETYPAL: bool = true #(&& <#field_types>::IS_ARCHETYPAL)*;
