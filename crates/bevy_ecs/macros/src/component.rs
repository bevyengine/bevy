use proc_macro::TokenStream;
use proc_macro2::{Span, TokenStream as TokenStream2};
use quote::{format_ident, quote, ToTokens};
use std::collections::HashSet;
use syn::{
    parenthesized,
    parse::Parse,
    parse_macro_input, parse_quote,
    punctuated::Punctuated,
    spanned::Spanned,
    token::{Comma, Paren},
<<<<<<< HEAD
    Data, DataEnum, DataStruct, DeriveInput, ExprClosure, ExprPath, Field, Fields, Ident, LitStr,
    Member, Path, Result, Token, Type, Visibility,
=======
    Data, DataStruct, DeriveInput, Expr, ExprCall, ExprClosure, ExprPath, Field, Fields, Ident,
    Index, LitStr, Member, Path, Result, Token, Type, Visibility,
>>>>>>> 19ee692f
};

pub const EVENT: &str = "event";
pub const AUTO_PROPAGATE: &str = "auto_propagate";
pub const TRAVERSAL: &str = "traversal";

pub fn derive_event(input: TokenStream) -> TokenStream {
    let mut ast = parse_macro_input!(input as DeriveInput);
    let mut auto_propagate = false;
    let mut traversal: Type = parse_quote!(());
    let bevy_ecs_path: Path = crate::bevy_ecs_path();

    ast.generics
        .make_where_clause()
        .predicates
        .push(parse_quote! { Self: Send + Sync + 'static });

    if let Some(attr) = ast.attrs.iter().find(|attr| attr.path().is_ident(EVENT)) {
        if let Err(e) = attr.parse_nested_meta(|meta| match meta.path.get_ident() {
            Some(ident) if ident == AUTO_PROPAGATE => {
                auto_propagate = true;
                Ok(())
            }
            Some(ident) if ident == TRAVERSAL => {
                traversal = meta.value()?.parse()?;
                Ok(())
            }
            Some(ident) => Err(meta.error(format!("unsupported attribute: {}", ident))),
            None => Err(meta.error("expected identifier")),
        }) {
            return e.to_compile_error().into();
        }
    }

    let struct_name = &ast.ident;
    let (impl_generics, type_generics, where_clause) = &ast.generics.split_for_impl();

    TokenStream::from(quote! {
        impl #impl_generics #bevy_ecs_path::event::Event for #struct_name #type_generics #where_clause {
            type Traversal = #traversal;
            const AUTO_PROPAGATE: bool = #auto_propagate;
        }
    })
}

pub fn derive_resource(input: TokenStream) -> TokenStream {
    let mut ast = parse_macro_input!(input as DeriveInput);
    let bevy_ecs_path: Path = crate::bevy_ecs_path();

    ast.generics
        .make_where_clause()
        .predicates
        .push(parse_quote! { Self: Send + Sync + 'static });

    let struct_name = &ast.ident;
    let (impl_generics, type_generics, where_clause) = &ast.generics.split_for_impl();

    TokenStream::from(quote! {
        impl #impl_generics #bevy_ecs_path::resource::Resource for #struct_name #type_generics #where_clause {
        }
    })
}

pub fn derive_component(input: TokenStream) -> TokenStream {
    let mut ast = parse_macro_input!(input as DeriveInput);
    let bevy_ecs_path: Path = crate::bevy_ecs_path();

    let attrs = match parse_component_attr(&ast) {
        Ok(attrs) => attrs,
        Err(e) => return e.into_compile_error().into(),
    };

    let relationship = match derive_relationship(&ast, &attrs, &bevy_ecs_path) {
        Ok(value) => value,
        Err(err) => err.into_compile_error().into(),
    };
    let relationship_target = match derive_relationship_target(&ast, &attrs, &bevy_ecs_path) {
        Ok(value) => value,
        Err(err) => err.into_compile_error().into(),
    };

    let visit_entities = visit_entities(
        &ast.data,
        &bevy_ecs_path,
        relationship.is_some(),
        relationship_target.is_some(),
    );

    let storage = storage_path(&bevy_ecs_path, attrs.storage);

    let on_add_path = attrs
        .on_add
        .map(|path| path.to_token_stream(&bevy_ecs_path));
    let on_remove_path = attrs
        .on_remove
        .map(|path| path.to_token_stream(&bevy_ecs_path));

    let on_insert_path = if relationship.is_some() {
        if attrs.on_insert.is_some() {
            return syn::Error::new(
                ast.span(),
                "Custom on_insert hooks are not supported as relationships already define an on_insert hook",
            )
            .into_compile_error()
            .into();
        }

        Some(quote!(<Self as #bevy_ecs_path::relationship::Relationship>::on_insert))
    } else {
        attrs
            .on_insert
            .map(|path| path.to_token_stream(&bevy_ecs_path))
    };

    let on_replace_path = if relationship.is_some() {
        if attrs.on_replace.is_some() {
            return syn::Error::new(
                ast.span(),
                "Custom on_replace hooks are not supported as Relationships already define an on_replace hook",
            )
            .into_compile_error()
            .into();
        }

        Some(quote!(<Self as #bevy_ecs_path::relationship::Relationship>::on_replace))
    } else if attrs.relationship_target.is_some() {
        if attrs.on_replace.is_some() {
            return syn::Error::new(
                ast.span(),
                "Custom on_replace hooks are not supported as RelationshipTarget already defines an on_replace hook",
            )
            .into_compile_error()
            .into();
        }

        Some(quote!(<Self as #bevy_ecs_path::relationship::RelationshipTarget>::on_replace))
    } else {
        attrs
            .on_replace
            .map(|path| path.to_token_stream(&bevy_ecs_path))
    };

    let on_despawn_path = if attrs
        .relationship_target
        .is_some_and(|target| target.linked_spawn)
    {
        if attrs.on_despawn.is_some() {
            return syn::Error::new(
                ast.span(),
                "Custom on_despawn hooks are not supported as this RelationshipTarget already defines an on_despawn hook, via the 'linked_spawn' attribute",
            )
            .into_compile_error()
            .into();
        }

        Some(quote!(<Self as #bevy_ecs_path::relationship::RelationshipTarget>::on_despawn))
    } else {
        attrs
            .on_despawn
            .map(|path| path.to_token_stream(&bevy_ecs_path))
    };

    let on_add = hook_register_function_call(&bevy_ecs_path, quote! {on_add}, on_add_path);
    let on_insert = hook_register_function_call(&bevy_ecs_path, quote! {on_insert}, on_insert_path);
    let on_replace =
        hook_register_function_call(&bevy_ecs_path, quote! {on_replace}, on_replace_path);
    let on_remove = hook_register_function_call(&bevy_ecs_path, quote! {on_remove}, on_remove_path);
    let on_despawn =
        hook_register_function_call(&bevy_ecs_path, quote! {on_despawn}, on_despawn_path);

    ast.generics
        .make_where_clause()
        .predicates
        .push(parse_quote! { Self: Send + Sync + 'static });

    let requires = &attrs.requires;
    let mut register_required = Vec::with_capacity(attrs.requires.iter().len());
    let mut register_recursive_requires = Vec::with_capacity(attrs.requires.iter().len());
    if let Some(requires) = requires {
        for require in requires {
            let ident = &require.path;
            register_recursive_requires.push(quote! {
                <#ident as #bevy_ecs_path::component::Component>::register_required_components(
                    requiree,
                    components,
                    required_components,
                    inheritance_depth + 1,
                    recursion_check_stack
                );
            });
            match &require.func {
                Some(RequireFunc::Path(func)) => {
                    register_required.push(quote! {
                        components.register_required_components_manual::<Self, #ident>(
                            required_components,
                            || { let x: #ident = #func().into(); x },
                            inheritance_depth,
                            recursion_check_stack
                        );
                    });
                }
                Some(RequireFunc::Closure(func)) => {
                    register_required.push(quote! {
                        components.register_required_components_manual::<Self, #ident>(
                            required_components,
                            || { let x: #ident = (#func)().into(); x },
                            inheritance_depth,
                            recursion_check_stack
                        );
                    });
                }
                None => {
                    register_required.push(quote! {
                        components.register_required_components_manual::<Self, #ident>(
                            required_components,
                            <#ident as Default>::default,
                            inheritance_depth,
                            recursion_check_stack
                        );
                    });
                }
            }
        }
    }
    let struct_name = &ast.ident;
    let (impl_generics, type_generics, where_clause) = &ast.generics.split_for_impl();

    let required_component_docs = attrs.requires.map(|r| {
        let paths = r
            .iter()
            .map(|r| format!("[`{}`]", r.path.to_token_stream()))
            .collect::<Vec<_>>()
            .join(", ");
        let doc = format!("**Required Components**: {paths}. \n\n A component's Required Components are inserted whenever it is inserted. Note that this will also insert the required components _of_ the required components, recursively, in depth-first order.");
        quote! {
            #[doc = #doc]
        }
    });

    let mutable_type = (attrs.immutable || relationship.is_some())
        .then_some(quote! { #bevy_ecs_path::component::Immutable })
        .unwrap_or(quote! { #bevy_ecs_path::component::Mutable });

    let clone_behavior = if relationship_target.is_some() {
        quote!(#bevy_ecs_path::component::ComponentCloneBehavior::Custom(#bevy_ecs_path::relationship::clone_relationship_target::<Self>))
    } else {
        quote!(
            use #bevy_ecs_path::component::{DefaultCloneBehaviorBase, DefaultCloneBehaviorViaClone};
            (&&&#bevy_ecs_path::component::DefaultCloneBehaviorSpecialization::<Self>::default()).default_clone_behavior()
        )
    };

    // This puts `register_required` before `register_recursive_requires` to ensure that the constructors of _all_ top
    // level components are initialized first, giving them precedence over recursively defined constructors for the same component type
    TokenStream::from(quote! {
        #required_component_docs
        impl #impl_generics #bevy_ecs_path::component::Component for #struct_name #type_generics #where_clause {
            const STORAGE_TYPE: #bevy_ecs_path::component::StorageType = #storage;
            type Mutability = #mutable_type;
            fn register_required_components(
                requiree: #bevy_ecs_path::component::ComponentId,
                components: &mut #bevy_ecs_path::component::Components,
                required_components: &mut #bevy_ecs_path::component::RequiredComponents,
                inheritance_depth: u16,
                recursion_check_stack: &mut #bevy_ecs_path::__macro_exports::Vec<#bevy_ecs_path::component::ComponentId>
            ) {
                #bevy_ecs_path::component::enforce_no_required_components_recursion(components, recursion_check_stack);
                let self_id = components.register_component::<Self>();
                recursion_check_stack.push(self_id);
                #(#register_required)*
                #(#register_recursive_requires)*
                recursion_check_stack.pop();
            }

            #on_add
            #on_insert
            #on_replace
            #on_remove
            #on_despawn

            fn clone_behavior() -> #bevy_ecs_path::component::ComponentCloneBehavior {
                #clone_behavior
            }

            #visit_entities
        }

        #relationship

        #relationship_target
    })
}

<<<<<<< HEAD
const ENTITIES: &str = "entities";

fn visit_entities(data: &Data, bevy_ecs_path: &Path, is_relationship: bool) -> TokenStream2 {
=======
fn visit_entities(
    data: &Data,
    bevy_ecs_path: &Path,
    is_relationship: bool,
    is_relationship_target: bool,
) -> TokenStream2 {
>>>>>>> 19ee692f
    match data {
        Data::Struct(DataStruct { fields, .. }) => {
            let mut visit = Vec::with_capacity(fields.len());
            let mut visit_mut = Vec::with_capacity(fields.len());

            let relationship = if is_relationship {
                relationship_field(fields, "VisitEntities", fields.span()).ok()
            } else {
                None
            };
            fields
                .iter()
                .enumerate()
                .filter(|(_, field)| {
                    field.attrs.iter().any(|a| a.path().is_ident(ENTITIES))
                        || relationship.is_some_and(|relationship| relationship == *field)
                })
                .for_each(|(index, field)| {
                    let field_member = field
                        .ident
                        .clone()
                        .map_or(Member::from(index), Member::Named);

                    visit.push(quote!(this.#field_member.visit_entities(&mut func);));
                    visit_mut.push(quote!(this.#field_member.visit_entities_mut(&mut func);));
                });
            if visit.is_empty() {
                return quote!();
            };
            quote!(
                fn visit_entities(this: &Self, mut func: impl FnMut(#bevy_ecs_path::entity::Entity)) {
                    use #bevy_ecs_path::entity::VisitEntities;
                    #(#visit)*
                }
<<<<<<< HEAD

                fn visit_entities_mut(this: &mut Self, mut func: impl FnMut(&mut #bevy_ecs_path::entity::Entity)) {
                    use #bevy_ecs_path::entity::VisitEntitiesMut;
                    #(#visit_mut)*
=======
                Fields::Unnamed(fields) => {
                    for (index, field) in fields.unnamed.iter().enumerate() {
                        if index == 0 && is_relationship_target {
                            visited_indices.push(Index::from(0));
                        } else if field
                            .attrs
                            .iter()
                            .any(|a| a.meta.path().is_ident(ENTITIES_ATTR))
                        {
                            visited_indices.push(Index::from(index));
                        }
                    }
>>>>>>> 19ee692f
                }
            )
        }
        Data::Enum(DataEnum { variants, .. }) => {
            let mut visit = Vec::with_capacity(variants.len());
            let mut visit_mut = Vec::with_capacity(variants.len());

            for variant in variants.iter() {
                let field_members = variant
                    .fields
                    .iter()
                    .enumerate()
                    .filter(|(_, field)| field.attrs.iter().any(|a| a.path().is_ident(ENTITIES)))
                    .map(|(index, field)| {
                        field
                            .ident
                            .clone()
                            .map_or(Member::from(index), Member::Named)
                    })
                    .collect::<Vec<_>>();

                let ident = &variant.ident;
                let field_idents = field_members
                    .iter()
                    .map(|member| format_ident!("__self_{}", member))
                    .collect::<Vec<_>>();

                visit.push(
                    quote!(Self::#ident {#(#field_members: #field_idents,)* ..} => {
                        #(#field_idents.visit_entities(&mut func);)*
                    }),
                );
                visit_mut.push(
                    quote!(Self::#ident {#(#field_members: #field_idents,)* ..} => {
                        #(#field_idents.visit_entities_mut(&mut func);)*
                    }),
                );
            }

            if visit.is_empty() {
                return quote!();
            };
            quote!(
                fn visit_entities(this: &Self, mut func: impl FnMut(#bevy_ecs_path::entity::Entity)) {
                    use #bevy_ecs_path::entity::VisitEntities;
                    match this {
                        #(#visit,)*
                        _ => {}
                    }
                }

                fn visit_entities_mut(this: &mut Self, mut func: impl FnMut(&mut #bevy_ecs_path::entity::Entity)) {
                    use #bevy_ecs_path::entity::VisitEntitiesMut;
                    match this {
                        #(#visit_mut,)*
                        _ => {}
                    }
                }
            )
        }
        Data::Union(_) => quote!(),
    }
}

<<<<<<< HEAD
pub fn document_required_components(attr: TokenStream, item: TokenStream) -> TokenStream {
    let paths = parse_macro_input!(attr with Punctuated::<Require, Comma>::parse_terminated)
        .iter()
        .map(|r| format!("[`{}`]", r.path.to_token_stream()))
        .collect::<Vec<_>>()
        .join(", ");

    let bevy_ecs_path = crate::bevy_ecs_path()
        .to_token_stream()
        .to_string()
        .replace(' ', "");
    let required_components_path = bevy_ecs_path + "::component::Component#required-components";

    // Insert information about required components after any existing doc comments
    let mut out = TokenStream::new();
    let mut end_of_attributes_reached = false;
    for tt in item {
        if !end_of_attributes_reached & matches!(tt, TokenTree::Ident(_)) {
            end_of_attributes_reached = true;
            let doc: TokenStream = format!("#[doc = \"\n\n# Required Components\n{paths} \n\n A component's [required components]({required_components_path}) are inserted whenever it is inserted. Note that this will also insert the required components _of_ the required components, recursively, in depth-first order.\"]").parse().unwrap();
            out.extend(doc);
        }
        out.extend(Some(tt));
    }

    out
=======
pub(crate) fn ident_or_index(ident: Option<&Ident>, index: usize) -> Member {
    ident.map_or_else(
        || Member::Unnamed(index.into()),
        |ident| Member::Named(ident.clone()),
    )
>>>>>>> 19ee692f
}

pub const COMPONENT: &str = "component";
pub const STORAGE: &str = "storage";
pub const REQUIRE: &str = "require";
pub const RELATIONSHIP: &str = "relationship";
pub const RELATIONSHIP_TARGET: &str = "relationship_target";

pub const ON_ADD: &str = "on_add";
pub const ON_INSERT: &str = "on_insert";
pub const ON_REPLACE: &str = "on_replace";
pub const ON_REMOVE: &str = "on_remove";
pub const ON_DESPAWN: &str = "on_despawn";

pub const IMMUTABLE: &str = "immutable";

/// All allowed attribute value expression kinds for component hooks
#[derive(Debug)]
enum HookAttributeKind {
    /// expressions like function or struct names
    ///
    /// structs will throw compile errors on the code generation so this is safe
    Path(ExprPath),
    /// function call like expressions
    Call(ExprCall),
}

impl HookAttributeKind {
    fn from_expr(value: Expr) -> Result<Self> {
        match value {
            Expr::Path(path) => Ok(HookAttributeKind::Path(path)),
            Expr::Call(call) => Ok(HookAttributeKind::Call(call)),
            // throw meaningful error on all other expressions
            _ => Err(syn::Error::new(
                value.span(),
                [
                    "Not supported in this position, please use one of the following:",
                    "- path to function",
                    "- call to function yielding closure",
                ]
                .join("\n"),
            )),
        }
    }

    fn to_token_stream(&self, bevy_ecs_path: &Path) -> TokenStream2 {
        match self {
            HookAttributeKind::Path(path) => path.to_token_stream(),
            HookAttributeKind::Call(call) => {
                quote!({
                    fn _internal_hook(world: #bevy_ecs_path::world::DeferredWorld, ctx: #bevy_ecs_path::component::HookContext) {
                        (#call)(world, ctx)
                    }
                    _internal_hook
                })
            }
        }
    }
}

impl Parse for HookAttributeKind {
    fn parse(input: syn::parse::ParseStream) -> Result<Self> {
        input.parse::<Expr>().and_then(Self::from_expr)
    }
}

struct Attrs {
    storage: StorageTy,
    requires: Option<Punctuated<Require, Comma>>,
    on_add: Option<HookAttributeKind>,
    on_insert: Option<HookAttributeKind>,
    on_replace: Option<HookAttributeKind>,
    on_remove: Option<HookAttributeKind>,
    on_despawn: Option<HookAttributeKind>,
    relationship: Option<Relationship>,
    relationship_target: Option<RelationshipTarget>,
    immutable: bool,
}

#[derive(Clone, Copy)]
enum StorageTy {
    Table,
    SparseSet,
}

struct Require {
    path: Path,
    func: Option<RequireFunc>,
}

enum RequireFunc {
    Path(Path),
    Closure(ExprClosure),
}

struct Relationship {
    relationship_target: Type,
}

struct RelationshipTarget {
    relationship: Type,
    linked_spawn: bool,
}

// values for `storage` attribute
const TABLE: &str = "Table";
const SPARSE_SET: &str = "SparseSet";

fn parse_component_attr(ast: &DeriveInput) -> Result<Attrs> {
    let mut attrs = Attrs {
        storage: StorageTy::Table,
        on_add: None,
        on_insert: None,
        on_replace: None,
        on_remove: None,
        on_despawn: None,
        requires: None,
        relationship: None,
        relationship_target: None,
        immutable: false,
    };

    let mut require_paths = HashSet::new();
    for attr in ast.attrs.iter() {
        if attr.path().is_ident(COMPONENT) {
            attr.parse_nested_meta(|nested| {
                if nested.path.is_ident(STORAGE) {
                    attrs.storage = match nested.value()?.parse::<LitStr>()?.value() {
                        s if s == TABLE => StorageTy::Table,
                        s if s == SPARSE_SET => StorageTy::SparseSet,
                        s => {
                            return Err(nested.error(format!(
                                "Invalid storage type `{s}`, expected '{TABLE}' or '{SPARSE_SET}'.",
                            )));
                        }
                    };
                    Ok(())
                } else if nested.path.is_ident(ON_ADD) {
                    attrs.on_add = Some(nested.value()?.parse::<HookAttributeKind>()?);
                    Ok(())
                } else if nested.path.is_ident(ON_INSERT) {
                    attrs.on_insert = Some(nested.value()?.parse::<HookAttributeKind>()?);
                    Ok(())
                } else if nested.path.is_ident(ON_REPLACE) {
                    attrs.on_replace = Some(nested.value()?.parse::<HookAttributeKind>()?);
                    Ok(())
                } else if nested.path.is_ident(ON_REMOVE) {
                    attrs.on_remove = Some(nested.value()?.parse::<HookAttributeKind>()?);
                    Ok(())
                } else if nested.path.is_ident(ON_DESPAWN) {
                    attrs.on_despawn = Some(nested.value()?.parse::<HookAttributeKind>()?);
                    Ok(())
                } else if nested.path.is_ident(IMMUTABLE) {
                    attrs.immutable = true;
                    Ok(())
                } else {
                    Err(nested.error("Unsupported attribute"))
                }
            })?;
        } else if attr.path().is_ident(REQUIRE) {
            let punctuated =
                attr.parse_args_with(Punctuated::<Require, Comma>::parse_terminated)?;
            for require in punctuated.iter() {
                if !require_paths.insert(require.path.to_token_stream().to_string()) {
                    return Err(syn::Error::new(
                        require.path.span(),
                        "Duplicate required components are not allowed.",
                    ));
                }
            }
            if let Some(current) = &mut attrs.requires {
                current.extend(punctuated);
            } else {
                attrs.requires = Some(punctuated);
            }
        } else if attr.path().is_ident(RELATIONSHIP) {
            let relationship = attr.parse_args::<Relationship>()?;
            attrs.relationship = Some(relationship);
        } else if attr.path().is_ident(RELATIONSHIP_TARGET) {
            let relationship_target = attr.parse_args::<RelationshipTarget>()?;
            attrs.relationship_target = Some(relationship_target);
        }
    }

    Ok(attrs)
}

impl Parse for Require {
    fn parse(input: syn::parse::ParseStream) -> Result<Self> {
        let path = input.parse::<Path>()?;
        let func = if input.peek(Paren) {
            let content;
            parenthesized!(content in input);
            if let Ok(func) = content.parse::<ExprClosure>() {
                Some(RequireFunc::Closure(func))
            } else {
                let func = content.parse::<Path>()?;
                Some(RequireFunc::Path(func))
            }
        } else {
            None
        };
        Ok(Require { path, func })
    }
}

fn storage_path(bevy_ecs_path: &Path, ty: StorageTy) -> TokenStream2 {
    let storage_type = match ty {
        StorageTy::Table => Ident::new("Table", Span::call_site()),
        StorageTy::SparseSet => Ident::new("SparseSet", Span::call_site()),
    };

    quote! { #bevy_ecs_path::component::StorageType::#storage_type }
}

fn hook_register_function_call(
    bevy_ecs_path: &Path,
    hook: TokenStream2,
    function: Option<TokenStream2>,
) -> Option<TokenStream2> {
    function.map(|meta| {
        quote! {
            fn #hook() -> ::core::option::Option<#bevy_ecs_path::component::ComponentHook> {
                ::core::option::Option::Some(#meta)
            }
        }
    })
}

mod kw {
    syn::custom_keyword!(relationship_target);
    syn::custom_keyword!(relationship);
    syn::custom_keyword!(linked_spawn);
}

impl Parse for Relationship {
    fn parse(input: syn::parse::ParseStream) -> Result<Self> {
        input.parse::<kw::relationship_target>()?;
        input.parse::<Token![=]>()?;
        Ok(Relationship {
            relationship_target: input.parse::<Type>()?,
        })
    }
}

impl Parse for RelationshipTarget {
    fn parse(input: syn::parse::ParseStream) -> Result<Self> {
        let mut relationship: Option<Type> = None;
        let mut linked_spawn: bool = false;

        while !input.is_empty() {
            let lookahead = input.lookahead1();
            if lookahead.peek(kw::linked_spawn) {
                input.parse::<kw::linked_spawn>()?;
                linked_spawn = true;
            } else if lookahead.peek(kw::relationship) {
                input.parse::<kw::relationship>()?;
                input.parse::<Token![=]>()?;
                relationship = Some(input.parse()?);
            } else {
                return Err(lookahead.error());
            }
            if !input.is_empty() {
                input.parse::<Token![,]>()?;
            }
        }
        Ok(RelationshipTarget {
            relationship: relationship.ok_or_else(|| {
                syn::Error::new(input.span(), "Missing `relationship = X` attribute")
            })?,
            linked_spawn,
        })
    }
}

fn derive_relationship(
    ast: &DeriveInput,
    attrs: &Attrs,
    bevy_ecs_path: &Path,
) -> Result<Option<TokenStream2>> {
    let Some(relationship) = &attrs.relationship else {
        return Ok(None);
    };
    let Data::Struct(DataStruct {
        fields,
        struct_token,
        ..
    }) = &ast.data
    else {
        return Err(syn::Error::new(
            ast.span(),
            "Relationship can only be derived for structs.",
        ));
    };
    let field = relationship_field(fields, "Relationship", struct_token.span())?;

    let relationship_member = field.ident.clone().map_or(Member::from(0), Member::Named);
    let members = fields
        .members()
        .filter(|member| member != &relationship_member);

    let struct_name = &ast.ident;
    let (impl_generics, type_generics, where_clause) = &ast.generics.split_for_impl();

    let relationship_target = &relationship.relationship_target;

    Ok(Some(quote! {
        impl #impl_generics #bevy_ecs_path::relationship::Relationship for #struct_name #type_generics #where_clause {
            type RelationshipTarget = #relationship_target;

            #[inline(always)]
            fn get(&self) -> #bevy_ecs_path::entity::Entity {
                self.#relationship_member
            }

            #[inline]
            fn from(entity: #bevy_ecs_path::entity::Entity) -> Self {
                Self {
                    #(#members: core::default::Default::default(),),*
                    #relationship_member: entity
                }
            }
        }
    }))
}

fn derive_relationship_target(
    ast: &DeriveInput,
    attrs: &Attrs,
    bevy_ecs_path: &Path,
) -> Result<Option<TokenStream2>> {
    let Some(relationship_target) = &attrs.relationship_target else {
        return Ok(None);
    };

    let Data::Struct(DataStruct {
        fields,
        struct_token,
        ..
    }) = &ast.data
    else {
        return Err(syn::Error::new(
            ast.span(),
            "RelationshipTarget can only be derived for structs.",
        ));
    };
    let field = relationship_field(fields, "RelationshipTarget", struct_token.span())?;

    if field.vis != Visibility::Inherited {
        return Err(syn::Error::new(field.span(), "The collection in RelationshipTarget must be private to prevent users from directly mutating it, which could invalidate the correctness of relationships."));
    }
    let collection = &field.ty;
    let relationship_member = field.ident.clone().map_or(Member::from(0), Member::Named);

    let members = fields
        .members()
        .filter(|member| member != &relationship_member);

    let relationship = &relationship_target.relationship;
    let struct_name = &ast.ident;
    let (impl_generics, type_generics, where_clause) = &ast.generics.split_for_impl();
    let linked_spawn = relationship_target.linked_spawn;
    Ok(Some(quote! {
        impl #impl_generics #bevy_ecs_path::relationship::RelationshipTarget for #struct_name #type_generics #where_clause {
            const LINKED_SPAWN: bool = #linked_spawn;
            type Relationship = #relationship;
            type Collection = #collection;

            #[inline]
            fn collection(&self) -> &Self::Collection {
                &self.#relationship_member
            }

            #[inline]
            fn collection_mut_risky(&mut self) -> &mut Self::Collection {
                &mut self.#relationship_member
            }

            #[inline]
            fn from_collection_risky(collection: Self::Collection) -> Self {
                Self {
                    #(#members: core::default::Default::default(),),*
                    #relationship_member: collection
                }
            }
        }
    }))
}

/// Returns the field with the `#[relationship]` attribute, the only field if unnamed,
/// or the only field in a [`Fields::Named`] with one field, otherwise `Err`.
fn relationship_field<'a>(
    fields: &'a Fields,
    derive: &'static str,
    span: Span,
) -> Result<&'a Field> {
    match fields {
        Fields::Named(fields) if fields.named.len() == 1 => Ok(fields.named.first().unwrap()),
        Fields::Named(fields) => fields.named.iter().find(|field| {
            field
                .attrs
                .iter()
                .any(|attr| attr.path().is_ident(RELATIONSHIP))
        }).ok_or(syn::Error::new(
            span,
            format!("{derive} derive expected named structs with a single field or with a field annotated with #[relationship].")
        )),
        Fields::Unnamed(fields) => fields
            .unnamed
            .len()
            .eq(&1)
            .then(|| fields.unnamed.first())
            .flatten()
            .ok_or(syn::Error::new(
                span,
                format!("{derive} derive expected unnamed structs with one field."),
            )),
        Fields::Unit => Err(syn::Error::new(
            span,
            format!("{derive} derive expected named or unnamed struct, found unit struct."),
        )),
    }
}<|MERGE_RESOLUTION|>--- conflicted
+++ resolved
@@ -9,13 +9,8 @@
     punctuated::Punctuated,
     spanned::Spanned,
     token::{Comma, Paren},
-<<<<<<< HEAD
-    Data, DataEnum, DataStruct, DeriveInput, ExprClosure, ExprPath, Field, Fields, Ident, LitStr,
-    Member, Path, Result, Token, Type, Visibility,
-=======
     Data, DataStruct, DeriveInput, Expr, ExprCall, ExprClosure, ExprPath, Field, Fields, Ident,
     Index, LitStr, Member, Path, Result, Token, Type, Visibility,
->>>>>>> 19ee692f
 };
 
 pub const EVENT: &str = "event";
@@ -309,18 +304,14 @@
     })
 }
 
-<<<<<<< HEAD
 const ENTITIES: &str = "entities";
 
-fn visit_entities(data: &Data, bevy_ecs_path: &Path, is_relationship: bool) -> TokenStream2 {
-=======
+
 fn visit_entities(
     data: &Data,
     bevy_ecs_path: &Path,
     is_relationship: bool,
-    is_relationship_target: bool,
 ) -> TokenStream2 {
->>>>>>> 19ee692f
     match data {
         Data::Struct(DataStruct { fields, .. }) => {
             let mut visit = Vec::with_capacity(fields.len());
@@ -355,25 +346,10 @@
                     use #bevy_ecs_path::entity::VisitEntities;
                     #(#visit)*
                 }
-<<<<<<< HEAD
 
                 fn visit_entities_mut(this: &mut Self, mut func: impl FnMut(&mut #bevy_ecs_path::entity::Entity)) {
                     use #bevy_ecs_path::entity::VisitEntitiesMut;
                     #(#visit_mut)*
-=======
-                Fields::Unnamed(fields) => {
-                    for (index, field) in fields.unnamed.iter().enumerate() {
-                        if index == 0 && is_relationship_target {
-                            visited_indices.push(Index::from(0));
-                        } else if field
-                            .attrs
-                            .iter()
-                            .any(|a| a.meta.path().is_ident(ENTITIES_ATTR))
-                        {
-                            visited_indices.push(Index::from(index));
-                        }
-                    }
->>>>>>> 19ee692f
                 }
             )
         }
@@ -438,7 +414,6 @@
     }
 }
 
-<<<<<<< HEAD
 pub fn document_required_components(attr: TokenStream, item: TokenStream) -> TokenStream {
     let paths = parse_macro_input!(attr with Punctuated::<Require, Comma>::parse_terminated)
         .iter()
@@ -465,13 +440,6 @@
     }
 
     out
-=======
-pub(crate) fn ident_or_index(ident: Option<&Ident>, index: usize) -> Member {
-    ident.map_or_else(
-        || Member::Unnamed(index.into()),
-        |ident| Member::Named(ident.clone()),
-    )
->>>>>>> 19ee692f
 }
 
 pub const COMPONENT: &str = "component";
