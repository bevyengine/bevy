use proc_macro::TokenStream;
use proc_macro2::{Span, TokenStream as TokenStream2};
use quote::quote;
use syn::{parse_macro_input, parse_quote, DeriveInput, Ident, LitStr, Path, Result};

pub fn derive_event(input: TokenStream) -> TokenStream {
    let mut ast = parse_macro_input!(input as DeriveInput);
    let bevy_ecs_path: Path = crate::bevy_ecs_path();

    ast.generics
        .make_where_clause()
        .predicates
        .push(parse_quote! { Self: Send + Sync + 'static });

    let struct_name = &ast.ident;
    let (impl_generics, type_generics, where_clause) = &ast.generics.split_for_impl();

    TokenStream::from(quote! {
        impl #impl_generics #bevy_ecs_path::event::Event for #struct_name #type_generics #where_clause {
        }
    })
}

pub fn derive_resource(input: TokenStream) -> TokenStream {
    let mut ast = parse_macro_input!(input as DeriveInput);
    let bevy_ecs_path: Path = crate::bevy_ecs_path();

    ast.generics
        .make_where_clause()
        .predicates
        .push(parse_quote! { Self: Send + Sync + 'static });

    let struct_name = &ast.ident;
    let (impl_generics, type_generics, where_clause) = &ast.generics.split_for_impl();

    TokenStream::from(quote! {
        impl #impl_generics #bevy_ecs_path::system::Resource for #struct_name #type_generics #where_clause {
        }
    })
}

pub fn derive_component(input: TokenStream) -> TokenStream {
    let mut ast = parse_macro_input!(input as DeriveInput);
    let bevy_ecs_path: Path = crate::bevy_ecs_path();

    let attrs = match parse_component_attr(&ast) {
        Ok(attrs) => attrs,
        Err(e) => return e.into_compile_error().into(),
    };

    let storage = storage_path(&bevy_ecs_path, attrs.storage);

    ast.generics
        .make_where_clause()
        .predicates
        .push(parse_quote! { Self: Send + Sync + 'static });

    let struct_name = &ast.ident;
    let (impl_generics, type_generics, where_clause) = &ast.generics.split_for_impl();

<<<<<<< HEAD
    #[cfg(not(feature = "bevy_reflect"))]
    {
        TokenStream::from(quote! {
            impl #impl_generics #bevy_ecs_path::component::Component for #struct_name #type_generics #where_clause {
                type Storage = #storage;
            }
        })
    }
    #[cfg(feature = "bevy_reflect")]
    {
        if has_reflect_attr(&ast) {
            TokenStream::from(quote! {
                impl #impl_generics #bevy_ecs_path::component::Component for #struct_name #type_generics #where_clause {
                    type Storage = #storage;

                    #[doc(hidden)]
                    fn __register_type(registry: &#bevy_ecs_path::private::bevy_reflect::TypeRegistryArc) {
                        registry.write().register::<Self>();
                    }
                }
            })
        } else {
            TokenStream::from(quote! {
                impl #impl_generics #bevy_ecs_path::component::Component for #struct_name #type_generics #where_clause {
                    type Storage = #storage;
                }
            })
=======
    TokenStream::from(quote! {
        impl #impl_generics #bevy_ecs_path::component::Component for #struct_name #type_generics #where_clause {
            const STORAGE_TYPE: #bevy_ecs_path::component::StorageType = #storage;
>>>>>>> 0746b8eb
        }
    }
}

pub const COMPONENT: &str = "component";
pub const STORAGE: &str = "storage";

struct Attrs {
    storage: StorageTy,
}

#[derive(Clone, Copy)]
enum StorageTy {
    Table,
    SparseSet,
}

// values for `storage` attribute
const TABLE: &str = "Table";
const SPARSE_SET: &str = "SparseSet";

fn parse_component_attr(ast: &DeriveInput) -> Result<Attrs> {
    let mut attrs = Attrs {
        storage: StorageTy::Table,
    };

    for meta in ast.attrs.iter().filter(|a| a.path().is_ident(COMPONENT)) {
        meta.parse_nested_meta(|nested| {
            if nested.path.is_ident(STORAGE) {
                attrs.storage = match nested.value()?.parse::<LitStr>()?.value() {
                    s if s == TABLE => StorageTy::Table,
                    s if s == SPARSE_SET => StorageTy::SparseSet,
                    s => {
                        return Err(nested.error(format!(
                            "Invalid storage type `{s}`, expected '{TABLE}' or '{SPARSE_SET}'.",
                        )));
                    }
                };
                Ok(())
            } else {
                Err(nested.error("Unsupported attribute"))
            }
        })?;
    }

    Ok(attrs)
}

#[cfg(feature = "bevy_reflect")]
fn has_reflect_attr(ast: &DeriveInput) -> bool {
    const REFLECT: &str = "reflect";
    ast.attrs.iter().any(|a| a.path().is_ident(REFLECT))
}

fn storage_path(bevy_ecs_path: &Path, ty: StorageTy) -> TokenStream2 {
    let storage_type = match ty {
        StorageTy::Table => Ident::new("Table", Span::call_site()),
        StorageTy::SparseSet => Ident::new("SparseSet", Span::call_site()),
    };

    quote! { #bevy_ecs_path::component::StorageType::#storage_type }
}<|MERGE_RESOLUTION|>--- conflicted
+++ resolved
@@ -58,12 +58,11 @@
     let struct_name = &ast.ident;
     let (impl_generics, type_generics, where_clause) = &ast.generics.split_for_impl();
 
-<<<<<<< HEAD
     #[cfg(not(feature = "bevy_reflect"))]
     {
         TokenStream::from(quote! {
             impl #impl_generics #bevy_ecs_path::component::Component for #struct_name #type_generics #where_clause {
-                type Storage = #storage;
+                const STORAGE_TYPE: #bevy_ecs_path::component::StorageType = #storage;
             }
         })
     }
@@ -72,7 +71,7 @@
         if has_reflect_attr(&ast) {
             TokenStream::from(quote! {
                 impl #impl_generics #bevy_ecs_path::component::Component for #struct_name #type_generics #where_clause {
-                    type Storage = #storage;
+                    const STORAGE_TYPE: #bevy_ecs_path::component::StorageType = #storage;
 
                     #[doc(hidden)]
                     fn __register_type(registry: &#bevy_ecs_path::private::bevy_reflect::TypeRegistryArc) {
@@ -83,14 +82,9 @@
         } else {
             TokenStream::from(quote! {
                 impl #impl_generics #bevy_ecs_path::component::Component for #struct_name #type_generics #where_clause {
-                    type Storage = #storage;
+                    const STORAGE_TYPE: #bevy_ecs_path::component::StorageType = #storage;
                 }
             })
-=======
-    TokenStream::from(quote! {
-        impl #impl_generics #bevy_ecs_path::component::Component for #struct_name #type_generics #where_clause {
-            const STORAGE_TYPE: #bevy_ecs_path::component::StorageType = #storage;
->>>>>>> 0746b8eb
         }
     }
 }
