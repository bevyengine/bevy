use proc_macro::TokenStream;
use proc_macro2::{Span, TokenStream as TokenStream2};
use quote::{format_ident, quote, ToTokens};
use std::collections::HashSet;
use syn::{
    braced, parenthesized,
    parse::Parse,
    parse_macro_input, parse_quote,
    punctuated::Punctuated,
    spanned::Spanned,
    token::{Brace, Comma, Paren},
    Data, DataEnum, DataStruct, DeriveInput, Expr, ExprCall, ExprPath, Field, Fields, Ident,
    LitStr, Member, Path, Result, Token, Type, Visibility,
};

pub const EVENT: &str = "event";
pub const AUTO_PROPAGATE: &str = "auto_propagate";
pub const TRAVERSAL: &str = "traversal";

pub fn derive_event(input: TokenStream) -> TokenStream {
    let mut ast = parse_macro_input!(input as DeriveInput);
    let mut auto_propagate = false;
    let mut traversal: Type = parse_quote!(());
    let bevy_ecs_path: Path = crate::bevy_ecs_path();

    ast.generics
        .make_where_clause()
        .predicates
        .push(parse_quote! { Self: Send + Sync + 'static });

    if let Some(attr) = ast.attrs.iter().find(|attr| attr.path().is_ident(EVENT)) {
        if let Err(e) = attr.parse_nested_meta(|meta| match meta.path.get_ident() {
            Some(ident) if ident == AUTO_PROPAGATE => {
                auto_propagate = true;
                Ok(())
            }
            Some(ident) if ident == TRAVERSAL => {
                traversal = meta.value()?.parse()?;
                Ok(())
            }
            Some(ident) => Err(meta.error(format!("unsupported attribute: {}", ident))),
            None => Err(meta.error("expected identifier")),
        }) {
            return e.to_compile_error().into();
        }
    }

    let struct_name = &ast.ident;
    let (impl_generics, type_generics, where_clause) = &ast.generics.split_for_impl();

    TokenStream::from(quote! {
        impl #impl_generics #bevy_ecs_path::event::Event for #struct_name #type_generics #where_clause {
            type Traversal = #traversal;
            const AUTO_PROPAGATE: bool = #auto_propagate;
        }
    })
}

pub fn derive_resource(input: TokenStream) -> TokenStream {
    let mut ast = parse_macro_input!(input as DeriveInput);
    let bevy_ecs_path: Path = crate::bevy_ecs_path();

    ast.generics
        .make_where_clause()
        .predicates
        .push(parse_quote! { Self: Send + Sync + 'static });

    let struct_name = &ast.ident;
    let (impl_generics, type_generics, where_clause) = &ast.generics.split_for_impl();

    TokenStream::from(quote! {
        impl #impl_generics #bevy_ecs_path::resource::Resource for #struct_name #type_generics #where_clause {
        }
    })
}

pub fn derive_component(input: TokenStream) -> TokenStream {
    let mut ast = parse_macro_input!(input as DeriveInput);
    let bevy_ecs_path: Path = crate::bevy_ecs_path();

    let attrs = match parse_component_attr(&ast) {
        Ok(attrs) => attrs,
        Err(e) => return e.into_compile_error().into(),
    };

    let relationship = match derive_relationship(&ast, &attrs, &bevy_ecs_path) {
        Ok(value) => value,
        Err(err) => err.into_compile_error().into(),
    };
    let relationship_target = match derive_relationship_target(&ast, &attrs, &bevy_ecs_path) {
        Ok(value) => value,
        Err(err) => err.into_compile_error().into(),
    };

    let map_entities = map_entities(
        &ast.data,
        Ident::new("this", Span::call_site()),
        relationship.is_some(),
        relationship_target.is_some(),
    ).map(|map_entities_impl| quote! {
        fn map_entities<M: #bevy_ecs_path::entity::EntityMapper>(this: &mut Self, mapper: &mut M) {
            use #bevy_ecs_path::entity::MapEntities;
            #map_entities_impl
        }
    });

    let storage = storage_path(&bevy_ecs_path, attrs.storage);

    let on_add_path = attrs
        .on_add
        .map(|path| path.to_token_stream(&bevy_ecs_path));
    let on_remove_path = attrs
        .on_remove
        .map(|path| path.to_token_stream(&bevy_ecs_path));

    let on_insert_path = if relationship.is_some() {
        if attrs.on_insert.is_some() {
            return syn::Error::new(
                ast.span(),
                "Custom on_insert hooks are not supported as relationships already define an on_insert hook",
            )
            .into_compile_error()
            .into();
        }

        Some(quote!(<Self as #bevy_ecs_path::relationship::Relationship>::on_insert))
    } else {
        attrs
            .on_insert
            .map(|path| path.to_token_stream(&bevy_ecs_path))
    };

    let on_replace_path = if relationship.is_some() {
        if attrs.on_replace.is_some() {
            return syn::Error::new(
                ast.span(),
                "Custom on_replace hooks are not supported as Relationships already define an on_replace hook",
            )
            .into_compile_error()
            .into();
        }

        Some(quote!(<Self as #bevy_ecs_path::relationship::Relationship>::on_replace))
    } else if attrs.relationship_target.is_some() {
        if attrs.on_replace.is_some() {
            return syn::Error::new(
                ast.span(),
                "Custom on_replace hooks are not supported as RelationshipTarget already defines an on_replace hook",
            )
            .into_compile_error()
            .into();
        }

        Some(quote!(<Self as #bevy_ecs_path::relationship::RelationshipTarget>::on_replace))
    } else {
        attrs
            .on_replace
            .map(|path| path.to_token_stream(&bevy_ecs_path))
    };

    let on_despawn_path = if attrs
        .relationship_target
        .is_some_and(|target| target.linked_spawn)
    {
        if attrs.on_despawn.is_some() {
            return syn::Error::new(
                ast.span(),
                "Custom on_despawn hooks are not supported as this RelationshipTarget already defines an on_despawn hook, via the 'linked_spawn' attribute",
            )
            .into_compile_error()
            .into();
        }

        Some(quote!(<Self as #bevy_ecs_path::relationship::RelationshipTarget>::on_despawn))
    } else {
        attrs
            .on_despawn
            .map(|path| path.to_token_stream(&bevy_ecs_path))
    };

    let on_add = hook_register_function_call(&bevy_ecs_path, quote! {on_add}, on_add_path);
    let on_insert = hook_register_function_call(&bevy_ecs_path, quote! {on_insert}, on_insert_path);
    let on_replace =
        hook_register_function_call(&bevy_ecs_path, quote! {on_replace}, on_replace_path);
    let on_remove = hook_register_function_call(&bevy_ecs_path, quote! {on_remove}, on_remove_path);
    let on_despawn =
        hook_register_function_call(&bevy_ecs_path, quote! {on_despawn}, on_despawn_path);

    ast.generics
        .make_where_clause()
        .predicates
        .push(parse_quote! { Self: Send + Sync + 'static });

    let requires = &attrs.requires;
    let mut register_required = Vec::with_capacity(attrs.requires.iter().len());
    let mut register_recursive_requires = Vec::with_capacity(attrs.requires.iter().len());
    if let Some(requires) = requires {
        for require in requires {
            let ident = &require.path;
            register_recursive_requires.push(quote! {
                <#ident as #bevy_ecs_path::component::Component>::register_required_components(
                    requiree,
                    components,
                    required_components,
                    inheritance_depth + 1,
                    recursion_check_stack
                );
            });
            match &require.func {
                Some(func) => {
                    register_required.push(quote! {
                        components.register_required_components_manual::<Self, #ident>(
                            required_components,
                            || { let x: #ident = (#func)().into(); x },
                            inheritance_depth,
                            recursion_check_stack
                        );
                    });
                }
                None => {
                    register_required.push(quote! {
                        components.register_required_components_manual::<Self, #ident>(
                            required_components,
                            <#ident as Default>::default,
                            inheritance_depth,
                            recursion_check_stack
                        );
                    });
                }
            }
        }
    }
    let struct_name = &ast.ident;
    let (impl_generics, type_generics, where_clause) = &ast.generics.split_for_impl();

    let required_component_docs = attrs.requires.map(|r| {
        let paths = r
            .iter()
            .map(|r| format!("[`{}`]", r.path.to_token_stream()))
            .collect::<Vec<_>>()
            .join(", ");
        let doc = format!("**Required Components**: {paths}. \n\n A component's Required Components are inserted whenever it is inserted. Note that this will also insert the required components _of_ the required components, recursively, in depth-first order.");
        quote! {
            #[doc = #doc]
        }
    });

    let mutable_type = (attrs.immutable || relationship.is_some())
        .then_some(quote! { #bevy_ecs_path::component::Immutable })
        .unwrap_or(quote! { #bevy_ecs_path::component::Mutable });

    let clone_behavior = if relationship_target.is_some() {
        quote!(#bevy_ecs_path::component::ComponentCloneBehavior::Custom(#bevy_ecs_path::relationship::clone_relationship_target::<Self>))
    } else if let Some(behavior) = attrs.clone_behavior {
        quote!(#bevy_ecs_path::component::ComponentCloneBehavior::#behavior)
    } else {
        quote!(
            use #bevy_ecs_path::component::{DefaultCloneBehaviorBase, DefaultCloneBehaviorViaClone};
            (&&&#bevy_ecs_path::component::DefaultCloneBehaviorSpecialization::<Self>::default()).default_clone_behavior()
        )
    };

    let key = if let Some(key) = attrs.key {
        // This check exists only to show better errors earlier and is not used for checking correctness,
        // so it's okay for it to not work in 100% of cases.
        if let Type::Path(type_path) = &key {
            if let Some(ident) = type_path.path.get_ident() {
                let ident = ident.to_string();
                if (ident == "Self" || *struct_name == ident)
                    && matches!(attrs.storage, StorageTy::Table)
                {
                    return syn::Error::new(
                        ast.span(),
                        "Component key must not have Table storage type.",
                    )
                    .into_compile_error()
                    .into();
                }
            }
            if !attrs.immutable {
                return syn::Error::new(ast.span(), "Component key must be immutable.")
                    .into_compile_error()
                    .into();
            }
        }
        quote! {#bevy_ecs_path::component::OtherComponentKey<Self, #key>}
    } else {
        quote! {#bevy_ecs_path::component::NoKey<Self>}
    };

    // This puts `register_required` before `register_recursive_requires` to ensure that the constructors of _all_ top
    // level components are initialized first, giving them precedence over recursively defined constructors for the same component type
    TokenStream::from(quote! {
        #required_component_docs
        impl #impl_generics #bevy_ecs_path::component::Component for #struct_name #type_generics #where_clause {
            const STORAGE_TYPE: #bevy_ecs_path::component::StorageType = #storage;
            type Mutability = #mutable_type;
            type Key = #key;
            fn register_required_components(
                requiree: #bevy_ecs_path::component::ComponentId,
                components: &mut #bevy_ecs_path::component::ComponentsRegistrator,
                required_components: &mut #bevy_ecs_path::component::RequiredComponents,
                inheritance_depth: u16,
                recursion_check_stack: &mut #bevy_ecs_path::__macro_exports::Vec<#bevy_ecs_path::component::ComponentId>
            ) {
                #bevy_ecs_path::component::enforce_no_required_components_recursion(components, recursion_check_stack);
                let self_id = components.register_component::<Self>();
                recursion_check_stack.push(self_id);
                #(#register_required)*
                #(#register_recursive_requires)*
                recursion_check_stack.pop();
            }

            #on_add
            #on_insert
            #on_replace
            #on_remove
            #on_despawn

            fn clone_behavior() -> #bevy_ecs_path::component::ComponentCloneBehavior {
                #clone_behavior
            }

            #map_entities
        }

        #relationship

        #relationship_target
    })
}

const ENTITIES: &str = "entities";

pub(crate) fn map_entities(
    data: &Data,
    self_ident: Ident,
    is_relationship: bool,
    is_relationship_target: bool,
) -> Option<TokenStream2> {
    match data {
        Data::Struct(DataStruct { fields, .. }) => {
            let mut map = Vec::with_capacity(fields.len());

            let relationship = if is_relationship || is_relationship_target {
                relationship_field(fields, "MapEntities", fields.span()).ok()
            } else {
                None
            };
            fields
                .iter()
                .enumerate()
                .filter(|(_, field)| {
                    field.attrs.iter().any(|a| a.path().is_ident(ENTITIES))
                        || relationship.is_some_and(|relationship| relationship == *field)
                })
                .for_each(|(index, field)| {
                    let field_member = field
                        .ident
                        .clone()
                        .map_or(Member::from(index), Member::Named);

                    map.push(quote!(#self_ident.#field_member.map_entities(mapper);));
                });
            if map.is_empty() {
                return None;
            };
            Some(quote!(
                #(#map)*
            ))
        }
        Data::Enum(DataEnum { variants, .. }) => {
            let mut map = Vec::with_capacity(variants.len());

            for variant in variants.iter() {
                let field_members = variant
                    .fields
                    .iter()
                    .enumerate()
                    .filter(|(_, field)| field.attrs.iter().any(|a| a.path().is_ident(ENTITIES)))
                    .map(|(index, field)| {
                        field
                            .ident
                            .clone()
                            .map_or(Member::from(index), Member::Named)
                    })
                    .collect::<Vec<_>>();

                let ident = &variant.ident;
                let field_idents = field_members
                    .iter()
                    .map(|member| format_ident!("__self_{}", member))
                    .collect::<Vec<_>>();

                map.push(
                    quote!(Self::#ident {#(#field_members: #field_idents,)* ..} => {
                        #(#field_idents.map_entities(mapper);)*
                    }),
                );
            }

            if map.is_empty() {
                return None;
            };

            Some(quote!(
                match #self_ident {
                    #(#map,)*
                    _ => {}
                }
            ))
        }
        Data::Union(_) => None,
    }
}

pub const COMPONENT: &str = "component";
pub const STORAGE: &str = "storage";
pub const REQUIRE: &str = "require";
pub const RELATIONSHIP: &str = "relationship";
pub const RELATIONSHIP_TARGET: &str = "relationship_target";

pub const ON_ADD: &str = "on_add";
pub const ON_INSERT: &str = "on_insert";
pub const ON_REPLACE: &str = "on_replace";
pub const ON_REMOVE: &str = "on_remove";
pub const ON_DESPAWN: &str = "on_despawn";

pub const IMMUTABLE: &str = "immutable";
<<<<<<< HEAD
pub const KEY: &str = "key";
=======
pub const CLONE_BEHAVIOR: &str = "clone_behavior";
>>>>>>> 95470df3

/// All allowed attribute value expression kinds for component hooks
#[derive(Debug)]
enum HookAttributeKind {
    /// expressions like function or struct names
    ///
    /// structs will throw compile errors on the code generation so this is safe
    Path(ExprPath),
    /// function call like expressions
    Call(ExprCall),
}

impl HookAttributeKind {
    fn from_expr(value: Expr) -> Result<Self> {
        match value {
            Expr::Path(path) => Ok(HookAttributeKind::Path(path)),
            Expr::Call(call) => Ok(HookAttributeKind::Call(call)),
            // throw meaningful error on all other expressions
            _ => Err(syn::Error::new(
                value.span(),
                [
                    "Not supported in this position, please use one of the following:",
                    "- path to function",
                    "- call to function yielding closure",
                ]
                .join("\n"),
            )),
        }
    }

    fn to_token_stream(&self, bevy_ecs_path: &Path) -> TokenStream2 {
        match self {
            HookAttributeKind::Path(path) => path.to_token_stream(),
            HookAttributeKind::Call(call) => {
                quote!({
                    fn _internal_hook(world: #bevy_ecs_path::world::DeferredWorld, ctx: #bevy_ecs_path::component::HookContext) {
                        (#call)(world, ctx)
                    }
                    _internal_hook
                })
            }
        }
    }
}

impl Parse for HookAttributeKind {
    fn parse(input: syn::parse::ParseStream) -> Result<Self> {
        input.parse::<Expr>().and_then(Self::from_expr)
    }
}

struct Attrs {
    storage: StorageTy,
    requires: Option<Punctuated<Require, Comma>>,
    on_add: Option<HookAttributeKind>,
    on_insert: Option<HookAttributeKind>,
    on_replace: Option<HookAttributeKind>,
    on_remove: Option<HookAttributeKind>,
    on_despawn: Option<HookAttributeKind>,
    relationship: Option<Relationship>,
    relationship_target: Option<RelationshipTarget>,
    immutable: bool,
<<<<<<< HEAD
    key: Option<Type>,
=======
    clone_behavior: Option<Expr>,
>>>>>>> 95470df3
}

#[derive(Clone, Copy)]
enum StorageTy {
    Table,
    SparseSet,
}

struct Require {
    path: Path,
    func: Option<TokenStream2>,
}

struct Relationship {
    relationship_target: Type,
}

struct RelationshipTarget {
    relationship: Type,
    linked_spawn: bool,
}

// values for `storage` attribute
const TABLE: &str = "Table";
const SPARSE_SET: &str = "SparseSet";

fn parse_component_attr(ast: &DeriveInput) -> Result<Attrs> {
    let mut attrs = Attrs {
        storage: StorageTy::Table,
        on_add: None,
        on_insert: None,
        on_replace: None,
        on_remove: None,
        on_despawn: None,
        requires: None,
        relationship: None,
        relationship_target: None,
        immutable: false,
<<<<<<< HEAD
        key: None,
=======
        clone_behavior: None,
>>>>>>> 95470df3
    };

    let mut require_paths = HashSet::new();
    for attr in ast.attrs.iter() {
        if attr.path().is_ident(COMPONENT) {
            attr.parse_nested_meta(|nested| {
                if nested.path.is_ident(STORAGE) {
                    attrs.storage = match nested.value()?.parse::<LitStr>()?.value() {
                        s if s == TABLE => StorageTy::Table,
                        s if s == SPARSE_SET => StorageTy::SparseSet,
                        s => {
                            return Err(nested.error(format!(
                                "Invalid storage type `{s}`, expected '{TABLE}' or '{SPARSE_SET}'.",
                            )));
                        }
                    };
                    Ok(())
                } else if nested.path.is_ident(ON_ADD) {
                    attrs.on_add = Some(nested.value()?.parse::<HookAttributeKind>()?);
                    Ok(())
                } else if nested.path.is_ident(ON_INSERT) {
                    attrs.on_insert = Some(nested.value()?.parse::<HookAttributeKind>()?);
                    Ok(())
                } else if nested.path.is_ident(ON_REPLACE) {
                    attrs.on_replace = Some(nested.value()?.parse::<HookAttributeKind>()?);
                    Ok(())
                } else if nested.path.is_ident(ON_REMOVE) {
                    attrs.on_remove = Some(nested.value()?.parse::<HookAttributeKind>()?);
                    Ok(())
                } else if nested.path.is_ident(ON_DESPAWN) {
                    attrs.on_despawn = Some(nested.value()?.parse::<HookAttributeKind>()?);
                    Ok(())
                } else if nested.path.is_ident(IMMUTABLE) {
                    attrs.immutable = true;
                    Ok(())
<<<<<<< HEAD
                } else if nested.path.is_ident(KEY) {
                    attrs.key = Some(nested.value()?.parse()?);
=======
                } else if nested.path.is_ident(CLONE_BEHAVIOR) {
                    attrs.clone_behavior = Some(nested.value()?.parse()?);
>>>>>>> 95470df3
                    Ok(())
                } else {
                    Err(nested.error("Unsupported attribute"))
                }
            })?;
        } else if attr.path().is_ident(REQUIRE) {
            let punctuated =
                attr.parse_args_with(Punctuated::<Require, Comma>::parse_terminated)?;
            for require in punctuated.iter() {
                if !require_paths.insert(require.path.to_token_stream().to_string()) {
                    return Err(syn::Error::new(
                        require.path.span(),
                        "Duplicate required components are not allowed.",
                    ));
                }
            }
            if let Some(current) = &mut attrs.requires {
                current.extend(punctuated);
            } else {
                attrs.requires = Some(punctuated);
            }
        } else if attr.path().is_ident(RELATIONSHIP) {
            let relationship = attr.parse_args::<Relationship>()?;
            attrs.relationship = Some(relationship);
        } else if attr.path().is_ident(RELATIONSHIP_TARGET) {
            let relationship_target = attr.parse_args::<RelationshipTarget>()?;
            attrs.relationship_target = Some(relationship_target);
        }
    }

    if attrs.relationship_target.is_some() && attrs.clone_behavior.is_some() {
        return Err(syn::Error::new(
                attrs.clone_behavior.span(),
                "A Relationship Target already has its own clone behavior, please remove `clone_behavior = ...`",
            ));
    }

    Ok(attrs)
}

impl Parse for Require {
    fn parse(input: syn::parse::ParseStream) -> Result<Self> {
        let mut path = input.parse::<Path>()?;
        let mut last_segment_is_lower = false;
        let mut is_constructor_call = false;

        // Use the case of the type name to check if it's an enum
        // This doesn't match everything that can be an enum according to the rust spec
        // but it matches what clippy is OK with
        let is_enum = {
            let mut first_chars = path
                .segments
                .iter()
                .rev()
                .filter_map(|s| s.ident.to_string().chars().next());
            if let Some(last) = first_chars.next() {
                if last.is_uppercase() {
                    if let Some(last) = first_chars.next() {
                        last.is_uppercase()
                    } else {
                        false
                    }
                } else {
                    last_segment_is_lower = true;
                    false
                }
            } else {
                false
            }
        };

        let func = if input.peek(Token![=]) {
            // If there is an '=', then this is a "function style" require
            input.parse::<Token![=]>()?;
            let expr: Expr = input.parse()?;
            Some(quote!(|| #expr ))
        } else if input.peek(Brace) {
            // This is a "value style" named-struct-like require
            let content;
            braced!(content in input);
            let content = content.parse::<TokenStream2>()?;
            Some(quote!(|| #path { #content }))
        } else if input.peek(Paren) {
            // This is a "value style" tuple-struct-like require
            let content;
            parenthesized!(content in input);
            let content = content.parse::<TokenStream2>()?;
            is_constructor_call = last_segment_is_lower;
            Some(quote!(|| #path (#content)))
        } else if is_enum {
            // if this is an enum, then it is an inline enum component declaration
            Some(quote!(|| #path))
        } else {
            // if this isn't any of the above, then it is a component ident, which will use Default
            None
        };
        if is_enum || is_constructor_call {
            path.segments.pop();
            path.segments.pop_punct();
        }
        Ok(Require { path, func })
    }
}

fn storage_path(bevy_ecs_path: &Path, ty: StorageTy) -> TokenStream2 {
    let storage_type = match ty {
        StorageTy::Table => Ident::new("Table", Span::call_site()),
        StorageTy::SparseSet => Ident::new("SparseSet", Span::call_site()),
    };

    quote! { #bevy_ecs_path::component::StorageType::#storage_type }
}

fn hook_register_function_call(
    bevy_ecs_path: &Path,
    hook: TokenStream2,
    function: Option<TokenStream2>,
) -> Option<TokenStream2> {
    function.map(|meta| {
        quote! {
            fn #hook() -> ::core::option::Option<#bevy_ecs_path::component::ComponentHook> {
                ::core::option::Option::Some(#meta)
            }
        }
    })
}

mod kw {
    syn::custom_keyword!(relationship_target);
    syn::custom_keyword!(relationship);
    syn::custom_keyword!(linked_spawn);
}

impl Parse for Relationship {
    fn parse(input: syn::parse::ParseStream) -> Result<Self> {
        input.parse::<kw::relationship_target>()?;
        input.parse::<Token![=]>()?;
        Ok(Relationship {
            relationship_target: input.parse::<Type>()?,
        })
    }
}

impl Parse for RelationshipTarget {
    fn parse(input: syn::parse::ParseStream) -> Result<Self> {
        let mut relationship: Option<Type> = None;
        let mut linked_spawn: bool = false;

        while !input.is_empty() {
            let lookahead = input.lookahead1();
            if lookahead.peek(kw::linked_spawn) {
                input.parse::<kw::linked_spawn>()?;
                linked_spawn = true;
            } else if lookahead.peek(kw::relationship) {
                input.parse::<kw::relationship>()?;
                input.parse::<Token![=]>()?;
                relationship = Some(input.parse()?);
            } else {
                return Err(lookahead.error());
            }
            if !input.is_empty() {
                input.parse::<Token![,]>()?;
            }
        }
        Ok(RelationshipTarget {
            relationship: relationship.ok_or_else(|| {
                syn::Error::new(input.span(), "Missing `relationship = X` attribute")
            })?,
            linked_spawn,
        })
    }
}

fn derive_relationship(
    ast: &DeriveInput,
    attrs: &Attrs,
    bevy_ecs_path: &Path,
) -> Result<Option<TokenStream2>> {
    let Some(relationship) = &attrs.relationship else {
        return Ok(None);
    };
    let Data::Struct(DataStruct {
        fields,
        struct_token,
        ..
    }) = &ast.data
    else {
        return Err(syn::Error::new(
            ast.span(),
            "Relationship can only be derived for structs.",
        ));
    };
    let field = relationship_field(fields, "Relationship", struct_token.span())?;

    let relationship_member = field.ident.clone().map_or(Member::from(0), Member::Named);
    let members = fields
        .members()
        .filter(|member| member != &relationship_member);

    let struct_name = &ast.ident;
    let (impl_generics, type_generics, where_clause) = &ast.generics.split_for_impl();

    let relationship_target = &relationship.relationship_target;

    Ok(Some(quote! {
        impl #impl_generics #bevy_ecs_path::relationship::Relationship for #struct_name #type_generics #where_clause {
            type RelationshipTarget = #relationship_target;

            #[inline(always)]
            fn get(&self) -> #bevy_ecs_path::entity::Entity {
                self.#relationship_member
            }

            #[inline]
            fn from(entity: #bevy_ecs_path::entity::Entity) -> Self {
                Self {
                    #(#members: core::default::Default::default(),)*
                    #relationship_member: entity
                }
            }
        }
    }))
}

fn derive_relationship_target(
    ast: &DeriveInput,
    attrs: &Attrs,
    bevy_ecs_path: &Path,
) -> Result<Option<TokenStream2>> {
    let Some(relationship_target) = &attrs.relationship_target else {
        return Ok(None);
    };

    let Data::Struct(DataStruct {
        fields,
        struct_token,
        ..
    }) = &ast.data
    else {
        return Err(syn::Error::new(
            ast.span(),
            "RelationshipTarget can only be derived for structs.",
        ));
    };
    let field = relationship_field(fields, "RelationshipTarget", struct_token.span())?;

    if field.vis != Visibility::Inherited {
        return Err(syn::Error::new(field.span(), "The collection in RelationshipTarget must be private to prevent users from directly mutating it, which could invalidate the correctness of relationships."));
    }
    let collection = &field.ty;
    let relationship_member = field.ident.clone().map_or(Member::from(0), Member::Named);

    let members = fields
        .members()
        .filter(|member| member != &relationship_member);

    let relationship = &relationship_target.relationship;
    let struct_name = &ast.ident;
    let (impl_generics, type_generics, where_clause) = &ast.generics.split_for_impl();
    let linked_spawn = relationship_target.linked_spawn;
    Ok(Some(quote! {
        impl #impl_generics #bevy_ecs_path::relationship::RelationshipTarget for #struct_name #type_generics #where_clause {
            const LINKED_SPAWN: bool = #linked_spawn;
            type Relationship = #relationship;
            type Collection = #collection;

            #[inline]
            fn collection(&self) -> &Self::Collection {
                &self.#relationship_member
            }

            #[inline]
            fn collection_mut_risky(&mut self) -> &mut Self::Collection {
                &mut self.#relationship_member
            }

            #[inline]
            fn from_collection_risky(collection: Self::Collection) -> Self {
                Self {
                    #(#members: core::default::Default::default(),)*
                    #relationship_member: collection
                }
            }
        }
    }))
}

/// Returns the field with the `#[relationship]` attribute, the only field if unnamed,
/// or the only field in a [`Fields::Named`] with one field, otherwise `Err`.
fn relationship_field<'a>(
    fields: &'a Fields,
    derive: &'static str,
    span: Span,
) -> Result<&'a Field> {
    match fields {
        Fields::Named(fields) if fields.named.len() == 1 => Ok(fields.named.first().unwrap()),
        Fields::Named(fields) => fields.named.iter().find(|field| {
            field
                .attrs
                .iter()
                .any(|attr| attr.path().is_ident(RELATIONSHIP))
        }).ok_or(syn::Error::new(
            span,
            format!("{derive} derive expected named structs with a single field or with a field annotated with #[relationship].")
        )),
        Fields::Unnamed(fields) => fields
            .unnamed
            .len()
            .eq(&1)
            .then(|| fields.unnamed.first())
            .flatten()
            .ok_or(syn::Error::new(
                span,
                format!("{derive} derive expected unnamed structs with one field."),
            )),
        Fields::Unit => Err(syn::Error::new(
            span,
            format!("{derive} derive expected named or unnamed struct, found unit struct."),
        )),
    }
}<|MERGE_RESOLUTION|>--- conflicted
+++ resolved
@@ -427,11 +427,8 @@
 pub const ON_DESPAWN: &str = "on_despawn";
 
 pub const IMMUTABLE: &str = "immutable";
-<<<<<<< HEAD
+pub const CLONE_BEHAVIOR: &str = "clone_behavior";
 pub const KEY: &str = "key";
-=======
-pub const CLONE_BEHAVIOR: &str = "clone_behavior";
->>>>>>> 95470df3
 
 /// All allowed attribute value expression kinds for component hooks
 #[derive(Debug)]
@@ -494,11 +491,8 @@
     relationship: Option<Relationship>,
     relationship_target: Option<RelationshipTarget>,
     immutable: bool,
-<<<<<<< HEAD
+    clone_behavior: Option<Expr>,
     key: Option<Type>,
-=======
-    clone_behavior: Option<Expr>,
->>>>>>> 95470df3
 }
 
 #[derive(Clone, Copy)]
@@ -537,11 +531,8 @@
         relationship: None,
         relationship_target: None,
         immutable: false,
-<<<<<<< HEAD
+        clone_behavior: None,
         key: None,
-=======
-        clone_behavior: None,
->>>>>>> 95470df3
     };
 
     let mut require_paths = HashSet::new();
@@ -577,13 +568,11 @@
                 } else if nested.path.is_ident(IMMUTABLE) {
                     attrs.immutable = true;
                     Ok(())
-<<<<<<< HEAD
+                } else if nested.path.is_ident(CLONE_BEHAVIOR) {
+                    attrs.clone_behavior = Some(nested.value()?.parse()?);
+                    Ok(())
                 } else if nested.path.is_ident(KEY) {
                     attrs.key = Some(nested.value()?.parse()?);
-=======
-                } else if nested.path.is_ident(CLONE_BEHAVIOR) {
-                    attrs.clone_behavior = Some(nested.value()?.parse()?);
->>>>>>> 95470df3
                     Ok(())
                 } else {
                     Err(nested.error("Unsupported attribute"))
