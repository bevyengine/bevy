--- conflicted
+++ resolved
@@ -635,21 +635,12 @@
 
                 unsafe fn get_param<'w2, 's2>(
                     state: &'s2 mut Self::State,
-<<<<<<< HEAD
-                    system_meta: &#bevy_ecs::system::SystemMeta,
-                    world: &'w2 #bevy_ecs::world::World,
-                    change_tick: u32,
-                ) -> #get_param_return {
-                    let (#(#field_patterns,)*) = <
-                        (#(#field_types,)*) as #bevy_ecs::system::SystemParam
-=======
                     system_meta: &#path::system::SystemMeta,
                     world: &'w2 #path::world::World,
                     change_tick: #path::component::Tick,
                 ) -> Self::Item<'w2, 's2> {
                     let (#(#tuple_patterns,)*) = <
                         (#(#tuple_types,)*) as #path::system::SystemParam
->>>>>>> 52b91ac1
                     >::get_param(&mut state.state, system_meta, world, change_tick);
                     #get_param_output
                 }
