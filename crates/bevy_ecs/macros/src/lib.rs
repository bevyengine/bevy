--- conflicted
+++ resolved
@@ -283,292 +283,6 @@
     })
 }
 
-<<<<<<< HEAD
-fn get_idents(fmt_string: fn(usize) -> String, count: usize) -> Vec<Ident> {
-    (0..count)
-        .map(|i| Ident::new(&fmt_string(i), Span::call_site()))
-        .collect::<Vec<Ident>>()
-}
-
-#[proc_macro]
-pub fn impl_param_set(_input: TokenStream) -> TokenStream {
-    let mut tokens = TokenStream::new();
-    let max_params = 8;
-    let params = get_idents(|i| format!("P{i}"), max_params);
-    let metas = get_idents(|i| format!("m{i}"), max_params);
-    let mut param_fn_muts = Vec::new();
-    for (i, param) in params.iter().enumerate() {
-        let fn_name = Ident::new(&format!("p{i}"), Span::call_site());
-        let index = Index::from(i);
-        let ordinal = match i {
-            1 => "1st".to_owned(),
-            2 => "2nd".to_owned(),
-            3 => "3rd".to_owned(),
-            x => format!("{x}th"),
-        };
-        let comment =
-            format!("Gets exclusive access to the {ordinal} parameter in this [`ParamSet`].");
-        param_fn_muts.push(quote! {
-            #[doc = #comment]
-            /// No other parameters may be accessed while this one is active.
-            pub fn #fn_name<'a>(&'a mut self) -> SystemParamItem<'a, 'a, #param> {
-                // SAFETY: systems run without conflicts with other systems.
-                // Conflicting params in ParamSet are not accessible at the same time
-                // ParamSets are guaranteed to not conflict with other SystemParams
-                unsafe {
-                    #param::get_param(&mut self.param_states.#index, &self.system_meta, self.world, self.change_tick)
-                }
-            }
-        });
-    }
-
-    for param_count in 1..=max_params {
-        let param = &params[0..param_count];
-        let meta = &metas[0..param_count];
-        let param_fn_mut = &param_fn_muts[0..param_count];
-        tokens.extend(TokenStream::from(quote! {
-            // SAFETY: All parameters are constrained to ReadOnlySystemParam, so World is only read
-            unsafe impl<'w, 's, #(#param,)*> ReadOnlySystemParam for ParamSet<'w, 's, (#(#param,)*)>
-            where #(#param: ReadOnlySystemParam,)*
-            { }
-
-            // SAFETY: Relevant parameter ComponentId and ArchetypeComponentId access is applied to SystemMeta. If any ParamState conflicts
-            // with any prior access, a panic will occur.
-            unsafe impl<'_w, '_s, #(#param: SystemParam,)*> SystemParam for ParamSet<'_w, '_s, (#(#param,)*)>
-            {
-                type State = (#(#param::State,)*);
-                type Item<'w, 's> = ParamSet<'w, 's, (#(#param,)*)>;
-
-                // Note: We allow non snake case so the compiler don't complain about the creation of non_snake_case variables
-                #[allow(non_snake_case)]
-                fn init_state(world: &mut World, system_meta: &mut SystemMeta) -> Self::State {
-                    #(
-                        // Pretend to add each param to the system alone, see if it conflicts
-                        let mut #meta = system_meta.clone();
-                        #meta.component_access_set.clear();
-                        #meta.archetype_component_access.clear();
-                        #param::init_state(world, &mut #meta);
-                        // The variable is being defined with non_snake_case here
-                        let #param = #param::init_state(world, &mut system_meta.clone());
-                    )*
-                    // Make the ParamSet non-send if any of its parameters are non-send.
-                    if false #(|| !#meta.is_send())* {
-                        system_meta.set_non_send();
-                    }
-                    #(
-                        system_meta
-                            .component_access_set
-                            .extend(#meta.component_access_set);
-                        system_meta
-                            .archetype_component_access
-                            .extend(&#meta.archetype_component_access);
-                    )*
-                    (#(#param,)*)
-                }
-
-                unsafe fn new_archetype(state: &mut Self::State, archetype: &Archetype, system_meta: &mut SystemMeta) {
-                    // SAFETY: The caller ensures that `archetype` is from the World the state was initialized from in `init_state`.
-                    unsafe { <(#(#param,)*) as SystemParam>::new_archetype(state, archetype, system_meta); }
-                }
-
-                fn apply(state: &mut Self::State, system_meta: &SystemMeta, world: &mut World) {
-                    <(#(#param,)*) as SystemParam>::apply(state, system_meta, world);
-                }
-
-                fn queue(state: &mut Self::State, system_meta: &SystemMeta, mut world: DeferredWorld) {
-                    <(#(#param,)*) as SystemParam>::queue(state, system_meta, world.reborrow());
-                }
-
-                #[inline]
-                unsafe fn validate_param<'w, 's>(
-                    state: &'s Self::State,
-                    system_meta: &SystemMeta,
-                    world: UnsafeWorldCell<'w>,
-                ) -> bool {
-                    <(#(#param,)*) as SystemParam>::validate_param(state, system_meta, world)
-                }
-
-                #[inline]
-                unsafe fn get_param<'w, 's>(
-                    state: &'s mut Self::State,
-                    system_meta: &SystemMeta,
-                    world: UnsafeWorldCell<'w>,
-                    change_tick: Tick,
-                ) -> Self::Item<'w, 's> {
-                    ParamSet {
-                        param_states: state,
-                        system_meta: system_meta.clone(),
-                        world,
-                        change_tick,
-                    }
-                }
-            }
-
-            impl<'w, 's, #(#param: SystemParam,)*> ParamSet<'w, 's, (#(#param,)*)>
-            {
-                #(#param_fn_mut)*
-            }
-        }));
-    }
-
-    tokens
-}
-
-#[proc_macro]
-pub fn impl_data_set(_input: TokenStream) -> TokenStream {
-    let mut tokens = TokenStream::new();
-    let max_members = 8;
-    let data_types = get_idents(|i| format!("D{i}"), max_members);
-    let mut member_fn_muts = Vec::new();
-    for (i, data) in data_types.iter().enumerate() {
-        let fn_name = Ident::new(&format!("d{i}"), Span::call_site());
-        let index = Index::from(i);
-        let ordinal = match i {
-            1 => "1st".to_owned(),
-            2 => "2nd".to_owned(),
-            3 => "3rd".to_owned(),
-            x => format!("{x}th"),
-        };
-        let comment = format!("Gets exclusive access to the {ordinal} member of this [`DataSet`].");
-        member_fn_muts.push(quote! {
-            #[doc = #comment]
-            /// No other members may be accessed while this one is active.
-            pub fn #fn_name(&mut self) -> QueryItem<'_, #data> {
-                // SAFETY: since it's only possible to create instance of `DataSet` using
-                // `<DataSet as WorldQuery>::fetch`, following safety rules were upheld by the caller.
-                // - [`WorldQuery::set_table`] or [`WorldQuery::set_archetype`] have been called for `DataSet`,
-                //   so it was called for each `data` (as implementation of those functions for `DataSet` suggests).
-                // - `entity` and `table_row` are in the range of the current table and archetype.
-                #data::shrink(unsafe {
-                    #data::fetch(&mut self.fetch.#index, self.entity, self.table_row)
-                })
-            }
-        });
-    }
-
-    for member_count in 1..=max_members {
-        let data = &data_types[0..member_count];
-        let member_fn_mut = &member_fn_muts[0..member_count];
-        tokens.extend(TokenStream::from(quote! {
-            // SAFETY: each item in set is read only
-            unsafe impl<'__w, #(#data: ReadOnlyQueryData,)*> ReadOnlyQueryData for DataSet<'__w, (#(#data,)*)> {}
-
-            // SAFETY: defers to soundness of `#data: WorldQuery` impl
-            unsafe impl<'__w, #(#data: QueryData,)*> QueryData for DataSet<'__w, (#(#data,)*)> {
-                type ReadOnly = DataSet<'__w, (#(#data::ReadOnly,)*)>;
-            }
-
-            // SAFETY: 
-            // for each member of the set accessed by `fetch`, [`update_component_access`]
-            // - adds corresponding access to `access`
-            // - panics if it's access conflicts with access that has already been added before calling `update_component_access`
-            //
-            // If `fetch` mutably accesses a member of the set, it is impossible to access any other members. 
-            unsafe impl<'__w, #(#data: QueryData,)*> WorldQuery for DataSet<'__w, (#(#data,)*)> {
-                type Item<'w> = DataSet<'w, (#(#data,)*)>;
-                type Fetch<'w> = (#(#data::Fetch<'w>,)*);
-                type State = (#(#data::State,)*);
-
-                fn shrink<'wlong: 'wshort, 'wshort>(
-                    item: Self::Item<'wlong>,
-                ) -> Self::Item<'wshort> {
-                    DataSet {
-                        fetch: Self::shrink_fetch(item.fetch),
-                        entity: item.entity,
-                        table_row: item.table_row,
-                    }
-                }
-
-                fn shrink_fetch<'wlong: 'wshort, 'wshort>(
-                    fetch: Self::Fetch<'wlong>,
-                ) -> Self::Fetch<'wshort> {
-                    <(#(#data,)*) as WorldQuery>::shrink_fetch(fetch)
-                }
-
-                unsafe fn init_fetch<'w>(
-                    world: UnsafeWorldCell<'w>,
-                    state: &Self::State,
-                    last_run: Tick,
-                    this_run: Tick,
-                ) -> Self::Fetch<'w> {
-                    // SAFETY: The invariants are uphold by the caller.
-                    unsafe { <(#(#data,)*) as WorldQuery>::init_fetch(world, state, last_run, this_run) }
-                }
-
-                const IS_DENSE: bool = <(#(#data,)*) as WorldQuery>::IS_DENSE;
-
-                unsafe fn set_archetype<'w>(
-                    fetch: &mut Self::Fetch<'w>,
-                    state: &Self::State,
-                    archetype: &'w Archetype,
-                    table: &'w Table,
-                ) {
-                    // SAFETY: The invariants are uphold by the caller.
-                    unsafe { <(#(#data,)*) as WorldQuery>::set_archetype(fetch, state, archetype, table); }
-                }
-
-                unsafe fn set_table<'w>(fetch: &mut Self::Fetch<'w>, state: &Self::State, table: &'w Table) {
-                    // SAFETY: The invariants are uphold by the caller.
-                    unsafe { <(#(#data,)*) as WorldQuery>::set_table(fetch, state, table); }
-                }
-
-                unsafe fn fetch<'w>(
-                    fetch: &mut Self::Fetch<'w>,
-                    entity: Entity,
-                    table_row: TableRow,
-                ) -> Self::Item<'w> {
-                    DataSet {
-                        fetch: fetch.clone(),
-                        entity,
-                        table_row,
-                    }
-                }
-
-                fn update_component_access(state: &Self::State, access: &mut FilteredAccess<ComponentId>) {
-                    let (#(#data,)*) = state;
-
-                    #(
-                        // Making sure each individual member of the set doesn't conflict with other query access.
-                        // Panics if one of the members conflicts with previous access.
-                        #data::update_component_access(#data, &mut access.clone());
-                    )*
-                    #(
-                        // Updating empty [`FilteredAccess`] and then extending passed access.
-                        // This is done to avoid conflicts with other members of the set.
-                        let mut current_access = FilteredAccess::default();
-                        #data::update_component_access(#data, &mut current_access);
-                        access.extend(&current_access);
-                    )*
-                }
-
-                fn init_state(world: &mut World) -> Self::State {
-                    <(#(#data,)*) as WorldQuery>::init_state(world)
-                }
-
-                fn get_state(components: &Components) -> Option<Self::State> {
-                    <(#(#data,)*) as WorldQuery>::get_state(components)
-                }
-
-                fn matches_component_set(
-                    state: &Self::State,
-                    set_contains_id: &impl Fn(ComponentId) -> bool,
-                ) -> bool {
-                    <(#(#data,)*) as WorldQuery>::matches_component_set(state, set_contains_id)
-                }
-            }
-
-            impl<'w, #(#data: QueryData,)*> DataSet<'w, (#(#data,)*)>
-            {
-                #(#member_fn_mut)*
-            }
-        }));
-    }
-
-    tokens
-}
-
-=======
->>>>>>> 0141bd01
 /// Implement `SystemParam` to use a struct as a parameter in a system
 #[proc_macro_derive(SystemParam, attributes(system_param))]
 pub fn derive_system_param(input: TokenStream) -> TokenStream {
