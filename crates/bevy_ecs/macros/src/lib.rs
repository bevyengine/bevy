extern crate proc_macro;

mod component;

use bevy_macro_utils::BevyManifest;
use proc_macro::TokenStream;
use proc_macro2::{Span, TokenStream as TokenStream2};
use quote::{format_ident, quote};
use syn::{
    parse::{Parse, ParseStream},
    parse_macro_input,
    punctuated::Punctuated,
    token::Comma,
    Data, DataStruct, DeriveInput, Field, Fields, GenericParam, Ident, Index, LitInt, Path, Result,
    Token,
};

struct AllTuples {
    macro_ident: Ident,
    start: usize,
    end: usize,
    idents: Vec<Ident>,
}

impl Parse for AllTuples {
    fn parse(input: ParseStream) -> Result<Self> {
        let macro_ident = input.parse::<Ident>()?;
        input.parse::<Comma>()?;
        let start = input.parse::<LitInt>()?.base10_parse()?;
        input.parse::<Comma>()?;
        let end = input.parse::<LitInt>()?.base10_parse()?;
        input.parse::<Comma>()?;
        let mut idents = vec![input.parse::<Ident>()?];
        while input.parse::<Comma>().is_ok() {
            idents.push(input.parse::<Ident>()?);
        }

        Ok(AllTuples {
            macro_ident,
            start,
            end,
            idents,
        })
    }
}

#[proc_macro]
pub fn all_tuples(input: TokenStream) -> TokenStream {
    let input = parse_macro_input!(input as AllTuples);
    let len = (input.start..=input.end).count();
    let mut ident_tuples = Vec::with_capacity(len);
    for i in input.start..=input.end {
        let idents = input
            .idents
            .iter()
            .map(|ident| format_ident!("{}{}", ident, i));
        if input.idents.len() < 2 {
            ident_tuples.push(quote! {
                #(#idents)*
            });
        } else {
            ident_tuples.push(quote! {
                (#(#idents),*)
            });
        }
    }

    let macro_ident = &input.macro_ident;
    let invocations = (input.start..=input.end).map(|i| {
        let ident_tuples = &ident_tuples[0..i];
        quote! {
            #macro_ident!(#(#ident_tuples),*);
        }
    });
    TokenStream::from(quote! {
        #(
            #invocations
        )*
    })
}

static BUNDLE_ATTRIBUTE_NAME: &str = "bundle";

#[proc_macro_derive(Bundle, attributes(bundle))]
pub fn derive_bundle(input: TokenStream) -> TokenStream {
    let ast = parse_macro_input!(input as DeriveInput);
    let ecs_path = bevy_ecs_path();

    let named_fields = match &ast.data {
        Data::Struct(DataStruct {
            fields: Fields::Named(fields),
            ..
        }) => &fields.named,
        _ => panic!("Expected a struct with named fields."),
    };

    let is_bundle = named_fields
        .iter()
        .map(|field| {
            field
                .attrs
                .iter()
                .any(|a| *a.path.get_ident().as_ref().unwrap() == BUNDLE_ATTRIBUTE_NAME)
        })
        .collect::<Vec<bool>>();
    let field = named_fields
        .iter()
        .map(|field| field.ident.as_ref().unwrap())
        .collect::<Vec<_>>();
    let field_type = named_fields
        .iter()
        .map(|field| &field.ty)
        .collect::<Vec<_>>();

    let mut field_component_ids = Vec::new();
    let mut field_get_components = Vec::new();
    let mut field_from_components = Vec::new();
    let mut is_dense_exprs = Vec::new();
    for ((field_type, is_bundle), field) in
        field_type.iter().zip(is_bundle.iter()).zip(field.iter())
    {
        if *is_bundle {
            field_component_ids.push(quote! {
                component_ids.extend(<#field_type as #ecs_path::bundle::Bundle>::component_ids(components));
            });
            field_get_components.push(quote! {
                self.#field.get_components(&mut func);
            });
            field_from_components.push(quote! {
                #field: <#field_type as #ecs_path::bundle::Bundle>::from_components(&mut func),
            });
            is_dense_exprs.push(quote! {
                <#field_type as #ecs_path::bundle::Bundle>::IS_DENSE
            });
        } else {
            field_component_ids.push(quote! {
                component_ids.push(components.get_or_insert_id::<#field_type>());
            });
            field_get_components.push(quote! {
                func((&mut self.#field as *mut #field_type).cast::<u8>());
                std::mem::forget(self.#field);
            });
            field_from_components.push(quote! {
                #field: func().cast::<#field_type>().read(),
            });
            is_dense_exprs.push(quote! {
                match <<#field_type as #ecs_path::component::Component>::Storage as #ecs_path::component::ComponentStorage>::STORAGE_TYPE {
                    #ecs_path::component::StorageType::Table => true,
                    #ecs_path::component::StorageType::SparseSet => false,
                }
            });
        }
    }
    let field_len = field.len();
    let generics = ast.generics;
    let (impl_generics, ty_generics, where_clause) = generics.split_for_impl();
    let struct_name = &ast.ident;

    TokenStream::from(quote! {
        /// SAFE: TypeInfo is returned in field-definition-order. [from_components] and [get_components] use field-definition-order
        unsafe impl #impl_generics #ecs_path::bundle::Bundle for #struct_name#ty_generics #where_clause {
<<<<<<< HEAD
            const IS_DENSE: bool = true #(&& #is_dense_exprs)*;

            fn type_info() -> Vec<#ecs_path::component::TypeInfo> {
                let mut type_info = Vec::with_capacity(#field_len);
                #(#field_type_infos)*
                type_info
=======
            fn component_ids(
                components: &mut #ecs_path::component::Components,
            ) -> Vec<#ecs_path::component::ComponentId> {
                let mut component_ids = Vec::with_capacity(#field_len);
                #(#field_component_ids)*
                component_ids
>>>>>>> dea292d1
            }

            #[allow(unused_variables, unused_mut, non_snake_case)]
            unsafe fn from_components(mut func: impl FnMut() -> *mut u8) -> Self {
                Self {
                    #(#field_from_components)*
                }
            }

            #[allow(unused_variables, unused_mut, forget_copy, forget_ref)]
            fn get_components(mut self, mut func: impl FnMut(*mut u8)) {
                #(#field_get_components)*
            }
        }
    })
}

fn get_idents(fmt_string: fn(usize) -> String, count: usize) -> Vec<Ident> {
    (0..count)
        .map(|i| Ident::new(&fmt_string(i), Span::call_site()))
        .collect::<Vec<Ident>>()
}

#[proc_macro]
pub fn impl_query_set(_input: TokenStream) -> TokenStream {
    let mut tokens = TokenStream::new();
    let max_queries = 4;
    let queries = get_idents(|i| format!("Q{}", i), max_queries);
    let filters = get_idents(|i| format!("F{}", i), max_queries);
    let mut query_fn_muts = Vec::new();
    for i in 0..max_queries {
        let query = &queries[i];
        let filter = &filters[i];
        let fn_name = Ident::new(&format!("q{}", i), Span::call_site());
        let index = Index::from(i);
        query_fn_muts.push(quote! {
            pub fn #fn_name(&mut self) -> Query<'_, '_, #query, #filter> {
                // SAFE: systems run without conflicts with other systems.
                // Conflicting queries in QuerySet are not accessible at the same time
                // QuerySets are guaranteed to not conflict with other SystemParams
                unsafe {
                    Query::new(self.world, &self.query_states.#index, self.last_change_tick, self.change_tick)
                }
            }
        });
    }

    for query_count in 1..=max_queries {
        let query = &queries[0..query_count];
        let filter = &filters[0..query_count];
        let query_fn_mut = &query_fn_muts[0..query_count];
        tokens.extend(TokenStream::from(quote! {
            impl<'w, 's, #(#query: WorldQuery + 'static,)* #(#filter: WorldQuery + 'static,)*> SystemParam for QuerySet<'w, 's, (#(QueryState<#query, #filter>,)*)>
                where #(#filter::Fetch: FilterFetch,)*
            {
                type Fetch = QuerySetState<(#(QueryState<#query, #filter>,)*)>;
            }

            // SAFE: All Queries are constrained to ReadOnlyFetch, so World is only read
            unsafe impl<#(#query: WorldQuery + 'static,)* #(#filter: WorldQuery + 'static,)*> ReadOnlySystemParamFetch for QuerySetState<(#(QueryState<#query, #filter>,)*)>
            where #(#query::Fetch: ReadOnlyFetch,)* #(#filter::Fetch: FilterFetch,)*
            { }

            // SAFE: Relevant query ComponentId and ArchetypeComponentId access is applied to SystemMeta. If any QueryState conflicts
            // with any prior access, a panic will occur.
            unsafe impl<#(#query: WorldQuery + 'static,)* #(#filter: WorldQuery + 'static,)*> SystemParamState for QuerySetState<(#(QueryState<#query, #filter>,)*)>
                where #(#filter::Fetch: FilterFetch,)*
            {
                type Config = ();
                fn init(world: &mut World, system_meta: &mut SystemMeta, config: Self::Config) -> Self {
                    #(
                        let mut #query = QueryState::<#query, #filter>::new(world);
                        assert_component_access_compatibility(
                            &system_meta.name,
                            std::any::type_name::<#query>(),
                            std::any::type_name::<#filter>(),
                            &system_meta.component_access_set,
                            &#query.component_access,
                            world,
                        );
                    )*
                    #(
                        system_meta
                            .component_access_set
                            .add(#query.component_access.clone());
                        system_meta
                            .archetype_component_access
                            .extend(&#query.archetype_component_access);
                    )*
                    QuerySetState((#(#query,)*))
                }

                fn new_archetype(&mut self, archetype: &Archetype, system_meta: &mut SystemMeta) {
                    let (#(#query,)*) = &mut self.0;
                    #(
                        #query.new_archetype(archetype);
                        system_meta
                            .archetype_component_access
                            .extend(&#query.archetype_component_access);
                    )*
                }

                fn default_config() {}
            }

            impl<'w, 's, #(#query: WorldQuery + 'static,)* #(#filter: WorldQuery + 'static,)*> SystemParamFetch<'w, 's> for QuerySetState<(#(QueryState<#query, #filter>,)*)>
                where #(#filter::Fetch: FilterFetch,)*
            {
                type Item = QuerySet<'w, 's, (#(QueryState<#query, #filter>,)*)>;

                #[inline]
                unsafe fn get_param(
                    state: &'s mut Self,
                    system_meta: &SystemMeta,
                    world: &'w World,
                    change_tick: u32,
                ) -> Self::Item {
                    QuerySet {
                        query_states: &state.0,
                        world,
                        last_change_tick: system_meta.last_change_tick,
                        change_tick,
                    }
                }
            }

            impl<'w, 's, #(#query: WorldQuery,)* #(#filter: WorldQuery,)*> QuerySet<'w, 's, (#(QueryState<#query, #filter>,)*)>
                where #(#filter::Fetch: FilterFetch,)*
            {
                #(#query_fn_mut)*
            }
        }));
    }

    tokens
}

#[derive(Default)]
struct SystemParamFieldAttributes {
    pub ignore: bool,
}

static SYSTEM_PARAM_ATTRIBUTE_NAME: &str = "system_param";

/// Implement `SystemParam` to use a struct as a parameter in a system
#[proc_macro_derive(SystemParam, attributes(system_param))]
pub fn derive_system_param(input: TokenStream) -> TokenStream {
    let ast = parse_macro_input!(input as DeriveInput);
    let fields = match &ast.data {
        Data::Struct(DataStruct {
            fields: Fields::Named(fields),
            ..
        }) => &fields.named,
        _ => panic!("Expected a struct with named fields."),
    };
    let path = bevy_ecs_path();

    let field_attributes = fields
        .iter()
        .map(|field| {
            (
                field,
                field
                    .attrs
                    .iter()
                    .find(|a| *a.path.get_ident().as_ref().unwrap() == SYSTEM_PARAM_ATTRIBUTE_NAME)
                    .map_or_else(SystemParamFieldAttributes::default, |a| {
                        syn::custom_keyword!(ignore);
                        let mut attributes = SystemParamFieldAttributes::default();
                        a.parse_args_with(|input: ParseStream| {
                            if input.parse::<Option<ignore>>()?.is_some() {
                                attributes.ignore = true;
                            }
                            Ok(())
                        })
                        .expect("Invalid 'render_resources' attribute format.");

                        attributes
                    }),
            )
        })
        .collect::<Vec<(&Field, SystemParamFieldAttributes)>>();
    let mut fields = Vec::new();
    let mut field_indices = Vec::new();
    let mut field_types = Vec::new();
    let mut ignored_fields = Vec::new();
    let mut ignored_field_types = Vec::new();
    for (i, (field, attrs)) in field_attributes.iter().enumerate() {
        if attrs.ignore {
            ignored_fields.push(field.ident.as_ref().unwrap());
            ignored_field_types.push(&field.ty);
        } else {
            fields.push(field.ident.as_ref().unwrap());
            field_types.push(&field.ty);
            field_indices.push(Index::from(i));
        }
    }

    let generics = ast.generics;
    let (impl_generics, ty_generics, where_clause) = generics.split_for_impl();

    let lifetimeless_generics: Vec<_> = generics
        .params
        .iter()
        .filter(|g| matches!(g, GenericParam::Type(_)))
        .collect();

    let mut punctuated_generics = Punctuated::<_, Token![,]>::new();
    punctuated_generics.extend(lifetimeless_generics.iter());

    let mut punctuated_generic_idents = Punctuated::<_, Token![,]>::new();
    punctuated_generic_idents.extend(lifetimeless_generics.iter().map(|g| match g {
        GenericParam::Type(g) => &g.ident,
        _ => panic!(),
    }));

    let struct_name = &ast.ident;
    let fetch_struct_name = Ident::new(&format!("{}State", struct_name), Span::call_site());
    let fetch_struct_visibility = &ast.vis;

    TokenStream::from(quote! {
        impl #impl_generics #path::system::SystemParam for #struct_name#ty_generics #where_clause {
            type Fetch = #fetch_struct_name <(#(<#field_types as #path::system::SystemParam>::Fetch,)*), #punctuated_generic_idents>;
        }

        #[doc(hidden)]
        #fetch_struct_visibility struct #fetch_struct_name<TSystemParamState, #punctuated_generic_idents> {
            state: TSystemParamState,
            marker: std::marker::PhantomData<(#punctuated_generic_idents)>
        }

        unsafe impl<TSystemParamState: #path::system::SystemParamState, #punctuated_generics> #path::system::SystemParamState for #fetch_struct_name<TSystemParamState, #punctuated_generic_idents> {
            type Config = TSystemParamState::Config;
            fn init(world: &mut #path::world::World, system_meta: &mut #path::system::SystemMeta, config: Self::Config) -> Self {
                Self {
                    state: TSystemParamState::init(world, system_meta, config),
                    marker: std::marker::PhantomData,
                }
            }

            fn new_archetype(&mut self, archetype: &#path::archetype::Archetype, system_meta: &mut #path::system::SystemMeta) {
                self.state.new_archetype(archetype, system_meta)
            }

            fn default_config() -> TSystemParamState::Config {
                TSystemParamState::default_config()
            }

            fn apply(&mut self, world: &mut #path::world::World) {
                self.state.apply(world)
            }
        }

        impl #impl_generics #path::system::SystemParamFetch<'w, 's> for #fetch_struct_name <(#(<#field_types as #path::system::SystemParam>::Fetch,)*), #punctuated_generic_idents> {
            type Item = #struct_name#ty_generics;
            unsafe fn get_param(
                state: &'s mut Self,
                system_meta: &#path::system::SystemMeta,
                world: &'w #path::world::World,
                change_tick: u32,
            ) -> Self::Item {
                #struct_name {
                    #(#fields: <<#field_types as #path::system::SystemParam>::Fetch as #path::system::SystemParamFetch>::get_param(&mut state.state.#field_indices, system_meta, world, change_tick),)*
                    #(#ignored_fields: <#ignored_field_types>::default(),)*
                }
            }
        }
    })
}

#[proc_macro_derive(SystemLabel)]
pub fn derive_system_label(input: TokenStream) -> TokenStream {
    let input = parse_macro_input!(input as DeriveInput);

    derive_label(input, Ident::new("SystemLabel", Span::call_site())).into()
}

#[proc_macro_derive(StageLabel)]
pub fn derive_stage_label(input: TokenStream) -> TokenStream {
    let input = parse_macro_input!(input as DeriveInput);
    derive_label(input, Ident::new("StageLabel", Span::call_site())).into()
}

#[proc_macro_derive(AmbiguitySetLabel)]
pub fn derive_ambiguity_set_label(input: TokenStream) -> TokenStream {
    let input = parse_macro_input!(input as DeriveInput);
    derive_label(input, Ident::new("AmbiguitySetLabel", Span::call_site())).into()
}

#[proc_macro_derive(RunCriteriaLabel)]
pub fn derive_run_criteria_label(input: TokenStream) -> TokenStream {
    let input = parse_macro_input!(input as DeriveInput);
    derive_label(input, Ident::new("RunCriteriaLabel", Span::call_site())).into()
}

fn derive_label(input: DeriveInput, label_type: Ident) -> TokenStream2 {
    let ident = input.ident;
    let ecs_path: Path = bevy_ecs_path();

    let (impl_generics, ty_generics, where_clause) = input.generics.split_for_impl();
    let mut where_clause = where_clause.cloned().unwrap_or_else(|| syn::WhereClause {
        where_token: Default::default(),
        predicates: Default::default(),
    });
    where_clause.predicates.push(syn::parse2(quote! { Self: Eq + ::std::fmt::Debug + ::std::hash::Hash + Clone + Send + Sync + 'static }).unwrap());

    quote! {
        impl #impl_generics #ecs_path::schedule::#label_type for #ident #ty_generics #where_clause {
            fn dyn_clone(&self) -> Box<dyn #ecs_path::schedule::#label_type> {
                Box::new(Clone::clone(self))
            }
        }
    }
}

pub(crate) fn bevy_ecs_path() -> syn::Path {
    BevyManifest::default().get_path("bevy_ecs")
}

#[proc_macro_derive(Component, attributes(component))]
pub fn derive_component(input: TokenStream) -> TokenStream {
    component::derive_component(input)
}<|MERGE_RESOLUTION|>--- conflicted
+++ resolved
@@ -157,23 +157,17 @@
     let struct_name = &ast.ident;
 
     TokenStream::from(quote! {
+        // TODO: TypeInfo no longer exists, verify safety again
         /// SAFE: TypeInfo is returned in field-definition-order. [from_components] and [get_components] use field-definition-order
         unsafe impl #impl_generics #ecs_path::bundle::Bundle for #struct_name#ty_generics #where_clause {
-<<<<<<< HEAD
             const IS_DENSE: bool = true #(&& #is_dense_exprs)*;
 
-            fn type_info() -> Vec<#ecs_path::component::TypeInfo> {
-                let mut type_info = Vec::with_capacity(#field_len);
-                #(#field_type_infos)*
-                type_info
-=======
             fn component_ids(
                 components: &mut #ecs_path::component::Components,
             ) -> Vec<#ecs_path::component::ComponentId> {
                 let mut component_ids = Vec::with_capacity(#field_len);
                 #(#field_component_ids)*
                 component_ids
->>>>>>> dea292d1
             }
 
             #[allow(unused_variables, unused_mut, non_snake_case)]
