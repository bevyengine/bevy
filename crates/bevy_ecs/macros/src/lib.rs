--- conflicted
+++ resolved
@@ -359,15 +359,17 @@
             )
         })
         .collect::<Vec<(&Field, SystemParamFieldAttributes)>>();
+    let mut field_locals = Vec::new();
     let mut fields = Vec::new();
     let mut field_types = Vec::new();
     let mut ignored_fields = Vec::new();
     let mut ignored_field_types = Vec::new();
-    for (field, attrs) in &field_attributes {
+    for (i, (field, attrs)) in field_attributes.iter().enumerate() {
         if attrs.ignore {
             ignored_fields.push(field.ident.as_ref().unwrap());
             ignored_field_types.push(&field.ty);
         } else {
+            field_locals.push(format_ident!("f{i}"));
             let i = Index::from(i);
             fields.push(
                 field
@@ -377,10 +379,6 @@
                     .unwrap_or_else(|| quote! { #i }),
             );
             field_types.push(&field.ty);
-<<<<<<< HEAD
-=======
-            field_indices.push(i);
->>>>>>> 0363e0b3
         }
     }
 
@@ -427,7 +425,7 @@
     }));
 
     let mut tuple_types: Vec<_> = field_types.iter().map(|x| quote! { #x }).collect();
-    let mut tuple_patterns: Vec<_> = fields.iter().map(|x| quote! { #x }).collect();
+    let mut tuple_patterns: Vec<_> = field_locals.iter().map(|x| quote! { #x }).collect();
 
     // If the number of fields exceeds the 16-parameter limit,
     // fold the fields into tuples of tuples until we are below the limit.
@@ -503,7 +501,7 @@
                         <(#(#tuple_types,)*) as #path::system::SystemParam>::State as #path::system::SystemParamState
                     >::get_param(&mut state.state, system_meta, world, change_tick);
                     #struct_name {
-                        #(#fields,)*
+                        #(#fields: #field_locals,)*
                         #(#ignored_fields: <#ignored_field_types>::default(),)*
                     }
                 }
