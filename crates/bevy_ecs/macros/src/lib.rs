--- conflicted
+++ resolved
@@ -450,11 +450,7 @@
             }
         }
 
-<<<<<<< HEAD
-        impl #lifetime_impl_generics #path::system::SystemParamFetch<#lifetime_generic> for #fetch_struct_name <(#(<#field_types as SystemParam>::Fetch,)*), #punctuated_generic_idents> {
-=======
-        impl #impl_generics #path::system::SystemParamFetch<'a> for #fetch_struct_name <(#(<#field_types as #path::system::SystemParam>::Fetch,)*), #punctuated_generic_idents> {
->>>>>>> b13472da
+        impl #lifetime_impl_generics #path::system::SystemParamFetch<#lifetime_generic> for #fetch_struct_name <(#(<#field_types as #path::system::SystemParam>::Fetch,)*), #punctuated_generic_idents> {
             type Item = #struct_name#ty_generics;
             unsafe fn get_param(
                 state: &#lifetime_generic mut Self,
