extern crate proc_macro;

mod component;
mod fetch;

use crate::fetch::derive_world_query_impl;
use bevy_macro_utils::{derive_label, get_named_struct_fields, BevyManifest};
use proc_macro::TokenStream;
use proc_macro2::Span;
use quote::{format_ident, quote};
use syn::{
    parse::{Parse, ParseStream},
    parse_macro_input,
    punctuated::Punctuated,
    token::Comma,
    DeriveInput, Field, GenericParam, Ident, Index, LitInt, Result, Token, TypeParam,
};

struct AllTuples {
    macro_ident: Ident,
    start: usize,
    end: usize,
    idents: Vec<Ident>,
}

impl Parse for AllTuples {
    fn parse(input: ParseStream) -> Result<Self> {
        let macro_ident = input.parse::<Ident>()?;
        input.parse::<Comma>()?;
        let start = input.parse::<LitInt>()?.base10_parse()?;
        input.parse::<Comma>()?;
        let end = input.parse::<LitInt>()?.base10_parse()?;
        input.parse::<Comma>()?;
        let mut idents = vec![input.parse::<Ident>()?];
        while input.parse::<Comma>().is_ok() {
            idents.push(input.parse::<Ident>()?);
        }

        Ok(AllTuples {
            macro_ident,
            start,
            end,
            idents,
        })
    }
}

#[proc_macro]
pub fn all_tuples(input: TokenStream) -> TokenStream {
    let input = parse_macro_input!(input as AllTuples);
    let len = input.end - input.start;
    let mut ident_tuples = Vec::with_capacity(len);
    for i in input.start..=input.end {
        let idents = input
            .idents
            .iter()
            .map(|ident| format_ident!("{}{}", ident, i));
        if input.idents.len() < 2 {
            ident_tuples.push(quote! {
                #(#idents)*
            });
        } else {
            ident_tuples.push(quote! {
                (#(#idents),*)
            });
        }
    }

    let macro_ident = &input.macro_ident;
    let invocations = (input.start..=input.end).map(|i| {
        let ident_tuples = &ident_tuples[..i];
        quote! {
            #macro_ident!(#(#ident_tuples),*);
        }
    });
    TokenStream::from(quote! {
        #(
            #invocations
        )*
    })
}

#[proc_macro_derive(Bundle)]
pub fn derive_bundle(input: TokenStream) -> TokenStream {
    let ast = parse_macro_input!(input as DeriveInput);
    let ecs_path = bevy_ecs_path();

    let named_fields = match get_named_struct_fields(&ast.data) {
        Ok(fields) => &fields.named,
        Err(e) => return e.into_compile_error().into(),
    };

    let field = named_fields
        .iter()
        .map(|field| field.ident.as_ref().unwrap())
        .collect::<Vec<_>>();
    let field_type = named_fields
        .iter()
        .map(|field| &field.ty)
        .collect::<Vec<_>>();

    let mut field_component_ids = Vec::new();
    let mut field_get_components = Vec::new();
    let mut field_from_components = Vec::new();
    for (field_type, field) in field_type.iter().zip(field.iter()) {
        field_component_ids.push(quote! {
        <#field_type as #ecs_path::bundle::Bundle>::component_ids(components, storages, &mut *ids);
        });
        field_get_components.push(quote! {
            self.#field.get_components(&mut *func);
        });
        field_from_components.push(quote! {
            #field: <#field_type as #ecs_path::bundle::Bundle>::from_components(ctx, &mut *func),
        });
    }
    let generics = ast.generics;
    let (impl_generics, ty_generics, where_clause) = generics.split_for_impl();
    let struct_name = &ast.ident;

    TokenStream::from(quote! {
        /// SAFETY: ComponentId is returned in field-definition-order. [from_components] and [get_components] use field-definition-order
        unsafe impl #impl_generics #ecs_path::bundle::Bundle for #struct_name #ty_generics #where_clause {
            fn component_ids(
                components: &mut #ecs_path::component::Components,
                storages: &mut #ecs_path::storage::Storages,
<<<<<<< HEAD
                ids: &mut impl FnMut(#ecs_path::component::ComponentId)
            ){
=======
            ) -> ::std::vec::Vec<#ecs_path::component::ComponentId> {
                let mut component_ids = ::std::vec::Vec::with_capacity(#field_len);
>>>>>>> bc863cec
                #(#field_component_ids)*
            }

            #[allow(unused_variables, non_snake_case)]
            unsafe fn from_components<__T, __F>(ctx: &mut __T, func: &mut __F) -> Self
            where
                __F: FnMut(&mut __T) -> #ecs_path::ptr::OwningPtr<'_>
            {
                Self {
                    #(#field_from_components)*
                }
            }

            #[allow(unused_variables)]
            fn get_components(self, func: &mut impl FnMut(#ecs_path::ptr::OwningPtr<'_>)) {
                #(#field_get_components)*
            }
        }
    })
}

fn get_idents(fmt_string: fn(usize) -> String, count: usize) -> Vec<Ident> {
    (0..count)
        .map(|i| Ident::new(&fmt_string(i), Span::call_site()))
        .collect::<Vec<Ident>>()
}

#[proc_macro]
pub fn impl_param_set(_input: TokenStream) -> TokenStream {
    let mut tokens = TokenStream::new();
    let max_params = 8;
    let params = get_idents(|i| format!("P{}", i), max_params);
    let params_fetch = get_idents(|i| format!("PF{}", i), max_params);
    let metas = get_idents(|i| format!("m{}", i), max_params);
    let mut param_fn_muts = Vec::new();
    for (i, param) in params.iter().enumerate() {
        let fn_name = Ident::new(&format!("p{}", i), Span::call_site());
        let index = Index::from(i);
        param_fn_muts.push(quote! {
            pub fn #fn_name<'a>(&'a mut self) -> <#param::Fetch as SystemParamFetch<'a, 'a>>::Item {
                // SAFETY: systems run without conflicts with other systems.
                // Conflicting params in ParamSet are not accessible at the same time
                // ParamSets are guaranteed to not conflict with other SystemParams
                unsafe {
                    <#param::Fetch as SystemParamFetch<'a, 'a>>::get_param(&mut self.param_states.#index, &self.system_meta, self.world, self.change_tick)
                }
            }
        });
    }

    for param_count in 1..=max_params {
        let param = &params[0..param_count];
        let param_fetch = &params_fetch[0..param_count];
        let meta = &metas[0..param_count];
        let param_fn_mut = &param_fn_muts[0..param_count];
        tokens.extend(TokenStream::from(quote! {
            impl<'w, 's, #(#param: SystemParam,)*> SystemParam for ParamSet<'w, 's, (#(#param,)*)>
            {
                type Fetch = ParamSetState<(#(#param::Fetch,)*)>;
            }

            // SAFETY: All parameters are constrained to ReadOnlyFetch, so World is only read

            unsafe impl<#(#param_fetch: for<'w1, 's1> SystemParamFetch<'w1, 's1>,)*> ReadOnlySystemParamFetch for ParamSetState<(#(#param_fetch,)*)>
            where #(#param_fetch: ReadOnlySystemParamFetch,)*
            { }

            // SAFETY: Relevant parameter ComponentId and ArchetypeComponentId access is applied to SystemMeta. If any ParamState conflicts
            // with any prior access, a panic will occur.

            unsafe impl<#(#param_fetch: for<'w1, 's1> SystemParamFetch<'w1, 's1>,)*> SystemParamState for ParamSetState<(#(#param_fetch,)*)>
            {
                fn init(world: &mut World, system_meta: &mut SystemMeta) -> Self {
                    #(
                        // Pretend to add each param to the system alone, see if it conflicts
                        let mut #meta = system_meta.clone();
                        #meta.component_access_set.clear();
                        #meta.archetype_component_access.clear();
                        #param_fetch::init(world, &mut #meta);
                        let #param = #param_fetch::init(world, &mut system_meta.clone());
                    )*
                    #(
                        system_meta
                            .component_access_set
                            .extend(#meta.component_access_set);
                        system_meta
                            .archetype_component_access
                            .extend(&#meta.archetype_component_access);
                    )*
                    ParamSetState((#(#param,)*))
                }

                fn new_archetype(&mut self, archetype: &Archetype, system_meta: &mut SystemMeta) {
                    let (#(#param,)*) = &mut self.0;
                    #(
                        #param.new_archetype(archetype, system_meta);
                    )*
                }

                fn apply(&mut self, world: &mut World) {
                    self.0.apply(world)
                }
            }



            impl<'w, 's, #(#param_fetch: for<'w1, 's1> SystemParamFetch<'w1, 's1>,)*> SystemParamFetch<'w, 's> for ParamSetState<(#(#param_fetch,)*)>
            {
                type Item = ParamSet<'w, 's, (#(<#param_fetch as SystemParamFetch<'w, 's>>::Item,)*)>;

                #[inline]
                unsafe fn get_param(
                    state: &'s mut Self,
                    system_meta: &SystemMeta,
                    world: &'w World,
                    change_tick: u32,
                ) -> Self::Item {
                    ParamSet {
                        param_states: &mut state.0,
                        system_meta: system_meta.clone(),
                        world,
                        change_tick,
                    }
                }
            }

            impl<'w, 's, #(#param: SystemParam,)*> ParamSet<'w, 's, (#(#param,)*)>
            {

                #(#param_fn_mut)*
            }
        }));
    }

    tokens
}

#[derive(Default)]
struct SystemParamFieldAttributes {
    pub ignore: bool,
}

static SYSTEM_PARAM_ATTRIBUTE_NAME: &str = "system_param";

/// Implement `SystemParam` to use a struct as a parameter in a system
#[proc_macro_derive(SystemParam, attributes(system_param))]
pub fn derive_system_param(input: TokenStream) -> TokenStream {
    let ast = parse_macro_input!(input as DeriveInput);
    let fields = match get_named_struct_fields(&ast.data) {
        Ok(fields) => &fields.named,
        Err(e) => return e.into_compile_error().into(),
    };
    let path = bevy_ecs_path();

    let field_attributes = fields
        .iter()
        .map(|field| {
            (
                field,
                field
                    .attrs
                    .iter()
                    .find(|a| *a.path.get_ident().as_ref().unwrap() == SYSTEM_PARAM_ATTRIBUTE_NAME)
                    .map_or_else(SystemParamFieldAttributes::default, |a| {
                        syn::custom_keyword!(ignore);
                        let mut attributes = SystemParamFieldAttributes::default();
                        a.parse_args_with(|input: ParseStream| {
                            if input.parse::<Option<ignore>>()?.is_some() {
                                attributes.ignore = true;
                            }
                            Ok(())
                        })
                        .expect("Invalid 'system_param' attribute format.");

                        attributes
                    }),
            )
        })
        .collect::<Vec<(&Field, SystemParamFieldAttributes)>>();
    let mut fields = Vec::new();
    let mut field_indices = Vec::new();
    let mut field_types = Vec::new();
    let mut ignored_fields = Vec::new();
    let mut ignored_field_types = Vec::new();
    for (i, (field, attrs)) in field_attributes.iter().enumerate() {
        if attrs.ignore {
            ignored_fields.push(field.ident.as_ref().unwrap());
            ignored_field_types.push(&field.ty);
        } else {
            fields.push(field.ident.as_ref().unwrap());
            field_types.push(&field.ty);
            field_indices.push(Index::from(i));
        }
    }

    let generics = ast.generics;
    let (impl_generics, ty_generics, where_clause) = generics.split_for_impl();

    let lifetimeless_generics: Vec<_> = generics
        .params
        .iter()
        .filter(|g| matches!(g, GenericParam::Type(_)))
        .collect();

    let mut punctuated_generics = Punctuated::<_, Token![,]>::new();
    punctuated_generics.extend(lifetimeless_generics.iter().map(|g| match g {
        GenericParam::Type(g) => GenericParam::Type(TypeParam {
            default: None,
            ..g.clone()
        }),
        _ => unreachable!(),
    }));

    let mut punctuated_generic_idents = Punctuated::<_, Token![,]>::new();
    punctuated_generic_idents.extend(lifetimeless_generics.iter().map(|g| match g {
        GenericParam::Type(g) => &g.ident,
        _ => unreachable!(),
    }));

    let struct_name = &ast.ident;
    let fetch_struct_visibility = &ast.vis;

    TokenStream::from(quote! {
        // We define the FetchState struct in an anonymous scope to avoid polluting the user namespace.
        // The struct can still be accessed via SystemParam::Fetch, e.g. EventReaderState can be accessed via
        // <EventReader<'static, 'static, T> as SystemParam>::Fetch
        const _: () = {
            impl #impl_generics #path::system::SystemParam for #struct_name #ty_generics #where_clause {
                type Fetch = FetchState <(#(<#field_types as #path::system::SystemParam>::Fetch,)*), #punctuated_generic_idents>;
            }

            #[doc(hidden)]
            #fetch_struct_visibility struct FetchState <TSystemParamState, #punctuated_generic_idents> {
                state: TSystemParamState,
                marker: std::marker::PhantomData<fn()->(#punctuated_generic_idents)>
            }

            unsafe impl<TSystemParamState: #path::system::SystemParamState, #punctuated_generics> #path::system::SystemParamState for FetchState <TSystemParamState, #punctuated_generic_idents> #where_clause {
                fn init(world: &mut #path::world::World, system_meta: &mut #path::system::SystemMeta) -> Self {
                    Self {
                        state: TSystemParamState::init(world, system_meta),
                        marker: std::marker::PhantomData,
                    }
                }

                fn new_archetype(&mut self, archetype: &#path::archetype::Archetype, system_meta: &mut #path::system::SystemMeta) {
                    self.state.new_archetype(archetype, system_meta)
                }

                fn apply(&mut self, world: &mut #path::world::World) {
                    self.state.apply(world)
                }
            }

            impl #impl_generics #path::system::SystemParamFetch<'w, 's> for FetchState <(#(<#field_types as #path::system::SystemParam>::Fetch,)*), #punctuated_generic_idents> #where_clause {
                type Item = #struct_name #ty_generics;
                unsafe fn get_param(
                    state: &'s mut Self,
                    system_meta: &#path::system::SystemMeta,
                    world: &'w #path::world::World,
                    change_tick: u32,
                ) -> Self::Item {
                    #struct_name {
                        #(#fields: <<#field_types as #path::system::SystemParam>::Fetch as #path::system::SystemParamFetch>::get_param(&mut state.state.#field_indices, system_meta, world, change_tick),)*
                        #(#ignored_fields: <#ignored_field_types>::default(),)*
                    }
                }
            }

            // Safety: The `ParamState` is `ReadOnlySystemParamFetch`, so this can only read from the `World`
            unsafe impl<TSystemParamState: #path::system::SystemParamState + #path::system::ReadOnlySystemParamFetch, #punctuated_generics> #path::system::ReadOnlySystemParamFetch for FetchState <TSystemParamState, #punctuated_generic_idents> #where_clause {}
        };
    })
}

/// Implement `WorldQuery` to use a struct as a parameter in a query
#[proc_macro_derive(WorldQuery, attributes(world_query))]
pub fn derive_world_query(input: TokenStream) -> TokenStream {
    let ast = parse_macro_input!(input as DeriveInput);
    derive_world_query_impl(ast)
}

/// Generates an impl of the `SystemLabel` trait.
///
/// This works only for unit structs, or enums with only unit variants.
/// You may force a struct or variant to behave as if it were fieldless with `#[system_label(ignore_fields)]`.
#[proc_macro_derive(SystemLabel, attributes(system_label))]
pub fn derive_system_label(input: TokenStream) -> TokenStream {
    let input = parse_macro_input!(input as DeriveInput);
    let mut trait_path = bevy_ecs_path();
    trait_path.segments.push(format_ident!("schedule").into());
    trait_path
        .segments
        .push(format_ident!("SystemLabel").into());
    derive_label(input, &trait_path, "system_label")
}

/// Generates an impl of the `StageLabel` trait.
///
/// This works only for unit structs, or enums with only unit variants.
/// You may force a struct or variant to behave as if it were fieldless with `#[stage_label(ignore_fields)]`.
#[proc_macro_derive(StageLabel, attributes(stage_label))]
pub fn derive_stage_label(input: TokenStream) -> TokenStream {
    let input = parse_macro_input!(input as DeriveInput);
    let mut trait_path = bevy_ecs_path();
    trait_path.segments.push(format_ident!("schedule").into());
    trait_path.segments.push(format_ident!("StageLabel").into());
    derive_label(input, &trait_path, "stage_label")
}

/// Generates an impl of the `RunCriteriaLabel` trait.
///
/// This works only for unit structs, or enums with only unit variants.
/// You may force a struct or variant to behave as if it were fieldless with `#[run_criteria_label(ignore_fields)]`.
#[proc_macro_derive(RunCriteriaLabel, attributes(run_criteria_label))]
pub fn derive_run_criteria_label(input: TokenStream) -> TokenStream {
    let input = parse_macro_input!(input as DeriveInput);
    let mut trait_path = bevy_ecs_path();
    trait_path.segments.push(format_ident!("schedule").into());
    trait_path
        .segments
        .push(format_ident!("RunCriteriaLabel").into());
    derive_label(input, &trait_path, "run_criteria_label")
}

pub(crate) fn bevy_ecs_path() -> syn::Path {
    BevyManifest::default().get_path("bevy_ecs")
}

#[proc_macro_derive(Resource)]
pub fn derive_resource(input: TokenStream) -> TokenStream {
    component::derive_resource(input)
}

#[proc_macro_derive(Component, attributes(component))]
pub fn derive_component(input: TokenStream) -> TokenStream {
    component::derive_component(input)
}<|MERGE_RESOLUTION|>--- conflicted
+++ resolved
@@ -123,13 +123,8 @@
             fn component_ids(
                 components: &mut #ecs_path::component::Components,
                 storages: &mut #ecs_path::storage::Storages,
-<<<<<<< HEAD
                 ids: &mut impl FnMut(#ecs_path::component::ComponentId)
             ){
-=======
-            ) -> ::std::vec::Vec<#ecs_path::component::ComponentId> {
-                let mut component_ids = ::std::vec::Vec::with_capacity(#field_len);
->>>>>>> bc863cec
                 #(#field_component_ids)*
             }
 
