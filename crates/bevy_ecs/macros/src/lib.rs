extern crate proc_macro;

use find_crate::{Dependencies, Manifest};
use proc_macro::TokenStream;
use proc_macro2::{Span, TokenStream as TokenStream2};
use quote::{format_ident, quote};
use syn::{
    parse::{Parse, ParseStream},
    parse_macro_input,
    punctuated::Punctuated,
    token::Comma,
    Data, DataStruct, DeriveInput, Field, Fields, GenericParam, Ident, Index, Lifetime, LitInt,
    Path, Result, Token,
};

struct AllTuples {
    macro_ident: Ident,
    start: usize,
    end: usize,
    idents: Vec<Ident>,
}

impl Parse for AllTuples {
    fn parse(input: ParseStream) -> Result<Self> {
        let macro_ident = input.parse::<Ident>()?;
        input.parse::<Comma>()?;
        let start = input.parse::<LitInt>()?.base10_parse()?;
        input.parse::<Comma>()?;
        let end = input.parse::<LitInt>()?.base10_parse()?;
        input.parse::<Comma>()?;
        let mut idents = Vec::new();
        idents.push(input.parse::<Ident>()?);
        while input.parse::<Comma>().is_ok() {
            idents.push(input.parse::<Ident>()?);
        }

        Ok(AllTuples {
            macro_ident,
            start,
            end,
            idents,
        })
    }
}

#[proc_macro]
pub fn all_tuples(input: TokenStream) -> TokenStream {
    let input = parse_macro_input!(input as AllTuples);
    let len = input.end - input.start;
    let mut ident_tuples = Vec::with_capacity(len);
    for i in input.start..input.end {
        let idents = input
            .idents
            .iter()
            .map(|ident| format_ident!("{}{}", ident, i));
        if input.idents.len() < 2 {
            ident_tuples.push(quote! {
                #(#idents)*
            });
        } else {
            ident_tuples.push(quote! {
                (#(#idents),*)
            });
        }
    }

    let macro_ident = &input.macro_ident;
    let invocations = (input.start..input.end).map(|i| {
        let ident_tuples = &ident_tuples[0..i];
        quote! {
            #macro_ident!(#(#ident_tuples),*);
        }
    });
    TokenStream::from(quote! {
        #(
            #invocations
        )*
    })
}

static BUNDLE_ATTRIBUTE_NAME: &str = "bundle";

#[proc_macro_derive(Bundle, attributes(bundle))]
pub fn derive_bundle(input: TokenStream) -> TokenStream {
    let ast = parse_macro_input!(input as DeriveInput);
    let ecs_path = bevy_ecs_path();

    let named_fields = match &ast.data {
        Data::Struct(DataStruct {
            fields: Fields::Named(fields),
            ..
        }) => &fields.named,
        _ => panic!("Expected a struct with named fields."),
    };

    let is_bundle = named_fields
        .iter()
        .map(|field| {
            field
                .attrs
                .iter()
                .any(|a| *a.path.get_ident().as_ref().unwrap() == BUNDLE_ATTRIBUTE_NAME)
        })
        .collect::<Vec<bool>>();
    let field = named_fields
        .iter()
        .map(|field| field.ident.as_ref().unwrap())
        .collect::<Vec<_>>();
    let field_type = named_fields
        .iter()
        .map(|field| &field.ty)
        .collect::<Vec<_>>();

    let mut field_type_infos = Vec::new();
    let mut field_get_components = Vec::new();
    let mut field_from_components = Vec::new();
    for ((field_type, is_bundle), field) in
        field_type.iter().zip(is_bundle.iter()).zip(field.iter())
    {
        if *is_bundle {
            field_type_infos.push(quote! {
                type_info.extend(#field_type::type_info());
            });
            field_get_components.push(quote! {
                self.#field.get_components(&mut func);
            });
            field_from_components.push(quote! {
                #field: #field_type::from_components(&mut func),
            });
        } else {
            field_type_infos.push(quote! {
                type_info.push(#ecs_path::component::TypeInfo::of::<#field_type>());
            });
            field_get_components.push(quote! {
                func((&mut self.#field as *mut #field_type).cast::<u8>());
                std::mem::forget(self.#field);
            });
            field_from_components.push(quote! {
                #field: func().cast::<#field_type>().read(),
            });
        }
    }
    let field_len = field.len();
    let generics = ast.generics;
    let (impl_generics, ty_generics, _where_clause) = generics.split_for_impl();
    let struct_name = &ast.ident;

    TokenStream::from(quote! {
        /// SAFE: TypeInfo is returned in field-definition-order. [from_components] and [get_components] use field-definition-order
        unsafe impl #impl_generics #ecs_path::bundle::Bundle for #struct_name#ty_generics {
            fn type_info() -> Vec<#ecs_path::component::TypeInfo> {
                let mut type_info = Vec::with_capacity(#field_len);
                #(#field_type_infos)*
                type_info
            }

            #[allow(unused_variables, unused_mut, non_snake_case)]
            unsafe fn from_components(mut func: impl FnMut() -> *mut u8) -> Self {
                Self {
                    #(#field_from_components)*
                }
            }

            #[allow(unused_variables, unused_mut, forget_copy, forget_ref)]
            fn get_components(mut self, mut func: impl FnMut(*mut u8)) {
                #(#field_get_components)*
            }
        }
    })
}

fn get_idents(fmt_string: fn(usize) -> String, count: usize) -> Vec<Ident> {
    (0..count)
        .map(|i| Ident::new(&fmt_string(i), Span::call_site()))
        .collect::<Vec<Ident>>()
}

fn get_lifetimes(fmt_string: fn(usize) -> String, count: usize) -> Vec<Lifetime> {
    (0..count)
        .map(|i| Lifetime::new(&fmt_string(i), Span::call_site()))
        .collect::<Vec<Lifetime>>()
}

#[proc_macro]
pub fn impl_query_set(_input: TokenStream) -> TokenStream {
    let mut tokens = TokenStream::new();
    let max_queries = 4;
    let queries = get_idents(|i| format!("Q{}", i), max_queries);
    let filters = get_idents(|i| format!("F{}", i), max_queries);
    let lifetimes = get_lifetimes(|i| format!("'q{}", i), max_queries);
    let mut query_fns = Vec::new();
    let mut query_fn_muts = Vec::new();
    for i in 0..max_queries {
        let query = &queries[i];
        let filter = &filters[i];
        let lifetime = &lifetimes[i];
        let fn_name = Ident::new(&format!("q{}", i), Span::call_site());
        let fn_name_mut = Ident::new(&format!("q{}_mut", i), Span::call_site());
        let index = Index::from(i);
        query_fns.push(quote! {
            pub fn #fn_name(&self) -> &Query<#lifetime, #query, #filter> {
                &self.0.#index
            }
        });
        query_fn_muts.push(quote! {
            pub fn #fn_name_mut(&mut self) -> &mut Query<#lifetime, #query, #filter> {
                &mut self.0.#index
            }
        });
    }

    for query_count in 1..=max_queries {
        let query = &queries[0..query_count];
        let filter = &filters[0..query_count];
        let lifetime = &lifetimes[0..query_count];
        let query_fn = &query_fns[0..query_count];
        let query_fn_mut = &query_fn_muts[0..query_count];
        tokens.extend(TokenStream::from(quote! {
            impl<#(#lifetime,)*  #(#query: WorldQuery + 'static,)* #(#filter: WorldQuery + 'static,)*> SystemParam for QuerySet<(#(Query<#lifetime, #query, #filter>,)*)>
                where #(#filter::Fetch: FilterFetch,)*
            {
                type Fetch = QuerySetState<(#(QueryState<#query, #filter>,)*)>;
            }

            // SAFE: Relevant query ComponentId and ArchetypeComponentId access is applied to SystemState. If any QueryState conflicts
            // with any prior access, a panic will occur.
            unsafe impl<#(#query: WorldQuery + 'static,)* #(#filter: WorldQuery + 'static,)*> SystemParamState for QuerySetState<(#(QueryState<#query, #filter>,)*)>
                where #(#filter::Fetch: FilterFetch,)*
            {
                type Config = ();
                fn init(world: &mut World, system_state: &mut SystemState, config: Self::Config) -> Self {
                    #(
                        let mut #query = QueryState::<#query, #filter>::new(world);
                        assert_component_access_compatibility(
                            &system_state.name,
                            std::any::type_name::<#query>(),
                            std::any::type_name::<#filter>(),
                            &system_state.component_access_set,
                            &#query.component_access,
                            world,
                        );
                    )*
                    #(
                        system_state
                            .component_access_set
                            .add(#query.component_access.clone());
                        system_state
                            .archetype_component_access
                            .extend(&#query.archetype_component_access);
                    )*
                    QuerySetState((#(#query,)*))
                }

                fn new_archetype(&mut self, archetype: &Archetype, system_state: &mut SystemState) {
                    let (#(#query,)*) = &mut self.0;
                    #(
                        #query.new_archetype(archetype);
                        system_state
                            .archetype_component_access
                            .extend(&#query.archetype_component_access);
                    )*
                }
            }

            impl<'a, #(#query: WorldQuery + 'static,)* #(#filter: WorldQuery + 'static,)*> SystemParamFetch<'a> for QuerySetState<(#(QueryState<#query, #filter>,)*)>
                where #(#filter::Fetch: FilterFetch,)*
            {
                type Item = QuerySet<(#(Query<'a, #query, #filter>,)*)>;

                #[inline]
                unsafe fn get_param(
                    state: &'a mut Self,
                    _system_state: &'a SystemState,
                    world: &'a World,
                ) -> Self::Item {
                    let (#(#query,)*) = &state.0;
                    QuerySet((#(Query::new(world, #query),)*))
                }
            }

            impl<#(#lifetime,)* #(#query: WorldQuery,)* #(#filter: WorldQuery,)*> QuerySet<(#(Query<#lifetime, #query, #filter>,)*)>
                where #(#filter::Fetch: FilterFetch,)*
            {
                #(#query_fn)*
                #(#query_fn_mut)*
            }
        }));
    }

    tokens
}

#[derive(Default)]
struct SystemParamFieldAttributes {
    pub ignore: bool,
}

static SYSTEM_PARAM_ATTRIBUTE_NAME: &str = "system_param";

/// Implement `SystemParam` to use a struct as a parameter in a system
#[proc_macro_derive(SystemParam, attributes(system_param))]
pub fn derive_system_param(input: TokenStream) -> TokenStream {
    let ast = parse_macro_input!(input as DeriveInput);
    let fields = match &ast.data {
        Data::Struct(DataStruct {
            fields: Fields::Named(fields),
            ..
        }) => &fields.named,
        _ => panic!("Expected a struct with named fields."),
    };
    let path = bevy_ecs_path();

    let field_attributes = fields
        .iter()
        .map(|field| {
            (
                field,
                field
                    .attrs
                    .iter()
                    .find(|a| *a.path.get_ident().as_ref().unwrap() == SYSTEM_PARAM_ATTRIBUTE_NAME)
                    .map_or_else(SystemParamFieldAttributes::default, |a| {
                        syn::custom_keyword!(ignore);
                        let mut attributes = SystemParamFieldAttributes::default();
                        a.parse_args_with(|input: ParseStream| {
                            if input.parse::<Option<ignore>>()?.is_some() {
                                attributes.ignore = true;
                            }
                            Ok(())
                        })
                        .expect("Invalid 'render_resources' attribute format.");

                        attributes
                    }),
            )
        })
        .collect::<Vec<(&Field, SystemParamFieldAttributes)>>();
    let mut fields = Vec::new();
    let mut field_indices = Vec::new();
    let mut field_types = Vec::new();
    let mut ignored_fields = Vec::new();
    let mut ignored_field_types = Vec::new();
    for (i, (field, attrs)) in field_attributes.iter().enumerate() {
        if attrs.ignore {
            ignored_fields.push(field.ident.as_ref().unwrap());
            ignored_field_types.push(&field.ty);
        } else {
            fields.push(field.ident.as_ref().unwrap());
            field_types.push(&field.ty);
            field_indices.push(Index::from(i));
        }
    }

    let generics = ast.generics;
    let (impl_generics, ty_generics, where_clause) = generics.split_for_impl();

    let lifetimeless_generics: Vec<_> = generics
        .params
        .iter()
        .filter(|g| matches!(g, GenericParam::Type(_)))
        .collect();

    let mut punctuated_generics = Punctuated::<_, Token![,]>::new();
    punctuated_generics.extend(lifetimeless_generics.iter());

    let mut punctuated_generic_idents = Punctuated::<_, Token![,]>::new();
    punctuated_generic_idents.extend(lifetimeless_generics.iter().map(|g| match g {
        GenericParam::Type(g) => &g.ident,
        _ => panic!(),
    }));

    let struct_name = &ast.ident;
    let fetch_struct_name = Ident::new(&format!("{}State", struct_name), Span::call_site());

    TokenStream::from(quote! {
        impl #impl_generics #path::system::SystemParam for #struct_name#ty_generics #where_clause {
            type Fetch = #fetch_struct_name <(#(<#field_types as SystemParam>::Fetch,)*), #punctuated_generic_idents>;
        }

        pub struct #fetch_struct_name<TSystemParamState, #punctuated_generic_idents> {
            state: TSystemParamState,
            marker: std::marker::PhantomData<(#punctuated_generic_idents)>
        }

        unsafe impl<TSystemParamState: #path::system::SystemParamState, #punctuated_generics> #path::system::SystemParamState for #fetch_struct_name<TSystemParamState, #punctuated_generic_idents> {
            type Config = TSystemParamState::Config;
            fn init(world: &mut #path::world::World, system_state: &mut #path::system::SystemState, config: Self::Config) -> Self {
                Self {
                    state: TSystemParamState::init(world, system_state, config),
                    marker: std::marker::PhantomData,
                }
            }

            fn new_archetype(&mut self, archetype: &#path::archetype::Archetype, system_state: &mut #path::system::SystemState) {
                self.state.new_archetype(archetype, system_state)
            }
        }

        impl #impl_generics #path::system::SystemParamFetch<'a> for #fetch_struct_name <(#(<#field_types as SystemParam>::Fetch,)*), #punctuated_generic_idents> {
            type Item = #struct_name#ty_generics;
            unsafe fn get_param(
                state: &'a mut Self,
                system_state: &'a #path::system::SystemState,
                world: &'a #path::world::World,
            ) -> Self::Item {
                #struct_name {
                    #(#fields: <<#field_types as SystemParam>::Fetch as #path::system::SystemParamFetch>::get_param(&mut state.state.#field_indices, system_state, world),)*
                    #(#ignored_fields: <#ignored_field_types>::default(),)*
                }
            }
        }
    })
}

#[proc_macro_derive(SystemLabel)]
pub fn derive_system_label(input: TokenStream) -> TokenStream {
    let input = parse_macro_input!(input as DeriveInput);

    derive_label(input, Ident::new("SystemLabel", Span::call_site())).into()
}

#[proc_macro_derive(StageLabel)]
pub fn derive_stage_label(input: TokenStream) -> TokenStream {
    let input = parse_macro_input!(input as DeriveInput);
    derive_label(input, Ident::new("StageLabel", Span::call_site())).into()
}

#[proc_macro_derive(AmbiguitySetLabel)]
pub fn derive_ambiguity_set_label(input: TokenStream) -> TokenStream {
    let input = parse_macro_input!(input as DeriveInput);
    derive_label(input, Ident::new("AmbiguitySetLabel", Span::call_site())).into()
}

fn derive_label(input: DeriveInput, label_type: Ident) -> TokenStream2 {
    let ident = input.ident;
    let ecs_path: Path = bevy_ecs_path();

    let (impl_generics, ty_generics, where_clause) = input.generics.split_for_impl();
    let mut where_clause = where_clause.cloned().unwrap_or_else(|| syn::WhereClause {
        where_token: Default::default(),
        predicates: Default::default(),
    });
    where_clause.predicates.push(syn::parse2(quote! { Self: Eq + ::std::fmt::Debug + ::std::hash::Hash + Clone + Send + Sync + 'static }).unwrap());

    quote! {
<<<<<<< HEAD
        impl #impl_generics #ecs_path::#label_type for #ident #ty_generics #where_clause {
            fn dyn_clone(&self) -> Box<dyn #ecs_path::#label_type> {
=======
        impl #ecs_path::schedule::#label_type for #ident {
            fn dyn_clone(&self) -> Box<dyn #ecs_path::schedule::#label_type> {
>>>>>>> 8f363544
                Box::new(Clone::clone(self))
            }
        }
    }
}

fn bevy_ecs_path() -> syn::Path {
    fn find_in_manifest(manifest: &mut Manifest, dependencies: Dependencies) -> Option<String> {
        manifest.dependencies = dependencies;
        if let Some(package) = manifest.find(|name| name == "bevy") {
            Some(format!("{}::ecs", package.name))
        } else if let Some(package) = manifest.find(|name| name == "bevy_internal") {
            Some(format!("{}::ecs", package.name))
        } else if let Some(package) = manifest.find(|name| name == "bevy_ecs") {
            Some(package.name)
        } else {
            None
        }
    }

    let mut manifest = Manifest::new().unwrap();
    let path_str = find_in_manifest(&mut manifest, Dependencies::Release)
        .or_else(|| find_in_manifest(&mut manifest, Dependencies::Dev))
        .unwrap_or_else(|| "bevy_ecs".to_string());

    let path: Path = syn::parse(path_str.parse::<TokenStream>().unwrap()).unwrap();
    path
}<|MERGE_RESOLUTION|>--- conflicted
+++ resolved
@@ -443,13 +443,8 @@
     where_clause.predicates.push(syn::parse2(quote! { Self: Eq + ::std::fmt::Debug + ::std::hash::Hash + Clone + Send + Sync + 'static }).unwrap());
 
     quote! {
-<<<<<<< HEAD
-        impl #impl_generics #ecs_path::#label_type for #ident #ty_generics #where_clause {
-            fn dyn_clone(&self) -> Box<dyn #ecs_path::#label_type> {
-=======
-        impl #ecs_path::schedule::#label_type for #ident {
+        impl #impl_generics #ecs_path::schedule::#label_type for #ident #ty_generics #where_clause {
             fn dyn_clone(&self) -> Box<dyn #ecs_path::schedule::#label_type> {
->>>>>>> 8f363544
                 Box::new(Clone::clone(self))
             }
         }
