extern crate proc_macro;

mod component;
<<<<<<< HEAD
mod fetch;
mod state_matchers;
=======
mod query_data;
mod query_filter;
>>>>>>> 8067e460
mod states;
mod world_query;

use crate::{query_data::derive_query_data_impl, query_filter::derive_query_filter_impl};
use bevy_macro_utils::{derive_label, ensure_no_collision, get_struct_fields, BevyManifest};
use proc_macro::TokenStream;
use proc_macro2::Span;
use quote::{format_ident, quote};
use state_matchers::state_matches_macro;
use syn::{
    parse_macro_input, parse_quote, punctuated::Punctuated, spanned::Spanned, token::Comma,
    ConstParam, DeriveInput, GenericParam, Ident, Index, TypeParam,
};

enum BundleFieldKind {
    Component,
    Ignore,
}

const BUNDLE_ATTRIBUTE_NAME: &str = "bundle";
const BUNDLE_ATTRIBUTE_IGNORE_NAME: &str = "ignore";

#[proc_macro_derive(Bundle, attributes(bundle))]
pub fn derive_bundle(input: TokenStream) -> TokenStream {
    let ast = parse_macro_input!(input as DeriveInput);
    let ecs_path = bevy_ecs_path();

    let named_fields = match get_struct_fields(&ast.data) {
        Ok(fields) => fields,
        Err(e) => return e.into_compile_error().into(),
    };

    let mut field_kind = Vec::with_capacity(named_fields.len());

    for field in named_fields {
        for attr in field
            .attrs
            .iter()
            .filter(|a| a.path().is_ident(BUNDLE_ATTRIBUTE_NAME))
        {
            if let Err(error) = attr.parse_nested_meta(|meta| {
                if meta.path.is_ident(BUNDLE_ATTRIBUTE_IGNORE_NAME) {
                    field_kind.push(BundleFieldKind::Ignore);
                    Ok(())
                } else {
                    Err(meta.error(format!(
                        "Invalid bundle attribute. Use `{BUNDLE_ATTRIBUTE_IGNORE_NAME}`"
                    )))
                }
            }) {
                return error.into_compile_error().into();
            }
        }

        field_kind.push(BundleFieldKind::Component);
    }

    let field = named_fields
        .iter()
        .map(|field| field.ident.as_ref())
        .collect::<Vec<_>>();

    let field_type = named_fields
        .iter()
        .map(|field| &field.ty)
        .collect::<Vec<_>>();

    let mut field_component_ids = Vec::new();
    let mut field_get_components = Vec::new();
    let mut field_from_components = Vec::new();
    for (((i, field_type), field_kind), field) in field_type
        .iter()
        .enumerate()
        .zip(field_kind.iter())
        .zip(field.iter())
    {
        match field_kind {
            BundleFieldKind::Component => {
                field_component_ids.push(quote! {
                <#field_type as #ecs_path::bundle::Bundle>::component_ids(components, storages, &mut *ids);
                });
                match field {
                    Some(field) => {
                        field_get_components.push(quote! {
                            self.#field.get_components(&mut *func);
                        });
                        field_from_components.push(quote! {
                            #field: <#field_type as #ecs_path::bundle::Bundle>::from_components(ctx, &mut *func),
                        });
                    }
                    None => {
                        let index = syn::Index::from(i);
                        field_get_components.push(quote! {
                            self.#index.get_components(&mut *func);
                        });
                        field_from_components.push(quote! {
                            #index: <#field_type as #ecs_path::bundle::Bundle>::from_components(ctx, &mut *func),
                        });
                    }
                }
            }

            BundleFieldKind::Ignore => {
                field_from_components.push(quote! {
                    #field: ::std::default::Default::default(),
                });
            }
        }
    }
    let generics = ast.generics;
    let (impl_generics, ty_generics, where_clause) = generics.split_for_impl();
    let struct_name = &ast.ident;

    TokenStream::from(quote! {
        // SAFETY:
        // - ComponentId is returned in field-definition-order. [from_components] and [get_components] use field-definition-order
        // - `Bundle::get_components` is exactly once for each member. Rely's on the Component -> Bundle implementation to properly pass
        //   the correct `StorageType` into the callback.
        unsafe impl #impl_generics #ecs_path::bundle::Bundle for #struct_name #ty_generics #where_clause {
            fn component_ids(
                components: &mut #ecs_path::component::Components,
                storages: &mut #ecs_path::storage::Storages,
                ids: &mut impl FnMut(#ecs_path::component::ComponentId)
            ){
                #(#field_component_ids)*
            }

            #[allow(unused_variables, non_snake_case)]
            unsafe fn from_components<__T, __F>(ctx: &mut __T, func: &mut __F) -> Self
            where
                __F: FnMut(&mut __T) -> #ecs_path::ptr::OwningPtr<'_>
            {
                Self{
                    #(#field_from_components)*
                }
            }
        }

        impl #impl_generics #ecs_path::bundle::DynamicBundle for #struct_name #ty_generics #where_clause {
            #[allow(unused_variables)]
            #[inline]
            fn get_components(
                self,
                func: &mut impl FnMut(#ecs_path::component::StorageType, #ecs_path::ptr::OwningPtr<'_>)
            ) {
                #(#field_get_components)*
            }
        }
    })
}

fn get_idents(fmt_string: fn(usize) -> String, count: usize) -> Vec<Ident> {
    (0..count)
        .map(|i| Ident::new(&fmt_string(i), Span::call_site()))
        .collect::<Vec<Ident>>()
}

#[proc_macro]
pub fn impl_param_set(_input: TokenStream) -> TokenStream {
    let mut tokens = TokenStream::new();
    let max_params = 8;
    let params = get_idents(|i| format!("P{i}"), max_params);
    let metas = get_idents(|i| format!("m{i}"), max_params);
    let mut param_fn_muts = Vec::new();
    for (i, param) in params.iter().enumerate() {
        let fn_name = Ident::new(&format!("p{i}"), Span::call_site());
        let index = Index::from(i);
        let ordinal = match i {
            1 => "1st".to_owned(),
            2 => "2nd".to_owned(),
            3 => "3rd".to_owned(),
            x => format!("{x}th"),
        };
        let comment =
            format!("Gets exclusive access to the {ordinal} parameter in this [`ParamSet`].");
        param_fn_muts.push(quote! {
            #[doc = #comment]
            /// No other parameters may be accessed while this one is active.
            pub fn #fn_name<'a>(&'a mut self) -> SystemParamItem<'a, 'a, #param> {
                // SAFETY: systems run without conflicts with other systems.
                // Conflicting params in ParamSet are not accessible at the same time
                // ParamSets are guaranteed to not conflict with other SystemParams
                unsafe {
                    #param::get_param(&mut self.param_states.#index, &self.system_meta, self.world, self.change_tick)
                }
            }
        });
    }

    for param_count in 1..=max_params {
        let param = &params[0..param_count];
        let meta = &metas[0..param_count];
        let param_fn_mut = &param_fn_muts[0..param_count];
        tokens.extend(TokenStream::from(quote! {
            // SAFETY: All parameters are constrained to ReadOnlySystemParam, so World is only read
            unsafe impl<'w, 's, #(#param,)*> ReadOnlySystemParam for ParamSet<'w, 's, (#(#param,)*)>
            where #(#param: ReadOnlySystemParam,)*
            { }

            // SAFETY: Relevant parameter ComponentId and ArchetypeComponentId access is applied to SystemMeta. If any ParamState conflicts
            // with any prior access, a panic will occur.
            unsafe impl<'_w, '_s, #(#param: SystemParam,)*> SystemParam for ParamSet<'_w, '_s, (#(#param,)*)>
            {
                type State = (#(#param::State,)*);
                type Item<'w, 's> = ParamSet<'w, 's, (#(#param,)*)>;

                fn init_state(world: &mut World, system_meta: &mut SystemMeta) -> Self::State {
                    #(
                        // Pretend to add each param to the system alone, see if it conflicts
                        let mut #meta = system_meta.clone();
                        #meta.component_access_set.clear();
                        #meta.archetype_component_access.clear();
                        #param::init_state(world, &mut #meta);
                        let #param = #param::init_state(world, &mut system_meta.clone());
                    )*
                    // Make the ParamSet non-send if any of its parameters are non-send.
                    if false #(|| !#meta.is_send())* {
                        system_meta.set_non_send();
                    }
                    #(
                        system_meta
                            .component_access_set
                            .extend(#meta.component_access_set);
                        system_meta
                            .archetype_component_access
                            .extend(&#meta.archetype_component_access);
                    )*
                    (#(#param,)*)
                }

                fn new_archetype(state: &mut Self::State, archetype: &Archetype, system_meta: &mut SystemMeta) {
                    <(#(#param,)*) as SystemParam>::new_archetype(state, archetype, system_meta);
                }

                fn apply(state: &mut Self::State, system_meta: &SystemMeta, world: &mut World) {
                    <(#(#param,)*) as SystemParam>::apply(state, system_meta, world);
                }

                #[inline]
                unsafe fn get_param<'w, 's>(
                    state: &'s mut Self::State,
                    system_meta: &SystemMeta,
                    world: UnsafeWorldCell<'w>,
                    change_tick: Tick,
                ) -> Self::Item<'w, 's> {
                    ParamSet {
                        param_states: state,
                        system_meta: system_meta.clone(),
                        world,
                        change_tick,
                    }
                }
            }

            impl<'w, 's, #(#param: SystemParam,)*> ParamSet<'w, 's, (#(#param,)*)>
            {
                #(#param_fn_mut)*
            }
        }));
    }

    tokens
}

/// Implement `SystemParam` to use a struct as a parameter in a system
#[proc_macro_derive(SystemParam, attributes(system_param))]
pub fn derive_system_param(input: TokenStream) -> TokenStream {
    let token_stream = input.clone();
    let ast = parse_macro_input!(input as DeriveInput);
    let syn::Data::Struct(syn::DataStruct {
        fields: field_definitions,
        ..
    }) = ast.data
    else {
        return syn::Error::new(
            ast.span(),
            "Invalid `SystemParam` type: expected a `struct`",
        )
        .into_compile_error()
        .into();
    };
    let path = bevy_ecs_path();

    let mut field_locals = Vec::new();
    let mut fields = Vec::new();
    let mut field_types = Vec::new();
    for (i, field) in field_definitions.iter().enumerate() {
        field_locals.push(format_ident!("f{i}"));
        let i = Index::from(i);
        fields.push(
            field
                .ident
                .as_ref()
                .map(|f| quote! { #f })
                .unwrap_or_else(|| quote! { #i }),
        );
        field_types.push(&field.ty);
    }

    let generics = ast.generics;

    // Emit an error if there's any unrecognized lifetime names.
    for lt in generics.lifetimes() {
        let ident = &lt.lifetime.ident;
        let w = format_ident!("w");
        let s = format_ident!("s");
        if ident != &w && ident != &s {
            return syn::Error::new_spanned(
                lt,
                r#"invalid lifetime name: expected `'w` or `'s`
 'w -- refers to data stored in the World.
 's -- refers to data stored in the SystemParam's state.'"#,
            )
            .into_compile_error()
            .into();
        }
    }

    let (_impl_generics, ty_generics, where_clause) = generics.split_for_impl();

    let lifetimeless_generics: Vec<_> = generics
        .params
        .iter()
        .filter(|g| !matches!(g, GenericParam::Lifetime(_)))
        .collect();

    let shadowed_lifetimes: Vec<_> = generics.lifetimes().map(|_| quote!('_)).collect();

    let mut punctuated_generics = Punctuated::<_, Comma>::new();
    punctuated_generics.extend(lifetimeless_generics.iter().map(|g| match g {
        GenericParam::Type(g) => GenericParam::Type(TypeParam {
            default: None,
            ..g.clone()
        }),
        GenericParam::Const(g) => GenericParam::Const(ConstParam {
            default: None,
            ..g.clone()
        }),
        _ => unreachable!(),
    }));

    let mut punctuated_generic_idents = Punctuated::<_, Comma>::new();
    punctuated_generic_idents.extend(lifetimeless_generics.iter().map(|g| match g {
        GenericParam::Type(g) => &g.ident,
        GenericParam::Const(g) => &g.ident,
        _ => unreachable!(),
    }));

    let punctuated_generics_no_bounds: Punctuated<_, Comma> = lifetimeless_generics
        .iter()
        .map(|&g| match g.clone() {
            GenericParam::Type(mut g) => {
                g.bounds.clear();
                GenericParam::Type(g)
            }
            g => g,
        })
        .collect();

    let mut tuple_types: Vec<_> = field_types.iter().map(|x| quote! { #x }).collect();
    let mut tuple_patterns: Vec<_> = field_locals.iter().map(|x| quote! { #x }).collect();

    // If the number of fields exceeds the 16-parameter limit,
    // fold the fields into tuples of tuples until we are below the limit.
    const LIMIT: usize = 16;
    while tuple_types.len() > LIMIT {
        let end = Vec::from_iter(tuple_types.drain(..LIMIT));
        tuple_types.push(parse_quote!( (#(#end,)*) ));

        let end = Vec::from_iter(tuple_patterns.drain(..LIMIT));
        tuple_patterns.push(parse_quote!( (#(#end,)*) ));
    }

    // Create a where clause for the `ReadOnlySystemParam` impl.
    // Ensure that each field implements `ReadOnlySystemParam`.
    let mut read_only_generics = generics.clone();
    let read_only_where_clause = read_only_generics.make_where_clause();
    for field_type in &field_types {
        read_only_where_clause
            .predicates
            .push(syn::parse_quote!(#field_type: #path::system::ReadOnlySystemParam));
    }

    let fields_alias =
        ensure_no_collision(format_ident!("__StructFieldsAlias"), token_stream.clone());

    let struct_name = &ast.ident;
    let state_struct_visibility = &ast.vis;
    let state_struct_name = ensure_no_collision(format_ident!("FetchState"), token_stream);

    TokenStream::from(quote! {
        // We define the FetchState struct in an anonymous scope to avoid polluting the user namespace.
        // The struct can still be accessed via SystemParam::State, e.g. EventReaderState can be accessed via
        // <EventReader<'static, 'static, T> as SystemParam>::State
        const _: () = {
            // Allows rebinding the lifetimes of each field type.
            type #fields_alias <'w, 's, #punctuated_generics_no_bounds> = (#(#tuple_types,)*);

            #[doc(hidden)]
            #state_struct_visibility struct #state_struct_name <#(#lifetimeless_generics,)*>
            #where_clause {
                state: <#fields_alias::<'static, 'static, #punctuated_generic_idents> as #path::system::SystemParam>::State,
            }

            unsafe impl<#punctuated_generics> #path::system::SystemParam for
                #struct_name <#(#shadowed_lifetimes,)* #punctuated_generic_idents> #where_clause
            {
                type State = #state_struct_name<#punctuated_generic_idents>;
                type Item<'w, 's> = #struct_name #ty_generics;

                fn init_state(world: &mut #path::world::World, system_meta: &mut #path::system::SystemMeta) -> Self::State {
                    #state_struct_name {
                        state: <#fields_alias::<'_, '_, #punctuated_generic_idents> as #path::system::SystemParam>::init_state(world, system_meta),
                    }
                }

                fn new_archetype(state: &mut Self::State, archetype: &#path::archetype::Archetype, system_meta: &mut #path::system::SystemMeta) {
                    <#fields_alias::<'_, '_, #punctuated_generic_idents> as #path::system::SystemParam>::new_archetype(&mut state.state, archetype, system_meta)
                }

                fn apply(state: &mut Self::State, system_meta: &#path::system::SystemMeta, world: &mut #path::world::World) {
                    <#fields_alias::<'_, '_, #punctuated_generic_idents> as #path::system::SystemParam>::apply(&mut state.state, system_meta, world);
                }

                unsafe fn get_param<'w, 's>(
                    state: &'s mut Self::State,
                    system_meta: &#path::system::SystemMeta,
                    world: #path::world::unsafe_world_cell::UnsafeWorldCell<'w>,
                    change_tick: #path::component::Tick,
                ) -> Self::Item<'w, 's> {
                    let (#(#tuple_patterns,)*) = <
                        (#(#tuple_types,)*) as #path::system::SystemParam
                    >::get_param(&mut state.state, system_meta, world, change_tick);
                    #struct_name {
                        #(#fields: #field_locals,)*
                    }
                }
            }

            // Safety: Each field is `ReadOnlySystemParam`, so this can only read from the `World`
            unsafe impl<'w, 's, #punctuated_generics> #path::system::ReadOnlySystemParam for #struct_name #ty_generics #read_only_where_clause {}
        };
    })
}

/// Implement `QueryData` to use a struct as a data parameter in a query
#[proc_macro_derive(QueryData, attributes(query_data))]
pub fn derive_query_data(input: TokenStream) -> TokenStream {
    derive_query_data_impl(input)
}

/// Implement `QueryFilter` to use a struct as a filter parameter in a query
#[proc_macro_derive(QueryFilter, attributes(query_filter))]
pub fn derive_query_filter(input: TokenStream) -> TokenStream {
    derive_query_filter_impl(input)
}

/// Derive macro generating an impl of the trait `ScheduleLabel`.
///
/// This does not work for unions.
#[proc_macro_derive(ScheduleLabel)]
pub fn derive_schedule_label(input: TokenStream) -> TokenStream {
    let input = parse_macro_input!(input as DeriveInput);
    let mut trait_path = bevy_ecs_path();
    trait_path.segments.push(format_ident!("schedule").into());
    let mut dyn_eq_path = trait_path.clone();
    trait_path
        .segments
        .push(format_ident!("ScheduleLabel").into());
    dyn_eq_path.segments.push(format_ident!("DynEq").into());
    derive_label(input, "ScheduleName", &trait_path, &dyn_eq_path)
}

/// Derive macro generating an impl of the trait `SystemSet`.
///
/// This does not work for unions.
#[proc_macro_derive(SystemSet)]
pub fn derive_system_set(input: TokenStream) -> TokenStream {
    let input = parse_macro_input!(input as DeriveInput);
    let mut trait_path = bevy_ecs_path();
    trait_path.segments.push(format_ident!("schedule").into());
    let mut dyn_eq_path = trait_path.clone();
    trait_path.segments.push(format_ident!("SystemSet").into());
    dyn_eq_path.segments.push(format_ident!("DynEq").into());
    derive_label(input, "SystemSet", &trait_path, &dyn_eq_path)
}

pub(crate) fn bevy_ecs_path() -> syn::Path {
    BevyManifest::default().get_path("bevy_ecs")
}

#[proc_macro_derive(Event)]
pub fn derive_event(input: TokenStream) -> TokenStream {
    component::derive_event(input)
}

#[proc_macro_derive(Resource)]
pub fn derive_resource(input: TokenStream) -> TokenStream {
    component::derive_resource(input)
}

#[proc_macro_derive(Component, attributes(component))]
pub fn derive_component(input: TokenStream) -> TokenStream {
    component::derive_component(input)
}

#[proc_macro_derive(States)]
pub fn derive_states(input: TokenStream) -> TokenStream {
    states::derive_states(input)
}

/// Run a system only if the current state matches the provided expressions.
///
/// This can be done by:
/// - using matching pattern, like so `state_matches!(AppState, InGame { .. })`. Note that when matching
/// enums, you do  not need to repeat the type within the pattern.
/// - using a closure with a type that automatically implements `StateMatcher<S>`, like so `state_matches!(AppState, |state| { /// some logic here - return a bool})`
/// - using an expression preceded by a `=`, like so `state_matches!(=AppState::Menu)`
///
/// You can also add additional comma-separated expressions, patterns or closures - which will be evaluated in order.
#[proc_macro]
pub fn state_matches(input: TokenStream) -> TokenStream {
    let result =
        state_matchers::define_match_macro(input).expect("Couldn't parse `state_matches!`");
    state_matches_macro(result)
}<|MERGE_RESOLUTION|>--- conflicted
+++ resolved
@@ -1,13 +1,10 @@
 extern crate proc_macro;
 
 mod component;
-<<<<<<< HEAD
 mod fetch;
 mod state_matchers;
-=======
 mod query_data;
 mod query_filter;
->>>>>>> 8067e460
 mod states;
 mod world_query;
 
