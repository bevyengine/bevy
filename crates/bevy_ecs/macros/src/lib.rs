extern crate proc_macro;

mod component;
mod fetch;

use crate::fetch::derive_world_query_impl;
use bevy_macro_utils::{derive_label, get_named_struct_fields, BevyManifest};
use proc_macro::TokenStream;
use proc_macro2::Span;
use quote::{format_ident, quote};
use syn::{
    parse::{Parse, ParseStream},
    parse_macro_input,
    punctuated::Punctuated,
    spanned::Spanned,
    token::Comma,
    DeriveInput, Field, GenericParam, Ident, Index, LitInt, Meta, MetaList, NestedMeta, Result,
    Token, TypeParam,
};

struct AllTuples {
    macro_ident: Ident,
    start: usize,
    end: usize,
    idents: Vec<Ident>,
}

impl Parse for AllTuples {
    fn parse(input: ParseStream) -> Result<Self> {
        let macro_ident = input.parse::<Ident>()?;
        input.parse::<Comma>()?;
        let start = input.parse::<LitInt>()?.base10_parse()?;
        input.parse::<Comma>()?;
        let end = input.parse::<LitInt>()?.base10_parse()?;
        input.parse::<Comma>()?;
        let mut idents = vec![input.parse::<Ident>()?];
        while input.parse::<Comma>().is_ok() {
            idents.push(input.parse::<Ident>()?);
        }

        Ok(AllTuples {
            macro_ident,
            start,
            end,
            idents,
        })
    }
}

#[proc_macro]
pub fn all_tuples(input: TokenStream) -> TokenStream {
    let input = parse_macro_input!(input as AllTuples);
    let len = input.end - input.start;
    let mut ident_tuples = Vec::with_capacity(len);
    for i in input.start..=input.end {
        let idents = input
            .idents
            .iter()
            .map(|ident| format_ident!("{}{}", ident, i));
        if input.idents.len() < 2 {
            ident_tuples.push(quote! {
                #(#idents)*
            });
        } else {
            ident_tuples.push(quote! {
                (#(#idents),*)
            });
        }
    }

    let macro_ident = &input.macro_ident;
    let invocations = (input.start..=input.end).map(|i| {
        let ident_tuples = &ident_tuples[..i];
        quote! {
            #macro_ident!(#(#ident_tuples),*);
        }
    });
    TokenStream::from(quote! {
        #(
            #invocations
        )*
    })
}

enum BundleFieldKind {
    Component,
    Ignore,
}

const BUNDLE_ATTRIBUTE_NAME: &str = "bundle";
const BUNDLE_ATTRIBUTE_IGNORE_NAME: &str = "ignore";

#[proc_macro_derive(Bundle, attributes(bundle))]
pub fn derive_bundle(input: TokenStream) -> TokenStream {
    let ast = parse_macro_input!(input as DeriveInput);
    let ecs_path = bevy_ecs_path();

    let named_fields = match get_named_struct_fields(&ast.data) {
        Ok(fields) => &fields.named,
        Err(e) => return e.into_compile_error().into(),
    };

    let mut field_kind = Vec::with_capacity(named_fields.len());

    'field_loop: for field in named_fields.iter() {
        for attr in &field.attrs {
            if attr.path.is_ident(BUNDLE_ATTRIBUTE_NAME) {
                if let Ok(Meta::List(MetaList { nested, .. })) = attr.parse_meta() {
                    if let Some(&NestedMeta::Meta(Meta::Path(ref path))) = nested.first() {
                        if path.is_ident(BUNDLE_ATTRIBUTE_IGNORE_NAME) {
                            field_kind.push(BundleFieldKind::Ignore);
                            continue 'field_loop;
                        }

                        return syn::Error::new(
                            path.span(),
                            format!(
                                "Invalid bundle attribute. Use `{BUNDLE_ATTRIBUTE_IGNORE_NAME}`"
                            ),
                        )
                        .into_compile_error()
                        .into();
                    }

                    return syn::Error::new(attr.span(), format!("Invalid bundle attribute. Use `#[{BUNDLE_ATTRIBUTE_NAME}({BUNDLE_ATTRIBUTE_IGNORE_NAME})]`")).into_compile_error().into();
                }
            }
        }

        field_kind.push(BundleFieldKind::Component);
    }

    let field = named_fields
        .iter()
        .map(|field| field.ident.as_ref().unwrap())
        .collect::<Vec<_>>();
    let field_type = named_fields
        .iter()
        .map(|field| &field.ty)
        .collect::<Vec<_>>();

    let mut field_component_ids = Vec::new();
    let mut field_get_components = Vec::new();
    let mut field_from_components = Vec::new();
    for ((field_type, field_kind), field) in
        field_type.iter().zip(field_kind.iter()).zip(field.iter())
    {
        match field_kind {
            BundleFieldKind::Component => {
                field_component_ids.push(quote! {
                <#field_type as #ecs_path::bundle::Bundle>::component_ids(components, storages, &mut *ids);
                });
                field_get_components.push(quote! {
                    self.#field.get_components(&mut *func);
                });
                field_from_components.push(quote! {
                    #field: <#field_type as #ecs_path::bundle::Bundle>::from_components(ctx, &mut *func),
                });
            }

            BundleFieldKind::Ignore => {
                field_from_components.push(quote! {
                    #field: ::std::default::Default::default(),
                });
            }
        }
    }
    let generics = ast.generics;
    let (impl_generics, ty_generics, where_clause) = generics.split_for_impl();
    let struct_name = &ast.ident;

    TokenStream::from(quote! {
        // SAFETY:
        // - ComponentId is returned in field-definition-order. [from_components] and [get_components] use field-definition-order
        // - `Bundle::get_components` is exactly once for each member. Rely's on the Component -> Bundle implementation to properly pass
        //   the correct `StorageType` into the callback.
        unsafe impl #impl_generics #ecs_path::bundle::Bundle for #struct_name #ty_generics #where_clause {
            fn component_ids(
                components: &mut #ecs_path::component::Components,
                storages: &mut #ecs_path::storage::Storages,
                ids: &mut impl FnMut(#ecs_path::component::ComponentId)
            ){
                #(#field_component_ids)*
            }

            #[allow(unused_variables, non_snake_case)]
            unsafe fn from_components<__T, __F>(ctx: &mut __T, func: &mut __F) -> Self
            where
                __F: FnMut(&mut __T) -> #ecs_path::ptr::OwningPtr<'_>
            {
                Self {
                    #(#field_from_components)*
                }
            }

            #[allow(unused_variables)]
            #[inline]
            fn get_components(
                self,
                func: &mut impl FnMut(#ecs_path::component::StorageType, #ecs_path::ptr::OwningPtr<'_>)
            ) {
                #(#field_get_components)*
            }
        }
    })
}

fn get_idents(fmt_string: fn(usize) -> String, count: usize) -> Vec<Ident> {
    (0..count)
        .map(|i| Ident::new(&fmt_string(i), Span::call_site()))
        .collect::<Vec<Ident>>()
}

#[proc_macro]
pub fn impl_param_set(_input: TokenStream) -> TokenStream {
    let mut tokens = TokenStream::new();
    let max_params = 8;
    let params = get_idents(|i| format!("P{i}"), max_params);
    let metas = get_idents(|i| format!("m{i}"), max_params);
    let mut param_fn_muts = Vec::new();
    for (i, param) in params.iter().enumerate() {
        let fn_name = Ident::new(&format!("p{i}"), Span::call_site());
        let index = Index::from(i);
        param_fn_muts.push(quote! {
            pub fn #fn_name<'a>(&'a mut self) -> SystemParamItem<'a, 'a, #param> {
                // SAFETY: systems run without conflicts with other systems.
                // Conflicting params in ParamSet are not accessible at the same time
                // ParamSets are guaranteed to not conflict with other SystemParams
                unsafe {
                    <#param as SystemParam>::get_param(&mut self.param_states.#index, &self.system_meta, self.world, self.change_tick)
                }
            }
        });
    }

    for param_count in 1..=max_params {
        let param = &params[0..param_count];
        let meta = &metas[0..param_count];
        let param_fn_mut = &param_fn_muts[0..param_count];
        tokens.extend(TokenStream::from(quote! {
            // SAFETY: All parameters are constrained to ReadOnlySystemParam, so World is only read
            unsafe impl<'w, 's, #(#param,)*> ReadOnlySystemParam for ParamSet<'w, 's, (#(#param,)*)>
            where #(#param: ReadOnlySystemParam,)*
            { }

            // SAFETY: Relevant parameter ComponentId and ArchetypeComponentId access is applied to SystemMeta. If any ParamState conflicts
            // with any prior access, a panic will occur.
            unsafe impl<'_w, '_s, #(#param: SystemParam,)*> SystemParam for ParamSet<'_w, '_s, (#(#param,)*)>
            {
                type State = (#(#param::State,)*);
                type Item<'w, 's> = ParamSet<'w, 's, (#(#param::Item<'w, 's>,)*)>;

                fn init(world: &mut World, system_meta: &mut SystemMeta) -> Self::State {
                    #(
                        // Pretend to add each param to the system alone, see if it conflicts
                        let mut #meta = system_meta.clone();
                        #meta.component_access_set.clear();
                        #meta.archetype_component_access.clear();
                        #param::init(world, &mut #meta);
                        let #param = #param::init(world, &mut system_meta.clone());
                    )*
                    #(
                        system_meta
                            .component_access_set
                            .extend(#meta.component_access_set);
                        system_meta
                            .archetype_component_access
                            .extend(&#meta.archetype_component_access);
                    )*
                    (#(#param,)*)
                }

                fn new_archetype(state: &mut Self::State, archetype: &Archetype, system_meta: &mut SystemMeta) {
                    let (#(#param,)*) = state;
                    #(
                        <#param as SystemParam>::new_archetype(#param, archetype, system_meta);
                    )*
                }

<<<<<<< HEAD
                fn apply(state: &mut Self::State, world: &mut World) {
                    <(#(#param,)*)>::apply(state, world);
=======
                fn apply(&mut self, system_meta: &SystemMeta, world: &mut World) {
                    self.0.apply(system_meta, world)
>>>>>>> 79b9231b
                }

                #[inline]
                unsafe fn get_param<'w, 's>(
                    state: &'s mut Self::State,
                    system_meta: &SystemMeta,
                    world: &'w World,
                    change_tick: u32,
                ) -> Self::Item<'w, 's> {
                    ParamSet {
                        param_states: state,
                        system_meta: system_meta.clone(),
                        world,
                        change_tick,
                    }
                }
            }

            impl<'w, 's, #(#param: SystemParam,)*> ParamSet<'w, 's, (#(#param,)*)>
            {
                #(#param_fn_mut)*
            }
        }));
    }

    tokens
}

#[derive(Default)]
struct SystemParamFieldAttributes {
    pub ignore: bool,
}

static SYSTEM_PARAM_ATTRIBUTE_NAME: &str = "system_param";

/// Implement `SystemParam` to use a struct as a parameter in a system
#[proc_macro_derive(SystemParam, attributes(system_param))]
pub fn derive_system_param(input: TokenStream) -> TokenStream {
    let ast = parse_macro_input!(input as DeriveInput);
    let fields = match get_named_struct_fields(&ast.data) {
        Ok(fields) => &fields.named,
        Err(e) => return e.into_compile_error().into(),
    };
    let path = bevy_ecs_path();

    let field_attributes = fields
        .iter()
        .map(|field| {
            (
                field,
                field
                    .attrs
                    .iter()
                    .find(|a| *a.path.get_ident().as_ref().unwrap() == SYSTEM_PARAM_ATTRIBUTE_NAME)
                    .map_or_else(SystemParamFieldAttributes::default, |a| {
                        syn::custom_keyword!(ignore);
                        let mut attributes = SystemParamFieldAttributes::default();
                        a.parse_args_with(|input: ParseStream| {
                            if input.parse::<Option<ignore>>()?.is_some() {
                                attributes.ignore = true;
                            }
                            Ok(())
                        })
                        .expect("Invalid 'system_param' attribute format.");

                        attributes
                    }),
            )
        })
        .collect::<Vec<(&Field, SystemParamFieldAttributes)>>();
    let mut fields = Vec::new();
    let mut field_indices = Vec::new();
    let mut field_types = Vec::new();
    let mut ignored_fields = Vec::new();
    let mut ignored_field_types = Vec::new();
    for (i, (field, attrs)) in field_attributes.iter().enumerate() {
        if attrs.ignore {
            ignored_fields.push(field.ident.as_ref().unwrap());
            ignored_field_types.push(&field.ty);
        } else {
            fields.push(field.ident.as_ref().unwrap());
            field_types.push(&field.ty);
            field_indices.push(Index::from(i));
        }
    }

    let generics = ast.generics;

    // Emit an error if there's any unrecognized lifetime names.
    for lt in generics.lifetimes() {
        let ident = &lt.lifetime.ident;
        let w = format_ident!("w");
        let s = format_ident!("s");
        if ident != &w && ident != &s {
            return syn::Error::new_spanned(
                lt,
                r#"invalid lifetime name: expected `'w` or `'s`
 'w -- refers to data stored in the World.
 's -- refers to data stored in the SystemParam's state.'"#,
            )
            .into_compile_error()
            .into();
        }
    }

    let (_impl_generics, ty_generics, where_clause) = generics.split_for_impl();

    let lifetimeless_generics: Vec<_> = generics
        .params
        .iter()
        .filter(|g| matches!(g, GenericParam::Type(_)))
        .collect();

    let mut shadowed_lifetimes: Vec<_> = generics.lifetimes().map(|x| x.lifetime.clone()).collect();
    for lifetime in &mut shadowed_lifetimes {
        let shadowed_ident = format_ident!("_{}", lifetime.ident);
        lifetime.ident = shadowed_ident;
    }

    let mut punctuated_generics = Punctuated::<_, Token![,]>::new();
    punctuated_generics.extend(lifetimeless_generics.iter().map(|g| match g {
        GenericParam::Type(g) => GenericParam::Type(TypeParam {
            default: None,
            ..g.clone()
        }),
        _ => unreachable!(),
    }));

    let mut punctuated_generic_idents = Punctuated::<_, Token![,]>::new();
    punctuated_generic_idents.extend(lifetimeless_generics.iter().map(|g| match g {
        GenericParam::Type(g) => &g.ident,
        _ => unreachable!(),
    }));

    // Create a where clause for the `ReadOnlySystemParam` impl.
    // Ensure that each field implements `ReadOnlySystemParam`.
    let mut read_only_generics = generics.clone();
    let read_only_where_clause = read_only_generics.make_where_clause();
    for field_type in &field_types {
        read_only_where_clause
            .predicates
            .push(syn::parse_quote!(#field_type: #path::system::ReadOnlySystemParam));
    }

    let struct_name = &ast.ident;

    TokenStream::from(quote! {
        // We define the FetchState struct in an anonymous scope to avoid polluting the user namespace.
        // The struct can still be accessed via SystemParam::State, e.g. EventReaderState can be accessed via
        // <EventReader<'static, 'static, T> as SystemParam>::State
        const _: () = {
            unsafe impl<'w, 's, #punctuated_generics> #path::system::SystemParam for #struct_name #ty_generics #where_clause {
                type State = <(#(#field_types,)*) as #path::system::SystemParam>::State;
                type Item<'_w, '_s> = #struct_name <#(#shadowed_lifetimes,)* #punctuated_generic_idents>;

                fn init(world: &mut #path::world::World, system_meta: &mut #path::system::SystemMeta) -> Self::State {
                    <(#(#field_types,)*) as #path::system::SystemParam>::init(world, system_meta)
                }

                fn new_archetype(state: &mut Self::State, archetype: &#path::archetype::Archetype, system_meta: &mut #path::system::SystemMeta) {
                    <(#(#field_types,)*) as #path::system::SystemParam>::new_archetype(state, archetype, system_meta)
                }

<<<<<<< HEAD
                fn apply(state: &mut Self::State, world: &mut #path::world::World) {
                    <(#(#field_types,)*) as #path::system::SystemParam>::apply( state, world);
=======
                fn apply(&mut self, system_meta: &#path::system::SystemMeta, world: &mut #path::world::World) {
                    self.state.apply(system_meta, world)
>>>>>>> 79b9231b
                }

                unsafe fn get_param<'w2, 's2>(
                    state: &'s2 mut Self::State,
                    system_meta: &#path::system::SystemMeta,
                    world: &'w2 #path::world::World,
                    change_tick: u32,
                ) -> Self::Item<'w2, 's2> {
                    #struct_name {
                        #(#fields: <#field_types as #path::system::SystemParam>::get_param(&mut state.#field_indices, system_meta, world, change_tick),)*
                        #(#ignored_fields: <#ignored_field_types>::default(),)*
                    }
                }
            }

            // Safety: Each field is `ReadOnlySystemParam`, so this can only read from the `World`
            unsafe impl<'w, 's, #punctuated_generics> #path::system::ReadOnlySystemParam for #struct_name #ty_generics #read_only_where_clause {}
        };
    })
}

/// Implement `WorldQuery` to use a struct as a parameter in a query
#[proc_macro_derive(WorldQuery, attributes(world_query))]
pub fn derive_world_query(input: TokenStream) -> TokenStream {
    let ast = parse_macro_input!(input as DeriveInput);
    derive_world_query_impl(ast)
}

/// Generates an impl of the `SystemLabel` trait.
///
/// This works only for unit structs, or enums with only unit variants.
/// You may force a struct or variant to behave as if it were fieldless with `#[system_label(ignore_fields)]`.
#[proc_macro_derive(SystemLabel, attributes(system_label))]
pub fn derive_system_label(input: TokenStream) -> TokenStream {
    let input = parse_macro_input!(input as DeriveInput);
    let mut trait_path = bevy_ecs_path();
    trait_path.segments.push(format_ident!("schedule").into());
    trait_path
        .segments
        .push(format_ident!("SystemLabel").into());
    derive_label(input, &trait_path, "system_label")
}

/// Generates an impl of the `StageLabel` trait.
///
/// This works only for unit structs, or enums with only unit variants.
/// You may force a struct or variant to behave as if it were fieldless with `#[stage_label(ignore_fields)]`.
#[proc_macro_derive(StageLabel, attributes(stage_label))]
pub fn derive_stage_label(input: TokenStream) -> TokenStream {
    let input = parse_macro_input!(input as DeriveInput);
    let mut trait_path = bevy_ecs_path();
    trait_path.segments.push(format_ident!("schedule").into());
    trait_path.segments.push(format_ident!("StageLabel").into());
    derive_label(input, &trait_path, "stage_label")
}

/// Generates an impl of the `RunCriteriaLabel` trait.
///
/// This works only for unit structs, or enums with only unit variants.
/// You may force a struct or variant to behave as if it were fieldless with `#[run_criteria_label(ignore_fields)]`.
#[proc_macro_derive(RunCriteriaLabel, attributes(run_criteria_label))]
pub fn derive_run_criteria_label(input: TokenStream) -> TokenStream {
    let input = parse_macro_input!(input as DeriveInput);
    let mut trait_path = bevy_ecs_path();
    trait_path.segments.push(format_ident!("schedule").into());
    trait_path
        .segments
        .push(format_ident!("RunCriteriaLabel").into());
    derive_label(input, &trait_path, "run_criteria_label")
}

pub(crate) fn bevy_ecs_path() -> syn::Path {
    BevyManifest::default().get_path("bevy_ecs")
}

#[proc_macro_derive(Resource)]
pub fn derive_resource(input: TokenStream) -> TokenStream {
    component::derive_resource(input)
}

#[proc_macro_derive(Component, attributes(component))]
pub fn derive_component(input: TokenStream) -> TokenStream {
    component::derive_component(input)
}<|MERGE_RESOLUTION|>--- conflicted
+++ resolved
@@ -277,13 +277,8 @@
                     )*
                 }
 
-<<<<<<< HEAD
-                fn apply(state: &mut Self::State, world: &mut World) {
-                    <(#(#param,)*)>::apply(state, world);
-=======
-                fn apply(&mut self, system_meta: &SystemMeta, world: &mut World) {
-                    self.0.apply(system_meta, world)
->>>>>>> 79b9231b
+                fn apply(state: &mut Self::State, system_meta: &SystemMeta, world: &mut World) {
+                    <(#(#param,)*) as SystemParam>::apply(state, system_meta, world);
                 }
 
                 #[inline]
@@ -447,13 +442,8 @@
                     <(#(#field_types,)*) as #path::system::SystemParam>::new_archetype(state, archetype, system_meta)
                 }
 
-<<<<<<< HEAD
-                fn apply(state: &mut Self::State, world: &mut #path::world::World) {
-                    <(#(#field_types,)*) as #path::system::SystemParam>::apply( state, world);
-=======
-                fn apply(&mut self, system_meta: &#path::system::SystemMeta, world: &mut #path::world::World) {
-                    self.state.apply(system_meta, world)
->>>>>>> 79b9231b
+                fn apply(state: &mut Self::State, system_meta: &#path::system::SystemMeta, world: &mut #path::world::World) {
+                    <(#(#field_types,)*) as #path::system::SystemParam>::apply(state, system_meta, world);
                 }
 
                 unsafe fn get_param<'w2, 's2>(
