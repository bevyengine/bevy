--- conflicted
+++ resolved
@@ -460,15 +460,9 @@
     BevyManifest::default().get_path("bevy_ecs")
 }
 
-<<<<<<< HEAD
 #[proc_macro_derive(Event, attributes(event))]
 pub fn derive_event(input: TokenStream) -> TokenStream {
     event::derive_event(input)
-=======
-#[proc_macro_derive(Event)]
-pub fn derive_event(input: TokenStream) -> TokenStream {
-    component::derive_event(input)
->>>>>>> 97eda02f
 }
 
 #[proc_macro_derive(Resource)]
