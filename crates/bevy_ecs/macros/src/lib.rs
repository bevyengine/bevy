--- conflicted
+++ resolved
@@ -35,12 +35,14 @@
 #[derive(Debug)]
 struct BundleAttributes {
     impl_from_components: bool,
+    dynamic: bool,
 }
 
 impl Default for BundleAttributes {
     fn default() -> Self {
         Self {
             impl_from_components: true,
+            dynamic: false,
         }
     }
 }
@@ -51,27 +53,7 @@
     let ast = parse_macro_input!(input as DeriveInput);
     let ecs_path = bevy_ecs_path();
 
-<<<<<<< HEAD
-    let mut is_dynamic = false;
-    for attr in ast
-        .attrs
-        .iter()
-        .filter(|a| a.path().is_ident(BUNDLE_ATTRIBUTE_NAME))
-    {
-        if let Err(error) = attr.parse_nested_meta(|meta| {
-            if meta.path.is_ident(BUNDLE_ATTRIBUTE_DYNAMIC) {
-                is_dynamic = true;
-                Ok(())
-            } else {
-                Err(meta.error(format!(
-                    "Invalid bundle attribute. Use `{BUNDLE_ATTRIBUTE_DYNAMIC}`"
-                )))
-            }
-        }) {
-            return error.into_compile_error().into();
-=======
     let mut errors = vec![];
-
     let mut attributes = BundleAttributes::default();
 
     for attr in &ast.attrs {
@@ -81,14 +63,17 @@
                     attributes.impl_from_components = false;
                     return Ok(());
                 }
-
-                Err(meta.error(format!("Invalid bundle container attribute. Allowed attributes: `{BUNDLE_ATTRIBUTE_NO_FROM_COMPONENTS}`")))
+                if meta.path.is_ident(BUNDLE_ATTRIBUTE_DYNAMIC) {
+                    attributes.dynamic = true;
+                    return Ok(());
+                }
+
+                Err(meta.error(format!("Invalid bundle container attribute. Allowed attributes: `{BUNDLE_ATTRIBUTE_NO_FROM_COMPONENTS}`, `{BUNDLE_ATTRIBUTE_DYNAMIC}`")))
             });
 
             if let Err(error) = parsing {
                 errors.push(error.into_compile_error());
             }
->>>>>>> 2768af5d
         }
     }
 
@@ -161,32 +146,7 @@
     let (impl_generics, ty_generics, where_clause) = generics.split_for_impl();
     let struct_name = &ast.ident;
 
-<<<<<<< HEAD
-    let static_bundle_impl = (!is_dynamic).then(|| quote! {
-=======
-    let from_components = attributes.impl_from_components.then(|| quote! {
-        // SAFETY:
-        // - ComponentId is returned in field-definition-order. [from_components] uses field-definition-order
-        #[allow(deprecated)]
-        unsafe impl #impl_generics #ecs_path::bundle::BundleFromComponents for #struct_name #ty_generics #where_clause {
-            #[allow(unused_variables, non_snake_case)]
-            unsafe fn from_components<__T, __F>(ctx: &mut __T, func: &mut __F) -> Self
-            where
-                __F: FnMut(&mut __T) -> #ecs_path::ptr::OwningPtr<'_>
-            {
-                Self{
-                    #(#field_from_components)*
-                }
-            }
-        }
-    });
-
-    let attribute_errors = &errors;
-
-    TokenStream::from(quote! {
-        #(#attribute_errors)*
-
->>>>>>> 2768af5d
+    let static_bundle_impl = (!attributes.dynamic).then(|| quote! {
         // SAFETY:
         // - all the active fields must implement `StaticBundle` for the function bodies to compile, and hence
         //   this bundle also represents a static set of components;
@@ -259,8 +219,7 @@
         }
     };
 
-<<<<<<< HEAD
-    let bundle_from_components_impl = (!is_dynamic).then(|| quote! {
+    let bundle_from_components_impl = (attributes.impl_from_components && !attributes.dynamic).then(|| quote! {
         // SAFETY:
         // - ComponentId is returned in field-definition-order. [from_components] uses field-definition-order
         #[allow(deprecated)]
@@ -277,9 +236,6 @@
             }
         }
     });
-=======
-        #from_components
->>>>>>> 2768af5d
 
     let dynamic_bundle_impl = quote! {
         #[allow(deprecated)]
@@ -297,6 +253,7 @@
     };
 
     TokenStream::from(quote! {
+        #(#errors)*
         #static_bundle_impl
         #bundle_impl
         #bundle_from_components_impl
