--- conflicted
+++ resolved
@@ -476,30 +476,6 @@
     derive_label(input, &trait_path, "stage_label")
 }
 
-<<<<<<< HEAD
-/// Generates an impl of the `AmbiguitySetLabel` trait.
-///
-/// For unit structs and enums with only unit variants, a cheap implementation can easily be created.
-///
-/// More complex types must be boxed and interned
-/// - opt in to this by annotating the entire item with `#[ambiguity_set_label(intern)]`.
-///
-/// Alternatively, you may force a struct or variant to behave as if
-/// it were fieldless with `#[ambiguity_set_label(ignore_fields)]`.
-/// This is especially useful for [`PhantomData`](core::marker::PhantomData) fields.
-#[proc_macro_derive(AmbiguitySetLabel, attributes(ambiguity_set_label))]
-pub fn derive_ambiguity_set_label(input: TokenStream) -> TokenStream {
-    let input = parse_macro_input!(input as DeriveInput);
-    let mut trait_path = bevy_ecs_path();
-    trait_path.segments.push(format_ident!("schedule").into());
-    trait_path
-        .segments
-        .push(format_ident!("IntoAmbiguitySetLabel").into());
-    derive_label(input, &trait_path, "ambiguity_set_label")
-}
-
-=======
->>>>>>> 28205fd3
 /// Generates an impl of the `RunCriteriaLabel` trait.
 ///
 /// For unit structs and enums with only unit variants, a cheap implementation can easily be created.
