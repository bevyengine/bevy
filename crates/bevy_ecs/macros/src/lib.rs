//! Macros for deriving ECS traits.

#![cfg_attr(docsrs, feature(doc_auto_cfg))]

extern crate proc_macro;

mod component;
mod query_data;
mod query_filter;
mod world_query;

use crate::{
    component::map_entities, query_data::derive_query_data_impl,
    query_filter::derive_query_filter_impl,
};
use bevy_macro_utils::{derive_label, ensure_no_collision, get_struct_fields, BevyManifest};
use proc_macro::TokenStream;
use proc_macro2::{Ident, Span};
use quote::{format_ident, quote, ToTokens};
use syn::{
    parse_macro_input, parse_quote, punctuated::Punctuated, spanned::Spanned, token::Comma,
    ConstParam, Data, DataStruct, DeriveInput, GenericParam, Index, TypeParam,
};

enum BundleFieldKind {
    Component,
    Ignore,
}

const BUNDLE_ATTRIBUTE_NAME: &str = "bundle";
const BUNDLE_ATTRIBUTE_IGNORE_NAME: &str = "ignore";
const BUNDLE_ATTRIBUTE_NO_FROM_COMPONENTS: &str = "ignore_from_components";

#[derive(Debug)]
struct BundleAttributes {
    impl_from_components: bool,
}

impl Default for BundleAttributes {
    fn default() -> Self {
        Self {
            impl_from_components: true,
        }
    }
}

/// Implement the `Bundle` trait.
#[proc_macro_derive(Bundle, attributes(bundle))]
pub fn derive_bundle(input: TokenStream) -> TokenStream {
    let ast = parse_macro_input!(input as DeriveInput);
    let ecs_path = bevy_ecs_path();

    let mut errors = vec![];

    let mut attributes = BundleAttributes::default();

    for attr in &ast.attrs {
        if attr.path().is_ident(BUNDLE_ATTRIBUTE_NAME) {
            let parsing = attr.parse_nested_meta(|meta| {
                if meta.path.is_ident(BUNDLE_ATTRIBUTE_NO_FROM_COMPONENTS) {
                    attributes.impl_from_components = false;
                    return Ok(());
                }

                Err(meta.error(format!("Invalid bundle container attribute. Allowed attributes: `{BUNDLE_ATTRIBUTE_NO_FROM_COMPONENTS}`")))
            });

            if let Err(error) = parsing {
                errors.push(error.into_compile_error());
            }
        }
    }

    let named_fields = match get_struct_fields(&ast.data, "derive(Bundle)") {
        Ok(fields) => fields,
        Err(e) => return e.into_compile_error().into(),
    };

    let mut field_kind = Vec::with_capacity(named_fields.len());

    for field in named_fields {
        let mut kind = BundleFieldKind::Component;

        for attr in field
            .attrs
            .iter()
            .filter(|a| a.path().is_ident(BUNDLE_ATTRIBUTE_NAME))
        {
            if let Err(error) = attr.parse_nested_meta(|meta| {
                if meta.path.is_ident(BUNDLE_ATTRIBUTE_IGNORE_NAME) {
                    kind = BundleFieldKind::Ignore;
                    Ok(())
                } else {
                    Err(meta.error(format!(
                        "Invalid bundle attribute. Use `{BUNDLE_ATTRIBUTE_IGNORE_NAME}`"
                    )))
                }
            }) {
                return error.into_compile_error().into();
            }
        }

        field_kind.push(kind);
    }

    let field = named_fields
        .iter()
        .map(|field| field.ident.as_ref())
        .collect::<Vec<_>>();

    let field_type = named_fields
        .iter()
        .map(|field| &field.ty)
        .collect::<Vec<_>>();

    let mut active_field_types = Vec::new();
    let mut active_field_tokens = Vec::new();
    let mut inactive_field_tokens = Vec::new();
    for (((i, field_type), field_kind), field) in field_type
        .iter()
        .enumerate()
        .zip(field_kind.iter())
        .zip(field.iter())
    {
        let field_tokens = match field {
            Some(field) => field.to_token_stream(),
            None => Index::from(i).to_token_stream(),
        };
        match field_kind {
            BundleFieldKind::Component => {
                active_field_types.push(field_type);
                active_field_tokens.push(field_tokens);
            }

            BundleFieldKind::Ignore => inactive_field_tokens.push(field_tokens),
        }
    }
    let generics = ast.generics;
    let (impl_generics, ty_generics, where_clause) = generics.split_for_impl();
    let struct_name = &ast.ident;

    let bundle_impl = quote! {
        // SAFETY:
        // - ComponentId is returned in field-definition-order. [get_components] uses field-definition-order
        // - `Bundle::get_components` is exactly once for each member. Rely's on the Component -> Bundle implementation to properly pass
        //   the correct `StorageType` into the callback.
        #[allow(deprecated)]
        unsafe impl #impl_generics #ecs_path::bundle::Bundle for #struct_name #ty_generics #where_clause {
            fn component_ids(
                components: &mut #ecs_path::component::ComponentsRegistrator,
                ids: &mut impl FnMut(#ecs_path::component::ComponentId)
            ) {
                #(<#active_field_types as #ecs_path::bundle::Bundle>::component_ids(components, ids);)*
            }

            fn get_component_ids(
                components: &#ecs_path::component::Components,
                ids: &mut impl FnMut(Option<#ecs_path::component::ComponentId>)
            ) {
                #(<#active_field_types as #ecs_path::bundle::Bundle>::get_component_ids(components, &mut *ids);)*
            }
<<<<<<< HEAD

            fn register_required_components(
                components: &mut #ecs_path::component::ComponentsRegistrator,
                required_components: &mut #ecs_path::component::RequiredComponents
            ) {
                #(<#active_field_types as #ecs_path::bundle::Bundle>::register_required_components(components, required_components);)*
            }

            #[allow(unused_variables)]
            #[inline]
            fn get_fragmenting_values<'a>(
                &'a self,
                components: &mut #ecs_path::component::ComponentsRegistrator,
                values: &mut impl FnMut(#ecs_path::component::ComponentId, &'a dyn #ecs_path::fragmenting_value::FragmentingValue)
            ) {
                #(self.#active_field_tokens.get_fragmenting_values(components, &mut *values);)*
            }

            #[inline(always)]
            fn has_fragmenting_values() -> bool {
                false #(|| <#active_field_types as #ecs_path::bundle::Bundle>::has_fragmenting_values())*
            }
=======
>>>>>>> 5bb8f297
        }
    };

    let dynamic_bundle_impl = quote! {
        #[allow(deprecated)]
        impl #impl_generics #ecs_path::bundle::DynamicBundle for #struct_name #ty_generics #where_clause {
            type Effect = ();
            #[allow(unused_variables)]
            #[inline]
            fn get_components(
                self,
                func: &mut impl FnMut(#ecs_path::component::StorageType, #ecs_path::ptr::OwningPtr<'_>)
            ) {
                #(<#active_field_types as #ecs_path::bundle::DynamicBundle>::get_components(self.#active_field_tokens, &mut *func);)*
            }
        }
    };

    let from_components_impl = attributes.impl_from_components.then(|| quote! {
        // SAFETY:
        // - ComponentId is returned in field-definition-order. [from_components] uses field-definition-order
        #[allow(deprecated)]
        unsafe impl #impl_generics #ecs_path::bundle::BundleFromComponents for #struct_name #ty_generics #where_clause {
            #[allow(unused_variables, non_snake_case)]
            unsafe fn from_components<__T, __F>(ctx: &mut __T, func: &mut __F) -> Self
            where
                __F: FnMut(&mut __T) -> #ecs_path::ptr::OwningPtr<'_>
            {
                Self {
                    #(#active_field_tokens: <#active_field_types as #ecs_path::bundle::BundleFromComponents>::from_components(ctx, &mut *func),)*
                    #(#inactive_field_tokens: ::core::default::Default::default(),)*
                }
            }
        }
    });

    let attribute_errors = &errors;

    TokenStream::from(quote! {
        #(#attribute_errors)*
        #bundle_impl
        #from_components_impl
        #dynamic_bundle_impl
    })
}

/// Implement the `MapEntities` trait.
#[proc_macro_derive(MapEntities, attributes(entities))]
pub fn derive_map_entities(input: TokenStream) -> TokenStream {
    let ast = parse_macro_input!(input as DeriveInput);
    let ecs_path = bevy_ecs_path();

    let map_entities_impl = map_entities(
        &ast.data,
        &ecs_path,
        Ident::new("self", Span::call_site()),
        false,
        false,
        None,
    );

    let struct_name = &ast.ident;
    let (impl_generics, type_generics, where_clause) = &ast.generics.split_for_impl();
    TokenStream::from(quote! {
        impl #impl_generics #ecs_path::entity::MapEntities for #struct_name #type_generics #where_clause {
            fn map_entities<M: #ecs_path::entity::EntityMapper>(&mut self, mapper: &mut M) {
                #map_entities_impl
            }
        }
    })
}

/// Implement `SystemParam` to use a struct as a parameter in a system
#[proc_macro_derive(SystemParam, attributes(system_param))]
pub fn derive_system_param(input: TokenStream) -> TokenStream {
    let token_stream = input.clone();
    let ast = parse_macro_input!(input as DeriveInput);
    let Data::Struct(DataStruct {
        fields: field_definitions,
        ..
    }) = ast.data
    else {
        return syn::Error::new(
            ast.span(),
            "Invalid `SystemParam` type: expected a `struct`",
        )
        .into_compile_error()
        .into();
    };
    let path = bevy_ecs_path();

    let mut field_locals = Vec::new();
    let mut field_names = Vec::new();
    let mut fields = Vec::new();
    let mut field_types = Vec::new();
    let mut field_messages = Vec::new();
    for (i, field) in field_definitions.iter().enumerate() {
        field_locals.push(format_ident!("f{i}"));
        let i = Index::from(i);
        let field_value = field
            .ident
            .as_ref()
            .map(|f| quote! { #f })
            .unwrap_or_else(|| quote! { #i });
        field_names.push(format!("::{field_value}"));
        fields.push(field_value);
        field_types.push(&field.ty);
        let mut field_message = None;
        for meta in field
            .attrs
            .iter()
            .filter(|a| a.path().is_ident("system_param"))
        {
            if let Err(e) = meta.parse_nested_meta(|nested| {
                if nested.path.is_ident("validation_message") {
                    field_message = Some(nested.value()?.parse()?);
                    Ok(())
                } else {
                    Err(nested.error("Unsupported attribute"))
                }
            }) {
                return e.into_compile_error().into();
            }
        }
        field_messages.push(field_message.unwrap_or_else(|| quote! { err.message }));
    }

    let generics = ast.generics;

    // Emit an error if there's any unrecognized lifetime names.
    for lt in generics.lifetimes() {
        let ident = &lt.lifetime.ident;
        let w = format_ident!("w");
        let s = format_ident!("s");
        if ident != &w && ident != &s {
            return syn::Error::new_spanned(
                lt,
                r#"invalid lifetime name: expected `'w` or `'s`
 'w -- refers to data stored in the World.
 's -- refers to data stored in the SystemParam's state.'"#,
            )
            .into_compile_error()
            .into();
        }
    }

    let (_impl_generics, ty_generics, where_clause) = generics.split_for_impl();

    let lifetimeless_generics: Vec<_> = generics
        .params
        .iter()
        .filter(|g| !matches!(g, GenericParam::Lifetime(_)))
        .collect();

    let shadowed_lifetimes: Vec<_> = generics.lifetimes().map(|_| quote!('_)).collect();

    let mut punctuated_generics = Punctuated::<_, Comma>::new();
    punctuated_generics.extend(lifetimeless_generics.iter().map(|g| match g {
        GenericParam::Type(g) => GenericParam::Type(TypeParam {
            default: None,
            ..g.clone()
        }),
        GenericParam::Const(g) => GenericParam::Const(ConstParam {
            default: None,
            ..g.clone()
        }),
        _ => unreachable!(),
    }));

    let mut punctuated_generic_idents = Punctuated::<_, Comma>::new();
    punctuated_generic_idents.extend(lifetimeless_generics.iter().map(|g| match g {
        GenericParam::Type(g) => &g.ident,
        GenericParam::Const(g) => &g.ident,
        _ => unreachable!(),
    }));

    let punctuated_generics_no_bounds: Punctuated<_, Comma> = lifetimeless_generics
        .iter()
        .map(|&g| match g.clone() {
            GenericParam::Type(mut g) => {
                g.bounds.clear();
                GenericParam::Type(g)
            }
            g => g,
        })
        .collect();

    let mut tuple_types: Vec<_> = field_types.iter().map(|x| quote! { #x }).collect();
    let mut tuple_patterns: Vec<_> = field_locals.iter().map(|x| quote! { #x }).collect();

    // If the number of fields exceeds the 16-parameter limit,
    // fold the fields into tuples of tuples until we are below the limit.
    const LIMIT: usize = 16;
    while tuple_types.len() > LIMIT {
        let end = Vec::from_iter(tuple_types.drain(..LIMIT));
        tuple_types.push(parse_quote!( (#(#end,)*) ));

        let end = Vec::from_iter(tuple_patterns.drain(..LIMIT));
        tuple_patterns.push(parse_quote!( (#(#end,)*) ));
    }

    // Create a where clause for the `ReadOnlySystemParam` impl.
    // Ensure that each field implements `ReadOnlySystemParam`.
    let mut read_only_generics = generics.clone();
    let read_only_where_clause = read_only_generics.make_where_clause();
    for field_type in &field_types {
        read_only_where_clause
            .predicates
            .push(syn::parse_quote!(#field_type: #path::system::ReadOnlySystemParam));
    }

    let fields_alias =
        ensure_no_collision(format_ident!("__StructFieldsAlias"), token_stream.clone());

    let struct_name = &ast.ident;
    let state_struct_visibility = &ast.vis;
    let state_struct_name = ensure_no_collision(format_ident!("FetchState"), token_stream);

    let mut builder_name = None;
    for meta in ast
        .attrs
        .iter()
        .filter(|a| a.path().is_ident("system_param"))
    {
        if let Err(e) = meta.parse_nested_meta(|nested| {
            if nested.path.is_ident("builder") {
                builder_name = Some(format_ident!("{struct_name}Builder"));
                Ok(())
            } else {
                Err(nested.error("Unsupported attribute"))
            }
        }) {
            return e.into_compile_error().into();
        }
    }

    let builder = builder_name.map(|builder_name| {
        let builder_type_parameters: Vec<_> = (0..fields.len()).map(|i| format_ident!("B{i}")).collect();
        let builder_doc_comment = format!("A [`SystemParamBuilder`] for a [`{struct_name}`].");
        let builder_struct = quote! {
            #[doc = #builder_doc_comment]
            struct #builder_name<#(#builder_type_parameters,)*> {
                #(#fields: #builder_type_parameters,)*
            }
        };
        let lifetimes: Vec<_> = generics.lifetimes().collect();
        let generic_struct = quote!{ #struct_name <#(#lifetimes,)* #punctuated_generic_idents> };
        let builder_impl = quote!{
            // SAFETY: This delegates to the `SystemParamBuilder` for tuples.
            unsafe impl<
                #(#lifetimes,)*
                #(#builder_type_parameters: #path::system::SystemParamBuilder<#field_types>,)*
                #punctuated_generics
            > #path::system::SystemParamBuilder<#generic_struct> for #builder_name<#(#builder_type_parameters,)*>
                #where_clause
            {
                fn build(self, world: &mut #path::world::World) -> <#generic_struct as #path::system::SystemParam>::State {
                    let #builder_name { #(#fields: #field_locals,)* } = self;
                    #state_struct_name {
                        state: #path::system::SystemParamBuilder::build((#(#tuple_patterns,)*), world)
                    }
                }
            }
        };
        (builder_struct, builder_impl)
    });
    let (builder_struct, builder_impl) = builder.unzip();

    TokenStream::from(quote! {
        // We define the FetchState struct in an anonymous scope to avoid polluting the user namespace.
        // The struct can still be accessed via SystemParam::State, e.g. EventReaderState can be accessed via
        // <EventReader<'static, 'static, T> as SystemParam>::State
        const _: () = {
            // Allows rebinding the lifetimes of each field type.
            type #fields_alias <'w, 's, #punctuated_generics_no_bounds> = (#(#tuple_types,)*);

            #[doc(hidden)]
            #state_struct_visibility struct #state_struct_name <#(#lifetimeless_generics,)*>
            #where_clause {
                state: <#fields_alias::<'static, 'static, #punctuated_generic_idents> as #path::system::SystemParam>::State,
            }

            unsafe impl<#punctuated_generics> #path::system::SystemParam for
                #struct_name <#(#shadowed_lifetimes,)* #punctuated_generic_idents> #where_clause
            {
                type State = #state_struct_name<#punctuated_generic_idents>;
                type Item<'w, 's> = #struct_name #ty_generics;

                fn init_state(world: &mut #path::world::World) -> Self::State {
                    #state_struct_name {
                        state: <#fields_alias::<'_, '_, #punctuated_generic_idents> as #path::system::SystemParam>::init_state(world),
                    }
                }

                fn init_access(state: &Self::State, system_meta: &mut #path::system::SystemMeta, component_access_set: &mut #path::query::FilteredAccessSet<#path::component::ComponentId>, world: &mut #path::world::World) {
                    <#fields_alias::<'_, '_, #punctuated_generic_idents> as #path::system::SystemParam>::init_access(&state.state, system_meta, component_access_set, world);
                }

                fn apply(state: &mut Self::State, system_meta: &#path::system::SystemMeta, world: &mut #path::world::World) {
                    <#fields_alias::<'_, '_, #punctuated_generic_idents> as #path::system::SystemParam>::apply(&mut state.state, system_meta, world);
                }

                fn queue(state: &mut Self::State, system_meta: &#path::system::SystemMeta, world: #path::world::DeferredWorld) {
                    <#fields_alias::<'_, '_, #punctuated_generic_idents> as #path::system::SystemParam>::queue(&mut state.state, system_meta, world);
                }

                #[inline]
                unsafe fn validate_param<'w, 's>(
                    state: &'s mut Self::State,
                    _system_meta: &#path::system::SystemMeta,
                    _world: #path::world::unsafe_world_cell::UnsafeWorldCell<'w>,
                ) -> Result<(), #path::system::SystemParamValidationError> {
                    let #state_struct_name { state: (#(#tuple_patterns,)*) } = state;
                    #(
                        <#field_types as #path::system::SystemParam>::validate_param(#field_locals, _system_meta, _world)
                            .map_err(|err| #path::system::SystemParamValidationError::new::<Self>(err.skipped, #field_messages, #field_names))?;
                    )*
                    Result::Ok(())
                }

                #[inline]
                unsafe fn get_param<'w, 's>(
                    state: &'s mut Self::State,
                    system_meta: &#path::system::SystemMeta,
                    world: #path::world::unsafe_world_cell::UnsafeWorldCell<'w>,
                    change_tick: #path::component::Tick,
                ) -> Self::Item<'w, 's> {
                    let (#(#tuple_patterns,)*) = <
                        (#(#tuple_types,)*) as #path::system::SystemParam
                    >::get_param(&mut state.state, system_meta, world, change_tick);
                    #struct_name {
                        #(#fields: #field_locals,)*
                    }
                }
            }

            // Safety: Each field is `ReadOnlySystemParam`, so this can only read from the `World`
            unsafe impl<'w, 's, #punctuated_generics> #path::system::ReadOnlySystemParam for #struct_name #ty_generics #read_only_where_clause {}

            #builder_impl
        };

        #builder_struct
    })
}

/// Implement `QueryData` to use a struct as a data parameter in a query
#[proc_macro_derive(QueryData, attributes(query_data))]
pub fn derive_query_data(input: TokenStream) -> TokenStream {
    derive_query_data_impl(input)
}

/// Implement `QueryFilter` to use a struct as a filter parameter in a query
#[proc_macro_derive(QueryFilter, attributes(query_filter))]
pub fn derive_query_filter(input: TokenStream) -> TokenStream {
    derive_query_filter_impl(input)
}

/// Derive macro generating an impl of the trait `ScheduleLabel`.
///
/// This does not work for unions.
#[proc_macro_derive(ScheduleLabel)]
pub fn derive_schedule_label(input: TokenStream) -> TokenStream {
    let input = parse_macro_input!(input as DeriveInput);
    let mut trait_path = bevy_ecs_path();
    trait_path.segments.push(format_ident!("schedule").into());
    trait_path
        .segments
        .push(format_ident!("ScheduleLabel").into());
    derive_label(input, "ScheduleLabel", &trait_path)
}

/// Derive macro generating an impl of the trait `SystemSet`.
///
/// This does not work for unions.
#[proc_macro_derive(SystemSet)]
pub fn derive_system_set(input: TokenStream) -> TokenStream {
    let input = parse_macro_input!(input as DeriveInput);
    let mut trait_path = bevy_ecs_path();
    trait_path.segments.push(format_ident!("schedule").into());
    trait_path.segments.push(format_ident!("SystemSet").into());
    derive_label(input, "SystemSet", &trait_path)
}

pub(crate) fn bevy_ecs_path() -> syn::Path {
    BevyManifest::shared().get_path("bevy_ecs")
}

/// Implement the `Event` trait.
#[proc_macro_derive(Event)]
pub fn derive_event(input: TokenStream) -> TokenStream {
    component::derive_event(input)
}

/// Cheat sheet for derive syntax,
/// see full explanation on `EntityEvent` trait docs.
///
/// ```ignore
/// #[derive(EntityEvent)]
/// /// Traversal component
/// #[entity_event(traversal = &'static ChildOf)]
/// /// Always propagate
/// #[entity_event(auto_propagate)]
/// struct MyEvent;
/// ```
#[proc_macro_derive(EntityEvent, attributes(entity_event))]
pub fn derive_entity_event(input: TokenStream) -> TokenStream {
    component::derive_entity_event(input)
}

/// Implement the `BufferedEvent` trait.
#[proc_macro_derive(BufferedEvent)]
pub fn derive_buffered_event(input: TokenStream) -> TokenStream {
    component::derive_buffered_event(input)
}

/// Implement the `Resource` trait.
#[proc_macro_derive(Resource)]
pub fn derive_resource(input: TokenStream) -> TokenStream {
    component::derive_resource(input)
}

/// Cheat sheet for derive syntax,
/// see full explanation and examples on the `Component` trait doc.
///
/// ## Immutability
/// ```ignore
/// #[derive(Component)]
/// #[component(immutable)]
/// struct MyComponent;
/// ```
///
/// ## Sparse instead of table-based storage
/// ```ignore
/// #[derive(Component)]
/// #[component(storage = "SparseSet")]
/// struct MyComponent;
/// ```
///
/// ## Required Components
///
/// ```ignore
/// #[derive(Component)]
/// #[require(
///     // `Default::default()`
///     A,
///     // tuple structs
///     B(1),
///     // named-field structs
///     C {
///         x: 1,
///         ..default()
///     },
///     // unit structs/variants
///     D::One,
///     // associated consts
///     E::ONE,
///     // constructors
///     F::new(1),
///     // arbitrary expressions
///     G = make(1, 2, 3)
/// )]
/// struct MyComponent;
/// ```
///
/// ## Relationships
/// ```ignore
/// #[derive(Component)]
/// #[relationship(relationship_target = Children)]
/// pub struct ChildOf {
///     // Marking the field is not necessary if there is only one.
///     #[relationship]
///     pub parent: Entity,
///     internal: u8,
/// };
///
/// #[derive(Component)]
/// #[relationship_target(relationship = ChildOf)]
/// pub struct Children(Vec<Entity>);
/// ```
///
/// On despawn, also despawn all related entities:
/// ```ignore
/// #[derive(Component)]
/// #[relationship_target(relationship_target = Children, linked_spawn)]
/// pub struct Children(Vec<Entity>);
/// ```
///
/// ## Hooks
/// ```ignore
/// #[derive(Component)]
/// #[component(hook_name = function)]
/// struct MyComponent;
/// ```
/// where `hook_name` is `on_add`, `on_insert`, `on_replace` or `on_remove`;  
/// `function` can be either a path, e.g. `some_function::<Self>`,
/// or a function call that returns a function that can be turned into
/// a `ComponentHook`, e.g. `get_closure("Hi!")`.
///
/// ## Ignore this component when cloning an entity
/// ```ignore
/// #[derive(Component)]
/// #[component(clone_behavior = Ignore)]
/// struct MyComponent;
/// ```
#[proc_macro_derive(
    Component,
    attributes(component, require, relationship, relationship_target, entities)
)]
pub fn derive_component(input: TokenStream) -> TokenStream {
    component::derive_component(input)
}

/// Implement the `FromWorld` trait.
#[proc_macro_derive(FromWorld, attributes(from_world))]
pub fn derive_from_world(input: TokenStream) -> TokenStream {
    let bevy_ecs_path = bevy_ecs_path();
    let ast = parse_macro_input!(input as DeriveInput);
    let name = ast.ident;
    let (impl_generics, ty_generics, where_clauses) = ast.generics.split_for_impl();

    let (fields, variant_ident) = match &ast.data {
        Data::Struct(data) => (&data.fields, None),
        Data::Enum(data) => {
            match data.variants.iter().find(|variant| {
                variant
                    .attrs
                    .iter()
                    .any(|attr| attr.path().is_ident("from_world"))
            }) {
                Some(variant) => (&variant.fields, Some(&variant.ident)),
                None => {
                    return syn::Error::new(
                        Span::call_site(),
                        "No variant found with the `#[from_world]` attribute",
                    )
                    .into_compile_error()
                    .into();
                }
            }
        }
        Data::Union(_) => {
            return syn::Error::new(
                Span::call_site(),
                "#[derive(FromWorld)]` does not support unions",
            )
            .into_compile_error()
            .into();
        }
    };

    let field_init_expr = quote!(#bevy_ecs_path::world::FromWorld::from_world(world));
    let members = fields.members();

    let field_initializers = match variant_ident {
        Some(variant_ident) => quote!( Self::#variant_ident {
            #(#members: #field_init_expr),*
        }),
        None => quote!( Self {
            #(#members: #field_init_expr),*
        }),
    };

    TokenStream::from(quote! {
            impl #impl_generics #bevy_ecs_path::world::FromWorld for #name #ty_generics #where_clauses {
                fn from_world(world: &mut #bevy_ecs_path::world::World) -> Self {
                    #field_initializers
                }
            }
    })
}<|MERGE_RESOLUTION|>--- conflicted
+++ resolved
@@ -159,14 +159,6 @@
             ) {
                 #(<#active_field_types as #ecs_path::bundle::Bundle>::get_component_ids(components, &mut *ids);)*
             }
-<<<<<<< HEAD
-
-            fn register_required_components(
-                components: &mut #ecs_path::component::ComponentsRegistrator,
-                required_components: &mut #ecs_path::component::RequiredComponents
-            ) {
-                #(<#active_field_types as #ecs_path::bundle::Bundle>::register_required_components(components, required_components);)*
-            }
 
             #[allow(unused_variables)]
             #[inline]
@@ -182,8 +174,6 @@
             fn has_fragmenting_values() -> bool {
                 false #(|| <#active_field_types as #ecs_path::bundle::Bundle>::has_fragmenting_values())*
             }
-=======
->>>>>>> 5bb8f297
         }
     };
 
