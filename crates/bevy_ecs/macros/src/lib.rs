--- conflicted
+++ resolved
@@ -367,13 +367,12 @@
             .push(syn::parse_quote!(#field_type: #path::system::ReadOnlySystemParam));
     }
 
+    let fields_alias =
+        ensure_no_collision(format_ident!("__StructFieldsAlias"), token_stream.clone());
+
     let struct_name = &ast.ident;
     let state_struct_visibility = &ast.vis;
-<<<<<<< HEAD
-    let fields_alias = format_ident!("__StructFieldsAlias");
-=======
     let state_struct_name = ensure_no_collision(format_ident!("FetchState"), token_stream);
->>>>>>> 27f2265e
 
     TokenStream::from(quote! {
         // We define the FetchState struct in an anonymous scope to avoid polluting the user namespace.
@@ -384,32 +383,18 @@
             type #fields_alias <'w, 's, #punctuated_generics_no_bounds> = (#(#tuple_types,)*);
 
             #[doc(hidden)]
-<<<<<<< HEAD
-            #state_struct_visibility struct FetchState <#(#lifetimeless_generics,)*>
-=======
-            #state_struct_visibility struct #state_struct_name <'w, 's, #(#lifetimeless_generics,)*>
->>>>>>> 27f2265e
+            #state_struct_visibility struct #state_struct_name <#(#lifetimeless_generics,)*>
             #where_clause {
                 state: <#fields_alias::<'static, 'static, #punctuated_generic_idents> as #path::system::SystemParam>::State,
             }
 
             unsafe impl<'w, 's, #punctuated_generics> #path::system::SystemParam for #struct_name #ty_generics #where_clause {
-<<<<<<< HEAD
-                type State = FetchState<#punctuated_generic_idents>;
-                type Item<'_w, '_s> = #struct_name <#(#shadowed_lifetimes,)* #punctuated_generic_idents>;
-
-                fn init_state(world: &mut #path::world::World, system_meta: &mut #path::system::SystemMeta) -> Self::State {
-                    FetchState {
-                        state: <#fields_alias::<'static, 'static, #punctuated_generic_idents> as #path::system::SystemParam>::init_state(world, system_meta),
-=======
-                type State = #state_struct_name<'static, 'static, #punctuated_generic_idents>;
+                type State = #state_struct_name <#punctuated_generic_idents>;
                 type Item<'_w, '_s> = #struct_name <#(#shadowed_lifetimes,)* #punctuated_generic_idents>;
 
                 fn init_state(world: &mut #path::world::World, system_meta: &mut #path::system::SystemMeta) -> Self::State {
                     #state_struct_name {
-                        state: <(#(#tuple_types,)*) as #path::system::SystemParam>::init_state(world, system_meta),
-                        marker: std::marker::PhantomData,
->>>>>>> 27f2265e
+                        state: <#fields_alias::<'static, 'static, #punctuated_generic_idents> as #path::system::SystemParam>::init_state(world, system_meta),
                     }
                 }
 
