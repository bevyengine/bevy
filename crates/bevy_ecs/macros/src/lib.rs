#![expect(missing_docs, reason = "Not all docs are written yet, see #3492.")]
#![cfg_attr(docsrs, feature(doc_auto_cfg))]

extern crate proc_macro;

mod component;
mod query_data;
mod query_filter;
mod world_query;

use crate::{
    component::map_entities, query_data::derive_query_data_impl,
    query_filter::derive_query_filter_impl,
};
use bevy_macro_utils::{derive_label, ensure_no_collision, get_struct_fields, BevyManifest};
use proc_macro::TokenStream;
use proc_macro2::{Ident, Span};
use quote::{format_ident, quote};
use syn::{
    parse_macro_input, parse_quote, punctuated::Punctuated, spanned::Spanned, token::Comma,
    ConstParam, Data, DataStruct, DeriveInput, GenericParam, Index, TypeParam,
};

enum BundleFieldKind {
    Component,
    Ignore,
}

const BUNDLE_ATTRIBUTE_NAME: &str = "bundle";
const BUNDLE_ATTRIBUTE_IGNORE_NAME: &str = "ignore";

#[proc_macro_derive(Bundle, attributes(bundle))]
pub fn derive_bundle(input: TokenStream) -> TokenStream {
    let ast = parse_macro_input!(input as DeriveInput);
    let ecs_path = bevy_ecs_path();

    let named_fields = match get_struct_fields(&ast.data, "derive(Bundle)") {
        Ok(fields) => fields,
        Err(e) => return e.into_compile_error().into(),
    };

    let mut field_kind = Vec::with_capacity(named_fields.len());

    for field in named_fields {
        for attr in field
            .attrs
            .iter()
            .filter(|a| a.path().is_ident(BUNDLE_ATTRIBUTE_NAME))
        {
            if let Err(error) = attr.parse_nested_meta(|meta| {
                if meta.path.is_ident(BUNDLE_ATTRIBUTE_IGNORE_NAME) {
                    field_kind.push(BundleFieldKind::Ignore);
                    Ok(())
                } else {
                    Err(meta.error(format!(
                        "Invalid bundle attribute. Use `{BUNDLE_ATTRIBUTE_IGNORE_NAME}`"
                    )))
                }
            }) {
                return error.into_compile_error().into();
            }
        }

        field_kind.push(BundleFieldKind::Component);
    }

    let field = named_fields
        .iter()
        .map(|field| field.ident.as_ref())
        .collect::<Vec<_>>();

    let field_type = named_fields
        .iter()
        .map(|field| &field.ty)
        .collect::<Vec<_>>();

    let mut field_component_ids = Vec::new();
    let mut field_get_component_ids = Vec::new();
    let mut field_get_components = Vec::new();
    let mut field_from_components = Vec::new();
    let mut field_required_components = Vec::new();
    for (((i, field_type), field_kind), field) in field_type
        .iter()
        .enumerate()
        .zip(field_kind.iter())
        .zip(field.iter())
    {
        match field_kind {
            BundleFieldKind::Component => {
                field_component_ids.push(quote! {
                <#field_type as #ecs_path::bundle::Bundle>::component_ids(components, &mut *ids);
                });
                field_required_components.push(quote! {
                    <#field_type as #ecs_path::bundle::Bundle>::register_required_components(components, required_components);
                });
                field_get_component_ids.push(quote! {
                    <#field_type as #ecs_path::bundle::Bundle>::get_component_ids(components, &mut *ids);
                });
                match field {
                    Some(field) => {
                        field_get_components.push(quote! {
                            self.#field.get_components(&mut *func);
                        });
                        field_from_components.push(quote! {
                            #field: <#field_type as #ecs_path::bundle::BundleFromComponents>::from_components(ctx, &mut *func),
                        });
                    }
                    None => {
                        let index = Index::from(i);
                        field_get_components.push(quote! {
                            self.#index.get_components(&mut *func);
                        });
                        field_from_components.push(quote! {
                            #index: <#field_type as #ecs_path::bundle::BundleFromComponents>::from_components(ctx, &mut *func),
                        });
                    }
                }
            }

            BundleFieldKind::Ignore => {
                field_from_components.push(quote! {
                    #field: ::core::default::Default::default(),
                });
            }
        }
    }
    let generics = ast.generics;
    let (impl_generics, ty_generics, where_clause) = generics.split_for_impl();
    let struct_name = &ast.ident;

    TokenStream::from(quote! {
        // SAFETY:
        // - ComponentId is returned in field-definition-order. [get_components] uses field-definition-order
        // - `Bundle::get_components` is exactly once for each member. Rely's on the Component -> Bundle implementation to properly pass
        //   the correct `StorageType` into the callback.
        #[allow(deprecated)]
        unsafe impl #impl_generics #ecs_path::bundle::Bundle for #struct_name #ty_generics #where_clause {
            fn component_ids(
                components: &mut #ecs_path::component::ComponentsRegistrator,
                ids: &mut impl FnMut(#ecs_path::component::ComponentId)
            ){
                #(#field_component_ids)*
            }

            fn get_component_ids(
                components: &#ecs_path::component::Components,
                ids: &mut impl FnMut(Option<#ecs_path::component::ComponentId>)
            ){
                #(#field_get_component_ids)*
            }

            fn register_required_components(
                components: &mut #ecs_path::component::ComponentsRegistrator,
                required_components: &mut #ecs_path::component::RequiredComponents
            ){
                #(#field_required_components)*
            }
        }

        // SAFETY:
        // - ComponentId is returned in field-definition-order. [from_components] uses field-definition-order
        #[allow(deprecated)]
        unsafe impl #impl_generics #ecs_path::bundle::BundleFromComponents for #struct_name #ty_generics #where_clause {
            #[allow(unused_variables, non_snake_case)]
            unsafe fn from_components<__T, __F>(ctx: &mut __T, func: &mut __F) -> Self
            where
                __F: FnMut(&mut __T) -> #ecs_path::ptr::OwningPtr<'_>
            {
                Self{
                    #(#field_from_components)*
                }
            }
        }

        #[allow(deprecated)]
        impl #impl_generics #ecs_path::bundle::DynamicBundle for #struct_name #ty_generics #where_clause {
            type Effect = ();
            #[allow(unused_variables)]
            #[inline]
            fn get_components(
                self,
                func: &mut impl FnMut(#ecs_path::component::StorageType, #ecs_path::ptr::OwningPtr<'_>)
            ) {
                #(#field_get_components)*
            }
        }
    })
}

#[proc_macro_derive(MapEntities, attributes(entities))]
pub fn derive_map_entities(input: TokenStream) -> TokenStream {
    let ast = parse_macro_input!(input as DeriveInput);
    let ecs_path = bevy_ecs_path();
<<<<<<< HEAD

    let named_fields = match get_struct_fields(&ast.data, &format!("derive({trait_name})")) {
        Ok(fields) => fields,
        Err(e) => return e.into_compile_error().into(),
    };

    let field = named_fields
        .iter()
        .filter_map(|field| {
            if let Some(attr) = field
                .attrs
                .iter()
                .find(|a| a.path().is_ident("visit_entities"))
            {
                let ignore = attr.parse_nested_meta(|meta| {
                    if meta.path.is_ident("ignore") {
                        Ok(())
                    } else {
                        Err(meta.error("Invalid visit_entities attribute. Use `ignore`"))
                    }
                });
                return match ignore {
                    Ok(()) => None,
                    Err(e) => Some(Err(e)),
                };
            }
            Some(Ok(field))
        })
        .map(|res| res.map(|field| field.ident.as_ref()))
        .collect::<Result<Vec<_>, _>>();

    let field = match field {
        Ok(field) => field,
        Err(e) => return e.into_compile_error().into(),
    };

    if field.is_empty() {
        return syn::Error::new(
            ast.span(),
            format!("Invalid `{}` type: at least one field", trait_name),
        )
        .into_compile_error()
        .into();
    }

    let field_access = field
        .iter()
        .enumerate()
        .map(|(n, f)| {
            if let Some(ident) = f {
                quote! {
                    self.#ident
                }
            } else {
                let idx = Index::from(n);
                quote! {
                    self.#idx
                }
            }
        })
        .collect::<Vec<_>>();

    let methods = gen_methods(field_access);

    let generics = ast.generics;
    let (impl_generics, ty_generics, _) = generics.split_for_impl();
=======
    let map_entities_impl = map_entities(
        &ast.data,
        Ident::new("self", Span::call_site()),
        false,
        false,
    );
>>>>>>> 031fa25f
    let struct_name = &ast.ident;
    let (impl_generics, type_generics, where_clause) = &ast.generics.split_for_impl();
    TokenStream::from(quote! {
        impl #impl_generics #ecs_path::entity::MapEntities for #struct_name #type_generics #where_clause {
            fn map_entities<M: #ecs_path::entity::EntityMapper>(&mut self, mapper: &mut M) {
                #map_entities_impl
            }
        }
    })
}

/// Implement `SystemParam` to use a struct as a parameter in a system
#[proc_macro_derive(SystemParam, attributes(system_param))]
pub fn derive_system_param(input: TokenStream) -> TokenStream {
    let token_stream = input.clone();
    let ast = parse_macro_input!(input as DeriveInput);
    let Data::Struct(DataStruct {
        fields: field_definitions,
        ..
    }) = ast.data
    else {
        return syn::Error::new(
            ast.span(),
            "Invalid `SystemParam` type: expected a `struct`",
        )
        .into_compile_error()
        .into();
    };
    let path = bevy_ecs_path();

    let mut field_locals = Vec::new();
    let mut field_names = Vec::new();
    let mut fields = Vec::new();
    let mut field_types = Vec::new();
    let mut field_messages = Vec::new();
    for (i, field) in field_definitions.iter().enumerate() {
        field_locals.push(format_ident!("f{i}"));
        let i = Index::from(i);
        let field_value = field
            .ident
            .as_ref()
            .map(|f| quote! { #f })
            .unwrap_or_else(|| quote! { #i });
        field_names.push(format!("::{}", field_value));
        fields.push(field_value);
        field_types.push(&field.ty);
        let mut field_message = None;
        for meta in field
            .attrs
            .iter()
            .filter(|a| a.path().is_ident("system_param"))
        {
            if let Err(e) = meta.parse_nested_meta(|nested| {
                if nested.path.is_ident("validation_message") {
                    field_message = Some(nested.value()?.parse()?);
                    Ok(())
                } else {
                    Err(nested.error("Unsupported attribute"))
                }
            }) {
                return e.into_compile_error().into();
            }
        }
        field_messages.push(field_message.unwrap_or_else(|| quote! { err.message }));
    }

    let generics = ast.generics;

    // Emit an error if there's any unrecognized lifetime names.
    for lt in generics.lifetimes() {
        let ident = &lt.lifetime.ident;
        let w = format_ident!("w");
        let s = format_ident!("s");
        if ident != &w && ident != &s {
            return syn::Error::new_spanned(
                lt,
                r#"invalid lifetime name: expected `'w` or `'s`
 'w -- refers to data stored in the World.
 's -- refers to data stored in the SystemParam's state.'"#,
            )
            .into_compile_error()
            .into();
        }
    }

    let (_impl_generics, ty_generics, where_clause) = generics.split_for_impl();

    let lifetimeless_generics: Vec<_> = generics
        .params
        .iter()
        .filter(|g| !matches!(g, GenericParam::Lifetime(_)))
        .collect();

    let shadowed_lifetimes: Vec<_> = generics.lifetimes().map(|_| quote!('_)).collect();

    let mut punctuated_generics = Punctuated::<_, Comma>::new();
    punctuated_generics.extend(lifetimeless_generics.iter().map(|g| match g {
        GenericParam::Type(g) => GenericParam::Type(TypeParam {
            default: None,
            ..g.clone()
        }),
        GenericParam::Const(g) => GenericParam::Const(ConstParam {
            default: None,
            ..g.clone()
        }),
        _ => unreachable!(),
    }));

    let mut punctuated_generic_idents = Punctuated::<_, Comma>::new();
    punctuated_generic_idents.extend(lifetimeless_generics.iter().map(|g| match g {
        GenericParam::Type(g) => &g.ident,
        GenericParam::Const(g) => &g.ident,
        _ => unreachable!(),
    }));

    let punctuated_generics_no_bounds: Punctuated<_, Comma> = lifetimeless_generics
        .iter()
        .map(|&g| match g.clone() {
            GenericParam::Type(mut g) => {
                g.bounds.clear();
                GenericParam::Type(g)
            }
            g => g,
        })
        .collect();

    let mut tuple_types: Vec<_> = field_types.iter().map(|x| quote! { #x }).collect();
    let mut tuple_patterns: Vec<_> = field_locals.iter().map(|x| quote! { #x }).collect();

    // If the number of fields exceeds the 16-parameter limit,
    // fold the fields into tuples of tuples until we are below the limit.
    const LIMIT: usize = 16;
    while tuple_types.len() > LIMIT {
        let end = Vec::from_iter(tuple_types.drain(..LIMIT));
        tuple_types.push(parse_quote!( (#(#end,)*) ));

        let end = Vec::from_iter(tuple_patterns.drain(..LIMIT));
        tuple_patterns.push(parse_quote!( (#(#end,)*) ));
    }

    // Create a where clause for the `ReadOnlySystemParam` impl.
    // Ensure that each field implements `ReadOnlySystemParam`.
    let mut read_only_generics = generics.clone();
    let read_only_where_clause = read_only_generics.make_where_clause();
    for field_type in &field_types {
        read_only_where_clause
            .predicates
            .push(syn::parse_quote!(#field_type: #path::system::ReadOnlySystemParam));
    }

    let fields_alias =
        ensure_no_collision(format_ident!("__StructFieldsAlias"), token_stream.clone());

    let struct_name = &ast.ident;
    let state_struct_visibility = &ast.vis;
    let state_struct_name = ensure_no_collision(format_ident!("FetchState"), token_stream);

    let mut builder_name = None;
    for meta in ast
        .attrs
        .iter()
        .filter(|a| a.path().is_ident("system_param"))
    {
        if let Err(e) = meta.parse_nested_meta(|nested| {
            if nested.path.is_ident("builder") {
                builder_name = Some(format_ident!("{struct_name}Builder"));
                Ok(())
            } else {
                Err(nested.error("Unsupported attribute"))
            }
        }) {
            return e.into_compile_error().into();
        }
    }

    let builder = builder_name.map(|builder_name| {
        let builder_type_parameters: Vec<_> = (0..fields.len()).map(|i| format_ident!("B{i}")).collect();
        let builder_doc_comment = format!("A [`SystemParamBuilder`] for a [`{struct_name}`].");
        let builder_struct = quote! {
            #[doc = #builder_doc_comment]
            struct #builder_name<#(#builder_type_parameters,)*> {
                #(#fields: #builder_type_parameters,)*
            }
        };
        let lifetimes: Vec<_> = generics.lifetimes().collect();
        let generic_struct = quote!{ #struct_name <#(#lifetimes,)* #punctuated_generic_idents> };
        let builder_impl = quote!{
            // SAFETY: This delegates to the `SystemParamBuilder` for tuples.
            unsafe impl<
                #(#lifetimes,)*
                #(#builder_type_parameters: #path::system::SystemParamBuilder<#field_types>,)*
                #punctuated_generics
            > #path::system::SystemParamBuilder<#generic_struct> for #builder_name<#(#builder_type_parameters,)*>
                #where_clause
            {
                fn build(self, world: &mut #path::world::World, meta: &mut #path::system::SystemMeta) -> <#generic_struct as #path::system::SystemParam>::State {
                    let #builder_name { #(#fields: #field_locals,)* } = self;
                    #state_struct_name {
                        state: #path::system::SystemParamBuilder::build((#(#tuple_patterns,)*), world, meta)
                    }
                }
            }
        };
        (builder_struct, builder_impl)
    });
    let (builder_struct, builder_impl) = builder.unzip();

    TokenStream::from(quote! {
        // We define the FetchState struct in an anonymous scope to avoid polluting the user namespace.
        // The struct can still be accessed via SystemParam::State, e.g. EventReaderState can be accessed via
        // <EventReader<'static, 'static, T> as SystemParam>::State
        const _: () = {
            // Allows rebinding the lifetimes of each field type.
            type #fields_alias <'w, 's, #punctuated_generics_no_bounds> = (#(#tuple_types,)*);

            #[doc(hidden)]
            #state_struct_visibility struct #state_struct_name <#(#lifetimeless_generics,)*>
            #where_clause {
                state: <#fields_alias::<'static, 'static, #punctuated_generic_idents> as #path::system::SystemParam>::State,
            }

            unsafe impl<#punctuated_generics> #path::system::SystemParam for
                #struct_name <#(#shadowed_lifetimes,)* #punctuated_generic_idents> #where_clause
            {
                type State = #state_struct_name<#punctuated_generic_idents>;
                type Item<'w, 's> = #struct_name #ty_generics;

                fn init_state(world: &mut #path::world::World, system_meta: &mut #path::system::SystemMeta) -> Self::State {
                    #state_struct_name {
                        state: <#fields_alias::<'_, '_, #punctuated_generic_idents> as #path::system::SystemParam>::init_state(world, system_meta),
                    }
                }

                unsafe fn new_archetype(state: &mut Self::State, archetype: &#path::archetype::Archetype, system_meta: &mut #path::system::SystemMeta) {
                    // SAFETY: The caller ensures that `archetype` is from the World the state was initialized from in `init_state`.
                    unsafe { <#fields_alias::<'_, '_, #punctuated_generic_idents> as #path::system::SystemParam>::new_archetype(&mut state.state, archetype, system_meta) }
                }

                fn apply(state: &mut Self::State, system_meta: &#path::system::SystemMeta, world: &mut #path::world::World) {
                    <#fields_alias::<'_, '_, #punctuated_generic_idents> as #path::system::SystemParam>::apply(&mut state.state, system_meta, world);
                }

                fn queue(state: &mut Self::State, system_meta: &#path::system::SystemMeta, world: #path::world::DeferredWorld) {
                    <#fields_alias::<'_, '_, #punctuated_generic_idents> as #path::system::SystemParam>::queue(&mut state.state, system_meta, world);
                }

                #[inline]
                unsafe fn validate_param<'w, 's>(
                    state: &'s Self::State,
                    _system_meta: &#path::system::SystemMeta,
                    _world: #path::world::unsafe_world_cell::UnsafeWorldCell<'w>,
                ) -> Result<(), #path::system::SystemParamValidationError> {
                    let #state_struct_name { state: (#(#tuple_patterns,)*) } = state;
                    #(
                        <#field_types as #path::system::SystemParam>::validate_param(#field_locals, _system_meta, _world)
                            .map_err(|err| #path::system::SystemParamValidationError::new::<Self>(err.skipped, #field_messages, #field_names))?;
                    )*
                    Result::Ok(())
                }

                #[inline]
                unsafe fn get_param<'w, 's>(
                    state: &'s mut Self::State,
                    system_meta: &#path::system::SystemMeta,
                    world: #path::world::unsafe_world_cell::UnsafeWorldCell<'w>,
                    change_tick: #path::component::Tick,
                ) -> Self::Item<'w, 's> {
                    let (#(#tuple_patterns,)*) = <
                        (#(#tuple_types,)*) as #path::system::SystemParam
                    >::get_param(&mut state.state, system_meta, world, change_tick);
                    #struct_name {
                        #(#fields: #field_locals,)*
                    }
                }
            }

            // Safety: Each field is `ReadOnlySystemParam`, so this can only read from the `World`
            unsafe impl<'w, 's, #punctuated_generics> #path::system::ReadOnlySystemParam for #struct_name #ty_generics #read_only_where_clause {}

            #builder_impl
        };

        #builder_struct
    })
}

/// Implement `QueryData` to use a struct as a data parameter in a query
#[proc_macro_derive(QueryData, attributes(query_data))]
pub fn derive_query_data(input: TokenStream) -> TokenStream {
    derive_query_data_impl(input)
}

/// Implement `QueryFilter` to use a struct as a filter parameter in a query
#[proc_macro_derive(QueryFilter, attributes(query_filter))]
pub fn derive_query_filter(input: TokenStream) -> TokenStream {
    derive_query_filter_impl(input)
}

/// Derive macro generating an impl of the trait `ScheduleLabel`.
///
/// This does not work for unions.
#[proc_macro_derive(ScheduleLabel)]
pub fn derive_schedule_label(input: TokenStream) -> TokenStream {
    let input = parse_macro_input!(input as DeriveInput);
    let mut trait_path = bevy_ecs_path();
    trait_path.segments.push(format_ident!("schedule").into());
    let mut dyn_eq_path = trait_path.clone();
    trait_path
        .segments
        .push(format_ident!("ScheduleLabel").into());
    dyn_eq_path.segments.push(format_ident!("DynEq").into());
    derive_label(input, "ScheduleLabel", &trait_path, &dyn_eq_path)
}

/// Derive macro generating an impl of the trait `SystemSet`.
///
/// This does not work for unions.
#[proc_macro_derive(SystemSet)]
pub fn derive_system_set(input: TokenStream) -> TokenStream {
    let input = parse_macro_input!(input as DeriveInput);
    let mut trait_path = bevy_ecs_path();
    trait_path.segments.push(format_ident!("schedule").into());
    let mut dyn_eq_path = trait_path.clone();
    trait_path.segments.push(format_ident!("SystemSet").into());
    dyn_eq_path.segments.push(format_ident!("DynEq").into());
    derive_label(input, "SystemSet", &trait_path, &dyn_eq_path)
}

pub(crate) fn bevy_ecs_path() -> syn::Path {
    BevyManifest::shared().get_path("bevy_ecs")
}

#[proc_macro_derive(Event, attributes(event))]
pub fn derive_event(input: TokenStream) -> TokenStream {
    component::derive_event(input)
}

#[proc_macro_derive(Resource)]
pub fn derive_resource(input: TokenStream) -> TokenStream {
    component::derive_resource(input)
}

#[proc_macro_derive(
    Component,
    attributes(component, require, relationship, relationship_target, entities)
)]
pub fn derive_component(input: TokenStream) -> TokenStream {
    component::derive_component(input)
}

#[proc_macro_derive(FromWorld, attributes(from_world))]
pub fn derive_from_world(input: TokenStream) -> TokenStream {
    let bevy_ecs_path = bevy_ecs_path();
    let ast = parse_macro_input!(input as DeriveInput);
    let name = ast.ident;
    let (impl_generics, ty_generics, where_clauses) = ast.generics.split_for_impl();

    let (fields, variant_ident) = match &ast.data {
        Data::Struct(data) => (&data.fields, None),
        Data::Enum(data) => {
            match data.variants.iter().find(|variant| {
                variant
                    .attrs
                    .iter()
                    .any(|attr| attr.path().is_ident("from_world"))
            }) {
                Some(variant) => (&variant.fields, Some(&variant.ident)),
                None => {
                    return syn::Error::new(
                        Span::call_site(),
                        "No variant found with the `#[from_world]` attribute",
                    )
                    .into_compile_error()
                    .into();
                }
            }
        }
        Data::Union(_) => {
            return syn::Error::new(
                Span::call_site(),
                "#[derive(FromWorld)]` does not support unions",
            )
            .into_compile_error()
            .into();
        }
    };

    let field_init_expr = quote!(#bevy_ecs_path::world::FromWorld::from_world(world));
    let members = fields.members();

    let field_initializers = match variant_ident {
        Some(variant_ident) => quote!( Self::#variant_ident {
            #(#members: #field_init_expr),*
        }),
        None => quote!( Self {
            #(#members: #field_init_expr),*
        }),
    };

    TokenStream::from(quote! {
            impl #impl_generics #bevy_ecs_path::world::FromWorld for #name #ty_generics #where_clauses {
                fn from_world(world: &mut #bevy_ecs_path::world::World) -> Self {
                    #field_initializers
                }
            }
    })
}<|MERGE_RESOLUTION|>--- conflicted
+++ resolved
@@ -191,81 +191,14 @@
 pub fn derive_map_entities(input: TokenStream) -> TokenStream {
     let ast = parse_macro_input!(input as DeriveInput);
     let ecs_path = bevy_ecs_path();
-<<<<<<< HEAD
-
-    let named_fields = match get_struct_fields(&ast.data, &format!("derive({trait_name})")) {
-        Ok(fields) => fields,
-        Err(e) => return e.into_compile_error().into(),
-    };
-
-    let field = named_fields
-        .iter()
-        .filter_map(|field| {
-            if let Some(attr) = field
-                .attrs
-                .iter()
-                .find(|a| a.path().is_ident("visit_entities"))
-            {
-                let ignore = attr.parse_nested_meta(|meta| {
-                    if meta.path.is_ident("ignore") {
-                        Ok(())
-                    } else {
-                        Err(meta.error("Invalid visit_entities attribute. Use `ignore`"))
-                    }
-                });
-                return match ignore {
-                    Ok(()) => None,
-                    Err(e) => Some(Err(e)),
-                };
-            }
-            Some(Ok(field))
-        })
-        .map(|res| res.map(|field| field.ident.as_ref()))
-        .collect::<Result<Vec<_>, _>>();
-
-    let field = match field {
-        Ok(field) => field,
-        Err(e) => return e.into_compile_error().into(),
-    };
-
-    if field.is_empty() {
-        return syn::Error::new(
-            ast.span(),
-            format!("Invalid `{}` type: at least one field", trait_name),
-        )
-        .into_compile_error()
-        .into();
-    }
-
-    let field_access = field
-        .iter()
-        .enumerate()
-        .map(|(n, f)| {
-            if let Some(ident) = f {
-                quote! {
-                    self.#ident
-                }
-            } else {
-                let idx = Index::from(n);
-                quote! {
-                    self.#idx
-                }
-            }
-        })
-        .collect::<Vec<_>>();
-
-    let methods = gen_methods(field_access);
-
-    let generics = ast.generics;
-    let (impl_generics, ty_generics, _) = generics.split_for_impl();
-=======
+
     let map_entities_impl = map_entities(
         &ast.data,
         Ident::new("self", Span::call_site()),
         false,
         false,
     );
->>>>>>> 031fa25f
+
     let struct_name = &ast.ident;
     let (impl_generics, type_generics, where_clause) = &ast.generics.split_for_impl();
     TokenStream::from(quote! {
