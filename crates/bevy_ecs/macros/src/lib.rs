extern crate proc_macro;

mod component;
mod fetch;

use crate::fetch::derive_world_query_impl;
use bevy_macro_utils::{derive_label, get_named_struct_fields, BevyManifest};
use proc_macro::TokenStream;
use proc_macro2::Span;
use quote::{format_ident, quote};
use syn::{
    parse::{Parse, ParseStream},
    parse_macro_input, parse_quote,
    punctuated::Punctuated,
    spanned::Spanned,
    token::Comma,
    DeriveInput, Field, GenericParam, Ident, Index, LitInt, Meta, MetaList, NestedMeta, Result,
    Token, TypeParam,
};

struct AllTuples {
    macro_ident: Ident,
    start: usize,
    end: usize,
    idents: Vec<Ident>,
}

impl Parse for AllTuples {
    fn parse(input: ParseStream) -> Result<Self> {
        let macro_ident = input.parse::<Ident>()?;
        input.parse::<Comma>()?;
        let start = input.parse::<LitInt>()?.base10_parse()?;
        input.parse::<Comma>()?;
        let end = input.parse::<LitInt>()?.base10_parse()?;
        input.parse::<Comma>()?;
        let mut idents = vec![input.parse::<Ident>()?];
        while input.parse::<Comma>().is_ok() {
            idents.push(input.parse::<Ident>()?);
        }

        Ok(AllTuples {
            macro_ident,
            start,
            end,
            idents,
        })
    }
}

#[proc_macro]
pub fn all_tuples(input: TokenStream) -> TokenStream {
    let input = parse_macro_input!(input as AllTuples);
    let len = input.end - input.start;
    let mut ident_tuples = Vec::with_capacity(len);
    for i in input.start..=input.end {
        let idents = input
            .idents
            .iter()
            .map(|ident| format_ident!("{}{}", ident, i));
        if input.idents.len() < 2 {
            ident_tuples.push(quote! {
                #(#idents)*
            });
        } else {
            ident_tuples.push(quote! {
                (#(#idents),*)
            });
        }
    }

    let macro_ident = &input.macro_ident;
    let invocations = (input.start..=input.end).map(|i| {
        let ident_tuples = &ident_tuples[..i];
        quote! {
            #macro_ident!(#(#ident_tuples),*);
        }
    });
    TokenStream::from(quote! {
        #(
            #invocations
        )*
    })
}

enum BundleFieldKind {
    Component,
    Ignore,
}

const BUNDLE_ATTRIBUTE_NAME: &str = "bundle";
const BUNDLE_ATTRIBUTE_IGNORE_NAME: &str = "ignore";

#[proc_macro_derive(Bundle, attributes(bundle))]
pub fn derive_bundle(input: TokenStream) -> TokenStream {
    let ast = parse_macro_input!(input as DeriveInput);
    let ecs_path = bevy_ecs_path();

    let named_fields = match get_named_struct_fields(&ast.data) {
        Ok(fields) => &fields.named,
        Err(e) => return e.into_compile_error().into(),
    };

    let mut field_kind = Vec::with_capacity(named_fields.len());

    'field_loop: for field in named_fields.iter() {
        for attr in &field.attrs {
            if attr.path.is_ident(BUNDLE_ATTRIBUTE_NAME) {
                if let Ok(Meta::List(MetaList { nested, .. })) = attr.parse_meta() {
                    if let Some(&NestedMeta::Meta(Meta::Path(ref path))) = nested.first() {
                        if path.is_ident(BUNDLE_ATTRIBUTE_IGNORE_NAME) {
                            field_kind.push(BundleFieldKind::Ignore);
                            continue 'field_loop;
                        }

                        return syn::Error::new(
                            path.span(),
                            format!(
                                "Invalid bundle attribute. Use `{BUNDLE_ATTRIBUTE_IGNORE_NAME}`"
                            ),
                        )
                        .into_compile_error()
                        .into();
                    }

                    return syn::Error::new(attr.span(), format!("Invalid bundle attribute. Use `#[{BUNDLE_ATTRIBUTE_NAME}({BUNDLE_ATTRIBUTE_IGNORE_NAME})]`")).into_compile_error().into();
                }
            }
        }

        field_kind.push(BundleFieldKind::Component);
    }

    let field = named_fields
        .iter()
        .map(|field| field.ident.as_ref().unwrap())
        .collect::<Vec<_>>();
    let field_type = named_fields
        .iter()
        .map(|field| &field.ty)
        .collect::<Vec<_>>();

    let mut field_component_ids = Vec::new();
    let mut field_get_components = Vec::new();
    let mut field_from_components = Vec::new();
    for ((field_type, field_kind), field) in
        field_type.iter().zip(field_kind.iter()).zip(field.iter())
    {
        match field_kind {
            BundleFieldKind::Component => {
                field_component_ids.push(quote! {
                <#field_type as #ecs_path::bundle::Bundle>::component_ids(components, storages, &mut *ids);
                });
                field_get_components.push(quote! {
                    self.#field.get_components(&mut *func);
                });
                field_from_components.push(quote! {
                    #field: <#field_type as #ecs_path::bundle::Bundle>::from_components(ctx, &mut *func),
                });
            }

            BundleFieldKind::Ignore => {
                field_from_components.push(quote! {
                    #field: ::std::default::Default::default(),
                });
            }
        }
    }
    let generics = ast.generics;
    let (impl_generics, ty_generics, where_clause) = generics.split_for_impl();
    let struct_name = &ast.ident;

    TokenStream::from(quote! {
        // SAFETY:
        // - ComponentId is returned in field-definition-order. [from_components] and [get_components] use field-definition-order
        // - `Bundle::get_components` is exactly once for each member. Rely's on the Component -> Bundle implementation to properly pass
        //   the correct `StorageType` into the callback.
        unsafe impl #impl_generics #ecs_path::bundle::Bundle for #struct_name #ty_generics #where_clause {
            fn component_ids(
                components: &mut #ecs_path::component::Components,
                storages: &mut #ecs_path::storage::Storages,
                ids: &mut impl FnMut(#ecs_path::component::ComponentId)
            ){
                #(#field_component_ids)*
            }

            #[allow(unused_variables, non_snake_case)]
            unsafe fn from_components<__T, __F>(ctx: &mut __T, func: &mut __F) -> Self
            where
                __F: FnMut(&mut __T) -> #ecs_path::ptr::OwningPtr<'_>
            {
                Self {
                    #(#field_from_components)*
                }
            }

            #[allow(unused_variables)]
            #[inline]
            fn get_components(
                self,
                func: &mut impl FnMut(#ecs_path::component::StorageType, #ecs_path::ptr::OwningPtr<'_>)
            ) {
                #(#field_get_components)*
            }
        }
    })
}

fn get_idents(fmt_string: fn(usize) -> String, count: usize) -> Vec<Ident> {
    (0..count)
        .map(|i| Ident::new(&fmt_string(i), Span::call_site()))
        .collect::<Vec<Ident>>()
}

#[proc_macro]
pub fn impl_param_set(_input: TokenStream) -> TokenStream {
    let mut tokens = TokenStream::new();
    let max_params = 8;
    let params = get_idents(|i| format!("P{i}"), max_params);
    let metas = get_idents(|i| format!("m{i}"), max_params);
    let mut param_fn_muts = Vec::new();
    for (i, param) in params.iter().enumerate() {
        let fn_name = Ident::new(&format!("p{i}"), Span::call_site());
        let index = Index::from(i);
        param_fn_muts.push(quote! {
            pub fn #fn_name<'a>(&'a mut self) -> SystemParamItem<'a, 'a, #param> {
                // SAFETY: systems run without conflicts with other systems.
                // Conflicting params in ParamSet are not accessible at the same time
                // ParamSets are guaranteed to not conflict with other SystemParams
                unsafe {
                    <#param as SystemParam>::get_param(&mut self.param_states.#index, &self.system_meta, self.world, self.change_tick)
                }
            }
        });
    }

    for param_count in 1..=max_params {
        let param = &params[0..param_count];
        let meta = &metas[0..param_count];
        let param_fn_mut = &param_fn_muts[0..param_count];
        tokens.extend(TokenStream::from(quote! {
            // SAFETY: All parameters are constrained to ReadOnlySystemParam, so World is only read
            unsafe impl<'w, 's, #(#param,)*> ReadOnlySystemParam for ParamSet<'w, 's, (#(#param,)*)>
            where #(#param: ReadOnlySystemParam,)*
            { }

            // SAFETY: Relevant parameter ComponentId and ArchetypeComponentId access is applied to SystemMeta. If any ParamState conflicts
            // with any prior access, a panic will occur.
            unsafe impl<'_w, '_s, #(#param: SystemParam,)*> SystemParam for ParamSet<'_w, '_s, (#(#param,)*)>
            {
                type State = (#(#param::State,)*);
                type Item<'w, 's> = ParamSet<'w, 's, (#(#param,)*)>;

                fn init_state(world: &mut World, system_meta: &mut SystemMeta) -> Self::State {
                    #(
                        // Pretend to add each param to the system alone, see if it conflicts
                        let mut #meta = system_meta.clone();
                        #meta.component_access_set.clear();
                        #meta.archetype_component_access.clear();
                        #param::init_state(world, &mut #meta);
                        let #param = #param::init_state(world, &mut system_meta.clone());
                    )*
                    #(
                        system_meta
                            .component_access_set
                            .extend(#meta.component_access_set);
                        system_meta
                            .archetype_component_access
                            .extend(&#meta.archetype_component_access);
                    )*
                    (#(#param,)*)
                }

                fn new_archetype(state: &mut Self::State, archetype: &Archetype, system_meta: &mut SystemMeta) {
                    let (#(#param,)*) = state;
                    #(
                        <#param as SystemParam>::new_archetype(#param, archetype, system_meta);
                    )*
                }

                fn apply(state: &mut Self::State, system_meta: &SystemMeta, world: &mut World) {
                    <(#(#param,)*) as SystemParam>::apply(state, system_meta, world);
                }

                #[inline]
                unsafe fn get_param<'w, 's>(
                    state: &'s mut Self::State,
                    system_meta: &SystemMeta,
                    world: &'w World,
                    change_tick: u32,
                ) -> Self::Item<'w, 's> {
                    ParamSet {
                        param_states: state,
                        system_meta: system_meta.clone(),
                        world,
                        change_tick,
                    }
                }
            }

            impl<'w, 's, #(#param: SystemParam,)*> ParamSet<'w, 's, (#(#param,)*)>
            {
                #(#param_fn_mut)*
            }
        }));
    }

    tokens
}

#[derive(Default)]
struct SystemParamFieldAttributes {
    pub ignore: bool,
}

static SYSTEM_PARAM_ATTRIBUTE_NAME: &str = "system_param";

/// Implement `SystemParam` to use a struct as a parameter in a system
#[proc_macro_derive(SystemParam, attributes(system_param))]
pub fn derive_system_param(input: TokenStream) -> TokenStream {
    let ast = parse_macro_input!(input as DeriveInput);
    let syn::Data::Struct(syn::DataStruct { fields: field_definitions, ..}) = ast.data else {
        return syn::Error::new(ast.span(), "Invalid `SystemParam` type: expected a `struct`")
            .into_compile_error()
            .into();
    };
    let path = bevy_ecs_path();

    let field_attributes = field_definitions
        .iter()
        .map(|field| {
            (
                field,
                field
                    .attrs
                    .iter()
                    .find(|a| *a.path.get_ident().as_ref().unwrap() == SYSTEM_PARAM_ATTRIBUTE_NAME)
                    .map_or_else(SystemParamFieldAttributes::default, |a| {
                        syn::custom_keyword!(ignore);
                        let mut attributes = SystemParamFieldAttributes::default();
                        a.parse_args_with(|input: ParseStream| {
                            if input.parse::<Option<ignore>>()?.is_some() {
                                attributes.ignore = true;
                            }
                            Ok(())
                        })
                        .expect("Invalid 'system_param' attribute format.");

                        attributes
                    }),
            )
        })
        .collect::<Vec<(&Field, SystemParamFieldAttributes)>>();
    let mut field_locals = Vec::new();
    let mut fields = Vec::new();
    let mut field_types = Vec::new();
    let mut ignored_fields = Vec::new();
    let mut ignored_field_types = Vec::new();
    for (i, (field, attrs)) in field_attributes.iter().enumerate() {
        if attrs.ignore {
            ignored_fields.push(field.ident.as_ref().unwrap());
            ignored_field_types.push(&field.ty);
        } else {
            field_locals.push(format_ident!("f{i}"));
            let i = Index::from(i);
            fields.push(
                field
                    .ident
                    .as_ref()
                    .map(|f| quote! { #f })
                    .unwrap_or_else(|| quote! { #i }),
            );
            field_types.push(&field.ty);
        }
    }

    let generics = ast.generics;

    // Emit an error if there's any unrecognized lifetime names.
    for lt in generics.lifetimes() {
        let ident = &lt.lifetime.ident;
        let w = format_ident!("w");
        let s = format_ident!("s");
        if ident != &w && ident != &s {
            return syn::Error::new_spanned(
                lt,
                r#"invalid lifetime name: expected `'w` or `'s`
 'w -- refers to data stored in the World.
 's -- refers to data stored in the SystemParam's state.'"#,
            )
            .into_compile_error()
            .into();
        }
    }

    let (_impl_generics, ty_generics, where_clause) = generics.split_for_impl();

    let lifetimeless_generics: Vec<_> = generics
        .params
        .iter()
        .filter(|g| matches!(g, GenericParam::Type(_)))
        .collect();

    let mut shadowed_lifetimes: Vec<_> = generics.lifetimes().map(|x| x.lifetime.clone()).collect();
    for lifetime in &mut shadowed_lifetimes {
        let shadowed_ident = format_ident!("_{}", lifetime.ident);
        lifetime.ident = shadowed_ident;
    }

    let mut punctuated_generics = Punctuated::<_, Token![,]>::new();
    punctuated_generics.extend(lifetimeless_generics.iter().map(|g| match g {
        GenericParam::Type(g) => GenericParam::Type(TypeParam {
            default: None,
            ..g.clone()
        }),
        _ => unreachable!(),
    }));

    let mut punctuated_generic_idents = Punctuated::<_, Token![,]>::new();
    punctuated_generic_idents.extend(lifetimeless_generics.iter().map(|g| match g {
        GenericParam::Type(g) => &g.ident,
        _ => unreachable!(),
    }));

    let mut tuple_types: Vec<_> = field_types.iter().map(|x| quote! { #x }).collect();
    let mut tuple_patterns: Vec<_> = field_locals.iter().map(|x| quote! { #x }).collect();

    // If the number of fields exceeds the 16-parameter limit,
    // fold the fields into tuples of tuples until we are below the limit.
    const LIMIT: usize = 16;
    while tuple_types.len() > LIMIT {
        let end = Vec::from_iter(tuple_types.drain(..LIMIT));
        tuple_types.push(parse_quote!( (#(#end,)*) ));

        let end = Vec::from_iter(tuple_patterns.drain(..LIMIT));
        tuple_patterns.push(parse_quote!( (#(#end,)*) ));
    }
    // Create a where clause for the `ReadOnlySystemParam` impl.
    // Ensure that each field implements `ReadOnlySystemParam`.
    let mut read_only_generics = generics.clone();
    let read_only_where_clause = read_only_generics.make_where_clause();
    for field_type in &field_types {
        read_only_where_clause
            .predicates
            .push(syn::parse_quote!(#field_type: #path::system::ReadOnlySystemParam));
    }

    let struct_name = &ast.ident;

    TokenStream::from(quote! {
        const _: () = {
<<<<<<< HEAD
            unsafe impl<'w, 's, #punctuated_generics> #path::system::SystemParam for #struct_name #ty_generics #where_clause {
                type State = <(#(#field_types,)*) as #path::system::SystemParam>::State;
                type Item<'_w, '_s> = #struct_name <#(#shadowed_lifetimes,)* #punctuated_generic_idents>;
=======
            impl<'w, 's, #punctuated_generics> #path::system::SystemParam for #struct_name #ty_generics #where_clause {
                type State = State<'w, 's, #punctuated_generic_idents>;
            }

            #[doc(hidden)]
            type State<'w, 's, #punctuated_generic_idents> = FetchState<
                (#(<#tuple_types as #path::system::SystemParam>::State,)*),
                #punctuated_generic_idents
            >;

            #[doc(hidden)]
            #state_struct_visibility struct FetchState <TSystemParamState, #punctuated_generic_idents> {
                state: TSystemParamState,
                marker: std::marker::PhantomData<fn()->(#punctuated_generic_idents)>
            }
>>>>>>> 2938792c

                fn init_state(world: &mut #path::world::World, system_meta: &mut #path::system::SystemMeta) -> Self::State {
                    <(#(#field_types,)*) as #path::system::SystemParam>::init_state(world, system_meta)
                }

                fn new_archetype(state: &mut Self::State, archetype: &#path::archetype::Archetype, system_meta: &mut #path::system::SystemMeta) {
                    <(#(#field_types,)*) as #path::system::SystemParam>::new_archetype(state, archetype, system_meta)
                }

                fn apply(state: &mut Self::State, system_meta: &#path::system::SystemMeta, world: &mut #path::world::World) {
                    <(#(#field_types,)*) as #path::system::SystemParam>::apply(state, system_meta, world);
                }

                unsafe fn get_param<'w2, 's2>(
                    state: &'s2 mut Self::State,
                    system_meta: &#path::system::SystemMeta,
                    world: &'w2 #path::world::World,
                    change_tick: u32,
<<<<<<< HEAD
                ) -> Self::Item<'w2, 's2> {
                    #struct_name {
                        #(#fields: <#field_types as #path::system::SystemParam>::get_param(&mut state.#field_indices, system_meta, world, change_tick),)*
=======
                ) -> Self::Item<'w, 's> {
                    let (#(#tuple_patterns,)*) = <
                        <(#(#tuple_types,)*) as #path::system::SystemParam>::State as #path::system::SystemParamState
                    >::get_param(&mut state.state, system_meta, world, change_tick);
                    #struct_name {
                        #(#fields: #field_locals,)*
>>>>>>> 2938792c
                        #(#ignored_fields: <#ignored_field_types>::default(),)*
                    }
                }
            }

            // Safety: Each field is `ReadOnlySystemParam`, so this can only read from the `World`
            unsafe impl<'w, 's, #punctuated_generics> #path::system::ReadOnlySystemParam for #struct_name #ty_generics #read_only_where_clause {}
        };
    })
}

/// Implement `WorldQuery` to use a struct as a parameter in a query
#[proc_macro_derive(WorldQuery, attributes(world_query))]
pub fn derive_world_query(input: TokenStream) -> TokenStream {
    let ast = parse_macro_input!(input as DeriveInput);
    derive_world_query_impl(ast)
}

/// Generates an impl of the `SystemLabel` trait.
///
/// This works only for unit structs, or enums with only unit variants.
/// You may force a struct or variant to behave as if it were fieldless with `#[system_label(ignore_fields)]`.
#[proc_macro_derive(SystemLabel, attributes(system_label))]
pub fn derive_system_label(input: TokenStream) -> TokenStream {
    let input = parse_macro_input!(input as DeriveInput);
    let mut trait_path = bevy_ecs_path();
    trait_path.segments.push(format_ident!("schedule").into());
    trait_path
        .segments
        .push(format_ident!("SystemLabel").into());
    derive_label(input, &trait_path, "system_label")
}

/// Generates an impl of the `StageLabel` trait.
///
/// This works only for unit structs, or enums with only unit variants.
/// You may force a struct or variant to behave as if it were fieldless with `#[stage_label(ignore_fields)]`.
#[proc_macro_derive(StageLabel, attributes(stage_label))]
pub fn derive_stage_label(input: TokenStream) -> TokenStream {
    let input = parse_macro_input!(input as DeriveInput);
    let mut trait_path = bevy_ecs_path();
    trait_path.segments.push(format_ident!("schedule").into());
    trait_path.segments.push(format_ident!("StageLabel").into());
    derive_label(input, &trait_path, "stage_label")
}

/// Generates an impl of the `RunCriteriaLabel` trait.
///
/// This works only for unit structs, or enums with only unit variants.
/// You may force a struct or variant to behave as if it were fieldless with `#[run_criteria_label(ignore_fields)]`.
#[proc_macro_derive(RunCriteriaLabel, attributes(run_criteria_label))]
pub fn derive_run_criteria_label(input: TokenStream) -> TokenStream {
    let input = parse_macro_input!(input as DeriveInput);
    let mut trait_path = bevy_ecs_path();
    trait_path.segments.push(format_ident!("schedule").into());
    trait_path
        .segments
        .push(format_ident!("RunCriteriaLabel").into());
    derive_label(input, &trait_path, "run_criteria_label")
}

pub(crate) fn bevy_ecs_path() -> syn::Path {
    BevyManifest::default().get_path("bevy_ecs")
}

#[proc_macro_derive(Resource)]
pub fn derive_resource(input: TokenStream) -> TokenStream {
    component::derive_resource(input)
}

#[proc_macro_derive(Component, attributes(component))]
pub fn derive_component(input: TokenStream) -> TokenStream {
    component::derive_component(input)
}<|MERGE_RESOLUTION|>--- conflicted
+++ resolved
@@ -448,27 +448,9 @@
 
     TokenStream::from(quote! {
         const _: () = {
-<<<<<<< HEAD
             unsafe impl<'w, 's, #punctuated_generics> #path::system::SystemParam for #struct_name #ty_generics #where_clause {
-                type State = <(#(#field_types,)*) as #path::system::SystemParam>::State;
+                type State = <(#(#tuple_types,)*) as #path::system::SystemParam>::State;
                 type Item<'_w, '_s> = #struct_name <#(#shadowed_lifetimes,)* #punctuated_generic_idents>;
-=======
-            impl<'w, 's, #punctuated_generics> #path::system::SystemParam for #struct_name #ty_generics #where_clause {
-                type State = State<'w, 's, #punctuated_generic_idents>;
-            }
-
-            #[doc(hidden)]
-            type State<'w, 's, #punctuated_generic_idents> = FetchState<
-                (#(<#tuple_types as #path::system::SystemParam>::State,)*),
-                #punctuated_generic_idents
-            >;
-
-            #[doc(hidden)]
-            #state_struct_visibility struct FetchState <TSystemParamState, #punctuated_generic_idents> {
-                state: TSystemParamState,
-                marker: std::marker::PhantomData<fn()->(#punctuated_generic_idents)>
-            }
->>>>>>> 2938792c
 
                 fn init_state(world: &mut #path::world::World, system_meta: &mut #path::system::SystemMeta) -> Self::State {
                     <(#(#field_types,)*) as #path::system::SystemParam>::init_state(world, system_meta)
@@ -487,18 +469,12 @@
                     system_meta: &#path::system::SystemMeta,
                     world: &'w2 #path::world::World,
                     change_tick: u32,
-<<<<<<< HEAD
                 ) -> Self::Item<'w2, 's2> {
-                    #struct_name {
-                        #(#fields: <#field_types as #path::system::SystemParam>::get_param(&mut state.#field_indices, system_meta, world, change_tick),)*
-=======
-                ) -> Self::Item<'w, 's> {
                     let (#(#tuple_patterns,)*) = <
-                        <(#(#tuple_types,)*) as #path::system::SystemParam>::State as #path::system::SystemParamState
+                        (#(#tuple_types,)*) as #path::system::SystemParam
                     >::get_param(&mut state.state, system_meta, world, change_tick);
                     #struct_name {
                         #(#fields: #field_locals,)*
->>>>>>> 2938792c
                         #(#ignored_fields: <#ignored_field_types>::default(),)*
                     }
                 }
