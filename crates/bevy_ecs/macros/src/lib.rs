//! Macros for deriving ECS traits.

#![cfg_attr(docsrs, feature(doc_auto_cfg))]

extern crate proc_macro;

mod component;
mod query_data;
mod query_filter;
mod world_query;

use crate::{
    component::map_entities, query_data::derive_query_data_impl,
    query_filter::derive_query_filter_impl,
};
use bevy_macro_utils::{derive_label, ensure_no_collision, get_struct_fields, BevyManifest};
use proc_macro::TokenStream;
use proc_macro2::{Ident, Span};
use quote::{format_ident, quote, ToTokens};
use syn::{
    parse_macro_input, parse_quote, punctuated::Punctuated, spanned::Spanned, token::Comma,
    ConstParam, Data, DataStruct, DeriveInput, GenericParam, Index, TypeParam,
};

enum BundleFieldKind {
    Component,
    Ignore,
}

const BUNDLE_ATTRIBUTE_NAME: &str = "bundle";
const BUNDLE_ATTRIBUTE_IGNORE_NAME: &str = "ignore";
const BUNDLE_ATTRIBUTE_NO_FROM_COMPONENTS: &str = "ignore_from_components";

#[derive(Debug)]
struct BundleAttributes {
    impl_from_components: bool,
}

impl Default for BundleAttributes {
    fn default() -> Self {
        Self {
            impl_from_components: true,
        }
    }
}

/// Implement the `Bundle` trait.
#[proc_macro_derive(Bundle, attributes(bundle))]
pub fn derive_bundle(input: TokenStream) -> TokenStream {
    let ast = parse_macro_input!(input as DeriveInput);
    let ecs_path = bevy_ecs_path();

    let mut errors = vec![];

    let mut attributes = BundleAttributes::default();

    for attr in &ast.attrs {
        if attr.path().is_ident(BUNDLE_ATTRIBUTE_NAME) {
            let parsing = attr.parse_nested_meta(|meta| {
                if meta.path.is_ident(BUNDLE_ATTRIBUTE_NO_FROM_COMPONENTS) {
                    attributes.impl_from_components = false;
                    return Ok(());
                }

                Err(meta.error(format!("Invalid bundle container attribute. Allowed attributes: `{BUNDLE_ATTRIBUTE_NO_FROM_COMPONENTS}`")))
            });

            if let Err(error) = parsing {
                errors.push(error.into_compile_error());
            }
        }
    }

    let named_fields = match get_struct_fields(&ast.data, "derive(Bundle)") {
        Ok(fields) => fields,
        Err(e) => return e.into_compile_error().into(),
    };

    let mut field_kind = Vec::with_capacity(named_fields.len());

    for field in named_fields {
        let mut kind = BundleFieldKind::Component;

        for attr in field
            .attrs
            .iter()
            .filter(|a| a.path().is_ident(BUNDLE_ATTRIBUTE_NAME))
        {
            if let Err(error) = attr.parse_nested_meta(|meta| {
                if meta.path.is_ident(BUNDLE_ATTRIBUTE_IGNORE_NAME) {
                    kind = BundleFieldKind::Ignore;
                    Ok(())
                } else {
                    Err(meta.error(format!(
                        "Invalid bundle attribute. Use `{BUNDLE_ATTRIBUTE_IGNORE_NAME}`"
                    )))
                }
            }) {
                return error.into_compile_error().into();
            }
        }

        field_kind.push(kind);
    }

    let field = named_fields
        .iter()
        .map(|field| field.ident.as_ref())
        .collect::<Vec<_>>();

    let field_type = named_fields
        .iter()
        .map(|field| &field.ty)
        .collect::<Vec<_>>();

<<<<<<< HEAD
    let mut field_component_ids = Vec::new();
    let mut field_get_component_ids = Vec::new();
    let mut field_get_components = Vec::new();
    let mut field_get_fragmenting_values = Vec::new();
    let mut field_has_fragmenting_values = Vec::new();
    let mut field_from_components = Vec::new();
    let mut field_required_components = Vec::new();
=======
    let mut active_field_types = Vec::new();
    let mut active_field_tokens = Vec::new();
    let mut inactive_field_tokens = Vec::new();
>>>>>>> 8f08d6bc
    for (((i, field_type), field_kind), field) in field_type
        .iter()
        .enumerate()
        .zip(field_kind.iter())
        .zip(field.iter())
    {
        let field_tokens = match field {
            Some(field) => field.to_token_stream(),
            None => Index::from(i).to_token_stream(),
        };
        match field_kind {
            BundleFieldKind::Component => {
<<<<<<< HEAD
                field_component_ids.push(quote! {
                <#field_type as #ecs_path::bundle::Bundle>::component_ids(components, &mut *ids);
                });
                field_required_components.push(quote! {
                    <#field_type as #ecs_path::bundle::Bundle>::register_required_components(components, required_components);
                });
                field_get_component_ids.push(quote! {
                    <#field_type as #ecs_path::bundle::Bundle>::get_component_ids(components, &mut *ids);
                });
                field_has_fragmenting_values.push(quote! {
                    <#field_type as #ecs_path::bundle::Bundle>::has_fragmenting_values()
                });
                match field {
                    Some(field) => {
                        field_get_components.push(quote! {
                            self.#field.get_components(&mut *func);
                        });
                        field_from_components.push(quote! {
                            #field: <#field_type as #ecs_path::bundle::BundleFromComponents>::from_components(ctx, &mut *func),
                        });
                        field_get_fragmenting_values.push(quote! {
                            self.#field.get_fragmenting_values(components, &mut *values);
                        });
                    }
                    None => {
                        let index = Index::from(i);
                        field_get_components.push(quote! {
                            self.#index.get_components(&mut *func);
                        });
                        field_from_components.push(quote! {
                            #index: <#field_type as #ecs_path::bundle::BundleFromComponents>::from_components(ctx, &mut *func),
                        });
                        field_get_fragmenting_values.push(quote! {
                            self.#index.get_fragmenting_values(components, &mut *values);
                        });
                    }
                }
=======
                active_field_types.push(field_type);
                active_field_tokens.push(field_tokens);
>>>>>>> 8f08d6bc
            }

            BundleFieldKind::Ignore => inactive_field_tokens.push(field_tokens),
        }
    }
    let generics = ast.generics;
    let (impl_generics, ty_generics, where_clause) = generics.split_for_impl();
    let struct_name = &ast.ident;

    let bundle_impl = quote! {
        // SAFETY:
        // - ComponentId is returned in field-definition-order. [get_components] uses field-definition-order
        // - `Bundle::get_components` is exactly once for each member. Rely's on the Component -> Bundle implementation to properly pass
        //   the correct `StorageType` into the callback.
        #[allow(deprecated)]
        unsafe impl #impl_generics #ecs_path::bundle::Bundle for #struct_name #ty_generics #where_clause {
            fn component_ids(
                components: &mut #ecs_path::component::ComponentsRegistrator,
                ids: &mut impl FnMut(#ecs_path::component::ComponentId)
            ) {
                #(<#active_field_types as #ecs_path::bundle::Bundle>::component_ids(components, ids);)*
            }

            fn get_component_ids(
                components: &#ecs_path::component::Components,
                ids: &mut impl FnMut(Option<#ecs_path::component::ComponentId>)
            ) {
                #(<#active_field_types as #ecs_path::bundle::Bundle>::get_component_ids(components, &mut *ids);)*
            }

            fn register_required_components(
                components: &mut #ecs_path::component::ComponentsRegistrator,
                required_components: &mut #ecs_path::component::RequiredComponents
            ) {
                #(<#active_field_types as #ecs_path::bundle::Bundle>::register_required_components(components, required_components);)*
            }

            #[allow(unused_variables)]
            #[inline]
            fn get_fragmenting_values<'a>(
                &'a self,
                components: &mut #ecs_path::component::ComponentsRegistrator,
                values: &mut impl FnMut(#ecs_path::component::ComponentId, &'a dyn #ecs_path::fragmenting_value::FragmentingValue)
            ) {
                #(#field_get_fragmenting_values)*
            }

            #[inline(always)]
            fn has_fragmenting_values() -> bool {
                false #(|| #field_has_fragmenting_values)*
            }
        }
    };

    let dynamic_bundle_impl = quote! {
        #[allow(deprecated)]
        impl #impl_generics #ecs_path::bundle::DynamicBundle for #struct_name #ty_generics #where_clause {
            type Effect = ();
            #[allow(unused_variables)]
            #[inline]
            fn get_components(
                self,
                func: &mut impl FnMut(#ecs_path::component::StorageType, #ecs_path::ptr::OwningPtr<'_>)
            ) {
                #(<#active_field_types as #ecs_path::bundle::DynamicBundle>::get_components(self.#active_field_tokens, &mut *func);)*
            }
        }
    };

    let from_components_impl = attributes.impl_from_components.then(|| quote! {
        // SAFETY:
        // - ComponentId is returned in field-definition-order. [from_components] uses field-definition-order
        #[allow(deprecated)]
        unsafe impl #impl_generics #ecs_path::bundle::BundleFromComponents for #struct_name #ty_generics #where_clause {
            #[allow(unused_variables, non_snake_case)]
            unsafe fn from_components<__T, __F>(ctx: &mut __T, func: &mut __F) -> Self
            where
                __F: FnMut(&mut __T) -> #ecs_path::ptr::OwningPtr<'_>
            {
                Self {
                    #(#active_field_tokens: <#active_field_types as #ecs_path::bundle::BundleFromComponents>::from_components(ctx, &mut *func),)*
                    #(#inactive_field_tokens: ::core::default::Default::default(),)*
                }
            }
        }
    });

    let attribute_errors = &errors;

    TokenStream::from(quote! {
        #(#attribute_errors)*
        #bundle_impl
        #from_components_impl
        #dynamic_bundle_impl
    })
}

/// Implement the `MapEntities` trait.
#[proc_macro_derive(MapEntities, attributes(entities))]
pub fn derive_map_entities(input: TokenStream) -> TokenStream {
    let ast = parse_macro_input!(input as DeriveInput);
    let ecs_path = bevy_ecs_path();

    let map_entities_impl = map_entities(
        &ast.data,
        Ident::new("self", Span::call_site()),
        false,
        false,
    );

    let struct_name = &ast.ident;
    let (impl_generics, type_generics, where_clause) = &ast.generics.split_for_impl();
    TokenStream::from(quote! {
        impl #impl_generics #ecs_path::entity::MapEntities for #struct_name #type_generics #where_clause {
            fn map_entities<M: #ecs_path::entity::EntityMapper>(&mut self, mapper: &mut M) {
                #map_entities_impl
            }
        }
    })
}

/// Implement `SystemParam` to use a struct as a parameter in a system
#[proc_macro_derive(SystemParam, attributes(system_param))]
pub fn derive_system_param(input: TokenStream) -> TokenStream {
    let token_stream = input.clone();
    let ast = parse_macro_input!(input as DeriveInput);
    let Data::Struct(DataStruct {
        fields: field_definitions,
        ..
    }) = ast.data
    else {
        return syn::Error::new(
            ast.span(),
            "Invalid `SystemParam` type: expected a `struct`",
        )
        .into_compile_error()
        .into();
    };
    let path = bevy_ecs_path();

    let mut field_locals = Vec::new();
    let mut field_names = Vec::new();
    let mut fields = Vec::new();
    let mut field_types = Vec::new();
    let mut field_messages = Vec::new();
    for (i, field) in field_definitions.iter().enumerate() {
        field_locals.push(format_ident!("f{i}"));
        let i = Index::from(i);
        let field_value = field
            .ident
            .as_ref()
            .map(|f| quote! { #f })
            .unwrap_or_else(|| quote! { #i });
        field_names.push(format!("::{field_value}"));
        fields.push(field_value);
        field_types.push(&field.ty);
        let mut field_message = None;
        for meta in field
            .attrs
            .iter()
            .filter(|a| a.path().is_ident("system_param"))
        {
            if let Err(e) = meta.parse_nested_meta(|nested| {
                if nested.path.is_ident("validation_message") {
                    field_message = Some(nested.value()?.parse()?);
                    Ok(())
                } else {
                    Err(nested.error("Unsupported attribute"))
                }
            }) {
                return e.into_compile_error().into();
            }
        }
        field_messages.push(field_message.unwrap_or_else(|| quote! { err.message }));
    }

    let generics = ast.generics;

    // Emit an error if there's any unrecognized lifetime names.
    for lt in generics.lifetimes() {
        let ident = &lt.lifetime.ident;
        let w = format_ident!("w");
        let s = format_ident!("s");
        if ident != &w && ident != &s {
            return syn::Error::new_spanned(
                lt,
                r#"invalid lifetime name: expected `'w` or `'s`
 'w -- refers to data stored in the World.
 's -- refers to data stored in the SystemParam's state.'"#,
            )
            .into_compile_error()
            .into();
        }
    }

    let (_impl_generics, ty_generics, where_clause) = generics.split_for_impl();

    let lifetimeless_generics: Vec<_> = generics
        .params
        .iter()
        .filter(|g| !matches!(g, GenericParam::Lifetime(_)))
        .collect();

    let shadowed_lifetimes: Vec<_> = generics.lifetimes().map(|_| quote!('_)).collect();

    let mut punctuated_generics = Punctuated::<_, Comma>::new();
    punctuated_generics.extend(lifetimeless_generics.iter().map(|g| match g {
        GenericParam::Type(g) => GenericParam::Type(TypeParam {
            default: None,
            ..g.clone()
        }),
        GenericParam::Const(g) => GenericParam::Const(ConstParam {
            default: None,
            ..g.clone()
        }),
        _ => unreachable!(),
    }));

    let mut punctuated_generic_idents = Punctuated::<_, Comma>::new();
    punctuated_generic_idents.extend(lifetimeless_generics.iter().map(|g| match g {
        GenericParam::Type(g) => &g.ident,
        GenericParam::Const(g) => &g.ident,
        _ => unreachable!(),
    }));

    let punctuated_generics_no_bounds: Punctuated<_, Comma> = lifetimeless_generics
        .iter()
        .map(|&g| match g.clone() {
            GenericParam::Type(mut g) => {
                g.bounds.clear();
                GenericParam::Type(g)
            }
            g => g,
        })
        .collect();

    let mut tuple_types: Vec<_> = field_types.iter().map(|x| quote! { #x }).collect();
    let mut tuple_patterns: Vec<_> = field_locals.iter().map(|x| quote! { #x }).collect();

    // If the number of fields exceeds the 16-parameter limit,
    // fold the fields into tuples of tuples until we are below the limit.
    const LIMIT: usize = 16;
    while tuple_types.len() > LIMIT {
        let end = Vec::from_iter(tuple_types.drain(..LIMIT));
        tuple_types.push(parse_quote!( (#(#end,)*) ));

        let end = Vec::from_iter(tuple_patterns.drain(..LIMIT));
        tuple_patterns.push(parse_quote!( (#(#end,)*) ));
    }

    // Create a where clause for the `ReadOnlySystemParam` impl.
    // Ensure that each field implements `ReadOnlySystemParam`.
    let mut read_only_generics = generics.clone();
    let read_only_where_clause = read_only_generics.make_where_clause();
    for field_type in &field_types {
        read_only_where_clause
            .predicates
            .push(syn::parse_quote!(#field_type: #path::system::ReadOnlySystemParam));
    }

    let fields_alias =
        ensure_no_collision(format_ident!("__StructFieldsAlias"), token_stream.clone());

    let struct_name = &ast.ident;
    let state_struct_visibility = &ast.vis;
    let state_struct_name = ensure_no_collision(format_ident!("FetchState"), token_stream);

    let mut builder_name = None;
    for meta in ast
        .attrs
        .iter()
        .filter(|a| a.path().is_ident("system_param"))
    {
        if let Err(e) = meta.parse_nested_meta(|nested| {
            if nested.path.is_ident("builder") {
                builder_name = Some(format_ident!("{struct_name}Builder"));
                Ok(())
            } else {
                Err(nested.error("Unsupported attribute"))
            }
        }) {
            return e.into_compile_error().into();
        }
    }

    let builder = builder_name.map(|builder_name| {
        let builder_type_parameters: Vec<_> = (0..fields.len()).map(|i| format_ident!("B{i}")).collect();
        let builder_doc_comment = format!("A [`SystemParamBuilder`] for a [`{struct_name}`].");
        let builder_struct = quote! {
            #[doc = #builder_doc_comment]
            struct #builder_name<#(#builder_type_parameters,)*> {
                #(#fields: #builder_type_parameters,)*
            }
        };
        let lifetimes: Vec<_> = generics.lifetimes().collect();
        let generic_struct = quote!{ #struct_name <#(#lifetimes,)* #punctuated_generic_idents> };
        let builder_impl = quote!{
            // SAFETY: This delegates to the `SystemParamBuilder` for tuples.
            unsafe impl<
                #(#lifetimes,)*
                #(#builder_type_parameters: #path::system::SystemParamBuilder<#field_types>,)*
                #punctuated_generics
            > #path::system::SystemParamBuilder<#generic_struct> for #builder_name<#(#builder_type_parameters,)*>
                #where_clause
            {
                fn build(self, world: &mut #path::world::World) -> <#generic_struct as #path::system::SystemParam>::State {
                    let #builder_name { #(#fields: #field_locals,)* } = self;
                    #state_struct_name {
                        state: #path::system::SystemParamBuilder::build((#(#tuple_patterns,)*), world)
                    }
                }
            }
        };
        (builder_struct, builder_impl)
    });
    let (builder_struct, builder_impl) = builder.unzip();

    TokenStream::from(quote! {
        // We define the FetchState struct in an anonymous scope to avoid polluting the user namespace.
        // The struct can still be accessed via SystemParam::State, e.g. EventReaderState can be accessed via
        // <EventReader<'static, 'static, T> as SystemParam>::State
        const _: () = {
            // Allows rebinding the lifetimes of each field type.
            type #fields_alias <'w, 's, #punctuated_generics_no_bounds> = (#(#tuple_types,)*);

            #[doc(hidden)]
            #state_struct_visibility struct #state_struct_name <#(#lifetimeless_generics,)*>
            #where_clause {
                state: <#fields_alias::<'static, 'static, #punctuated_generic_idents> as #path::system::SystemParam>::State,
            }

            unsafe impl<#punctuated_generics> #path::system::SystemParam for
                #struct_name <#(#shadowed_lifetimes,)* #punctuated_generic_idents> #where_clause
            {
                type State = #state_struct_name<#punctuated_generic_idents>;
                type Item<'w, 's> = #struct_name #ty_generics;

                fn init_state(world: &mut #path::world::World) -> Self::State {
                    #state_struct_name {
                        state: <#fields_alias::<'_, '_, #punctuated_generic_idents> as #path::system::SystemParam>::init_state(world),
                    }
                }

                fn init_access(state: &Self::State, system_meta: &mut #path::system::SystemMeta, component_access_set: &mut #path::query::FilteredAccessSet<#path::component::ComponentId>, world: &mut #path::world::World) {
                    <#fields_alias::<'_, '_, #punctuated_generic_idents> as #path::system::SystemParam>::init_access(&state.state, system_meta, component_access_set, world);
                }

                fn apply(state: &mut Self::State, system_meta: &#path::system::SystemMeta, world: &mut #path::world::World) {
                    <#fields_alias::<'_, '_, #punctuated_generic_idents> as #path::system::SystemParam>::apply(&mut state.state, system_meta, world);
                }

                fn queue(state: &mut Self::State, system_meta: &#path::system::SystemMeta, world: #path::world::DeferredWorld) {
                    <#fields_alias::<'_, '_, #punctuated_generic_idents> as #path::system::SystemParam>::queue(&mut state.state, system_meta, world);
                }

                #[inline]
                unsafe fn validate_param<'w, 's>(
                    state: &'s mut Self::State,
                    _system_meta: &#path::system::SystemMeta,
                    _world: #path::world::unsafe_world_cell::UnsafeWorldCell<'w>,
                ) -> Result<(), #path::system::SystemParamValidationError> {
                    let #state_struct_name { state: (#(#tuple_patterns,)*) } = state;
                    #(
                        <#field_types as #path::system::SystemParam>::validate_param(#field_locals, _system_meta, _world)
                            .map_err(|err| #path::system::SystemParamValidationError::new::<Self>(err.skipped, #field_messages, #field_names))?;
                    )*
                    Result::Ok(())
                }

                #[inline]
                unsafe fn get_param<'w, 's>(
                    state: &'s mut Self::State,
                    system_meta: &#path::system::SystemMeta,
                    world: #path::world::unsafe_world_cell::UnsafeWorldCell<'w>,
                    change_tick: #path::component::Tick,
                ) -> Self::Item<'w, 's> {
                    let (#(#tuple_patterns,)*) = <
                        (#(#tuple_types,)*) as #path::system::SystemParam
                    >::get_param(&mut state.state, system_meta, world, change_tick);
                    #struct_name {
                        #(#fields: #field_locals,)*
                    }
                }
            }

            // Safety: Each field is `ReadOnlySystemParam`, so this can only read from the `World`
            unsafe impl<'w, 's, #punctuated_generics> #path::system::ReadOnlySystemParam for #struct_name #ty_generics #read_only_where_clause {}

            #builder_impl
        };

        #builder_struct
    })
}

/// Implement `QueryData` to use a struct as a data parameter in a query
#[proc_macro_derive(QueryData, attributes(query_data))]
pub fn derive_query_data(input: TokenStream) -> TokenStream {
    derive_query_data_impl(input)
}

/// Implement `QueryFilter` to use a struct as a filter parameter in a query
#[proc_macro_derive(QueryFilter, attributes(query_filter))]
pub fn derive_query_filter(input: TokenStream) -> TokenStream {
    derive_query_filter_impl(input)
}

/// Derive macro generating an impl of the trait `ScheduleLabel`.
///
/// This does not work for unions.
#[proc_macro_derive(ScheduleLabel)]
pub fn derive_schedule_label(input: TokenStream) -> TokenStream {
    let input = parse_macro_input!(input as DeriveInput);
    let mut trait_path = bevy_ecs_path();
    trait_path.segments.push(format_ident!("schedule").into());
    trait_path
        .segments
        .push(format_ident!("ScheduleLabel").into());
    derive_label(input, "ScheduleLabel", &trait_path)
}

/// Derive macro generating an impl of the trait `SystemSet`.
///
/// This does not work for unions.
#[proc_macro_derive(SystemSet)]
pub fn derive_system_set(input: TokenStream) -> TokenStream {
    let input = parse_macro_input!(input as DeriveInput);
    let mut trait_path = bevy_ecs_path();
    trait_path.segments.push(format_ident!("schedule").into());
    trait_path.segments.push(format_ident!("SystemSet").into());
    derive_label(input, "SystemSet", &trait_path)
}

pub(crate) fn bevy_ecs_path() -> syn::Path {
    BevyManifest::shared().get_path("bevy_ecs")
}

/// Implement the `Event` trait.
#[proc_macro_derive(Event)]
pub fn derive_event(input: TokenStream) -> TokenStream {
    component::derive_event(input)
}

/// Implement the `EntityEvent` trait.
#[proc_macro_derive(EntityEvent, attributes(entity_event))]
pub fn derive_entity_event(input: TokenStream) -> TokenStream {
    component::derive_entity_event(input)
}

/// Implement the `BufferedEvent` trait.
#[proc_macro_derive(BufferedEvent)]
pub fn derive_buffered_event(input: TokenStream) -> TokenStream {
    component::derive_buffered_event(input)
}

/// Implement the `Resource` trait.
#[proc_macro_derive(Resource)]
pub fn derive_resource(input: TokenStream) -> TokenStream {
    component::derive_resource(input)
}

/// Implement the `Component` trait.
#[proc_macro_derive(
    Component,
    attributes(component, require, relationship, relationship_target, entities)
)]
pub fn derive_component(input: TokenStream) -> TokenStream {
    component::derive_component(input)
}

/// Implement the `FromWorld` trait.
#[proc_macro_derive(FromWorld, attributes(from_world))]
pub fn derive_from_world(input: TokenStream) -> TokenStream {
    let bevy_ecs_path = bevy_ecs_path();
    let ast = parse_macro_input!(input as DeriveInput);
    let name = ast.ident;
    let (impl_generics, ty_generics, where_clauses) = ast.generics.split_for_impl();

    let (fields, variant_ident) = match &ast.data {
        Data::Struct(data) => (&data.fields, None),
        Data::Enum(data) => {
            match data.variants.iter().find(|variant| {
                variant
                    .attrs
                    .iter()
                    .any(|attr| attr.path().is_ident("from_world"))
            }) {
                Some(variant) => (&variant.fields, Some(&variant.ident)),
                None => {
                    return syn::Error::new(
                        Span::call_site(),
                        "No variant found with the `#[from_world]` attribute",
                    )
                    .into_compile_error()
                    .into();
                }
            }
        }
        Data::Union(_) => {
            return syn::Error::new(
                Span::call_site(),
                "#[derive(FromWorld)]` does not support unions",
            )
            .into_compile_error()
            .into();
        }
    };

    let field_init_expr = quote!(#bevy_ecs_path::world::FromWorld::from_world(world));
    let members = fields.members();

    let field_initializers = match variant_ident {
        Some(variant_ident) => quote!( Self::#variant_ident {
            #(#members: #field_init_expr),*
        }),
        None => quote!( Self {
            #(#members: #field_init_expr),*
        }),
    };

    TokenStream::from(quote! {
            impl #impl_generics #bevy_ecs_path::world::FromWorld for #name #ty_generics #where_clauses {
                fn from_world(world: &mut #bevy_ecs_path::world::World) -> Self {
                    #field_initializers
                }
            }
    })
}<|MERGE_RESOLUTION|>--- conflicted
+++ resolved
@@ -113,19 +113,9 @@
         .map(|field| &field.ty)
         .collect::<Vec<_>>();
 
-<<<<<<< HEAD
-    let mut field_component_ids = Vec::new();
-    let mut field_get_component_ids = Vec::new();
-    let mut field_get_components = Vec::new();
-    let mut field_get_fragmenting_values = Vec::new();
-    let mut field_has_fragmenting_values = Vec::new();
-    let mut field_from_components = Vec::new();
-    let mut field_required_components = Vec::new();
-=======
     let mut active_field_types = Vec::new();
     let mut active_field_tokens = Vec::new();
     let mut inactive_field_tokens = Vec::new();
->>>>>>> 8f08d6bc
     for (((i, field_type), field_kind), field) in field_type
         .iter()
         .enumerate()
@@ -138,48 +128,8 @@
         };
         match field_kind {
             BundleFieldKind::Component => {
-<<<<<<< HEAD
-                field_component_ids.push(quote! {
-                <#field_type as #ecs_path::bundle::Bundle>::component_ids(components, &mut *ids);
-                });
-                field_required_components.push(quote! {
-                    <#field_type as #ecs_path::bundle::Bundle>::register_required_components(components, required_components);
-                });
-                field_get_component_ids.push(quote! {
-                    <#field_type as #ecs_path::bundle::Bundle>::get_component_ids(components, &mut *ids);
-                });
-                field_has_fragmenting_values.push(quote! {
-                    <#field_type as #ecs_path::bundle::Bundle>::has_fragmenting_values()
-                });
-                match field {
-                    Some(field) => {
-                        field_get_components.push(quote! {
-                            self.#field.get_components(&mut *func);
-                        });
-                        field_from_components.push(quote! {
-                            #field: <#field_type as #ecs_path::bundle::BundleFromComponents>::from_components(ctx, &mut *func),
-                        });
-                        field_get_fragmenting_values.push(quote! {
-                            self.#field.get_fragmenting_values(components, &mut *values);
-                        });
-                    }
-                    None => {
-                        let index = Index::from(i);
-                        field_get_components.push(quote! {
-                            self.#index.get_components(&mut *func);
-                        });
-                        field_from_components.push(quote! {
-                            #index: <#field_type as #ecs_path::bundle::BundleFromComponents>::from_components(ctx, &mut *func),
-                        });
-                        field_get_fragmenting_values.push(quote! {
-                            self.#index.get_fragmenting_values(components, &mut *values);
-                        });
-                    }
-                }
-=======
                 active_field_types.push(field_type);
                 active_field_tokens.push(field_tokens);
->>>>>>> 8f08d6bc
             }
 
             BundleFieldKind::Ignore => inactive_field_tokens.push(field_tokens),
@@ -224,12 +174,12 @@
                 components: &mut #ecs_path::component::ComponentsRegistrator,
                 values: &mut impl FnMut(#ecs_path::component::ComponentId, &'a dyn #ecs_path::fragmenting_value::FragmentingValue)
             ) {
-                #(#field_get_fragmenting_values)*
+                #(self.#active_field_tokens.get_fragmenting_values(components, &mut *values);)*
             }
 
             #[inline(always)]
             fn has_fragmenting_values() -> bool {
-                false #(|| #field_has_fragmenting_values)*
+                false #(|| <#active_field_types as #ecs_path::bundle::Bundle>::has_fragmenting_values())*
             }
         }
     };
