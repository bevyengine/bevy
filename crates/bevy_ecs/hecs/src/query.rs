// Copyright 2019 Google LLC
//
// Licensed under the Apache License, Version 2.0 (the "License");
// you may not use this file except in compliance with the License.
// You may obtain a copy of the License at
//
//     https://www.apache.org/licenses/LICENSE-2.0
//
// Unless required by applicable law or agreed to in writing, software
// distributed under the License is distributed on an "AS IS" BASIS,
// WITHOUT WARRANTIES OR CONDITIONS OF ANY KIND, either express or implied.
// See the License for the specific language governing permissions and
// limitations under the License.

// modified by Bevy contributors

use core::{
    marker::PhantomData,
    ops::{Deref, DerefMut},
    ptr::NonNull,
};

use std::vec;

use crate::{access::QueryAccess, archetype::Archetype, Component, Entity, MissingComponent};

/// A collection of component types to fetch from a `World`
pub trait Query {
    #[doc(hidden)]
    type Fetch: for<'a> Fetch<'a>;
}

/// A fetch that is read only. This should only be implemented for read-only fetches.
pub unsafe trait ReadOnlyFetch {}

/// A fetch that will always match every entity in an archetype (aka Fetch::should_skip always returns false)
pub trait UnfilteredFetch {}

/// Streaming iterators over contiguous homogeneous ranges of components
pub trait Fetch<'a>: Sized {
    /// Type of value to be fetched
    type Item;

    /// A value on which `get` may never be called
    #[allow(clippy::declare_interior_mutable_const)] // no const fn in traits
    const DANGLING: Self;

    /// How this query will access `archetype`, if at all
    fn access() -> QueryAccess;

    /// Construct a `Fetch` for `archetype` if it should be traversed
    ///
    /// # Safety
    /// `offset` must be in bounds of `archetype`
    unsafe fn get(archetype: &'a Archetype, offset: usize) -> Option<Self>;

    /// if this returns true, the nth item should be skipped during iteration
    ///
    /// # Safety
    /// shouldn't be called if there is no current item
    unsafe fn should_skip(&self, _n: usize) -> bool {
        false
    }

    /// Access the `n`th item in this archetype without bounds checking
    ///
    /// # Safety
    /// - Must only be called after `borrow`
    /// - `release` must not be called while `'a` is still live
    /// - Bounds-checking must be performed externally
    /// - Any resulting borrows must be legal (e.g. no &mut to something another iterator might access)
    unsafe fn fetch(&self, n: usize) -> Self::Item;
}

#[derive(Copy, Clone, Debug)]
pub struct EntityFetch(NonNull<Entity>);
unsafe impl ReadOnlyFetch for EntityFetch {}
impl UnfilteredFetch for EntityFetch {}

impl Query for Entity {
    type Fetch = EntityFetch;
}

impl<'a> Fetch<'a> for EntityFetch {
    type Item = Entity;

    const DANGLING: Self = Self(NonNull::dangling());

    #[inline]
    unsafe fn get(archetype: &'a Archetype, offset: usize) -> Option<Self> {
        Some(EntityFetch(NonNull::new_unchecked(
            archetype.entities().as_ptr().add(offset),
        )))
    }

    #[inline]
    unsafe fn fetch(&self, n: usize) -> Self::Item {
        *self.0.as_ptr().add(n)
    }

    #[inline]
    fn access() -> QueryAccess {
        QueryAccess::None
    }
}

impl<'a, T: Component> Query for &'a T {
    type Fetch = FetchRead<T>;
}

#[doc(hidden)]
pub struct FetchRead<T>(NonNull<T>);

unsafe impl<T> ReadOnlyFetch for FetchRead<T> {}
impl<T> UnfilteredFetch for FetchRead<T> {}

impl<'a, T: Component> Fetch<'a> for FetchRead<T> {
    type Item = &'a T;

    const DANGLING: Self = Self(NonNull::dangling());

    unsafe fn get(archetype: &'a Archetype, offset: usize) -> Option<Self> {
        archetype
            .get::<T>()
            .map(|x| Self(NonNull::new_unchecked(x.as_ptr().add(offset))))
    }

    #[inline]
    unsafe fn fetch(&self, n: usize) -> &'a T {
        &*self.0.as_ptr().add(n)
    }

    #[inline]
    fn access() -> QueryAccess {
        QueryAccess::read::<T>()
    }
}

impl<'a, T: Component> Query for &'a mut T {
    type Fetch = FetchMut<T>;
}

impl<T: Query> Query for Option<T> {
    type Fetch = TryFetch<T::Fetch>;
}

/// Unique borrow of an entity's component
pub struct Mut<'a, T: Component> {
    pub(crate) value: &'a mut T,
    pub(crate) mutated: &'a mut bool,
}

impl<'a, T: Component> Mut<'a, T> {
    /// Creates a new mutable reference to a component. This is unsafe because the index bounds are not checked.
    ///
    /// # Safety
    /// This doesn't check the bounds of index in archetype
    pub unsafe fn new(archetype: &'a Archetype, index: usize) -> Result<Self, MissingComponent> {
        let (target, type_state) = archetype
            .get_with_type_state::<T>()
            .ok_or_else(MissingComponent::new::<T>)?;
        Ok(Self {
            value: &mut *target.as_ptr().add(index),
            mutated: &mut *type_state.mutated().as_ptr().add(index),
        })
    }
}

unsafe impl<T: Component> Send for Mut<'_, T> {}
unsafe impl<T: Component> Sync for Mut<'_, T> {}

impl<'a, T: Component> Deref for Mut<'a, T> {
    type Target = T;

    #[inline]
    fn deref(&self) -> &T {
        self.value
    }
}

impl<'a, T: Component> DerefMut for Mut<'a, T> {
    #[inline]
    fn deref_mut(&mut self) -> &mut T {
        *self.mutated = true;
        self.value
    }
}

impl<'a, T: Component + core::fmt::Debug> core::fmt::Debug for Mut<'a, T> {
    fn fmt(&self, f: &mut core::fmt::Formatter<'_>) -> core::fmt::Result {
        self.value.fmt(f)
    }
}

impl<'a, T: Component> Query for Mut<'a, T> {
    type Fetch = FetchMut<T>;
}
#[doc(hidden)]
pub struct FetchMut<T>(NonNull<T>, NonNull<bool>);
impl<T> UnfilteredFetch for FetchMut<T> {}

impl<'a, T: Component> Fetch<'a> for FetchMut<T> {
    type Item = Mut<'a, T>;

    const DANGLING: Self = Self(NonNull::dangling(), NonNull::dangling());

    unsafe fn get(archetype: &'a Archetype, offset: usize) -> Option<Self> {
        archetype
            .get_with_type_state::<T>()
            .map(|(components, type_state)| {
                Self(
                    NonNull::new_unchecked(components.as_ptr().add(offset)),
                    NonNull::new_unchecked(type_state.mutated().as_ptr().add(offset)),
                )
            })
    }

    #[inline]
    unsafe fn fetch(&self, n: usize) -> Mut<'a, T> {
        Mut {
            value: &mut *self.0.as_ptr().add(n),
            mutated: &mut *self.1.as_ptr().add(n),
        }
    }

    #[inline]
    fn access() -> QueryAccess {
        QueryAccess::write::<T>()
    }
}

macro_rules! impl_or_query {
    ( $( $T:ident ),+ ) => {
        impl<$( $T: Query ),+> Query for Or<($( $T ),+)> {
            type Fetch = FetchOr<($( $T::Fetch ),+)>;
        }

        impl<'a, $( $T: Fetch<'a> ),+> Fetch<'a> for FetchOr<($( $T ),+)> {
            type Item = ($( $T::Item ),+);

            const DANGLING: Self = Self(($( $T::DANGLING ),+));

            fn access() -> QueryAccess {
                QueryAccess::union(vec![
                    $($T::access(),)+
                ])
            }


            unsafe fn get(archetype: &'a Archetype, offset: usize) -> Option<Self> {
                Some(Self(( $( $T::get(archetype, offset)?),+ )))
            }

            #[allow(non_snake_case)]
            unsafe fn fetch(&self, n: usize) -> Self::Item {
                let ($( $T ),+) = &self.0;
                ($( $T.fetch(n) ),+)
            }

             #[allow(non_snake_case)]
            unsafe fn should_skip(&self, n: usize) -> bool {
                let ($( $T ),+) = &self.0;
                true $( && $T.should_skip(n) )+
            }
        }

        unsafe impl<$( $T: ReadOnlyFetch ),+> ReadOnlyFetch for Or<($( $T ),+)> {}
        unsafe impl<$( $T: ReadOnlyFetch ),+> ReadOnlyFetch for FetchOr<($( $T ),+)> {}
    };
}

impl_or_query!(Q1, Q2);
impl_or_query!(Q1, Q2, Q3);
impl_or_query!(Q1, Q2, Q3, Q4);
impl_or_query!(Q1, Q2, Q3, Q4, Q5);
impl_or_query!(Q1, Q2, Q3, Q4, Q5, Q6);
impl_or_query!(Q1, Q2, Q3, Q4, Q5, Q6, Q7);
impl_or_query!(Q1, Q2, Q3, Q4, Q5, Q6, Q7, Q8);
impl_or_query!(Q1, Q2, Q3, Q4, Q5, Q6, Q7, Q8, Q9);
impl_or_query!(Q1, Q2, Q3, Q4, Q5, Q6, Q7, Q8, Q9, Q10);

/// Query transformer performing a logical or on a pair of queries
/// Intended to be used on Mutated or Changed queries.
/// # Example
/// ```
/// # use bevy_hecs::*;
/// let mut world = World::new();
/// world.spawn((123, true, 1., Some(1)));
/// world.spawn((456, false, 2., Some(0)));
/// for mut b in world.query_mut::<Mut<i32>>().skip(1).take(1) {
///     *b += 1;
/// }
/// let components = world
///     .query_mut::<Or<(Mutated<bool>, Mutated<i32>, Mutated<f64>, Mutated<Option<i32>>)>>()
///     .map(|(b, i, f, o)| (*b, *i))
///     .collect::<Vec<_>>();
/// assert_eq!(components, &[(false, 457)]);
/// ```
pub struct Or<T>(PhantomData<T>);
//pub struct Or<Q1, Q2, Q3>(PhantomData<(Q1, Q2, Q3)>);

#[doc(hidden)]
pub struct FetchOr<T>(T);

/// Query transformer that retrieves components of type `T` that have been mutated since the start of the frame.
/// Added components do not count as mutated.
pub struct Mutated<'a, T> {
    value: &'a T,
}

impl<'a, T: Component> Deref for Mutated<'a, T> {
    type Target = T;

    #[inline]
    fn deref(&self) -> &T {
        self.value
    }
}

impl<'a, T: Component> Query for Mutated<'a, T> {
    type Fetch = FetchMutated<T>;
}

#[doc(hidden)]
pub struct FetchMutated<T>(NonNull<T>, NonNull<bool>);
unsafe impl<T> ReadOnlyFetch for FetchMutated<T> {}

impl<'a, T: Component> Fetch<'a> for FetchMutated<T> {
    type Item = Mutated<'a, T>;

    const DANGLING: Self = Self(NonNull::dangling(), NonNull::dangling());

    #[inline]
    fn access() -> QueryAccess {
        QueryAccess::read::<T>()
    }

    unsafe fn get(archetype: &'a Archetype, offset: usize) -> Option<Self> {
        archetype
            .get_with_type_state::<T>()
            .map(|(components, type_state)| {
                Self(
                    NonNull::new_unchecked(components.as_ptr().add(offset)),
                    NonNull::new_unchecked(type_state.mutated().as_ptr().add(offset)),
                )
            })
    }

    unsafe fn should_skip(&self, n: usize) -> bool {
        // skip if the current item wasn't mutated
        !*self.1.as_ptr().add(n)
    }

    #[inline]
    unsafe fn fetch(&self, n: usize) -> Self::Item {
        Mutated {
            value: &*self.0.as_ptr().add(n),
        }
    }
}

/// Query transformer that retrieves components of type `T` that have been added since the start of the frame.
pub struct Added<'a, T> {
    value: &'a T,
}

impl<'a, T: Component> Deref for Added<'a, T> {
    type Target = T;

    #[inline]
    fn deref(&self) -> &T {
        self.value
    }
}

impl<'a, T: Component> Query for Added<'a, T> {
    type Fetch = FetchAdded<T>;
}

#[doc(hidden)]
pub struct FetchAdded<T>(NonNull<T>, NonNull<bool>);
unsafe impl<T> ReadOnlyFetch for FetchAdded<T> {}

impl<'a, T: Component> Fetch<'a> for FetchAdded<T> {
    type Item = Added<'a, T>;

    const DANGLING: Self = Self(NonNull::dangling(), NonNull::dangling());

    #[inline]
    fn access() -> QueryAccess {
        QueryAccess::read::<T>()
    }

    unsafe fn get(archetype: &'a Archetype, offset: usize) -> Option<Self> {
        archetype
            .get_with_type_state::<T>()
            .map(|(components, type_state)| {
                Self(
                    NonNull::new_unchecked(components.as_ptr().add(offset)),
                    NonNull::new_unchecked(type_state.added().as_ptr().add(offset)),
                )
            })
    }

    unsafe fn should_skip(&self, n: usize) -> bool {
        // skip if the current item wasn't added
        !*self.1.as_ptr().add(n)
    }

    #[inline]
    unsafe fn fetch(&self, n: usize) -> Self::Item {
        Added {
            value: &*self.0.as_ptr().add(n),
        }
    }
}

/// Query transformer that retrieves components of type `T` that have either been mutated or added since the start of the frame.
pub struct Changed<'a, T> {
    value: &'a T,
}

impl<'a, T: Component> Deref for Changed<'a, T> {
    type Target = T;

    #[inline]
    fn deref(&self) -> &T {
        self.value
    }
}

impl<'a, T: Component> Query for Changed<'a, T> {
    type Fetch = FetchChanged<T>;
}

#[doc(hidden)]
pub struct FetchChanged<T>(NonNull<T>, NonNull<bool>, NonNull<bool>);
unsafe impl<T> ReadOnlyFetch for FetchChanged<T> {}

impl<'a, T: Component> Fetch<'a> for FetchChanged<T> {
    type Item = Changed<'a, T>;

    const DANGLING: Self = Self(
        NonNull::dangling(),
        NonNull::dangling(),
        NonNull::dangling(),
    );

    #[inline]
    fn access() -> QueryAccess {
        QueryAccess::read::<T>()
    }

    unsafe fn get(archetype: &'a Archetype, offset: usize) -> Option<Self> {
        archetype
            .get_with_type_state::<T>()
            .map(|(components, type_state)| {
                Self(
                    NonNull::new_unchecked(components.as_ptr().add(offset)),
                    NonNull::new_unchecked(type_state.added().as_ptr().add(offset)),
                    NonNull::new_unchecked(type_state.mutated().as_ptr().add(offset)),
                )
            })
    }

    unsafe fn should_skip(&self, n: usize) -> bool {
        // skip if the current item wasn't added or mutated
        !*self.1.as_ptr().add(n) && !*self.2.as_ptr().add(n)
    }

    #[inline]
    unsafe fn fetch(&self, n: usize) -> Self::Item {
        Changed {
            value: &*self.0.as_ptr().add(n),
        }
    }
}

#[doc(hidden)]
pub struct TryFetch<T>(Option<T>);
unsafe impl<T> ReadOnlyFetch for TryFetch<T> where T: ReadOnlyFetch {}
impl<T> UnfilteredFetch for TryFetch<T> where T: UnfilteredFetch {}

impl<'a, T: Fetch<'a>> Fetch<'a> for TryFetch<T> {
    type Item = Option<T::Item>;

    const DANGLING: Self = Self(None);

    #[inline]
    fn access() -> QueryAccess {
        QueryAccess::optional(T::access())
    }

    unsafe fn get(archetype: &'a Archetype, offset: usize) -> Option<Self> {
        Some(Self(T::get(archetype, offset)))
    }

    unsafe fn fetch(&self, n: usize) -> Option<T::Item> {
        Some(self.0.as_ref()?.fetch(n))
    }

    unsafe fn should_skip(&self, n: usize) -> bool {
        self.0.as_ref().map_or(false, |fetch| fetch.should_skip(n))
    }
}

/// Query transformer skipping entities that have a `T` component
///
/// See also `QueryBorrow::without`.
///
/// # Example
/// ```
/// # use bevy_hecs::*;
/// let mut world = World::new();
/// let a = world.spawn((123, true, "abc"));
/// let b = world.spawn((456, false));
/// let c = world.spawn((42, "def"));
/// let entities = world.query::<Without<bool, (Entity, &i32)>>()
///     .map(|(e, &i)| (e, i))
///     .collect::<Vec<_>>();
/// assert_eq!(entities, &[(c, 42)]);
/// ```
pub struct Without<T, Q>(PhantomData<(Q, fn(T))>);

impl<T: Component, Q: Query> Query for Without<T, Q> {
    type Fetch = FetchWithout<T, Q::Fetch>;
}

#[doc(hidden)]
pub struct FetchWithout<T, F>(F, PhantomData<fn(T)>);
unsafe impl<'a, T: Component, F: Fetch<'a>> ReadOnlyFetch for FetchWithout<T, F> where
    F: ReadOnlyFetch
{
}
impl<T, F> UnfilteredFetch for FetchWithout<T, F> where F: UnfilteredFetch {}

impl<'a, T: Component, F: Fetch<'a>> Fetch<'a> for FetchWithout<T, F> {
    type Item = F::Item;

    const DANGLING: Self = Self(F::DANGLING, PhantomData);

    #[inline]
    fn access() -> QueryAccess {
        QueryAccess::without::<T>(F::access())
    }

    unsafe fn get(archetype: &'a Archetype, offset: usize) -> Option<Self> {
        if archetype.has::<T>() {
            return None;
        }
        Some(Self(F::get(archetype, offset)?, PhantomData))
    }

    unsafe fn fetch(&self, n: usize) -> F::Item {
        self.0.fetch(n)
    }

    unsafe fn should_skip(&self, n: usize) -> bool {
        self.0.should_skip(n)
    }
}

/// Query transformer skipping entities that do not have a `T` component
///
/// See also `QueryBorrow::with`.
///
/// # Example
/// ```
/// # use bevy_hecs::*;
/// let mut world = World::new();
/// let a = world.spawn((123, true, "abc"));
/// let b = world.spawn((456, false));
/// let c = world.spawn((42, "def"));
/// let entities = world.query::<With<bool, (Entity, &i32)>>()
///     .map(|(e, &i)| (e, i))
///     .collect::<Vec<_>>();
/// assert_eq!(entities.len(), 2);
/// assert!(entities.contains(&(a, 123)));
/// assert!(entities.contains(&(b, 456)));
/// ```
pub struct With<T, Q>(PhantomData<(Q, fn(T))>);

impl<T: Component, Q: Query> Query for With<T, Q> {
    type Fetch = FetchWith<T, Q::Fetch>;
}

#[doc(hidden)]
pub struct FetchWith<T, F>(F, PhantomData<fn(T)>);
unsafe impl<'a, T: Component, F: Fetch<'a>> ReadOnlyFetch for FetchWith<T, F> where F: ReadOnlyFetch {}
impl<T, F> UnfilteredFetch for FetchWith<T, F> where F: UnfilteredFetch {}

impl<'a, T: Component, F: Fetch<'a>> Fetch<'a> for FetchWith<T, F> {
    type Item = F::Item;

    const DANGLING: Self = Self(F::DANGLING, PhantomData);

    #[inline]
    fn access() -> QueryAccess {
        QueryAccess::with::<T>(F::access())
    }

    unsafe fn get(archetype: &'a Archetype, offset: usize) -> Option<Self> {
        if !archetype.has::<T>() {
            return None;
        }
        Some(Self(F::get(archetype, offset)?, PhantomData))
    }

    unsafe fn fetch(&self, n: usize) -> F::Item {
        self.0.fetch(n)
    }

    unsafe fn should_skip(&self, n: usize) -> bool {
        self.0.should_skip(n)
    }
}

struct ChunkInfo<Q: Query> {
    fetch: Q::Fetch,
    len: usize,
}

/// Iterator over the set of entities with the components in `Q`
pub struct QueryIter<'w, Q: Query> {
    archetypes: &'w [Archetype],
    archetype_index: usize,
    chunk_info: ChunkInfo<Q>,
    chunk_position: usize,
}

impl<'w, Q: Query> QueryIter<'w, Q> {
    // #[allow(clippy::declare_interior_mutable_const)] // no trait bounds on const fns
    // const EMPTY: Q::Fetch = Q::Fetch::DANGLING;
    const EMPTY: ChunkInfo<Q> = ChunkInfo {
        fetch: Q::Fetch::DANGLING,
        len: 0,
    };

    /// Creates a new QueryIter
    #[inline]
    pub(crate) fn new(archetypes: &'w [Archetype]) -> Self {
        Self {
            archetypes,
            archetype_index: 0,
            chunk_info: Self::EMPTY,
            chunk_position: 0,
        }
    }
}

impl<'w, Q: Query> Iterator for QueryIter<'w, Q> {
    type Item = <Q::Fetch as Fetch<'w>>::Item;

    #[inline]
    fn next(&mut self) -> Option<Self::Item> {
        unsafe {
            loop {
                if self.chunk_position == self.chunk_info.len {
                    let archetype = self.archetypes.get(self.archetype_index)?;
                    self.archetype_index += 1;
                    self.chunk_position = 0;
                    self.chunk_info = Q::Fetch::get(archetype, 0)
                        .map(|fetch| ChunkInfo {
                            fetch,
                            len: archetype.len(),
                        })
                        .unwrap_or(Self::EMPTY);
                    continue;
<<<<<<< HEAD
                }

                if self
                    .chunk_info
                    .fetch
                    .should_skip(self.chunk_position as usize)
                {
                    self.chunk_position += 1;
                    continue;
                }

=======
                }

                if self
                    .chunk_info
                    .fetch
                    .should_skip(self.chunk_position as usize)
                {
                    self.chunk_position += 1;
                    continue;
                }

>>>>>>> 28e6271f
                let item = Some(self.chunk_info.fetch.fetch(self.chunk_position as usize));
                self.chunk_position += 1;
                return item;
            }
        }
    }
}

// if the Fetch is an UnfilteredFetch, then we can cheaply compute the length of the query by getting
// the length of each matching archetype
impl<'w, Q: Query> ExactSizeIterator for QueryIter<'w, Q>
where
    Q::Fetch: UnfilteredFetch,
{
    fn len(&self) -> usize {
        self.archetypes
            .iter()
            .filter(|&archetype| unsafe { Q::Fetch::get(archetype, 0).is_some() })
            .map(|x| x.len())
            .sum()
    }
}

struct ChunkIter<Q: Query> {
    fetch: Q::Fetch,
    position: usize,
    len: usize,
}

impl<Q: Query> ChunkIter<Q> {
    unsafe fn next<'a>(&mut self) -> Option<<Q::Fetch as Fetch<'a>>::Item> {
        loop {
            if self.position == self.len {
                return None;
            }

            if self.fetch.should_skip(self.position as usize) {
                self.position += 1;
                continue;
            }

            let item = Some(self.fetch.fetch(self.position as usize));
            self.position += 1;
            return item;
        }
    }
}

/// Batched version of `QueryIter`
pub struct BatchedIter<'w, Q: Query> {
    archetypes: &'w [Archetype],
    archetype_index: usize,
    batch_size: usize,
    batch: usize,
    _marker: PhantomData<Q>,
}

impl<'w, Q: Query> BatchedIter<'w, Q> {
    pub(crate) fn new(archetypes: &'w [Archetype], batch_size: usize) -> Self {
        Self {
            archetypes,
            archetype_index: 0,
            batch_size,
            batch: 0,
            _marker: Default::default(),
        }
    }
}

unsafe impl<'w, Q: Query> Send for BatchedIter<'w, Q> {}
unsafe impl<'w, Q: Query> Sync for BatchedIter<'w, Q> {}

impl<'w, Q: Query> Iterator for BatchedIter<'w, Q> {
    type Item = Batch<'w, Q>;

    fn next(&mut self) -> Option<Self::Item> {
        loop {
            let archetype = self.archetypes.get(self.archetype_index)?;
            let offset = self.batch_size * self.batch;
            if offset >= archetype.len() {
                self.archetype_index += 1;
                self.batch = 0;
                continue;
            }
            if let Some(fetch) = unsafe { Q::Fetch::get(archetype, offset) } {
                self.batch += 1;
                return Some(Batch {
                    _marker: PhantomData,
                    state: ChunkIter {
                        fetch,
                        position: 0,
                        len: self.batch_size.min(archetype.len() - offset),
                    },
                });
            } else {
                self.archetype_index += 1;
                debug_assert_eq!(
                    self.batch, 0,
                    "query fetch should always reject at the first batch or not at all"
                );
                continue;
            }
        }
    }
}

/// A sequence of entities yielded by `BatchedIter`
pub struct Batch<'q, Q: Query> {
    _marker: PhantomData<&'q ()>,
    state: ChunkIter<Q>,
}

impl<'q, 'w, Q: Query> Iterator for Batch<'q, Q> {
    type Item = <Q::Fetch as Fetch<'q>>::Item;

    fn next(&mut self) -> Option<Self::Item> {
        let components = unsafe { self.state.next()? };
        Some(components)
    }
}

unsafe impl<'q, Q: Query> Send for Batch<'q, Q> {}
unsafe impl<'q, Q: Query> Sync for Batch<'q, Q> {}

macro_rules! tuple_impl {
    ($($name: ident),*) => {
        impl<'a, $($name: Fetch<'a>),*> Fetch<'a> for ($($name,)*) {
            type Item = ($($name::Item,)*);
            const DANGLING: Self = ($($name::DANGLING,)*);

            #[allow(unused_variables, unused_mut)]
            fn access() -> QueryAccess {
                QueryAccess::union(vec![
                    $($name::access(),)*
                ])
            }

            #[allow(unused_variables)]
            unsafe fn get(archetype: &'a Archetype, offset: usize) -> Option<Self> {
                Some(($($name::get(archetype, offset)?,)*))
            }

            #[allow(unused_variables)]
            unsafe fn fetch(&self, n: usize) -> Self::Item {
                #[allow(non_snake_case)]
                let ($($name,)*) = self;
                ($($name.fetch(n),)*)
            }

            #[allow(unused_variables)]
            unsafe fn should_skip(&self, n: usize) -> bool {
                #[allow(non_snake_case)]
                let ($($name,)*) = self;
                $($name.should_skip(n)||)* false
            }
        }

        impl<$($name: Query),*> Query for ($($name,)*) {
            type Fetch = ($($name::Fetch,)*);
        }

        unsafe impl<$($name: ReadOnlyFetch),*> ReadOnlyFetch for ($($name,)*) {}
        impl<$($name: UnfilteredFetch),*> UnfilteredFetch for ($($name,)*) {}
    };
}

smaller_tuples_too!(tuple_impl, O, N, M, L, K, J, I, H, G, F, E, D, C, B, A);

#[cfg(test)]
mod tests {
    use crate::{Entity, Mut, Mutated, World};
    use std::{vec, vec::Vec};

    use super::*;

    struct A(usize);
    struct B(usize);
    struct C;

    #[test]
    fn added_queries() {
        let mut world = World::default();
        let e1 = world.spawn((A(0),));

        fn get_added<Com: Component>(world: &World) -> Vec<Entity> {
            world
                .query::<(Added<Com>, Entity)>()
                .map(|(_added, e)| e)
                .collect::<Vec<Entity>>()
        };

        assert_eq!(get_added::<A>(&world), vec![e1]);
        world.insert(e1, (B(0),)).unwrap();
        assert_eq!(get_added::<A>(&world), vec![e1]);
        assert_eq!(get_added::<B>(&world), vec![e1]);

        world.clear_trackers();
        assert!(get_added::<A>(&world).is_empty());
        let e2 = world.spawn((A(1), B(1)));
        assert_eq!(get_added::<A>(&world), vec![e2]);
        assert_eq!(get_added::<B>(&world), vec![e2]);

        let added = world
            .query::<(Entity, Added<A>, Added<B>)>()
            .map(|a| a.0)
            .collect::<Vec<Entity>>();
        assert_eq!(added, vec![e2]);
    }

    #[test]
    fn mutated_trackers() {
        let mut world = World::default();
        let e1 = world.spawn((A(0), B(0)));
        let e2 = world.spawn((A(0), B(0)));
        let e3 = world.spawn((A(0), B(0)));
        world.spawn((A(0), B));

        for (i, mut a) in world.query_mut::<Mut<A>>().enumerate() {
            if i % 2 == 0 {
                a.0 += 1;
            }
        }

        fn get_mutated_a(world: &mut World) -> Vec<Entity> {
            world
                .query_mut::<(Mutated<A>, Entity)>()
                .map(|(_a, e)| e)
                .collect::<Vec<Entity>>()
        };

        assert_eq!(get_mutated_a(&mut world), vec![e1, e3]);

        // ensure changing an entity's archetypes also moves its mutated state
        world.insert(e1, (C,)).unwrap();

        assert_eq!(get_mutated_a(&mut world), vec![e3, e1], "changed entities list should not change (although the order will due to archetype moves)");

        // spawning a new A entity should not change existing mutated state
        world.insert(e1, (A(0), B)).unwrap();
        assert_eq!(
            get_mutated_a(&mut world),
            vec![e3, e1],
            "changed entities list should not change"
        );

        // removing an unchanged entity should not change mutated state
        world.despawn(e2).unwrap();
        assert_eq!(
            get_mutated_a(&mut world),
            vec![e3, e1],
            "changed entities list should not change"
        );

        // removing a changed entity should remove it from enumeration
        world.despawn(e1).unwrap();
        assert_eq!(
            get_mutated_a(&mut world),
            vec![e3],
            "e1 should no longer be returned"
        );

        world.clear_trackers();

        assert!(world
            .query_mut::<(Mutated<A>, Entity)>()
            .map(|(_a, e)| e)
            .next()
            .is_none());

        let e4 = world.spawn(());

        world.insert_one(e4, A(0)).unwrap();
        assert!(get_mutated_a(&mut world).is_empty());

        world.insert_one(e4, A(1)).unwrap();
        assert_eq!(get_mutated_a(&mut world), vec![e4]);

        world.clear_trackers();

        // ensure inserting multiple components set mutated state for
        // already existing components and set added state for
        // non existing components even when changing archetype.
        world.insert(e4, (A(0), B(0))).unwrap();

        let added_a = world
            .query::<(Added<A>, Entity)>()
            .iter()
            .map(|(_, e)| e)
            .next();
        assert!(added_a.is_none());

        assert_eq!(get_mutated_a(&mut world), vec![e4]);

        let added_b = world
            .query::<(Added<B>, Entity)>()
            .iter()
            .map(|(_, e)| e)
            .next();
        assert!(added_b.is_some());

        let mutated_b = world
            .query_mut::<(Mutated<B>, Entity)>()
            .iter()
            .map(|(_, e)| e)
            .next();
        assert!(mutated_b.is_none());
    }

    #[test]
    fn multiple_mutated_query() {
        let mut world = World::default();
        world.spawn((A(0), B(0)));
        let e2 = world.spawn((A(0), B(0)));
        world.spawn((A(0), B(0)));

        for mut a in world.query_mut::<Mut<A>>() {
            a.0 += 1;
        }

        for mut b in world.query_mut::<Mut<B>>().skip(1).take(1) {
            b.0 += 1;
        }

        let a_b_mutated = world
            .query_mut::<(Mutated<A>, Mutated<B>, Entity)>()
            .map(|(_a, _b, e)| e)
            .collect::<Vec<Entity>>();
        assert_eq!(a_b_mutated, vec![e2]);
    }

    #[test]
    fn or_mutated_query() {
        let mut world = World::default();
        let e1 = world.spawn((A(0), B(0)));
        let e2 = world.spawn((A(0), B(0)));
        let e3 = world.spawn((A(0), B(0)));
        let _e4 = world.spawn((A(0), B(0)));

        // Mutate A in entities e1 and e2
        for mut a in world.query_mut::<Mut<A>>().take(2) {
            a.0 += 1;
        }
        // Mutate B in entities e2 and e3
        for mut b in world.query_mut::<Mut<B>>().skip(1).take(2) {
            b.0 += 1;
        }

        let a_b_mutated = world
            .query_mut::<(Or<(Mutated<A>, Mutated<B>)>, Entity)>()
            .map(|((_a, _b), e)| e)
            .collect::<Vec<Entity>>();
        // e1 has mutated A, e3 has mutated B, e2 has mutated A and B, _e4 has no mutated component
        assert_eq!(a_b_mutated, vec![e1, e2, e3]);
    }

    #[test]
    fn changed_query() {
        let mut world = World::default();
        let e1 = world.spawn((A(0), B(0)));

        fn get_changed(world: &World) -> Vec<Entity> {
            world
                .query::<(Changed<A>, Entity)>()
                .map(|(_a, e)| e)
                .collect::<Vec<Entity>>()
        };
        assert_eq!(get_changed(&world), vec![e1]);
        world.clear_trackers();
        assert_eq!(get_changed(&world), vec![]);
        *world.get_mut(e1).unwrap() = A(1);
        assert_eq!(get_changed(&world), vec![e1]);
    }

    #[test]
    fn exact_size_query() {
        let mut world = World::default();
        world.spawn((A(0), B(0)));
        world.spawn((A(0), B(0)));
        world.spawn((C,));

        assert_eq!(world.query::<(&A, &B)>().len(), 2);
        // the following example shouldn't compile because Changed<A> is not an UnfilteredFetch
        // assert_eq!(world.query::<(Changed<A>, &B)>().len(), 2);
    }
}<|MERGE_RESOLUTION|>--- conflicted
+++ resolved
@@ -666,7 +666,6 @@
                         })
                         .unwrap_or(Self::EMPTY);
                     continue;
-<<<<<<< HEAD
                 }
 
                 if self
@@ -678,19 +677,6 @@
                     continue;
                 }
 
-=======
-                }
-
-                if self
-                    .chunk_info
-                    .fetch
-                    .should_skip(self.chunk_position as usize)
-                {
-                    self.chunk_position += 1;
-                    continue;
-                }
-
->>>>>>> 28e6271f
                 let item = Some(self.chunk_info.fetch.fetch(self.chunk_position as usize));
                 self.chunk_position += 1;
                 return item;
