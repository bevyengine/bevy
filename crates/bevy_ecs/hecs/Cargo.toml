--- conflicted
+++ resolved
@@ -27,12 +27,7 @@
 serialize = ["serde"]
 
 [dependencies]
-<<<<<<< HEAD
-bevy_hecs_macros = { path = "macros", version = "0.1.0", optional = true }
-=======
 bevy_hecs_macros = { path = "macros", version = "0.1.3", optional = true }
-hashbrown = { version = "0.8.0", default-features = false, features = ["ahash", "inline-more"] }
->>>>>>> d00ce1c6
 lazy_static = { version = "1.4.0", optional = true, features = ["spin_no_std"] }
 serde = { version = "1", features = ["derive"], optional = true}
 rand = "0.7.3"
