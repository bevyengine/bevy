--- conflicted
+++ resolved
@@ -222,26 +222,15 @@
 
 Component storage types are configurable, and they default to table storage if the storage is not manually defined.
 
-<<<<<<< HEAD
-```rust
-use bevy_ecs::prelude::*;
-use bevy_ecs::component::{ComponentDescriptor, StorageType};
-
-struct Position { x: f32, y: f32 }
-
-let mut world = World::new();
-
-// store Position components in Sparse Sets
-world.register_component(ComponentDescriptor::new::<Position>(StorageType::SparseSet));
-=======
-```rs
+```rust
+use bevy_ecs::prelude::*;
+
 #[derive(Component)]
 struct TableStoredComponent;
 
 #[derive(Component)]
 #[component(storage = "SparseSet")]
 struct SparseStoredComponent;
->>>>>>> 29742936
 ```
 
 ### Component Bundles
