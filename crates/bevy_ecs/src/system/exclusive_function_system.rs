use crate::{
    archetype::ArchetypeComponentId,
    component::{ComponentId, Tick},
    query::Access,
    schedule::{InternedSystemSet, SystemSet},
    system::{
        check_system_change_tick, ExclusiveSystemParam, ExclusiveSystemParamItem, In, IntoSystem,
        System, SystemMeta,
    },
    world::{unsafe_world_cell::UnsafeWorldCell, World},
};

use bevy_utils::all_tuples;
use std::{borrow::Cow, marker::PhantomData};

/// A function system that runs with exclusive [`World`] access.
///
/// You get this by calling [`IntoSystem::into_system`]  on a function that only accepts
/// [`ExclusiveSystemParam`]s.
///
/// [`ExclusiveFunctionSystem`] must be `.initialized` before they can be run.
pub struct ExclusiveFunctionSystem<Marker, F>
where
    F: ExclusiveSystemParamFunction<Marker>,
{
    func: F,
    param_state: Option<<F::Param as ExclusiveSystemParam>::State>,
    system_meta: SystemMeta,
    // NOTE: PhantomData<fn()-> T> gives this safe Send/Sync impls
    marker: PhantomData<fn() -> Marker>,
}

/// A marker type used to distinguish exclusive function systems from regular function systems.
#[doc(hidden)]
pub struct IsExclusiveFunctionSystem;

impl<Marker, F> IntoSystem<F::In, F::Out, (IsExclusiveFunctionSystem, Marker)> for F
where
    Marker: 'static,
    F: ExclusiveSystemParamFunction<Marker>,
{
    type System = ExclusiveFunctionSystem<Marker, F>;
    fn into_system(func: Self) -> Self::System {
        ExclusiveFunctionSystem {
            func,
            param_state: None,
            system_meta: SystemMeta::new::<F>(),
            marker: PhantomData,
        }
    }
}

const PARAM_MESSAGE: &str = "System's param_state was not found. Did you forget to initialize this system before running it?";

impl<Marker, F> System for ExclusiveFunctionSystem<Marker, F>
where
    Marker: 'static,
    F: ExclusiveSystemParamFunction<Marker>,
{
    type In = F::In;
    type Out = F::Out;

    #[inline]
    fn name(&self) -> Cow<'static, str> {
        self.system_meta.name.clone()
    }

    #[inline]
    fn component_access(&self) -> &Access<ComponentId> {
        self.system_meta.component_access_set.combined_access()
    }

    #[inline]
    fn archetype_component_access(&self) -> &Access<ArchetypeComponentId> {
        &self.system_meta.archetype_component_access
    }

    #[inline]
    fn is_send(&self) -> bool {
        // exclusive systems should have access to non-send resources
        // the executor runs exclusive systems on the main thread, so this
        // field reflects that constraint
        false
    }

    #[inline]
    fn is_exclusive(&self) -> bool {
        true
    }

    #[inline]
    fn has_deferred(&self) -> bool {
        // exclusive systems have no deferred system params
        false
    }

    #[inline]
    unsafe fn run_unsafe(&mut self, _input: Self::In, _world: UnsafeWorldCell) -> Self::Out {
        panic!("Cannot run exclusive systems with a shared World reference");
    }

    fn run(&mut self, input: Self::In, world: &mut World) -> Self::Out {
        world.last_change_tick_scope(self.system_meta.last_run, |world| {
            #[cfg(feature = "trace")]
            let _span_guard = self.system_meta.system_span.enter();

<<<<<<< HEAD
        world.last_change_tick_scope(self.system_meta.last_run, |world| {
=======
>>>>>>> f1f83bf5
            let params = F::Param::get_param(
                self.param_state.as_mut().expect(PARAM_MESSAGE),
                &self.system_meta,
            );
            let out = self.func.run(world, input, params);

            let change_tick = world.change_tick.get_mut();
            self.system_meta.last_run.set(*change_tick);
            *change_tick = change_tick.wrapping_add(1);

            out
        })
    }

    #[inline]
    fn apply_deferred(&mut self, _world: &mut World) {
        // "pure" exclusive systems do not have any buffers to apply.
        // Systems made by piping a normal system with an exclusive system
        // might have buffers to apply, but this is handled by `PipeSystem`.
    }

    #[inline]
    fn initialize(&mut self, world: &mut World) {
        self.system_meta.last_run = world.change_tick().relative_to(Tick::MAX);
        self.param_state = Some(F::Param::init(world, &mut self.system_meta));
    }

    fn update_archetype_component_access(&mut self, _world: UnsafeWorldCell) {}

    #[inline]
    fn check_change_tick(&mut self, change_tick: Tick) {
        check_system_change_tick(
            &mut self.system_meta.last_run,
            change_tick,
            self.system_meta.name.as_ref(),
        );
    }

    fn default_system_sets(&self) -> Vec<InternedSystemSet> {
        let set = crate::schedule::SystemTypeSet::<F>::new();
        vec![set.intern()]
    }

    fn get_last_run(&self) -> Tick {
        self.system_meta.last_run
    }

    fn set_last_run(&mut self, last_run: Tick) {
        self.system_meta.last_run = last_run;
    }
}

/// A trait implemented for all exclusive system functions that can be used as [`System`]s.
///
/// This trait can be useful for making your own systems which accept other systems,
/// sometimes called higher order systems.
pub trait ExclusiveSystemParamFunction<Marker>: Send + Sync + 'static {
    /// The input type to this system. See [`System::In`].
    type In;

    /// The return type of this system. See [`System::Out`].
    type Out;

    /// The [`ExclusiveSystemParam`]/s defined by this system's `fn` parameters.
    type Param: ExclusiveSystemParam;

    /// Executes this system once. See [`System::run`].
    fn run(
        &mut self,
        world: &mut World,
        input: Self::In,
        param_value: ExclusiveSystemParamItem<Self::Param>,
    ) -> Self::Out;
}

macro_rules! impl_exclusive_system_function {
    ($($param: ident),*) => {
        #[allow(non_snake_case)]
        impl<Out, Func: Send + Sync + 'static, $($param: ExclusiveSystemParam),*> ExclusiveSystemParamFunction<fn($($param,)*) -> Out> for Func
        where
        for <'a> &'a mut Func:
                FnMut(&mut World, $($param),*) -> Out +
                FnMut(&mut World, $(ExclusiveSystemParamItem<$param>),*) -> Out,
            Out: 'static,
        {
            type In = ();
            type Out = Out;
            type Param = ($($param,)*);
            #[inline]
            fn run(&mut self, world: &mut World, _in: (), param_value: ExclusiveSystemParamItem< ($($param,)*)>) -> Out {
                // Yes, this is strange, but `rustc` fails to compile this impl
                // without using this function. It fails to recognize that `func`
                // is a function, potentially because of the multiple impls of `FnMut`
                #[allow(clippy::too_many_arguments)]
                fn call_inner<Out, $($param,)*>(
                    mut f: impl FnMut(&mut World, $($param,)*) -> Out,
                    world: &mut World,
                    $($param: $param,)*
                ) -> Out {
                    f(world, $($param,)*)
                }
                let ($($param,)*) = param_value;
                call_inner(self, world, $($param),*)
            }
        }
        #[allow(non_snake_case)]
        impl<Input, Out, Func: Send + Sync + 'static, $($param: ExclusiveSystemParam),*> ExclusiveSystemParamFunction<fn(In<Input>, $($param,)*) -> Out> for Func
        where
        for <'a> &'a mut Func:
                FnMut(In<Input>, &mut World, $($param),*) -> Out +
                FnMut(In<Input>, &mut World, $(ExclusiveSystemParamItem<$param>),*) -> Out,
            Out: 'static,
        {
            type In = Input;
            type Out = Out;
            type Param = ($($param,)*);
            #[inline]
            fn run(&mut self, world: &mut World, input: Input, param_value: ExclusiveSystemParamItem< ($($param,)*)>) -> Out {
                // Yes, this is strange, but `rustc` fails to compile this impl
                // without using this function. It fails to recognize that `func`
                // is a function, potentially because of the multiple impls of `FnMut`
                #[allow(clippy::too_many_arguments)]
                fn call_inner<Input, Out, $($param,)*>(
                    mut f: impl FnMut(In<Input>, &mut World, $($param,)*) -> Out,
                    input: Input,
                    world: &mut World,
                    $($param: $param,)*
                ) -> Out {
                    f(In(input), world, $($param,)*)
                }
                let ($($param,)*) = param_value;
                call_inner(self, input, world, $($param),*)
            }
        }
    };
}
// Note that we rely on the highest impl to be <= the highest order of the tuple impls
// of `SystemParam` created.
all_tuples!(impl_exclusive_system_function, 0, 16, F);

#[cfg(test)]
mod tests {
    use super::*;

    #[test]
    fn into_system_type_id_consistency() {
        fn test<T, In, Out, Marker>(function: T)
        where
            T: IntoSystem<In, Out, Marker> + Copy,
        {
            fn reference_system(_world: &mut World) {}

            use std::any::TypeId;

            let system = IntoSystem::into_system(function);

            assert_eq!(
                system.type_id(),
                function.system_type_id(),
                "System::type_id should be consistent with IntoSystem::system_type_id"
            );

            assert_eq!(
                system.type_id(),
                TypeId::of::<T::System>(),
                "System::type_id should be consistent with TypeId::of::<T::System>()"
            );

            assert_ne!(
                system.type_id(),
                IntoSystem::into_system(reference_system).type_id(),
                "Different systems should have different TypeIds"
            );
        }

        fn exclusive_function_system(_world: &mut World) {}

        test(exclusive_function_system);
    }
}<|MERGE_RESOLUTION|>--- conflicted
+++ resolved
@@ -104,10 +104,6 @@
             #[cfg(feature = "trace")]
             let _span_guard = self.system_meta.system_span.enter();
 
-<<<<<<< HEAD
-        world.last_change_tick_scope(self.system_meta.last_run, |world| {
-=======
->>>>>>> f1f83bf5
             let params = F::Param::get_param(
                 self.param_state.as_mut().expect(PARAM_MESSAGE),
                 &self.system_meta,
