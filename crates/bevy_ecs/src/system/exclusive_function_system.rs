--- conflicted
+++ resolved
@@ -6,11 +6,7 @@
     schedule::{SystemLabel, SystemLabelId},
     system::{
         check_system_change_tick, AsSystemLabel, ExclusiveSystemParam, ExclusiveSystemParamItem,
-<<<<<<< HEAD
-        IntoSystem, System, SystemMeta, SystemTypeIdLabel,
-=======
         In, InputMarker, IntoSystem, System, SystemMeta, SystemTypeIdLabel,
->>>>>>> ff5e4fd1
     },
     world::{World, WorldId},
 };
