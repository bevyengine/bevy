--- conflicted
+++ resolved
@@ -130,13 +130,7 @@
 
     #[inline]
     fn initialize(&mut self, world: &mut World) {
-<<<<<<< HEAD
-        self.system_meta.last_change_tick = world.change_tick().wrapping_sub(MAX_CHANGE_AGE);
-=======
-        self.world_id = Some(world.id());
         self.system_meta.last_run = world.change_tick().relative_to(Tick::MAX);
->>>>>>> 3ec764ea
-        self.param_state = Some(F::Param::init(world, &mut self.system_meta));
     }
 
     fn update_archetype_component_access(&mut self, _world: &World) {}
