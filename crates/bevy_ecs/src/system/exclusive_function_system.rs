use crate::{
    archetype::ArchetypeComponentId,
    component::{ComponentId, Tick},
    query::Access,
    system::{
        check_system_change_tick, ExclusiveSystemParam, ExclusiveSystemParamItem, In, IntoSystem,
        System, SystemMeta,
    },
<<<<<<< HEAD
    world::{unsafe_world_cell::UnsafeWorldCell, World, WorldId},
=======
    world::World,
>>>>>>> ffc62c1a
};

use bevy_utils::all_tuples;
use std::{any::TypeId, borrow::Cow, marker::PhantomData};

/// A function system that runs with exclusive [`World`] access.
///
/// You get this by calling [`IntoSystem::into_system`]  on a function that only accepts
/// [`ExclusiveSystemParam`]s.
///
/// [`ExclusiveFunctionSystem`] must be `.initialized` before they can be run.
pub struct ExclusiveFunctionSystem<Marker, F>
where
    F: ExclusiveSystemParamFunction<Marker>,
{
    func: F,
    param_state: Option<<F::Param as ExclusiveSystemParam>::State>,
    system_meta: SystemMeta,
    // NOTE: PhantomData<fn()-> T> gives this safe Send/Sync impls
    marker: PhantomData<fn() -> Marker>,
}

pub struct IsExclusiveFunctionSystem;

impl<Marker, F> IntoSystem<F::In, F::Out, (IsExclusiveFunctionSystem, Marker)> for F
where
    Marker: 'static,
    F: ExclusiveSystemParamFunction<Marker>,
{
    type System = ExclusiveFunctionSystem<Marker, F>;
    fn into_system(func: Self) -> Self::System {
        ExclusiveFunctionSystem {
            func,
            param_state: None,
            system_meta: SystemMeta::new::<F>(),
            marker: PhantomData,
        }
    }
}

const PARAM_MESSAGE: &str = "System's param_state was not found. Did you forget to initialize this system before running it?";

impl<Marker, F> System for ExclusiveFunctionSystem<Marker, F>
where
    Marker: 'static,
    F: ExclusiveSystemParamFunction<Marker>,
{
    type In = F::In;
    type Out = F::Out;

    #[inline]
    fn name(&self) -> Cow<'static, str> {
        self.system_meta.name.clone()
    }

    #[inline]
    fn type_id(&self) -> TypeId {
        TypeId::of::<F>()
    }

    #[inline]
    fn component_access(&self) -> &Access<ComponentId> {
        self.system_meta.component_access_set.combined_access()
    }

    #[inline]
    fn archetype_component_access(&self) -> &Access<ArchetypeComponentId> {
        &self.system_meta.archetype_component_access
    }

    #[inline]
    fn is_send(&self) -> bool {
        // exclusive systems should have access to non-send resources
        // the executor runs exclusive systems on the main thread, so this
        // field reflects that constraint
        false
    }

    #[inline]
    unsafe fn run_unsafe(&mut self, _input: Self::In, _world: UnsafeWorldCell) -> Self::Out {
        panic!("Cannot run exclusive systems with a shared World reference");
    }

    fn run(&mut self, input: Self::In, world: &mut World) -> Self::Out {
        let saved_last_tick = world.last_change_tick;
        world.last_change_tick = self.system_meta.last_run;

        let params = F::Param::get_param(
            self.param_state.as_mut().expect(PARAM_MESSAGE),
            &self.system_meta,
        );
        let out = self.func.run(world, input, params);

        let change_tick = world.change_tick.get_mut();
        self.system_meta.last_run.set(*change_tick);
        *change_tick = change_tick.wrapping_add(1);
        world.last_change_tick = saved_last_tick;

        out
    }

    #[inline]
    fn is_exclusive(&self) -> bool {
        true
    }

    fn get_last_run(&self) -> Tick {
        self.system_meta.last_run
    }

    fn set_last_run(&mut self, last_run: Tick) {
        self.system_meta.last_run = last_run;
    }

    #[inline]
    fn apply_buffers(&mut self, _world: &mut World) {
        // "pure" exclusive systems do not have any buffers to apply.
        // Systems made by piping a normal system with an exclusive system
        // might have buffers to apply, but this is handled by `PipeSystem`.
    }

    #[inline]
    fn initialize(&mut self, world: &mut World) {
        self.system_meta.last_run = world.change_tick().relative_to(Tick::MAX);
        self.param_state = Some(F::Param::init(world, &mut self.system_meta));
    }

    fn update_archetype_component_access(&mut self, _world: UnsafeWorldCell) {}

    #[inline]
    fn check_change_tick(&mut self, change_tick: Tick) {
        check_system_change_tick(
            &mut self.system_meta.last_run,
            change_tick,
            self.system_meta.name.as_ref(),
        );
    }

    fn default_system_sets(&self) -> Vec<Box<dyn crate::schedule::SystemSet>> {
        let set = crate::schedule::SystemTypeSet::<F>::new();
        vec![Box::new(set)]
    }
}

/// A trait implemented for all exclusive system functions that can be used as [`System`]s.
///
/// This trait can be useful for making your own systems which accept other systems,
/// sometimes called higher order systems.
pub trait ExclusiveSystemParamFunction<Marker>: Send + Sync + 'static {
    /// The input type to this system. See [`System::In`].
    type In;

    /// The return type of this system. See [`System::Out`].
    type Out;

    /// The [`ExclusiveSystemParam`]/s defined by this system's `fn` parameters.
    type Param: ExclusiveSystemParam;

    /// Executes this system once. See [`System::run`].
    fn run(
        &mut self,
        world: &mut World,
        input: Self::In,
        param_value: ExclusiveSystemParamItem<Self::Param>,
    ) -> Self::Out;
}

macro_rules! impl_exclusive_system_function {
    ($($param: ident),*) => {
        #[allow(non_snake_case)]
        impl<Out, Func: Send + Sync + 'static, $($param: ExclusiveSystemParam),*> ExclusiveSystemParamFunction<fn($($param,)*) -> Out> for Func
        where
        for <'a> &'a mut Func:
                FnMut(&mut World, $($param),*) -> Out +
                FnMut(&mut World, $(ExclusiveSystemParamItem<$param>),*) -> Out,
            Out: 'static,
        {
            type In = ();
            type Out = Out;
            type Param = ($($param,)*);
            #[inline]
            fn run(&mut self, world: &mut World, _in: (), param_value: ExclusiveSystemParamItem< ($($param,)*)>) -> Out {
                // Yes, this is strange, but `rustc` fails to compile this impl
                // without using this function. It fails to recognize that `func`
                // is a function, potentially because of the multiple impls of `FnMut`
                #[allow(clippy::too_many_arguments)]
                fn call_inner<Out, $($param,)*>(
                    mut f: impl FnMut(&mut World, $($param,)*) -> Out,
                    world: &mut World,
                    $($param: $param,)*
                ) -> Out {
                    f(world, $($param,)*)
                }
                let ($($param,)*) = param_value;
                call_inner(self, world, $($param),*)
            }
        }
        #[allow(non_snake_case)]
        impl<Input, Out, Func: Send + Sync + 'static, $($param: ExclusiveSystemParam),*> ExclusiveSystemParamFunction<fn(In<Input>, $($param,)*) -> Out> for Func
        where
        for <'a> &'a mut Func:
                FnMut(In<Input>, &mut World, $($param),*) -> Out +
                FnMut(In<Input>, &mut World, $(ExclusiveSystemParamItem<$param>),*) -> Out,
            Out: 'static,
        {
            type In = Input;
            type Out = Out;
            type Param = ($($param,)*);
            #[inline]
            fn run(&mut self, world: &mut World, input: Input, param_value: ExclusiveSystemParamItem< ($($param,)*)>) -> Out {
                // Yes, this is strange, but `rustc` fails to compile this impl
                // without using this function. It fails to recognize that `func`
                // is a function, potentially because of the multiple impls of `FnMut`
                #[allow(clippy::too_many_arguments)]
                fn call_inner<Input, Out, $($param,)*>(
                    mut f: impl FnMut(In<Input>, &mut World, $($param,)*) -> Out,
                    input: Input,
                    world: &mut World,
                    $($param: $param,)*
                ) -> Out {
                    f(In(input), world, $($param,)*)
                }
                let ($($param,)*) = param_value;
                call_inner(self, input, world, $($param),*)
            }
        }
    };
}
// Note that we rely on the highest impl to be <= the highest order of the tuple impls
// of `SystemParam` created.
all_tuples!(impl_exclusive_system_function, 0, 16, F);<|MERGE_RESOLUTION|>--- conflicted
+++ resolved
@@ -6,11 +6,7 @@
         check_system_change_tick, ExclusiveSystemParam, ExclusiveSystemParamItem, In, IntoSystem,
         System, SystemMeta,
     },
-<<<<<<< HEAD
-    world::{unsafe_world_cell::UnsafeWorldCell, World, WorldId},
-=======
-    world::World,
->>>>>>> ffc62c1a
+    world::{unsafe_world_cell::UnsafeWorldCell, World},
 };
 
 use bevy_utils::all_tuples;
