use crate::{
    archetype::ArchetypeComponentId,
    component::{ComponentId, Tick},
    query::Access,
    schedule::{InternedSystemSet, SystemSet},
    system::{
        check_system_change_tick, ExclusiveSystemParam, ExclusiveSystemParamItem, In, IntoSystem,
        System, SystemMeta,
    },
    world::{unsafe_world_cell::UnsafeWorldCell, World},
};

use bevy_utils::all_tuples;
use std::{any::TypeId, borrow::Cow, marker::PhantomData};

/// A function system that runs with exclusive [`World`] access.
///
/// You get this by calling [`IntoSystem::into_system`]  on a function that only accepts
/// [`ExclusiveSystemParam`]s.
///
/// [`ExclusiveFunctionSystem`] must be `.initialized` before they can be run.
pub struct ExclusiveFunctionSystem<Marker, F>
where
    F: ExclusiveSystemParamFunction<Marker>,
{
    func: F,
    param_state: Option<<F::Param as ExclusiveSystemParam>::State>,
    system_meta: SystemMeta,
    // NOTE: PhantomData<fn()-> T> gives this safe Send/Sync impls
    marker: PhantomData<fn() -> Marker>,
}

/// A marker type used to distinguish exclusive function systems from regular function systems.
#[doc(hidden)]
pub struct IsExclusiveFunctionSystem;

impl<Marker, F> IntoSystem<F::In, F::Out, (IsExclusiveFunctionSystem, Marker)> for F
where
    Marker: 'static,
    F: ExclusiveSystemParamFunction<Marker>,
{
    type System = ExclusiveFunctionSystem<Marker, F>;
    fn into_system(func: Self) -> Self::System {
        ExclusiveFunctionSystem {
            func,
            param_state: None,
            system_meta: SystemMeta::new::<F>(),
            marker: PhantomData,
        }
    }
}

const PARAM_MESSAGE: &str = "System's param_state was not found. Did you forget to initialize this system before running it?";

impl<Marker, F> System for ExclusiveFunctionSystem<Marker, F>
where
    Marker: 'static,
    F: ExclusiveSystemParamFunction<Marker>,
{
    type In = F::In;
    type Out = F::Out;

    #[inline]
    fn name(&self) -> Cow<'static, str> {
        self.system_meta.name.clone()
    }

    #[inline]
    fn type_id(&self) -> TypeId {
        TypeId::of::<F>()
    }

    #[inline]
    fn component_access(&self) -> &Access<ComponentId> {
        self.system_meta.component_access_set.combined_access()
    }

    #[inline]
    fn archetype_component_access(&self) -> &Access<ArchetypeComponentId> {
        &self.system_meta.archetype_component_access
    }

    #[inline]
    fn is_send(&self) -> bool {
        // exclusive systems should have access to non-send resources
        // the executor runs exclusive systems on the main thread, so this
        // field reflects that constraint
        false
    }

    #[inline]
<<<<<<< HEAD
    fn has_deferred(&self) -> bool {
        // exclusive systems have no deferred system params
        false
=======
    fn is_exclusive(&self) -> bool {
        true
>>>>>>> 70a592f3
    }

    #[inline]
    unsafe fn run_unsafe(&mut self, _input: Self::In, _world: UnsafeWorldCell) -> Self::Out {
        panic!("Cannot run exclusive systems with a shared World reference");
    }

    fn run(&mut self, input: Self::In, world: &mut World) -> Self::Out {
        #[cfg(feature = "trace")]
        let _span_guard = self.system_meta.system_span.enter();

        let saved_last_tick = world.last_change_tick;
        world.last_change_tick = self.system_meta.last_run;

        let params = F::Param::get_param(
            self.param_state.as_mut().expect(PARAM_MESSAGE),
            &self.system_meta,
        );
        let out = self.func.run(world, input, params);

        let change_tick = world.change_tick.get_mut();
        self.system_meta.last_run.set(*change_tick);
        *change_tick = change_tick.wrapping_add(1);
        world.last_change_tick = saved_last_tick;

        out
    }

    #[inline]
    fn apply_deferred(&mut self, _world: &mut World) {
        // "pure" exclusive systems do not have any buffers to apply.
        // Systems made by piping a normal system with an exclusive system
        // might have buffers to apply, but this is handled by `PipeSystem`.
    }

    #[inline]
    fn initialize(&mut self, world: &mut World) {
        self.system_meta.last_run = world.change_tick().relative_to(Tick::MAX);
        self.param_state = Some(F::Param::init(world, &mut self.system_meta));
    }

    fn update_archetype_component_access(&mut self, _world: UnsafeWorldCell) {}

    #[inline]
    fn check_change_tick(&mut self, change_tick: Tick) {
        check_system_change_tick(
            &mut self.system_meta.last_run,
            change_tick,
            self.system_meta.name.as_ref(),
        );
    }

    fn default_system_sets(&self) -> Vec<InternedSystemSet> {
        let set = crate::schedule::SystemTypeSet::<F>::new();
        vec![set.intern()]
    }

    fn get_last_run(&self) -> Tick {
        self.system_meta.last_run
    }

    fn set_last_run(&mut self, last_run: Tick) {
        self.system_meta.last_run = last_run;
    }
}

/// A trait implemented for all exclusive system functions that can be used as [`System`]s.
///
/// This trait can be useful for making your own systems which accept other systems,
/// sometimes called higher order systems.
pub trait ExclusiveSystemParamFunction<Marker>: Send + Sync + 'static {
    /// The input type to this system. See [`System::In`].
    type In;

    /// The return type of this system. See [`System::Out`].
    type Out;

    /// The [`ExclusiveSystemParam`]/s defined by this system's `fn` parameters.
    type Param: ExclusiveSystemParam;

    /// Executes this system once. See [`System::run`].
    fn run(
        &mut self,
        world: &mut World,
        input: Self::In,
        param_value: ExclusiveSystemParamItem<Self::Param>,
    ) -> Self::Out;
}

macro_rules! impl_exclusive_system_function {
    ($($param: ident),*) => {
        #[allow(non_snake_case)]
        impl<Out, Func: Send + Sync + 'static, $($param: ExclusiveSystemParam),*> ExclusiveSystemParamFunction<fn($($param,)*) -> Out> for Func
        where
        for <'a> &'a mut Func:
                FnMut(&mut World, $($param),*) -> Out +
                FnMut(&mut World, $(ExclusiveSystemParamItem<$param>),*) -> Out,
            Out: 'static,
        {
            type In = ();
            type Out = Out;
            type Param = ($($param,)*);
            #[inline]
            fn run(&mut self, world: &mut World, _in: (), param_value: ExclusiveSystemParamItem< ($($param,)*)>) -> Out {
                // Yes, this is strange, but `rustc` fails to compile this impl
                // without using this function. It fails to recognize that `func`
                // is a function, potentially because of the multiple impls of `FnMut`
                #[allow(clippy::too_many_arguments)]
                fn call_inner<Out, $($param,)*>(
                    mut f: impl FnMut(&mut World, $($param,)*) -> Out,
                    world: &mut World,
                    $($param: $param,)*
                ) -> Out {
                    f(world, $($param,)*)
                }
                let ($($param,)*) = param_value;
                call_inner(self, world, $($param),*)
            }
        }
        #[allow(non_snake_case)]
        impl<Input, Out, Func: Send + Sync + 'static, $($param: ExclusiveSystemParam),*> ExclusiveSystemParamFunction<fn(In<Input>, $($param,)*) -> Out> for Func
        where
        for <'a> &'a mut Func:
                FnMut(In<Input>, &mut World, $($param),*) -> Out +
                FnMut(In<Input>, &mut World, $(ExclusiveSystemParamItem<$param>),*) -> Out,
            Out: 'static,
        {
            type In = Input;
            type Out = Out;
            type Param = ($($param,)*);
            #[inline]
            fn run(&mut self, world: &mut World, input: Input, param_value: ExclusiveSystemParamItem< ($($param,)*)>) -> Out {
                // Yes, this is strange, but `rustc` fails to compile this impl
                // without using this function. It fails to recognize that `func`
                // is a function, potentially because of the multiple impls of `FnMut`
                #[allow(clippy::too_many_arguments)]
                fn call_inner<Input, Out, $($param,)*>(
                    mut f: impl FnMut(In<Input>, &mut World, $($param,)*) -> Out,
                    input: Input,
                    world: &mut World,
                    $($param: $param,)*
                ) -> Out {
                    f(In(input), world, $($param,)*)
                }
                let ($($param,)*) = param_value;
                call_inner(self, input, world, $($param),*)
            }
        }
    };
}
// Note that we rely on the highest impl to be <= the highest order of the tuple impls
// of `SystemParam` created.
all_tuples!(impl_exclusive_system_function, 0, 16, F);<|MERGE_RESOLUTION|>--- conflicted
+++ resolved
@@ -89,14 +89,14 @@
     }
 
     #[inline]
-<<<<<<< HEAD
+    fn is_exclusive(&self) -> bool {
+        true
+    }
+
+    #[inline]
     fn has_deferred(&self) -> bool {
         // exclusive systems have no deferred system params
         false
-=======
-    fn is_exclusive(&self) -> bool {
-        true
->>>>>>> 70a592f3
     }
 
     #[inline]
