--- conflicted
+++ resolved
@@ -9,13 +9,9 @@
     },
     world::{World, WorldId},
 };
-<<<<<<< HEAD
+
 use bevy_utils::all_tuples;
-use std::{borrow::Cow, marker::PhantomData};
-=======
-use bevy_ecs_macros::all_tuples;
 use std::{any::TypeId, borrow::Cow, marker::PhantomData};
->>>>>>> 01043bf8
 
 /// A function system that runs with exclusive [`World`] access.
 ///
