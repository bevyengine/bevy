--- conflicted
+++ resolved
@@ -141,11 +141,7 @@
         }
 
         let mut stage = SystemStage::parallel().with_system(removal);
-<<<<<<< HEAD
-        world.spawn().insert(0.0f32);
-=======
         world.spawn().insert(Foo(0.0f32));
->>>>>>> 997eae61
         world.insert_resource(0usize);
         stage.run(&mut world);
         stage.run(&mut world);
