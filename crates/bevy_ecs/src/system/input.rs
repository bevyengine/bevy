use core::ops::{Deref, DerefMut};

use variadics_please::all_tuples;

<<<<<<< HEAD
use crate::{bundle::StaticBundle, prelude::On, system::System};
=======
use crate::{bundle::Bundle, event::Event, prelude::On, system::System};
>>>>>>> 859a3cba

/// Trait for types that can be used as input to [`System`]s.
///
/// Provided implementations are:
/// - `()`: No input
/// - [`In<T>`]: For values
/// - [`InRef<T>`]: For read-only references to values
/// - [`InMut<T>`]: For mutable references to values
/// - [`On<E, B>`]: For [`ObserverSystem`]s
/// - [`StaticSystemInput<I>`]: For arbitrary [`SystemInput`]s in generic contexts
/// - Tuples of [`SystemInput`]s up to 8 elements
///
/// For advanced usecases, you can implement this trait for your own types.
///
/// # Examples
///
/// ## Tuples of [`SystemInput`]s
///
/// ```
/// use bevy_ecs::prelude::*;
///
/// fn add((InMut(a), In(b)): (InMut<usize>, In<usize>)) {
///     *a += b;
/// }
/// # let mut world = World::new();
/// # let mut add = IntoSystem::into_system(add);
/// # add.initialize(&mut world);
/// # let mut a = 12;
/// # let b = 24;
/// # add.run((&mut a, b), &mut world);
/// # assert_eq!(a, 36);
/// ```
///
/// [`ObserverSystem`]: crate::system::ObserverSystem
pub trait SystemInput: Sized {
    /// The wrapper input type that is defined as the first argument to [`FunctionSystem`]s.
    ///
    /// [`FunctionSystem`]: crate::system::FunctionSystem
    type Param<'i>: SystemInput;
    /// The inner input type that is passed to functions that run systems,
    /// such as [`System::run`].
    ///
    /// [`System::run`]: crate::system::System::run
    type Inner<'i>;

    /// Converts a [`SystemInput::Inner`] into a [`SystemInput::Param`].
    fn wrap(this: Self::Inner<'_>) -> Self::Param<'_>;
}

/// Shorthand way to get the [`System::In`] for a [`System`] as a [`SystemInput::Inner`].
pub type SystemIn<'a, S> = <<S as System>::In as SystemInput>::Inner<'a>;

/// A [`SystemInput`] type which denotes that a [`System`] receives
/// an input value of type `T` from its caller.
///
/// [`System`]s may take an optional input which they require to be passed to them when they
/// are being [`run`](System::run). For [`FunctionSystem`]s the input may be marked
/// with this `In` type, but only the first param of a function may be tagged as an input. This also
/// means a system can only have one or zero input parameters.
///
/// See [`SystemInput`] to learn more about system inputs in general.
///
/// # Examples
///
/// Here is a simple example of a system that takes a [`usize`] and returns the square of it.
///
/// ```
/// # use bevy_ecs::prelude::*;
/// #
/// fn square(In(input): In<usize>) -> usize {
///     input * input
/// }
///
/// let mut world = World::new();
/// let mut square_system = IntoSystem::into_system(square);
/// square_system.initialize(&mut world);
///
/// assert_eq!(square_system.run(12, &mut world).unwrap(), 144);
/// ```
///
/// [`SystemParam`]: crate::system::SystemParam
/// [`FunctionSystem`]: crate::system::FunctionSystem
#[derive(Debug)]
pub struct In<T>(pub T);

impl<T: 'static> SystemInput for In<T> {
    type Param<'i> = In<T>;
    type Inner<'i> = T;

    fn wrap(this: Self::Inner<'_>) -> Self::Param<'_> {
        In(this)
    }
}

impl<T> Deref for In<T> {
    type Target = T;

    fn deref(&self) -> &Self::Target {
        &self.0
    }
}

impl<T> DerefMut for In<T> {
    fn deref_mut(&mut self) -> &mut Self::Target {
        &mut self.0
    }
}

/// A [`SystemInput`] type which denotes that a [`System`] receives
/// a read-only reference to a value of type `T` from its caller.
///
/// This is similar to [`In`] but takes a reference to a value instead of the value itself.
/// See [`InMut`] for the mutable version.
///
/// See [`SystemInput`] to learn more about system inputs in general.
///
/// # Examples
///
/// Here is a simple example of a system that logs the passed in message.
///
/// ```
/// # use bevy_ecs::prelude::*;
/// # use std::fmt::Write as _;
/// #
/// #[derive(Resource, Default)]
/// struct Log(String);
///
/// fn log(InRef(msg): InRef<str>, mut log: ResMut<Log>) {
///     writeln!(log.0, "{}", msg).unwrap();
/// }
///
/// let mut world = World::new();
/// world.init_resource::<Log>();
/// let mut log_system = IntoSystem::into_system(log);
/// log_system.initialize(&mut world);
///
/// log_system.run("Hello, world!", &mut world);
/// # assert_eq!(world.get_resource::<Log>().unwrap().0, "Hello, world!\n");
/// ```
///
/// [`SystemParam`]: crate::system::SystemParam
#[derive(Debug)]
pub struct InRef<'i, T: ?Sized>(pub &'i T);

impl<T: ?Sized + 'static> SystemInput for InRef<'_, T> {
    type Param<'i> = InRef<'i, T>;
    type Inner<'i> = &'i T;

    fn wrap(this: Self::Inner<'_>) -> Self::Param<'_> {
        InRef(this)
    }
}

impl<'i, T: ?Sized> Deref for InRef<'i, T> {
    type Target = T;

    fn deref(&self) -> &Self::Target {
        self.0
    }
}

/// A [`SystemInput`] type which denotes that a [`System`] receives
/// a mutable reference to a value of type `T` from its caller.
///
/// This is similar to [`In`] but takes a mutable reference to a value instead of the value itself.
/// See [`InRef`] for the read-only version.
///
/// See [`SystemInput`] to learn more about system inputs in general.
///
/// # Examples
///
/// Here is a simple example of a system that takes a `&mut usize` and squares it.
///
/// ```
/// # use bevy_ecs::prelude::*;
/// #
/// fn square(InMut(input): InMut<usize>) {
///     *input *= *input;
/// }
///
/// let mut world = World::new();
/// let mut square_system = IntoSystem::into_system(square);
/// square_system.initialize(&mut world);
///     
/// let mut value = 12;
/// square_system.run(&mut value, &mut world);
/// assert_eq!(value, 144);
/// ```
///
/// [`SystemParam`]: crate::system::SystemParam
#[derive(Debug)]
pub struct InMut<'a, T: ?Sized>(pub &'a mut T);

impl<T: ?Sized + 'static> SystemInput for InMut<'_, T> {
    type Param<'i> = InMut<'i, T>;
    type Inner<'i> = &'i mut T;

    fn wrap(this: Self::Inner<'_>) -> Self::Param<'_> {
        InMut(this)
    }
}

impl<'i, T: ?Sized> Deref for InMut<'i, T> {
    type Target = T;

    fn deref(&self) -> &Self::Target {
        self.0
    }
}

impl<'i, T: ?Sized> DerefMut for InMut<'i, T> {
    fn deref_mut(&mut self) -> &mut Self::Target {
        self.0
    }
}

/// Used for [`ObserverSystem`]s.
///
/// [`ObserverSystem`]: crate::system::ObserverSystem
<<<<<<< HEAD
impl<E: 'static, B: StaticBundle> SystemInput for On<'_, E, B> {
    type Param<'i> = On<'i, E, B>;
    type Inner<'i> = On<'i, E, B>;
=======
impl<E: Event, B: Bundle> SystemInput for On<'_, '_, E, B> {
    // Note: the fact that we must use a shared lifetime here is
    // a key piece of the complicated safety story documented above
    // the `&mut E::Trigger<'_>` cast in `observer_system_runner` and in
    // the `On` implementation.
    type Param<'i> = On<'i, 'i, E, B>;
    type Inner<'i> = On<'i, 'i, E, B>;
>>>>>>> 859a3cba

    fn wrap(this: Self::Inner<'_>) -> Self::Param<'_> {
        this
    }
}

/// A helper for using [`SystemInput`]s in generic contexts.
///
/// This type is a [`SystemInput`] adapter which always has
/// `Self::Param == Self` (ignoring lifetimes for brevity),
/// no matter the argument [`SystemInput`] (`I`).
///
/// This makes it useful for having arbitrary [`SystemInput`]s in
/// function systems.
///
/// See [`SystemInput`] to learn more about system inputs in general.
pub struct StaticSystemInput<'a, I: SystemInput>(pub I::Inner<'a>);

impl<'a, I: SystemInput> SystemInput for StaticSystemInput<'a, I> {
    type Param<'i> = StaticSystemInput<'i, I>;
    type Inner<'i> = I::Inner<'i>;

    fn wrap(this: Self::Inner<'_>) -> Self::Param<'_> {
        StaticSystemInput(this)
    }
}

macro_rules! impl_system_input_tuple {
    ($(#[$meta:meta])* $($name:ident),*) => {
        $(#[$meta])*
        impl<$($name: SystemInput),*> SystemInput for ($($name,)*) {
            type Param<'i> = ($($name::Param<'i>,)*);
            type Inner<'i> = ($($name::Inner<'i>,)*);

            #[expect(
                clippy::allow_attributes,
                reason = "This is in a macro; as such, the below lints may not always apply."
            )]
            #[allow(
                non_snake_case,
                reason = "Certain variable names are provided by the caller, not by us."
            )]
            #[allow(
                clippy::unused_unit,
                reason = "Zero-length tuples won't have anything to wrap."
            )]
            fn wrap(this: Self::Inner<'_>) -> Self::Param<'_> {
                let ($($name,)*) = this;
                ($($name::wrap($name),)*)
            }
        }
    };
}

all_tuples!(
    #[doc(fake_variadic)]
    impl_system_input_tuple,
    0,
    8,
    I
);

#[cfg(test)]
mod tests {
    use crate::{
        system::{In, InMut, InRef, IntoSystem, System},
        world::World,
    };

    #[test]
    fn two_tuple() {
        fn by_value((In(a), In(b)): (In<usize>, In<usize>)) -> usize {
            a + b
        }
        fn by_ref((InRef(a), InRef(b)): (InRef<usize>, InRef<usize>)) -> usize {
            *a + *b
        }
        fn by_mut((InMut(a), In(b)): (InMut<usize>, In<usize>)) {
            *a += b;
        }

        let mut world = World::new();
        let mut by_value = IntoSystem::into_system(by_value);
        let mut by_ref = IntoSystem::into_system(by_ref);
        let mut by_mut = IntoSystem::into_system(by_mut);

        by_value.initialize(&mut world);
        by_ref.initialize(&mut world);
        by_mut.initialize(&mut world);

        let mut a = 12;
        let b = 24;

        assert_eq!(by_value.run((a, b), &mut world).unwrap(), 36);
        assert_eq!(by_ref.run((&a, &b), &mut world).unwrap(), 36);
        by_mut.run((&mut a, b), &mut world).unwrap();
        assert_eq!(a, 36);
    }
}<|MERGE_RESOLUTION|>--- conflicted
+++ resolved
@@ -2,11 +2,7 @@
 
 use variadics_please::all_tuples;
 
-<<<<<<< HEAD
-use crate::{bundle::StaticBundle, prelude::On, system::System};
-=======
-use crate::{bundle::Bundle, event::Event, prelude::On, system::System};
->>>>>>> 859a3cba
+use crate::{bundle::StaticBundle, event::Event, prelude::On, system::System};
 
 /// Trait for types that can be used as input to [`System`]s.
 ///
@@ -226,19 +222,13 @@
 /// Used for [`ObserverSystem`]s.
 ///
 /// [`ObserverSystem`]: crate::system::ObserverSystem
-<<<<<<< HEAD
-impl<E: 'static, B: StaticBundle> SystemInput for On<'_, E, B> {
-    type Param<'i> = On<'i, E, B>;
-    type Inner<'i> = On<'i, E, B>;
-=======
-impl<E: Event, B: Bundle> SystemInput for On<'_, '_, E, B> {
+impl<E: Event, B: StaticBundle> SystemInput for On<'_, '_, E, B> {
     // Note: the fact that we must use a shared lifetime here is
     // a key piece of the complicated safety story documented above
     // the `&mut E::Trigger<'_>` cast in `observer_system_runner` and in
     // the `On` implementation.
     type Param<'i> = On<'i, 'i, E, B>;
     type Inner<'i> = On<'i, 'i, E, B>;
->>>>>>> 859a3cba
 
     fn wrap(this: Self::Inner<'_>) -> Self::Param<'_> {
         this
