--- conflicted
+++ resolved
@@ -2,12 +2,8 @@
 use core::marker::PhantomData;
 
 use crate::{
-<<<<<<< HEAD
     bundle::StaticBundle,
-    component::{ComponentId, Tick},
-=======
     component::{CheckChangeTicks, ComponentId, Tick},
->>>>>>> f47b1c00
     error::Result,
     never::Never,
     prelude::On,
