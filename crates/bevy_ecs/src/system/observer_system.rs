use alloc::{borrow::Cow, vec::Vec};
use core::marker::PhantomData;

use crate::{
    bundle::StaticBundle,
    component::{ComponentId, Tick},
    error::Result,
    never::Never,
<<<<<<< HEAD
    prelude::Trigger,
=======
    prelude::{Bundle, On},
>>>>>>> e5dc177b
    query::FilteredAccessSet,
    schedule::{Fallible, Infallible},
    system::{input::SystemIn, System},
    world::{unsafe_world_cell::UnsafeWorldCell, DeferredWorld, World},
};

use super::{IntoSystem, SystemParamValidationError};

<<<<<<< HEAD
/// Implemented for [`System`]s that have a [`Trigger`] as the first argument.
pub trait ObserverSystem<E: 'static, B: StaticBundle, Out = Result>:
    System<In = Trigger<'static, E, B>, Out = Out> + Send + 'static
{
}

impl<E: 'static, B: StaticBundle, Out, T> ObserverSystem<E, B, Out> for T where
    T: System<In = Trigger<'static, E, B>, Out = Out> + Send + 'static
=======
/// Implemented for [`System`]s that have [`On`] as the first argument.
pub trait ObserverSystem<E: 'static, B: Bundle, Out = Result>:
    System<In = On<'static, E, B>, Out = Out> + Send + 'static
{
}

impl<E: 'static, B: Bundle, Out, T> ObserverSystem<E, B, Out> for T where
    T: System<In = On<'static, E, B>, Out = Out> + Send + 'static
>>>>>>> e5dc177b
{
}

/// Implemented for systems that convert into [`ObserverSystem`].
///
/// # Usage notes
///
/// This trait should only be used as a bound for trait implementations or as an
/// argument to a function. If an observer system needs to be returned from a
/// function or stored somewhere, use [`ObserverSystem`] instead of this trait.
#[diagnostic::on_unimplemented(
    message = "`{Self}` cannot become an `ObserverSystem`",
    label = "the trait `IntoObserverSystem` is not implemented",
    note = "for function `ObserverSystem`s, ensure the first argument is `On<T>` and any subsequent ones are `SystemParam`"
)]
pub trait IntoObserverSystem<E: 'static, B: StaticBundle, M, Out = Result>: Send + 'static {
    /// The type of [`System`] that this instance converts into.
    type System: ObserverSystem<E, B, Out>;

    /// Turns this value into its corresponding [`System`].
    fn into_system(this: Self) -> Self::System;
}

impl<E, B, M, S, Out> IntoObserverSystem<E, B, (Fallible, M), Out> for S
where
    S: IntoSystem<On<'static, E, B>, Out, M> + Send + 'static,
    S::System: ObserverSystem<E, B, Out>,
    E: 'static,
    B: StaticBundle,
{
    type System = S::System;

    fn into_system(this: Self) -> Self::System {
        IntoSystem::into_system(this)
    }
}

impl<E, B, M, S> IntoObserverSystem<E, B, (Infallible, M), Result> for S
where
    S: IntoSystem<On<'static, E, B>, (), M> + Send + 'static,
    S::System: ObserverSystem<E, B, ()>,
    E: Send + Sync + 'static,
    B: StaticBundle,
{
    type System = InfallibleObserverWrapper<E, B, S::System, ()>;

    fn into_system(this: Self) -> Self::System {
        InfallibleObserverWrapper::new(IntoSystem::into_system(this))
    }
}
impl<E, B, M, S> IntoObserverSystem<E, B, (Never, M), Result> for S
where
    S: IntoSystem<On<'static, E, B>, Never, M> + Send + 'static,
    E: Send + Sync + 'static,
    B: StaticBundle,
{
    type System = InfallibleObserverWrapper<E, B, S::System, Never>;

    fn into_system(this: Self) -> Self::System {
        InfallibleObserverWrapper::new(IntoSystem::into_system(this))
    }
}

/// A wrapper that converts an observer system that returns `()` into one that returns `Ok(())`.
pub struct InfallibleObserverWrapper<E, B, S, Out> {
    observer: S,
    _marker: PhantomData<(E, B, Out)>,
}

impl<E, B, S, Out> InfallibleObserverWrapper<E, B, S, Out> {
    /// Create a new `InfallibleObserverWrapper`.
    pub fn new(observer: S) -> Self {
        Self {
            observer,
            _marker: PhantomData,
        }
    }
}

impl<E, B, S, Out> System for InfallibleObserverWrapper<E, B, S, Out>
where
    S: ObserverSystem<E, B, Out>,
    E: Send + Sync + 'static,
    B: StaticBundle,
    Out: Send + Sync + 'static,
{
    type In = On<'static, E, B>;
    type Out = Result;

    #[inline]
    fn name(&self) -> Cow<'static, str> {
        self.observer.name()
    }

    #[inline]
    fn component_access_set(&self) -> &FilteredAccessSet<ComponentId> {
        self.observer.component_access_set()
    }

    #[inline]
    fn flags(&self) -> super::SystemStateFlags {
        self.observer.flags()
    }

    #[inline]
    unsafe fn run_unsafe(
        &mut self,
        input: SystemIn<'_, Self>,
        world: UnsafeWorldCell,
    ) -> Self::Out {
        self.observer.run_unsafe(input, world);
        Ok(())
    }

    #[cfg(feature = "hotpatching")]
    #[inline]
    fn refresh_hotpatch(&mut self) {
        self.observer.refresh_hotpatch();
    }

    #[inline]
    fn apply_deferred(&mut self, world: &mut World) {
        self.observer.apply_deferred(world);
    }

    #[inline]
    fn queue_deferred(&mut self, world: DeferredWorld) {
        self.observer.queue_deferred(world);
    }

    #[inline]
    unsafe fn validate_param_unsafe(
        &mut self,
        world: UnsafeWorldCell,
    ) -> Result<(), SystemParamValidationError> {
        self.observer.validate_param_unsafe(world)
    }

    #[inline]
    fn initialize(&mut self, world: &mut World) {
        self.observer.initialize(world);
    }

    #[inline]
    fn check_change_tick(&mut self, change_tick: Tick) {
        self.observer.check_change_tick(change_tick);
    }

    #[inline]
    fn get_last_run(&self) -> Tick {
        self.observer.get_last_run()
    }

    #[inline]
    fn set_last_run(&mut self, last_run: Tick) {
        self.observer.set_last_run(last_run);
    }

    fn default_system_sets(&self) -> Vec<crate::schedule::InternedSystemSet> {
        self.observer.default_system_sets()
    }
}

#[cfg(test)]
mod tests {
    use crate::{
        event::Event,
        observer::On,
        system::{In, IntoSystem},
        world::World,
    };

    #[derive(Event)]
    struct TriggerEvent;

    #[test]
    fn test_piped_observer_systems_no_input() {
        fn a(_: On<TriggerEvent>) {}
        fn b() {}

        let mut world = World::new();
        world.add_observer(a.pipe(b));
    }

    #[test]
    fn test_piped_observer_systems_with_inputs() {
        fn a(_: On<TriggerEvent>) -> u32 {
            3
        }
        fn b(_: In<u32>) {}

        let mut world = World::new();
        world.add_observer(a.pipe(b));
    }
}<|MERGE_RESOLUTION|>--- conflicted
+++ resolved
@@ -6,11 +6,7 @@
     component::{ComponentId, Tick},
     error::Result,
     never::Never,
-<<<<<<< HEAD
-    prelude::Trigger,
-=======
-    prelude::{Bundle, On},
->>>>>>> e5dc177b
+    prelude::On,
     query::FilteredAccessSet,
     schedule::{Fallible, Infallible},
     system::{input::SystemIn, System},
@@ -19,25 +15,14 @@
 
 use super::{IntoSystem, SystemParamValidationError};
 
-<<<<<<< HEAD
-/// Implemented for [`System`]s that have a [`Trigger`] as the first argument.
+/// Implemented for [`System`]s that have [`On`] as the first argument.
 pub trait ObserverSystem<E: 'static, B: StaticBundle, Out = Result>:
-    System<In = Trigger<'static, E, B>, Out = Out> + Send + 'static
+    System<In = On<'static, E, B>, Out = Out> + Send + 'static
 {
 }
 
 impl<E: 'static, B: StaticBundle, Out, T> ObserverSystem<E, B, Out> for T where
-    T: System<In = Trigger<'static, E, B>, Out = Out> + Send + 'static
-=======
-/// Implemented for [`System`]s that have [`On`] as the first argument.
-pub trait ObserverSystem<E: 'static, B: Bundle, Out = Result>:
-    System<In = On<'static, E, B>, Out = Out> + Send + 'static
-{
-}
-
-impl<E: 'static, B: Bundle, Out, T> ObserverSystem<E, B, Out> for T where
     T: System<In = On<'static, E, B>, Out = Out> + Send + 'static
->>>>>>> e5dc177b
 {
 }
 
