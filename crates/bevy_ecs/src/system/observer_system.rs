--- conflicted
+++ resolved
@@ -6,12 +6,7 @@
     component::{ComponentId, Tick},
     error::Result,
     prelude::{Bundle, Trigger},
-<<<<<<< HEAD
     query::{Access, FilteredAccessSet},
-    result::Result,
-=======
-    query::Access,
->>>>>>> edba54ad
     schedule::{Fallible, Infallible},
     system::{input::SystemIn, System},
     world::{unsafe_world_cell::UnsafeWorldCell, DeferredWorld, World},
