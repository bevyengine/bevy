--- conflicted
+++ resolved
@@ -50,149 +50,6 @@
     }
 }
 
-<<<<<<< HEAD
-impl<E, B, M, S> IntoObserverSystem<E, B, (Infallible, M), Result> for S
-where
-    S: IntoSystem<Trigger<'static, E, B>, (), M> + Send + 'static,
-    S::System: ObserverSystem<E, B, ()>,
-    E: Send + Sync + 'static,
-    B: Bundle,
-{
-    type System = InfallibleObserverWrapper<E, B, S::System, ()>;
-
-    fn into_system(this: Self) -> Self::System {
-        InfallibleObserverWrapper::new(IntoSystem::into_system(this))
-    }
-}
-impl<E, B, M, S> IntoObserverSystem<E, B, (Never, M), Result> for S
-where
-    S: IntoSystem<Trigger<'static, E, B>, Never, M> + Send + 'static,
-    E: Send + Sync + 'static,
-    B: Bundle,
-{
-    type System = InfallibleObserverWrapper<E, B, S::System, Never>;
-
-    fn into_system(this: Self) -> Self::System {
-        InfallibleObserverWrapper::new(IntoSystem::into_system(this))
-    }
-}
-
-/// A wrapper that converts an observer system that returns `()` into one that returns `Ok(())`.
-pub struct InfallibleObserverWrapper<E, B, S, Out> {
-    observer: S,
-    _marker: PhantomData<(E, B, Out)>,
-}
-
-impl<E, B, S, Out> InfallibleObserverWrapper<E, B, S, Out> {
-    /// Create a new `InfallibleObserverWrapper`.
-    pub fn new(observer: S) -> Self {
-        Self {
-            observer,
-            _marker: PhantomData,
-        }
-    }
-}
-
-impl<E, B, S, Out> System for InfallibleObserverWrapper<E, B, S, Out>
-where
-    S: ObserverSystem<E, B, Out>,
-    E: Send + Sync + 'static,
-    B: Bundle,
-    Out: Send + Sync + 'static,
-{
-    type In = Trigger<'static, E, B>;
-    type Out = Result;
-
-    #[inline]
-    fn name(&self) -> Cow<'static, str> {
-        self.observer.name()
-    }
-
-    #[inline]
-    fn component_access(&self) -> &Access<ComponentId> {
-        self.observer.component_access()
-    }
-
-    #[inline]
-    fn component_access_set(&self) -> &FilteredAccessSet<ComponentId> {
-        self.observer.component_access_set()
-    }
-
-    #[inline]
-    fn is_send(&self) -> bool {
-        self.observer.is_send()
-    }
-
-    #[inline]
-    fn is_exclusive(&self) -> bool {
-        self.observer.is_exclusive()
-    }
-
-    #[inline]
-    fn has_deferred(&self) -> bool {
-        self.observer.has_deferred()
-    }
-
-    #[inline]
-    unsafe fn run_unsafe(
-        &mut self,
-        input: SystemIn<'_, Self>,
-        world: UnsafeWorldCell,
-    ) -> Self::Out {
-        self.observer.run_unsafe(input, world);
-        Ok(())
-    }
-
-    #[inline]
-    fn apply_deferred(&mut self, world: &mut World) {
-        self.observer.apply_deferred(world);
-    }
-
-    #[inline]
-    fn queue_deferred(&mut self, world: DeferredWorld) {
-        self.observer.queue_deferred(world);
-    }
-
-    #[inline]
-    unsafe fn validate_param_unsafe(
-        &mut self,
-        world: UnsafeWorldCell,
-    ) -> Result<(), SystemParamValidationError> {
-        self.observer.validate_param_unsafe(world)
-    }
-
-    #[inline]
-    fn initialize(&mut self, world: &mut World) {
-        self.observer.initialize(world);
-    }
-
-    #[inline]
-    fn check_change_tick(&mut self, change_tick: Tick) {
-        self.observer.check_change_tick(change_tick);
-    }
-
-    #[inline]
-    fn get_last_run(&self) -> Tick {
-        self.observer.get_last_run()
-    }
-
-    #[inline]
-    fn set_last_run(&mut self, last_run: Tick) {
-        self.observer.set_last_run(last_run);
-    }
-
-    fn default_system_sets(&self) -> Vec<crate::schedule::InternedSystemSet> {
-        self.observer.default_system_sets()
-    }
-
-    #[inline]
-    fn configurate(&mut self, config: &mut dyn core::any::Any) {
-        self.observer.configurate(config);
-    }
-}
-
-=======
->>>>>>> 335e39f4
 #[cfg(test)]
 mod tests {
     use crate::{
