--- conflicted
+++ resolved
@@ -3,11 +3,7 @@
     entity::Entity,
     query::{
         NopFetch, QueryCombinationIter, QueryEntityError, QueryFetch, QueryItem, QueryIter,
-<<<<<<< HEAD
-        QueryParIter, QueryState, ROQueryFetch, ROQueryItem, ReadOnlyFetch, WorldQuery,
-=======
-        QuerySingleError, QueryState, ROQueryFetch, ROQueryItem, ReadOnlyFetch, WorldQuery,
->>>>>>> 4b7f904c
+        QueryParIter, QuerySingleError, QueryState, ROQueryFetch, ROQueryItem, ReadOnlyFetch, WorldQuery,
     },
     world::{Mut, World},
 };
@@ -496,7 +492,6 @@
         };
     }
 
-<<<<<<< HEAD
     /// Runs `func` on each query result in parallel.
     #[inline]
     pub fn par_iter(&mut self) -> QueryParIter<'_, '_, Q, ROQueryFetch<'_, Q>, F> {
@@ -517,79 +512,6 @@
             batch_size: None,
             marker_: std::marker::PhantomData,
         }
-=======
-    /// Runs `f` on each query result in parallel using the [`World`]'s [`ComputeTaskPool`].
-    ///
-    /// This can only be called for immutable data, see [`Self::par_for_each_mut`] for
-    /// mutable access.
-    ///
-    /// # Tasks and batch size
-    ///
-    /// The items in the query get sorted into batches.
-    /// Internally, this function spawns a group of futures that each take on a `batch_size` sized section of the items (or less if the division is not perfect).
-    /// Then, the tasks in the [`ComputeTaskPool`] work through these futures.
-    ///
-    /// You can use this value to tune between maximum multithreading ability (many small batches) and minimum parallelization overhead (few big batches).
-    /// Rule of thumb: If the function body is (mostly) computationally expensive but there are not many items, a small batch size (=more batches) may help to even out the load.
-    /// If the body is computationally cheap and you have many items, a large batch size (=fewer batches) avoids spawning additional futures that don't help to even out the load.
-    ///
-    /// # Arguments
-    ///
-    ///* `batch_size` - The number of batches to spawn
-    ///* `f` - The function to run on each item in the query
-    ///
-    /// # Panics
-    /// The [`ComputeTaskPool`] resource must be added to the `World` before using this method. If using this from a query
-    /// that is being initialized and run from the ECS scheduler, this should never panic.
-    ///
-    /// [`ComputeTaskPool`]: bevy_tasks::prelude::ComputeTaskPool
-    #[inline]
-    pub fn par_for_each<'this>(
-        &'this self,
-        batch_size: usize,
-        f: impl Fn(ROQueryItem<'this, Q>) + Send + Sync + Clone,
-    ) {
-        // SAFE: system runs without conflicts with other systems. same-system queries have runtime
-        // borrow checks when they conflict
-        unsafe {
-            self.state
-                .par_for_each_unchecked_manual::<ROQueryFetch<Q>, _>(
-                    self.world,
-                    batch_size,
-                    f,
-                    self.last_change_tick,
-                    self.change_tick,
-                );
-        };
-    }
-
-    /// Runs `f` on each query result in parallel using the [`World`]'s [`ComputeTaskPool`].
-    /// See [`Self::par_for_each`] for more details.
-    ///
-    /// # Panics
-    /// [`ComputeTaskPool`] was not stored in the world at initialzation. If using this from a query
-    /// that is being initialized and run from the ECS scheduler, this should never panic.
-    ///
-    /// [`ComputeTaskPool`]: bevy_tasks::prelude::ComputeTaskPool
-    #[inline]
-    pub fn par_for_each_mut<'a, FN: Fn(QueryItem<'a, Q>) + Send + Sync + Clone>(
-        &'a mut self,
-        batch_size: usize,
-        f: FN,
-    ) {
-        // SAFE: system runs without conflicts with other systems. same-system queries have runtime
-        // borrow checks when they conflict
-        unsafe {
-            self.state
-                .par_for_each_unchecked_manual::<QueryFetch<Q>, FN>(
-                    self.world,
-                    batch_size,
-                    f,
-                    self.last_change_tick,
-                    self.change_tick,
-                )
-        };
->>>>>>> 4b7f904c
     }
 
     /// Returns the query result for the given [`Entity`].
