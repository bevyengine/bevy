--- conflicted
+++ resolved
@@ -2,13 +2,8 @@
     component::Component,
     entity::Entity,
     query::{
-<<<<<<< HEAD
-        Fetch, FilterFetch, NopFetch, QueryCombinationIter, QueryEntityError, QueryIter,
-        QuerySingleError, QueryState, ReadOnlyFetch, WorldQuery,
-=======
         NopFetch, QueryCombinationIter, QueryEntityError, QueryFetch, QueryItem, QueryIter,
-        QueryState, ROQueryFetch, ROQueryItem, ReadOnlyFetch, WorldQuery,
->>>>>>> b731ebad
+        QuerySingleError, QueryState, ROQueryFetch, ROQueryItem, ReadOnlyFetch, WorldQuery,
     },
     world::{Mut, World},
 };
@@ -956,12 +951,7 @@
     /// Panics if the number of query results is not exactly one. Use
     /// [`get_single`](Self::get_single) to return a `Result` instead of panicking.
     #[track_caller]
-<<<<<<< HEAD
-    #[inline]
-    pub fn single(&self) -> <Q::ReadOnlyFetch as Fetch<'_, 's>>::Item {
-=======
     pub fn single(&self) -> ROQueryItem<'_, Q> {
->>>>>>> b731ebad
         self.get_single().unwrap()
     }
 
@@ -996,30 +986,14 @@
     /// }
     /// # bevy_ecs::system::assert_is_system(player_scoring_system);
     /// ```
-<<<<<<< HEAD
-    #[inline]
-    pub fn get_single(
-        &self,
-    ) -> Result<<Q::ReadOnlyFetch as Fetch<'_, 's>>::Item, QuerySingleError> {
-        unsafe {
-            self.state.get_single_unchecked_manual::<Q::ReadOnlyFetch>(
+    #[inline]
+    pub fn get_single(&self) -> Result<ROQueryItem<'_, Q>, QuerySingleError> {
+        unsafe {
+            self.state.get_single_unchecked_manual::<ROQueryFetch<Q>>(
                 self.world,
                 self.last_change_tick,
                 self.change_tick,
             )
-=======
-    pub fn get_single(&self) -> Result<ROQueryItem<'_, Q>, QuerySingleError> {
-        let mut query = self.iter();
-        let first = query.next();
-        let extra = query.next().is_some();
-
-        match (first, extra) {
-            (Some(r), false) => Ok(r),
-            (None, _) => Err(QuerySingleError::NoEntities(std::any::type_name::<Self>())),
-            (Some(_), _) => Err(QuerySingleError::MultipleEntities(std::any::type_name::<
-                Self,
-            >())),
->>>>>>> b731ebad
         }
     }
 
@@ -1048,12 +1022,7 @@
     /// Panics if the number of query results is not exactly one. Use
     /// [`get_single_mut`](Self::get_single_mut) to return a `Result` instead of panicking.
     #[track_caller]
-<<<<<<< HEAD
-    #[inline]
-    pub fn single_mut(&mut self) -> <Q::Fetch as Fetch<'_, '_>>::Item {
-=======
     pub fn single_mut(&mut self) -> QueryItem<'_, Q> {
->>>>>>> b731ebad
         self.get_single_mut().unwrap()
     }
 
@@ -1079,30 +1048,14 @@
     /// }
     /// # bevy_ecs::system::assert_is_system(regenerate_player_health_system);
     /// ```
-<<<<<<< HEAD
-    #[inline]
-    pub fn get_single_mut(
-        &mut self,
-    ) -> Result<<Q::Fetch as Fetch<'_, '_>>::Item, QuerySingleError> {
-        unsafe {
-            self.state.get_single_unchecked_manual::<Q::Fetch>(
+    #[inline]
+    pub fn get_single_mut(&mut self) -> Result<QueryItem<'_, Q>, QuerySingleError> {
+        unsafe {
+            self.state.get_single_unchecked_manual::<QueryFetch<Q>>(
                 self.world,
                 self.last_change_tick,
                 self.change_tick,
             )
-=======
-    pub fn get_single_mut(&mut self) -> Result<QueryItem<'_, Q>, QuerySingleError> {
-        let mut query = self.iter_mut();
-        let first = query.next();
-        let extra = query.next().is_some();
-
-        match (first, extra) {
-            (Some(r), false) => Ok(r),
-            (None, _) => Err(QuerySingleError::NoEntities(std::any::type_name::<Self>())),
-            (Some(_), _) => Err(QuerySingleError::MultipleEntities(std::any::type_name::<
-                Self,
-            >())),
->>>>>>> b731ebad
         }
     }
 
@@ -1179,8 +1132,6 @@
     NoSuchEntity,
 }
 
-<<<<<<< HEAD
-=======
 impl std::error::Error for QueryComponentError {}
 
 impl std::fmt::Display for QueryComponentError {
@@ -1208,27 +1159,6 @@
     }
 }
 
-/// An error that occurs when evaluating a [`Query`] as a single expected resulted via
-/// [`Query::single`] or [`Query::single_mut`].
-#[derive(Debug)]
-pub enum QuerySingleError {
-    NoEntities(&'static str),
-    MultipleEntities(&'static str),
-}
-
-impl std::error::Error for QuerySingleError {}
-
-impl std::fmt::Display for QuerySingleError {
-    fn fmt(&self, f: &mut std::fmt::Formatter) -> std::fmt::Result {
-        match self {
-            QuerySingleError::NoEntities(query) => write!(f, "No entities fit the query {}", query),
-            QuerySingleError::MultipleEntities(query) => {
-                write!(f, "Multiple entities fit the query {}!", query)
-            }
-        }
-    }
-}
->>>>>>> b731ebad
 impl<'w, 's, Q: WorldQuery, F: WorldQuery> Query<'w, 's, Q, F>
 where
     QueryFetch<'w, Q>: ReadOnlyFetch,
