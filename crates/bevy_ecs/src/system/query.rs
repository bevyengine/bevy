--- conflicted
+++ resolved
@@ -775,30 +775,26 @@
     /// Returns the single immutable query result.
     ///
     /// This can only be called for read-only queries (due to the [`ReadOnlyFetch`] trait
-    /// bound). See [`single_mut`](Self::single_mut) for queries that contain at least one
+    /// bound). Use [`single_mut`](Self::single_mut) for queries that contain at least one
     /// mutable component.
     ///
-<<<<<<< HEAD
-    /// If the number of query results is not exactly one, a [`QuerySingleError`] is returned
-    /// instead.
-=======
-    /// Assumes this query has only one result and panics if there are no or multiple results.
-    /// Use [`Self::get_single`] to handle the error cases explicitly
-    ///
-    /// # Example
-    ///
-    /// ```
-    ///  # use bevy_ecs::prelude::{IntoSystem, Query, With};
-    /// struct Player;
-    /// struct Position(f32, f32);
+    /// # Example
+    ///
+    /// ```
+    /// # use bevy_ecs::prelude::{IntoSystem, Query, With};
+    /// # struct Player;
+    /// # struct Position(f32, f32);
     /// fn player_system(query: Query<&Position, With<Player>>) {
     ///     let player_position = query.single();
     ///     // do something with player_position
     /// }
-    /// # let _check_that_its_a_system = player_system.system();
-    /// ```
-    ///
-    /// This can only be called for read-only queries, see [`Self::single_mut`] for write-queries.
+    /// # player_system.system();
+    /// ```
+    ///
+    /// # Panics
+    ///
+    /// Panics if the number of query results is not exactly one. Use
+    /// [`get_single`](Self::get_single) to return a `Result` instead of panicking.
     #[track_caller]
     pub fn single(&'s self) -> <Q::Fetch as Fetch<'w, 's>>::Item
     where
@@ -807,23 +803,23 @@
         self.get_single().unwrap()
     }
 
-    /// Gets the result of a single-result query.
-    ///
-    /// If the query has exactly one result, returns the result inside `Ok`
-    /// otherwise returns either [`QuerySingleError::NoEntities`]
-    /// or [`QuerySingleError::MultipleEntities`], as appropriate.
->>>>>>> e74f7a73
-    ///
-    /// # Example
-    ///
-    /// ```
-    ///  # use bevy_ecs::prelude::{IntoSystem, With};
+    /// Returns the single immutable query result.
+    ///
+    /// This can only be called for read-only queries (due to the [`ReadOnlyFetch`] trait
+    /// bound). Use [`get_single_mut`](Self::get_single_mut) for queries that contain at least one
+    /// mutable component.
+    ///
+    /// If the number of query results is not exactly one, a [`QuerySingleError`] is returned
+    /// instead.
+    ///
+    /// # Example
+    ///
+    /// ```
     ///  # use bevy_ecs::system::{Query, QuerySingleError};
-<<<<<<< HEAD
     ///  # use bevy_ecs::prelude::IntoSystem;
     ///  # struct PlayerScore(i32);
     /// fn player_scoring_system(query: Query<&PlayerScore>) {
-    ///     match query.single() {
+    ///     match query.get_single() {
     ///         Ok(PlayerScore(score)) => {
     ///             println!("Score: {}", score);
     ///         }
@@ -836,27 +832,7 @@
     ///     }
     /// }
     /// # player_scoring_system.system();
-=======
-    /// struct Player;
-    /// struct Position(f32, f32);
-    /// fn player_system(query: Query<&Position, With<Player>>) {
-    ///     match query.get_single() {
-    ///         Ok(position) => {
-    ///             // do something with position
-    ///         }
-    ///         Err(QuerySingleError::NoEntities(_)) => {
-    ///             // no position with Player
-    ///         }
-    ///         Err(QuerySingleError::MultipleEntities(_)) => {
-    ///             // multiple position with Player
-    ///         }
-    ///     }
-    /// }
-    /// # let _check_that_its_a_system = player_system.system();
->>>>>>> e74f7a73
-    /// ```
-    ///
-    /// This can only be called for read-only queries, see [`Self::get_single_mut`] for write-queries.
+    /// ```
     pub fn get_single(&'s self) -> Result<<Q::Fetch as Fetch<'w, 's>>::Item, QuerySingleError>
     where
         Q::Fetch: ReadOnlyFetch,
@@ -874,11 +850,7 @@
         }
     }
 
-<<<<<<< HEAD
     /// Returns the single mutable query result.
-    ///
-    /// If the number of query results is not exactly one, a [`QuerySingleError`] is returned
-    /// instead.
     ///
     /// # Example
     ///
@@ -889,26 +861,43 @@
     /// # struct Health(u32);
     /// #
     /// fn regenerate_player_health_system(mut query: Query<&mut Health, With<Player>>) {
-    ///     let mut health = query.single_mut().expect("Error: Could not find a single player.");
+    ///     let mut health = query.single_mut();
     ///     health.0 += 1;
     /// }
     /// # regenerate_player_health_system.system();
     /// ```
-    pub fn single_mut(&mut self) -> Result<<Q::Fetch as Fetch<'_, '_>>::Item, QuerySingleError> {
-=======
-    /// Gets the query result if it is only a single result, otherwise panics
-    /// If you want to handle the error case yourself you can use the [`Self::get_single_mut`] variant.
+    ///
+    /// # Panics
+    ///
+    /// Panics if the number of query results is not exactly one. Use
+    /// [`get_single_mut`](Self::get_single_mut) to return a `Result` instead of panicking.
     #[track_caller]
     pub fn single_mut(&mut self) -> <Q::Fetch as Fetch<'_, '_>>::Item {
         self.get_single_mut().unwrap()
     }
 
-    /// Gets the query result if it is only a single result, otherwise returns a
-    /// [`QuerySingleError`].
+    /// Returns the single mutable query result.
+    ///
+    /// If the number of query results is not exactly one, a [`QuerySingleError`] is returned
+    /// instead.
+    ///
+    /// # Example
+    ///
+    /// ```
+    /// # use bevy_ecs::prelude::*;
+    /// #
+    /// # struct Player;
+    /// # struct Health(u32);
+    /// #
+    /// fn regenerate_player_health_system(mut query: Query<&mut Health, With<Player>>) {
+    ///     let mut health = query.get_single_mut().expect("Error: Could not find a single player.");
+    ///     health.0 += 1;
+    /// }
+    /// # regenerate_player_health_system.system();
+    /// ```
     pub fn get_single_mut(
         &mut self,
     ) -> Result<<Q::Fetch as Fetch<'_, '_>>::Item, QuerySingleError> {
->>>>>>> e74f7a73
         let mut query = self.iter_mut();
         let first = query.next();
         let extra = query.next().is_some();
