--- conflicted
+++ resolved
@@ -2,13 +2,8 @@
 
 use crate::{
     batching::BatchingStrategy,
-<<<<<<< HEAD
-    component::Tick,
+    change_detection::Tick,
     entity::{Entity, EntityEquivalent, EntitySet, UniqueEntityArray},
-=======
-    change_detection::Tick,
-    entity::{Entity, EntityDoesNotExistError, EntityEquivalent, EntitySet, UniqueEntityArray},
->>>>>>> bcee3757
     query::{
         DebugCheckedUnwrap, NopWorldQuery, QueryCombinationIter, QueryData, QueryEntityError,
         QueryFilter, QueryIter, QueryManyIter, QueryManyUniqueIter, QueryParIter, QueryParManyIter,
