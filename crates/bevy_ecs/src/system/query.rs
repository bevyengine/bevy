use crate::{
    component::Component,
    entity::Entity,
    query::{
        Fetch, FilterFetch, QueryCombinationIter, QueryEntityError, QueryIter, QueryState,
        ReadOnlyFetch, WorldQuery,
    },
    world::{Mut, World},
};
use bevy_tasks::TaskPool;
use std::{any::TypeId, fmt::Debug};
use thiserror::Error;

/// Provides scoped access to components in a [`World`].
///
/// Queries enable iteration over entities and their components as well as filtering them
/// on certain conditions. A query matches its parameters against the world to produce a series
/// of results. Each *query result* is a tuple of components (the same components defined
/// in the query) that belong to the same entity.
///
/// Computational cost of queries is reduced by the fact that they have an internal archetype
/// cache to avoid re-computing archetype matches on each query access.
///
/// Query functionality is based on the [`WorldQuery`] trait. Both tuples of components
/// (up to 16 elements) and query filters implement this trait.
///
/// `Query` accepts two type parameters:
///
/// 1. **Component access:** the components that an entity must have at the same time to yield
///    a query result.
/// 2. **Query filters (optional):** a predicate that ignores query results that don't match
///    its conditions.
///
/// # Usage as system parameter
///
/// A query is defined by declaring it as a system parameter. This section shows the various
/// use cases of `Query` as a system parameter.
///
/// ## Immutable component access
///
/// The following example defines a query that gives an iterator over `(&ComponentA, &ComponentB)`
/// tuples, where `ComponentA` and `ComponentB` belong to the same entity. Accessing components
/// immutably helps system parallelization.
///
/// ```
/// # use bevy_ecs::component::Component;
/// # use bevy_ecs::system::IntoSystem;
/// # use bevy_ecs::system::Query;
<<<<<<< HEAD
/// #[derive(Component)]
/// struct UnitHealth(pub u32);
/// fn system(query: Query<&UnitHealth>) {
///     for UnitHealth(health) in query.iter() {
///         println!("We got {} health points left!", health);
///     }
/// }
=======
/// # struct ComponentA;
/// # struct ComponentB;
/// # fn system(
/// query: Query<(&ComponentA, &ComponentB)>
/// # ) {}
>>>>>>> b9e02410
/// # system.system();
/// ```
///
/// ## Mutable component access
///
/// The following example is similar to the previous one, with the exception of `ComponentA`
/// being accessed mutably here. Note that both mutable and immutable accesses are allowed
/// in the same query.
///
/// ```
/// # use bevy_ecs::component::Component;
/// # use bevy_ecs::system::IntoSystem;
/// # use bevy_ecs::system::Query;
<<<<<<< HEAD
/// #[derive(Component, Debug)]
/// enum Shape {
///     Circle,
///     Box,
/// };
/// #[derive(Component)]
/// struct Color(pub String);
/// #[derive(Component)]
/// struct Size(pub u32);
///
/// fn system(mut query: Query<(&Shape, &Color, &mut Size)>) {
///     for (shape, color, mut size) in query.iter_mut() {
///         *size = Size(1);
///         println!("We got a {} colored {:?} and made it one unit big!", color.0, shape);
///     }
/// }
=======
/// # struct ComponentA;
/// # struct ComponentB;
/// # fn system(
/// // `ComponentA` is accessed mutably, while `ComponentB` is accessed immutably.
/// mut query: Query<(&mut ComponentA, &ComponentB)>
/// # ) {}
>>>>>>> b9e02410
/// # system.system();
/// ```
///
/// Two systems cannot be executed in parallel if both access a certain component and
/// at least one of the accesses is mutable, unless the schedule can verify that no entity
/// could be found in both queries, as otherwise Rusts mutability Rules would be broken.
///
/// Similarly, a system cannot contain two queries that would break Rust's mutability Rules.
/// If you need such Queries, you can use Filters to make the Queries disjoint or use a
/// [`QuerySet`](super::QuerySet).
///
/// ## Entity ID access
///
/// Inserting [`Entity`](crate::entity::Entity) at any position in the type parameter tuple
/// will give access to the entity ID.
///
/// ```
<<<<<<< HEAD
/// # use bevy_ecs::component::Component;
/// # use bevy_ecs::query::With;
/// # use bevy_ecs::system::IntoSystem;
/// # use bevy_ecs::system::Query;
/// #[derive(Component)]
/// struct Person(String);
/// #[derive(Component)]
/// struct IsTallEnough;
///
/// fn system(query: Query<&Person, With<IsTallEnough>>) {
///     for person in query.iter() {
///         println!("{} is tall enough!", person.0);
///     }
/// }
=======
/// # use bevy_ecs::entity::Entity;
/// # use bevy_ecs::system::IntoSystem;
/// # use bevy_ecs::system::Query;
/// # struct ComponentA;
/// # struct ComponentB;
/// # fn system(
/// query: Query<(Entity, &ComponentA, &ComponentB)>
/// # ) {}
/// # system.system();
/// ```
///
/// ## Query filtering
///
/// The second, optional type parameter of query, is used for filters can be added to filter
/// out the query results that don't satisfy the given condition.
///
/// ```
/// # use bevy_ecs::query::With;
/// # use bevy_ecs::system::IntoSystem;
/// # use bevy_ecs::system::Query;
/// # struct ComponentA;
/// # struct ComponentB;
/// # struct ComponentC;
/// # fn system(
/// // `ComponentC` data won't be accessed, but only entities that contain it will be queried.
/// query: Query<(&ComponentA, &ComponentB), With<ComponentC>>
/// # ) {}
/// # system.system();
/// ```
///
/// If you need to apply more filters in a single query, group them into a tuple:
///
/// ```
/// # use bevy_ecs::query::{Changed, With};
/// # use bevy_ecs::system::IntoSystem;
/// # use bevy_ecs::system::Query;
/// # struct ComponentA;
/// # struct ComponentB;
/// # struct ComponentC;
/// # fn system(
/// // Similar to the previous query, but with the addition of a `Changed` filter.
/// query: Query<(&ComponentA, &ComponentB), (With<ComponentC>, Changed<ComponentA>)>
/// # ) {}
>>>>>>> b9e02410
/// # system.system();
/// ```
///
/// The following list contains all the available query filters:
///
/// - [`Added`](crate::query::Added)
/// - [`Changed`](crate::query::Changed)
/// - [`With`](crate::query::With)
/// - [`Without`](crate::query::Without)
/// - [`Or`](crate::query::Or)
///
/// ## Optional component access
///
/// A component can be made optional in a query by wrapping it into an [`Option`]. In the
/// following example, the query will iterate over components of both entities that contain
/// `ComponentA` and `ComponentB`, and entities that contain `ComponentA` but not `ComponentB`.
///
/// ```
/// # use bevy_ecs::system::IntoSystem;
/// # use bevy_ecs::system::Query;
/// # struct ComponentA;
/// # struct ComponentB;
/// # fn system(
/// query: Query<(&ComponentA, Option<&ComponentB>)>
/// # ) {}
/// # system.system();
/// ```
///
/// If an entity does not contain a component, its corresponding query result value will be
/// `None`. Optional components increase the number of entities a query has to match against,
/// therefore they can hurt iteration performance, especially in the worst case scenario where
/// the query solely consists of only optional components, since all entities will be iterated
/// over.
///
/// ## Single component access
///
/// If just a single component needs to be accessed, using a tuple as the first type parameter
/// of `Query` can be omitted.
///
/// ```
/// # use bevy_ecs::system::IntoSystem;
/// # use bevy_ecs::system::Query;
/// # struct MyComponent;
/// # fn tuple_system(
/// // This is correct, but can be avoided.
/// query: Query<(&MyComponent,)>
/// # ) {}
/// # tuple_system.system();
///
/// # fn non_tuple_system(
/// // This is the preferred method.    
/// query: Query<&MyComponent>
/// # ) {}
/// # non_tuple_system.system();
/// ```
///
/// # Usage of query results
///
/// Inside the body of the system function, the `Query` is available as a function parameter.
/// This section shows various methods to access query results.
///
/// ## Iteration over every query result
///
/// The [`iter`](Self::iter) and [`iter_mut`](Self::iter_mut) methods are used to iterate
/// over every query result. Refer to the
/// [`Iterator` API docs](https://doc.rust-lang.org/stable/std/iter/trait.Iterator.html)
/// for advanced iterator usage.
///
/// ```
/// # use bevy_ecs::system::IntoSystem;
/// # use bevy_ecs::system::Query;
/// # struct ComponentA;
/// # struct ComponentB;
/// fn immutable_query_system(mut query: Query<(&ComponentA, &ComponentB)>) {
///     for (a, b) in query.iter() {
///         // Here, `a` and `b` are normal references to components, relatively of
///         // `&ComponentA` and `&ComponentB` types.
///     }
/// }
/// # immutable_query_system.system();
///
/// fn mutable_query_system(mut query: Query<(&mut ComponentA, &ComponentB)>) {
///     for (mut a, b) in query.iter_mut() {
///         // Similar to the above system, but this time `ComponentA` can be accessed mutably.
///         // Note the usage of `mut` in the tuple and the call to `iter_mut` instead of `iter`.
///     }
/// }
/// # mutable_query_system.system();
/// ```
///
/// ## Getting the query result for a particular entity
///
/// If you have an [`Entity`] ID, you can use the [`get`](Self::get) or
/// [`get_mut`](Self::get_mut) methods to access the query result for that particular entity.
///
/// ## Getting a single query result
///
/// While it's possible to get a single result from a query by using `iter.next()`, a more
/// idiomatic approach would use the [`single`](Self::single) or [`single_mut`](Self::single_mut)
/// methods instead. Keep in mind though that they will return a [`QuerySingleError`] if the
/// number of query results differ from being exactly one. If that's the case, use `iter.next()`
/// (or `iter_mut.next()`) to only get the first query result.
pub struct Query<'world, 'state, Q: WorldQuery, F: WorldQuery = ()>
where
    F::Fetch: FilterFetch,
{
    pub(crate) world: &'world World,
    pub(crate) state: &'state QueryState<Q, F>,
    pub(crate) last_change_tick: u32,
    pub(crate) change_tick: u32,
}

impl<'w, 's, Q: WorldQuery, F: WorldQuery> Query<'w, 's, Q, F>
where
    F::Fetch: FilterFetch,
{
    /// Creates a new query.
    ///
    /// # Safety
    ///
    /// This will create a query that could violate memory safety rules. Make sure that this is only
    /// called in ways that ensure the queries have unique mutable access.
    #[inline]
    pub(crate) unsafe fn new(
        world: &'w World,
        state: &'s QueryState<Q, F>,
        last_change_tick: u32,
        change_tick: u32,
    ) -> Self {
        Self {
            world,
            state,
            last_change_tick,
            change_tick,
        }
    }

    /// Returns an [`Iterator`] over the query results.
    ///
    /// This can only be called for read-only queries (due to the [`ReadOnlyFetch`] trait
    /// bound). See [`Self::iter_mut`] for queries that contain at least one mutable component.
    ///
    /// # Example
    ///
    /// Here, the `report_names_system` iterates over the `Player` component of every entity
    /// that contains it:
    ///
    /// ```
    /// # use bevy_ecs::prelude::*;
    /// #
    /// # struct Player { name: String }
    /// #
    /// fn report_names_system(query: Query<&Player>) {
    ///     for player in query.iter() {
    ///         println!("Say hello to {}!", player.name);
    ///     }
    /// }
    /// # report_names_system.system();
    /// ```
    #[inline]
    pub fn iter(&'s self) -> QueryIter<'w, 's, Q, F>
    where
        Q::Fetch: ReadOnlyFetch,
    {
        // SAFE: system runs without conflicts with other systems.
        // same-system queries have runtime borrow checks when they conflict
        unsafe {
            self.state
                .iter_unchecked_manual(self.world, self.last_change_tick, self.change_tick)
        }
    }

    /// Returns an [`Iterator`] over the query results.
    ///
    /// # Example
    ///
    /// Here, the `gravity_system` iterates over the `Velocity` component of every entity in
    /// the world that contains it in order to update it:
    ///
    /// ```
    /// # use bevy_ecs::prelude::*;
    /// #
    /// # struct Velocity { x: f32, y: f32, z: f32 }
    /// fn gravity_system(mut query: Query<&mut Velocity>) {
    ///     const DELTA: f32 = 1.0 / 60.0;
    ///     for mut velocity in query.iter_mut() {
    ///         velocity.y -= 9.8 * DELTA;
    ///     }
    /// }
    /// # gravity_system.system();
    /// ```
    #[inline]
    pub fn iter_mut(&mut self) -> QueryIter<'_, '_, Q, F> {
        // SAFE: system runs without conflicts with other systems.
        // same-system queries have runtime borrow checks when they conflict
        unsafe {
            self.state
                .iter_unchecked_manual(self.world, self.last_change_tick, self.change_tick)
        }
    }

    /// Returns an [`Iterator`] over all possible combinations of `K` query results without repetition.
    /// This can only be called for read-only queries
    ///
    ///  For permutations of size K of query returning N results, you will get:
    /// - if K == N: one permutation of all query results
    /// - if K < N: all possible K-sized combinations of query results, without repetition
    /// - if K > N: empty set (no K-sized combinations exist)
    #[inline]
    pub fn iter_combinations<const K: usize>(&self) -> QueryCombinationIter<'_, '_, Q, F, K>
    where
        Q::Fetch: ReadOnlyFetch,
    {
        // SAFE: system runs without conflicts with other systems.
        // same-system queries have runtime borrow checks when they conflict
        unsafe {
            self.state.iter_combinations_unchecked_manual(
                self.world,
                self.last_change_tick,
                self.change_tick,
            )
        }
    }

    /// Iterates over all possible combinations of `K` query results without repetition.
    ///
    /// The returned value is not an `Iterator`, because that would lead to aliasing of mutable references.
    /// In order to iterate it, use `fetch_next` method with `while let Some(..)` loop pattern.
    ///
    /// ```
    /// # use bevy_ecs::prelude::*;
    /// #[derive(Component)]
    /// # struct A;
    /// # fn some_system(mut query: Query<&mut A>) {
    /// // iterate using `fetch_next` in while loop
    /// let mut combinations = query.iter_combinations_mut();
    /// while let Some([mut a, mut b]) = combinations.fetch_next() {
    ///    // mutably access components data
    /// }
    /// # }
    /// ```
    ///
    /// There is no `for_each` method, because it cannot be safely implemented
    /// due to a [compiler bug](https://github.com/rust-lang/rust/issues/62529).
    ///
    /// For immutable access see [`Query::iter_combinations`].
    #[inline]
    pub fn iter_combinations_mut<const K: usize>(
        &mut self,
    ) -> QueryCombinationIter<'_, '_, Q, F, K> {
        // SAFE: system runs without conflicts with other systems.
        // same-system queries have runtime borrow checks when they conflict
        unsafe {
            self.state.iter_combinations_unchecked_manual(
                self.world,
                self.last_change_tick,
                self.change_tick,
            )
        }
    }

    /// Returns an [`Iterator`] over the query results.
    ///
    /// # Safety
    ///
    /// This function makes it possible to violate Rust's aliasing guarantees. You must make sure
    /// this call does not result in multiple mutable references to the same component
    #[inline]
    pub unsafe fn iter_unsafe(&self) -> QueryIter<'_, '_, Q, F> {
        // SEMI-SAFE: system runs without conflicts with other systems.
        // same-system queries have runtime borrow checks when they conflict
        self.state
            .iter_unchecked_manual(self.world, self.last_change_tick, self.change_tick)
    }

    /// Iterates over all possible combinations of `K` query results without repetition.
    /// See [`Query::iter_combinations`].
    ///
    /// # Safety
    /// This allows aliased mutability. You must make sure this call does not result in multiple
    /// mutable references to the same component
    #[inline]
    pub unsafe fn iter_combinations_unsafe<const K: usize>(
        &self,
    ) -> QueryCombinationIter<'_, '_, Q, F, K> {
        // SEMI-SAFE: system runs without conflicts with other systems.
        // same-system queries have runtime borrow checks when they conflict
        self.state.iter_combinations_unchecked_manual(
            self.world,
            self.last_change_tick,
            self.change_tick,
        )
    }

    /// Runs `f` on each query result. This is faster than the equivalent iter() method, but cannot
    /// be chained like a normal [`Iterator`].
    ///
    /// This can only be called for read-only queries, see [`Self::for_each_mut`] for write-queries.
    ///
    /// # Example
    ///
    /// Here, the `report_names_system` iterates over the `Player` component of every entity
    /// that contains it:
    ///
    /// ```
    /// # use bevy_ecs::prelude::*;
    /// #
    /// # struct Player { name: String }
    /// #
    /// fn report_names_system(query: Query<&Player>) {
    ///     query.for_each(|player| {
    ///         println!("Say hello to {}!", player.name);
    ///     });
    /// }
    /// # report_names_system.system();
    /// ```
    #[inline]
    pub fn for_each(&'s self, f: impl FnMut(<Q::Fetch as Fetch<'w, 's>>::Item))
    where
        Q::Fetch: ReadOnlyFetch,
    {
        // SAFE: system runs without conflicts with other systems.
        // same-system queries have runtime borrow checks when they conflict
        unsafe {
            self.state.for_each_unchecked_manual(
                self.world,
                f,
                self.last_change_tick,
                self.change_tick,
            )
        };
    }

    /// Runs `f` on each query result. This is faster than the equivalent iter() method, but cannot
    /// be chained like a normal [`Iterator`].
    ///
    /// # Example
    ///
    /// Here, the `gravity_system` iterates over the `Velocity` component of every entity in
    /// the world that contains it in order to update it:
    ///
    /// ```
    /// # use bevy_ecs::prelude::*;
    /// #
    /// # struct Velocity { x: f32, y: f32, z: f32 }
    /// fn gravity_system(mut query: Query<&mut Velocity>) {
    ///     const DELTA: f32 = 1.0 / 60.0;
    ///     query.for_each_mut(|mut velocity| {
    ///         velocity.y -= 9.8 * DELTA;
    ///     });
    /// }
    /// # gravity_system.system();
    /// ```
    #[inline]
    pub fn for_each_mut<'a>(&'a mut self, f: impl FnMut(<Q::Fetch as Fetch<'a, 'a>>::Item)) {
        // SAFE: system runs without conflicts with other systems. same-system queries have runtime
        // borrow checks when they conflict
        unsafe {
            self.state.for_each_unchecked_manual(
                self.world,
                f,
                self.last_change_tick,
                self.change_tick,
            )
        };
    }

    /// Runs `f` on each query result in parallel using the given task pool.
    ///
    /// This can only be called for read-only queries, see [`Self::par_for_each_mut`] for
    /// write-queries.
    #[inline]
    pub fn par_for_each(
        &'s self,
        task_pool: &TaskPool,
        batch_size: usize,
        f: impl Fn(<Q::Fetch as Fetch<'w, 's>>::Item) + Send + Sync + Clone,
    ) where
        Q::Fetch: ReadOnlyFetch,
    {
        // SAFE: system runs without conflicts with other systems. same-system queries have runtime
        // borrow checks when they conflict
        unsafe {
            self.state.par_for_each_unchecked_manual(
                self.world,
                task_pool,
                batch_size,
                f,
                self.last_change_tick,
                self.change_tick,
            )
        };
    }

    /// Runs `f` on each query result in parallel using the given task pool.
    #[inline]
    pub fn par_for_each_mut<'a>(
        &'a mut self,
        task_pool: &TaskPool,
        batch_size: usize,
        f: impl Fn(<Q::Fetch as Fetch<'a, 'a>>::Item) + Send + Sync + Clone,
    ) {
        // SAFE: system runs without conflicts with other systems. same-system queries have runtime
        // borrow checks when they conflict
        unsafe {
            self.state.par_for_each_unchecked_manual(
                self.world,
                task_pool,
                batch_size,
                f,
                self.last_change_tick,
                self.change_tick,
            )
        };
    }

    /// Returns the query result for the given [`Entity`].
    ///
    /// In case of a nonexisting entity or mismatched component, a [`QueryEntityError`] is
    /// returned instead.
    ///
    /// This can only be called for read-only queries (due to the [`ReadOnlyFetch`] trait bound).
    /// see [`get_mut`](Self::get_mut) for queries that contain at least one mutable component.
    ///
    /// # Example
    ///
    /// Here, `get` is used to retrieve the exact query result of the entity specified by the
    /// `SelectedCharacter` resource.
    ///
    /// ```
    /// # use bevy_ecs::prelude::*;
    /// #
    /// # struct SelectedCharacter { entity: Entity }
    /// # struct Character { name: String }
    /// #
    /// fn print_selected_character_name_system(
    ///        query: Query<&Character>,
    ///        selection: Res<SelectedCharacter>
    /// )
    /// {
    ///     if let Ok(selected_character) = query.get(selection.entity) {
    ///         println!("{}", selected_character.name);
    ///     }
    /// }
    /// # print_selected_character_name_system.system();
    /// ```
    #[inline]
    pub fn get(
        &'s self,
        entity: Entity,
    ) -> Result<<Q::Fetch as Fetch<'w, 's>>::Item, QueryEntityError>
    where
        Q::Fetch: ReadOnlyFetch,
    {
        // SAFE: system runs without conflicts with other systems.
        // same-system queries have runtime borrow checks when they conflict
        unsafe {
            self.state.get_unchecked_manual(
                self.world,
                entity,
                self.last_change_tick,
                self.change_tick,
            )
        }
    }

    /// Returns the query result for the given [`Entity`].
    ///
    /// In case of a nonexisting entity or mismatched component, a [`QueryEntityError`] is
    /// returned instead.
    ///
    /// # Example
    ///
    /// Here, `get_mut` is used to retrieve the exact query result of the entity specified by the
    /// `PoisonedCharacter` resource.
    ///
    /// ```
    /// # use bevy_ecs::prelude::*;
    /// #
    /// # struct PoisonedCharacter { character_id: Entity }
    /// # struct Health(u32);
    /// #
    /// fn poison_system(mut query: Query<&mut Health>, poisoned: Res<PoisonedCharacter>) {
    ///     if let Ok(mut health) = query.get_mut(poisoned.character_id) {
    ///         health.0 -= 1;
    ///     }
    /// }
    /// # poison_system.system();
    /// ```
    #[inline]
    pub fn get_mut(
        &mut self,
        entity: Entity,
    ) -> Result<<Q::Fetch as Fetch>::Item, QueryEntityError> {
        // SAFE: system runs without conflicts with other systems.
        // same-system queries have runtime borrow checks when they conflict
        unsafe {
            self.state.get_unchecked_manual(
                self.world,
                entity,
                self.last_change_tick,
                self.change_tick,
            )
        }
    }

    /// Returns the query result for the given [`Entity`].
    ///
    /// In case of a nonexisting entity or mismatched component, a [`QueryEntityError`] is
    /// returned instead.
    ///
    /// # Safety
    ///
    /// This function makes it possible to violate Rust's aliasing guarantees. You must make sure
    /// this call does not result in multiple mutable references to the same component
    #[inline]
    pub unsafe fn get_unchecked(
        &self,
        entity: Entity,
    ) -> Result<<Q::Fetch as Fetch>::Item, QueryEntityError> {
        // SEMI-SAFE: system runs without conflicts with other systems.
        // same-system queries have runtime borrow checks when they conflict
        self.state
            .get_unchecked_manual(self.world, entity, self.last_change_tick, self.change_tick)
    }

    /// Returns a reference to the [`Entity`]'s [`Component`] of the given type.
    ///
    /// In case of a nonexisting entity or mismatched component, a [`QueryEntityError`] is
    /// returned instead.
    ///
    /// # Example
    ///
    /// Here, `get_component` is used to retrieve the `Character` component of the entity
    /// specified by the `SelectedCharacter` resource.
    ///
    /// ```
    /// # use bevy_ecs::prelude::*;
    /// #
    /// # struct SelectedCharacter { entity: Entity }
    /// # struct Character { name: String }
    /// #
    /// fn print_selected_character_name_system(
    ///        query: Query<&Character>,
    ///        selection: Res<SelectedCharacter>
    /// )
    /// {
    ///     if let Ok(selected_character) = query.get_component::<Character>(selection.entity) {
    ///         println!("{}", selected_character.name);
    ///     }
    /// }
    /// # print_selected_character_name_system.system();
    /// ```
    #[inline]
    pub fn get_component<T: Component>(
        &self,
        entity: Entity,
    ) -> Result<&'w T, QueryComponentError> {
        let world = self.world;
        let entity_ref = world
            .get_entity(entity)
            .ok_or(QueryComponentError::NoSuchEntity)?;
        let component_id = world
            .components()
            .get_id(TypeId::of::<T>())
            .ok_or(QueryComponentError::MissingComponent)?;
        let archetype_component = entity_ref
            .archetype()
            .get_archetype_component_id(component_id)
            .ok_or(QueryComponentError::MissingComponent)?;
        if self
            .state
            .archetype_component_access
            .has_read(archetype_component)
        {
            entity_ref
                .get::<T>()
                .ok_or(QueryComponentError::MissingComponent)
        } else {
            Err(QueryComponentError::MissingReadAccess)
        }
    }

    /// Returns a mutable reference to the [`Entity`]'s [`Component`] of the given type.
    ///
    /// In case of a nonexisting entity or mismatched component, a [`QueryEntityError`] is
    /// returned instead.
    ///
    /// # Example
    ///
    /// Here, `get_component_mut` is used to retrieve the `Health` component of the entity
    /// specified by the `PoisonedCharacter` resource.
    ///
    /// ```
    /// # use bevy_ecs::prelude::*;
    /// #
    /// # struct PoisonedCharacter { character_id: Entity }
    /// # struct Health(u32);
    /// #
    /// fn poison_system(mut query: Query<&mut Health>, poisoned: Res<PoisonedCharacter>) {
    ///     if let Ok(mut health) = query.get_component_mut::<Health>(poisoned.character_id) {
    ///         health.0 -= 1;
    ///     }
    /// }
    /// # poison_system.system();
    /// ```
    #[inline]
    pub fn get_component_mut<T: Component>(
        &mut self,
        entity: Entity,
    ) -> Result<Mut<'_, T>, QueryComponentError> {
        // SAFE: unique access to query (preventing aliased access)
        unsafe { self.get_component_unchecked_mut(entity) }
    }

    /// Returns a mutable reference to the [`Entity`]'s [`Component`] of the given type.
    ///
    /// In case of a nonexisting entity or mismatched component, a [`QueryEntityError`] is
    /// returned instead.
    ///
    /// # Safety
    ///
    /// This function makes it possible to violate Rust's aliasing guarantees. You must make sure
    /// this call does not result in multiple mutable references to the same component
    #[inline]
    pub unsafe fn get_component_unchecked_mut<T: Component>(
        &self,
        entity: Entity,
    ) -> Result<Mut<'_, T>, QueryComponentError> {
        let world = self.world;
        let entity_ref = world
            .get_entity(entity)
            .ok_or(QueryComponentError::NoSuchEntity)?;
        let component_id = world
            .components()
            .get_id(TypeId::of::<T>())
            .ok_or(QueryComponentError::MissingComponent)?;
        let archetype_component = entity_ref
            .archetype()
            .get_archetype_component_id(component_id)
            .ok_or(QueryComponentError::MissingComponent)?;
        if self
            .state
            .archetype_component_access
            .has_write(archetype_component)
        {
            entity_ref
                .get_unchecked_mut::<T>(self.last_change_tick, self.change_tick)
                .ok_or(QueryComponentError::MissingComponent)
        } else {
            Err(QueryComponentError::MissingWriteAccess)
        }
    }

    /// Returns a single immutable query result when there is exactly one entity matching
    /// the query.
    ///
    /// This can only be called for read-only queries (due to the [`ReadOnlyFetch`] trait
    /// bound). Use [`single_mut`](Self::single_mut) for queries that contain at least one
    /// mutable component.
    ///
    /// # Example
    ///
    /// ```
    /// # use bevy_ecs::prelude::{IntoSystem, Query, With};
    /// # struct Player;
    /// # struct Position(f32, f32);
    /// fn player_system(query: Query<&Position, With<Player>>) {
    ///     let player_position = query.single();
    ///     // do something with player_position
    /// }
    /// # player_system.system();
    /// ```
    ///
    /// # Panics
    ///
    /// Panics if the number of query results is not exactly one. Use
    /// [`get_single`](Self::get_single) to return a `Result` instead of panicking.
    #[track_caller]
    pub fn single(&'s self) -> <Q::Fetch as Fetch<'w, 's>>::Item
    where
        Q::Fetch: ReadOnlyFetch,
    {
        self.get_single().unwrap()
    }

    /// Returns a single immutable query result when there is exactly one entity matching
    /// the query.
    ///
    /// This can only be called for read-only queries (due to the [`ReadOnlyFetch`] trait
    /// bound). Use [`get_single_mut`](Self::get_single_mut) for queries that contain at least one
    /// mutable component.
    ///
    /// If the number of query results is not exactly one, a [`QuerySingleError`] is returned
    /// instead.
    ///
    /// # Example
    ///
    /// ```
<<<<<<< HEAD
    ///  # use bevy_ecs::system::{QuerySingleError};
    ///  # use bevy_ecs::prelude::*;
    /// #[derive(Component)]
    /// struct PlayerScore(i32);
    ///
=======
    ///  # use bevy_ecs::system::{Query, QuerySingleError};
    ///  # use bevy_ecs::prelude::IntoSystem;
    ///  # struct PlayerScore(i32);
>>>>>>> b9e02410
    /// fn player_scoring_system(query: Query<&PlayerScore>) {
    ///     match query.get_single() {
    ///         Ok(PlayerScore(score)) => {
    ///             println!("Score: {}", score);
    ///         }
    ///         Err(QuerySingleError::NoEntities(_)) => {
    ///             println!("Error: There is no player!");
    ///         }
    ///         Err(QuerySingleError::MultipleEntities(_)) => {
    ///             println!("Error: There is more than one player!");
    ///         }
    ///     }
    /// }
    /// # player_scoring_system.system();
    /// ```
    pub fn get_single(&'s self) -> Result<<Q::Fetch as Fetch<'w, 's>>::Item, QuerySingleError>
    where
        Q::Fetch: ReadOnlyFetch,
    {
        let mut query = self.iter();
        let first = query.next();
        let extra = query.next().is_some();

        match (first, extra) {
            (Some(r), false) => Ok(r),
            (None, _) => Err(QuerySingleError::NoEntities(std::any::type_name::<Self>())),
            (Some(_), _) => Err(QuerySingleError::MultipleEntities(std::any::type_name::<
                Self,
            >())),
        }
    }

    /// Returns a single mutable query result when there is exactly one entity matching
    /// the query.
    ///
    /// # Example
    ///
    /// ```
    /// # use bevy_ecs::prelude::*;
    /// #
    /// # struct Player;
    /// # struct Health(u32);
    /// #
    /// fn regenerate_player_health_system(mut query: Query<&mut Health, With<Player>>) {
    ///     let mut health = query.single_mut();
    ///     health.0 += 1;
    /// }
    /// # regenerate_player_health_system.system();
    /// ```
    ///
    /// # Panics
    ///
    /// Panics if the number of query results is not exactly one. Use
    /// [`get_single_mut`](Self::get_single_mut) to return a `Result` instead of panicking.
    #[track_caller]
    pub fn single_mut(&mut self) -> <Q::Fetch as Fetch<'_, '_>>::Item {
        self.get_single_mut().unwrap()
    }

    /// Returns a single mutable query result when there is exactly one entity matching
    /// the query.
    ///
    /// If the number of query results is not exactly one, a [`QuerySingleError`] is returned
    /// instead.
    ///
    /// # Example
    ///
    /// ```
    /// # use bevy_ecs::prelude::*;
    /// #
    /// # struct Player;
    /// # struct Health(u32);
    /// #
    /// fn regenerate_player_health_system(mut query: Query<&mut Health, With<Player>>) {
    ///     let mut health = query.get_single_mut().expect("Error: Could not find a single player.");
    ///     health.0 += 1;
    /// }
    /// # regenerate_player_health_system.system();
    /// ```
    pub fn get_single_mut(
        &mut self,
    ) -> Result<<Q::Fetch as Fetch<'_, '_>>::Item, QuerySingleError> {
        let mut query = self.iter_mut();
        let first = query.next();
        let extra = query.next().is_some();

        match (first, extra) {
            (Some(r), false) => Ok(r),
            (None, _) => Err(QuerySingleError::NoEntities(std::any::type_name::<Self>())),
            (Some(_), _) => Err(QuerySingleError::MultipleEntities(std::any::type_name::<
                Self,
            >())),
        }
    }

    /// Returns `true` if there are no query results.
    ///
    /// # Example
    ///
    /// Here, the score is increased only if an entity with a `Player` component is present
    /// in the world:
    ///
    /// ```
    /// # use bevy_ecs::prelude::*;
    /// #
    /// # struct Player;
    /// # struct Score(u32);
    /// fn update_score_system(query: Query<(), With<Player>>, mut score: ResMut<Score>) {
    ///     if !query.is_empty() {
    ///         score.0 += 1;
    ///     }
    /// }
    /// # update_score_system.system();
    /// ```
    #[inline]
    pub fn is_empty(&self) -> bool {
        // TODO: This code can be replaced with `self.iter().next().is_none()` if/when
        // we sort out how to convert "write" queries to "read" queries.
        self.state
            .is_empty(self.world, self.last_change_tick, self.change_tick)
    }
}

/// An error that occurs when retrieving a specific [`Entity`]'s component from a [`Query`]
#[derive(Error, Debug)]
pub enum QueryComponentError {
    #[error("This query does not have read access to the requested component.")]
    MissingReadAccess,
    #[error("This query does not have write access to the requested component.")]
    MissingWriteAccess,
    #[error("The given entity does not have the requested component.")]
    MissingComponent,
    #[error("The requested entity does not exist.")]
    NoSuchEntity,
}

/// An error that occurs when evaluating a [`Query`] as a single expected resulted via
/// [`Query::single`] or [`Query::single_mut`].
#[derive(Debug, Error)]
pub enum QuerySingleError {
    #[error("No entities fit the query {0}")]
    NoEntities(&'static str),
    #[error("Multiple entities fit the query {0}!")]
    MultipleEntities(&'static str),
}<|MERGE_RESOLUTION|>--- conflicted
+++ resolved
@@ -46,21 +46,13 @@
 /// # use bevy_ecs::component::Component;
 /// # use bevy_ecs::system::IntoSystem;
 /// # use bevy_ecs::system::Query;
-<<<<<<< HEAD
-/// #[derive(Component)]
-/// struct UnitHealth(pub u32);
-/// fn system(query: Query<&UnitHealth>) {
-///     for UnitHealth(health) in query.iter() {
-///         println!("We got {} health points left!", health);
-///     }
-/// }
-=======
+/// # #[derive(Component)]
 /// # struct ComponentA;
+/// # #[derive(Component)]
 /// # struct ComponentB;
 /// # fn system(
 /// query: Query<(&ComponentA, &ComponentB)>
 /// # ) {}
->>>>>>> b9e02410
 /// # system.system();
 /// ```
 ///
@@ -74,31 +66,14 @@
 /// # use bevy_ecs::component::Component;
 /// # use bevy_ecs::system::IntoSystem;
 /// # use bevy_ecs::system::Query;
-<<<<<<< HEAD
-/// #[derive(Component, Debug)]
-/// enum Shape {
-///     Circle,
-///     Box,
-/// };
-/// #[derive(Component)]
-/// struct Color(pub String);
-/// #[derive(Component)]
-/// struct Size(pub u32);
-///
-/// fn system(mut query: Query<(&Shape, &Color, &mut Size)>) {
-///     for (shape, color, mut size) in query.iter_mut() {
-///         *size = Size(1);
-///         println!("We got a {} colored {:?} and made it one unit big!", color.0, shape);
-///     }
-/// }
-=======
+/// # #[derive(Component)]
 /// # struct ComponentA;
+/// # #[derive(Component)]
 /// # struct ComponentB;
 /// # fn system(
 /// // `ComponentA` is accessed mutably, while `ComponentB` is accessed immutably.
 /// mut query: Query<(&mut ComponentA, &ComponentB)>
 /// # ) {}
->>>>>>> b9e02410
 /// # system.system();
 /// ```
 ///
@@ -116,26 +91,10 @@
 /// will give access to the entity ID.
 ///
 /// ```
-<<<<<<< HEAD
-/// # use bevy_ecs::component::Component;
-/// # use bevy_ecs::query::With;
-/// # use bevy_ecs::system::IntoSystem;
-/// # use bevy_ecs::system::Query;
-/// #[derive(Component)]
-/// struct Person(String);
-/// #[derive(Component)]
-/// struct IsTallEnough;
-///
-/// fn system(query: Query<&Person, With<IsTallEnough>>) {
-///     for person in query.iter() {
-///         println!("{} is tall enough!", person.0);
-///     }
-/// }
-=======
-/// # use bevy_ecs::entity::Entity;
-/// # use bevy_ecs::system::IntoSystem;
-/// # use bevy_ecs::system::Query;
+/// # use bevy_ecs::prelude::*;
+/// # #[derive(Component)]
 /// # struct ComponentA;
+/// # #[derive(Component)]
 /// # struct ComponentB;
 /// # fn system(
 /// query: Query<(Entity, &ComponentA, &ComponentB)>
@@ -149,11 +108,12 @@
 /// out the query results that don't satisfy the given condition.
 ///
 /// ```
-/// # use bevy_ecs::query::With;
-/// # use bevy_ecs::system::IntoSystem;
-/// # use bevy_ecs::system::Query;
+/// # use bevy_ecs::prelude::*;
+/// # #[derive(Component)]
 /// # struct ComponentA;
+/// # #[derive(Component)]
 /// # struct ComponentB;
+/// # #[derive(Component)]
 /// # struct ComponentC;
 /// # fn system(
 /// // `ComponentC` data won't be accessed, but only entities that contain it will be queried.
@@ -165,17 +125,17 @@
 /// If you need to apply more filters in a single query, group them into a tuple:
 ///
 /// ```
-/// # use bevy_ecs::query::{Changed, With};
-/// # use bevy_ecs::system::IntoSystem;
-/// # use bevy_ecs::system::Query;
+/// # use bevy_ecs::prelude::*;
+/// # #[derive(Component)]
 /// # struct ComponentA;
+/// # #[derive(Component)]
 /// # struct ComponentB;
+/// # #[derive(Component)]
 /// # struct ComponentC;
 /// # fn system(
 /// // Similar to the previous query, but with the addition of a `Changed` filter.
 /// query: Query<(&ComponentA, &ComponentB), (With<ComponentC>, Changed<ComponentA>)>
 /// # ) {}
->>>>>>> b9e02410
 /// # system.system();
 /// ```
 ///
@@ -194,9 +154,10 @@
 /// `ComponentA` and `ComponentB`, and entities that contain `ComponentA` but not `ComponentB`.
 ///
 /// ```
-/// # use bevy_ecs::system::IntoSystem;
-/// # use bevy_ecs::system::Query;
+/// # use bevy_ecs::prelude::*;
+/// # #[derive(Component)]
 /// # struct ComponentA;
+/// # #[derive(Component)]
 /// # struct ComponentB;
 /// # fn system(
 /// query: Query<(&ComponentA, Option<&ComponentB>)>
@@ -216,8 +177,8 @@
 /// of `Query` can be omitted.
 ///
 /// ```
-/// # use bevy_ecs::system::IntoSystem;
-/// # use bevy_ecs::system::Query;
+/// # use bevy_ecs::prelude::*;
+/// # #[derive(Component)]
 /// # struct MyComponent;
 /// # fn tuple_system(
 /// // This is correct, but can be avoided.
@@ -245,9 +206,10 @@
 /// for advanced iterator usage.
 ///
 /// ```
-/// # use bevy_ecs::system::IntoSystem;
-/// # use bevy_ecs::system::Query;
+/// # use bevy_ecs::prelude::*;
+/// # #[derive(Component)]
 /// # struct ComponentA;
+/// # #[derive(Component)]
 /// # struct ComponentB;
 /// fn immutable_query_system(mut query: Query<(&ComponentA, &ComponentB)>) {
 ///     for (a, b) in query.iter() {
@@ -326,6 +288,7 @@
     /// ```
     /// # use bevy_ecs::prelude::*;
     /// #
+    /// # #[derive(Component)]
     /// # struct Player { name: String }
     /// #
     /// fn report_names_system(query: Query<&Player>) {
@@ -358,6 +321,7 @@
     /// ```
     /// # use bevy_ecs::prelude::*;
     /// #
+    /// # #[derive(Component)]
     /// # struct Velocity { x: f32, y: f32, z: f32 }
     /// fn gravity_system(mut query: Query<&mut Velocity>) {
     ///     const DELTA: f32 = 1.0 / 60.0;
@@ -483,6 +447,7 @@
     /// ```
     /// # use bevy_ecs::prelude::*;
     /// #
+    /// # #[derive(Component)]
     /// # struct Player { name: String }
     /// #
     /// fn report_names_system(query: Query<&Player>) {
@@ -520,6 +485,7 @@
     /// ```
     /// # use bevy_ecs::prelude::*;
     /// #
+    /// # #[derive(Component)]
     /// # struct Velocity { x: f32, y: f32, z: f32 }
     /// fn gravity_system(mut query: Query<&mut Velocity>) {
     ///     const DELTA: f32 = 1.0 / 60.0;
@@ -609,6 +575,7 @@
     /// # use bevy_ecs::prelude::*;
     /// #
     /// # struct SelectedCharacter { entity: Entity }
+    /// # #[derive(Component)]
     /// # struct Character { name: String }
     /// #
     /// fn print_selected_character_name_system(
@@ -656,6 +623,7 @@
     /// # use bevy_ecs::prelude::*;
     /// #
     /// # struct PoisonedCharacter { character_id: Entity }
+    /// # #[derive(Component)]
     /// # struct Health(u32);
     /// #
     /// fn poison_system(mut query: Query<&mut Health>, poisoned: Res<PoisonedCharacter>) {
@@ -716,6 +684,7 @@
     /// # use bevy_ecs::prelude::*;
     /// #
     /// # struct SelectedCharacter { entity: Entity }
+    /// # #[derive(Component)]
     /// # struct Character { name: String }
     /// #
     /// fn print_selected_character_name_system(
@@ -773,6 +742,7 @@
     /// # use bevy_ecs::prelude::*;
     /// #
     /// # struct PoisonedCharacter { character_id: Entity }
+    /// # #[derive(Component)]
     /// # struct Health(u32);
     /// #
     /// fn poison_system(mut query: Query<&mut Health>, poisoned: Res<PoisonedCharacter>) {
@@ -840,8 +810,10 @@
     /// # Example
     ///
     /// ```
-    /// # use bevy_ecs::prelude::{IntoSystem, Query, With};
+    /// # use bevy_ecs::prelude::*;
+    /// # #[derive(Component)]
     /// # struct Player;
+    /// # #[derive(Component)]
     /// # struct Position(f32, f32);
     /// fn player_system(query: Query<&Position, With<Player>>) {
     ///     let player_position = query.single();
@@ -875,17 +847,10 @@
     /// # Example
     ///
     /// ```
-<<<<<<< HEAD
-    ///  # use bevy_ecs::system::{QuerySingleError};
-    ///  # use bevy_ecs::prelude::*;
-    /// #[derive(Component)]
-    /// struct PlayerScore(i32);
-    ///
-=======
-    ///  # use bevy_ecs::system::{Query, QuerySingleError};
-    ///  # use bevy_ecs::prelude::IntoSystem;
-    ///  # struct PlayerScore(i32);
->>>>>>> b9e02410
+    /// # use bevy_ecs::prelude::*;
+    /// # use bevy_ecs::system::QuerySingleError;
+    /// # #[derive(Component)]
+    /// # struct PlayerScore(i32);
     /// fn player_scoring_system(query: Query<&PlayerScore>) {
     ///     match query.get_single() {
     ///         Ok(PlayerScore(score)) => {
@@ -926,7 +891,9 @@
     /// ```
     /// # use bevy_ecs::prelude::*;
     /// #
+    /// # #[derive(Component)]
     /// # struct Player;
+    /// # #[derive(Component)]
     /// # struct Health(u32);
     /// #
     /// fn regenerate_player_health_system(mut query: Query<&mut Health, With<Player>>) {
@@ -956,7 +923,9 @@
     /// ```
     /// # use bevy_ecs::prelude::*;
     /// #
+    /// # #[derive(Component)]
     /// # struct Player;
+    /// # #[derive(Component)]
     /// # struct Health(u32);
     /// #
     /// fn regenerate_player_health_system(mut query: Query<&mut Health, With<Player>>) {
@@ -991,7 +960,9 @@
     /// ```
     /// # use bevy_ecs::prelude::*;
     /// #
+    /// # #[derive(Component)]
     /// # struct Player;
+    /// # #[derive(Component)]
     /// # struct Score(u32);
     /// fn update_score_system(query: Query<(), With<Player>>, mut score: ResMut<Score>) {
     ///     if !query.is_empty() {
