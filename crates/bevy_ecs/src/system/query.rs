--- conflicted
+++ resolved
@@ -2,12 +2,8 @@
     component::Component,
     entity::Entity,
     query::{
-<<<<<<< HEAD
-        Fetch, FilterFetch, QueryCombinationIter, QueryEntityError, QueryIter, QuerySingleError,
-=======
         Fetch, FilterFetch, NopFetch, QueryCombinationIter, QueryEntityError, QueryIter,
->>>>>>> 5af74645
-        QueryState, WorldQuery,
+        QuerySingleError, QueryState, WorldQuery,
     },
     world::{Mut, World},
 };
