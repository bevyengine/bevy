--- conflicted
+++ resolved
@@ -2,13 +2,8 @@
     component::Component,
     entity::Entity,
     query::{
-<<<<<<< HEAD
-        FilterFetch, QueryCombinationIter, QueryEntityError, QueryFetch, QueryItem, QueryIter,
-        QueryState, ROQueryFetch, ROQueryItem, WorldQuery,
-=======
-        Fetch, FilterFetch, NopFetch, QueryCombinationIter, QueryEntityError, QueryIter,
-        QueryState, ReadOnlyFetch, WorldQuery,
->>>>>>> 193e8c4a
+        FilterFetch, NopFetch, QueryCombinationIter, QueryEntityError, QueryFetch, QueryItem,
+        QueryIter, QueryState, ROQueryFetch, ROQueryItem, ReadOnlyFetch, WorldQuery,
     },
     world::{Mut, World},
 };
@@ -304,11 +299,7 @@
     /// # bevy_ecs::system::assert_is_system(report_names_system);
     /// ```
     #[inline]
-<<<<<<< HEAD
-    pub fn iter(&'s self) -> QueryIter<'w, 's, Q, ROQueryFetch<'w, 's, Q>, F> {
-=======
-    pub fn iter(&self) -> QueryIter<'_, 's, Q, Q::ReadOnlyFetch, F> {
->>>>>>> 193e8c4a
+    pub fn iter(&self) -> QueryIter<'_, 's, Q, ROQueryFetch<'_, 's, Q>, F> {
         // SAFE: system runs without conflicts with other systems.
         // same-system queries have runtime borrow checks when they conflict
         unsafe {
@@ -463,31 +454,16 @@
     /// # bevy_ecs::system::assert_is_system(report_names_system);
     /// ```
     #[inline]
-<<<<<<< HEAD
-    pub fn for_each<FN: FnMut(ROQueryItem<'w, 's, Q>)>(&'s self, f: FN) {
+    pub fn for_each<'this, FN: FnMut(ROQueryItem<'this, 's, Q>)>(&'this self, f: FN) {
         // SAFE: system runs without conflicts with other systems.
         // same-system queries have runtime borrow checks when they conflict
         unsafe {
             self.state.for_each_unchecked_manual::<ROQueryFetch<Q>, FN>(
-=======
-    pub fn for_each<'this>(
-        &'this self,
-        f: impl FnMut(<Q::ReadOnlyFetch as Fetch<'this, 's>>::Item),
-    ) {
-        // SAFE: system runs without conflicts with other systems.
-        // same-system queries have runtime borrow checks when they conflict
-        unsafe {
-            self.state.for_each_unchecked_manual::<Q::ReadOnlyFetch, _>(
->>>>>>> 193e8c4a
                 self.world,
                 f,
                 self.last_change_tick,
                 self.change_tick,
-<<<<<<< HEAD
             )
-=======
-            );
->>>>>>> 193e8c4a
         };
     }
 
@@ -547,26 +523,17 @@
     ///* `batch_size` - The number of batches to spawn
     ///* `f` - The function to run on each item in the query
     #[inline]
-<<<<<<< HEAD
-    pub fn par_for_each<FN: Fn(ROQueryItem<'w, 's, Q>) + Send + Sync + Clone>(
-        &'s self,
-=======
-    pub fn par_for_each<'this>(
+    pub fn par_for_each<'this, FN: Fn(ROQueryItem<'this, 's, Q>) + Send + Sync + Clone>(
         &'this self,
->>>>>>> 193e8c4a
         task_pool: &TaskPool,
         batch_size: usize,
-        f: impl Fn(<Q::ReadOnlyFetch as Fetch<'this, 's>>::Item) + Send + Sync + Clone,
+        f: FN,
     ) {
         // SAFE: system runs without conflicts with other systems. same-system queries have runtime
         // borrow checks when they conflict
         unsafe {
             self.state
-<<<<<<< HEAD
                 .par_for_each_unchecked_manual::<ROQueryFetch<Q>, FN>(
-=======
-                .par_for_each_unchecked_manual::<Q::ReadOnlyFetch, _>(
->>>>>>> 193e8c4a
                     self.world,
                     task_pool,
                     batch_size,
@@ -589,7 +556,6 @@
         // SAFE: system runs without conflicts with other systems. same-system queries have runtime
         // borrow checks when they conflict
         unsafe {
-<<<<<<< HEAD
             self.state
                 .par_for_each_unchecked_manual::<QueryFetch<Q>, FN>(
                     self.world,
@@ -599,16 +565,6 @@
                     self.last_change_tick,
                     self.change_tick,
                 )
-=======
-            self.state.par_for_each_unchecked_manual::<Q::Fetch, FN>(
-                self.world,
-                task_pool,
-                batch_size,
-                f,
-                self.last_change_tick,
-                self.change_tick,
-            );
->>>>>>> 193e8c4a
         };
     }
 
@@ -644,14 +600,7 @@
     /// # bevy_ecs::system::assert_is_system(print_selected_character_name_system);
     /// ```
     #[inline]
-<<<<<<< HEAD
-    pub fn get(&'s self, entity: Entity) -> Result<ROQueryItem<'w, 's, Q>, QueryEntityError> {
-=======
-    pub fn get(
-        &self,
-        entity: Entity,
-    ) -> Result<<Q::ReadOnlyFetch as Fetch<'_, 's>>::Item, QueryEntityError> {
->>>>>>> 193e8c4a
+    pub fn get(&self, entity: Entity) -> Result<ROQueryItem<'_, 's, Q>, QueryEntityError> {
         // SAFE: system runs without conflicts with other systems.
         // same-system queries have runtime borrow checks when they conflict
         unsafe {
@@ -676,7 +625,7 @@
     pub fn get_many<const N: usize>(
         &self,
         entities: [Entity; N],
-    ) -> Result<[<Q::ReadOnlyFetch as Fetch<'_, 's>>::Item; N], QueryEntityError> {
+    ) -> Result<[ROQueryItem<'_, 's, Q>; N], QueryEntityError> {
         // SAFE: it is the scheduler's responsibility to ensure that `Query` is never handed out on the wrong `World`.
         unsafe {
             self.state.get_many_read_only_manual(
@@ -724,10 +673,7 @@
     /// }
     /// ```
     #[inline]
-    pub fn multiple<const N: usize>(
-        &self,
-        entities: [Entity; N],
-    ) -> [<Q::ReadOnlyFetch as Fetch<'_, 's>>::Item; N] {
+    pub fn multiple<const N: usize>(&self, entities: [Entity; N]) -> [ROQueryItem<'_, 's, Q>; N] {
         self.get_many(entities).unwrap()
     }
 
@@ -779,7 +725,7 @@
     pub fn get_many_mut<const N: usize>(
         &mut self,
         entities: [Entity; N],
-    ) -> Result<[<Q::Fetch as Fetch<'_, 's>>::Item; N], QueryEntityError> {
+    ) -> Result<[QueryItem<'_, 's, Q>; N], QueryEntityError> {
         // SAFE: scheduler ensures safe Query world access
         unsafe {
             self.state.get_many_unchecked_manual(
@@ -836,7 +782,7 @@
     pub fn multiple_mut<const N: usize>(
         &mut self,
         entities: [Entity; N],
-    ) -> [<Q::Fetch as Fetch<'_, 's>>::Item; N] {
+    ) -> [QueryItem<'_, 's, Q>; N] {
         self.get_many_mut(entities).unwrap()
     }
 
@@ -911,10 +857,9 @@
             .archetype_component_access
             .has_read(archetype_component)
         {
-            unsafe {
-                crate::world::get(world, entity, entity_ref.location())
-                    .ok_or(QueryComponentError::MissingComponent)
-            }
+            entity_ref
+                .get::<T>()
+                .ok_or(QueryComponentError::MissingComponent)
         } else {
             Err(QueryComponentError::MissingReadAccess)
         }
@@ -1018,11 +963,7 @@
     /// Panics if the number of query results is not exactly one. Use
     /// [`get_single`](Self::get_single) to return a `Result` instead of panicking.
     #[track_caller]
-<<<<<<< HEAD
-    pub fn single(&'s self) -> ROQueryItem<'w, 's, Q> {
-=======
-    pub fn single(&self) -> <Q::ReadOnlyFetch as Fetch<'_, 's>>::Item {
->>>>>>> 193e8c4a
+    pub fn single(&self) -> ROQueryItem<'_, 's, Q> {
         self.get_single().unwrap()
     }
 
@@ -1057,13 +998,7 @@
     /// }
     /// # bevy_ecs::system::assert_is_system(player_scoring_system);
     /// ```
-<<<<<<< HEAD
-    pub fn get_single(&'s self) -> Result<ROQueryItem<'w, 's, Q>, QuerySingleError> {
-=======
-    pub fn get_single(
-        &self,
-    ) -> Result<<Q::ReadOnlyFetch as Fetch<'_, 's>>::Item, QuerySingleError> {
->>>>>>> 193e8c4a
+    pub fn get_single(&self) -> Result<ROQueryItem<'_, 's, Q>, QuerySingleError> {
         let mut query = self.iter();
         let first = query.next();
         let extra = query.next().is_some();
@@ -1231,8 +1166,8 @@
 
 impl<'w, 's, Q: WorldQuery, F: WorldQuery> Query<'w, 's, Q, F>
 where
-    F::Fetch: FilterFetch,
-    Q::Fetch: ReadOnlyFetch,
+    for<'x, 'y> QueryFetch<'x, 'y, F>: FilterFetch<'x, 'y>,
+    for<'x, 'y> QueryFetch<'x, 'y, Q>: ReadOnlyFetch<'x, 'y>,
 {
     /// Returns the query result for the given [`Entity`], with the actual "inner" world lifetime.
     ///
@@ -1266,14 +1201,11 @@
     /// # bevy_ecs::system::assert_is_system(print_selected_character_name_system);
     /// ```
     #[inline]
-    pub fn get_inner(
-        &'s self,
-        entity: Entity,
-    ) -> Result<<Q::ReadOnlyFetch as Fetch<'w, 's>>::Item, QueryEntityError> {
+    pub fn get_inner(&'s self, entity: Entity) -> Result<ROQueryItem<'w, 's, Q>, QueryEntityError> {
         // SAFE: system runs without conflicts with other systems.
         // same-system queries have runtime borrow checks when they conflict
         unsafe {
-            self.state.get_unchecked_manual::<Q::ReadOnlyFetch>(
+            self.state.get_unchecked_manual::<ROQueryFetch<'w, 's, Q>>(
                 self.world,
                 entity,
                 self.last_change_tick,
@@ -1306,7 +1238,7 @@
     /// # bevy_ecs::system::assert_is_system(report_names_system);
     /// ```
     #[inline]
-    pub fn iter_inner(&'s self) -> QueryIter<'w, 's, Q, Q::ReadOnlyFetch, F> {
+    pub fn iter_inner(&'s self) -> QueryIter<'w, 's, Q, ROQueryFetch<'w, 's, Q>, F> {
         // SAFE: system runs without conflicts with other systems.
         // same-system queries have runtime borrow checks when they conflict
         unsafe {
