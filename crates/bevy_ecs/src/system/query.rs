use crate::{
    change_detection::Ticks,
    component::{Component, ComponentStorage},
    entity::Entity,
    query::{
<<<<<<< HEAD
        Fetch, FetchState, FilterFetch, QueryCombinationIter, QueryEntityError, QueryIter,
        QueryState, RWAccess, WorldQuery,
=======
        Fetch, FilterFetch, NopFetch, QueryCombinationIter, QueryEntityError, QueryIter,
        QueryState, WorldQuery,
>>>>>>> 56b0e88b
    },
    world::{Mut, World},
};
use bevy_tasks::TaskPool;
use std::fmt::Debug;
use thiserror::Error;

/// Provides scoped access to components in a [`World`].
///
/// Queries enable iteration over entities and their components as well as filtering them
/// on certain conditions. A query matches its parameters against the world to produce a series
/// of results. Each *query result* is a tuple of components (the same components defined
/// in the query) that belong to the same entity.
///
/// Computational cost of queries is reduced by the fact that they have an internal archetype
/// cache to avoid re-computing archetype matches on each query access.
///
/// Query functionality is based on the [`WorldQuery`] trait. Both tuples of components
/// (up to 16 elements) and query filters implement this trait.
///
/// `Query` accepts two type parameters:
///
/// 1. **Component access:** the components that an entity must have at the same time to yield
///    a query result.
/// 2. **Query filters (optional):** a predicate that ignores query results that don't match
///    its conditions.
///
/// # Usage as system parameter
///
/// A query is defined by declaring it as a system parameter. This section shows the various
/// use cases of `Query` as a system parameter.
///
/// ## Immutable component access
///
/// The following example defines a query that gives an iterator over `(&ComponentA, &ComponentB)`
/// tuples, where `ComponentA` and `ComponentB` belong to the same entity. Accessing components
/// immutably helps system parallelization.
///
/// ```
/// # use bevy_ecs::component::Component;
/// # use bevy_ecs::system::IntoSystem;
/// # use bevy_ecs::system::Query;
/// # #[derive(Component)]
/// # struct ComponentA;
/// # #[derive(Component)]
/// # struct ComponentB;
/// # fn system(
/// query: Query<(&ComponentA, &ComponentB)>
/// # ) {}
/// # bevy_ecs::system::assert_is_system(system);
/// ```
///
/// ## Mutable component access
///
/// The following example is similar to the previous one, with the exception of `ComponentA`
/// being accessed mutably here. Note that both mutable and immutable accesses are allowed
/// in the same query.
///
/// ```
/// # use bevy_ecs::component::Component;
/// # use bevy_ecs::system::IntoSystem;
/// # use bevy_ecs::system::Query;
/// # #[derive(Component)]
/// # struct ComponentA;
/// # #[derive(Component)]
/// # struct ComponentB;
/// # fn system(
/// // `ComponentA` is accessed mutably, while `ComponentB` is accessed immutably.
/// mut query: Query<(&mut ComponentA, &ComponentB)>
/// # ) {}
/// # bevy_ecs::system::assert_is_system(system);
/// ```
///
/// Two systems cannot be executed in parallel if both access a certain component and
/// at least one of the accesses is mutable, unless the schedule can verify that no entity
/// could be found in both queries, as otherwise Rusts mutability Rules would be broken.
///
/// Similarly, a system cannot contain two queries that would break Rust's mutability Rules.
/// If you need such Queries, you can use Filters to make the Queries disjoint or use a
/// [`QuerySet`](super::QuerySet).
///
/// ## Entity ID access
///
/// Inserting [`Entity`](crate::entity::Entity) at any position in the type parameter tuple
/// will give access to the entity ID.
///
/// ```
/// # use bevy_ecs::prelude::*;
/// # #[derive(Component)]
/// # struct ComponentA;
/// # #[derive(Component)]
/// # struct ComponentB;
/// # fn system(
/// query: Query<(Entity, &ComponentA, &ComponentB)>
/// # ) {}
/// # bevy_ecs::system::assert_is_system(system);
/// ```
///
/// ## Query filtering
///
/// The second, optional type parameter of query, is used for filters can be added to filter
/// out the query results that don't satisfy the given condition.
///
/// ```
/// # use bevy_ecs::prelude::*;
/// # #[derive(Component)]
/// # struct ComponentA;
/// # #[derive(Component)]
/// # struct ComponentB;
/// # #[derive(Component)]
/// # struct ComponentC;
/// # fn system(
/// // `ComponentC` data won't be accessed, but only entities that contain it will be queried.
/// query: Query<(&ComponentA, &ComponentB), With<ComponentC>>
/// # ) {}
/// # bevy_ecs::system::assert_is_system(system);
/// ```
///
/// If you need to apply more filters in a single query, group them into a tuple:
///
/// ```
/// # use bevy_ecs::prelude::*;
/// # #[derive(Component)]
/// # struct ComponentA;
/// # #[derive(Component)]
/// # struct ComponentB;
/// # #[derive(Component)]
/// # struct ComponentC;
/// # fn system(
/// // Similar to the previous query, but with the addition of a `Changed` filter.
/// query: Query<(&ComponentA, &ComponentB), (With<ComponentC>, Changed<ComponentA>)>
/// # ) {}
/// # bevy_ecs::system::assert_is_system(system);
/// ```
///
/// The following list contains all the available query filters:
///
/// - [`Added`](crate::query::Added)
/// - [`Changed`](crate::query::Changed)
/// - [`With`](crate::query::With)
/// - [`Without`](crate::query::Without)
/// - [`Or`](crate::query::Or)
///
/// ## Optional component access
///
/// A component can be made optional in a query by wrapping it into an [`Option`]. In the
/// following example, the query will iterate over components of both entities that contain
/// `ComponentA` and `ComponentB`, and entities that contain `ComponentA` but not `ComponentB`.
///
/// ```
/// # use bevy_ecs::prelude::*;
/// # #[derive(Component)]
/// # struct ComponentA;
/// # #[derive(Component)]
/// # struct ComponentB;
/// # fn system(
/// query: Query<(&ComponentA, Option<&ComponentB>)>
/// # ) {}
/// # bevy_ecs::system::assert_is_system(system);
/// ```
///
/// If an entity does not contain a component, its corresponding query result value will be
/// `None`. Optional components increase the number of entities a query has to match against,
/// therefore they can hurt iteration performance, especially in the worst case scenario where
/// the query solely consists of only optional components, since all entities will be iterated
/// over.
///
/// ## Single component access
///
/// If just a single component needs to be accessed, using a tuple as the first type parameter
/// of `Query` can be omitted.
///
/// ```
/// # use bevy_ecs::prelude::*;
/// # #[derive(Component)]
/// # struct MyComponent;
/// # fn tuple_system(
/// // This is correct, but can be avoided.
/// query: Query<(&MyComponent,)>
/// # ) {}
/// # bevy_ecs::system::assert_is_system(tuple_system);
///
/// # fn non_tuple_system(
/// // This is the preferred method.
/// query: Query<&MyComponent>
/// # ) {}
/// # bevy_ecs::system::assert_is_system(non_tuple_system);
/// ```
///
/// # Usage of query results
///
/// Inside the body of the system function, the `Query` is available as a function parameter.
/// This section shows various methods to access query results.
///
/// ## Iteration over every query result
///
/// The [`iter`](Self::iter) and [`iter_mut`](Self::iter_mut) methods are used to iterate
/// over every query result. Refer to the
/// [`Iterator` API docs](https://doc.rust-lang.org/stable/std/iter/trait.Iterator.html)
/// for advanced iterator usage.
///
/// ```
/// # use bevy_ecs::prelude::*;
/// # #[derive(Component)]
/// # struct ComponentA;
/// # #[derive(Component)]
/// # struct ComponentB;
/// fn immutable_query_system(query: Query<(&ComponentA, &ComponentB)>) {
///     for (a, b) in query.iter() {
///         // Here, `a` and `b` are normal references to components, relatively of
///         // `&ComponentA` and `&ComponentB` types.
///     }
/// }
/// # bevy_ecs::system::assert_is_system(immutable_query_system);
///
/// fn mutable_query_system(mut query: Query<(&mut ComponentA, &ComponentB)>) {
///     for (mut a, b) in query.iter_mut() {
///         // Similar to the above system, but this time `ComponentA` can be accessed mutably.
///         // Note the usage of `mut` in the tuple and the call to `iter_mut` instead of `iter`.
///     }
/// }
/// # bevy_ecs::system::assert_is_system(mutable_query_system);
/// ```
///
/// ## Getting the query result for a particular entity
///
/// If you have an [`Entity`] ID, you can use the [`get`](Self::get) or
/// [`get_mut`](Self::get_mut) methods to access the query result for that particular entity.
///
/// ## Getting a single query result
///
/// While it's possible to get a single result from a query by using `iter.next()`, a more
/// idiomatic approach would use the [`single`](Self::single) or [`single_mut`](Self::single_mut)
/// methods instead. Keep in mind though that they will return a [`QuerySingleError`] if the
/// number of query results differ from being exactly one. If that's the case, use `iter.next()`
/// (or `iter_mut.next()`) to only get the first query result.
pub struct Query<'world, 'state, Q: WorldQuery, F: WorldQuery = ()>
where
    F::Fetch: FilterFetch,
{
    pub(crate) world: &'world World,
    pub(crate) state: &'state QueryState<Q, F>,
    pub(crate) last_change_tick: u32,
    pub(crate) change_tick: u32,
}

impl<'w, 's, Q: WorldQuery, F: WorldQuery> Query<'w, 's, Q, F>
where
    F::Fetch: FilterFetch,
{
    /// Creates a new query.
    ///
    /// # Safety
    ///
    /// This will create a query that could violate memory safety rules. Make sure that this is only
    /// called in ways that ensure the queries have unique mutable access.
    #[inline]
    pub(crate) unsafe fn new(
        world: &'w World,
        state: &'s QueryState<Q, F>,
        last_change_tick: u32,
        change_tick: u32,
    ) -> Self {
        Self {
            world,
            state,
            last_change_tick,
            change_tick,
        }
    }

    /// Returns an [`Iterator`] over the query results.
    ///
    /// This can only return immutable data (mutable data will be cast to an immutable form).
    /// See [`Self::iter_mut`] for queries that contain at least one mutable component.
    ///
    /// # Example
    ///
    /// Here, the `report_names_system` iterates over the `Player` component of every entity
    /// that contains it:
    ///
    /// ```
    /// # use bevy_ecs::prelude::*;
    /// #
    /// # #[derive(Component)]
    /// # struct Player { name: String }
    /// #
    /// fn report_names_system(query: Query<&Player>) {
    ///     for player in query.iter() {
    ///         println!("Say hello to {}!", player.name);
    ///     }
    /// }
    /// # bevy_ecs::system::assert_is_system(report_names_system);
    /// ```
    #[inline]
    pub fn iter(&'s self) -> QueryIter<'w, 's, Q, Q::ReadOnlyFetch, F> {
        // SAFE: system runs without conflicts with other systems.
        // same-system queries have runtime borrow checks when they conflict
        unsafe {
            self.state
                .iter_unchecked_manual(self.world, self.last_change_tick, self.change_tick)
        }
    }

    /// Returns an [`Iterator`] over the query results.
    ///
    /// # Example
    ///
    /// Here, the `gravity_system` iterates over the `Velocity` component of every entity in
    /// the world that contains it in order to update it:
    ///
    /// ```
    /// # use bevy_ecs::prelude::*;
    /// #
    /// # #[derive(Component)]
    /// # struct Velocity { x: f32, y: f32, z: f32 }
    /// fn gravity_system(mut query: Query<&mut Velocity>) {
    ///     const DELTA: f32 = 1.0 / 60.0;
    ///     for mut velocity in query.iter_mut() {
    ///         velocity.y -= 9.8 * DELTA;
    ///     }
    /// }
    /// # bevy_ecs::system::assert_is_system(gravity_system);
    /// ```
    #[inline]
    pub fn iter_mut(&mut self) -> QueryIter<'_, '_, Q, Q::Fetch, F> {
        // SAFE: system runs without conflicts with other systems.
        // same-system queries have runtime borrow checks when they conflict
        unsafe {
            self.state
                .iter_unchecked_manual(self.world, self.last_change_tick, self.change_tick)
        }
    }

    /// Returns an [`Iterator`] over all possible combinations of `K` query results without repetition.
    /// This can only return immutable data
    ///
    ///  For permutations of size K of query returning N results, you will get:
    /// - if K == N: one permutation of all query results
    /// - if K < N: all possible K-sized combinations of query results, without repetition
    /// - if K > N: empty set (no K-sized combinations exist)
    #[inline]
    pub fn iter_combinations<const K: usize>(
        &self,
    ) -> QueryCombinationIter<'_, '_, Q, Q::ReadOnlyFetch, F, K> {
        // SAFE: system runs without conflicts with other systems.
        // same-system queries have runtime borrow checks when they conflict
        unsafe {
            self.state.iter_combinations_unchecked_manual(
                self.world,
                self.last_change_tick,
                self.change_tick,
            )
        }
    }

    /// Iterates over all possible combinations of `K` query results without repetition.
    ///
    /// The returned value is not an `Iterator`, because that would lead to aliasing of mutable references.
    /// In order to iterate it, use `fetch_next` method with `while let Some(..)` loop pattern.
    ///
    /// ```
    /// # use bevy_ecs::prelude::*;
    /// #[derive(Component)]
    /// # struct A;
    /// # fn some_system(mut query: Query<&mut A>) {
    /// // iterate using `fetch_next` in while loop
    /// let mut combinations = query.iter_combinations_mut();
    /// while let Some([mut a, mut b]) = combinations.fetch_next() {
    ///    // mutably access components data
    /// }
    /// # }
    /// ```
    ///
    /// There is no `for_each` method, because it cannot be safely implemented
    /// due to a [compiler bug](https://github.com/rust-lang/rust/issues/62529).
    ///
    /// For immutable access see [`Query::iter_combinations`].
    #[inline]
    pub fn iter_combinations_mut<const K: usize>(
        &mut self,
    ) -> QueryCombinationIter<'_, '_, Q, Q::Fetch, F, K> {
        // SAFE: system runs without conflicts with other systems.
        // same-system queries have runtime borrow checks when they conflict
        unsafe {
            self.state.iter_combinations_unchecked_manual(
                self.world,
                self.last_change_tick,
                self.change_tick,
            )
        }
    }

    /// Returns an [`Iterator`] over the query results.
    ///
    /// # Safety
    ///
    /// This function makes it possible to violate Rust's aliasing guarantees. You must make sure
    /// this call does not result in multiple mutable references to the same component
    #[inline]
    pub unsafe fn iter_unsafe(&'s self) -> QueryIter<'w, 's, Q, Q::Fetch, F> {
        // SEMI-SAFE: system runs without conflicts with other systems.
        // same-system queries have runtime borrow checks when they conflict
        self.state
            .iter_unchecked_manual(self.world, self.last_change_tick, self.change_tick)
    }

    /// Iterates over all possible combinations of `K` query results without repetition.
    /// See [`Query::iter_combinations`].
    ///
    /// # Safety
    /// This allows aliased mutability. You must make sure this call does not result in multiple
    /// mutable references to the same component
    #[inline]
    pub unsafe fn iter_combinations_unsafe<const K: usize>(
        &self,
    ) -> QueryCombinationIter<'_, '_, Q, Q::Fetch, F, K> {
        // SEMI-SAFE: system runs without conflicts with other systems.
        // same-system queries have runtime borrow checks when they conflict
        self.state.iter_combinations_unchecked_manual(
            self.world,
            self.last_change_tick,
            self.change_tick,
        )
    }

    /// Runs `f` on each query result. This is faster than the equivalent iter() method, but cannot
    /// be chained like a normal [`Iterator`].
    ///
    /// This can only pass in immutable data, see [`Self::for_each_mut`] for mutable access.
    ///
    /// # Example
    ///
    /// Here, the `report_names_system` iterates over the `Player` component of every entity
    /// that contains it:
    ///
    /// ```
    /// # use bevy_ecs::prelude::*;
    /// #
    /// # #[derive(Component)]
    /// # struct Player { name: String }
    /// #
    /// fn report_names_system(query: Query<&Player>) {
    ///     query.for_each(|player| {
    ///         println!("Say hello to {}!", player.name);
    ///     });
    /// }
    /// # bevy_ecs::system::assert_is_system(report_names_system);
    /// ```
    #[inline]
    pub fn for_each<FN: FnMut(<Q::ReadOnlyFetch as Fetch<'w, 's>>::Item)>(&'s self, f: FN) {
        // SAFE: system runs without conflicts with other systems.
        // same-system queries have runtime borrow checks when they conflict
        unsafe {
            self.state
                .for_each_unchecked_manual::<Q::ReadOnlyFetch, FN>(
                    self.world,
                    f,
                    self.last_change_tick,
                    self.change_tick,
                )
        };
    }

    /// Runs `f` on each query result. This is faster than the equivalent iter() method, but cannot
    /// be chained like a normal [`Iterator`].
    ///
    /// # Example
    ///
    /// Here, the `gravity_system` iterates over the `Velocity` component of every entity in
    /// the world that contains it in order to update it:
    ///
    /// ```
    /// # use bevy_ecs::prelude::*;
    /// #
    /// # #[derive(Component)]
    /// # struct Velocity { x: f32, y: f32, z: f32 }
    /// fn gravity_system(mut query: Query<&mut Velocity>) {
    ///     const DELTA: f32 = 1.0 / 60.0;
    ///     query.for_each_mut(|mut velocity| {
    ///         velocity.y -= 9.8 * DELTA;
    ///     });
    /// }
    /// # bevy_ecs::system::assert_is_system(gravity_system);
    /// ```
    #[inline]
    pub fn for_each_mut<'a, FN: FnMut(<Q::Fetch as Fetch<'a, 'a>>::Item)>(&'a mut self, f: FN) {
        // SAFE: system runs without conflicts with other systems. same-system queries have runtime
        // borrow checks when they conflict
        unsafe {
            self.state.for_each_unchecked_manual::<Q::Fetch, FN>(
                self.world,
                f,
                self.last_change_tick,
                self.change_tick,
            )
        };
    }

    /// Runs `f` on each query result in parallel using the given task pool.
    ///
    /// This can only be called for immutable data, see [`Self::par_for_each_mut`] for
    /// mutable access.
    #[inline]
    pub fn par_for_each<FN: Fn(<Q::ReadOnlyFetch as Fetch<'w, 's>>::Item) + Send + Sync + Clone>(
        &'s self,
        task_pool: &TaskPool,
        batch_size: usize,
        f: FN,
    ) {
        // SAFE: system runs without conflicts with other systems. same-system queries have runtime
        // borrow checks when they conflict
        unsafe {
            self.state
                .par_for_each_unchecked_manual::<Q::ReadOnlyFetch, FN>(
                    self.world,
                    task_pool,
                    batch_size,
                    f,
                    self.last_change_tick,
                    self.change_tick,
                )
        };
    }

    /// Runs `f` on each query result in parallel using the given task pool.
    #[inline]
    pub fn par_for_each_mut<'a, FN: Fn(<Q::Fetch as Fetch<'a, 'a>>::Item) + Send + Sync + Clone>(
        &'a mut self,
        task_pool: &TaskPool,
        batch_size: usize,
        f: FN,
    ) {
        // SAFE: system runs without conflicts with other systems. same-system queries have runtime
        // borrow checks when they conflict
        unsafe {
            self.state.par_for_each_unchecked_manual::<Q::Fetch, FN>(
                self.world,
                task_pool,
                batch_size,
                f,
                self.last_change_tick,
                self.change_tick,
            )
        };
    }

    /// Returns the query result for the given [`Entity`].
    ///
    /// In case of a nonexisting entity or mismatched component, a [`QueryEntityError`] is
    /// returned instead.
    ///
    /// This can only return immutable data (mutable data will be cast to an immutable form).
    /// See [`get_mut`](Self::get_mut) for queries that contain at least one mutable component.
    ///
    /// # Example
    ///
    /// Here, `get` is used to retrieve the exact query result of the entity specified by the
    /// `SelectedCharacter` resource.
    ///
    /// ```
    /// # use bevy_ecs::prelude::*;
    /// #
    /// # struct SelectedCharacter { entity: Entity }
    /// # #[derive(Component)]
    /// # struct Character { name: String }
    /// #
    /// fn print_selected_character_name_system(
    ///        query: Query<&Character>,
    ///        selection: Res<SelectedCharacter>
    /// )
    /// {
    ///     if let Ok(selected_character) = query.get(selection.entity) {
    ///         println!("{}", selected_character.name);
    ///     }
    /// }
    /// # bevy_ecs::system::assert_is_system(print_selected_character_name_system);
    /// ```
    #[inline]
    pub fn get(
        &'s self,
        entity: Entity,
    ) -> Result<<Q::ReadOnlyFetch as Fetch<'w, 's>>::Item, QueryEntityError> {
        // SAFE: system runs without conflicts with other systems.
        // same-system queries have runtime borrow checks when they conflict
        unsafe {
            self.state.get_unchecked_manual::<Q::ReadOnlyFetch>(
                self.world,
                entity,
                self.last_change_tick,
                self.change_tick,
            )
        }
    }

    /// Returns the query result for the given [`Entity`].
    ///
    /// In case of a nonexisting entity or mismatched component, a [`QueryEntityError`] is
    /// returned instead.
    ///
    /// # Example
    ///
    /// Here, `get_mut` is used to retrieve the exact query result of the entity specified by the
    /// `PoisonedCharacter` resource.
    ///
    /// ```
    /// # use bevy_ecs::prelude::*;
    /// #
    /// # struct PoisonedCharacter { character_id: Entity }
    /// # #[derive(Component)]
    /// # struct Health(u32);
    /// #
    /// fn poison_system(mut query: Query<&mut Health>, poisoned: Res<PoisonedCharacter>) {
    ///     if let Ok(mut health) = query.get_mut(poisoned.character_id) {
    ///         health.0 -= 1;
    ///     }
    /// }
    /// # bevy_ecs::system::assert_is_system(poison_system);
    /// ```
    #[inline]
    pub fn get_mut(
        &mut self,
        entity: Entity,
    ) -> Result<<Q::Fetch as Fetch>::Item, QueryEntityError> {
        // SAFE: system runs without conflicts with other systems.
        // same-system queries have runtime borrow checks when they conflict
        unsafe {
            self.state.get_unchecked_manual::<Q::Fetch>(
                self.world,
                entity,
                self.last_change_tick,
                self.change_tick,
            )
        }
    }

    /// Returns the query result for the given [`Entity`].
    ///
    /// In case of a nonexisting entity or mismatched component, a [`QueryEntityError`] is
    /// returned instead.
    ///
    /// # Safety
    ///
    /// This function makes it possible to violate Rust's aliasing guarantees. You must make sure
    /// this call does not result in multiple mutable references to the same component
    #[inline]
    pub unsafe fn get_unchecked(
        &'s self,
        entity: Entity,
    ) -> Result<<Q::Fetch as Fetch<'w, 's>>::Item, QueryEntityError> {
        // SEMI-SAFE: system runs without conflicts with other systems.
        // same-system queries have runtime borrow checks when they conflict
        self.state.get_unchecked_manual::<Q::Fetch>(
            self.world,
            entity,
            self.last_change_tick,
            self.change_tick,
        )
    }

    /// Returns a reference to the [`Entity`]'s [`Component`] of the given type.
    ///
    /// In case of a nonexisting entity or mismatched component, a [`QueryEntityError`] is
    /// returned instead.
    ///
    /// # Example
    ///
    /// Here, `get_component` is used to retrieve the `Character` component of the entity
    /// specified by the `SelectedCharacter` resource.
    ///
    /// ```
    /// # use bevy_ecs::prelude::*;
    /// #
    /// # struct SelectedCharacter { entity: Entity }
    /// # #[derive(Component)]
    /// # struct Character { name: String }
    /// #
    /// fn print_selected_character_name_system(
    ///        query: Query<&Character>,
    ///        selection: Res<SelectedCharacter>
    /// )
    /// {
    ///     if let Ok(selected_character) = query.get_component::<Character>(selection.entity) {
    ///         println!("{}", selected_character.name);
    ///     }
    /// }
    /// # bevy_ecs::system::assert_is_system(print_selected_character_name_system);
    /// ```
    #[inline]
    pub fn get_component<T: Component>(&self, entity: Entity) -> Result<&T, QueryComponentError> {
        let (component_id, _) = self
            .state
            .fetch_state
            .get_id::<T>()
            .ok_or(QueryComponentError::MissingReadAccess)?;

        let location = self
            .world
            .entities()
            .get(entity)
            .ok_or(QueryComponentError::NoSuchEntity)?;

        let archetype_component_id = self
            .world
            .archetypes()
            .get(location.archetype_id)
            .ok_or(QueryComponentError::MissingComponent)?
            .get_archetype_component_id(component_id)
            .ok_or(QueryComponentError::MissingComponent)?;

        if !self
            .state
            .archetype_component_access
            .has_read(archetype_component_id)
        {
            return Err(QueryComponentError::MissingReadAccess);
        }

        unsafe {
            crate::world::get_component(
                self.world,
                component_id,
                entity,
                location,
                T::Storage::STORAGE_TYPE,
            )
            .map(|x| &*x.cast())
            .ok_or(QueryComponentError::MissingComponent)
        }
    }

    /// Returns a mutable reference to the [`Entity`]'s [`Component`] of the given type.
    ///
    /// In case of a nonexisting entity or mismatched component, a [`QueryEntityError`] is
    /// returned instead.
    ///
    /// # Example
    ///
    /// Here, `get_component_mut` is used to retrieve the `Health` component of the entity
    /// specified by the `PoisonedCharacter` resource.
    ///
    /// ```
    /// # use bevy_ecs::prelude::*;
    /// #
    /// # struct PoisonedCharacter { character_id: Entity }
    /// # #[derive(Component)]
    /// # struct Health(u32);
    /// #
    /// fn poison_system(mut query: Query<&mut Health>, poisoned: Res<PoisonedCharacter>) {
    ///     if let Ok(mut health) = query.get_component_mut::<Health>(poisoned.character_id) {
    ///         health.0 -= 1;
    ///     }
    /// }
    /// # bevy_ecs::system::assert_is_system(poison_system);
    /// ```
    #[inline]
    pub fn get_component_mut<T: Component>(
        &mut self,
        entity: Entity,
    ) -> Result<Mut<'_, T>, QueryComponentError> {
        // SAFE: unique access to query (preventing aliased access)
        unsafe { self.get_component_unchecked_mut(entity) }
    }

    /// Returns a mutable reference to the [`Entity`]'s [`Component`] of the given type.
    ///
    /// In case of a nonexisting entity or mismatched component, a [`QueryEntityError`] is
    /// returned instead.
    ///
    /// # Safety
    ///
    /// This function makes it possible to violate Rust's aliasing guarantees. You must make sure
    /// this call does not result in multiple mutable references to the same component
    #[inline]
    pub unsafe fn get_component_unchecked_mut<T: Component>(
        &self,
        entity: Entity,
    ) -> Result<Mut<'_, T>, QueryComponentError> {
        let (component_id, write_flag) = self
            .state
            .fetch_state
            .get_id::<T>()
            .ok_or(QueryComponentError::MissingWriteAccess)?;

        // it's ok that get_id fetches the first matching component, as queries like `Query<(&T, &mut T)>` aren't valid.
        if write_flag != RWAccess::Write {
            return Err(QueryComponentError::MissingWriteAccess);
        }

        let location = self
            .world
            .entities()
            .get(entity)
            .ok_or(QueryComponentError::NoSuchEntity)?;

        let archetype_component_id = self
            .world
            .archetypes()
            .get(location.archetype_id)
            .ok_or(QueryComponentError::MissingComponent)?
            .get_archetype_component_id(component_id)
            .ok_or(QueryComponentError::MissingComponent)?;

        if !self
            .state
            .archetype_component_access
            .has_write(archetype_component_id)
        {
            return Err(QueryComponentError::MissingWriteAccess);
        }

        crate::world::get_component_and_ticks(
            self.world,
            component_id,
            entity,
            location,
            T::Storage::STORAGE_TYPE,
        )
        .map(|(value, ticks)| Mut {
            value: &mut *value.cast::<T>(),
            ticks: Ticks {
                component_ticks: &mut *ticks,
                last_change_tick: self.last_change_tick,
                change_tick: self.change_tick,
            },
        })
        .ok_or(QueryComponentError::MissingComponent)
    }

    /// Returns a single immutable query result when there is exactly one entity matching
    /// the query.
    ///
    /// This can only return immutable data. Use [`single_mut`](Self::single_mut) for
    /// queries that contain at least one mutable component.
    ///
    /// # Example
    ///
    /// ```
    /// # use bevy_ecs::prelude::*;
    /// # #[derive(Component)]
    /// # struct Player;
    /// # #[derive(Component)]
    /// # struct Position(f32, f32);
    /// fn player_system(query: Query<&Position, With<Player>>) {
    ///     let player_position = query.single();
    ///     // do something with player_position
    /// }
    /// # bevy_ecs::system::assert_is_system(player_system);
    /// ```
    ///
    /// # Panics
    ///
    /// Panics if the number of query results is not exactly one. Use
    /// [`get_single`](Self::get_single) to return a `Result` instead of panicking.
    #[track_caller]
    pub fn single(&'s self) -> <Q::ReadOnlyFetch as Fetch<'w, 's>>::Item {
        self.get_single().unwrap()
    }

    /// Returns a single immutable query result when there is exactly one entity matching
    /// the query.
    ///
    /// This can only return immutable data. Use [`get_single_mut`](Self::get_single_mut)
    /// for queries that contain at least one mutable component.
    ///
    /// If the number of query results is not exactly one, a [`QuerySingleError`] is returned
    /// instead.
    ///
    /// # Example
    ///
    /// ```
    /// # use bevy_ecs::prelude::*;
    /// # use bevy_ecs::system::QuerySingleError;
    /// # #[derive(Component)]
    /// # struct PlayerScore(i32);
    /// fn player_scoring_system(query: Query<&PlayerScore>) {
    ///     match query.get_single() {
    ///         Ok(PlayerScore(score)) => {
    ///             println!("Score: {}", score);
    ///         }
    ///         Err(QuerySingleError::NoEntities(_)) => {
    ///             println!("Error: There is no player!");
    ///         }
    ///         Err(QuerySingleError::MultipleEntities(_)) => {
    ///             println!("Error: There is more than one player!");
    ///         }
    ///     }
    /// }
    /// # bevy_ecs::system::assert_is_system(player_scoring_system);
    /// ```
    pub fn get_single(
        &'s self,
    ) -> Result<<Q::ReadOnlyFetch as Fetch<'w, 's>>::Item, QuerySingleError> {
        let mut query = self.iter();
        let first = query.next();
        let extra = query.next().is_some();

        match (first, extra) {
            (Some(r), false) => Ok(r),
            (None, _) => Err(QuerySingleError::NoEntities(std::any::type_name::<Self>())),
            (Some(_), _) => Err(QuerySingleError::MultipleEntities(std::any::type_name::<
                Self,
            >())),
        }
    }

    /// Returns a single mutable query result when there is exactly one entity matching
    /// the query.
    ///
    /// # Example
    ///
    /// ```
    /// # use bevy_ecs::prelude::*;
    /// #
    /// # #[derive(Component)]
    /// # struct Player;
    /// # #[derive(Component)]
    /// # struct Health(u32);
    /// #
    /// fn regenerate_player_health_system(mut query: Query<&mut Health, With<Player>>) {
    ///     let mut health = query.single_mut();
    ///     health.0 += 1;
    /// }
    /// # bevy_ecs::system::assert_is_system(regenerate_player_health_system);
    /// ```
    ///
    /// # Panics
    ///
    /// Panics if the number of query results is not exactly one. Use
    /// [`get_single_mut`](Self::get_single_mut) to return a `Result` instead of panicking.
    #[track_caller]
    pub fn single_mut(&mut self) -> <Q::Fetch as Fetch<'_, '_>>::Item {
        self.get_single_mut().unwrap()
    }

    /// Returns a single mutable query result when there is exactly one entity matching
    /// the query.
    ///
    /// If the number of query results is not exactly one, a [`QuerySingleError`] is returned
    /// instead.
    ///
    /// # Example
    ///
    /// ```
    /// # use bevy_ecs::prelude::*;
    /// #
    /// # #[derive(Component)]
    /// # struct Player;
    /// # #[derive(Component)]
    /// # struct Health(u32);
    /// #
    /// fn regenerate_player_health_system(mut query: Query<&mut Health, With<Player>>) {
    ///     let mut health = query.get_single_mut().expect("Error: Could not find a single player.");
    ///     health.0 += 1;
    /// }
    /// # bevy_ecs::system::assert_is_system(regenerate_player_health_system);
    /// ```
    pub fn get_single_mut(
        &mut self,
    ) -> Result<<Q::Fetch as Fetch<'_, '_>>::Item, QuerySingleError> {
        let mut query = self.iter_mut();
        let first = query.next();
        let extra = query.next().is_some();

        match (first, extra) {
            (Some(r), false) => Ok(r),
            (None, _) => Err(QuerySingleError::NoEntities(std::any::type_name::<Self>())),
            (Some(_), _) => Err(QuerySingleError::MultipleEntities(std::any::type_name::<
                Self,
            >())),
        }
    }

    /// Returns `true` if there are no query results.
    ///
    /// # Example
    ///
    /// Here, the score is increased only if an entity with a `Player` component is present
    /// in the world:
    ///
    /// ```
    /// # use bevy_ecs::prelude::*;
    /// #
    /// # #[derive(Component)]
    /// # struct Player;
    /// # #[derive(Component)]
    /// # struct Score(u32);
    /// fn update_score_system(query: Query<(), With<Player>>, mut score: ResMut<Score>) {
    ///     if !query.is_empty() {
    ///         score.0 += 1;
    ///     }
    /// }
    /// # bevy_ecs::system::assert_is_system(update_score_system);
    /// ```
    #[inline]
    pub fn is_empty(&self) -> bool {
        self.state
            .is_empty(self.world, self.last_change_tick, self.change_tick)
    }

    /// Returns `true` if the given [`Entity`] matches the query.
    ///
    /// # Example
    ///
    /// ```
    /// # use bevy_ecs::prelude::*;
    /// #
    /// # #[derive(Component)]
    /// # struct InRange;
    /// #
    /// # struct Target {
    /// #     entity: Entity,
    /// # }
    /// #
    /// fn targeting_system(in_range_query: Query<&InRange>, target: Res<Target>) {
    ///     if in_range_query.contains(target.entity) {
    ///         println!("Bam!")
    ///     }
    /// }
    /// # targeting_system.system();
    /// ```
    #[inline]
    pub fn contains(&self, entity: Entity) -> bool {
        // SAFE: NopFetch does not access any members while &self ensures no one has exclusive access
        unsafe {
            self.state
                .get_unchecked_manual::<NopFetch<Q::State>>(
                    self.world,
                    entity,
                    self.last_change_tick,
                    self.change_tick,
                )
                .is_ok()
        }
    }
}

/// An error that occurs when retrieving a specific [`Entity`]'s component from a [`Query`]
#[derive(Error, Debug)]
pub enum QueryComponentError {
    #[error("This query does not have read access to the requested component.")]
    MissingReadAccess,
    #[error("This query does not have write access to the requested component.")]
    MissingWriteAccess,
    #[error("The given entity does not have the requested component.")]
    MissingComponent,
    #[error("The requested entity does not exist.")]
    NoSuchEntity,
}

/// An error that occurs when evaluating a [`Query`] as a single expected resulted via
/// [`Query::single`] or [`Query::single_mut`].
#[derive(Debug, Error)]
pub enum QuerySingleError {
    #[error("No entities fit the query {0}")]
    NoEntities(&'static str),
    #[error("Multiple entities fit the query {0}!")]
    MultipleEntities(&'static str),
}<|MERGE_RESOLUTION|>--- conflicted
+++ resolved
@@ -3,13 +3,8 @@
     component::{Component, ComponentStorage},
     entity::Entity,
     query::{
-<<<<<<< HEAD
-        Fetch, FetchState, FilterFetch, QueryCombinationIter, QueryEntityError, QueryIter,
-        QueryState, RWAccess, WorldQuery,
-=======
-        Fetch, FilterFetch, NopFetch, QueryCombinationIter, QueryEntityError, QueryIter,
-        QueryState, WorldQuery,
->>>>>>> 56b0e88b
+        Fetch, FetchState, FilterFetch, NopFetch, QueryCombinationIter, QueryEntityError,
+        QueryIter, QueryState, RWAccess, WorldQuery,
     },
     world::{Mut, World},
 };
