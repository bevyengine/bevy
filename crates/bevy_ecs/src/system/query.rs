use crate::{
    change_detection::Ticks,
    component::{Component, ComponentStorage},
    entity::Entity,
    query::{
        Fetch, FetchState, FilterFetch, QueryCombinationIter, QueryEntityError, QueryIter,
        QueryState, RWAccess, ReadOnlyFetch, WorldQuery,
    },
    world::{Mut, World},
};
use bevy_tasks::TaskPool;
use std::fmt::Debug;
use thiserror::Error;

/// Provides scoped access to components in a [`World`].
///
/// Queries enable iteration over entities and their components as well as filtering them
/// on certain conditions. A query matches its parameters against the world to produce a series
/// of results. Each *query result* is a tuple of components (the same components defined
/// in the query) that belong to the same entity.
///
/// Computational cost of queries is reduced by the fact that they have an internal archetype
/// cache to avoid re-computing archetype matches on each query access.
///
/// Query functionality is based on the [`WorldQuery`] trait. Both tuples of components
/// (up to 16 elements) and query filters implement this trait.
///
/// `Query` accepts two type parameters:
///
/// 1. **Component access:** the components that an entity must have at the same time to yield
///    a query result.
/// 2. **Query filters (optional):** a predicate that ignores query results that don't match
///    its conditions.
///
/// # Usage as system parameter
///
/// A query is defined by declaring it as a system parameter. This section shows the various
/// use cases of `Query` as a system parameter.
///
/// ## Immutable component access
///
/// The following example defines a query that gives an iterator over `(&ComponentA, &ComponentB)`
/// tuples, where `ComponentA` and `ComponentB` belong to the same entity. Accessing components
/// immutably helps system parallelization.
///
/// ```
/// # use bevy_ecs::component::Component;
/// # use bevy_ecs::system::IntoSystem;
/// # use bevy_ecs::system::Query;
/// # #[derive(Component)]
/// # struct ComponentA;
/// # #[derive(Component)]
/// # struct ComponentB;
/// # fn system(
/// query: Query<(&ComponentA, &ComponentB)>
/// # ) {}
/// # system.system();
/// ```
///
/// ## Mutable component access
///
/// The following example is similar to the previous one, with the exception of `ComponentA`
/// being accessed mutably here. Note that both mutable and immutable accesses are allowed
/// in the same query.
///
/// ```
/// # use bevy_ecs::component::Component;
/// # use bevy_ecs::system::IntoSystem;
/// # use bevy_ecs::system::Query;
/// # #[derive(Component)]
/// # struct ComponentA;
/// # #[derive(Component)]
/// # struct ComponentB;
/// # fn system(
/// // `ComponentA` is accessed mutably, while `ComponentB` is accessed immutably.
/// mut query: Query<(&mut ComponentA, &ComponentB)>
/// # ) {}
/// # system.system();
/// ```
///
/// Two systems cannot be executed in parallel if both access a certain component and
/// at least one of the accesses is mutable, unless the schedule can verify that no entity
/// could be found in both queries, as otherwise Rusts mutability Rules would be broken.
///
/// Similarly, a system cannot contain two queries that would break Rust's mutability Rules.
/// If you need such Queries, you can use Filters to make the Queries disjoint or use a
/// [`QuerySet`](super::QuerySet).
///
/// ## Entity ID access
///
/// Inserting [`Entity`](crate::entity::Entity) at any position in the type parameter tuple
/// will give access to the entity ID.
///
/// ```
/// # use bevy_ecs::prelude::*;
/// # #[derive(Component)]
/// # struct ComponentA;
/// # #[derive(Component)]
/// # struct ComponentB;
/// # fn system(
/// query: Query<(Entity, &ComponentA, &ComponentB)>
/// # ) {}
/// # system.system();
/// ```
///
/// ## Query filtering
///
/// The second, optional type parameter of query, is used for filters can be added to filter
/// out the query results that don't satisfy the given condition.
///
/// ```
/// # use bevy_ecs::prelude::*;
/// # #[derive(Component)]
/// # struct ComponentA;
/// # #[derive(Component)]
/// # struct ComponentB;
/// # #[derive(Component)]
/// # struct ComponentC;
/// # fn system(
/// // `ComponentC` data won't be accessed, but only entities that contain it will be queried.
/// query: Query<(&ComponentA, &ComponentB), With<ComponentC>>
/// # ) {}
/// # system.system();
/// ```
///
/// If you need to apply more filters in a single query, group them into a tuple:
///
/// ```
/// # use bevy_ecs::prelude::*;
/// # #[derive(Component)]
/// # struct ComponentA;
/// # #[derive(Component)]
/// # struct ComponentB;
/// # #[derive(Component)]
/// # struct ComponentC;
/// # fn system(
/// // Similar to the previous query, but with the addition of a `Changed` filter.
/// query: Query<(&ComponentA, &ComponentB), (With<ComponentC>, Changed<ComponentA>)>
/// # ) {}
/// # system.system();
/// ```
///
/// The following list contains all the available query filters:
///
/// - [`Added`](crate::query::Added)
/// - [`Changed`](crate::query::Changed)
/// - [`With`](crate::query::With)
/// - [`Without`](crate::query::Without)
/// - [`Or`](crate::query::Or)
///
/// ## Optional component access
///
/// A component can be made optional in a query by wrapping it into an [`Option`]. In the
/// following example, the query will iterate over components of both entities that contain
/// `ComponentA` and `ComponentB`, and entities that contain `ComponentA` but not `ComponentB`.
///
/// ```
/// # use bevy_ecs::prelude::*;
/// # #[derive(Component)]
/// # struct ComponentA;
/// # #[derive(Component)]
/// # struct ComponentB;
/// # fn system(
/// query: Query<(&ComponentA, Option<&ComponentB>)>
/// # ) {}
/// # system.system();
/// ```
///
/// If an entity does not contain a component, its corresponding query result value will be
/// `None`. Optional components increase the number of entities a query has to match against,
/// therefore they can hurt iteration performance, especially in the worst case scenario where
/// the query solely consists of only optional components, since all entities will be iterated
/// over.
///
/// ## Single component access
///
/// If just a single component needs to be accessed, using a tuple as the first type parameter
/// of `Query` can be omitted.
///
/// ```
/// # use bevy_ecs::prelude::*;
/// # #[derive(Component)]
/// # struct MyComponent;
/// # fn tuple_system(
/// // This is correct, but can be avoided.
/// query: Query<(&MyComponent,)>
/// # ) {}
/// # tuple_system.system();
///
/// # fn non_tuple_system(
/// // This is the preferred method.    
/// query: Query<&MyComponent>
/// # ) {}
/// # non_tuple_system.system();
/// ```
///
/// # Usage of query results
///
/// Inside the body of the system function, the `Query` is available as a function parameter.
/// This section shows various methods to access query results.
///
/// ## Iteration over every query result
///
/// The [`iter`](Self::iter) and [`iter_mut`](Self::iter_mut) methods are used to iterate
/// over every query result. Refer to the
/// [`Iterator` API docs](https://doc.rust-lang.org/stable/std/iter/trait.Iterator.html)
/// for advanced iterator usage.
///
/// ```
/// # use bevy_ecs::prelude::*;
/// # #[derive(Component)]
/// # struct ComponentA;
/// # #[derive(Component)]
/// # struct ComponentB;
/// fn immutable_query_system(mut query: Query<(&ComponentA, &ComponentB)>) {
///     for (a, b) in query.iter() {
///         // Here, `a` and `b` are normal references to components, relatively of
///         // `&ComponentA` and `&ComponentB` types.
///     }
/// }
/// # immutable_query_system.system();
///
/// fn mutable_query_system(mut query: Query<(&mut ComponentA, &ComponentB)>) {
///     for (mut a, b) in query.iter_mut() {
///         // Similar to the above system, but this time `ComponentA` can be accessed mutably.
///         // Note the usage of `mut` in the tuple and the call to `iter_mut` instead of `iter`.
///     }
/// }
/// # mutable_query_system.system();
/// ```
///
/// ## Getting the query result for a particular entity
///
/// If you have an [`Entity`] ID, you can use the [`get`](Self::get) or
/// [`get_mut`](Self::get_mut) methods to access the query result for that particular entity.
///
/// ## Getting a single query result
///
/// While it's possible to get a single result from a query by using `iter.next()`, a more
/// idiomatic approach would use the [`single`](Self::single) or [`single_mut`](Self::single_mut)
/// methods instead. Keep in mind though that they will return a [`QuerySingleError`] if the
/// number of query results differ from being exactly one. If that's the case, use `iter.next()`
/// (or `iter_mut.next()`) to only get the first query result.
pub struct Query<'world, 'state, Q: WorldQuery, F: WorldQuery = ()>
where
    F::Fetch: FilterFetch,
{
    pub(crate) world: &'world World,
    pub(crate) state: &'state QueryState<Q, F>,
    pub(crate) last_change_tick: u32,
    pub(crate) change_tick: u32,
}

impl<'w, 's, Q: WorldQuery, F: WorldQuery> Query<'w, 's, Q, F>
where
    F::Fetch: FilterFetch,
{
    /// Creates a new query.
    ///
    /// # Safety
    ///
    /// This will create a query that could violate memory safety rules. Make sure that this is only
    /// called in ways that ensure the queries have unique mutable access.
    #[inline]
    pub(crate) unsafe fn new(
        world: &'w World,
        state: &'s QueryState<Q, F>,
        last_change_tick: u32,
        change_tick: u32,
    ) -> Self {
        Self {
            world,
            state,
            last_change_tick,
            change_tick,
        }
    }

    /// Returns an [`Iterator`] over the query results.
    ///
    /// This can only be called for read-only queries (due to the [`ReadOnlyFetch`] trait
    /// bound). See [`Self::iter_mut`] for queries that contain at least one mutable component.
    ///
    /// # Example
    ///
    /// Here, the `report_names_system` iterates over the `Player` component of every entity
    /// that contains it:
    ///
    /// ```
    /// # use bevy_ecs::prelude::*;
    /// #
    /// # #[derive(Component)]
    /// # struct Player { name: String }
    /// #
    /// fn report_names_system(query: Query<&Player>) {
    ///     for player in query.iter() {
    ///         println!("Say hello to {}!", player.name);
    ///     }
    /// }
    /// # report_names_system.system();
    /// ```
    #[inline]
    pub fn iter(&'s self) -> QueryIter<'w, 's, Q, F>
    where
        Q::Fetch: ReadOnlyFetch,
    {
        // SAFE: system runs without conflicts with other systems.
        // same-system queries have runtime borrow checks when they conflict
        unsafe {
            self.state
                .iter_unchecked_manual(self.world, self.last_change_tick, self.change_tick)
        }
    }

    /// Returns an [`Iterator`] over the query results.
    ///
    /// # Example
    ///
    /// Here, the `gravity_system` iterates over the `Velocity` component of every entity in
    /// the world that contains it in order to update it:
    ///
    /// ```
    /// # use bevy_ecs::prelude::*;
    /// #
    /// # #[derive(Component)]
    /// # struct Velocity { x: f32, y: f32, z: f32 }
    /// fn gravity_system(mut query: Query<&mut Velocity>) {
    ///     const DELTA: f32 = 1.0 / 60.0;
    ///     for mut velocity in query.iter_mut() {
    ///         velocity.y -= 9.8 * DELTA;
    ///     }
    /// }
    /// # gravity_system.system();
    /// ```
    #[inline]
    pub fn iter_mut(&mut self) -> QueryIter<'_, '_, Q, F> {
        // SAFE: system runs without conflicts with other systems.
        // same-system queries have runtime borrow checks when they conflict
        unsafe {
            self.state
                .iter_unchecked_manual(self.world, self.last_change_tick, self.change_tick)
        }
    }

    /// Returns an [`Iterator`] over all possible combinations of `K` query results without repetition.
    /// This can only be called for read-only queries
    ///
    ///  For permutations of size K of query returning N results, you will get:
    /// - if K == N: one permutation of all query results
    /// - if K < N: all possible K-sized combinations of query results, without repetition
    /// - if K > N: empty set (no K-sized combinations exist)
    #[inline]
    pub fn iter_combinations<const K: usize>(&self) -> QueryCombinationIter<'_, '_, Q, F, K>
    where
        Q::Fetch: ReadOnlyFetch,
    {
        // SAFE: system runs without conflicts with other systems.
        // same-system queries have runtime borrow checks when they conflict
        unsafe {
            self.state.iter_combinations_unchecked_manual(
                self.world,
                self.last_change_tick,
                self.change_tick,
            )
        }
    }

    /// Iterates over all possible combinations of `K` query results without repetition.
    ///
    /// The returned value is not an `Iterator`, because that would lead to aliasing of mutable references.
    /// In order to iterate it, use `fetch_next` method with `while let Some(..)` loop pattern.
    ///
    /// ```
    /// # use bevy_ecs::prelude::*;
    /// #[derive(Component)]
    /// # struct A;
    /// # fn some_system(mut query: Query<&mut A>) {
    /// // iterate using `fetch_next` in while loop
    /// let mut combinations = query.iter_combinations_mut();
    /// while let Some([mut a, mut b]) = combinations.fetch_next() {
    ///    // mutably access components data
    /// }
    /// # }
    /// ```
    ///
    /// There is no `for_each` method, because it cannot be safely implemented
    /// due to a [compiler bug](https://github.com/rust-lang/rust/issues/62529).
    ///
    /// For immutable access see [`Query::iter_combinations`].
    #[inline]
    pub fn iter_combinations_mut<const K: usize>(
        &mut self,
    ) -> QueryCombinationIter<'_, '_, Q, F, K> {
        // SAFE: system runs without conflicts with other systems.
        // same-system queries have runtime borrow checks when they conflict
        unsafe {
            self.state.iter_combinations_unchecked_manual(
                self.world,
                self.last_change_tick,
                self.change_tick,
            )
        }
    }

    /// Returns an [`Iterator`] over the query results.
    ///
    /// # Safety
    ///
    /// This function makes it possible to violate Rust's aliasing guarantees. You must make sure
    /// this call does not result in multiple mutable references to the same component
    #[inline]
    pub unsafe fn iter_unsafe(&self) -> QueryIter<'_, '_, Q, F> {
        // SEMI-SAFE: system runs without conflicts with other systems.
        // same-system queries have runtime borrow checks when they conflict
        self.state
            .iter_unchecked_manual(self.world, self.last_change_tick, self.change_tick)
    }

    /// Iterates over all possible combinations of `K` query results without repetition.
    /// See [`Query::iter_combinations`].
    ///
    /// # Safety
    /// This allows aliased mutability. You must make sure this call does not result in multiple
    /// mutable references to the same component
    #[inline]
    pub unsafe fn iter_combinations_unsafe<const K: usize>(
        &self,
    ) -> QueryCombinationIter<'_, '_, Q, F, K> {
        // SEMI-SAFE: system runs without conflicts with other systems.
        // same-system queries have runtime borrow checks when they conflict
        self.state.iter_combinations_unchecked_manual(
            self.world,
            self.last_change_tick,
            self.change_tick,
        )
    }

    /// Runs `f` on each query result. This is faster than the equivalent iter() method, but cannot
    /// be chained like a normal [`Iterator`].
    ///
    /// This can only be called for read-only queries, see [`Self::for_each_mut`] for write-queries.
    ///
    /// # Example
    ///
    /// Here, the `report_names_system` iterates over the `Player` component of every entity
    /// that contains it:
    ///
    /// ```
    /// # use bevy_ecs::prelude::*;
    /// #
    /// # #[derive(Component)]
    /// # struct Player { name: String }
    /// #
    /// fn report_names_system(query: Query<&Player>) {
    ///     query.for_each(|player| {
    ///         println!("Say hello to {}!", player.name);
    ///     });
    /// }
    /// # report_names_system.system();
    /// ```
    #[inline]
    pub fn for_each(&'s self, f: impl FnMut(<Q::Fetch as Fetch<'w, 's>>::Item))
    where
        Q::Fetch: ReadOnlyFetch,
    {
        // SAFE: system runs without conflicts with other systems.
        // same-system queries have runtime borrow checks when they conflict
        unsafe {
            self.state.for_each_unchecked_manual(
                self.world,
                f,
                self.last_change_tick,
                self.change_tick,
            )
        };
    }

    /// Runs `f` on each query result. This is faster than the equivalent iter() method, but cannot
    /// be chained like a normal [`Iterator`].
    ///
    /// # Example
    ///
    /// Here, the `gravity_system` iterates over the `Velocity` component of every entity in
    /// the world that contains it in order to update it:
    ///
    /// ```
    /// # use bevy_ecs::prelude::*;
    /// #
    /// # #[derive(Component)]
    /// # struct Velocity { x: f32, y: f32, z: f32 }
    /// fn gravity_system(mut query: Query<&mut Velocity>) {
    ///     const DELTA: f32 = 1.0 / 60.0;
    ///     query.for_each_mut(|mut velocity| {
    ///         velocity.y -= 9.8 * DELTA;
    ///     });
    /// }
    /// # gravity_system.system();
    /// ```
    #[inline]
    pub fn for_each_mut<'a>(&'a mut self, f: impl FnMut(<Q::Fetch as Fetch<'a, 'a>>::Item)) {
        // SAFE: system runs without conflicts with other systems. same-system queries have runtime
        // borrow checks when they conflict
        unsafe {
            self.state.for_each_unchecked_manual(
                self.world,
                f,
                self.last_change_tick,
                self.change_tick,
            )
        };
    }

    /// Runs `f` on each query result in parallel using the given task pool.
    ///
    /// This can only be called for read-only queries, see [`Self::par_for_each_mut`] for
    /// write-queries.
    #[inline]
    pub fn par_for_each(
        &'s self,
        task_pool: &TaskPool,
        batch_size: usize,
        f: impl Fn(<Q::Fetch as Fetch<'w, 's>>::Item) + Send + Sync + Clone,
    ) where
        Q::Fetch: ReadOnlyFetch,
    {
        // SAFE: system runs without conflicts with other systems. same-system queries have runtime
        // borrow checks when they conflict
        unsafe {
            self.state.par_for_each_unchecked_manual(
                self.world,
                task_pool,
                batch_size,
                f,
                self.last_change_tick,
                self.change_tick,
            )
        };
    }

    /// Runs `f` on each query result in parallel using the given task pool.
    #[inline]
    pub fn par_for_each_mut<'a>(
        &'a mut self,
        task_pool: &TaskPool,
        batch_size: usize,
        f: impl Fn(<Q::Fetch as Fetch<'a, 'a>>::Item) + Send + Sync + Clone,
    ) {
        // SAFE: system runs without conflicts with other systems. same-system queries have runtime
        // borrow checks when they conflict
        unsafe {
            self.state.par_for_each_unchecked_manual(
                self.world,
                task_pool,
                batch_size,
                f,
                self.last_change_tick,
                self.change_tick,
            )
        };
    }

    /// Returns the query result for the given [`Entity`].
    ///
    /// In case of a nonexisting entity or mismatched component, a [`QueryEntityError`] is
    /// returned instead.
    ///
    /// This can only be called for read-only queries (due to the [`ReadOnlyFetch`] trait bound).
    /// see [`get_mut`](Self::get_mut) for queries that contain at least one mutable component.
    ///
    /// # Example
    ///
    /// Here, `get` is used to retrieve the exact query result of the entity specified by the
    /// `SelectedCharacter` resource.
    ///
    /// ```
    /// # use bevy_ecs::prelude::*;
    /// #
    /// # struct SelectedCharacter { entity: Entity }
    /// # #[derive(Component)]
    /// # struct Character { name: String }
    /// #
    /// fn print_selected_character_name_system(
    ///        query: Query<&Character>,
    ///        selection: Res<SelectedCharacter>
    /// )
    /// {
    ///     if let Ok(selected_character) = query.get(selection.entity) {
    ///         println!("{}", selected_character.name);
    ///     }
    /// }
    /// # print_selected_character_name_system.system();
    /// ```
    #[inline]
    pub fn get(
        &'s self,
        entity: Entity,
    ) -> Result<<Q::Fetch as Fetch<'w, 's>>::Item, QueryEntityError>
    where
        Q::Fetch: ReadOnlyFetch,
    {
        // SAFE: system runs without conflicts with other systems.
        // same-system queries have runtime borrow checks when they conflict
        unsafe {
            self.state.get_unchecked_manual(
                self.world,
                entity,
                self.last_change_tick,
                self.change_tick,
            )
        }
    }

    /// Returns the query result for the given [`Entity`].
    ///
    /// In case of a nonexisting entity or mismatched component, a [`QueryEntityError`] is
    /// returned instead.
    ///
    /// # Example
    ///
    /// Here, `get_mut` is used to retrieve the exact query result of the entity specified by the
    /// `PoisonedCharacter` resource.
    ///
    /// ```
    /// # use bevy_ecs::prelude::*;
    /// #
    /// # struct PoisonedCharacter { character_id: Entity }
    /// # #[derive(Component)]
    /// # struct Health(u32);
    /// #
    /// fn poison_system(mut query: Query<&mut Health>, poisoned: Res<PoisonedCharacter>) {
    ///     if let Ok(mut health) = query.get_mut(poisoned.character_id) {
    ///         health.0 -= 1;
    ///     }
    /// }
    /// # poison_system.system();
    /// ```
    #[inline]
    pub fn get_mut(
        &mut self,
        entity: Entity,
    ) -> Result<<Q::Fetch as Fetch>::Item, QueryEntityError> {
        // SAFE: system runs without conflicts with other systems.
        // same-system queries have runtime borrow checks when they conflict
        unsafe {
            self.state.get_unchecked_manual(
                self.world,
                entity,
                self.last_change_tick,
                self.change_tick,
            )
        }
    }

    /// Returns the query result for the given [`Entity`].
    ///
    /// In case of a nonexisting entity or mismatched component, a [`QueryEntityError`] is
    /// returned instead.
    ///
    /// # Safety
    ///
    /// This function makes it possible to violate Rust's aliasing guarantees. You must make sure
    /// this call does not result in multiple mutable references to the same component
    #[inline]
    pub unsafe fn get_unchecked(
        &self,
        entity: Entity,
    ) -> Result<<Q::Fetch as Fetch>::Item, QueryEntityError> {
        // SEMI-SAFE: system runs without conflicts with other systems.
        // same-system queries have runtime borrow checks when they conflict
        self.state
            .get_unchecked_manual(self.world, entity, self.last_change_tick, self.change_tick)
    }

    /// Returns a reference to the [`Entity`]'s [`Component`] of the given type.
    ///
    /// In case of a nonexisting entity or mismatched component, a [`QueryEntityError`] is
    /// returned instead.
    ///
    /// # Example
    ///
    /// Here, `get_component` is used to retrieve the `Character` component of the entity
    /// specified by the `SelectedCharacter` resource.
    ///
    /// ```
    /// # use bevy_ecs::prelude::*;
    /// #
    /// # struct SelectedCharacter { entity: Entity }
    /// # #[derive(Component)]
    /// # struct Character { name: String }
    /// #
    /// fn print_selected_character_name_system(
    ///        query: Query<&Character>,
    ///        selection: Res<SelectedCharacter>
    /// )
    /// {
    ///     if let Ok(selected_character) = query.get_component::<Character>(selection.entity) {
    ///         println!("{}", selected_character.name);
    ///     }
    /// }
    /// # print_selected_character_name_system.system();
    /// ```
    #[inline]
<<<<<<< HEAD
    pub fn get_component<T: Component>(
        &self,
        entity: Entity,
    ) -> Result<&'w T, QueryComponentError> {
        let (component_id, _) = self
=======
    pub fn get_component<T: Component>(&self, entity: Entity) -> Result<&T, QueryComponentError> {
        let world = self.world;
        let entity_ref = world
            .get_entity(entity)
            .ok_or(QueryComponentError::NoSuchEntity)?;
        let component_id = world
            .components()
            .get_id(TypeId::of::<T>())
            .ok_or(QueryComponentError::MissingComponent)?;
        let archetype_component = entity_ref
            .archetype()
            .get_archetype_component_id(component_id)
            .ok_or(QueryComponentError::MissingComponent)?;
        if self
>>>>>>> d65fbd7b
            .state
            .fetch_state
            .get_id::<T>()
            .ok_or(QueryComponentError::MissingReadAccess)?;

        let location = self
            .world
            .entities()
            .get(entity)
            .ok_or(QueryComponentError::NoSuchEntity)?;

        unsafe {
            crate::world::get_component(
                self.world,
                component_id,
                entity,
                location,
                T::Storage::STORAGE_TYPE,
            )
            .map(|x| &*x.cast())
            .ok_or(QueryComponentError::MissingComponent)
        }
    }

    /// Returns a mutable reference to the [`Entity`]'s [`Component`] of the given type.
    ///
    /// In case of a nonexisting entity or mismatched component, a [`QueryEntityError`] is
    /// returned instead.
    ///
    /// # Example
    ///
    /// Here, `get_component_mut` is used to retrieve the `Health` component of the entity
    /// specified by the `PoisonedCharacter` resource.
    ///
    /// ```
    /// # use bevy_ecs::prelude::*;
    /// #
    /// # struct PoisonedCharacter { character_id: Entity }
    /// # #[derive(Component)]
    /// # struct Health(u32);
    /// #
    /// fn poison_system(mut query: Query<&mut Health>, poisoned: Res<PoisonedCharacter>) {
    ///     if let Ok(mut health) = query.get_component_mut::<Health>(poisoned.character_id) {
    ///         health.0 -= 1;
    ///     }
    /// }
    /// # poison_system.system();
    /// ```
    #[inline]
    pub fn get_component_mut<T: Component>(
        &mut self,
        entity: Entity,
    ) -> Result<Mut<'_, T>, QueryComponentError> {
        // SAFE: unique access to query (preventing aliased access)
        unsafe { self.get_component_unchecked_mut(entity) }
    }

    /// Returns a mutable reference to the [`Entity`]'s [`Component`] of the given type.
    ///
    /// In case of a nonexisting entity or mismatched component, a [`QueryEntityError`] is
    /// returned instead.
    ///
    /// # Safety
    ///
    /// This function makes it possible to violate Rust's aliasing guarantees. You must make sure
    /// this call does not result in multiple mutable references to the same component
    #[inline]
    pub unsafe fn get_component_unchecked_mut<T: Component>(
        &self,
        entity: Entity,
    ) -> Result<Mut<'_, T>, QueryComponentError> {
        let (component_id, write_flag) = self
            .state
            .fetch_state
            .get_id::<T>()
            .ok_or(QueryComponentError::MissingWriteAccess)?;

        if write_flag != RWAccess::Write {
            return Err(QueryComponentError::MissingWriteAccess);
        }

        let location = self
            .world
            .entities()
            .get(entity)
            .ok_or(QueryComponentError::NoSuchEntity)?;

        crate::world::get_component_and_ticks(
            self.world,
            component_id,
            entity,
            location,
            T::Storage::STORAGE_TYPE,
        )
        .map(|(value, ticks)| Mut {
            value: &mut *value.cast::<T>(),
            ticks: Ticks {
                component_ticks: &mut *ticks,
                last_change_tick: self.last_change_tick,
                change_tick: self.change_tick,
            },
        })
        .ok_or(QueryComponentError::MissingComponent)
    }

    /// Returns a single immutable query result when there is exactly one entity matching
    /// the query.
    ///
    /// This can only be called for read-only queries (due to the [`ReadOnlyFetch`] trait
    /// bound). Use [`single_mut`](Self::single_mut) for queries that contain at least one
    /// mutable component.
    ///
    /// # Example
    ///
    /// ```
    /// # use bevy_ecs::prelude::*;
    /// # #[derive(Component)]
    /// # struct Player;
    /// # #[derive(Component)]
    /// # struct Position(f32, f32);
    /// fn player_system(query: Query<&Position, With<Player>>) {
    ///     let player_position = query.single();
    ///     // do something with player_position
    /// }
    /// # player_system.system();
    /// ```
    ///
    /// # Panics
    ///
    /// Panics if the number of query results is not exactly one. Use
    /// [`get_single`](Self::get_single) to return a `Result` instead of panicking.
    #[track_caller]
    pub fn single(&'s self) -> <Q::Fetch as Fetch<'w, 's>>::Item
    where
        Q::Fetch: ReadOnlyFetch,
    {
        self.get_single().unwrap()
    }

    /// Returns a single immutable query result when there is exactly one entity matching
    /// the query.
    ///
    /// This can only be called for read-only queries (due to the [`ReadOnlyFetch`] trait
    /// bound). Use [`get_single_mut`](Self::get_single_mut) for queries that contain at least one
    /// mutable component.
    ///
    /// If the number of query results is not exactly one, a [`QuerySingleError`] is returned
    /// instead.
    ///
    /// # Example
    ///
    /// ```
    /// # use bevy_ecs::prelude::*;
    /// # use bevy_ecs::system::QuerySingleError;
    /// # #[derive(Component)]
    /// # struct PlayerScore(i32);
    /// fn player_scoring_system(query: Query<&PlayerScore>) {
    ///     match query.get_single() {
    ///         Ok(PlayerScore(score)) => {
    ///             println!("Score: {}", score);
    ///         }
    ///         Err(QuerySingleError::NoEntities(_)) => {
    ///             println!("Error: There is no player!");
    ///         }
    ///         Err(QuerySingleError::MultipleEntities(_)) => {
    ///             println!("Error: There is more than one player!");
    ///         }
    ///     }
    /// }
    /// # player_scoring_system.system();
    /// ```
    pub fn get_single(&'s self) -> Result<<Q::Fetch as Fetch<'w, 's>>::Item, QuerySingleError>
    where
        Q::Fetch: ReadOnlyFetch,
    {
        let mut query = self.iter();
        let first = query.next();
        let extra = query.next().is_some();

        match (first, extra) {
            (Some(r), false) => Ok(r),
            (None, _) => Err(QuerySingleError::NoEntities(std::any::type_name::<Self>())),
            (Some(_), _) => Err(QuerySingleError::MultipleEntities(std::any::type_name::<
                Self,
            >())),
        }
    }

    /// Returns a single mutable query result when there is exactly one entity matching
    /// the query.
    ///
    /// # Example
    ///
    /// ```
    /// # use bevy_ecs::prelude::*;
    /// #
    /// # #[derive(Component)]
    /// # struct Player;
    /// # #[derive(Component)]
    /// # struct Health(u32);
    /// #
    /// fn regenerate_player_health_system(mut query: Query<&mut Health, With<Player>>) {
    ///     let mut health = query.single_mut();
    ///     health.0 += 1;
    /// }
    /// # regenerate_player_health_system.system();
    /// ```
    ///
    /// # Panics
    ///
    /// Panics if the number of query results is not exactly one. Use
    /// [`get_single_mut`](Self::get_single_mut) to return a `Result` instead of panicking.
    #[track_caller]
    pub fn single_mut(&mut self) -> <Q::Fetch as Fetch<'_, '_>>::Item {
        self.get_single_mut().unwrap()
    }

    /// Returns a single mutable query result when there is exactly one entity matching
    /// the query.
    ///
    /// If the number of query results is not exactly one, a [`QuerySingleError`] is returned
    /// instead.
    ///
    /// # Example
    ///
    /// ```
    /// # use bevy_ecs::prelude::*;
    /// #
    /// # #[derive(Component)]
    /// # struct Player;
    /// # #[derive(Component)]
    /// # struct Health(u32);
    /// #
    /// fn regenerate_player_health_system(mut query: Query<&mut Health, With<Player>>) {
    ///     let mut health = query.get_single_mut().expect("Error: Could not find a single player.");
    ///     health.0 += 1;
    /// }
    /// # regenerate_player_health_system.system();
    /// ```
    pub fn get_single_mut(
        &mut self,
    ) -> Result<<Q::Fetch as Fetch<'_, '_>>::Item, QuerySingleError> {
        let mut query = self.iter_mut();
        let first = query.next();
        let extra = query.next().is_some();

        match (first, extra) {
            (Some(r), false) => Ok(r),
            (None, _) => Err(QuerySingleError::NoEntities(std::any::type_name::<Self>())),
            (Some(_), _) => Err(QuerySingleError::MultipleEntities(std::any::type_name::<
                Self,
            >())),
        }
    }

    /// Returns `true` if there are no query results.
    ///
    /// # Example
    ///
    /// Here, the score is increased only if an entity with a `Player` component is present
    /// in the world:
    ///
    /// ```
    /// # use bevy_ecs::prelude::*;
    /// #
    /// # #[derive(Component)]
    /// # struct Player;
    /// # #[derive(Component)]
    /// # struct Score(u32);
    /// fn update_score_system(query: Query<(), With<Player>>, mut score: ResMut<Score>) {
    ///     if !query.is_empty() {
    ///         score.0 += 1;
    ///     }
    /// }
    /// # update_score_system.system();
    /// ```
    #[inline]
    pub fn is_empty(&self) -> bool {
        // TODO: This code can be replaced with `self.iter().next().is_none()` if/when
        // we sort out how to convert "write" queries to "read" queries.
        self.state
            .is_empty(self.world, self.last_change_tick, self.change_tick)
    }
}

/// An error that occurs when retrieving a specific [`Entity`]'s component from a [`Query`]
#[derive(Error, Debug)]
pub enum QueryComponentError {
    #[error("This query does not have read access to the requested component.")]
    MissingReadAccess,
    #[error("This query does not have write access to the requested component.")]
    MissingWriteAccess,
    #[error("The given entity does not have the requested component.")]
    MissingComponent,
    #[error("The requested entity does not exist.")]
    NoSuchEntity,
}

/// An error that occurs when evaluating a [`Query`] as a single expected resulted via
/// [`Query::single`] or [`Query::single_mut`].
#[derive(Debug, Error)]
pub enum QuerySingleError {
    #[error("No entities fit the query {0}")]
    NoEntities(&'static str),
    #[error("Multiple entities fit the query {0}!")]
    MultipleEntities(&'static str),
}<|MERGE_RESOLUTION|>--- conflicted
+++ resolved
@@ -700,28 +700,8 @@
     /// # print_selected_character_name_system.system();
     /// ```
     #[inline]
-<<<<<<< HEAD
-    pub fn get_component<T: Component>(
-        &self,
-        entity: Entity,
-    ) -> Result<&'w T, QueryComponentError> {
+    pub fn get_component<T: Component>(&self, entity: Entity) -> Result<&T, QueryComponentError> 
         let (component_id, _) = self
-=======
-    pub fn get_component<T: Component>(&self, entity: Entity) -> Result<&T, QueryComponentError> {
-        let world = self.world;
-        let entity_ref = world
-            .get_entity(entity)
-            .ok_or(QueryComponentError::NoSuchEntity)?;
-        let component_id = world
-            .components()
-            .get_id(TypeId::of::<T>())
-            .ok_or(QueryComponentError::MissingComponent)?;
-        let archetype_component = entity_ref
-            .archetype()
-            .get_archetype_component_id(component_id)
-            .ok_or(QueryComponentError::MissingComponent)?;
-        if self
->>>>>>> d65fbd7b
             .state
             .fetch_state
             .get_id::<T>()
