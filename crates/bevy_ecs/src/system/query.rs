use crate::{
    component::Component,
    entity::Entity,
    query::{
        Fetch, FilterFetch, QueryEntityError, QueryIter, QueryState, ReadOnlyFetch, WorldQuery,
    },
    world::{Mut, World},
};
use bevy_tasks::TaskPool;
use std::{any::TypeId, fmt::Debug};
use thiserror::Error;

/// Provides scoped access to a World according to a given [WorldQuery] and query filter
pub struct Query<'w, Q: WorldQuery, F: WorldQuery = ()>
where
    F::Fetch: FilterFetch,
{
    pub(crate) world: &'w World,
    pub(crate) state: &'w QueryState<Q, F>,
    pub(crate) system_counter: u32,
    pub(crate) global_system_counter: u32,
}

impl<'w, Q: WorldQuery, F: WorldQuery> Query<'w, Q, F>
where
    F::Fetch: FilterFetch,
{
    /// # Safety
    /// This will create a Query that could violate memory safety rules. Make sure that this is only
    /// called in ways that ensure the Queries have unique mutable access.
    #[inline]
    pub(crate) unsafe fn new(
        world: &'w World,
        state: &'w QueryState<Q, F>,
        system_counter: u32,
        global_system_counter: u32,
    ) -> Self {
        Self {
            world,
            state,
            system_counter,
            global_system_counter,
        }
    }

    /// Iterates over the query results. This can only be called for read-only queries
    #[inline]
    pub fn iter(&self) -> QueryIter<'_, '_, Q, F>
    where
        Q::Fetch: ReadOnlyFetch,
    {
<<<<<<< HEAD
        // SAFE: system runs without conflicts with other systems. same-system queries have runtime borrow checks when they conflict
        unsafe {
            self.state.iter_unchecked_manual(
                self.world,
                self.system_counter,
                self.global_system_counter,
            )
        }
=======
        // SAFE: system runs without conflicts with other systems. same-system queries have runtime
        // borrow checks when they conflict
        unsafe { self.state.iter_unchecked_manual(self.world) }
>>>>>>> b17f8a4b
    }

    /// Iterates over the query results
    #[inline]
    pub fn iter_mut(&mut self) -> QueryIter<'_, '_, Q, F> {
<<<<<<< HEAD
        // SAFE: system runs without conflicts with other systems. same-system queries have runtime borrow checks when they conflict
        unsafe {
            self.state.iter_unchecked_manual(
                self.world,
                self.system_counter,
                self.global_system_counter,
            )
        }
=======
        // SAFE: system runs without conflicts with other systems. same-system queries have runtime
        // borrow checks when they conflict
        unsafe { self.state.iter_unchecked_manual(self.world) }
>>>>>>> b17f8a4b
    }

    /// Iterates over the query results
    ///
    /// # Safety
    /// This allows aliased mutability. You must make sure this call does not result in multiple
    /// mutable references to the same component
    #[inline]
    pub unsafe fn iter_unsafe(&self) -> QueryIter<'_, '_, Q, F> {
<<<<<<< HEAD
        // SEMI-SAFE: system runs without conflicts with other systems. same-system queries have runtime borrow checks when they conflict
        self.state.iter_unchecked_manual(
            self.world,
            self.system_counter,
            self.global_system_counter,
        )
=======
        // SEMI-SAFE: system runs without conflicts with other systems. same-system queries have
        // runtime borrow checks when they conflict
        self.state.iter_unchecked_manual(self.world)
>>>>>>> b17f8a4b
    }

    /// Runs `f` on each query result. This is faster than the equivalent iter() method, but cannot
    /// be chained like a normal iterator. This can only be called for read-only queries
    #[inline]
    pub fn for_each(&self, f: impl FnMut(<Q::Fetch as Fetch<'w>>::Item))
    where
        Q::Fetch: ReadOnlyFetch,
    {
<<<<<<< HEAD
        // SAFE: system runs without conflicts with other systems. same-system queries have runtime borrow checks when they conflict
        unsafe {
            self.state.for_each_unchecked_manual(
                self.world,
                f,
                self.system_counter,
                self.global_system_counter,
            )
        };
=======
        // SAFE: system runs without conflicts with other systems. same-system queries have runtime
        // borrow checks when they conflict
        unsafe { self.state.for_each_unchecked_manual(self.world, f) };
>>>>>>> b17f8a4b
    }

    /// Runs `f` on each query result. This is faster than the equivalent iter() method, but cannot
    /// be chained like a normal iterator.
    #[inline]
    pub fn for_each_mut(&self, f: impl FnMut(<Q::Fetch as Fetch<'w>>::Item)) {
<<<<<<< HEAD
        // SAFE: system runs without conflicts with other systems. same-system queries have runtime borrow checks when they conflict
        unsafe {
            self.state.for_each_unchecked_manual(
                self.world,
                f,
                self.system_counter,
                self.global_system_counter,
            )
        };
=======
        // SAFE: system runs without conflicts with other systems. same-system queries have runtime
        // borrow checks when they conflict
        unsafe { self.state.for_each_unchecked_manual(self.world, f) };
>>>>>>> b17f8a4b
    }

    /// Runs `f` on each query result in parallel using the given task pool.
    #[inline]
    pub fn par_for_each(
        &self,
        task_pool: &TaskPool,
        batch_size: usize,
        f: impl Fn(<Q::Fetch as Fetch<'w>>::Item) + Send + Sync + Clone,
    ) where
        Q::Fetch: ReadOnlyFetch,
    {
        // SAFE: system runs without conflicts with other systems. same-system queries have runtime
        // borrow checks when they conflict
        unsafe {
            self.state.par_for_each_unchecked_manual(
                self.world,
                task_pool,
                batch_size,
                f,
                self.system_counter,
                self.global_system_counter,
            )
        };
    }

    /// Runs `f` on each query result in parallel using the given task pool.
    #[inline]
    pub fn par_for_each_mut(
        &mut self,
        task_pool: &TaskPool,
        batch_size: usize,
        f: impl Fn(<Q::Fetch as Fetch<'w>>::Item) + Send + Sync + Clone,
    ) {
        // SAFE: system runs without conflicts with other systems. same-system queries have runtime
        // borrow checks when they conflict
        unsafe {
            self.state.par_for_each_unchecked_manual(
                self.world,
                task_pool,
                batch_size,
                f,
                self.system_counter,
                self.global_system_counter,
            )
        };
    }

    /// Gets the query result for the given `entity`
    #[inline]
    pub fn get(&self, entity: Entity) -> Result<<Q::Fetch as Fetch>::Item, QueryEntityError>
    where
        Q::Fetch: ReadOnlyFetch,
    {
<<<<<<< HEAD
        // SAFE: system runs without conflicts with other systems. same-system queries have runtime borrow checks when they conflict
        unsafe {
            self.state.get_unchecked_manual(
                self.world,
                entity,
                self.system_counter,
                self.global_system_counter,
            )
        }
=======
        // SAFE: system runs without conflicts with other systems. same-system queries have runtime
        // borrow checks when they conflict
        unsafe { self.state.get_unchecked_manual(self.world, entity) }
>>>>>>> b17f8a4b
    }

    /// Gets the query result for the given `entity`
    #[inline]
    pub fn get_mut(
        &mut self,
        entity: Entity,
    ) -> Result<<Q::Fetch as Fetch>::Item, QueryEntityError> {
<<<<<<< HEAD
        // // SAFE: system runs without conflicts with other systems. same-system queries have runtime borrow checks when they conflict
        unsafe {
            self.state.get_unchecked_manual(
                self.world,
                entity,
                self.system_counter,
                self.global_system_counter,
            )
        }
=======
        // // SAFE: system runs without conflicts with other systems. same-system queries have
        // runtime borrow checks when they conflict
        unsafe { self.state.get_unchecked_manual(self.world, entity) }
>>>>>>> b17f8a4b
    }

    /// Gets the query result for the given `entity`
    ///
    /// # Safety
    /// This allows aliased mutability. You must make sure this call does not result in multiple
    /// mutable references to the same component
    #[inline]
    pub unsafe fn get_unchecked(
        &self,
        entity: Entity,
    ) -> Result<<Q::Fetch as Fetch>::Item, QueryEntityError> {
<<<<<<< HEAD
        // SEMI-SAFE: system runs without conflicts with other systems. same-system queries have runtime borrow checks when they conflict
        self.state.get_unchecked_manual(
            self.world,
            entity,
            self.system_counter,
            self.global_system_counter,
        )
=======
        // SEMI-SAFE: system runs without conflicts with other systems. same-system queries have
        // runtime borrow checks when they conflict
        self.state.get_unchecked_manual(self.world, entity)
>>>>>>> b17f8a4b
    }

    /// Gets a reference to the entity's component of the given type. This will fail if the entity
    /// does not have the given component type or if the given component type does not match
    /// this query.
    #[inline]
    pub fn get_component<T: Component>(&self, entity: Entity) -> Result<&T, QueryComponentError> {
        let world = self.world;
        let entity_ref = world
            .get_entity(entity)
            .ok_or(QueryComponentError::NoSuchEntity)?;
        let component_id = world
            .components()
            .get_id(TypeId::of::<T>())
            .ok_or(QueryComponentError::MissingComponent)?;
        let archetype_component = entity_ref
            .archetype()
            .get_archetype_component_id(component_id)
            .ok_or(QueryComponentError::MissingComponent)?;
        if self
            .state
            .archetype_component_access
            .has_read(archetype_component)
        {
            entity_ref
                .get::<T>()
                .ok_or(QueryComponentError::MissingComponent)
        } else {
            Err(QueryComponentError::MissingReadAccess)
        }
    }

    /// Gets a mutable reference to the entity's component of the given type. This will fail if the
    /// entity does not have the given component type or if the given component type does not
    /// match this query.
    #[inline]
    pub fn get_component_mut<T: Component>(
        &mut self,
        entity: Entity,
    ) -> Result<Mut<'_, T>, QueryComponentError> {
        // SAFE: unique access to query (preventing aliased access)
        unsafe { self.get_component_unchecked_mut(entity) }
    }

    /// Gets a mutable reference to the entity's component of the given type. This will fail if the
    /// entity does not have the given component type or the component does not match the query.
    ///
    /// # Safety
    /// This allows aliased mutability. You must make sure this call does not result in multiple
    /// mutable references to the same component
    #[inline]
    pub unsafe fn get_component_unchecked_mut<T: Component>(
        &self,
        entity: Entity,
    ) -> Result<Mut<'_, T>, QueryComponentError> {
        let world = self.world;
        let entity_ref = world
            .get_entity(entity)
            .ok_or(QueryComponentError::NoSuchEntity)?;
        let component_id = world
            .components()
            .get_id(TypeId::of::<T>())
            .ok_or(QueryComponentError::MissingComponent)?;
        let archetype_component = entity_ref
            .archetype()
            .get_archetype_component_id(component_id)
            .ok_or(QueryComponentError::MissingComponent)?;
        if self
            .state
            .archetype_component_access
            .has_write(archetype_component)
        {
            entity_ref
                .get_unchecked_mut::<T>()
                .map(|component| Mut {
                    value: component.value,
                    component_counters: component.component_counters,
                    system_counter: self.system_counter,
                    global_system_counter: self.global_system_counter,
                })
                .ok_or(QueryComponentError::MissingComponent)
        } else {
            Err(QueryComponentError::MissingWriteAccess)
        }
    }

    pub fn single(&self) -> Result<<Q::Fetch as Fetch<'_>>::Item, QuerySingleError>
    where
        Q::Fetch: ReadOnlyFetch,
    {
        let mut query = self.iter();
        let first = query.next();
        let extra = query.next().is_some();

        match (first, extra) {
            (Some(r), false) => Ok(r),
            (None, _) => Err(QuerySingleError::NoEntities(std::any::type_name::<Self>())),
            (Some(_), _) => Err(QuerySingleError::MultipleEntities(std::any::type_name::<
                Self,
            >())),
        }
    }

    /// See [`Query::single`]
    pub fn single_mut(&mut self) -> Result<<Q::Fetch as Fetch<'_>>::Item, QuerySingleError> {
        let mut query = self.iter_mut();
        let first = query.next();
        let extra = query.next().is_some();

        match (first, extra) {
            (Some(r), false) => Ok(r),
            (None, _) => Err(QuerySingleError::NoEntities(std::any::type_name::<Self>())),
            (Some(_), _) => Err(QuerySingleError::MultipleEntities(std::any::type_name::<
                Self,
            >())),
        }
    }
}

/// An error that occurs when retrieving a specific [Entity]'s component from a [Query]
#[derive(Error, Debug)]
pub enum QueryComponentError {
    #[error("This query does not have read access to the requested component.")]
    MissingReadAccess,
    #[error("This query does not have read access to the requested component.")]
    MissingWriteAccess,
    #[error("The given entity does not have the requested component.")]
    MissingComponent,
    #[error("The requested entity does not exist.")]
    NoSuchEntity,
}

#[derive(Debug, Error)]
pub enum QuerySingleError {
    #[error("No entities fit the query {0}")]
    NoEntities(&'static str),
    #[error("Multiple entities fit the query {0}!")]
    MultipleEntities(&'static str),
}<|MERGE_RESOLUTION|>--- conflicted
+++ resolved
@@ -49,8 +49,8 @@
     where
         Q::Fetch: ReadOnlyFetch,
     {
-<<<<<<< HEAD
-        // SAFE: system runs without conflicts with other systems. same-system queries have runtime borrow checks when they conflict
+        // SAFE: system runs without conflicts with other systems. 
+        // same-system queries have runtime borrow checks when they conflict
         unsafe {
             self.state.iter_unchecked_manual(
                 self.world,
@@ -58,18 +58,13 @@
                 self.global_system_counter,
             )
         }
-=======
-        // SAFE: system runs without conflicts with other systems. same-system queries have runtime
-        // borrow checks when they conflict
-        unsafe { self.state.iter_unchecked_manual(self.world) }
->>>>>>> b17f8a4b
     }
 
     /// Iterates over the query results
     #[inline]
     pub fn iter_mut(&mut self) -> QueryIter<'_, '_, Q, F> {
-<<<<<<< HEAD
-        // SAFE: system runs without conflicts with other systems. same-system queries have runtime borrow checks when they conflict
+        // SAFE: system runs without conflicts with other systems. 
+        // same-system queries have runtime borrow checks when they conflict
         unsafe {
             self.state.iter_unchecked_manual(
                 self.world,
@@ -77,11 +72,6 @@
                 self.global_system_counter,
             )
         }
-=======
-        // SAFE: system runs without conflicts with other systems. same-system queries have runtime
-        // borrow checks when they conflict
-        unsafe { self.state.iter_unchecked_manual(self.world) }
->>>>>>> b17f8a4b
     }
 
     /// Iterates over the query results
@@ -91,18 +81,13 @@
     /// mutable references to the same component
     #[inline]
     pub unsafe fn iter_unsafe(&self) -> QueryIter<'_, '_, Q, F> {
-<<<<<<< HEAD
-        // SEMI-SAFE: system runs without conflicts with other systems. same-system queries have runtime borrow checks when they conflict
+        // SEMI-SAFE: system runs without conflicts with other systems. 
+        // same-system queries have runtime borrow checks when they conflict
         self.state.iter_unchecked_manual(
             self.world,
             self.system_counter,
             self.global_system_counter,
         )
-=======
-        // SEMI-SAFE: system runs without conflicts with other systems. same-system queries have
-        // runtime borrow checks when they conflict
-        self.state.iter_unchecked_manual(self.world)
->>>>>>> b17f8a4b
     }
 
     /// Runs `f` on each query result. This is faster than the equivalent iter() method, but cannot
@@ -112,8 +97,8 @@
     where
         Q::Fetch: ReadOnlyFetch,
     {
-<<<<<<< HEAD
-        // SAFE: system runs without conflicts with other systems. same-system queries have runtime borrow checks when they conflict
+        // SAFE: system runs without conflicts with other systems. 
+        // same-system queries have runtime borrow checks when they conflict
         unsafe {
             self.state.for_each_unchecked_manual(
                 self.world,
@@ -122,19 +107,14 @@
                 self.global_system_counter,
             )
         };
-=======
-        // SAFE: system runs without conflicts with other systems. same-system queries have runtime
-        // borrow checks when they conflict
-        unsafe { self.state.for_each_unchecked_manual(self.world, f) };
->>>>>>> b17f8a4b
     }
 
     /// Runs `f` on each query result. This is faster than the equivalent iter() method, but cannot
     /// be chained like a normal iterator.
     #[inline]
     pub fn for_each_mut(&self, f: impl FnMut(<Q::Fetch as Fetch<'w>>::Item)) {
-<<<<<<< HEAD
-        // SAFE: system runs without conflicts with other systems. same-system queries have runtime borrow checks when they conflict
+        // SAFE: system runs without conflicts with other systems. 
+        // same-system queries have runtime borrow checks when they conflict
         unsafe {
             self.state.for_each_unchecked_manual(
                 self.world,
@@ -143,11 +123,6 @@
                 self.global_system_counter,
             )
         };
-=======
-        // SAFE: system runs without conflicts with other systems. same-system queries have runtime
-        // borrow checks when they conflict
-        unsafe { self.state.for_each_unchecked_manual(self.world, f) };
->>>>>>> b17f8a4b
     }
 
     /// Runs `f` on each query result in parallel using the given task pool.
@@ -202,8 +177,8 @@
     where
         Q::Fetch: ReadOnlyFetch,
     {
-<<<<<<< HEAD
-        // SAFE: system runs without conflicts with other systems. same-system queries have runtime borrow checks when they conflict
+        // SAFE: system runs without conflicts with other systems. 
+        // same-system queries have runtime borrow checks when they conflict
         unsafe {
             self.state.get_unchecked_manual(
                 self.world,
@@ -212,11 +187,6 @@
                 self.global_system_counter,
             )
         }
-=======
-        // SAFE: system runs without conflicts with other systems. same-system queries have runtime
-        // borrow checks when they conflict
-        unsafe { self.state.get_unchecked_manual(self.world, entity) }
->>>>>>> b17f8a4b
     }
 
     /// Gets the query result for the given `entity`
@@ -225,8 +195,8 @@
         &mut self,
         entity: Entity,
     ) -> Result<<Q::Fetch as Fetch>::Item, QueryEntityError> {
-<<<<<<< HEAD
-        // // SAFE: system runs without conflicts with other systems. same-system queries have runtime borrow checks when they conflict
+        // SAFE: system runs without conflicts with other systems. 
+        // same-system queries have runtime borrow checks when they conflict
         unsafe {
             self.state.get_unchecked_manual(
                 self.world,
@@ -235,11 +205,6 @@
                 self.global_system_counter,
             )
         }
-=======
-        // // SAFE: system runs without conflicts with other systems. same-system queries have
-        // runtime borrow checks when they conflict
-        unsafe { self.state.get_unchecked_manual(self.world, entity) }
->>>>>>> b17f8a4b
     }
 
     /// Gets the query result for the given `entity`
@@ -252,19 +217,14 @@
         &self,
         entity: Entity,
     ) -> Result<<Q::Fetch as Fetch>::Item, QueryEntityError> {
-<<<<<<< HEAD
-        // SEMI-SAFE: system runs without conflicts with other systems. same-system queries have runtime borrow checks when they conflict
+        // SEMI-SAFE: system runs without conflicts with other systems. 
+        // same-system queries have runtime borrow checks when they conflict
         self.state.get_unchecked_manual(
             self.world,
             entity,
             self.system_counter,
             self.global_system_counter,
         )
-=======
-        // SEMI-SAFE: system runs without conflicts with other systems. same-system queries have
-        // runtime borrow checks when they conflict
-        self.state.get_unchecked_manual(self.world, entity)
->>>>>>> b17f8a4b
     }
 
     /// Gets a reference to the entity's component of the given type. This will fail if the entity
