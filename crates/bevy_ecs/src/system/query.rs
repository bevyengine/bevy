--- conflicted
+++ resolved
@@ -3,13 +3,8 @@
     component::{Component, ComponentStorage},
     entity::Entity,
     query::{
-<<<<<<< HEAD
         Fetch, FetchState, FilterFetch, QueryCombinationIter, QueryEntityError, QueryIter,
-        QueryState, RWAccess, ReadOnlyFetch, WorldQuery,
-=======
-        Fetch, FilterFetch, QueryCombinationIter, QueryEntityError, QueryIter, QueryState,
-        WorldQuery,
->>>>>>> 385a2b18
+        QueryState, RWAccess, WorldQuery,
     },
     world::{Mut, World},
 };
