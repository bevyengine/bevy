--- conflicted
+++ resolved
@@ -3,13 +3,8 @@
     component::{Component, ComponentStorage},
     entity::Entity,
     query::{
-<<<<<<< HEAD
         Fetch, FetchState, FilterFetch, NopFetch, QueryCombinationIter, QueryEntityError,
-        QueryIter, QueryState, RWAccess, WorldQuery,
-=======
-        Fetch, FilterFetch, NopFetch, QueryCombinationIter, QueryEntityError, QueryIter,
-        QueryState, ReadOnlyFetch, WorldQuery,
->>>>>>> 50a14703
+        QueryIter, QueryState, RWAccess, ReadOnlyFetch, WorldQuery,
     },
     world::{Mut, World},
 };
