--- conflicted
+++ resolved
@@ -230,10 +230,6 @@
 ///
 /// ## Getting the query result for a particular entity
 ///
-<<<<<<< HEAD
-/// This touches all the basics of queries, make sure to check out all the [`WorldQueries`](WorldQuery)
-/// bevy has to offer.
-=======
 /// If you have an [`Entity`] ID, you can use the [`get`](Self::get) or
 /// [`get_mut`](Self::get_mut) methods to access the query result for that particular entity.
 ///
@@ -244,7 +240,6 @@
 /// methods instead. Keep in mind though that they will return a [`QuerySingleError`] if the
 /// number of query results differ from being exactly one. If that's the case, use `iter.next()`
 /// (or `iter_mut.next()`) to only get the first query result.
->>>>>>> 997eae61
 pub struct Query<'world, 'state, Q: WorldQuery, F: WorldQuery = ()>
 where
     F::Fetch: FilterFetch,
@@ -317,8 +312,6 @@
     }
 
     /// Returns an [`Iterator`] over the query results.
-<<<<<<< HEAD
-=======
     ///
     /// # Example
     ///
@@ -338,7 +331,6 @@
     /// }
     /// # gravity_system.system();
     /// ```
->>>>>>> 997eae61
     #[inline]
     pub fn iter_mut(&mut self) -> QueryIter<'_, '_, Q, F> {
         // SAFE: system runs without conflicts with other systems.
@@ -845,42 +837,9 @@
     /// Returns a single immutable query result when there is exactly one entity matching
     /// the query.
     ///
-<<<<<<< HEAD
-    /// Assumes this query has only one result and panics if there are no or multiple results.
-    /// Use [`Self::get_single`] to handle the error cases explicitly
-    ///
-    /// # Example
-    ///
-    /// ```
-    ///  # use bevy_ecs::prelude::{IntoSystem, Query, With};
-    /// struct Player;
-    /// struct Position(f32, f32);
-    /// fn player_system(query: Query<&Position, With<Player>>) {
-    ///     let player_position = query.single();
-    ///     // do something with player_position
-    /// }
-    /// # let _check_that_its_a_system = player_system.system();
-    /// ```
-    ///
-    /// This can only be called for read-only queries, see [`Self::single_mut`] for write-queries.
-    #[track_caller]
-    pub fn single(&'s self) -> <Q::Fetch as Fetch<'w, 's>>::Item
-    where
-        Q::Fetch: ReadOnlyFetch,
-    {
-        self.get_single().unwrap()
-    }
-
-    /// Gets the result of a single-result query.
-    ///
-    /// If the query has exactly one result, returns the result inside `Ok`
-    /// otherwise returns either [`QuerySingleError::NoEntities`]
-    /// or [`QuerySingleError::MultipleEntities`], as appropriate.
-=======
     /// This can only be called for read-only queries (due to the [`ReadOnlyFetch`] trait
     /// bound). Use [`get_single_mut`](Self::get_single_mut) for queries that contain at least one
     /// mutable component.
->>>>>>> 997eae61
     ///
     /// If the number of query results is not exactly one, a [`QuerySingleError`] is returned
     /// instead.
@@ -888,29 +847,6 @@
     /// # Example
     ///
     /// ```
-<<<<<<< HEAD
-    ///  # use bevy_ecs::prelude::{IntoSystem, With};
-    ///  # use bevy_ecs::system::{Query, QuerySingleError};
-    /// struct Player;
-    /// struct Position(f32, f32);
-    /// fn player_system(query: Query<&Position, With<Player>>) {
-    ///     match query.get_single() {
-    ///         Ok(position) => {
-    ///             // do something with position
-    ///         }
-    ///         Err(QuerySingleError::NoEntities(_)) => {
-    ///             // no position with Player
-    ///         }
-    ///         Err(QuerySingleError::MultipleEntities(_)) => {
-    ///             // multiple position with Player
-    ///         }
-    ///     }
-    /// }
-    /// # let _check_that_its_a_system = player_system.system();
-    /// ```
-    ///
-    /// This can only be called for read-only queries, see [`Self::get_single_mut`] for write-queries.
-=======
     /// # use bevy_ecs::prelude::*;
     /// # use bevy_ecs::system::QuerySingleError;
     /// # #[derive(Component)]
@@ -930,7 +866,6 @@
     /// }
     /// # player_scoring_system.system();
     /// ```
->>>>>>> 997eae61
     pub fn get_single(&'s self) -> Result<<Q::Fetch as Fetch<'w, 's>>::Item, QuerySingleError>
     where
         Q::Fetch: ReadOnlyFetch,
@@ -948,10 +883,6 @@
         }
     }
 
-<<<<<<< HEAD
-    /// Gets the query result if it is only a single result, otherwise panics
-    /// If you want to handle the error case yourself you can use the [`Self::get_single_mut`] variant.
-=======
     /// Returns a single mutable query result when there is exactly one entity matching
     /// the query.
     ///
@@ -976,16 +907,11 @@
     ///
     /// Panics if the number of query results is not exactly one. Use
     /// [`get_single_mut`](Self::get_single_mut) to return a `Result` instead of panicking.
->>>>>>> 997eae61
     #[track_caller]
     pub fn single_mut(&mut self) -> <Q::Fetch as Fetch<'_, '_>>::Item {
         self.get_single_mut().unwrap()
     }
 
-<<<<<<< HEAD
-    /// Gets the query result if it is only a single result, otherwise returns a
-    /// [`QuerySingleError`].
-=======
     /// Returns a single mutable query result when there is exactly one entity matching
     /// the query.
     ///
@@ -1008,7 +934,6 @@
     /// }
     /// # regenerate_player_health_system.system();
     /// ```
->>>>>>> 997eae61
     pub fn get_single_mut(
         &mut self,
     ) -> Result<<Q::Fetch as Fetch<'_, '_>>::Item, QuerySingleError> {
