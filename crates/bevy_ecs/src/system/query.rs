use crate::{
    component::Component,
    entity::Entity,
    query::{
        QueryCombinationIter, QueryEntityError, QueryIter, QueryManyIter, QuerySingleError,
        QueryState, ROQueryItem, ReadOnlyWorldQuery, WorldQuery,
    },
    world::{Mut, World},
};
use std::{any::TypeId, borrow::Borrow, fmt::Debug};

/// [System parameter] that provides selective access to the [`Component`] data stored in a [`World`].
///
/// Enables access to [entity identifiers] and [components] from a system, without the need to directly access the world.
/// Its iterators and getter methods return *query items*.
/// Each query item is a type containing data relative to an entity.
///
/// `Query` is a generic data structure that accepts two type parameters, both of which must implement the [`WorldQuery`] trait:
///
/// - **`Q` (query fetch).**
///   The type of data contained in the query item.
///   Only entities that match the requested data will generate an item.
/// - **`F` (query filter).**
///   A set of conditions that determines whether query items should be kept or discarded.
///   This type parameter is optional.
///
/// # System parameter declaration
///
/// A query should always be declared as a system parameter.
/// This section shows the most common idioms involving the declaration of `Query`, emerging by combining [`WorldQuery`] implementors.
///
/// ## Component access
///
/// A query defined with a reference to a component as the query fetch type parameter can be used to generate items that refer to the data of said component.
///
/// ```
/// # use bevy_ecs::prelude::*;
/// # #[derive(Component)]
/// # struct ComponentA;
/// # fn immutable_ref(
/// // A component can be accessed by shared reference...
/// query: Query<&ComponentA>
/// # ) {}
/// # bevy_ecs::system::assert_is_system(immutable_ref);
///
/// # fn mutable_ref(
/// // ... or by mutable reference.
/// query: Query<&mut ComponentA>
/// # ) {}
/// # bevy_ecs::system::assert_is_system(mutable_ref);
/// ```
///
/// ## Query filtering
///
/// Setting the query filter type parameter will ensure that each query item satisfies the given condition.
///
/// ```
/// # use bevy_ecs::prelude::*;
/// # #[derive(Component)]
/// # struct ComponentA;
/// # #[derive(Component)]
/// # struct ComponentB;
/// # fn system(
/// // Just `ComponentA` data will be accessed, but only for entities that also contain
/// // `ComponentB`.
/// query: Query<&ComponentA, With<ComponentB>>
/// # ) {}
/// # bevy_ecs::system::assert_is_system(system);
/// ```
///
/// ## `WorldQuery` tuples
///
/// Using tuples, each `Query` type parameter can contain multiple elements.
///
/// In the following example, two components are accessed simultaneously, and the query items are filtered on two conditions.
///
/// ```
/// # use bevy_ecs::prelude::*;
/// # #[derive(Component)]
/// # struct ComponentA;
/// # #[derive(Component)]
/// # struct ComponentB;
/// # #[derive(Component)]
/// # struct ComponentC;
/// # #[derive(Component)]
/// # struct ComponentD;
/// # fn immutable_ref(
/// query: Query<(&ComponentA, &ComponentB), (With<ComponentC>, Without<ComponentD>)>
/// # ) {}
/// # bevy_ecs::system::assert_is_system(immutable_ref);
/// ```
///
/// ## Entity identifier access
///
/// The identifier of an entity can be made available inside the query item by including [`Entity`] in the query fetch type parameter.
///
/// ```
/// # use bevy_ecs::prelude::*;
/// # #[derive(Component)]
/// # struct ComponentA;
/// # fn system(
/// query: Query<(Entity, &ComponentA)>
/// # ) {}
/// # bevy_ecs::system::assert_is_system(system);
/// ```
///
/// ## Optional component access
///
/// A component can be made optional in a query by wrapping it into an [`Option`].
/// In this way, a query item can still be generated even if the queried entity does not contain the wrapped component.
/// In this case, its corresponding value will be `None`.
///
/// ```
/// # use bevy_ecs::prelude::*;
/// # #[derive(Component)]
/// # struct ComponentA;
/// # #[derive(Component)]
/// # struct ComponentB;
/// # fn system(
/// // Generates items for entities that contain `ComponentA`, and optionally `ComponentB`.
/// query: Query<(&ComponentA, Option<&ComponentB>)>
/// # ) {}
/// # bevy_ecs::system::assert_is_system(system);
/// ```
///
/// See the documentation for [`AnyOf`] to idiomatically declare many optional components.
///
/// See the [performance] section to learn more about the impact of optional components.
///
/// ## Disjoint queries
///
/// A system cannot contain two queries that break Rust's mutability rules.
/// In this case, the [`Without`] filter can be used to disjoint them.
///
/// In the following example, two queries mutably access the same component.
/// Executing this system will panic, since an entity could potentially match the two queries at the same time by having both `Player` and `Enemy` components.
/// This would violate mutability rules.
///
/// ```should_panic
/// # use bevy_ecs::prelude::*;
/// # #[derive(Component)]
/// # struct Health;
/// # #[derive(Component)]
/// # struct Player;
/// # #[derive(Component)]
/// # struct Enemy;
/// #
/// fn randomize_health(
///     player_query: Query<&mut Health, With<Player>>,
///     enemy_query: Query<&mut Health, With<Enemy>>,
/// )
/// # {}
/// # let mut randomize_health_system = bevy_ecs::system::IntoSystem::into_system(randomize_health);
/// # let mut world = World::new();
/// # randomize_health_system.initialize(&mut world);
/// # randomize_health_system.run((), &mut world);
/// ```
///
/// Adding a `Without` filter will disjoint the queries.
/// In this way, any entity that has both `Player` and `Enemy` components is excluded from both queries.
///
/// ```
/// # use bevy_ecs::prelude::*;
/// # #[derive(Component)]
/// # struct Health;
/// # #[derive(Component)]
/// # struct Player;
/// # #[derive(Component)]
/// # struct Enemy;
/// #
/// fn randomize_health(
///     player_query: Query<&mut Health, (With<Player>, Without<Enemy>)>,
///     enemy_query: Query<&mut Health, (With<Enemy>, Without<Player>)>,
/// )
/// # {}
/// # let mut randomize_health_system = bevy_ecs::system::IntoSystem::into_system(randomize_health);
/// # let mut world = World::new();
/// # randomize_health_system.initialize(&mut world);
/// # randomize_health_system.run((), &mut world);
/// ```
///
/// An alternative to this idiom is to wrap the conflicting queries into a [`ParamSet`](super::ParamSet).
///
/// # Accessing query items
///
/// The following table summarizes the behavior of the safe methods that can be used to get query items.
///
/// |Query methods|Effect|
/// |:---:|---|
/// |[`iter`]\([`_mut`][`iter_mut`])|Returns an iterator over all query items.|
/// |[`for_each`]\([`_mut`][`for_each_mut`]),<br>[`par_for_each`]\([`_mut`][`par_for_each_mut`])|Runs a specified function for each query item.|
/// |[`iter_many`]\([`_mut`][`iter_many_mut`])|Iterates or runs a specified function over query items generated by a list of entities.|
/// |[`iter_combinations`]\([`_mut`][`iter_combinations_mut`])|Returns an iterator over all combinations of a specified number of query items.|
/// |[`get`]\([`_mut`][`get_mut`])|Returns the query item for the specified entity.|
/// |[`many`]\([`_mut`][`many_mut`]),<br>[`get_many`]\([`_mut`][`get_many_mut`])|Returns the query items for the specified entities.|
/// |[`single`]\([`_mut`][`single_mut`]),<br>[`get_single`]\([`_mut`][`get_single_mut`])|Returns the query item while verifying that there aren't others.|
///
/// There are two methods for each type of query operation: immutable and mutable (ending with `_mut`).
/// When using immutable methods, the query items returned are of type [`ROQueryItem`], a read-only version of the query item.
/// In this circumstance, every mutable reference in the query fetch type parameter is substituted by a shared reference.
///
/// # Performance
///
/// Creating a `Query` is a low-cost constant operation.
/// Iterating it, on the other hand, fetches data from the world and generates items, which can have a significant computational cost.
///
/// [`Table`] component storage type is much more optimized for query iteration than [`SparseSet`].
///
/// Two systems cannot be executed in parallel if both access the same component type where at least one of the accesses is mutable.
/// This happens unless the executor can verify that no entity could be found in both queries.
///
/// Optional components increase the number of entities a query has to match against.
/// This can hurt iteration performance, especially if the query solely consists of only optional components, since the query would iterate over each entity in the world.
///
/// The following table compares the computational complexity of the various methods and operations, where:
///
/// - **n** is the number of entities that match the query,
/// - **r** is the number of elements in a combination,
/// - **k** is the number of involved entities in the operation,
/// - **a** is the number of archetypes in the world,
/// - **C** is the [binomial coefficient], used to count combinations.
///   <sub>n</sub>C<sub>r</sub> is read as "*n* choose *r*" and is equivalent to the number of distinct unordered subsets of *r* elements that can be taken from a set of *n* elements.
///
/// |Query operation|Computational complexity|
/// |:---:|:---:|
/// |[`iter`]\([`_mut`][`iter_mut`])|O(n)|
/// |[`for_each`]\([`_mut`][`for_each_mut`]),<br>[`par_for_each`]\([`_mut`][`par_for_each_mut`])|O(n)|
/// |[`iter_many`]\([`_mut`][`iter_many_mut`])|O(k)|
/// |[`iter_combinations`]\([`_mut`][`iter_combinations_mut`])|O(<sub>n</sub>C<sub>r</sub>)|
/// |[`get`]\([`_mut`][`get_mut`])|O(1)|
/// |([`get_`][`get_many`])[`many`]|O(k)|
/// |([`get_`][`get_many_mut`])[`many_mut`]|O(k<sup>2</sup>)|
/// |[`single`]\([`_mut`][`single_mut`]),<br>[`get_single`]\([`_mut`][`get_single_mut`])|O(a)|
/// |Archetype based filtering ([`With`], [`Without`], [`Or`])|O(a)|
/// |Change detection filtering ([`Added`], [`Changed`])|O(a + n)|
///
/// `for_each` methods are seen to be generally faster than their `iter` version on worlds with high archetype fragmentation.
/// As iterators are in general more flexible and better integrated with the rest of the Rust ecosystem,
/// it is advised to use `iter` methods over `for_each`.
/// It is strongly advised to only use `for_each` if it tangibly improves performance:
/// be sure profile or benchmark both before and after the change.
///
/// [`Added`]: crate::query::Added
/// [`AnyOf`]: crate::query::AnyOf
/// [binomial coefficient]: https://en.wikipedia.org/wiki/Binomial_coefficient
/// [`Changed`]: crate::query::Changed
/// [components]: crate::component::Component
/// [entity identifiers]: crate::entity::Entity
/// [`for_each`]: Self::for_each
/// [`for_each_mut`]: Self::for_each_mut
/// [`get`]: Self::get
/// [`get_many`]: Self::get_many
/// [`get_many_mut`]: Self::get_many_mut
/// [`get_mut`]: Self::get_mut
/// [`get_single`]: Self::get_single
/// [`get_single_mut`]: Self::get_single_mut
/// [`iter`]: Self::iter
/// [`iter_combinations`]: Self::iter_combinations
/// [`iter_combinations_mut`]: Self::iter_combinations_mut
/// [`iter_many`]: Self::iter_many
/// [`iter_many_mut`]: Self::iter_many_mut
/// [`iter_mut`]: Self::iter_mut
/// [`many`]: Self::many
/// [`many_mut`]: Self::many_mut
/// [`Or`]: crate::query::Or
/// [`par_for_each`]: Self::par_for_each
/// [`par_for_each_mut`]: Self::par_for_each_mut
/// [performance]: #performance
/// [`single`]: Self::single
/// [`single_mut`]: Self::single_mut
/// [`SparseSet`]: crate::storage::SparseSet
/// [System parameter]: crate::system::SystemParam
/// [`Table`]: crate::storage::Table
/// [`With`]: crate::query::With
/// [`Without`]: crate::query::Without
pub struct Query<'world, 'state, Q: WorldQuery, F: ReadOnlyWorldQuery = ()> {
    pub(crate) world: &'world World,
    pub(crate) state: &'state QueryState<Q, F>,
    pub(crate) last_change_tick: u32,
    pub(crate) change_tick: u32,
    // SAFETY: This is used to ensure that `get_component_mut::<C>` properly fails when a Query writes C
    // and gets converted to a read-only query using `to_readonly`. Without checking this, `get_component_mut` relies on
    // QueryState's archetype_component_access, which will continue allowing write access to C after being cast to
    // the read-only variant. This whole situation is confusing and error prone. Ideally this is a temporary hack
    // until we sort out a cleaner alternative.
    pub(crate) force_read_only_component_access: bool,
}

impl<'w, 's, Q: WorldQuery, F: ReadOnlyWorldQuery> std::fmt::Debug for Query<'w, 's, Q, F> {
    fn fmt(&self, f: &mut std::fmt::Formatter<'_>) -> std::fmt::Result {
        write!(f, "Query {{ matched entities: {}, world: {:?}, state: {:?}, last_change_tick: {}, change_tick: {} }}", self.iter().count(), self.world, self.state, self.last_change_tick, self.change_tick)
    }
}

impl<'w, 's, Q: WorldQuery, F: ReadOnlyWorldQuery> Query<'w, 's, Q, F> {
    /// Creates a new query.
    ///
    /// # Safety
    ///
    /// This will create a query that could violate memory safety rules. Make sure that this is only
    /// called in ways that ensure the queries have unique mutable access.
    #[inline]
    pub(crate) unsafe fn new(
        world: &'w World,
        state: &'s QueryState<Q, F>,
        last_change_tick: u32,
        change_tick: u32,
    ) -> Self {
        Self {
            force_read_only_component_access: false,
            world,
            state,
            last_change_tick,
            change_tick,
        }
    }

    /// Returns another `Query` from this that fetches the read-only version of the query items.
    ///
    /// For example, `Query<(&mut A, &B, &mut C), With<D>>` will become `Query<(&A, &B, &C), With<D>>`.
    /// This can be useful when working around the borrow checker,
    /// or reusing functionality between systems via functions that accept query types.
    pub fn to_readonly(&self) -> Query<'_, 's, Q::ReadOnly, F::ReadOnly> {
        let new_state = self.state.as_readonly();
        // SAFETY: This is memory safe because it turns the query immutable.
        Query {
            // SAFETY: this must be set to true or `get_component_mut` will be unsound. See the comments
            // on this field for more details
            force_read_only_component_access: true,
            world: self.world,
            state: new_state,
            last_change_tick: self.last_change_tick,
            change_tick: self.change_tick,
        }
    }

    /// Returns an [`Iterator`] over the read-only query items.
    ///
    /// # Example
    ///
    /// Here, the `report_names_system` iterates over the `Player` component of every entity that contains it:
    ///
    /// ```
    /// # use bevy_ecs::prelude::*;
    /// #
    /// # #[derive(Component)]
    /// # struct Player { name: String }
    /// #
    /// fn report_names_system(query: Query<&Player>) {
    ///     for player in &query {
    ///         println!("Say hello to {}!", player.name);
    ///     }
    /// }
    /// # bevy_ecs::system::assert_is_system(report_names_system);
    /// ```
    ///
    /// # See also
    ///
    /// - [`iter_mut`](Self::iter_mut) for mutable query items.
    /// - [`for_each`](Self::for_each) for the closure based alternative.
    #[inline]
    pub fn iter(&self) -> QueryIter<'_, 's, Q::ReadOnly, F::ReadOnly> {
        // SAFETY: system runs without conflicts with other systems.
        // same-system queries have runtime borrow checks when they conflict
        unsafe {
            self.state.as_readonly().iter_unchecked_manual(
                self.world,
                self.last_change_tick,
                self.change_tick,
            )
        }
    }

    /// Returns an [`Iterator`] over the query items.
    ///
    /// # Example
    ///
    /// Here, the `gravity_system` updates the `Velocity` component of every entity that contains it:
    ///
    /// ```
    /// # use bevy_ecs::prelude::*;
    /// #
    /// # #[derive(Component)]
    /// # struct Velocity { x: f32, y: f32, z: f32 }
    /// fn gravity_system(mut query: Query<&mut Velocity>) {
    ///     const DELTA: f32 = 1.0 / 60.0;
    ///     for mut velocity in &mut query {
    ///         velocity.y -= 9.8 * DELTA;
    ///     }
    /// }
    /// # bevy_ecs::system::assert_is_system(gravity_system);
    /// ```
    ///
    /// # See also
    ///
    /// - [`iter`](Self::iter) for read-only query items.
    /// - [`for_each_mut`](Self::for_each_mut) for the closure based alternative.
    #[inline]
    pub fn iter_mut(&mut self) -> QueryIter<'_, 's, Q, F> {
        // SAFETY: system runs without conflicts with other systems.
        // same-system queries have runtime borrow checks when they conflict
        unsafe {
            self.state
                .iter_unchecked_manual(self.world, self.last_change_tick, self.change_tick)
        }
    }

    /// Returns a [`QueryCombinationIter`] over all combinations of `K` read-only query items without repetition.
    ///
    /// # Example
    ///
    /// ```
    /// # use bevy_ecs::prelude::*;
    /// # #[derive(Component)]
    /// # struct ComponentA;
    /// #
    /// fn some_system(query: Query<&ComponentA>) {
    ///     for [a1, a2] in query.iter_combinations() {
    ///         // ...
    ///     }
    /// }
    /// ```
    ///
    /// # See also
    ///
    /// - [`iter_combinations_mut`](Self::iter_combinations_mut) for mutable query item combinations.
    #[inline]
    pub fn iter_combinations<const K: usize>(
        &self,
    ) -> QueryCombinationIter<'_, 's, Q::ReadOnly, F::ReadOnly, K> {
        // SAFETY: system runs without conflicts with other systems.
        // same-system queries have runtime borrow checks when they conflict
        unsafe {
            self.state.as_readonly().iter_combinations_unchecked_manual(
                self.world,
                self.last_change_tick,
                self.change_tick,
            )
        }
    }

    /// Returns a [`QueryCombinationIter`] over all combinations of `K` query items without repetition.
    ///
    /// # Example
    ///
    /// ```
    /// # use bevy_ecs::prelude::*;
    /// # #[derive(Component)]
    /// # struct ComponentA;
    /// fn some_system(mut query: Query<&mut ComponentA>) {
    ///     let mut combinations = query.iter_combinations_mut();
    ///     while let Some([mut a1, mut a2]) = combinations.fetch_next() {
    ///         // mutably access components data
    ///     }
    /// }
    /// ```
    ///
    /// # See also
    ///
    /// - [`iter_combinations`](Self::iter_combinations) for read-only query item combinations.
    #[inline]
    pub fn iter_combinations_mut<const K: usize>(
        &mut self,
    ) -> QueryCombinationIter<'_, 's, Q, F, K> {
        // SAFETY: system runs without conflicts with other systems.
        // same-system queries have runtime borrow checks when they conflict
        unsafe {
            self.state.iter_combinations_unchecked_manual(
                self.world,
                self.last_change_tick,
                self.change_tick,
            )
        }
    }

    /// Returns an [`Iterator`] over the read-only query items generated from an [`Entity`] list.
    ///
    /// Items are returned in the order of the list of entities.
    /// Entities that don't match the query are skipped.
    ///
    /// # Example
    ///
    /// ```
    /// # use bevy_ecs::prelude::*;
    /// # #[derive(Component)]
    /// # struct Counter {
    /// #     value: i32
    /// # }
    /// #
    /// // A component containing an entity list.
    /// #[derive(Component)]
    /// struct Friends {
    ///     list: Vec<Entity>,
    /// }
    ///
    /// fn system(
    ///     friends_query: Query<&Friends>,
    ///     counter_query: Query<&Counter>,
    /// ) {
    ///     for friends in &friends_query {
    ///         for counter in counter_query.iter_many(&friends.list) {
    ///             println!("Friend's counter: {:?}", counter.value);
    ///         }
    ///     }
    /// }
    /// # bevy_ecs::system::assert_is_system(system);
    /// ```
    ///
    /// # See also
    ///
    /// - [`iter_many_mut`](Self::iter_many_mut) to get mutable query items.
    #[inline]
    pub fn iter_many<EntityList: IntoIterator>(
        &self,
        entities: EntityList,
    ) -> QueryManyIter<'_, 's, Q::ReadOnly, F::ReadOnly, EntityList::IntoIter>
    where
        EntityList::Item: Borrow<Entity>,
    {
        // SAFETY: system runs without conflicts with other systems.
        // same-system queries have runtime borrow checks when they conflict
        unsafe {
            self.state.as_readonly().iter_many_unchecked_manual(
                entities,
                self.world,
                self.last_change_tick,
                self.change_tick,
            )
        }
    }

    /// Returns an iterator over the query items generated from an [`Entity`] list.
    ///
    /// Items are returned in the order of the list of entities.
    /// Entities that don't match the query are skipped.
    ///
    /// # Examples
    ///
    /// ```
    /// # use bevy_ecs::prelude::*;
    /// #[derive(Component)]
    /// struct Counter {
    ///     value: i32
    /// }
    ///
    /// #[derive(Component)]
    /// struct Friends {
    ///     list: Vec<Entity>,
    /// }
    ///
    /// fn system(
    ///     friends_query: Query<&Friends>,
    ///     mut counter_query: Query<&mut Counter>,
    /// ) {
    ///     for friends in &friends_query {
    ///         let mut iter = counter_query.iter_many_mut(&friends.list);
    ///         while let Some(mut counter) = iter.fetch_next() {
    ///             println!("Friend's counter: {:?}", counter.value);
    ///             counter.value += 1;
    ///         }
    ///     }
    /// }
    /// # bevy_ecs::system::assert_is_system(system);
    /// ```
    #[inline]
    pub fn iter_many_mut<EntityList: IntoIterator>(
        &mut self,
        entities: EntityList,
    ) -> QueryManyIter<'_, 's, Q, F, EntityList::IntoIter>
    where
        EntityList::Item: Borrow<Entity>,
    {
        // SAFETY: system runs without conflicts with other systems.
        // same-system queries have runtime borrow checks when they conflict
        unsafe {
            self.state.iter_many_unchecked_manual(
                entities,
                self.world,
                self.last_change_tick,
                self.change_tick,
            )
        }
    }

    /// Returns an [`Iterator`] over the query items.
    ///
    /// # Safety
    ///
    /// This function makes it possible to violate Rust's aliasing guarantees.
    /// You must make sure this call does not result in multiple mutable references to the same component.
    ///
    /// # See also
    ///
    /// - [`iter`](Self::iter) and [`iter_mut`](Self::iter_mut) for the safe versions.
    #[inline]
    pub unsafe fn iter_unsafe(&self) -> QueryIter<'_, 's, Q, F> {
        // SEMI-SAFETY: system runs without conflicts with other systems.
        // same-system queries have runtime borrow checks when they conflict
        self.state
            .iter_unchecked_manual(self.world, self.last_change_tick, self.change_tick)
    }

    /// Iterates over all possible combinations of `K` query items without repetition.
    ///
    /// # Safety
    ///
    /// This allows aliased mutability.
    /// You must make sure this call does not result in multiple mutable references to the same component.
    ///
    /// # See also
    ///
    /// - [`iter_combinations`](Self::iter_combinations) and [`iter_combinations_mut`](Self::iter_combinations_mut) for the safe versions.
    #[inline]
    pub unsafe fn iter_combinations_unsafe<const K: usize>(
        &self,
    ) -> QueryCombinationIter<'_, 's, Q, F, K> {
        // SEMI-SAFETY: system runs without conflicts with other systems.
        // same-system queries have runtime borrow checks when they conflict
        self.state.iter_combinations_unchecked_manual(
            self.world,
            self.last_change_tick,
            self.change_tick,
        )
    }

    /// Returns an [`Iterator`] over the query items generated from an [`Entity`] list.
    ///
    /// # Safety
    ///
    /// This allows aliased mutability and does not check for entity uniqueness.
    /// You must make sure this call does not result in multiple mutable references to the same component.
    /// Particular care must be taken when collecting the data (rather than iterating over it one item at a time) such as via [`Iterator::collect`].
    ///
    /// # See also
    ///
    /// - [`iter_many_mut`](Self::iter_many_mut) to safely access the query items.
    pub unsafe fn iter_many_unsafe<EntityList: IntoIterator>(
        &self,
        entities: EntityList,
    ) -> QueryManyIter<'_, 's, Q, F, EntityList::IntoIter>
    where
        EntityList::Item: Borrow<Entity>,
    {
        self.state.iter_many_unchecked_manual(
            entities,
            self.world,
            self.last_change_tick,
            self.change_tick,
        )
    }

    /// Runs `f` on each read-only query item.
    ///
    /// # Example
    ///
    /// Here, the `report_names_system` iterates over the `Player` component of every entity that contains it:
    ///
    /// ```
    /// # use bevy_ecs::prelude::*;
    /// #
    /// # #[derive(Component)]
    /// # struct Player { name: String }
    /// #
    /// fn report_names_system(query: Query<&Player>) {
    ///     query.for_each(|player| {
    ///         println!("Say hello to {}!", player.name);
    ///     });
    /// }
    /// # bevy_ecs::system::assert_is_system(report_names_system);
    /// ```
    ///
    /// # See also
    ///
    /// - [`for_each_mut`](Self::for_each_mut) to operate on mutable query items.
    /// - [`iter`](Self::iter) for the iterator based alternative.
    #[inline]
    pub fn for_each<'this>(&'this self, f: impl FnMut(ROQueryItem<'this, Q>)) {
        // SAFETY: system runs without conflicts with other systems.
        // same-system queries have runtime borrow checks when they conflict
        unsafe {
            self.state.as_readonly().for_each_unchecked_manual(
                self.world,
                f,
                self.last_change_tick,
                self.change_tick,
            );
        };
    }

    /// Runs `f` on each query item.
    ///
    /// # Example
    ///
    /// Here, the `gravity_system` updates the `Velocity` component of every entity that contains it:
    ///
    /// ```
    /// # use bevy_ecs::prelude::*;
    /// #
    /// # #[derive(Component)]
    /// # struct Velocity { x: f32, y: f32, z: f32 }
    /// fn gravity_system(mut query: Query<&mut Velocity>) {
    ///     const DELTA: f32 = 1.0 / 60.0;
    ///     query.for_each_mut(|mut velocity| {
    ///         velocity.y -= 9.8 * DELTA;
    ///     });
    /// }
    /// # bevy_ecs::system::assert_is_system(gravity_system);
    /// ```
    ///
    /// # See also
    ///
    /// - [`for_each`](Self::for_each) to operate on read-only query items.
    /// - [`iter_mut`](Self::iter_mut) for the iterator based alternative.
    #[inline]
    pub fn for_each_mut<'a>(&'a mut self, f: impl FnMut(Q::Item<'a>)) {
        // SAFETY: system runs without conflicts with other systems. same-system queries have runtime
        // borrow checks when they conflict
        unsafe {
            self.state.for_each_unchecked_manual(
                self.world,
                f,
                self.last_change_tick,
                self.change_tick,
            );
        };
    }

<<<<<<< HEAD
    /// Runs `f` on each query result in parallel using the [`World`]'s [`TaskPool`].
=======
    /// Runs `f` on each read-only query item in parallel.
>>>>>>> 1fe3589a
    ///
    /// Parallelization is achieved by using the [`World`]'s [`ComputeTaskPool`].
    ///
    /// # Tasks and batch size
    ///
    /// The items in the query get sorted into batches.
    /// Internally, this function spawns a group of futures that each take on a `batch_size` sized section of the items (or less if the division is not perfect).
    /// Then, the tasks in the [`TaskPool`] work through these futures.
    ///
    /// You can use this value to tune between maximum multithreading ability (many small batches) and minimum parallelization overhead (few big batches).
    /// Rule of thumb: If the function body is (mostly) computationally expensive but there are not many items, a small batch size (=more batches) may help to even out the load.
    /// If the body is computationally cheap and you have many items, a large batch size (=fewer batches) avoids spawning additional futures that don't help to even out the load.
    ///
    /// [`ComputeTaskPool`]: bevy_tasks::prelude::ComputeTaskPool
    ///
    /// # Panics
<<<<<<< HEAD
    /// The [`TaskPool`] is not initialized. If using this from a query that is being
    /// initialized and run from the ECS scheduler, this should never panic.
    ///
    /// [`TaskPool`]: bevy_tasks::TaskPool
=======
    ///
    /// This method panics if the [`ComputeTaskPool`] resource is added to the `World` before using this method.
    /// If using this from a query that is being initialized and run from the [`Schedule`](crate::schedule::Schedule), this never panics.
    ///
    /// # See also
    ///
    /// - [`par_for_each_mut`](Self::par_for_each_mut) for operating on mutable query items.
>>>>>>> 1fe3589a
    #[inline]
    pub fn par_for_each<'this>(
        &'this self,
        batch_size: usize,
        f: impl Fn(ROQueryItem<'this, Q>) + Send + Sync + Clone,
    ) {
        // SAFETY: system runs without conflicts with other systems. same-system queries have runtime
        // borrow checks when they conflict
        unsafe {
            self.state.as_readonly().par_for_each_unchecked_manual(
                self.world,
                batch_size,
                f,
                self.last_change_tick,
                self.change_tick,
            );
        };
    }

<<<<<<< HEAD
    /// Runs `f` on each query result in parallel using the [`World`]'s [`TaskPool`].
    /// See [`Self::par_for_each`] for more details.
    ///
    /// # Panics
    /// The [`TaskPool`] is not initialized. If using this from a query that is being
    /// initialized and run from the ECS scheduler, this should never panic.
    ///
    /// [`TaskPool`]: bevy_tasks::TaskPool
=======
    /// Runs `f` on each read-only query item in parallel.
    ///
    /// Parallelization is achieved by using the [`World`]'s [`ComputeTaskPool`].
    ///
    /// # Panics
    ///
    /// This method panics if the [`ComputeTaskPool`] resource is added to the `World` before using this method.
    /// If using this from a query that is being initialized and run from the [`Schedule`](crate::schedule::Schedule), this never panics.
    ///
    /// [`ComputeTaskPool`]: bevy_tasks::prelude::ComputeTaskPool
    ///
    /// # See also
    ///
    /// - [`par_for_each`](Self::par_for_each) for more usage details.
>>>>>>> 1fe3589a
    #[inline]
    pub fn par_for_each_mut<'a>(
        &'a mut self,
        batch_size: usize,
        f: impl Fn(Q::Item<'a>) + Send + Sync + Clone,
    ) {
        // SAFETY: system runs without conflicts with other systems. same-system queries have runtime
        // borrow checks when they conflict
        unsafe {
            self.state.par_for_each_unchecked_manual(
                self.world,
                batch_size,
                f,
                self.last_change_tick,
                self.change_tick,
            );
        };
    }

    /// Returns the read-only query item for the given [`Entity`].
    ///
    /// In case of a nonexisting entity or mismatched component, a [`QueryEntityError`] is returned instead.
    ///
    /// # Example
    ///
    /// Here, `get` is used to retrieve the exact query item of the entity specified by the `SelectedCharacter` resource.
    ///
    /// ```
    /// # use bevy_ecs::prelude::*;
    /// #
    /// # #[derive(Resource)]
    /// # struct SelectedCharacter { entity: Entity }
    /// # #[derive(Component)]
    /// # struct Character { name: String }
    /// #
    /// fn print_selected_character_name_system(
    ///        query: Query<&Character>,
    ///        selection: Res<SelectedCharacter>
    /// )
    /// {
    ///     if let Ok(selected_character) = query.get(selection.entity) {
    ///         println!("{}", selected_character.name);
    ///     }
    /// }
    /// # bevy_ecs::system::assert_is_system(print_selected_character_name_system);
    /// ```
    ///
    /// # See also
    ///
    /// - [`get_mut`](Self::get_mut) to get a mutable query item.
    #[inline]
    pub fn get(&self, entity: Entity) -> Result<ROQueryItem<'_, Q>, QueryEntityError> {
        // SAFETY: system runs without conflicts with other systems.
        // same-system queries have runtime borrow checks when they conflict
        unsafe {
            self.state.as_readonly().get_unchecked_manual(
                self.world,
                entity,
                self.last_change_tick,
                self.change_tick,
            )
        }
    }

    /// Returns the read-only query items for the given array of [`Entity`].
    ///
    /// In case of a nonexisting entity or mismatched component, a [`QueryEntityError`] is returned instead.
    /// The elements of the array do not need to be unique, unlike `get_many_mut`.
    ///
    /// # See also
    ///
    /// - [`get_many_mut`](Self::get_many_mut) to get mutable query items.
    /// - [`many`](Self::many) for the panicking version.
    #[inline]
    pub fn get_many<const N: usize>(
        &self,
        entities: [Entity; N],
    ) -> Result<[ROQueryItem<'_, Q>; N], QueryEntityError> {
        // SAFETY: it is the scheduler's responsibility to ensure that `Query` is never handed out on the wrong `World`.
        unsafe {
            self.state.get_many_read_only_manual(
                self.world,
                entities,
                self.last_change_tick,
                self.change_tick,
            )
        }
    }

    /// Returns the read-only query items for the given array of [`Entity`].
    ///
    /// # Panics
    ///
    /// This method panics if there is a query mismatch or a non-existing entity.
    ///
    /// # Examples
    /// ```rust, no_run
    /// use bevy_ecs::prelude::*;
    ///
    /// #[derive(Component)]
    /// struct Targets([Entity; 3]);
    ///
    /// #[derive(Component)]
    /// struct Position{
    ///     x: i8,
    ///     y: i8
    /// };
    ///
    /// impl Position {
    ///     fn distance(&self, other: &Position) -> i8 {
    ///         // Manhattan distance is way easier to compute!
    ///         (self.x - other.x).abs() + (self.y - other.y).abs()
    ///     }
    /// }
    ///
    /// fn check_all_targets_in_range(targeting_query: Query<(Entity, &Targets, &Position)>, targets_query: Query<&Position>){
    ///     for (targeting_entity, targets, origin) in &targeting_query {
    ///         // We can use "destructuring" to unpack the results nicely
    ///         let [target_1, target_2, target_3] = targets_query.many(targets.0);
    ///
    ///         assert!(target_1.distance(origin) <= 5);
    ///         assert!(target_2.distance(origin) <= 5);
    ///         assert!(target_3.distance(origin) <= 5);
    ///     }
    /// }
    /// ```
    ///
    /// # See also
    ///
    /// - [`get_many`](Self::get_many) for the non-panicking version.
    #[inline]
    pub fn many<const N: usize>(&self, entities: [Entity; N]) -> [ROQueryItem<'_, Q>; N] {
        self.get_many(entities).unwrap()
    }

    /// Returns the query item for the given [`Entity`].
    ///
    /// In case of a nonexisting entity or mismatched component, a [`QueryEntityError`] is returned instead.
    ///
    /// # Example
    ///
    /// Here, `get_mut` is used to retrieve the exact query item of the entity specified by the `PoisonedCharacter` resource.
    ///
    /// ```
    /// # use bevy_ecs::prelude::*;
    /// #
    /// # #[derive(Resource)]
    /// # struct PoisonedCharacter { character_id: Entity }
    /// # #[derive(Component)]
    /// # struct Health(u32);
    /// #
    /// fn poison_system(mut query: Query<&mut Health>, poisoned: Res<PoisonedCharacter>) {
    ///     if let Ok(mut health) = query.get_mut(poisoned.character_id) {
    ///         health.0 -= 1;
    ///     }
    /// }
    /// # bevy_ecs::system::assert_is_system(poison_system);
    /// ```
    ///
    /// # See also
    ///
    /// - [`get`](Self::get) to get a read-only query item.
    #[inline]
    pub fn get_mut(&mut self, entity: Entity) -> Result<Q::Item<'_>, QueryEntityError> {
        // SAFETY: system runs without conflicts with other systems.
        // same-system queries have runtime borrow checks when they conflict
        unsafe {
            self.state.get_unchecked_manual(
                self.world,
                entity,
                self.last_change_tick,
                self.change_tick,
            )
        }
    }

    /// Returns the query items for the given array of [`Entity`].
    ///
    /// In case of a nonexisting entity, duplicate entities or mismatched component, a [`QueryEntityError`] is returned instead.
    ///
    /// # See also
    ///
    /// - [`get_many`](Self::get_many) to get read-only query items.
    /// - [`many_mut`](Self::many_mut) for the panicking version.
    #[inline]
    pub fn get_many_mut<const N: usize>(
        &mut self,
        entities: [Entity; N],
    ) -> Result<[Q::Item<'_>; N], QueryEntityError> {
        // SAFETY: scheduler ensures safe Query world access
        unsafe {
            self.state.get_many_unchecked_manual(
                self.world,
                entities,
                self.last_change_tick,
                self.change_tick,
            )
        }
    }

    /// Returns the query items for the given array of [`Entity`].
    ///
    /// # Panics
    ///
    /// This method panics if there is a query mismatch, a non-existing entity, or the same `Entity` is included more than once in the array.
    ///
    /// # Examples
    ///
    /// ```rust, no_run
    /// use bevy_ecs::prelude::*;
    ///
    /// #[derive(Component)]
    /// struct Spring{
    ///     connected_entities: [Entity; 2],
    ///     strength: f32,
    /// }
    ///
    /// #[derive(Component)]
    /// struct Position {
    ///     x: f32,
    ///     y: f32,
    /// }
    ///
    /// #[derive(Component)]
    /// struct Force {
    ///     x: f32,
    ///     y: f32,
    /// }
    ///
    /// fn spring_forces(spring_query: Query<&Spring>, mut mass_query: Query<(&Position, &mut Force)>){
    ///     for spring in &spring_query {
    ///          // We can use "destructuring" to unpack our query items nicely
    ///          let [(position_1, mut force_1), (position_2, mut force_2)] = mass_query.many_mut(spring.connected_entities);
    ///
    ///          force_1.x += spring.strength * (position_1.x - position_2.x);
    ///          force_1.y += spring.strength * (position_1.y - position_2.y);
    ///
    ///          // Silence borrow-checker: I have split your mutable borrow!
    ///          force_2.x += spring.strength * (position_2.x - position_1.x);
    ///          force_2.y += spring.strength * (position_2.y - position_1.y);
    ///     }
    /// }
    /// ```
    ///
    /// # See also
    ///
    /// - [`get_many_mut`](Self::get_many_mut) for the non panicking version.
    /// - [`many`](Self::many) to get read-only query items.
    #[inline]
    pub fn many_mut<const N: usize>(&mut self, entities: [Entity; N]) -> [Q::Item<'_>; N] {
        self.get_many_mut(entities).unwrap()
    }

    /// Returns the query item for the given [`Entity`].
    ///
    /// In case of a nonexisting entity or mismatched component, a [`QueryEntityError`] is returned instead.
    ///
    /// # Safety
    ///
    /// This function makes it possible to violate Rust's aliasing guarantees.
    /// You must make sure this call does not result in multiple mutable references to the same component.
    ///
    /// # See also
    ///
    /// - [`get_mut`](Self::get_mut) for the safe version.
    #[inline]
    pub unsafe fn get_unchecked(&self, entity: Entity) -> Result<Q::Item<'_>, QueryEntityError> {
        // SEMI-SAFETY: system runs without conflicts with other systems.
        // same-system queries have runtime borrow checks when they conflict
        self.state
            .get_unchecked_manual(self.world, entity, self.last_change_tick, self.change_tick)
    }

    /// Returns a shared reference to the component `T` of the given [`Entity`].
    ///
    /// In case of a nonexisting entity or mismatched component, a [`QueryEntityError`] is returned instead.
    ///
    /// # Example
    ///
    /// Here, `get_component` is used to retrieve the `Character` component of the entity specified by the `SelectedCharacter` resource.
    ///
    /// ```
    /// # use bevy_ecs::prelude::*;
    /// #
    /// # #[derive(Resource)]
    /// # struct SelectedCharacter { entity: Entity }
    /// # #[derive(Component)]
    /// # struct Character { name: String }
    /// #
    /// fn print_selected_character_name_system(
    ///        query: Query<&Character>,
    ///        selection: Res<SelectedCharacter>
    /// )
    /// {
    ///     if let Ok(selected_character) = query.get_component::<Character>(selection.entity) {
    ///         println!("{}", selected_character.name);
    ///     }
    /// }
    /// # bevy_ecs::system::assert_is_system(print_selected_character_name_system);
    /// ```
    ///
    /// # See also
    ///
    /// - [`get_component_mut`](Self::get_component_mut) to get a mutable reference of a component.
    #[inline]
    pub fn get_component<T: Component>(&self, entity: Entity) -> Result<&T, QueryComponentError> {
        let world = self.world;
        let entity_ref = world
            .get_entity(entity)
            .ok_or(QueryComponentError::NoSuchEntity)?;
        let component_id = world
            .components()
            .get_id(TypeId::of::<T>())
            .ok_or(QueryComponentError::MissingComponent)?;
        let archetype_component = entity_ref
            .archetype()
            .get_archetype_component_id(component_id)
            .ok_or(QueryComponentError::MissingComponent)?;
        if self
            .state
            .archetype_component_access
            .has_read(archetype_component)
        {
            entity_ref
                .get::<T>()
                .ok_or(QueryComponentError::MissingComponent)
        } else {
            Err(QueryComponentError::MissingReadAccess)
        }
    }

    /// Returns a mutable reference to the component `T` of the given entity.
    ///
    /// In case of a nonexisting entity or mismatched component, a [`QueryEntityError`] is returned instead.
    ///
    /// # Example
    ///
    /// Here, `get_component_mut` is used to retrieve the `Health` component of the entity specified by the `PoisonedCharacter` resource.
    ///
    /// ```
    /// # use bevy_ecs::prelude::*;
    /// #
    /// # #[derive(Resource)]
    /// # struct PoisonedCharacter { character_id: Entity }
    /// # #[derive(Component)]
    /// # struct Health(u32);
    /// #
    /// fn poison_system(mut query: Query<&mut Health>, poisoned: Res<PoisonedCharacter>) {
    ///     if let Ok(mut health) = query.get_component_mut::<Health>(poisoned.character_id) {
    ///         health.0 -= 1;
    ///     }
    /// }
    /// # bevy_ecs::system::assert_is_system(poison_system);
    /// ```
    ///
    /// # See also
    ///
    /// - [`get_component`](Self::get_component) to get a shared reference of a component.
    #[inline]
    pub fn get_component_mut<T: Component>(
        &mut self,
        entity: Entity,
    ) -> Result<Mut<'_, T>, QueryComponentError> {
        // SAFETY: unique access to query (preventing aliased access)
        unsafe { self.get_component_unchecked_mut(entity) }
    }

    /// Returns a mutable reference to the component `T` of the given entity.
    ///
    /// In case of a nonexisting entity or mismatched component, a [`QueryEntityError`] is returned instead.
    ///
    /// # Safety
    ///
    /// This function makes it possible to violate Rust's aliasing guarantees.
    /// You must make sure this call does not result in multiple mutable references to the same component.
    ///
    /// # See also
    ///
    /// - [`get_component_mut`](Self::get_component_mut) for the safe version.
    #[inline]
    pub unsafe fn get_component_unchecked_mut<T: Component>(
        &self,
        entity: Entity,
    ) -> Result<Mut<'_, T>, QueryComponentError> {
        // SAFETY: this check is required to ensure soundness in the case of `to_readonly().get_component_mut()`
        // See the comments on the `force_read_only_component_access` field for more info.
        if self.force_read_only_component_access {
            return Err(QueryComponentError::MissingWriteAccess);
        }
        let world = self.world;
        let entity_ref = world
            .get_entity(entity)
            .ok_or(QueryComponentError::NoSuchEntity)?;
        let component_id = world
            .components()
            .get_id(TypeId::of::<T>())
            .ok_or(QueryComponentError::MissingComponent)?;
        let archetype_component = entity_ref
            .archetype()
            .get_archetype_component_id(component_id)
            .ok_or(QueryComponentError::MissingComponent)?;
        if self
            .state
            .archetype_component_access
            .has_write(archetype_component)
        {
            entity_ref
                .get_unchecked_mut::<T>(self.last_change_tick, self.change_tick)
                .ok_or(QueryComponentError::MissingComponent)
        } else {
            Err(QueryComponentError::MissingWriteAccess)
        }
    }

    /// Returns a single read-only query item when there is exactly one entity matching the query.
    ///
    /// # Panics
    ///
    /// This method panics if the number of query items is **not** exactly one.
    ///
    /// # Example
    ///
    /// ```
    /// # use bevy_ecs::prelude::*;
    /// # #[derive(Component)]
    /// # struct Player;
    /// # #[derive(Component)]
    /// # struct Position(f32, f32);
    /// fn player_system(query: Query<&Position, With<Player>>) {
    ///     let player_position = query.single();
    ///     // do something with player_position
    /// }
    /// # bevy_ecs::system::assert_is_system(player_system);
    /// ```
    ///
    /// # See also
    ///
    /// - [`get_single`](Self::get_single) for the non-panicking version.
    /// - [`single_mut`](Self::single_mut) to get the mutable query item.
    #[track_caller]
    pub fn single(&self) -> ROQueryItem<'_, Q> {
        self.get_single().unwrap()
    }

    /// Returns a single read-only query item when there is exactly one entity matching the query.
    ///
    /// If the number of query items is not exactly one, a [`QuerySingleError`] is returned instead.
    ///
    /// # Example
    ///
    /// ```
    /// # use bevy_ecs::prelude::*;
    /// # use bevy_ecs::query::QuerySingleError;
    /// # #[derive(Component)]
    /// # struct PlayerScore(i32);
    /// fn player_scoring_system(query: Query<&PlayerScore>) {
    ///     match query.get_single() {
    ///         Ok(PlayerScore(score)) => {
    ///             println!("Score: {}", score);
    ///         }
    ///         Err(QuerySingleError::NoEntities(_)) => {
    ///             println!("Error: There is no player!");
    ///         }
    ///         Err(QuerySingleError::MultipleEntities(_)) => {
    ///             println!("Error: There is more than one player!");
    ///         }
    ///     }
    /// }
    /// # bevy_ecs::system::assert_is_system(player_scoring_system);
    /// ```
    ///
    /// # See also
    ///
    /// - [`get_single_mut`](Self::get_single_mut) to get the mutable query item.
    /// - [`single`](Self::single) for the panicking version.
    #[inline]
    pub fn get_single(&self) -> Result<ROQueryItem<'_, Q>, QuerySingleError> {
        // SAFETY:
        // the query ensures that the components it accesses are not mutably accessible somewhere else
        // and the query is read only.
        unsafe {
            self.state.as_readonly().get_single_unchecked_manual(
                self.world,
                self.last_change_tick,
                self.change_tick,
            )
        }
    }

    /// Returns a single query item when there is exactly one entity matching the query.
    ///
    /// # Panics
    ///
    /// This method panics if the number of query item is **not** exactly one.
    ///
    /// # Example
    ///
    /// ```
    /// # use bevy_ecs::prelude::*;
    /// #
    /// # #[derive(Component)]
    /// # struct Player;
    /// # #[derive(Component)]
    /// # struct Health(u32);
    /// #
    /// fn regenerate_player_health_system(mut query: Query<&mut Health, With<Player>>) {
    ///     let mut health = query.single_mut();
    ///     health.0 += 1;
    /// }
    /// # bevy_ecs::system::assert_is_system(regenerate_player_health_system);
    /// ```
    ///
    /// # See also
    ///
    /// - [`get_single_mut`](Self::get_single_mut) for the non-panicking version.
    /// - [`single`](Self::single) to get the read-only query item.
    #[track_caller]
    pub fn single_mut(&mut self) -> Q::Item<'_> {
        self.get_single_mut().unwrap()
    }

    /// Returns a single query item when there is exactly one entity matching the query.
    ///
    /// If the number of query items is not exactly one, a [`QuerySingleError`] is returned instead.
    ///
    /// # Example
    ///
    /// ```
    /// # use bevy_ecs::prelude::*;
    /// #
    /// # #[derive(Component)]
    /// # struct Player;
    /// # #[derive(Component)]
    /// # struct Health(u32);
    /// #
    /// fn regenerate_player_health_system(mut query: Query<&mut Health, With<Player>>) {
    ///     let mut health = query.get_single_mut().expect("Error: Could not find a single player.");
    ///     health.0 += 1;
    /// }
    /// # bevy_ecs::system::assert_is_system(regenerate_player_health_system);
    /// ```
    ///
    /// # See also
    ///
    /// - [`get_single`](Self::get_single) to get the read-only query item.
    /// - [`single_mut`](Self::single_mut) for the panicking version.
    #[inline]
    pub fn get_single_mut(&mut self) -> Result<Q::Item<'_>, QuerySingleError> {
        // SAFETY:
        // the query ensures mutable access to the components it accesses, and the query
        // is uniquely borrowed
        unsafe {
            self.state.get_single_unchecked_manual(
                self.world,
                self.last_change_tick,
                self.change_tick,
            )
        }
    }

    /// Returns `true` if there are no query items.
    ///
    /// # Example
    ///
    /// Here, the score is increased only if an entity with a `Player` component is present in the world:
    ///
    /// ```
    /// # use bevy_ecs::prelude::*;
    /// #
    /// # #[derive(Component)]
    /// # struct Player;
    /// # #[derive(Resource)]
    /// # struct Score(u32);
    /// fn update_score_system(query: Query<(), With<Player>>, mut score: ResMut<Score>) {
    ///     if !query.is_empty() {
    ///         score.0 += 1;
    ///     }
    /// }
    /// # bevy_ecs::system::assert_is_system(update_score_system);
    /// ```
    #[inline]
    pub fn is_empty(&self) -> bool {
        self.state
            .is_empty(self.world, self.last_change_tick, self.change_tick)
    }

    /// Returns `true` if the given [`Entity`] matches the query.
    ///
    /// # Example
    ///
    /// ```
    /// # use bevy_ecs::prelude::*;
    /// #
    /// # #[derive(Component)]
    /// # struct InRange;
    /// #
    /// # #[derive(Resource)]
    /// # struct Target {
    /// #     entity: Entity,
    /// # }
    /// #
    /// fn targeting_system(in_range_query: Query<&InRange>, target: Res<Target>) {
    ///     if in_range_query.contains(target.entity) {
    ///         println!("Bam!")
    ///     }
    /// }
    /// # bevy_ecs::system::assert_is_system(targeting_system);
    /// ```
    #[inline]
    pub fn contains(&self, entity: Entity) -> bool {
        // SAFETY: NopFetch does not access any members while &self ensures no one has exclusive access
        unsafe {
            self.state
                .as_nop()
                .get_unchecked_manual(self.world, entity, self.last_change_tick, self.change_tick)
                .is_ok()
        }
    }
}

impl<'w, 's, Q: WorldQuery, F: ReadOnlyWorldQuery> IntoIterator for &'w Query<'_, 's, Q, F> {
    type Item = ROQueryItem<'w, Q>;
    type IntoIter = QueryIter<'w, 's, Q::ReadOnly, F::ReadOnly>;

    fn into_iter(self) -> Self::IntoIter {
        self.iter()
    }
}

impl<'w, 's, Q: WorldQuery, F: ReadOnlyWorldQuery> IntoIterator for &'w mut Query<'_, 's, Q, F> {
    type Item = Q::Item<'w>;
    type IntoIter = QueryIter<'w, 's, Q, F>;

    fn into_iter(self) -> Self::IntoIter {
        self.iter_mut()
    }
}

/// An error that occurs when retrieving a specific [`Entity`]'s component from a [`Query`]
#[derive(Debug, PartialEq, Eq)]
pub enum QueryComponentError {
    MissingReadAccess,
    MissingWriteAccess,
    MissingComponent,
    NoSuchEntity,
}

impl std::error::Error for QueryComponentError {}

impl std::fmt::Display for QueryComponentError {
    fn fmt(&self, f: &mut std::fmt::Formatter) -> std::fmt::Result {
        match self {
            QueryComponentError::MissingReadAccess => {
                write!(
                    f,
                    "This query does not have read access to the requested component."
                )
            }
            QueryComponentError::MissingWriteAccess => {
                write!(
                    f,
                    "This query does not have write access to the requested component."
                )
            }
            QueryComponentError::MissingComponent => {
                write!(f, "The given entity does not have the requested component.")
            }
            QueryComponentError::NoSuchEntity => {
                write!(f, "The requested entity does not exist.")
            }
        }
    }
}

impl<'w, 's, Q: ReadOnlyWorldQuery, F: ReadOnlyWorldQuery> Query<'w, 's, Q, F> {
    /// Returns the query item for the given [`Entity`], with the actual "inner" world lifetime.
    ///
    /// In case of a nonexisting entity or mismatched component, a [`QueryEntityError`] is
    /// returned instead.
    ///
    /// This can only return immutable data (mutable data will be cast to an immutable form).
    /// See [`get_mut`](Self::get_mut) for queries that contain at least one mutable component.
    ///
    /// # Example
    ///
    /// Here, `get` is used to retrieve the exact query item of the entity specified by the
    /// `SelectedCharacter` resource.
    ///
    /// ```
    /// # use bevy_ecs::prelude::*;
    /// #
    /// # #[derive(Resource)]
    /// # struct SelectedCharacter { entity: Entity }
    /// # #[derive(Component)]
    /// # struct Character { name: String }
    /// #
    /// fn print_selected_character_name_system(
    ///        query: Query<&Character>,
    ///        selection: Res<SelectedCharacter>
    /// )
    /// {
    ///     if let Ok(selected_character) = query.get(selection.entity) {
    ///         println!("{}", selected_character.name);
    ///     }
    /// }
    /// # bevy_ecs::system::assert_is_system(print_selected_character_name_system);
    /// ```
    #[inline]
    pub fn get_inner(&self, entity: Entity) -> Result<ROQueryItem<'w, Q>, QueryEntityError> {
        // SAFETY: system runs without conflicts with other systems.
        // same-system queries have runtime borrow checks when they conflict
        unsafe {
            self.state.as_readonly().get_unchecked_manual(
                self.world,
                entity,
                self.last_change_tick,
                self.change_tick,
            )
        }
    }

    /// Returns an [`Iterator`] over the query items, with the actual "inner" world lifetime.
    ///
    /// This can only return immutable data (mutable data will be cast to an immutable form).
    /// See [`Self::iter_mut`] for queries that contain at least one mutable component.
    ///
    /// # Example
    ///
    /// Here, the `report_names_system` iterates over the `Player` component of every entity
    /// that contains it:
    ///
    /// ```
    /// # use bevy_ecs::prelude::*;
    /// #
    /// # #[derive(Component)]
    /// # struct Player { name: String }
    /// #
    /// fn report_names_system(query: Query<&Player>) {
    ///     for player in &query {
    ///         println!("Say hello to {}!", player.name);
    ///     }
    /// }
    /// # bevy_ecs::system::assert_is_system(report_names_system);
    /// ```
    #[inline]
    pub fn iter_inner(&self) -> QueryIter<'w, 's, Q::ReadOnly, F::ReadOnly> {
        // SAFETY: system runs without conflicts with other systems.
        // same-system queries have runtime borrow checks when they conflict
        unsafe {
            self.state.as_readonly().iter_unchecked_manual(
                self.world,
                self.last_change_tick,
                self.change_tick,
            )
        }
    }
}<|MERGE_RESOLUTION|>--- conflicted
+++ resolved
@@ -725,13 +725,9 @@
         };
     }
 
-<<<<<<< HEAD
-    /// Runs `f` on each query result in parallel using the [`World`]'s [`TaskPool`].
-=======
     /// Runs `f` on each read-only query item in parallel.
->>>>>>> 1fe3589a
-    ///
-    /// Parallelization is achieved by using the [`World`]'s [`ComputeTaskPool`].
+    ///
+    /// Parallelization is achieved by using the global [`TaskPool`].
     ///
     /// # Tasks and batch size
     ///
@@ -743,23 +739,16 @@
     /// Rule of thumb: If the function body is (mostly) computationally expensive but there are not many items, a small batch size (=more batches) may help to even out the load.
     /// If the body is computationally cheap and you have many items, a large batch size (=fewer batches) avoids spawning additional futures that don't help to even out the load.
     ///
-    /// [`ComputeTaskPool`]: bevy_tasks::prelude::ComputeTaskPool
+    /// [`TaskPool`]: bevy_tasks::prelude::ComputeTaskPool
     ///
     /// # Panics
-<<<<<<< HEAD
-    /// The [`TaskPool`] is not initialized. If using this from a query that is being
-    /// initialized and run from the ECS scheduler, this should never panic.
-    ///
-    /// [`TaskPool`]: bevy_tasks::TaskPool
-=======
-    ///
-    /// This method panics if the [`ComputeTaskPool`] resource is added to the `World` before using this method.
+    ///
+    /// This method panics if the [`TaskPool`] is not initialized.
     /// If using this from a query that is being initialized and run from the [`Schedule`](crate::schedule::Schedule), this never panics.
     ///
     /// # See also
     ///
     /// - [`par_for_each_mut`](Self::par_for_each_mut) for operating on mutable query items.
->>>>>>> 1fe3589a
     #[inline]
     pub fn par_for_each<'this>(
         &'this self,
@@ -779,31 +768,20 @@
         };
     }
 
-<<<<<<< HEAD
-    /// Runs `f` on each query result in parallel using the [`World`]'s [`TaskPool`].
-    /// See [`Self::par_for_each`] for more details.
+    /// Runs `f` on each read-only query item in parallel.
+    ///
+    /// Parallelization is achieved by using the global [`TaskPool`].
     ///
     /// # Panics
-    /// The [`TaskPool`] is not initialized. If using this from a query that is being
-    /// initialized and run from the ECS scheduler, this should never panic.
-    ///
-    /// [`TaskPool`]: bevy_tasks::TaskPool
-=======
-    /// Runs `f` on each read-only query item in parallel.
-    ///
-    /// Parallelization is achieved by using the [`World`]'s [`ComputeTaskPool`].
-    ///
-    /// # Panics
-    ///
-    /// This method panics if the [`ComputeTaskPool`] resource is added to the `World` before using this method.
+    ///
+    /// This method panics if the [`TaskPool`] is not initialized.
     /// If using this from a query that is being initialized and run from the [`Schedule`](crate::schedule::Schedule), this never panics.
     ///
-    /// [`ComputeTaskPool`]: bevy_tasks::prelude::ComputeTaskPool
+    /// [`TaskPool`]: bevy_tasks::prelude::ComputeTaskPool
     ///
     /// # See also
     ///
     /// - [`par_for_each`](Self::par_for_each) for more usage details.
->>>>>>> 1fe3589a
     #[inline]
     pub fn par_for_each_mut<'a>(
         &'a mut self,
