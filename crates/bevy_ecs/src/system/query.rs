--- conflicted
+++ resolved
@@ -801,7 +801,6 @@
         }
     }
 
-<<<<<<< HEAD
     /// Returns the single mutable query result.
     ///
     /// If the number of query results is not exactly one, a [`QuerySingleError`] is returned
@@ -821,12 +820,7 @@
     /// }
     /// # regenerate_player_health_system.system();
     /// ```
-    pub fn single_mut(&mut self) -> Result<<Q::Fetch as Fetch<'_>>::Item, QuerySingleError> {
-=======
-    /// Gets the query result if it is only a single result, otherwise returns a
-    /// [`QuerySingleError`].
     pub fn single_mut(&mut self) -> Result<<Q::Fetch as Fetch<'_, '_>>::Item, QuerySingleError> {
->>>>>>> 54ff7aaa
         let mut query = self.iter_mut();
         let first = query.next();
         let extra = query.next().is_some();
