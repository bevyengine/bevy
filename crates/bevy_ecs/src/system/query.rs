use crate::{
    component::Component,
    entity::Entity,
    query::{
        QueryCombinationIter, QueryEntityError, QueryItem, QueryIter, QueryJoinMapIter,
        QueryManyIter, QuerySingleError, QueryState, ROQueryItem, ReadOnlyWorldQuery, WorldQuery,
    },
    world::{Mut, World},
};
use std::{any::TypeId, borrow::Borrow, fmt::Debug};

/// [System parameter] that provides selective access to the [`Component`] data stored in a [`World`].
///
/// Enables access to [entity identifiers] and [components] from a system, without the need to directly access the world.
/// Its iterators and getter methods return *query items*.
/// Each query item is a type containing data relative to an entity.
///
/// `Query` is a generic data structure that accepts two type parameters, both of which must implement the [`WorldQuery`] trait:
///
/// - **`Q` (query fetch).**
///   The type of data contained in the query item.
///   Only entities that match the requested data will generate an item.
/// - **`F` (query filter).**
///   A set of conditions that determines whether query items should be kept or discarded.
///   This type parameter is optional.
///
/// # System parameter declaration
///
/// A query should always be declared as a system parameter.
/// This section shows the most common idioms involving the declaration of `Query`, emerging by combining [`WorldQuery`] implementors.
///
/// ## Component access
///
/// A query defined with a reference to a component as the query fetch type parameter can be used to generate items that refer to the data of said component.
///
/// ```
/// # use bevy_ecs::prelude::*;
/// # #[derive(Component)]
/// # struct ComponentA;
/// # fn immutable_ref(
/// // A component can be accessed by shared reference...
/// query: Query<&ComponentA>
/// # ) {}
/// # bevy_ecs::system::assert_is_system(immutable_ref);
///
/// # fn mutable_ref(
/// // ... or by mutable reference.
/// query: Query<&mut ComponentA>
/// # ) {}
/// # bevy_ecs::system::assert_is_system(mutable_ref);
/// ```
///
/// ## Query filtering
///
/// Setting the query filter type parameter will ensure that each query item satisfies the given condition.
///
/// ```
/// # use bevy_ecs::prelude::*;
/// # #[derive(Component)]
/// # struct ComponentA;
/// # #[derive(Component)]
/// # struct ComponentB;
/// # fn system(
/// // Just `ComponentA` data will be accessed, but only for entities that also contain
/// // `ComponentB`.
/// query: Query<&ComponentA, With<ComponentB>>
/// # ) {}
/// # bevy_ecs::system::assert_is_system(system);
/// ```
///
/// ## `WorldQuery` tuples
///
/// Using tuples, each `Query` type parameter can contain multiple elements.
///
/// In the following example, two components are accessed simultaneously, and the query items are filtered on two conditions.
///
/// ```
/// # use bevy_ecs::prelude::*;
/// # #[derive(Component)]
/// # struct ComponentA;
/// # #[derive(Component)]
/// # struct ComponentB;
/// # #[derive(Component)]
/// # struct ComponentC;
/// # #[derive(Component)]
/// # struct ComponentD;
/// # fn immutable_ref(
/// query: Query<(&ComponentA, &ComponentB), (With<ComponentC>, Without<ComponentD>)>
/// # ) {}
/// # bevy_ecs::system::assert_is_system(immutable_ref);
/// ```
///
/// ## Entity identifier access
///
/// The identifier of an entity can be made available inside the query item by including [`Entity`] in the query fetch type parameter.
///
/// ```
/// # use bevy_ecs::prelude::*;
/// # #[derive(Component)]
/// # struct ComponentA;
/// # fn system(
/// query: Query<(Entity, &ComponentA)>
/// # ) {}
/// # bevy_ecs::system::assert_is_system(system);
/// ```
///
/// ## Optional component access
///
/// A component can be made optional in a query by wrapping it into an [`Option`].
/// In this way, a query item can still be generated even if the queried entity does not contain the wrapped component.
/// In this case, its corresponding value will be `None`.
///
/// ```
/// # use bevy_ecs::prelude::*;
/// # #[derive(Component)]
/// # struct ComponentA;
/// # #[derive(Component)]
/// # struct ComponentB;
/// # fn system(
/// // Generates items for entities that contain `ComponentA`, and optionally `ComponentB`.
/// query: Query<(&ComponentA, Option<&ComponentB>)>
/// # ) {}
/// # bevy_ecs::system::assert_is_system(system);
/// ```
///
/// See the documentation for [`AnyOf`] to idiomatically declare many optional components.
///
/// See the [performance] section to learn more about the impact of optional components.
///
/// ## Disjoint queries
///
/// A system cannot contain two queries that break Rust's mutability rules.
/// In this case, the [`Without`] filter can be used to disjoint them.
///
/// In the following example, two queries mutably access the same component.
/// Executing this system will panic, since an entity could potentially match the two queries at the same time by having both `Player` and `Enemy` components.
/// This would violate mutability rules.
///
/// ```should_panic
/// # use bevy_ecs::prelude::*;
/// # #[derive(Component)]
/// # struct Health;
/// # #[derive(Component)]
/// # struct Player;
/// # #[derive(Component)]
/// # struct Enemy;
/// #
/// fn randomize_health(
///     player_query: Query<&mut Health, With<Player>>,
///     enemy_query: Query<&mut Health, With<Enemy>>,
/// )
/// # {}
/// # let mut randomize_health_system = bevy_ecs::system::IntoSystem::into_system(randomize_health);
/// # let mut world = World::new();
/// # randomize_health_system.initialize(&mut world);
/// # randomize_health_system.run((), &mut world);
/// ```
///
/// Adding a `Without` filter will disjoint the queries.
/// In this way, any entity that has both `Player` and `Enemy` components is excluded from both queries.
///
/// ```
/// # use bevy_ecs::prelude::*;
/// # #[derive(Component)]
/// # struct Health;
/// # #[derive(Component)]
/// # struct Player;
/// # #[derive(Component)]
/// # struct Enemy;
/// #
/// fn randomize_health(
///     player_query: Query<&mut Health, (With<Player>, Without<Enemy>)>,
///     enemy_query: Query<&mut Health, (With<Enemy>, Without<Player>)>,
/// )
/// # {}
/// # let mut randomize_health_system = bevy_ecs::system::IntoSystem::into_system(randomize_health);
/// # let mut world = World::new();
/// # randomize_health_system.initialize(&mut world);
/// # randomize_health_system.run((), &mut world);
/// ```
///
/// An alternative to this idiom is to wrap the conflicting queries into a [`ParamSet`](super::ParamSet).
///
/// # Accessing query items
///
/// The following table summarizes the behavior of the safe methods that can be used to get query items.
///
/// |Query methods|Effect|
/// |:---:|---|
/// |[`iter`]\([`_mut`][`iter_mut`])|Returns an iterator over all query items.|
/// |[`for_each`]\([`_mut`][`for_each_mut`]),<br>[`par_for_each`]\([`_mut`][`par_for_each_mut`])|Runs a specified function for each query item.|
/// |[`iter_many`]\([`_mut`][`iter_many_mut`])|Iterates or runs a specified function over query items generated by a list of entities.|
/// |[`iter_combinations`]\([`_mut`][`iter_combinations_mut`])|Returns an iterator over all combinations of a specified number of query items.|
/// |[`get`]\([`_mut`][`get_mut`])|Returns the query item for the specified entity.|
/// |[`many`]\([`_mut`][`many_mut`]),<br>[`get_many`]\([`_mut`][`get_many_mut`])|Returns the query items for the specified entities.|
/// |[`single`]\([`_mut`][`single_mut`]),<br>[`get_single`]\([`_mut`][`get_single_mut`])|Returns the query item while verifying that there aren't others.|
///
/// There are two methods for each type of query operation: immutable and mutable (ending with `_mut`).
/// When using immutable methods, the query items returned are of type [`ROQueryItem`], a read-only version of the query item.
/// In this circumstance, every mutable reference in the query fetch type parameter is substituted by a shared reference.
///
/// # Performance
///
/// Creating a `Query` is a low-cost constant operation.
/// Iterating it, on the other hand, fetches data from the world and generates items, which can have a significant computational cost.
///
/// [`Table`] component storage type is much more optimized for query iteration than [`SparseSet`].
///
/// Two systems cannot be executed in parallel if both access the same component type where at least one of the accesses is mutable.
/// This happens unless the executor can verify that no entity could be found in both queries.
///
/// Optional components increase the number of entities a query has to match against.
/// This can hurt iteration performance, especially if the query solely consists of only optional components, since the query would iterate over each entity in the world.
///
/// The following table compares the computational complexity of the various methods and operations, where:
///
/// - **n** is the number of entities that match the query,
/// - **r** is the number of elements in a combination,
/// - **k** is the number of involved entities in the operation,
/// - **a** is the number of archetypes in the world,
/// - **C** is the [binomial coefficient], used to count combinations.
///   <sub>n</sub>C<sub>r</sub> is read as "*n* choose *r*" and is equivalent to the number of distinct unordered subsets of *r* elements that can be taken from a set of *n* elements.
///
/// |Query operation|Computational complexity|
/// |:---:|:---:|
/// |[`iter`]\([`_mut`][`iter_mut`])|O(n)|
/// |[`for_each`]\([`_mut`][`for_each_mut`]),<br>[`par_for_each`]\([`_mut`][`par_for_each_mut`])|O(n)|
/// |[`iter_many`]\([`_mut`][`iter_many_mut`])|O(k)|
/// |[`iter_combinations`]\([`_mut`][`iter_combinations_mut`])|O(<sub>n</sub>C<sub>r</sub>)|
/// |[`get`]\([`_mut`][`get_mut`])|O(1)|
/// |([`get_`][`get_many`])[`many`]|O(k)|
/// |([`get_`][`get_many_mut`])[`many_mut`]|O(k<sup>2</sup>)|
/// |[`single`]\([`_mut`][`single_mut`]),<br>[`get_single`]\([`_mut`][`get_single_mut`])|O(a)|
/// |Archetype based filtering ([`With`], [`Without`], [`Or`])|O(a)|
/// |Change detection filtering ([`Added`], [`Changed`])|O(a + n)|
///
/// `for_each` methods are seen to be generally faster than their `iter` version on worlds with high archetype fragmentation.
/// As iterators are in general more flexible and better integrated with the rest of the Rust ecosystem,
/// it is advised to use `iter` methods over `for_each`.
/// It is strongly advised to only use `for_each` if it tangibly improves performance:
/// be sure profile or benchmark both before and after the change.
///
/// [`Added`]: crate::query::Added
/// [`AnyOf`]: crate::query::AnyOf
/// [binomial coefficient]: https://en.wikipedia.org/wiki/Binomial_coefficient
/// [`Changed`]: crate::query::Changed
/// [components]: crate::component::Component
/// [entity identifiers]: crate::entity::Entity
/// [`for_each`]: Self::for_each
/// [`for_each_mut`]: Self::for_each_mut
/// [`get`]: Self::get
/// [`get_many`]: Self::get_many
/// [`get_many_mut`]: Self::get_many_mut
/// [`get_mut`]: Self::get_mut
/// [`get_single`]: Self::get_single
/// [`get_single_mut`]: Self::get_single_mut
/// [`iter`]: Self::iter
/// [`iter_combinations`]: Self::iter_combinations
/// [`iter_combinations_mut`]: Self::iter_combinations_mut
/// [`iter_many`]: Self::iter_many
/// [`iter_many_mut`]: Self::iter_many_mut
/// [`iter_mut`]: Self::iter_mut
/// [`many`]: Self::many
/// [`many_mut`]: Self::many_mut
/// [`Or`]: crate::query::Or
/// [`par_for_each`]: Self::par_for_each
/// [`par_for_each_mut`]: Self::par_for_each_mut
/// [performance]: #performance
/// [`single`]: Self::single
/// [`single_mut`]: Self::single_mut
/// [`SparseSet`]: crate::storage::SparseSet
/// [System parameter]: crate::system::SystemParam
/// [`Table`]: crate::storage::Table
/// [`With`]: crate::query::With
/// [`Without`]: crate::query::Without
pub struct Query<'world, 'state, Q: WorldQuery, F: WorldQuery = ()> {
    pub(crate) world: &'world World,
    pub(crate) state: &'state QueryState<Q, F>,
    pub(crate) last_change_tick: u32,
    pub(crate) change_tick: u32,
}

impl<'w, 's, Q: WorldQuery, F: WorldQuery> Query<'w, 's, Q, F> {
    /// Creates a new query.
    ///
    /// # Safety
    ///
    /// This will create a query that could violate memory safety rules. Make sure that this is only
    /// called in ways that ensure the queries have unique mutable access.
    #[inline]
    pub(crate) unsafe fn new(
        world: &'w World,
        state: &'s QueryState<Q, F>,
        last_change_tick: u32,
        change_tick: u32,
    ) -> Self {
        Self {
            world,
            state,
            last_change_tick,
            change_tick,
        }
    }

    /// Returns another `Query` from this that fetches the read-only version of the query items.
    ///
    /// For example, `Query<(&mut A, &B, &mut C), With<D>>` will become `Query<(&A, &B, &C), With<D>>`.
    /// This can be useful when working around the borrow checker,
    /// or reusing functionality between systems via functions that accept query types.
    pub fn to_readonly(&self) -> Query<'_, 's, Q::ReadOnly, F::ReadOnly> {
        let new_state = self.state.as_readonly();
        // SAFETY: This is memory safe because it turns the query immutable.
        unsafe {
            Query::new(
                self.world,
                new_state,
                self.last_change_tick,
                self.change_tick,
            )
        }
    }

    /// Returns an [`Iterator`] over the read-only query items.
    ///
    /// # Example
    ///
    /// Here, the `report_names_system` iterates over the `Player` component of every entity that contains it:
    ///
    /// ```
    /// # use bevy_ecs::prelude::*;
    /// #
    /// # #[derive(Component)]
    /// # struct Player { name: String }
    /// #
    /// fn report_names_system(query: Query<&Player>) {
    ///     for player in &query {
    ///         println!("Say hello to {}!", player.name);
    ///     }
    /// }
    /// # bevy_ecs::system::assert_is_system(report_names_system);
    /// ```
    ///
    /// # See also
    ///
    /// - [`iter_mut`](Self::iter_mut) for mutable query items.
    /// - [`for_each`](Self::for_each) for the closure based alternative.
    #[inline]
    pub fn iter(&self) -> QueryIter<'_, 's, Q::ReadOnly, F::ReadOnly> {
        // SAFETY: system runs without conflicts with other systems.
        // same-system queries have runtime borrow checks when they conflict
        unsafe {
            self.state.as_readonly().iter_unchecked_manual(
                self.world,
                self.last_change_tick,
                self.change_tick,
            )
        }
    }

    /// Returns an [`Iterator`] over the query items.
    ///
    /// # Example
    ///
    /// Here, the `gravity_system` updates the `Velocity` component of every entity that contains it:
    ///
    /// ```
    /// # use bevy_ecs::prelude::*;
    /// #
    /// # #[derive(Component)]
    /// # struct Velocity { x: f32, y: f32, z: f32 }
    /// fn gravity_system(mut query: Query<&mut Velocity>) {
    ///     const DELTA: f32 = 1.0 / 60.0;
    ///     for mut velocity in &mut query {
    ///         velocity.y -= 9.8 * DELTA;
    ///     }
    /// }
    /// # bevy_ecs::system::assert_is_system(gravity_system);
    /// ```
    ///
    /// # See also
    ///
    /// - [`iter`](Self::iter) for read-only query items.
    /// - [`for_each_mut`](Self::for_each_mut) for the closure based alternative.
    #[inline]
    pub fn iter_mut(&mut self) -> QueryIter<'_, 's, Q, F> {
        // SAFETY: system runs without conflicts with other systems.
        // same-system queries have runtime borrow checks when they conflict
        unsafe {
            self.state
                .iter_unchecked_manual(self.world, self.last_change_tick, self.change_tick)
        }
    }

    /// Returns a [`QueryCombinationIter`] over all combinations of `K` read-only query items without repetition.
    ///
    /// # Example
    ///
    /// ```
    /// # use bevy_ecs::prelude::*;
    /// # #[derive(Component)]
    /// # struct ComponentA;
    /// #
    /// fn some_system(query: Query<&ComponentA>) {
    ///     for [a1, a2] in query.iter_combinations() {
    ///         // ...
    ///     }
    /// }
    /// ```
    ///
    /// # See also
    ///
    /// - [`iter_combinations_mut`](Self::iter_combinations_mut) for mutable query item combinations.
    #[inline]
    pub fn iter_combinations<const K: usize>(
        &self,
    ) -> QueryCombinationIter<'_, 's, Q::ReadOnly, F::ReadOnly, K> {
        // SAFETY: system runs without conflicts with other systems.
        // same-system queries have runtime borrow checks when they conflict
        unsafe {
            self.state.as_readonly().iter_combinations_unchecked_manual(
                self.world,
                self.last_change_tick,
                self.change_tick,
            )
        }
    }

    /// Returns a [`QueryCombinationIter`] over all combinations of `K` query items without repetition.
    ///
    /// # Example
    ///
    /// ```
    /// # use bevy_ecs::prelude::*;
    /// # #[derive(Component)]
    /// # struct ComponentA;
    /// fn some_system(mut query: Query<&mut ComponentA>) {
    ///     let mut combinations = query.iter_combinations_mut();
    ///     while let Some([mut a1, mut a2]) = combinations.fetch_next() {
    ///         // mutably access components data
    ///     }
    /// }
    /// ```
    ///
    /// # See also
    ///
    /// - [`iter_combinations`](Self::iter_combinations) for read-only query item combinations.
    #[inline]
    pub fn iter_combinations_mut<const K: usize>(
        &mut self,
    ) -> QueryCombinationIter<'_, 's, Q, F, K> {
        // SAFETY: system runs without conflicts with other systems.
        // same-system queries have runtime borrow checks when they conflict
        unsafe {
            self.state.iter_combinations_unchecked_manual(
                self.world,
                self.last_change_tick,
                self.change_tick,
            )
        }
    }

    /// Returns an [`Iterator`] over the read-only query items generated from an [`Entity`] list.
    ///
    /// # Example
    ///
    /// ```
    /// # use bevy_ecs::prelude::*;
    /// # #[derive(Component)]
    /// # struct Counter {
    /// #     value: i32
    /// # }
    /// #
    /// // A component containing an entity list.
    /// #[derive(Component)]
    /// struct Friends {
    ///     list: Vec<Entity>,
    /// }
    ///
    /// fn system(
    ///     friends_query: Query<&Friends>,
    ///     counter_query: Query<&Counter>,
    /// ) {
    ///     for friends in &friends_query {
    ///         for counter in counter_query.iter_many(&friends.list) {
    ///             println!("Friend's counter: {:?}", counter.value);
    ///         }
    ///     }
    /// }
    /// # bevy_ecs::system::assert_is_system(system);
    /// ```
    ///
    /// # See also
    ///
    /// - [`iter_many_mut`](Self::iter_many_mut) to get mutable query items.
    #[inline]
    pub fn iter_many<EntityList: IntoIterator>(
        &self,
        entities: EntityList,
    ) -> QueryManyIter<'_, 's, Q::ReadOnly, F::ReadOnly, EntityList::IntoIter>
    where
        EntityList::Item: Borrow<Entity>,
    {
        // SAFETY: system runs without conflicts with other systems.
        // same-system queries have runtime borrow checks when they conflict
        unsafe {
            self.state.as_readonly().iter_many_unchecked_manual(
                entities,
                self.world,
                self.last_change_tick,
                self.change_tick,
            )
        }
    }

    /// Returns an [`Iterator`] over the query items generated from an [`Entity`] list.
    ///
    /// # Examples
    ///
    /// ```
    /// # use bevy_ecs::prelude::*;
    /// #[derive(Component)]
    /// struct Counter {
    ///     value: i32
    /// }
    ///
    /// #[derive(Component)]
    /// struct Friends {
    ///     list: Vec<Entity>,
    /// }
    ///
    /// fn system(
    ///     friends_query: Query<&Friends>,
    ///     mut counter_query: Query<&mut Counter>,
    /// ) {
    ///     for friends in &friends_query {
    ///         let mut iter = counter_query.iter_many_mut(&friends.list);
    ///         while let Some(mut counter) = iter.fetch_next() {
    ///             println!("Friend's counter: {:?}", counter.value);
    ///             counter.value += 1;
    ///         }
    ///     }
    /// }
    /// # bevy_ecs::system::assert_is_system(system);
    /// ```
    #[inline]
    pub fn iter_many_mut<EntityList: IntoIterator>(
        &mut self,
        entities: EntityList,
    ) -> QueryManyIter<'_, 's, Q, F, EntityList::IntoIter>
    where
        EntityList::Item: Borrow<Entity>,
    {
        // SAFETY: system runs without conflicts with other systems.
        // same-system queries have runtime borrow checks when they conflict
        unsafe {
            self.state.iter_many_unchecked_manual(
                entities,
                self.world,
                self.last_change_tick,
                self.change_tick,
            )
        }
    }

<<<<<<< HEAD
    /// Returns an [`Iterator`] over the inner join of the results of a [`Query`] and list of items mapped to [`Entity`]'s.
    ///
    /// # Example
    /// ```
    /// # use bevy_ecs::prelude::*;
    /// # #[derive(Component)]
    /// # struct Health {
    /// #     value: f32
    /// # }
    /// #[derive(Component)]
    /// struct DamageEvent {
    ///     target: Entity,
    ///     damage: f32,
    /// }
    ///
    /// fn system(
    ///     mut damage_events: EventReader<DamageEvent>,
    ///     health_query: Query<&Health>,
    /// ) {
    ///     for (health, event) in
    ///         health_query.iter_join_map(damage_events.iter(), |event| event.target)
    ///     {
    ///         println!("Entity has {} health and will take {} damage!", health.value, event.damage);
    ///     }
    /// }
    /// # bevy_ecs::system::assert_is_system(system);
    /// ```
    #[inline]
    pub fn iter_join_map<I: IntoIterator, MapFn: FnMut(&I::Item) -> Entity>(
        &self,
        list: I,
        map_f: MapFn,
    ) -> QueryJoinMapIter<'w, 's, Q::ReadOnly, F::ReadOnly, I::IntoIter, MapFn> {
        // SAFETY: system runs without conflicts with other systems.
        // same-system queries have runtime borrow checks when they conflict
        unsafe {
            self.state.as_readonly().iter_join_map_unchecked_manual(
                self.world,
                self.last_change_tick,
                self.change_tick,
                list,
                map_f,
            )
        }
    }

    /// Returns an iterator over the inner join of the results of a [`Query`] and list of items mapped to [`Entity`]'s.
    ///
    /// # Example
    /// ```
    /// # use bevy_ecs::prelude::*;
    /// # #[derive(Component)]
    /// # struct Health {
    /// #     value: f32
    /// # }
    /// #[derive(Component)]
    /// struct DamageEvent {
    ///     target: Entity,
    ///     damage: f32,
    /// }
    ///
    /// fn system(
    ///     mut damage_events: EventReader<DamageEvent>,
    ///     mut health_query: Query<&mut Health>,
    /// ) {
    ///     let mut join = health_query.iter_join_map_mut(damage_events.iter(), |event| event.target);
    ///     while let Some((mut health, event)) = join.fetch_next() {
    ///         health.value -= event.damage;
    ///     }
    /// }
    /// # bevy_ecs::system::assert_is_system(system);
    /// ```
    #[inline]
    pub fn iter_join_map_mut<I: IntoIterator, MapFn: FnMut(&I::Item) -> Entity>(
        &mut self,
        list: I,
        map_f: MapFn,
    ) -> QueryJoinMapIter<'_, '_, Q, F, I::IntoIter, MapFn> {
        // SAFETY: system runs without conflicts with other systems.
        // same-system queries have runtime borrow checks when they conflict
        unsafe {
            self.state.iter_join_map_unchecked_manual(
                self.world,
                self.last_change_tick,
                self.change_tick,
                list,
                map_f,
            )
        }
    }

    /// Returns an [`Iterator`] over the query results.
=======
    /// Returns an [`Iterator`] over the query items.
>>>>>>> dfeb63e7
    ///
    /// # Safety
    ///
    /// This function makes it possible to violate Rust's aliasing guarantees.
    /// You must make sure this call does not result in multiple mutable references to the same component.
    ///
    /// # See also
    ///
    /// - [`iter`](Self::iter) and [`iter_mut`](Self::iter_mut) for the safe versions.
    #[inline]
    pub unsafe fn iter_unsafe(&self) -> QueryIter<'_, 's, Q, F> {
        // SEMI-SAFETY: system runs without conflicts with other systems.
        // same-system queries have runtime borrow checks when they conflict
        self.state
            .iter_unchecked_manual(self.world, self.last_change_tick, self.change_tick)
    }

    /// Iterates over all possible combinations of `K` query items without repetition.
    ///
    /// # Safety
    ///
    /// This allows aliased mutability.
    /// You must make sure this call does not result in multiple mutable references to the same component.
    ///
    /// # See also
    ///
    /// - [`iter_combinations`](Self::iter_combinations) and [`iter_combinations_mut`](Self::iter_combinations_mut) for the safe versions.
    #[inline]
    pub unsafe fn iter_combinations_unsafe<const K: usize>(
        &self,
    ) -> QueryCombinationIter<'_, 's, Q, F, K> {
        // SEMI-SAFETY: system runs without conflicts with other systems.
        // same-system queries have runtime borrow checks when they conflict
        self.state.iter_combinations_unchecked_manual(
            self.world,
            self.last_change_tick,
            self.change_tick,
        )
    }

    /// Returns an [`Iterator`] over the query items generated from an [`Entity`] list.
    ///
    /// # Safety
    ///
    /// This allows aliased mutability and does not check for entity uniqueness.
    /// You must make sure this call does not result in multiple mutable references to the same component.
    /// Particular care must be taken when collecting the data (rather than iterating over it one item at a time) such as via [`Iterator::collect`].
    ///
    /// # See also
    ///
    /// - [`iter_many_mut`](Self::iter_many_mut) to safely access the query items.
    pub unsafe fn iter_many_unsafe<EntityList: IntoIterator>(
        &self,
        entities: EntityList,
    ) -> QueryManyIter<'_, 's, Q, F, EntityList::IntoIter>
    where
        EntityList::Item: Borrow<Entity>,
    {
        self.state.iter_many_unchecked_manual(
            entities,
            self.world,
            self.last_change_tick,
            self.change_tick,
        )
    }

    /// Runs `f` on each read-only query item.
    ///
    /// # Example
    ///
    /// Here, the `report_names_system` iterates over the `Player` component of every entity that contains it:
    ///
    /// ```
    /// # use bevy_ecs::prelude::*;
    /// #
    /// # #[derive(Component)]
    /// # struct Player { name: String }
    /// #
    /// fn report_names_system(query: Query<&Player>) {
    ///     query.for_each(|player| {
    ///         println!("Say hello to {}!", player.name);
    ///     });
    /// }
    /// # bevy_ecs::system::assert_is_system(report_names_system);
    /// ```
    ///
    /// # See also
    ///
    /// - [`for_each_mut`](Self::for_each_mut) to operate on mutable query items.
    /// - [`iter`](Self::iter) for the iterator based alternative.
    #[inline]
    pub fn for_each<'this>(&'this self, f: impl FnMut(ROQueryItem<'this, Q>)) {
        // SAFETY: system runs without conflicts with other systems.
        // same-system queries have runtime borrow checks when they conflict
        unsafe {
            self.state.as_readonly().for_each_unchecked_manual(
                self.world,
                f,
                self.last_change_tick,
                self.change_tick,
            );
        };
    }

    /// Runs `f` on each query item.
    ///
    /// # Example
    ///
    /// Here, the `gravity_system` updates the `Velocity` component of every entity that contains it:
    ///
    /// ```
    /// # use bevy_ecs::prelude::*;
    /// #
    /// # #[derive(Component)]
    /// # struct Velocity { x: f32, y: f32, z: f32 }
    /// fn gravity_system(mut query: Query<&mut Velocity>) {
    ///     const DELTA: f32 = 1.0 / 60.0;
    ///     query.for_each_mut(|mut velocity| {
    ///         velocity.y -= 9.8 * DELTA;
    ///     });
    /// }
    /// # bevy_ecs::system::assert_is_system(gravity_system);
    /// ```
    ///
    /// # See also
    ///
    /// - [`for_each`](Self::for_each) to operate on read-only query items.
    /// - [`iter_mut`](Self::iter_mut) for the iterator based alternative.
    #[inline]
    pub fn for_each_mut<'a>(&'a mut self, f: impl FnMut(QueryItem<'a, Q>)) {
        // SAFETY: system runs without conflicts with other systems. same-system queries have runtime
        // borrow checks when they conflict
        unsafe {
            self.state.for_each_unchecked_manual(
                self.world,
                f,
                self.last_change_tick,
                self.change_tick,
            );
        };
    }

    /// Runs `f` on each read-only query item in parallel.
    ///
    /// Parallelization is achieved by using the [`World`]'s [`ComputeTaskPool`].
    ///
    /// # Tasks and batch size
    ///
    /// The items in the query get sorted into batches.
    /// Internally, this function spawns a group of futures that each take on a `batch_size` sized section of the items (or less if the division is not perfect).
    /// Then, the tasks in the [`ComputeTaskPool`] work through these futures.
    ///
    /// You can use this value to tune between maximum multithreading ability (many small batches) and minimum parallelization overhead (few big batches).
    /// Rule of thumb: If the function body is (mostly) computationally expensive but there are not many items, a small batch size (=more batches) may help to even out the load.
    /// If the body is computationally cheap and you have many items, a large batch size (=fewer batches) avoids spawning additional futures that don't help to even out the load.
    ///
    /// [`ComputeTaskPool`]: bevy_tasks::prelude::ComputeTaskPool
    ///
    /// # Panics
    ///
    /// This method panics if the [`ComputeTaskPool`] resource is added to the `World` before using this method.
    /// If using this from a query that is being initialized and run from the [`Schedule`](crate::schedule::Schedule), this never panics.
    ///
    /// # See also
    ///
    /// - [`par_for_each_mut`](Self::par_for_each_mut) for operating on mutable query items.
    #[inline]
    pub fn par_for_each<'this>(
        &'this self,
        batch_size: usize,
        f: impl Fn(ROQueryItem<'this, Q>) + Send + Sync + Clone,
    ) {
        // SAFETY: system runs without conflicts with other systems. same-system queries have runtime
        // borrow checks when they conflict
        unsafe {
            self.state.as_readonly().par_for_each_unchecked_manual(
                self.world,
                batch_size,
                f,
                self.last_change_tick,
                self.change_tick,
            );
        };
    }

    /// Runs `f` on each read-only query item in parallel.
    ///
    /// Parallelization is achieved by using the [`World`]'s [`ComputeTaskPool`].
    ///
    /// # Panics
    ///
    /// This method panics if the [`ComputeTaskPool`] resource is added to the `World` before using this method.
    /// If using this from a query that is being initialized and run from the [`Schedule`](crate::schedule::Schedule), this never panics.
    ///
    /// [`ComputeTaskPool`]: bevy_tasks::prelude::ComputeTaskPool
    ///
    /// # See also
    ///
    /// - [`par_for_each`](Self::par_for_each) for more usage details.
    #[inline]
    pub fn par_for_each_mut<'a>(
        &'a mut self,
        batch_size: usize,
        f: impl Fn(QueryItem<'a, Q>) + Send + Sync + Clone,
    ) {
        // SAFETY: system runs without conflicts with other systems. same-system queries have runtime
        // borrow checks when they conflict
        unsafe {
            self.state.par_for_each_unchecked_manual(
                self.world,
                batch_size,
                f,
                self.last_change_tick,
                self.change_tick,
            );
        };
    }

    /// Returns the read-only query item for the given [`Entity`].
    ///
    /// In case of a nonexisting entity or mismatched component, a [`QueryEntityError`] is returned instead.
    ///
    /// # Example
    ///
    /// Here, `get` is used to retrieve the exact query item of the entity specified by the `SelectedCharacter` resource.
    ///
    /// ```
    /// # use bevy_ecs::prelude::*;
    /// #
    /// # #[derive(Resource)]
    /// # struct SelectedCharacter { entity: Entity }
    /// # #[derive(Component)]
    /// # struct Character { name: String }
    /// #
    /// fn print_selected_character_name_system(
    ///        query: Query<&Character>,
    ///        selection: Res<SelectedCharacter>
    /// )
    /// {
    ///     if let Ok(selected_character) = query.get(selection.entity) {
    ///         println!("{}", selected_character.name);
    ///     }
    /// }
    /// # bevy_ecs::system::assert_is_system(print_selected_character_name_system);
    /// ```
    ///
    /// # See also
    ///
    /// - [`get_mut`](Self::get_mut) to get a mutable query item.
    #[inline]
    pub fn get(&self, entity: Entity) -> Result<ROQueryItem<'_, Q>, QueryEntityError> {
        // SAFETY: system runs without conflicts with other systems.
        // same-system queries have runtime borrow checks when they conflict
        unsafe {
            self.state.as_readonly().get_unchecked_manual(
                self.world,
                entity,
                self.last_change_tick,
                self.change_tick,
            )
        }
    }

    /// Returns the read-only query items for the given array of [`Entity`].
    ///
    /// In case of a nonexisting entity or mismatched component, a [`QueryEntityError`] is returned instead.
    /// The elements of the array do not need to be unique, unlike `get_many_mut`.
    ///
    /// # See also
    ///
    /// - [`get_many_mut`](Self::get_many_mut) to get mutable query items.
    /// - [`many`](Self::many) for the panicking version.
    #[inline]
    pub fn get_many<const N: usize>(
        &self,
        entities: [Entity; N],
    ) -> Result<[ROQueryItem<'_, Q>; N], QueryEntityError> {
        // SAFETY: it is the scheduler's responsibility to ensure that `Query` is never handed out on the wrong `World`.
        unsafe {
            self.state.get_many_read_only_manual(
                self.world,
                entities,
                self.last_change_tick,
                self.change_tick,
            )
        }
    }

    /// Returns the read-only query items for the given array of [`Entity`].
    ///
    /// # Panics
    ///
    /// This method panics if there is a query mismatch or a non-existing entity.
    ///
    /// # Examples
    /// ```rust, no_run
    /// use bevy_ecs::prelude::*;
    ///
    /// #[derive(Component)]
    /// struct Targets([Entity; 3]);
    ///
    /// #[derive(Component)]
    /// struct Position{
    ///     x: i8,
    ///     y: i8
    /// };
    ///
    /// impl Position {
    ///     fn distance(&self, other: &Position) -> i8 {
    ///         // Manhattan distance is way easier to compute!
    ///         (self.x - other.x).abs() + (self.y - other.y).abs()
    ///     }
    /// }
    ///
    /// fn check_all_targets_in_range(targeting_query: Query<(Entity, &Targets, &Position)>, targets_query: Query<&Position>){
    ///     for (targeting_entity, targets, origin) in &targeting_query {
    ///         // We can use "destructuring" to unpack the results nicely
    ///         let [target_1, target_2, target_3] = targets_query.many(targets.0);
    ///
    ///         assert!(target_1.distance(origin) <= 5);
    ///         assert!(target_2.distance(origin) <= 5);
    ///         assert!(target_3.distance(origin) <= 5);
    ///     }
    /// }
    /// ```
    ///
    /// # See also
    ///
    /// - [`get_many`](Self::get_many) for the non-panicking version.
    #[inline]
    pub fn many<const N: usize>(&self, entities: [Entity; N]) -> [ROQueryItem<'_, Q>; N] {
        self.get_many(entities).unwrap()
    }

    /// Returns the query item for the given [`Entity`].
    ///
    /// In case of a nonexisting entity or mismatched component, a [`QueryEntityError`] is returned instead.
    ///
    /// # Example
    ///
    /// Here, `get_mut` is used to retrieve the exact query item of the entity specified by the `PoisonedCharacter` resource.
    ///
    /// ```
    /// # use bevy_ecs::prelude::*;
    /// #
    /// # #[derive(Resource)]
    /// # struct PoisonedCharacter { character_id: Entity }
    /// # #[derive(Component)]
    /// # struct Health(u32);
    /// #
    /// fn poison_system(mut query: Query<&mut Health>, poisoned: Res<PoisonedCharacter>) {
    ///     if let Ok(mut health) = query.get_mut(poisoned.character_id) {
    ///         health.0 -= 1;
    ///     }
    /// }
    /// # bevy_ecs::system::assert_is_system(poison_system);
    /// ```
    ///
    /// # See also
    ///
    /// - [`get`](Self::get) to get a read-only query item.
    #[inline]
    pub fn get_mut(&mut self, entity: Entity) -> Result<QueryItem<'_, Q>, QueryEntityError> {
        // SAFETY: system runs without conflicts with other systems.
        // same-system queries have runtime borrow checks when they conflict
        unsafe {
            self.state.get_unchecked_manual(
                self.world,
                entity,
                self.last_change_tick,
                self.change_tick,
            )
        }
    }

    /// Returns the query items for the given array of [`Entity`].
    ///
    /// In case of a nonexisting entity, duplicate entities or mismatched component, a [`QueryEntityError`] is returned instead.
    ///
    /// # See also
    ///
    /// - [`get_many`](Self::get_many) to get read-only query items.
    /// - [`many_mut`](Self::many_mut) for the panicking version.
    #[inline]
    pub fn get_many_mut<const N: usize>(
        &mut self,
        entities: [Entity; N],
    ) -> Result<[QueryItem<'_, Q>; N], QueryEntityError> {
        // SAFETY: scheduler ensures safe Query world access
        unsafe {
            self.state.get_many_unchecked_manual(
                self.world,
                entities,
                self.last_change_tick,
                self.change_tick,
            )
        }
    }

    /// Returns the query items for the given array of [`Entity`].
    ///
    /// # Panics
    ///
    /// This method panics if there is a query mismatch, a non-existing entity, or the same `Entity` is included more than once in the array.
    ///
    /// # Examples
    ///
    /// ```rust, no_run
    /// use bevy_ecs::prelude::*;
    ///
    /// #[derive(Component)]
    /// struct Spring{
    ///     connected_entities: [Entity; 2],
    ///     strength: f32,
    /// }
    ///
    /// #[derive(Component)]
    /// struct Position {
    ///     x: f32,
    ///     y: f32,
    /// }
    ///
    /// #[derive(Component)]
    /// struct Force {
    ///     x: f32,
    ///     y: f32,
    /// }
    ///
    /// fn spring_forces(spring_query: Query<&Spring>, mut mass_query: Query<(&Position, &mut Force)>){
    ///     for spring in &spring_query {
    ///          // We can use "destructuring" to unpack our query items nicely
    ///          let [(position_1, mut force_1), (position_2, mut force_2)] = mass_query.many_mut(spring.connected_entities);
    ///
    ///          force_1.x += spring.strength * (position_1.x - position_2.x);
    ///          force_1.y += spring.strength * (position_1.y - position_2.y);
    ///
    ///          // Silence borrow-checker: I have split your mutable borrow!
    ///          force_2.x += spring.strength * (position_2.x - position_1.x);
    ///          force_2.y += spring.strength * (position_2.y - position_1.y);
    ///     }
    /// }
    /// ```
    ///
    /// # See also
    ///
    /// - [`get_many_mut`](Self::get_many_mut) for the non panicking version.
    /// - [`many`](Self::many) to get read-only query items.
    #[inline]
    pub fn many_mut<const N: usize>(&mut self, entities: [Entity; N]) -> [QueryItem<'_, Q>; N] {
        self.get_many_mut(entities).unwrap()
    }

    /// Returns the query item for the given [`Entity`].
    ///
    /// In case of a nonexisting entity or mismatched component, a [`QueryEntityError`] is returned instead.
    ///
    /// # Safety
    ///
    /// This function makes it possible to violate Rust's aliasing guarantees.
    /// You must make sure this call does not result in multiple mutable references to the same component.
    ///
    /// # See also
    ///
    /// - [`get_mut`](Self::get_mut) for the safe version.
    #[inline]
    pub unsafe fn get_unchecked(
        &self,
        entity: Entity,
    ) -> Result<QueryItem<'_, Q>, QueryEntityError> {
        // SEMI-SAFETY: system runs without conflicts with other systems.
        // same-system queries have runtime borrow checks when they conflict
        self.state
            .get_unchecked_manual(self.world, entity, self.last_change_tick, self.change_tick)
    }

    /// Returns a shared reference to the component `T` of the given [`Entity`].
    ///
    /// In case of a nonexisting entity or mismatched component, a [`QueryEntityError`] is returned instead.
    ///
    /// # Example
    ///
    /// Here, `get_component` is used to retrieve the `Character` component of the entity specified by the `SelectedCharacter` resource.
    ///
    /// ```
    /// # use bevy_ecs::prelude::*;
    /// #
    /// # #[derive(Resource)]
    /// # struct SelectedCharacter { entity: Entity }
    /// # #[derive(Component)]
    /// # struct Character { name: String }
    /// #
    /// fn print_selected_character_name_system(
    ///        query: Query<&Character>,
    ///        selection: Res<SelectedCharacter>
    /// )
    /// {
    ///     if let Ok(selected_character) = query.get_component::<Character>(selection.entity) {
    ///         println!("{}", selected_character.name);
    ///     }
    /// }
    /// # bevy_ecs::system::assert_is_system(print_selected_character_name_system);
    /// ```
    ///
    /// # See also
    ///
    /// - [`get_component_mut`](Self::get_component_mut) to get a mutable reference of a component.
    #[inline]
    pub fn get_component<T: Component>(&self, entity: Entity) -> Result<&T, QueryComponentError> {
        let world = self.world;
        let entity_ref = world
            .get_entity(entity)
            .ok_or(QueryComponentError::NoSuchEntity)?;
        let component_id = world
            .components()
            .get_id(TypeId::of::<T>())
            .ok_or(QueryComponentError::MissingComponent)?;
        let archetype_component = entity_ref
            .archetype()
            .get_archetype_component_id(component_id)
            .ok_or(QueryComponentError::MissingComponent)?;
        if self
            .state
            .archetype_component_access
            .has_read(archetype_component)
        {
            entity_ref
                .get::<T>()
                .ok_or(QueryComponentError::MissingComponent)
        } else {
            Err(QueryComponentError::MissingReadAccess)
        }
    }

    /// Returns a mutable reference to the component `T` of the given entity.
    ///
    /// In case of a nonexisting entity or mismatched component, a [`QueryEntityError`] is returned instead.
    ///
    /// # Example
    ///
    /// Here, `get_component_mut` is used to retrieve the `Health` component of the entity specified by the `PoisonedCharacter` resource.
    ///
    /// ```
    /// # use bevy_ecs::prelude::*;
    /// #
    /// # #[derive(Resource)]
    /// # struct PoisonedCharacter { character_id: Entity }
    /// # #[derive(Component)]
    /// # struct Health(u32);
    /// #
    /// fn poison_system(mut query: Query<&mut Health>, poisoned: Res<PoisonedCharacter>) {
    ///     if let Ok(mut health) = query.get_component_mut::<Health>(poisoned.character_id) {
    ///         health.0 -= 1;
    ///     }
    /// }
    /// # bevy_ecs::system::assert_is_system(poison_system);
    /// ```
    ///
    /// # See also
    ///
    /// - [`get_component`](Self::get_component) to get a shared reference of a component.
    #[inline]
    pub fn get_component_mut<T: Component>(
        &mut self,
        entity: Entity,
    ) -> Result<Mut<'_, T>, QueryComponentError> {
        // SAFETY: unique access to query (preventing aliased access)
        unsafe { self.get_component_unchecked_mut(entity) }
    }

    /// Returns a mutable reference to the component `T` of the given entity.
    ///
    /// In case of a nonexisting entity or mismatched component, a [`QueryEntityError`] is returned instead.
    ///
    /// # Safety
    ///
    /// This function makes it possible to violate Rust's aliasing guarantees.
    /// You must make sure this call does not result in multiple mutable references to the same component.
    ///
    /// # See also
    ///
    /// - [`get_component_mut`](Self::get_component_mut) for the safe version.
    #[inline]
    pub unsafe fn get_component_unchecked_mut<T: Component>(
        &self,
        entity: Entity,
    ) -> Result<Mut<'_, T>, QueryComponentError> {
        let world = self.world;
        let entity_ref = world
            .get_entity(entity)
            .ok_or(QueryComponentError::NoSuchEntity)?;
        let component_id = world
            .components()
            .get_id(TypeId::of::<T>())
            .ok_or(QueryComponentError::MissingComponent)?;
        let archetype_component = entity_ref
            .archetype()
            .get_archetype_component_id(component_id)
            .ok_or(QueryComponentError::MissingComponent)?;
        if self
            .state
            .archetype_component_access
            .has_write(archetype_component)
        {
            entity_ref
                .get_unchecked_mut::<T>(self.last_change_tick, self.change_tick)
                .ok_or(QueryComponentError::MissingComponent)
        } else {
            Err(QueryComponentError::MissingWriteAccess)
        }
    }

    /// Returns a single read-only query item when there is exactly one entity matching the query.
    ///
    /// # Panics
    ///
    /// This method panics if the number of query items is **not** exactly one.
    ///
    /// # Example
    ///
    /// ```
    /// # use bevy_ecs::prelude::*;
    /// # #[derive(Component)]
    /// # struct Player;
    /// # #[derive(Component)]
    /// # struct Position(f32, f32);
    /// fn player_system(query: Query<&Position, With<Player>>) {
    ///     let player_position = query.single();
    ///     // do something with player_position
    /// }
    /// # bevy_ecs::system::assert_is_system(player_system);
    /// ```
    ///
    /// # See also
    ///
    /// - [`get_single`](Self::get_single) for the non-panicking version.
    /// - [`single_mut`](Self::single_mut) to get the mutable query item.
    #[track_caller]
    pub fn single(&self) -> ROQueryItem<'_, Q> {
        self.get_single().unwrap()
    }

    /// Returns a single read-only query item when there is exactly one entity matching the query.
    ///
    /// If the number of query items is not exactly one, a [`QuerySingleError`] is returned instead.
    ///
    /// # Example
    ///
    /// ```
    /// # use bevy_ecs::prelude::*;
    /// # use bevy_ecs::query::QuerySingleError;
    /// # #[derive(Component)]
    /// # struct PlayerScore(i32);
    /// fn player_scoring_system(query: Query<&PlayerScore>) {
    ///     match query.get_single() {
    ///         Ok(PlayerScore(score)) => {
    ///             println!("Score: {}", score);
    ///         }
    ///         Err(QuerySingleError::NoEntities(_)) => {
    ///             println!("Error: There is no player!");
    ///         }
    ///         Err(QuerySingleError::MultipleEntities(_)) => {
    ///             println!("Error: There is more than one player!");
    ///         }
    ///     }
    /// }
    /// # bevy_ecs::system::assert_is_system(player_scoring_system);
    /// ```
    ///
    /// # See also
    ///
    /// - [`get_single_mut`](Self::get_single_mut) to get the mutable query item.
    /// - [`single`](Self::single) for the panicking version.
    #[inline]
    pub fn get_single(&self) -> Result<ROQueryItem<'_, Q>, QuerySingleError> {
        // SAFETY:
        // the query ensures that the components it accesses are not mutably accessible somewhere else
        // and the query is read only.
        unsafe {
            self.state.as_readonly().get_single_unchecked_manual(
                self.world,
                self.last_change_tick,
                self.change_tick,
            )
        }
    }

    /// Returns a single query item when there is exactly one entity matching the query.
    ///
    /// # Panics
    ///
    /// This method panics if the number of query item is **not** exactly one.
    ///
    /// # Example
    ///
    /// ```
    /// # use bevy_ecs::prelude::*;
    /// #
    /// # #[derive(Component)]
    /// # struct Player;
    /// # #[derive(Component)]
    /// # struct Health(u32);
    /// #
    /// fn regenerate_player_health_system(mut query: Query<&mut Health, With<Player>>) {
    ///     let mut health = query.single_mut();
    ///     health.0 += 1;
    /// }
    /// # bevy_ecs::system::assert_is_system(regenerate_player_health_system);
    /// ```
    ///
    /// # See also
    ///
    /// - [`get_single_mut`](Self::get_single_mut) for the non-panicking version.
    /// - [`single`](Self::single) to get the read-only query item.
    #[track_caller]
    pub fn single_mut(&mut self) -> QueryItem<'_, Q> {
        self.get_single_mut().unwrap()
    }

    /// Returns a single query item when there is exactly one entity matching the query.
    ///
    /// If the number of query items is not exactly one, a [`QuerySingleError`] is returned instead.
    ///
    /// # Example
    ///
    /// ```
    /// # use bevy_ecs::prelude::*;
    /// #
    /// # #[derive(Component)]
    /// # struct Player;
    /// # #[derive(Component)]
    /// # struct Health(u32);
    /// #
    /// fn regenerate_player_health_system(mut query: Query<&mut Health, With<Player>>) {
    ///     let mut health = query.get_single_mut().expect("Error: Could not find a single player.");
    ///     health.0 += 1;
    /// }
    /// # bevy_ecs::system::assert_is_system(regenerate_player_health_system);
    /// ```
    ///
    /// # See also
    ///
    /// - [`get_single`](Self::get_single) to get the read-only query item.
    /// - [`single_mut`](Self::single_mut) for the panicking version.
    #[inline]
    pub fn get_single_mut(&mut self) -> Result<QueryItem<'_, Q>, QuerySingleError> {
        // SAFETY:
        // the query ensures mutable access to the components it accesses, and the query
        // is uniquely borrowed
        unsafe {
            self.state.get_single_unchecked_manual(
                self.world,
                self.last_change_tick,
                self.change_tick,
            )
        }
    }

    /// Returns `true` if there are no query items.
    ///
    /// # Example
    ///
    /// Here, the score is increased only if an entity with a `Player` component is present in the world:
    ///
    /// ```
    /// # use bevy_ecs::prelude::*;
    /// #
    /// # #[derive(Component)]
    /// # struct Player;
    /// # #[derive(Resource)]
    /// # struct Score(u32);
    /// fn update_score_system(query: Query<(), With<Player>>, mut score: ResMut<Score>) {
    ///     if !query.is_empty() {
    ///         score.0 += 1;
    ///     }
    /// }
    /// # bevy_ecs::system::assert_is_system(update_score_system);
    /// ```
    #[inline]
    pub fn is_empty(&self) -> bool {
        self.state
            .is_empty(self.world, self.last_change_tick, self.change_tick)
    }

    /// Returns `true` if the given [`Entity`] matches the query.
    ///
    /// # Example
    ///
    /// ```
    /// # use bevy_ecs::prelude::*;
    /// #
    /// # #[derive(Component)]
    /// # struct InRange;
    /// #
    /// # #[derive(Resource)]
    /// # struct Target {
    /// #     entity: Entity,
    /// # }
    /// #
    /// fn targeting_system(in_range_query: Query<&InRange>, target: Res<Target>) {
    ///     if in_range_query.contains(target.entity) {
    ///         println!("Bam!")
    ///     }
    /// }
    /// # bevy_ecs::system::assert_is_system(targeting_system);
    /// ```
    #[inline]
    pub fn contains(&self, entity: Entity) -> bool {
        // SAFETY: NopFetch does not access any members while &self ensures no one has exclusive access
        unsafe {
            self.state
                .as_nop()
                .get_unchecked_manual(self.world, entity, self.last_change_tick, self.change_tick)
                .is_ok()
        }
    }
}

impl<'w, 's, Q: WorldQuery, F: WorldQuery> IntoIterator for &'w Query<'_, 's, Q, F> {
    type Item = ROQueryItem<'w, Q>;
    type IntoIter = QueryIter<'w, 's, Q::ReadOnly, F::ReadOnly>;

    fn into_iter(self) -> Self::IntoIter {
        self.iter()
    }
}

impl<'w, 's, Q: WorldQuery, F: WorldQuery> IntoIterator for &'w mut Query<'_, 's, Q, F> {
    type Item = QueryItem<'w, Q>;
    type IntoIter = QueryIter<'w, 's, Q, F>;

    fn into_iter(self) -> Self::IntoIter {
        self.iter_mut()
    }
}

/// An error that occurs when retrieving a specific [`Entity`]'s component from a [`Query`]
#[derive(Debug)]
pub enum QueryComponentError {
    MissingReadAccess,
    MissingWriteAccess,
    MissingComponent,
    NoSuchEntity,
}

impl std::error::Error for QueryComponentError {}

impl std::fmt::Display for QueryComponentError {
    fn fmt(&self, f: &mut std::fmt::Formatter) -> std::fmt::Result {
        match self {
            QueryComponentError::MissingReadAccess => {
                write!(
                    f,
                    "This query does not have read access to the requested component."
                )
            }
            QueryComponentError::MissingWriteAccess => {
                write!(
                    f,
                    "This query does not have write access to the requested component."
                )
            }
            QueryComponentError::MissingComponent => {
                write!(f, "The given entity does not have the requested component.")
            }
            QueryComponentError::NoSuchEntity => {
                write!(f, "The requested entity does not exist.")
            }
        }
    }
}

impl<'w, 's, Q: ReadOnlyWorldQuery, F: WorldQuery> Query<'w, 's, Q, F> {
    /// Returns the query item for the given [`Entity`], with the actual "inner" world lifetime.
    ///
    /// In case of a nonexisting entity or mismatched component, a [`QueryEntityError`] is
    /// returned instead.
    ///
    /// This can only return immutable data (mutable data will be cast to an immutable form).
    /// See [`get_mut`](Self::get_mut) for queries that contain at least one mutable component.
    ///
    /// # Example
    ///
    /// Here, `get` is used to retrieve the exact query item of the entity specified by the
    /// `SelectedCharacter` resource.
    ///
    /// ```
    /// # use bevy_ecs::prelude::*;
    /// #
    /// # #[derive(Resource)]
    /// # struct SelectedCharacter { entity: Entity }
    /// # #[derive(Component)]
    /// # struct Character { name: String }
    /// #
    /// fn print_selected_character_name_system(
    ///        query: Query<&Character>,
    ///        selection: Res<SelectedCharacter>
    /// )
    /// {
    ///     if let Ok(selected_character) = query.get(selection.entity) {
    ///         println!("{}", selected_character.name);
    ///     }
    /// }
    /// # bevy_ecs::system::assert_is_system(print_selected_character_name_system);
    /// ```
    #[inline]
    pub fn get_inner(&self, entity: Entity) -> Result<ROQueryItem<'w, Q>, QueryEntityError> {
        // SAFETY: system runs without conflicts with other systems.
        // same-system queries have runtime borrow checks when they conflict
        unsafe {
            self.state.as_readonly().get_unchecked_manual(
                self.world,
                entity,
                self.last_change_tick,
                self.change_tick,
            )
        }
    }

    /// Returns an [`Iterator`] over the query items, with the actual "inner" world lifetime.
    ///
    /// This can only return immutable data (mutable data will be cast to an immutable form).
    /// See [`Self::iter_mut`] for queries that contain at least one mutable component.
    ///
    /// # Example
    ///
    /// Here, the `report_names_system` iterates over the `Player` component of every entity
    /// that contains it:
    ///
    /// ```
    /// # use bevy_ecs::prelude::*;
    /// #
    /// # #[derive(Component)]
    /// # struct Player { name: String }
    /// #
    /// fn report_names_system(query: Query<&Player>) {
    ///     for player in &query {
    ///         println!("Say hello to {}!", player.name);
    ///     }
    /// }
    /// # bevy_ecs::system::assert_is_system(report_names_system);
    /// ```
    #[inline]
    pub fn iter_inner(&self) -> QueryIter<'w, 's, Q::ReadOnly, F::ReadOnly> {
        // SAFETY: system runs without conflicts with other systems.
        // same-system queries have runtime borrow checks when they conflict
        unsafe {
            self.state.as_readonly().iter_unchecked_manual(
                self.world,
                self.last_change_tick,
                self.change_tick,
            )
        }
    }
}<|MERGE_RESOLUTION|>--- conflicted
+++ resolved
@@ -562,8 +562,7 @@
         }
     }
 
-<<<<<<< HEAD
-    /// Returns an [`Iterator`] over the inner join of the results of a [`Query`] and list of items mapped to [`Entity`]'s.
+    /// Returns an [`Iterator`] over tuples of read-only query items generated from the list and the lists items.
     ///
     /// # Example
     /// ```
@@ -609,7 +608,7 @@
         }
     }
 
-    /// Returns an iterator over the inner join of the results of a [`Query`] and list of items mapped to [`Entity`]'s.
+    /// Returns an iterator over tuples of the query items generated from the list and the lists items.
     ///
     /// # Example
     /// ```
@@ -654,10 +653,7 @@
         }
     }
 
-    /// Returns an [`Iterator`] over the query results.
-=======
     /// Returns an [`Iterator`] over the query items.
->>>>>>> dfeb63e7
     ///
     /// # Safety
     ///
