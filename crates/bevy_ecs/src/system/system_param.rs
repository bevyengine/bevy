pub use crate::change_detection::{NonSendMut, ResMut};
use crate::{
    archetype::{Archetype, Archetypes},
    bundle::Bundles,
    change_detection::Ticks,
    component::{Component, ComponentId, ComponentTicks, Components, Tick},
    entity::{Entities, Entity},
    query::{
        Access, FilteredAccess, FilteredAccessSet, QueryState, ReadOnlyWorldQuery, WorldQuery,
    },
    system::{CommandQueue, Commands, Query, SystemMeta},
    world::{FromWorld, World},
};
pub use bevy_ecs_macros::Resource;
pub use bevy_ecs_macros::SystemParam;
use bevy_ecs_macros::{all_tuples, impl_param_set};
use bevy_ptr::UnsafeCellDeref;
use bevy_utils::synccell::SyncCell;
use std::{
    borrow::Cow,
    fmt::Debug,
    marker::PhantomData,
    ops::{Deref, DerefMut},
};

/// A parameter that can be used in a [`System`](super::System).
///
/// # Derive
///
/// This trait can be derived with the [`derive@super::SystemParam`] macro.
/// This macro only works if each field on the derived struct implements [`SystemParam`].
/// Note: There are additional requirements on the field types.
/// See the *Generic `SystemParam`s* section for details and workarounds of the probable
/// cause if this derive causes an error to be emitted.
///
/// Derived `SystemParam` structs may have two lifetimes: `'w` for data stored in the [`World`],
/// and `'s` for data stored in the parameter's state.
///
/// ## Attributes
///
/// `#[system_param(ignore)]`:
/// Can be added to any field in the struct. Fields decorated with this attribute
/// will be created with the default value upon realisation.
/// This is most useful for `PhantomData` fields, such as markers for generic types.
///
/// # Example
///
/// ```
/// # use bevy_ecs::prelude::*;
/// # #[derive(Resource)]
/// # struct SomeResource;
/// use std::marker::PhantomData;
/// use bevy_ecs::system::SystemParam;
///
/// #[derive(SystemParam)]
/// struct MyParam<'w, Marker: 'static> {
///     foo: Res<'w, SomeResource>,
///     #[system_param(ignore)]
///     marker: PhantomData<Marker>,
/// }
///
/// fn my_system<T: 'static>(param: MyParam<T>) {
///     // Access the resource through `param.foo`
/// }
///
/// # bevy_ecs::system::assert_is_system(my_system::<()>);
/// ```
///
/// # Generic `SystemParam`s
///
/// When using the derive macro, you may see an error in the form of:
///
/// ```text
/// expected ... [ParamType]
/// found associated type `<<[ParamType] as SystemParam>::State as SystemParamState>::Item<'_, '_>`
/// ```
/// where `[ParamType]` is the type of one of your fields.
/// To solve this error, you can wrap the field of type `[ParamType]` with [`StaticSystemParam`]
/// (i.e. `StaticSystemParam<[ParamType]>`).
///
/// ## Details
///
/// The derive macro requires that the [`SystemParam`] implementation of
/// each field `F`'s [`State`](`SystemParam::State`)'s [`Item`](`SystemParamState::Item`) is itself `F`
/// (ignoring lifetimes for simplicity).
/// This assumption is due to type inference reasons, so that the derived [`SystemParam`] can be
/// used as an argument to a function system.
/// If the compiler cannot validate this property for `[ParamType]`, it will error in the form shown above.
///
/// This will most commonly occur when working with `SystemParam`s generically, as the requirement
/// has not been proven to the compiler.
///
/// # `!Sync` Resources
/// A `!Sync` type cannot implement `Resource`. However, it is possible to wrap a `Send` but not `Sync`
/// type in [`SyncCell`] or the currently unstable [`Exclusive`] to make it `Sync`. This forces only
/// having mutable access (`&mut T` only, never `&T`), but makes it safe to reference across multiple
/// threads.
///
/// This will fail to compile since `RefCell` is `!Sync`.
/// ```compile_fail
/// # use std::cell::RefCell;
/// # use bevy_ecs::system::Resource;
///
/// #[derive(Resource)]
/// struct NotSync {
///    counter: RefCell<usize>,
/// }
/// ```
///
/// This will compile since the `RefCell` is wrapped with `SyncCell`.
/// ```
/// # use std::cell::RefCell;
/// # use bevy_ecs::system::Resource;
/// use bevy_utils::synccell::SyncCell;
///
/// #[derive(Resource)]
/// struct ActuallySync {
///    counter: SyncCell<RefCell<usize>>,
/// }
/// ```
///
/// [`SyncCell`]: bevy_utils::synccell::SyncCell
/// [`Exclusive`]: https://doc.rust-lang.org/nightly/std/sync/struct.Exclusive.html
pub trait SystemParam: Sized {
    type State: SystemParamState;
}

pub type SystemParamItem<'w, 's, P> = <<P as SystemParam>::State as SystemParamState>::Item<'w, 's>;

/// The state of a [`SystemParam`].
///
/// # Safety
///
/// It is the implementor's responsibility to ensure `system_meta` is populated with the _exact_
/// [`World`] access used by the [`SystemParamState`].
/// Additionally, it is the implementor's responsibility to ensure there is no
/// conflicting access across all [`SystemParam`]'s.
pub unsafe trait SystemParamState: Send + Sync + 'static {
    fn init(world: &mut World, system_meta: &mut SystemMeta) -> Self;
    #[inline]
    fn new_archetype(&mut self, _archetype: &Archetype, _system_meta: &mut SystemMeta) {}
    #[inline]
    #[allow(unused_variables)]
    fn apply(&mut self, system_meta: &SystemMeta, _world: &mut World) {}

    type Item<'world, 'state>: SystemParam<State = Self>;
    /// # Safety
    ///
    /// This call might access any of the input parameters in an unsafe way. Make sure the data
    /// access is safe in the context of the system scheduler.
    unsafe fn get_param<'world, 'state>(
        state: &'state mut Self,
        system_meta: &SystemMeta,
        world: &'world World,
        change_tick: u32,
    ) -> Self::Item<'world, 'state>;
}

/// A [`SystemParam`] that only reads a given [`World`].
///
/// # Safety
/// This must only be implemented for [`SystemParam`] impls that exclusively read the World passed in to [`SystemParamState::get_param`]
pub unsafe trait ReadOnlySystemParam: SystemParam {}

impl<'w, 's, Q: WorldQuery + 'static, F: ReadOnlyWorldQuery + 'static> SystemParam
    for Query<'w, 's, Q, F>
{
    type State = QueryState<Q, F>;
}

// SAFETY: QueryState is constrained to read-only fetches, so it only reads World.
unsafe impl<'w, 's, Q: ReadOnlyWorldQuery + 'static, F: ReadOnlyWorldQuery + 'static>
    ReadOnlySystemParam for Query<'w, 's, Q, F>
{
}

// SAFETY: Relevant query ComponentId and ArchetypeComponentId access is applied to SystemMeta. If
// this QueryState conflicts with any prior access, a panic will occur.
unsafe impl<Q: WorldQuery + 'static, F: ReadOnlyWorldQuery + 'static> SystemParamState
    for QueryState<Q, F>
{
    type Item<'w, 's> = Query<'w, 's, Q, F>;

    fn init(world: &mut World, system_meta: &mut SystemMeta) -> Self {
        let state = QueryState::new(world);
        assert_component_access_compatibility(
            &system_meta.name,
            std::any::type_name::<Q>(),
            std::any::type_name::<F>(),
            &system_meta.component_access_set,
            &state.component_access,
            world,
        );
        system_meta
            .component_access_set
            .add(state.component_access.clone());
        system_meta
            .archetype_component_access
            .extend(&state.archetype_component_access);
        state
    }

    fn new_archetype(&mut self, archetype: &Archetype, system_meta: &mut SystemMeta) {
        self.new_archetype(archetype);
        system_meta
            .archetype_component_access
            .extend(&self.archetype_component_access);
    }

    #[inline]
    unsafe fn get_param<'w, 's>(
        state: &'s mut Self,
        system_meta: &SystemMeta,
        world: &'w World,
        change_tick: u32,
    ) -> Self::Item<'w, 's> {
        Query::new(world, state, system_meta.last_change_tick, change_tick)
    }
}

fn assert_component_access_compatibility(
    system_name: &str,
    query_type: &'static str,
    filter_type: &'static str,
    system_access: &FilteredAccessSet<ComponentId>,
    current: &FilteredAccess<ComponentId>,
    world: &World,
) {
    let conflicts = system_access.get_conflicts_single(current);
    if conflicts.is_empty() {
        return;
    }
    let conflicting_components = conflicts
        .into_iter()
        .map(|component_id| world.components.get_info(component_id).unwrap().name())
        .collect::<Vec<&str>>();
    let accesses = conflicting_components.join(", ");
    panic!("error[B0001]: Query<{}, {}> in system {} accesses component(s) {} in a way that conflicts with a previous system parameter. Consider using `Without<T>` to create disjoint Queries or merging conflicting Queries into a `ParamSet`.",
           query_type, filter_type, system_name, accesses);
}

pub struct ParamSet<'w, 's, T: SystemParam> {
    param_states: &'s mut T::State,
    world: &'w World,
    system_meta: SystemMeta,
    change_tick: u32,
}
/// The [`SystemParamState`] of [`ParamSet<T::Item>`].
pub struct ParamSetState<T: SystemParamState>(T);

impl_param_set!();

/// A type that can be inserted into a [`World`] as a singleton.
///
/// You can access resource data in systems using the [`Res`] and [`ResMut`] system parameters
///
/// Only one resource of each type can be stored in a [`World`] at any given time.
///
/// # Examples
///
/// ```
/// # let mut world = World::default();
/// # let mut schedule = Schedule::default();
/// # schedule.add_stage("update", SystemStage::parallel());
/// # use bevy_ecs::prelude::*;
/// #[derive(Resource)]
/// struct MyResource { value: u32 }
///
/// world.insert_resource(MyResource { value: 42 });
///
/// fn read_resource_system(resource: Res<MyResource>) {
///     assert_eq!(resource.value, 42);
/// }
///
/// fn write_resource_system(mut resource: ResMut<MyResource>) {
///     assert_eq!(resource.value, 42);
///     resource.value = 0;
///     assert_eq!(resource.value, 0);
/// }
/// # schedule.add_system_to_stage("update", read_resource_system.label("first"));
/// # schedule.add_system_to_stage("update", write_resource_system.after("first"));
/// # schedule.run_once(&mut world);
/// ```
pub trait Resource: Send + Sync + 'static {}

/// Shared borrow of a [`Resource`].
///
/// See the [`Resource`] documentation for usage.
///
/// If you need a unique mutable borrow, use [`ResMut`] instead.
///
/// # Panics
///
/// Panics when used as a [`SystemParameter`](SystemParam) if the resource does not exist.
///
/// Use `Option<Res<T>>` instead if the resource might not always exist.
pub struct Res<'w, T: Resource> {
    value: &'w T,
    added: &'w Tick,
    changed: &'w Tick,
    last_change_tick: u32,
    change_tick: u32,
}

// SAFETY: Res only reads a single World resource
unsafe impl<'w, T: Resource> ReadOnlySystemParam for Res<'w, T> {}

impl<'w, T: Resource> Debug for Res<'w, T>
where
    T: Debug,
{
    fn fmt(&self, f: &mut std::fmt::Formatter<'_>) -> std::fmt::Result {
        f.debug_tuple("Res").field(&self.value).finish()
    }
}

impl<'w, T: Resource> Res<'w, T> {
    // no it shouldn't clippy
    #[allow(clippy::should_implement_trait)]
    pub fn clone(this: &Self) -> Self {
        Self {
            value: this.value,
            added: this.added,
            changed: this.changed,
            last_change_tick: this.last_change_tick,
            change_tick: this.change_tick,
        }
    }

    /// Returns `true` if the resource was added after the system last ran.
    pub fn is_added(&self) -> bool {
        self.added
            .is_older_than(self.last_change_tick, self.change_tick)
    }

    /// Returns `true` if the resource was added or mutably dereferenced after the system last ran.
    pub fn is_changed(&self) -> bool {
        self.changed
            .is_older_than(self.last_change_tick, self.change_tick)
    }

    pub fn into_inner(self) -> &'w T {
        self.value
    }
}

impl<'w, T: Resource> Deref for Res<'w, T> {
    type Target = T;

    fn deref(&self) -> &Self::Target {
        self.value
    }
}

impl<'w, T: Resource> AsRef<T> for Res<'w, T> {
    #[inline]
    fn as_ref(&self) -> &T {
        self.deref()
    }
}

impl<'w, T: Resource> From<ResMut<'w, T>> for Res<'w, T> {
    fn from(res: ResMut<'w, T>) -> Self {
        Self {
            value: res.value,
            added: res.ticks.added,
            changed: res.ticks.changed,
            change_tick: res.ticks.change_tick,
            last_change_tick: res.ticks.last_change_tick,
        }
    }
}

impl<'w, 'a, T: Resource> IntoIterator for &'a Res<'w, T>
where
    &'a T: IntoIterator,
{
    type Item = <&'a T as IntoIterator>::Item;
    type IntoIter = <&'a T as IntoIterator>::IntoIter;

    fn into_iter(self) -> Self::IntoIter {
        self.value.into_iter()
    }
}

/// The [`SystemParamState`] of [`Res<T>`].
#[doc(hidden)]
pub struct ResState<T> {
    component_id: ComponentId,
    marker: PhantomData<T>,
}

impl<'a, T: Resource> SystemParam for Res<'a, T> {
    type State = ResState<T>;
}

// SAFETY: Res ComponentId and ArchetypeComponentId access is applied to SystemMeta. If this Res
// conflicts with any prior access, a panic will occur.
unsafe impl<T: Resource> SystemParamState for ResState<T> {
    type Item<'w, 's> = Res<'w, T>;

    fn init(world: &mut World, system_meta: &mut SystemMeta) -> Self {
        let component_id = world.initialize_resource::<T>();
        let combined_access = system_meta.component_access_set.combined_access();
        assert!(
            !combined_access.has_write(component_id),
            "error[B0002]: Res<{}> in system {} conflicts with a previous ResMut<{0}> access. Consider removing the duplicate access.",
            std::any::type_name::<T>(),
            system_meta.name,
        );
        system_meta
            .component_access_set
            .add_unfiltered_read(component_id);

        let archetype_component_id = world
            .get_resource_archetype_component_id(component_id)
            .unwrap();
        system_meta
            .archetype_component_access
            .add_read(archetype_component_id);
        Self {
            component_id,
            marker: PhantomData,
        }
    }

    #[inline]
    unsafe fn get_param<'w, 's>(
        state: &'s mut Self,
        system_meta: &SystemMeta,
        world: &'w World,
        change_tick: u32,
    ) -> Self::Item<'w, 's> {
        let (ptr, ticks) = world
            .get_resource_with_ticks(state.component_id)
            .unwrap_or_else(|| {
                panic!(
                    "Resource requested by {} does not exist: {}",
                    system_meta.name,
                    std::any::type_name::<T>()
                )
            });
        Res {
            value: ptr.deref(),
            added: ticks.added.deref(),
            changed: ticks.changed.deref(),
            last_change_tick: system_meta.last_change_tick,
            change_tick,
        }
    }
}

/// The [`SystemParamState`] of [`Option<Res<T>>`].
/// See: [`Res<T>`]
#[doc(hidden)]
pub struct OptionResState<T>(ResState<T>);

impl<'a, T: Resource> SystemParam for Option<Res<'a, T>> {
    type State = OptionResState<T>;
}

// SAFETY: Only reads a single World resource
unsafe impl<'a, T: Resource> ReadOnlySystemParam for Option<Res<'a, T>> {}

// SAFETY: this impl defers to `ResState`, which initializes
// and validates the correct world access
unsafe impl<T: Resource> SystemParamState for OptionResState<T> {
    type Item<'w, 's> = Option<Res<'w, T>>;

    fn init(world: &mut World, system_meta: &mut SystemMeta) -> Self {
        Self(ResState::init(world, system_meta))
    }

    #[inline]
    unsafe fn get_param<'w, 's>(
        state: &'s mut Self,
        system_meta: &SystemMeta,
        world: &'w World,
        change_tick: u32,
    ) -> Self::Item<'w, 's> {
        world
            .get_resource_with_ticks(state.0.component_id)
            .map(|(ptr, ticks)| Res {
                value: ptr.deref(),
                added: ticks.added.deref(),
                changed: ticks.changed.deref(),
                last_change_tick: system_meta.last_change_tick,
                change_tick,
            })
    }
}

/// The [`SystemParamState`] of [`ResMut<T>`].
#[doc(hidden)]
pub struct ResMutState<T> {
    component_id: ComponentId,
    marker: PhantomData<T>,
}

impl<'a, T: Resource> SystemParam for ResMut<'a, T> {
    type State = ResMutState<T>;
}

// SAFETY: Res ComponentId and ArchetypeComponentId access is applied to SystemMeta. If this Res
// conflicts with any prior access, a panic will occur.
unsafe impl<T: Resource> SystemParamState for ResMutState<T> {
    type Item<'w, 's> = ResMut<'w, T>;

    fn init(world: &mut World, system_meta: &mut SystemMeta) -> Self {
        let component_id = world.initialize_resource::<T>();
        let combined_access = system_meta.component_access_set.combined_access();
        if combined_access.has_write(component_id) {
            panic!(
                "error[B0002]: ResMut<{}> in system {} conflicts with a previous ResMut<{0}> access. Consider removing the duplicate access.",
                std::any::type_name::<T>(), system_meta.name);
        } else if combined_access.has_read(component_id) {
            panic!(
                "error[B0002]: ResMut<{}> in system {} conflicts with a previous Res<{0}> access. Consider removing the duplicate access.",
                std::any::type_name::<T>(), system_meta.name);
        }
        system_meta
            .component_access_set
            .add_unfiltered_write(component_id);

        let archetype_component_id = world
            .get_resource_archetype_component_id(component_id)
            .unwrap();
        system_meta
            .archetype_component_access
            .add_write(archetype_component_id);
        Self {
            component_id,
            marker: PhantomData,
        }
    }

    #[inline]
    unsafe fn get_param<'w, 's>(
        state: &'s mut Self,
        system_meta: &SystemMeta,
        world: &'w World,
        change_tick: u32,
    ) -> Self::Item<'w, 's> {
        let value = world
            .get_resource_unchecked_mut_with_id(state.component_id)
            .unwrap_or_else(|| {
                panic!(
                    "Resource requested by {} does not exist: {}",
                    system_meta.name,
                    std::any::type_name::<T>()
                )
            });
        ResMut {
            value: value.value,
            ticks: Ticks {
                added: value.ticks.added,
                changed: value.ticks.changed,
                last_change_tick: system_meta.last_change_tick,
                change_tick,
            },
        }
    }
}

/// The [`SystemParamState`] of [`Option<ResMut<T>>`].
/// See: [`ResMut<T>`]
#[doc(hidden)]
pub struct OptionResMutState<T>(ResMutState<T>);

impl<'a, T: Resource> SystemParam for Option<ResMut<'a, T>> {
    type State = OptionResMutState<T>;
}

// SAFETY: this impl defers to `ResMutState`, which initializes
// and validates the correct world access
unsafe impl<T: Resource> SystemParamState for OptionResMutState<T> {
    type Item<'w, 's> = Option<ResMut<'w, T>>;

    fn init(world: &mut World, system_meta: &mut SystemMeta) -> Self {
        Self(ResMutState::init(world, system_meta))
    }

    #[inline]
    unsafe fn get_param<'w, 's>(
        state: &'s mut Self,
        system_meta: &SystemMeta,
        world: &'w World,
        change_tick: u32,
    ) -> Self::Item<'w, 's> {
        world
            .get_resource_unchecked_mut_with_id(state.0.component_id)
            .map(|value| ResMut {
                value: value.value,
                ticks: Ticks {
                    added: value.ticks.added,
                    changed: value.ticks.changed,
                    last_change_tick: system_meta.last_change_tick,
                    change_tick,
                },
            })
    }
}

impl<'w, 's> SystemParam for Commands<'w, 's> {
    type State = CommandQueue;
}

// SAFETY: Commands only accesses internal state
unsafe impl<'w, 's> ReadOnlySystemParam for Commands<'w, 's> {}

// SAFETY: only local state is accessed
unsafe impl SystemParamState for CommandQueue {
    type Item<'w, 's> = Commands<'w, 's>;

    fn init(_world: &mut World, _system_meta: &mut SystemMeta) -> Self {
        Default::default()
    }

    fn apply(&mut self, _system_meta: &SystemMeta, world: &mut World) {
        #[cfg(feature = "trace")]
        let _system_span =
            bevy_utils::tracing::info_span!("system_commands", name = _system_meta.name())
                .entered();
        self.apply(world);
    }

    #[inline]
    unsafe fn get_param<'w, 's>(
        state: &'s mut Self,
        _system_meta: &SystemMeta,
        world: &'w World,
        _change_tick: u32,
    ) -> Self::Item<'w, 's> {
        Commands::new(state, world)
    }
}

/// SAFETY: only reads world
unsafe impl<'w> ReadOnlySystemParam for &'w World {}

/// The [`SystemParamState`] of [`&World`](crate::world::World).
#[doc(hidden)]
pub struct WorldState;

impl<'w> SystemParam for &'w World {
    type State = WorldState;
}

// SAFETY: `read_all` access is set and conflicts result in a panic
unsafe impl SystemParamState for WorldState {
    type Item<'w, 's> = &'w World;

    fn init(_world: &mut World, system_meta: &mut SystemMeta) -> Self {
        let mut access = Access::default();
        access.read_all();
        if !system_meta
            .archetype_component_access
            .is_compatible(&access)
        {
            panic!("&World conflicts with a previous mutable system parameter. Allowing this would break Rust's mutability rules");
        }
        system_meta.archetype_component_access.extend(&access);

        let mut filtered_access = FilteredAccess::default();

        filtered_access.read_all();
        if !system_meta
            .component_access_set
            .get_conflicts_single(&filtered_access)
            .is_empty()
        {
            panic!("&World conflicts with a previous mutable system parameter. Allowing this would break Rust's mutability rules");
        }
        system_meta.component_access_set.add(filtered_access);

        WorldState
    }

    unsafe fn get_param<'w, 's>(
        _state: &'s mut Self,
        _system_meta: &SystemMeta,
        world: &'w World,
        _change_tick: u32,
    ) -> Self::Item<'w, 's> {
        world
    }
}

/// A system local [`SystemParam`].
///
/// A local may only be accessed by the system itself and is therefore not visible to other systems.
/// If two or more systems specify the same local type each will have their own unique local.
///
/// # Examples
///
/// ```
/// # use bevy_ecs::prelude::*;
/// # let world = &mut World::default();
/// fn write_to_local(mut local: Local<usize>) {
///     *local = 42;
/// }
/// fn read_from_local(local: Local<usize>) -> usize {
///     *local
/// }
/// let mut write_system = IntoSystem::into_system(write_to_local);
/// let mut read_system = IntoSystem::into_system(read_from_local);
/// write_system.initialize(world);
/// read_system.initialize(world);
///
/// assert_eq!(read_system.run((), world), 0);
/// write_system.run((), world);
/// // Note how the read local is still 0 due to the locals not being shared.
/// assert_eq!(read_system.run((), world), 0);
/// ```
///
/// N.B. A [`Local`]s value cannot be read or written to outside of the containing system.
/// To add configuration to a system, convert a capturing closure into the system instead:
///
/// ```
/// # use bevy_ecs::prelude::*;
/// # use bevy_ecs::system::assert_is_system;
/// struct Config(u32);
/// #[derive(Resource)]
/// struct Myu32Wrapper(u32);
/// fn reset_to_system(value: Config) -> impl FnMut(ResMut<Myu32Wrapper>) {
///     move |mut val| val.0 = value.0
/// }
///
/// // .add_system(reset_to_system(my_config))
/// # assert_is_system(reset_to_system(Config(10)));
/// ```
pub struct Local<'a, T: FromWorld + Send + 'static>(pub(crate) &'a mut T);

// SAFETY: Local only accesses internal state
unsafe impl<'a, T: FromWorld + Send + 'static> ReadOnlySystemParam for Local<'a, T> {}

impl<'a, T: FromWorld + Send + Sync + 'static> Debug for Local<'a, T>
where
    T: Debug,
{
    fn fmt(&self, f: &mut std::fmt::Formatter<'_>) -> std::fmt::Result {
        f.debug_tuple("Local").field(&self.0).finish()
    }
}

impl<'a, T: FromWorld + Send + Sync + 'static> Deref for Local<'a, T> {
    type Target = T;

    #[inline]
    fn deref(&self) -> &Self::Target {
        self.0
    }
}

impl<'a, T: FromWorld + Send + Sync + 'static> DerefMut for Local<'a, T> {
    #[inline]
    fn deref_mut(&mut self) -> &mut Self::Target {
        self.0
    }
}

impl<'w, 'a, T: FromWorld + Send + 'static> IntoIterator for &'a Local<'w, T>
where
    &'a T: IntoIterator,
{
    type Item = <&'a T as IntoIterator>::Item;
    type IntoIter = <&'a T as IntoIterator>::IntoIter;

    fn into_iter(self) -> Self::IntoIter {
        self.0.into_iter()
    }
}

impl<'w, 'a, T: FromWorld + Send + 'static> IntoIterator for &'a mut Local<'w, T>
where
    &'a mut T: IntoIterator,
{
    type Item = <&'a mut T as IntoIterator>::Item;
    type IntoIter = <&'a mut T as IntoIterator>::IntoIter;

    fn into_iter(self) -> Self::IntoIter {
        self.0.into_iter()
    }
}

/// The [`SystemParamState`] of [`Local<T>`].
#[doc(hidden)]
pub struct LocalState<T: Send + 'static>(pub(crate) SyncCell<T>);

impl<'a, T: FromWorld + Send + 'static> SystemParam for Local<'a, T> {
    type State = LocalState<T>;
}

// SAFETY: only local state is accessed
unsafe impl<T: FromWorld + Send + 'static> SystemParamState for LocalState<T> {
    type Item<'w, 's> = Local<'s, T>;

    fn init(world: &mut World, _system_meta: &mut SystemMeta) -> Self {
        Self(SyncCell::new(T::from_world(world)))
    }

    #[inline]
    unsafe fn get_param<'w, 's>(
        state: &'s mut Self,
        _system_meta: &SystemMeta,
        _world: &'w World,
        _change_tick: u32,
    ) -> Self::Item<'w, 's> {
        Local(state.0.get())
    }
}

/// A [`SystemParam`] that grants access to the entities that had their `T` [`Component`] removed.
///
/// Note that this does not allow you to see which data existed before removal.
/// If you need this, you will need to track the component data value on your own,
/// using a regularly scheduled system that requests `Query<(Entity, &T), Changed<T>>`
/// and stores the data somewhere safe to later cross-reference.
///
/// If you are using `bevy_ecs` as a standalone crate,
/// note that the `RemovedComponents` list will not be automatically cleared for you,
/// and will need to be manually flushed using [`World::clear_trackers`]
///
/// For users of `bevy` and `bevy_app`, this is automatically done in `bevy_app::App::update`.
/// For the main world, [`World::clear_trackers`] is run after the main schedule is run and after
/// `SubApp`'s have run.
///
/// # Examples
///
/// Basic usage:
///
/// ```
/// # use bevy_ecs::component::Component;
/// # use bevy_ecs::system::IntoSystem;
/// # use bevy_ecs::system::RemovedComponents;
/// #
/// # #[derive(Component)]
/// # struct MyComponent;
///
/// fn react_on_removal(removed: RemovedComponents<MyComponent>) {
///     removed.iter().for_each(|removed_entity| println!("{:?}", removed_entity));
/// }
///
/// # bevy_ecs::system::assert_is_system(react_on_removal);
/// ```
pub struct RemovedComponents<'a, T: Component> {
    world: &'a World,
    component_id: ComponentId,
    marker: PhantomData<T>,
}

impl<'a, T: Component> RemovedComponents<'a, T> {
    /// Returns an iterator over the entities that had their `T` [`Component`] removed.
    pub fn iter(&self) -> std::iter::Cloned<std::slice::Iter<'_, Entity>> {
        self.world.removed_with_id(self.component_id)
    }
}

impl<'a, T: Component> IntoIterator for &'a RemovedComponents<'a, T> {
    type Item = Entity;
    type IntoIter = std::iter::Cloned<std::slice::Iter<'a, Entity>>;

    fn into_iter(self) -> Self::IntoIter {
        self.iter()
    }
}

// SAFETY: Only reads World components
unsafe impl<'a, T: Component> ReadOnlySystemParam for RemovedComponents<'a, T> {}

/// The [`SystemParamState`] of [`RemovedComponents<T>`].
#[doc(hidden)]
pub struct RemovedComponentsState<T> {
    component_id: ComponentId,
    marker: PhantomData<T>,
}

impl<'a, T: Component> SystemParam for RemovedComponents<'a, T> {
    type State = RemovedComponentsState<T>;
}

// SAFETY: no component access. removed component entity collections can be read in parallel and are
// never mutably borrowed during system execution
unsafe impl<T: Component> SystemParamState for RemovedComponentsState<T> {
    type Item<'w, 's> = RemovedComponents<'w, T>;

    fn init(world: &mut World, _system_meta: &mut SystemMeta) -> Self {
        Self {
            component_id: world.init_component::<T>(),
            marker: PhantomData,
        }
    }

    #[inline]
    unsafe fn get_param<'w, 's>(
        state: &'s mut Self,
        _system_meta: &SystemMeta,
        world: &'w World,
        _change_tick: u32,
    ) -> Self::Item<'w, 's> {
        RemovedComponents {
            world,
            component_id: state.component_id,
            marker: PhantomData,
        }
    }
}

/// Shared borrow of a non-[`Send`] resource.
///
/// Only `Send` resources may be accessed with the [`Res`] [`SystemParam`]. In case that the
/// resource does not implement `Send`, this `SystemParam` wrapper can be used. This will instruct
/// the scheduler to instead run the system on the main thread so that it doesn't send the resource
/// over to another thread.
///
/// # Panics
///
/// Panics when used as a `SystemParameter` if the resource does not exist.
///
/// Use `Option<NonSend<T>>` instead if the resource might not always exist.
pub struct NonSend<'w, T: 'static> {
    pub(crate) value: &'w T,
    ticks: ComponentTicks,
    last_change_tick: u32,
    change_tick: u32,
}

// SAFETY: Only reads a single World non-send resource
unsafe impl<'w, T> ReadOnlySystemParam for NonSend<'w, T> {}

impl<'w, T> Debug for NonSend<'w, T>
where
    T: Debug,
{
    fn fmt(&self, f: &mut std::fmt::Formatter<'_>) -> std::fmt::Result {
        f.debug_tuple("NonSend").field(&self.value).finish()
    }
}

impl<'w, T: 'static> NonSend<'w, T> {
    /// Returns `true` if the resource was added after the system last ran.
    pub fn is_added(&self) -> bool {
        self.ticks.is_added(self.last_change_tick, self.change_tick)
    }

    /// Returns `true` if the resource was added or mutably dereferenced after the system last ran.
    pub fn is_changed(&self) -> bool {
        self.ticks
            .is_changed(self.last_change_tick, self.change_tick)
    }
}

impl<'w, T> Deref for NonSend<'w, T> {
    type Target = T;

    fn deref(&self) -> &Self::Target {
        self.value
    }
}
impl<'a, T> From<NonSendMut<'a, T>> for NonSend<'a, T> {
    fn from(nsm: NonSendMut<'a, T>) -> Self {
        Self {
            value: nsm.value,
            ticks: ComponentTicks {
                added: nsm.ticks.added.to_owned(),
                changed: nsm.ticks.changed.to_owned(),
            },
            change_tick: nsm.ticks.change_tick,
            last_change_tick: nsm.ticks.last_change_tick,
        }
    }
}

/// The [`SystemParamState`] of [`NonSend<T>`].
#[doc(hidden)]
pub struct NonSendState<T> {
    component_id: ComponentId,
    marker: PhantomData<fn() -> T>,
}

impl<'a, T: 'static> SystemParam for NonSend<'a, T> {
    type State = NonSendState<T>;
}

// SAFETY: NonSendComponentId and ArchetypeComponentId access is applied to SystemMeta. If this
// NonSend conflicts with any prior access, a panic will occur.
unsafe impl<T: 'static> SystemParamState for NonSendState<T> {
    type Item<'w, 's> = NonSend<'w, T>;

    fn init(world: &mut World, system_meta: &mut SystemMeta) -> Self {
        system_meta.set_non_send();

        let component_id = world.initialize_non_send_resource::<T>();
        let combined_access = system_meta.component_access_set.combined_access();
        assert!(
            !combined_access.has_write(component_id),
            "error[B0002]: NonSend<{}> in system {} conflicts with a previous mutable resource access ({0}). Consider removing the duplicate access.",
            std::any::type_name::<T>(),
            system_meta.name,
        );
        system_meta
            .component_access_set
            .add_unfiltered_read(component_id);

        let archetype_component_id = world
            .get_non_send_archetype_component_id(component_id)
            .unwrap();
        system_meta
            .archetype_component_access
            .add_read(archetype_component_id);
        Self {
            component_id,
            marker: PhantomData,
        }
    }

    #[inline]
    unsafe fn get_param<'w, 's>(
        state: &'s mut Self,
        system_meta: &SystemMeta,
        world: &'w World,
        change_tick: u32,
<<<<<<< HEAD
    ) -> Self::Item {
=======
    ) -> Self::Item<'w, 's> {
        world.validate_non_send_access::<T>();
>>>>>>> 79b9231b
        let (ptr, ticks) = world
            .get_non_send_with_ticks(state.component_id)
            .unwrap_or_else(|| {
                panic!(
                    "Non-send resource requested by {} does not exist: {}",
                    system_meta.name,
                    std::any::type_name::<T>()
                )
            });

        NonSend {
            value: ptr.deref(),
            ticks: ticks.read(),
            last_change_tick: system_meta.last_change_tick,
            change_tick,
        }
    }
}

/// The [`SystemParamState`] of [`Option<NonSend<T>>`].
/// See: [`NonSend<T>`]
#[doc(hidden)]
pub struct OptionNonSendState<T>(NonSendState<T>);

impl<'w, T: 'static> SystemParam for Option<NonSend<'w, T>> {
    type State = OptionNonSendState<T>;
}

// SAFETY: Only reads a single non-send resource
unsafe impl<'w, T: 'static> ReadOnlySystemParam for Option<NonSend<'w, T>> {}

// SAFETY: this impl defers to `NonSendState`, which initializes
// and validates the correct world access
unsafe impl<T: 'static> SystemParamState for OptionNonSendState<T> {
    type Item<'w, 's> = Option<NonSend<'w, T>>;

    fn init(world: &mut World, system_meta: &mut SystemMeta) -> Self {
        Self(NonSendState::init(world, system_meta))
    }

    #[inline]
    unsafe fn get_param<'w, 's>(
        state: &'s mut Self,
        system_meta: &SystemMeta,
        world: &'w World,
        change_tick: u32,
<<<<<<< HEAD
    ) -> Self::Item {
=======
    ) -> Self::Item<'w, 's> {
        world.validate_non_send_access::<T>();
>>>>>>> 79b9231b
        world
            .get_non_send_with_ticks(state.0.component_id)
            .map(|(ptr, ticks)| NonSend {
                value: ptr.deref(),
                ticks: ticks.read(),
                last_change_tick: system_meta.last_change_tick,
                change_tick,
            })
    }
}

/// The [`SystemParamState`] of [`NonSendMut<T>`].
#[doc(hidden)]
pub struct NonSendMutState<T> {
    component_id: ComponentId,
    marker: PhantomData<fn() -> T>,
}

impl<'a, T: 'static> SystemParam for NonSendMut<'a, T> {
    type State = NonSendMutState<T>;
}

// SAFETY: NonSendMut ComponentId and ArchetypeComponentId access is applied to SystemMeta. If this
// NonSendMut conflicts with any prior access, a panic will occur.
unsafe impl<T: 'static> SystemParamState for NonSendMutState<T> {
    type Item<'w, 's> = NonSendMut<'w, T>;

    fn init(world: &mut World, system_meta: &mut SystemMeta) -> Self {
        system_meta.set_non_send();

        let component_id = world.initialize_non_send_resource::<T>();
        let combined_access = system_meta.component_access_set.combined_access();
        if combined_access.has_write(component_id) {
            panic!(
                "error[B0002]: NonSendMut<{}> in system {} conflicts with a previous mutable resource access ({0}). Consider removing the duplicate access.",
                std::any::type_name::<T>(), system_meta.name);
        } else if combined_access.has_read(component_id) {
            panic!(
                "error[B0002]: NonSendMut<{}> in system {} conflicts with a previous immutable resource access ({0}). Consider removing the duplicate access.",
                std::any::type_name::<T>(), system_meta.name);
        }
        system_meta
            .component_access_set
            .add_unfiltered_write(component_id);

        let archetype_component_id = world
            .get_non_send_archetype_component_id(component_id)
            .unwrap();
        system_meta
            .archetype_component_access
            .add_write(archetype_component_id);
        Self {
            component_id,
            marker: PhantomData,
        }
    }

    #[inline]
    unsafe fn get_param<'w, 's>(
        state: &'s mut Self,
        system_meta: &SystemMeta,
        world: &'w World,
        change_tick: u32,
<<<<<<< HEAD
    ) -> Self::Item {
=======
    ) -> Self::Item<'w, 's> {
        world.validate_non_send_access::<T>();
>>>>>>> 79b9231b
        let (ptr, ticks) = world
            .get_non_send_with_ticks(state.component_id)
            .unwrap_or_else(|| {
                panic!(
                    "Non-send resource requested by {} does not exist: {}",
                    system_meta.name,
                    std::any::type_name::<T>()
                )
            });
        NonSendMut {
            value: ptr.assert_unique().deref_mut(),
            ticks: Ticks::from_tick_cells(ticks, system_meta.last_change_tick, change_tick),
        }
    }
}

/// The [`SystemParamState`] of [`Option<NonSendMut<T>>`].
/// See: [`NonSendMut<T>`]
#[doc(hidden)]
pub struct OptionNonSendMutState<T>(NonSendMutState<T>);

impl<'a, T: 'static> SystemParam for Option<NonSendMut<'a, T>> {
    type State = OptionNonSendMutState<T>;
}

// SAFETY: this impl defers to `NonSendMutState`, which initializes
// and validates the correct world access
unsafe impl<T: 'static> SystemParamState for OptionNonSendMutState<T> {
    type Item<'w, 's> = Option<NonSendMut<'w, T>>;

    fn init(world: &mut World, system_meta: &mut SystemMeta) -> Self {
        Self(NonSendMutState::init(world, system_meta))
    }

    #[inline]
    unsafe fn get_param<'w, 's>(
        state: &'s mut Self,
        system_meta: &SystemMeta,
        world: &'w World,
        change_tick: u32,
<<<<<<< HEAD
    ) -> Self::Item {
=======
    ) -> Self::Item<'w, 's> {
        world.validate_non_send_access::<T>();
>>>>>>> 79b9231b
        world
            .get_non_send_with_ticks(state.0.component_id)
            .map(|(ptr, ticks)| NonSendMut {
                value: ptr.assert_unique().deref_mut(),
                ticks: Ticks::from_tick_cells(ticks, system_meta.last_change_tick, change_tick),
            })
    }
}

impl<'a> SystemParam for &'a Archetypes {
    type State = ArchetypesState;
}

// SAFETY: Only reads World archetypes
unsafe impl<'a> ReadOnlySystemParam for &'a Archetypes {}

/// The [`SystemParamState`] of [`Archetypes`].
#[doc(hidden)]
pub struct ArchetypesState;

// SAFETY: no component value access
unsafe impl SystemParamState for ArchetypesState {
    type Item<'w, 's> = &'w Archetypes;

    fn init(_world: &mut World, _system_meta: &mut SystemMeta) -> Self {
        Self
    }

    #[inline]
    unsafe fn get_param<'w, 's>(
        _state: &'s mut Self,
        _system_meta: &SystemMeta,
        world: &'w World,
        _change_tick: u32,
    ) -> Self::Item<'w, 's> {
        world.archetypes()
    }
}

impl<'a> SystemParam for &'a Components {
    type State = ComponentsState;
}

// SAFETY: Only reads World components
unsafe impl<'a> ReadOnlySystemParam for &'a Components {}

/// The [`SystemParamState`] of [`Components`].
#[doc(hidden)]
pub struct ComponentsState;

// SAFETY: no component value access
unsafe impl SystemParamState for ComponentsState {
    type Item<'w, 's> = &'w Components;

    fn init(_world: &mut World, _system_meta: &mut SystemMeta) -> Self {
        Self
    }

    #[inline]
    unsafe fn get_param<'w, 's>(
        _state: &'s mut Self,
        _system_meta: &SystemMeta,
        world: &'w World,
        _change_tick: u32,
    ) -> Self::Item<'w, 's> {
        world.components()
    }
}

impl<'a> SystemParam for &'a Entities {
    type State = EntitiesState;
}

// SAFETY: Only reads World entities
unsafe impl<'a> ReadOnlySystemParam for &'a Entities {}

/// The [`SystemParamState`] of [`Entities`].
#[doc(hidden)]
pub struct EntitiesState;

// SAFETY: no component value access
unsafe impl SystemParamState for EntitiesState {
    type Item<'w, 's> = &'w Entities;

    fn init(_world: &mut World, _system_meta: &mut SystemMeta) -> Self {
        Self
    }

    #[inline]
    unsafe fn get_param<'w, 's>(
        _state: &'s mut Self,
        _system_meta: &SystemMeta,
        world: &'w World,
        _change_tick: u32,
    ) -> Self::Item<'w, 's> {
        world.entities()
    }
}

impl<'a> SystemParam for &'a Bundles {
    type State = BundlesState;
}

// SAFETY: Only reads World bundles
unsafe impl<'a> ReadOnlySystemParam for &'a Bundles {}

/// The [`SystemParamState`] of [`Bundles`].
#[doc(hidden)]
pub struct BundlesState;

// SAFETY: no component value access
unsafe impl SystemParamState for BundlesState {
    type Item<'w, 's> = &'w Bundles;

    fn init(_world: &mut World, _system_meta: &mut SystemMeta) -> Self {
        Self
    }

    #[inline]
    unsafe fn get_param<'w, 's>(
        _state: &'s mut Self,
        _system_meta: &SystemMeta,
        world: &'w World,
        _change_tick: u32,
    ) -> Self::Item<'w, 's> {
        world.bundles()
    }
}

/// A [`SystemParam`] that reads the previous and current change ticks of the system.
///
/// A system's change ticks are updated each time it runs:
/// - `last_change_tick` copies the previous value of `change_tick`
/// - `change_tick` copies the current value of [`World::read_change_tick`]
///
/// Component change ticks that are more recent than `last_change_tick` will be detected by the system.
/// Those can be read by calling [`last_changed`](crate::change_detection::DetectChanges::last_changed)
/// on a [`Mut<T>`](crate::change_detection::Mut) or [`ResMut<T>`](crate::change_detection::ResMut).
#[derive(Debug)]
pub struct SystemChangeTick {
    last_change_tick: u32,
    change_tick: u32,
}

impl SystemChangeTick {
    /// Returns the current [`World`] change tick seen by the system.
    #[inline]
    pub fn change_tick(&self) -> u32 {
        self.change_tick
    }

    /// Returns the [`World`] change tick seen by the system the previous time it ran.
    #[inline]
    pub fn last_change_tick(&self) -> u32 {
        self.last_change_tick
    }
}

// SAFETY: Only reads internal system state
unsafe impl ReadOnlySystemParam for SystemChangeTick {}

impl SystemParam for SystemChangeTick {
    type State = SystemChangeTickState;
}

/// The [`SystemParamState`] of [`SystemChangeTick`].
#[doc(hidden)]
pub struct SystemChangeTickState {}

// SAFETY: `SystemParamTickState` doesn't require any world access
unsafe impl SystemParamState for SystemChangeTickState {
    type Item<'w, 's> = SystemChangeTick;

    fn init(_world: &mut World, _system_meta: &mut SystemMeta) -> Self {
        Self {}
    }

    unsafe fn get_param<'w, 's>(
        _state: &'s mut Self,
        system_meta: &SystemMeta,
        _world: &'w World,
        change_tick: u32,
    ) -> Self::Item<'w, 's> {
        SystemChangeTick {
            last_change_tick: system_meta.last_change_tick,
            change_tick,
        }
    }
}

/// Name of the system that corresponds to this [`crate::system::SystemState`].
///
/// This is not a reliable identifier, it is more so useful for debugging
/// purposes of finding where a system parameter is being used incorrectly.
pub struct SystemName<'s> {
    name: &'s str,
}

impl<'s> SystemName<'s> {
    pub fn name(&self) -> &str {
        self.name
    }
}

impl<'s> Deref for SystemName<'s> {
    type Target = str;
    fn deref(&self) -> &Self::Target {
        self.name()
    }
}

impl<'s> AsRef<str> for SystemName<'s> {
    fn as_ref(&self) -> &str {
        self.name()
    }
}

impl<'s> From<SystemName<'s>> for &'s str {
    fn from(name: SystemName<'s>) -> &'s str {
        name.name
    }
}

impl<'s> std::fmt::Debug for SystemName<'s> {
    #[inline(always)]
    fn fmt(&self, f: &mut std::fmt::Formatter) -> std::fmt::Result {
        f.debug_tuple("SystemName").field(&self.name()).finish()
    }
}

impl<'s> std::fmt::Display for SystemName<'s> {
    #[inline(always)]
    fn fmt(&self, f: &mut std::fmt::Formatter) -> std::fmt::Result {
        std::fmt::Display::fmt(&self.name(), f)
    }
}

impl<'s> SystemParam for SystemName<'s> {
    type State = SystemNameState;
}

// SAFETY: Only reads internal system state
unsafe impl<'s> ReadOnlySystemParam for SystemName<'s> {}

/// The [`SystemParamState`] of [`SystemName`].
#[doc(hidden)]
pub struct SystemNameState {
    name: Cow<'static, str>,
}

// SAFETY: no component value access
unsafe impl SystemParamState for SystemNameState {
    type Item<'w, 's> = SystemName<'s>;

    fn init(_world: &mut World, system_meta: &mut SystemMeta) -> Self {
        Self {
            name: system_meta.name.clone(),
        }
    }

    #[inline]
    unsafe fn get_param<'w, 's>(
        state: &'s mut Self,
        _system_meta: &SystemMeta,
        _world: &'w World,
        _change_tick: u32,
    ) -> Self::Item<'w, 's> {
        SystemName {
            name: state.name.as_ref(),
        }
    }
}

macro_rules! impl_system_param_tuple {
    ($($param: ident),*) => {
        impl<$($param: SystemParam),*> SystemParam for ($($param,)*) {
            type State = ($($param::State,)*);
        }

        // SAFETY: tuple consists only of ReadOnlySystemParams
        unsafe impl<$($param: ReadOnlySystemParam),*> ReadOnlySystemParam for ($($param,)*) {}


        // SAFETY: implementors of each `SystemParamState` in the tuple have validated their impls
        #[allow(clippy::undocumented_unsafe_blocks)] // false positive by clippy
        #[allow(non_snake_case)]
        unsafe impl<$($param: SystemParamState),*> SystemParamState for ($($param,)*) {
            type Item<'w, 's> = ($($param::Item::<'w, 's>,)*);

            #[inline]
            fn init(_world: &mut World, _system_meta: &mut SystemMeta) -> Self {
                (($($param::init(_world, _system_meta),)*))
            }

            #[inline]
            fn new_archetype(&mut self, _archetype: &Archetype, _system_meta: &mut SystemMeta) {
                let ($($param,)*) = self;
                $($param.new_archetype(_archetype, _system_meta);)*
            }

            #[inline]
            fn apply(&mut self, _system_meta: &SystemMeta, _world: &mut World) {
                let ($($param,)*) = self;
                $($param.apply(_system_meta, _world);)*
            }

            #[inline]
            #[allow(clippy::unused_unit)]
            unsafe fn get_param<'w, 's>(
                state: &'s mut Self,
                _system_meta: &SystemMeta,
                _world: &'w World,
                _change_tick: u32,
            ) -> Self::Item<'w, 's> {

                let ($($param,)*) = state;
                ($($param::get_param($param, _system_meta, _world, _change_tick),)*)
            }
        }
    };
}

all_tuples!(impl_system_param_tuple, 0, 16, P);

pub mod lifetimeless {
    pub type SQuery<Q, F = ()> = super::Query<'static, 'static, Q, F>;
    pub type Read<T> = &'static T;
    pub type Write<T> = &'static mut T;
    pub type SRes<T> = super::Res<'static, T>;
    pub type SResMut<T> = super::ResMut<'static, T>;
    pub type SCommands = crate::system::Commands<'static, 'static>;
}

/// A helper for using system parameters in generic contexts
///
/// This type is a [`SystemParam`] adapter which always has
/// `Self::State::Item == Self` (ignoring lifetimes for brevity),
/// no matter the argument [`SystemParam`] (`P`) (other than
/// that `P` must be `'static`)
///
/// This makes it useful for having arbitrary [`SystemParam`] type arguments
/// to function systems, or for generic types using the [`derive@SystemParam`]
/// derive:
///
/// ```
/// # use bevy_ecs::prelude::*;
/// use bevy_ecs::system::{SystemParam, StaticSystemParam};
/// #[derive(SystemParam)]
/// struct GenericParam<'w,'s, T: SystemParam + 'static> {
///     field: StaticSystemParam<'w, 's, T>,
/// }
/// fn do_thing_generically<T: SystemParam + 'static>(t: StaticSystemParam<T>) {}
///
/// fn check_always_is_system<T: SystemParam + 'static>(){
///     bevy_ecs::system::assert_is_system(do_thing_generically::<T>);
/// }
/// ```
/// Note that in a real case you'd generally want
/// additional bounds on `P`, for your use of the parameter
/// to have a reason to be generic.
///
/// For example, using this would allow a type to be generic over
/// whether a resource is accessed mutably or not, with
/// impls being bounded on [`P: Deref<Target=MyType>`](Deref), and
/// [`P: DerefMut<Target=MyType>`](DerefMut) depending on whether the
/// method requires mutable access or not.
///
/// The method which doesn't use this type will not compile:
/// ```compile_fail
/// # use bevy_ecs::prelude::*;
/// # use bevy_ecs::system::{SystemParam, StaticSystemParam};
///
/// fn do_thing_generically<T: SystemParam + 'static>(t: T) {}
///
/// #[derive(SystemParam)]
/// struct GenericParam<'w, 's, T: SystemParam> {
///     field: T,
///     #[system_param(ignore)]
///     // Use the lifetimes in this type, or they will be unbound.
///     phantom: core::marker::PhantomData<&'w &'s ()>
/// }
/// # fn check_always_is_system<T: SystemParam + 'static>(){
/// #    bevy_ecs::system::assert_is_system(do_thing_generically::<T>);
/// # }
/// ```
///
pub struct StaticSystemParam<'w, 's, P: SystemParam>(SystemParamItem<'w, 's, P>);

impl<'w, 's, P: SystemParam> Deref for StaticSystemParam<'w, 's, P> {
    type Target = SystemParamItem<'w, 's, P>;

    fn deref(&self) -> &Self::Target {
        &self.0
    }
}

impl<'w, 's, P: SystemParam> DerefMut for StaticSystemParam<'w, 's, P> {
    fn deref_mut(&mut self) -> &mut Self::Target {
        &mut self.0
    }
}

impl<'w, 's, P: SystemParam> StaticSystemParam<'w, 's, P> {
    /// Get the value of the parameter
    pub fn into_inner(self) -> SystemParamItem<'w, 's, P> {
        self.0
    }
}

/// The [`SystemParamState`] of [`StaticSystemParam`].
#[doc(hidden)]
pub struct StaticSystemParamState<S, P>(S, PhantomData<fn() -> P>);

// SAFETY: This doesn't add any more reads, and the delegated fetch confirms it
unsafe impl<'w, 's, P: ReadOnlySystemParam + 'static> ReadOnlySystemParam
    for StaticSystemParam<'w, 's, P>
{
}

impl<'world, 'state, P: SystemParam + 'static> SystemParam
    for StaticSystemParam<'world, 'state, P>
{
    type State = StaticSystemParamState<P::State, P>;
}

// SAFETY: all methods are just delegated to `S`'s `SystemParamState` implementation
unsafe impl<S: SystemParamState, P: SystemParam<State = S> + 'static> SystemParamState
    for StaticSystemParamState<S, P>
{
    type Item<'world, 'state> = StaticSystemParam<'world, 'state, P>;

    fn init(world: &mut World, system_meta: &mut SystemMeta) -> Self {
        Self(S::init(world, system_meta), PhantomData)
    }

    fn new_archetype(&mut self, archetype: &Archetype, system_meta: &mut SystemMeta) {
        self.0.new_archetype(archetype, system_meta);
    }

    fn apply(&mut self, system_meta: &SystemMeta, world: &mut World) {
        self.0.apply(system_meta, world);
    }

    unsafe fn get_param<'world, 'state>(
        state: &'state mut Self,
        system_meta: &SystemMeta,
        world: &'world World,
        change_tick: u32,
    ) -> Self::Item<'world, 'state> {
        // SAFETY: We properly delegate SystemParamState
        StaticSystemParam(S::get_param(&mut state.0, system_meta, world, change_tick))
    }
}

#[cfg(test)]
mod tests {
    use super::*;
    use crate::{
        self as bevy_ecs, // Necessary for the `SystemParam` Derive when used inside `bevy_ecs`.
        query::{ReadOnlyWorldQuery, WorldQuery},
        system::Query,
    };

    // Compile test for #2838
    #[derive(SystemParam)]
    pub struct SpecialQuery<
        'w,
        's,
        Q: WorldQuery + Send + Sync + 'static,
        F: ReadOnlyWorldQuery + Send + Sync + 'static = (),
    > {
        _query: Query<'w, 's, Q, F>,
    }

    #[derive(SystemParam)]
    pub struct SpecialRes<'w, T: Resource> {
        _res: Res<'w, T>,
    }

    #[derive(SystemParam)]
    pub struct SpecialLocal<'s, T: FromWorld + Send + 'static> {
        _local: Local<'s, T>,
    }

    #[derive(SystemParam)]
    pub struct UnitParam {}
}<|MERGE_RESOLUTION|>--- conflicted
+++ resolved
@@ -1020,12 +1020,8 @@
         system_meta: &SystemMeta,
         world: &'w World,
         change_tick: u32,
-<<<<<<< HEAD
-    ) -> Self::Item {
-=======
     ) -> Self::Item<'w, 's> {
         world.validate_non_send_access::<T>();
->>>>>>> 79b9231b
         let (ptr, ticks) = world
             .get_non_send_with_ticks(state.component_id)
             .unwrap_or_else(|| {
@@ -1072,12 +1068,8 @@
         system_meta: &SystemMeta,
         world: &'w World,
         change_tick: u32,
-<<<<<<< HEAD
-    ) -> Self::Item {
-=======
     ) -> Self::Item<'w, 's> {
         world.validate_non_send_access::<T>();
->>>>>>> 79b9231b
         world
             .get_non_send_with_ticks(state.0.component_id)
             .map(|(ptr, ticks)| NonSend {
@@ -1141,12 +1133,8 @@
         system_meta: &SystemMeta,
         world: &'w World,
         change_tick: u32,
-<<<<<<< HEAD
-    ) -> Self::Item {
-=======
     ) -> Self::Item<'w, 's> {
         world.validate_non_send_access::<T>();
->>>>>>> 79b9231b
         let (ptr, ticks) = world
             .get_non_send_with_ticks(state.component_id)
             .unwrap_or_else(|| {
@@ -1187,12 +1175,8 @@
         system_meta: &SystemMeta,
         world: &'w World,
         change_tick: u32,
-<<<<<<< HEAD
-    ) -> Self::Item {
-=======
     ) -> Self::Item<'w, 's> {
         world.validate_non_send_access::<T>();
->>>>>>> 79b9231b
         world
             .get_non_send_with_ticks(state.0.component_id)
             .map(|(ptr, ticks)| NonSendMut {
