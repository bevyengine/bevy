use crate::{
<<<<<<< HEAD
    ArchetypeComponent, Commands, Fetch, FromResources, Local, Or, Query, QueryAccess, QueryFilter,
    QuerySet, QueryTuple, Res, ResMut, Resource, ResourceIndex, Resources, SystemState, TypeAccess,
    World, WorldQuery,
=======
    ArchetypeComponent, ChangedRes, Commands, Fetch, FromResources, Local, NonSend, Or, Query,
    QueryAccess, QueryFilter, QuerySet, QueryTuple, Res, ResMut, Resource, ResourceIndex,
    Resources, SystemState, TypeAccess, World, WorldQuery,
>>>>>>> b39df9a8
};
use parking_lot::Mutex;
use std::{any::TypeId, marker::PhantomData, sync::Arc};
pub trait SystemParam: Sized {
    type Fetch: for<'a> FetchSystemParam<'a>;
}

pub trait FetchSystemParam<'a> {
    type Item;
    fn init(system_state: &mut SystemState, world: &World, resources: &mut Resources);
    /// # Safety
    /// This call might access any of the input parameters in an unsafe way. Make sure the data access is safe in
    /// the context of the system scheduler
    unsafe fn get_param(
        system_state: &'a SystemState,
        world: &'a World,
        resources: &'a Resources,
    ) -> Option<Self::Item>;
}

pub struct FetchQuery<Q, F>(PhantomData<(Q, F)>);

impl<'a, Q: WorldQuery, F: QueryFilter> SystemParam for Query<'a, Q, F> {
    type Fetch = FetchQuery<Q, F>;
}

impl<'a, Q: WorldQuery, F: QueryFilter> FetchSystemParam<'a> for FetchQuery<Q, F> {
    type Item = Query<'a, Q, F>;

    #[inline]
    unsafe fn get_param(
        system_state: &'a SystemState,
        world: &'a World,
        _resources: &'a Resources,
    ) -> Option<Self::Item> {
        let query_index = *system_state.current_query_index.get();
        let archetype_component_access: &'a TypeAccess<ArchetypeComponent> =
            &system_state.query_archetype_component_accesses[query_index];
        *system_state.current_query_index.get() += 1;
        Some(Query::new(world, archetype_component_access))
    }

    fn init(system_state: &mut SystemState, _world: &World, _resources: &mut Resources) {
        system_state
            .query_archetype_component_accesses
            .push(TypeAccess::default());
        let access = QueryAccess::union(vec![Q::Fetch::access(), F::access()]);
        access.get_component_access(&mut system_state.component_access);
        system_state.query_accesses.push(vec![access]);
        system_state
            .query_type_names
            .push(std::any::type_name::<Q>());
    }
}

pub struct FetchQuerySet<T>(PhantomData<T>);

impl<T: QueryTuple> SystemParam for QuerySet<T> {
    type Fetch = FetchQuerySet<T>;
}

impl<'a, T: QueryTuple> FetchSystemParam<'a> for FetchQuerySet<T> {
    type Item = QuerySet<T>;

    #[inline]
    unsafe fn get_param(
        system_state: &'a SystemState,
        world: &'a World,
        _resources: &'a Resources,
    ) -> Option<Self::Item> {
        let query_index = *system_state.current_query_index.get();
        *system_state.current_query_index.get() += 1;
        Some(QuerySet::new(
            world,
            &system_state.query_archetype_component_accesses[query_index],
        ))
    }

    fn init(system_state: &mut SystemState, _world: &World, _resources: &mut Resources) {
        system_state
            .query_archetype_component_accesses
            .push(TypeAccess::default());
        let accesses = T::get_accesses();
        for access in &accesses {
            access.get_component_access(&mut system_state.component_access);
        }
        system_state.query_accesses.push(accesses);
        system_state
            .query_type_names
            .push(std::any::type_name::<T>());
    }
}

pub struct FetchCommands;

impl<'a> SystemParam for &'a mut Commands {
    type Fetch = FetchCommands;
}
impl<'a> FetchSystemParam<'a> for FetchCommands {
    type Item = &'a mut Commands;

    fn init(system_state: &mut SystemState, world: &World, _resources: &mut Resources) {
        // SAFE: this is called with unique access to SystemState
        unsafe {
            (&mut *system_state.commands.get()).set_entity_reserver(world.get_entity_reserver())
        }
    }

    #[inline]
    unsafe fn get_param(
        system_state: &'a SystemState,
        _world: &'a World,
        _resources: &'a Resources,
    ) -> Option<Self::Item> {
        Some(&mut *system_state.commands.get())
    }
}

pub struct FetchArcCommands;
impl SystemParam for Arc<Mutex<Commands>> {
    type Fetch = FetchArcCommands;
}

impl<'a> FetchSystemParam<'a> for FetchArcCommands {
    type Item = Arc<Mutex<Commands>>;

    fn init(system_state: &mut SystemState, world: &World, _resources: &mut Resources) {
        system_state.arc_commands.get_or_insert_with(|| {
            let mut commands = Commands::default();
            commands.set_entity_reserver(world.get_entity_reserver());
            Arc::new(Mutex::new(commands))
        });
    }

    #[inline]
    unsafe fn get_param(
        system_state: &SystemState,
        _world: &World,
        _resources: &Resources,
    ) -> Option<Self::Item> {
        Some(system_state.arc_commands.as_ref().unwrap().clone())
    }
}

pub struct FetchRes<T>(PhantomData<T>);

impl<'a, T: Resource> SystemParam for Res<'a, T> {
    type Fetch = FetchRes<T>;
}

impl<'a, T: Resource> FetchSystemParam<'a> for FetchRes<T> {
    type Item = Res<'a, T>;

    fn init(system_state: &mut SystemState, _world: &World, _resources: &mut Resources) {
        if system_state.resource_access.is_write(&TypeId::of::<T>()) {
            panic!(
                "System `{}` has a `Res<{res}>` parameter that conflicts with \
                another parameter with mutable access to the same `{res}` resource.",
                system_state.name,
                res = std::any::type_name::<T>()
            );
        }
        system_state.resource_access.add_read(TypeId::of::<T>());
    }

    #[inline]
    unsafe fn get_param(
        _system_state: &'a SystemState,
        _world: &'a World,
        resources: &'a Resources,
    ) -> Option<Self::Item> {
        let result = resources.get_unsafe_ref_with_added_and_mutated::<T>(ResourceIndex::Global);
        Some(Res::new(result.0, *result.1.as_ptr(), *result.2.as_ptr()))
    }
}

pub struct FetchResMut<T>(PhantomData<T>);

impl<'a, T: Resource> SystemParam for ResMut<'a, T> {
    type Fetch = FetchResMut<T>;
}
impl<'a, T: Resource> FetchSystemParam<'a> for FetchResMut<T> {
    type Item = ResMut<'a, T>;

    fn init(system_state: &mut SystemState, _world: &World, _resources: &mut Resources) {
        // If a system already has access to the resource in another parameter, then we fail early.
        // e.g. `fn(Res<Foo>, ResMut<Foo>)` or `fn(ResMut<Foo>, ResMut<Foo>)` must not be allowed.
        if system_state
            .resource_access
            .is_read_or_write(&TypeId::of::<T>())
        {
            panic!(
                "System `{}` has a `ResMut<{res}>` parameter that conflicts with \
                another parameter to the same `{res}` resource. `ResMut` must have unique access.",
                system_state.name,
                res = std::any::type_name::<T>()
            );
        }
        system_state.resource_access.add_write(TypeId::of::<T>());
    }

    #[inline]
    unsafe fn get_param(
        _system_state: &'a SystemState,
        _world: &'a World,
        resources: &'a Resources,
    ) -> Option<Self::Item> {
        let (value, added, mutated) =
            resources.get_unsafe_ref_with_added_and_mutated::<T>(ResourceIndex::Global);
        Some(ResMut::new(value, *added.as_ptr(), mutated))
    }
}

pub struct FetchLocal<T>(PhantomData<T>);

impl<'a, T: Resource + FromResources> SystemParam for Local<'a, T> {
    type Fetch = FetchLocal<T>;
}
impl<'a, T: Resource + FromResources> FetchSystemParam<'a> for FetchLocal<T> {
    type Item = Local<'a, T>;

    fn init(system_state: &mut SystemState, _world: &World, resources: &mut Resources) {
        if system_state
            .local_resource_access
            .is_read_or_write(&TypeId::of::<T>())
        {
            panic!(
                "System `{}` has multiple parameters requesting access to a local resource of type `{}`. \
                There may be at most one `Local` parameter per resource type.",
                system_state.name,
                std::any::type_name::<T>()
            );
        }

        // A resource could have been already initialized by another system with
        // `Commands::insert_local_resource` or `Resources::insert_local`
        if resources.get_local::<T>(system_state.id).is_none() {
            let value = T::from_resources(resources);
            resources.insert_local(system_state.id, value);
        }

        system_state
            .local_resource_access
            .add_write(TypeId::of::<T>());
    }

    #[inline]
    unsafe fn get_param(
        system_state: &'a SystemState,
        _world: &'a World,
        resources: &'a Resources,
    ) -> Option<Self::Item> {
        Some(Local::new(resources, system_state.id))
    }
}

pub struct FetchNonSend<T>(PhantomData<T>);

impl<'a, T: Resource> SystemParam for NonSend<'a, T> {
    type Fetch = FetchNonSend<T>;
}

impl<'a, T: Resource> FetchSystemParam<'a> for FetchNonSend<T> {
    type Item = NonSend<'a, T>;

    fn init(system_state: &mut SystemState, _world: &World, _resources: &mut Resources) {
        // !Send systems run only on the main thread, so only one system
        // at a time will ever access any thread-local resource.
        system_state.is_non_send = true;
    }

    #[inline]
    unsafe fn get_param(
        _system_state: &'a SystemState,
        _world: &'a World,
        resources: &'a Resources,
    ) -> Option<Self::Item> {
        Some(NonSend::new(resources))
    }
}

pub struct FetchParamTuple<T>(PhantomData<T>);
pub struct FetchOr<T>(PhantomData<T>);

macro_rules! impl_system_param_tuple {
    ($($param: ident),*) => {
        impl<$($param: SystemParam),*> SystemParam for ($($param,)*) {
            type Fetch = FetchParamTuple<($($param::Fetch,)*)>;
        }
        #[allow(unused_variables)]
        impl<'a, $($param: FetchSystemParam<'a>),*> FetchSystemParam<'a> for FetchParamTuple<($($param,)*)> {
            type Item = ($($param::Item,)*);
            fn init(system_state: &mut SystemState, world: &World, resources: &mut Resources) {
                $($param::init(system_state, world, resources);)*
            }

            #[inline]
            unsafe fn get_param(
                system_state: &'a SystemState,
                world: &'a World,
                resources: &'a Resources,
            ) -> Option<Self::Item> {
                Some(($($param::get_param(system_state, world, resources)?,)*))
            }
        }

        impl<$($param: SystemParam),*> SystemParam for Or<($(Option<$param>,)*)> {
            type Fetch = FetchOr<($($param::Fetch,)*)>;
        }

        #[allow(unused_variables)]
        #[allow(unused_mut)]
        #[allow(non_snake_case)]
        impl<'a, $($param: FetchSystemParam<'a>),*> FetchSystemParam<'a> for FetchOr<($($param,)*)> {
            type Item = Or<($(Option<$param::Item>,)*)>;
            fn init(system_state: &mut SystemState, world: &World, resources: &mut Resources) {
                $($param::init(system_state, world, resources);)*
            }

            #[inline]
            unsafe fn get_param(
                system_state: &'a SystemState,
                world: &'a World,
                resources: &'a Resources,
            ) -> Option<Self::Item> {
                let mut has_some = false;
                $(
                    let $param = $param::get_param(system_state, world, resources);
                    if $param.is_some() {
                        has_some = true;
                    }
                )*

                if has_some {
                    Some(Or(($($param,)*)))
                } else {
                    None
                }
            }
        }
    };
}

impl_system_param_tuple!();
impl_system_param_tuple!(A);
impl_system_param_tuple!(A, B);
impl_system_param_tuple!(A, B, C);
impl_system_param_tuple!(A, B, C, D);
impl_system_param_tuple!(A, B, C, D, E);
impl_system_param_tuple!(A, B, C, D, E, F);
impl_system_param_tuple!(A, B, C, D, E, F, G);
impl_system_param_tuple!(A, B, C, D, E, F, G, H);
impl_system_param_tuple!(A, B, C, D, E, F, G, H, I);
impl_system_param_tuple!(A, B, C, D, E, F, G, H, I, J);
impl_system_param_tuple!(A, B, C, D, E, F, G, H, I, J, K);
impl_system_param_tuple!(A, B, C, D, E, F, G, H, I, J, K, L);
impl_system_param_tuple!(A, B, C, D, E, F, G, H, I, J, K, L, M);
impl_system_param_tuple!(A, B, C, D, E, F, G, H, I, J, K, L, M, N);
impl_system_param_tuple!(A, B, C, D, E, F, G, H, I, J, K, L, M, N, O);
impl_system_param_tuple!(A, B, C, D, E, F, G, H, I, J, K, L, M, N, O, P);<|MERGE_RESOLUTION|>--- conflicted
+++ resolved
@@ -1,13 +1,7 @@
 use crate::{
-<<<<<<< HEAD
-    ArchetypeComponent, Commands, Fetch, FromResources, Local, Or, Query, QueryAccess, QueryFilter,
-    QuerySet, QueryTuple, Res, ResMut, Resource, ResourceIndex, Resources, SystemState, TypeAccess,
-    World, WorldQuery,
-=======
-    ArchetypeComponent, ChangedRes, Commands, Fetch, FromResources, Local, NonSend, Or, Query,
+    ArchetypeComponent, Commands, Fetch, FromResources, Local, NonSend, Or, Query,
     QueryAccess, QueryFilter, QuerySet, QueryTuple, Res, ResMut, Resource, ResourceIndex,
     Resources, SystemState, TypeAccess, World, WorldQuery,
->>>>>>> b39df9a8
 };
 use parking_lot::Mutex;
 use std::{any::TypeId, marker::PhantomData, sync::Arc};
