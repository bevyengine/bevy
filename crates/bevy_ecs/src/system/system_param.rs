--- conflicted
+++ resolved
@@ -1661,10 +1661,6 @@
         _local: Local<'s, T>,
     }
 
-    #[derive(SystemParam)]
-<<<<<<< HEAD
-    pub struct UnitParam {}
-
     #[derive(Resource)]
     pub struct R<const I: usize>;
 
@@ -1693,7 +1689,8 @@
     fn long_system(_param: LongParam) {
         crate::system::assert_is_system(long_system);
     }
-=======
+    
+    #[derive(SystemParam)]
     pub struct UnitParam;
 
     #[derive(SystemParam)]
@@ -1701,5 +1698,4 @@
         Res<'w, R>,
         Local<'s, L>,
     );
->>>>>>> 0363e0b3
 }