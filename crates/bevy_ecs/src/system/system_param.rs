pub use crate::change_detection::{NonSendMut, Res, ResMut};
use crate::{
    archetype::{Archetype, Archetypes},
    bundle::Bundles,
    change_detection::{MaybeLocation, Ticks, TicksMut},
    component::{ComponentId, ComponentTicks, Components, Tick},
    entity::Entities,
    query::{
        Access, FilteredAccess, FilteredAccessSet, QueryData, QueryFilter, QuerySingleError,
        QueryState, ReadOnlyQueryData,
    },
    resource::Resource,
    storage::ResourceData,
    system::{Query, Single, SystemMeta},
    world::{
        unsafe_world_cell::UnsafeWorldCell, DeferredWorld, FilteredResources, FilteredResourcesMut,
        FromWorld, World,
    },
};
use alloc::{
    borrow::{Cow, ToOwned},
    boxed::Box,
    vec::Vec,
};
pub use bevy_ecs_macros::SystemParam;
use bevy_ptr::UnsafeCellDeref;
use bevy_utils::synccell::SyncCell;
use core::{
    any::Any,
    fmt::{Debug, Display},
    marker::PhantomData,
    ops::{Deref, DerefMut},
    panic::Location,
};
use disqualified::ShortName;
use thiserror::Error;

use super::Populated;
use variadics_please::{all_tuples, all_tuples_enumerated};

/// A parameter that can be used in a [`System`](super::System).
///
/// # Derive
///
/// This trait can be derived with the [`derive@super::SystemParam`] macro.
/// This macro only works if each field on the derived struct implements [`SystemParam`].
/// Note: There are additional requirements on the field types.
/// See the *Generic `SystemParam`s* section for details and workarounds of the probable
/// cause if this derive causes an error to be emitted.
///
/// Derived `SystemParam` structs may have two lifetimes: `'w` for data stored in the [`World`],
/// and `'s` for data stored in the parameter's state.
///
/// The following list shows the most common [`SystemParam`]s and which lifetime they require
///
/// ```
/// # use bevy_ecs::prelude::*;
/// # #[derive(Resource)]
/// # struct SomeResource;
/// # #[derive(Event)]
/// # struct SomeEvent;
/// # #[derive(Resource)]
/// # struct SomeOtherResource;
/// # use bevy_ecs::system::SystemParam;
/// # #[derive(SystemParam)]
/// # struct ParamsExample<'w, 's> {
/// #    query:
/// Query<'w, 's, Entity>,
/// #    res:
/// Res<'w, SomeResource>,
/// #    res_mut:
/// ResMut<'w, SomeOtherResource>,
/// #    local:
/// Local<'s, u8>,
/// #    commands:
/// Commands<'w, 's>,
/// #    eventreader:
/// EventReader<'w, 's, SomeEvent>,
/// #    eventwriter:
/// EventWriter<'w, SomeEvent>
/// # }
/// ```
/// ## `PhantomData`
///
/// [`PhantomData`] is a special type of `SystemParam` that does nothing.
/// This is useful for constraining generic types or lifetimes.
///
/// # Example
///
/// ```
/// # use bevy_ecs::prelude::*;
/// # #[derive(Resource)]
/// # struct SomeResource;
/// use std::marker::PhantomData;
/// use bevy_ecs::system::SystemParam;
///
/// #[derive(SystemParam)]
/// struct MyParam<'w, Marker: 'static> {
///     foo: Res<'w, SomeResource>,
///     marker: PhantomData<Marker>,
/// }
///
/// fn my_system<T: 'static>(param: MyParam<T>) {
///     // Access the resource through `param.foo`
/// }
///
/// # bevy_ecs::system::assert_is_system(my_system::<()>);
/// ```
///
/// # Generic `SystemParam`s
///
/// When using the derive macro, you may see an error in the form of:
///
/// ```text
/// expected ... [ParamType]
/// found associated type `<[ParamType] as SystemParam>::Item<'_, '_>`
/// ```
/// where `[ParamType]` is the type of one of your fields.
/// To solve this error, you can wrap the field of type `[ParamType]` with [`StaticSystemParam`]
/// (i.e. `StaticSystemParam<[ParamType]>`).
///
/// ## Details
///
/// The derive macro requires that the [`SystemParam`] implementation of
/// each field `F`'s [`Item`](`SystemParam::Item`)'s is itself `F`
/// (ignoring lifetimes for simplicity).
/// This assumption is due to type inference reasons, so that the derived [`SystemParam`] can be
/// used as an argument to a function system.
/// If the compiler cannot validate this property for `[ParamType]`, it will error in the form shown above.
///
/// This will most commonly occur when working with `SystemParam`s generically, as the requirement
/// has not been proven to the compiler.
///
/// ## Custom Validation Messages
///
/// When using the derive macro, any [`SystemParamValidationError`]s will be propagated from the sub-parameters.
/// If you want to override the error message, add a `#[system_param(validation_message = "New message")]` attribute to the parameter.
///
/// ```
/// # use bevy_ecs::prelude::*;
/// # #[derive(Resource)]
/// # struct SomeResource;
/// # use bevy_ecs::system::SystemParam;
/// #
/// #[derive(SystemParam)]
/// struct MyParam<'w> {
///     #[system_param(validation_message = "Custom Message")]
///     foo: Res<'w, SomeResource>,
/// }
///
/// let mut world = World::new();
/// let err = world.run_system_cached(|param: MyParam| {}).unwrap_err();
/// let expected = "Parameter `MyParam::foo` failed validation: Custom Message";
/// assert!(err.to_string().ends_with(expected));
/// ```
///
/// ## Builders
///
/// If you want to use a [`SystemParamBuilder`](crate::system::SystemParamBuilder) with a derived [`SystemParam`] implementation,
/// add a `#[system_param(builder)]` attribute to the struct.
/// This will generate a builder struct whose name is the param struct suffixed with `Builder`.
/// The builder will not be `pub`, so you may want to expose a method that returns an `impl SystemParamBuilder<T>`.
///
/// ```
/// mod custom_param {
/// #     use bevy_ecs::{
/// #         prelude::*,
/// #         system::{LocalBuilder, QueryParamBuilder, SystemParam},
/// #     };
/// #
///     #[derive(SystemParam)]
///     #[system_param(builder)]
///     pub struct CustomParam<'w, 's> {
///         query: Query<'w, 's, ()>,
///         local: Local<'s, usize>,
///     }
///
///     impl<'w, 's> CustomParam<'w, 's> {
///         pub fn builder(
///             local: usize,
///             query: impl FnOnce(&mut QueryBuilder<()>),
///         ) -> impl SystemParamBuilder<Self> {
///             CustomParamBuilder {
///                 local: LocalBuilder(local),
///                 query: QueryParamBuilder::new(query),
///             }
///         }
///     }
/// }
///
/// use custom_param::CustomParam;
///
/// # use bevy_ecs::prelude::*;
/// # #[derive(Component)]
/// # struct A;
/// #
/// # let mut world = World::new();
/// #
/// let system = (CustomParam::builder(100, |builder| {
///     builder.with::<A>();
/// }),)
///     .build_state(&mut world)
///     .build_system(|param: CustomParam| {});
/// ```
///
/// # Safety
///
/// The implementor must ensure the following is true.
/// - [`SystemParam::init_state`] correctly registers all [`World`] accesses used
///   by [`SystemParam::get_param`] with the provided [`system_meta`](SystemMeta).
/// - None of the world accesses may conflict with any prior accesses registered
///   on `system_meta`.
pub unsafe trait SystemParam: Sized {
    /// Used to store data which persists across invocations of a system.
    type State: Send + Sync + 'static;

    /// The item type returned when constructing this system param.
    /// The value of this associated type should be `Self`, instantiated with new lifetimes.
    ///
    /// You could think of [`SystemParam::Item<'w, 's>`] as being an *operation* that changes the lifetimes bound to `Self`.
    type Item<'world, 'state>: SystemParam<State = Self::State>;

    /// Registers any [`World`] access used by this [`SystemParam`]
    /// and creates a new instance of this param's [`State`](SystemParam::State).
    fn init_state(world: &mut World, system_meta: &mut SystemMeta) -> Self::State;

    /// For the specified [`Archetype`], registers the components accessed by this [`SystemParam`] (if applicable).a
    ///
    /// # Safety
    /// `archetype` must be from the [`World`] used to initialize `state` in [`SystemParam::init_state`].
    #[inline]
    #[expect(
        unused_variables,
        reason = "The parameters here are intentionally unused by the default implementation; however, putting underscores here will result in the underscores being copied by rust-analyzer's tab completion."
    )]
    unsafe fn new_archetype(
        state: &mut Self::State,
        archetype: &Archetype,
        system_meta: &mut SystemMeta,
    ) {
    }

    /// Applies any deferred mutations stored in this [`SystemParam`]'s state.
    /// This is used to apply [`Commands`] during [`ApplyDeferred`](crate::prelude::ApplyDeferred).
    ///
    /// [`Commands`]: crate::prelude::Commands
    #[inline]
    #[expect(
        unused_variables,
        reason = "The parameters here are intentionally unused by the default implementation; however, putting underscores here will result in the underscores being copied by rust-analyzer's tab completion."
    )]
    fn apply(state: &mut Self::State, system_meta: &SystemMeta, world: &mut World) {}

    /// Queues any deferred mutations to be applied at the next [`ApplyDeferred`](crate::prelude::ApplyDeferred).
    #[inline]
    #[expect(
        unused_variables,
        reason = "The parameters here are intentionally unused by the default implementation; however, putting underscores here will result in the underscores being copied by rust-analyzer's tab completion."
    )]
    fn queue(state: &mut Self::State, system_meta: &SystemMeta, world: DeferredWorld) {}

    /// Validates that the param can be acquired by the [`get_param`](SystemParam::get_param).
    ///
    /// Built-in executors use this to prevent systems with invalid params from running,
    /// and any failures here will be bubbled up to the default error handler defined in [`bevy_ecs::error`],
    /// with a value of type [`SystemParamValidationError`].
    ///
    /// For nested [`SystemParam`]s validation will fail if any
    /// delegated validation fails.
    ///
    /// However calling and respecting [`SystemParam::validate_param`]
    /// is not a strict requirement, [`SystemParam::get_param`] should
    /// provide it's own safety mechanism to prevent undefined behavior.
    ///
    /// The [`world`](UnsafeWorldCell) can only be used to read param's data
    /// and world metadata. No data can be written.
    ///
    /// When using system parameters that require `change_tick` you can use
    /// [`UnsafeWorldCell::change_tick()`]. Even if this isn't the exact
    /// same tick used for [`SystemParam::get_param`], the world access
    /// ensures that the queried data will be the same in both calls.
    ///
    /// This method has to be called directly before [`SystemParam::get_param`] with no other (relevant)
    /// world mutations inbetween. Otherwise, while it won't lead to any undefined behavior,
    /// the validity of the param may change.
    ///
    /// [`System::validate_param`](super::system::System::validate_param),
    /// calls this method for each supplied system param.
    ///
    /// # Safety
    ///
    /// - The passed [`UnsafeWorldCell`] must have read-only access to world data
    ///   registered in [`init_state`](SystemParam::init_state).
    /// - `world` must be the same [`World`] that was used to initialize [`state`](SystemParam::init_state).
    /// - All `world`'s archetypes have been processed by [`new_archetype`](SystemParam::new_archetype).
    #[expect(
        unused_variables,
        reason = "The parameters here are intentionally unused by the default implementation; however, putting underscores here will result in the underscores being copied by rust-analyzer's tab completion."
    )]
    unsafe fn validate_param(
        state: &Self::State,
        system_meta: &SystemMeta,
        world: UnsafeWorldCell,
    ) -> Result<(), SystemParamValidationError> {
        Ok(())
    }

    /// Creates a parameter to be passed into a [`SystemParamFunction`](super::SystemParamFunction).
    ///
    /// # Safety
    ///
    /// - The passed [`UnsafeWorldCell`] must have access to any world data registered
    ///   in [`init_state`](SystemParam::init_state).
    /// - `world` must be the same [`World`] that was used to initialize [`state`](SystemParam::init_state).
    /// - All `world`'s archetypes have been processed by [`new_archetype`](SystemParam::new_archetype).
    unsafe fn get_param<'world, 'state>(
        state: &'state mut Self::State,
        system_meta: &SystemMeta,
        world: UnsafeWorldCell<'world>,
        change_tick: Tick,
    ) -> Self::Item<'world, 'state>;
}

/// A [`SystemParam`] that only reads a given [`World`].
///
/// # Safety
/// This must only be implemented for [`SystemParam`] impls that exclusively read the World passed in to [`SystemParam::get_param`]
pub unsafe trait ReadOnlySystemParam: SystemParam {}

/// Shorthand way of accessing the associated type [`SystemParam::Item`] for a given [`SystemParam`].
pub type SystemParamItem<'w, 's, P> = <P as SystemParam>::Item<'w, 's>;

// SAFETY: QueryState is constrained to read-only fetches, so it only reads World.
unsafe impl<'w, 's, D: ReadOnlyQueryData + 'static, F: QueryFilter + 'static> ReadOnlySystemParam
    for Query<'w, 's, D, F>
{
}

// SAFETY: Relevant query ComponentId and ArchetypeComponentId access is applied to SystemMeta. If
// this Query conflicts with any prior access, a panic will occur.
unsafe impl<D: QueryData + 'static, F: QueryFilter + 'static> SystemParam for Query<'_, '_, D, F> {
    type State = QueryState<D, F>;
    type Item<'w, 's> = Query<'w, 's, D, F>;

    fn init_state(world: &mut World, system_meta: &mut SystemMeta) -> Self::State {
        let state = QueryState::new_with_access(world, &mut system_meta.archetype_component_access);
        init_query_param(world, system_meta, &state);
        state
    }

    unsafe fn new_archetype(
        state: &mut Self::State,
        archetype: &Archetype,
        system_meta: &mut SystemMeta,
    ) {
        state.new_archetype(archetype, &mut system_meta.archetype_component_access);
    }

    #[inline]
    unsafe fn get_param<'w, 's>(
        state: &'s mut Self::State,
        system_meta: &SystemMeta,
        world: UnsafeWorldCell<'w>,
        change_tick: Tick,
    ) -> Self::Item<'w, 's> {
        // SAFETY: We have registered all of the query's world accesses,
        // so the caller ensures that `world` has permission to access any
        // world data that the query needs.
        // The caller ensures the world matches the one used in init_state.
        unsafe { state.query_unchecked_manual_with_ticks(world, system_meta.last_run, change_tick) }
    }
}

pub(crate) fn init_query_param<D: QueryData + 'static, F: QueryFilter + 'static>(
    world: &mut World,
    system_meta: &mut SystemMeta,
    state: &QueryState<D, F>,
) {
    assert_component_access_compatibility(
        &system_meta.name,
        core::any::type_name::<D>(),
        core::any::type_name::<F>(),
        &system_meta.component_access_set,
        &state.component_access,
        world,
    );
    system_meta
        .component_access_set
        .add(state.component_access.clone());
}

fn assert_component_access_compatibility(
    system_name: &str,
    query_type: &'static str,
    filter_type: &'static str,
    system_access: &FilteredAccessSet<ComponentId>,
    current: &FilteredAccess<ComponentId>,
    world: &World,
) {
    let conflicts = system_access.get_conflicts_single(current);
    if conflicts.is_empty() {
        return;
    }
    let mut accesses = conflicts.format_conflict_list(world);
    // Access list may be empty (if access to all components requested)
    if !accesses.is_empty() {
        accesses.push(' ');
    }
    panic!("error[B0001]: Query<{}, {}> in system {system_name} accesses component(s) {accesses}in a way that conflicts with a previous system parameter. Consider using `Without<T>` to create disjoint Queries or merging conflicting Queries into a `ParamSet`. See: https://bevyengine.org/learn/errors/b0001", ShortName(query_type), ShortName(filter_type));
}

// SAFETY: Relevant query ComponentId and ArchetypeComponentId access is applied to SystemMeta. If
// this Query conflicts with any prior access, a panic will occur.
unsafe impl<'a, D: QueryData + 'static, F: QueryFilter + 'static> SystemParam for Single<'a, D, F> {
    type State = QueryState<D, F>;
    type Item<'w, 's> = Single<'w, D, F>;

    fn init_state(world: &mut World, system_meta: &mut SystemMeta) -> Self::State {
        Query::init_state(world, system_meta)
    }

    unsafe fn new_archetype(
        state: &mut Self::State,
        archetype: &Archetype,
        system_meta: &mut SystemMeta,
    ) {
        // SAFETY: Delegate to existing `SystemParam` implementations.
        unsafe { Query::new_archetype(state, archetype, system_meta) };
    }

    #[inline]
    unsafe fn get_param<'w, 's>(
        state: &'s mut Self::State,
        system_meta: &SystemMeta,
        world: UnsafeWorldCell<'w>,
        change_tick: Tick,
    ) -> Self::Item<'w, 's> {
        // SAFETY: State ensures that the components it accesses are not accessible somewhere elsewhere.
        // The caller ensures the world matches the one used in init_state.
        let query = unsafe {
            state.query_unchecked_manual_with_ticks(world, system_meta.last_run, change_tick)
        };
        let single = query
            .single_inner()
            .expect("The query was expected to contain exactly one matching entity.");
        Single {
            item: single,
            _filter: PhantomData,
        }
    }

    #[inline]
    unsafe fn validate_param(
        state: &Self::State,
        system_meta: &SystemMeta,
        world: UnsafeWorldCell,
    ) -> Result<(), SystemParamValidationError> {
        // SAFETY: State ensures that the components it accesses are not mutably accessible elsewhere
        // and the query is read only.
        // The caller ensures the world matches the one used in init_state.
        let query = unsafe {
            state.query_unchecked_manual_with_ticks(
                world,
                system_meta.last_run,
                world.change_tick(),
            )
        };
        match query.single_inner() {
            Ok(_) => Ok(()),
            Err(QuerySingleError::NoEntities(_)) => Err(
                SystemParamValidationError::skipped::<Self>("No matching entities"),
            ),
            Err(QuerySingleError::MultipleEntities(_)) => Err(
                SystemParamValidationError::skipped::<Self>("Multiple matching entities"),
            ),
        }
    }
}

// SAFETY: QueryState is constrained to read-only fetches, so it only reads World.
unsafe impl<'a, D: ReadOnlyQueryData + 'static, F: QueryFilter + 'static> ReadOnlySystemParam
    for Single<'a, D, F>
{
}

// SAFETY: Relevant query ComponentId and ArchetypeComponentId access is applied to SystemMeta. If
// this Query conflicts with any prior access, a panic will occur.
unsafe impl<D: QueryData + 'static, F: QueryFilter + 'static> SystemParam
    for Populated<'_, '_, D, F>
{
    type State = QueryState<D, F>;
    type Item<'w, 's> = Populated<'w, 's, D, F>;

    fn init_state(world: &mut World, system_meta: &mut SystemMeta) -> Self::State {
        Query::init_state(world, system_meta)
    }

    unsafe fn new_archetype(
        state: &mut Self::State,
        archetype: &Archetype,
        system_meta: &mut SystemMeta,
    ) {
        // SAFETY: Delegate to existing `SystemParam` implementations.
        unsafe { Query::new_archetype(state, archetype, system_meta) };
    }

    #[inline]
    unsafe fn get_param<'w, 's>(
        state: &'s mut Self::State,
        system_meta: &SystemMeta,
        world: UnsafeWorldCell<'w>,
        change_tick: Tick,
    ) -> Self::Item<'w, 's> {
        // SAFETY: Delegate to existing `SystemParam` implementations.
        let query = unsafe { Query::get_param(state, system_meta, world, change_tick) };
        Populated(query)
    }

    #[inline]
    unsafe fn validate_param(
        state: &Self::State,
        system_meta: &SystemMeta,
        world: UnsafeWorldCell,
    ) -> Result<(), SystemParamValidationError> {
        // SAFETY:
        // - We have read-only access to the components accessed by query.
        // - The caller ensures the world matches the one used in init_state.
        let query = unsafe {
            state.query_unchecked_manual_with_ticks(
                world,
                system_meta.last_run,
                world.change_tick(),
            )
        };
        if query.is_empty() {
            Err(SystemParamValidationError::skipped::<Self>(
                "No matching entities",
            ))
        } else {
            Ok(())
        }
    }
}

// SAFETY: QueryState is constrained to read-only fetches, so it only reads World.
unsafe impl<'w, 's, D: ReadOnlyQueryData + 'static, F: QueryFilter + 'static> ReadOnlySystemParam
    for Populated<'w, 's, D, F>
{
}

/// A collection of potentially conflicting [`SystemParam`]s allowed by disjoint access.
///
/// Allows systems to safely access and interact with up to 8 mutually exclusive [`SystemParam`]s, such as
/// two queries that reference the same mutable data or an event reader and writer of the same type.
///
/// Each individual [`SystemParam`] can be accessed by using the functions `p0()`, `p1()`, ..., `p7()`,
/// according to the order they are defined in the `ParamSet`. This ensures that there's either
/// only one mutable reference to a parameter at a time or any number of immutable references.
///
/// # Examples
///
/// The following system mutably accesses the same component two times,
/// which is not allowed due to rust's mutability rules.
///
/// ```should_panic
/// # use bevy_ecs::prelude::*;
/// #
/// # #[derive(Component)]
/// # struct Health;
/// #
/// # #[derive(Component)]
/// # struct Enemy;
/// #
/// # #[derive(Component)]
/// # struct Ally;
/// #
/// // This will panic at runtime when the system gets initialized.
/// fn bad_system(
///     mut enemies: Query<&mut Health, With<Enemy>>,
///     mut allies: Query<&mut Health, With<Ally>>,
/// ) {
///     // ...
/// }
/// #
/// # let mut bad_system_system = IntoSystem::into_system(bad_system);
/// # let mut world = World::new();
/// # bad_system_system.initialize(&mut world);
/// # bad_system_system.run((), &mut world);
/// ```
///
/// Conflicting `SystemParam`s like these can be placed in a `ParamSet`,
/// which leverages the borrow checker to ensure that only one of the contained parameters are accessed at a given time.
///
/// ```
/// # use bevy_ecs::prelude::*;
/// #
/// # #[derive(Component)]
/// # struct Health;
/// #
/// # #[derive(Component)]
/// # struct Enemy;
/// #
/// # #[derive(Component)]
/// # struct Ally;
/// #
/// // Given the following system
/// fn fancy_system(
///     mut set: ParamSet<(
///         Query<&mut Health, With<Enemy>>,
///         Query<&mut Health, With<Ally>>,
///     )>
/// ) {
///     // This will access the first `SystemParam`.
///     for mut health in set.p0().iter_mut() {
///         // Do your fancy stuff here...
///     }
///
///     // The second `SystemParam`.
///     // This would fail to compile if the previous parameter was still borrowed.
///     for mut health in set.p1().iter_mut() {
///         // Do even fancier stuff here...
///     }
/// }
/// # bevy_ecs::system::assert_is_system(fancy_system);
/// ```
///
/// Of course, `ParamSet`s can be used with any kind of `SystemParam`, not just [queries](Query).
///
/// ```
/// # use bevy_ecs::prelude::*;
/// #
/// # #[derive(Event)]
/// # struct MyEvent;
/// # impl MyEvent {
/// #   pub fn new() -> Self { Self }
/// # }
/// fn event_system(
///     mut set: ParamSet<(
///         // PROBLEM: `EventReader` and `EventWriter` cannot be used together normally,
///         // because they both need access to the same event queue.
///         // SOLUTION: `ParamSet` allows these conflicting parameters to be used safely
///         // by ensuring only one is accessed at a time.
///         EventReader<MyEvent>,
///         EventWriter<MyEvent>,
///         // PROBLEM: `&World` needs read access to everything, which conflicts with
///         // any mutable access in the same system.
///         // SOLUTION: `ParamSet` ensures `&World` is only accessed when we're not
///         // using the other mutable parameters.
///         &World,
///     )>,
/// ) {
///     for event in set.p0().read() {
///         // ...
///         # let _event = event;
///     }
///     set.p1().write(MyEvent::new());
///
///     let entities = set.p2().entities();
///     // ...
///     # let _entities = entities;
/// }
/// # bevy_ecs::system::assert_is_system(event_system);
/// ```
pub struct ParamSet<'w, 's, T: SystemParam> {
    param_states: &'s mut T::State,
    world: UnsafeWorldCell<'w>,
    system_meta: SystemMeta,
    change_tick: Tick,
}

macro_rules! impl_param_set {
    ($(($index: tt, $param: ident, $system_meta: ident, $fn_name: ident)),*) => {
        // SAFETY: All parameters are constrained to ReadOnlySystemParam, so World is only read
        unsafe impl<'w, 's, $($param,)*> ReadOnlySystemParam for ParamSet<'w, 's, ($($param,)*)>
        where $($param: ReadOnlySystemParam,)*
        { }

        // SAFETY: Relevant parameter ComponentId and ArchetypeComponentId access is applied to SystemMeta. If any ParamState conflicts
        // with any prior access, a panic will occur.
        unsafe impl<'_w, '_s, $($param: SystemParam,)*> SystemParam for ParamSet<'_w, '_s, ($($param,)*)>
        {
            type State = ($($param::State,)*);
            type Item<'w, 's> = ParamSet<'w, 's, ($($param,)*)>;

            #[expect(
                clippy::allow_attributes,
                reason = "This is inside a macro meant for tuples; as such, `non_snake_case` won't always lint."
            )]
            #[allow(
                non_snake_case,
                reason = "Certain variable names are provided by the caller, not by us."
            )]
            fn init_state(world: &mut World, system_meta: &mut SystemMeta) -> Self::State {
                $(
                    // Pretend to add each param to the system alone, see if it conflicts
                    let mut $system_meta = system_meta.clone();
                    $system_meta.component_access_set.clear();
                    $system_meta.archetype_component_access.clear();
                    $param::init_state(world, &mut $system_meta);
                    // The variable is being defined with non_snake_case here
                    let $param = $param::init_state(world, &mut system_meta.clone());
                )*
                // Make the ParamSet non-send if any of its parameters are non-send.
                if false $(|| !$system_meta.is_send())* {
                    system_meta.set_non_send();
                }
                $(
                    system_meta
                        .component_access_set
                        .extend($system_meta.component_access_set);
                    system_meta
                        .archetype_component_access
                        .extend(&$system_meta.archetype_component_access);
                )*
                ($($param,)*)
            }

            unsafe fn new_archetype(state: &mut Self::State, archetype: &Archetype, system_meta: &mut SystemMeta) {
                // SAFETY: The caller ensures that `archetype` is from the World the state was initialized from in `init_state`.
                unsafe { <($($param,)*) as SystemParam>::new_archetype(state, archetype, system_meta); }
            }

            fn apply(state: &mut Self::State, system_meta: &SystemMeta, world: &mut World) {
                <($($param,)*) as SystemParam>::apply(state, system_meta, world);
            }

            fn queue(state: &mut Self::State, system_meta: &SystemMeta, mut world: DeferredWorld) {
                <($($param,)*) as SystemParam>::queue(state, system_meta, world.reborrow());
            }

            #[inline]
            unsafe fn validate_param<'w, 's>(
                state: &'s Self::State,
                system_meta: &SystemMeta,
                world: UnsafeWorldCell<'w>,
            ) -> Result<(), SystemParamValidationError> {
                <($($param,)*) as SystemParam>::validate_param(state, system_meta, world)
            }

            #[inline]
            unsafe fn get_param<'w, 's>(
                state: &'s mut Self::State,
                system_meta: &SystemMeta,
                world: UnsafeWorldCell<'w>,
                change_tick: Tick,
            ) -> Self::Item<'w, 's> {
                ParamSet {
                    param_states: state,
                    system_meta: system_meta.clone(),
                    world,
                    change_tick,
                }
            }
        }

        impl<'w, 's, $($param: SystemParam,)*> ParamSet<'w, 's, ($($param,)*)>
        {
            $(
                /// Gets exclusive access to the parameter at index
                #[doc = stringify!($index)]
                /// in this [`ParamSet`].
                /// No other parameters may be accessed while this one is active.
                pub fn $fn_name<'a>(&'a mut self) -> SystemParamItem<'a, 'a, $param> {
                    // SAFETY: systems run without conflicts with other systems.
                    // Conflicting params in ParamSet are not accessible at the same time
                    // ParamSets are guaranteed to not conflict with other SystemParams
                    unsafe {
                        $param::get_param(&mut self.param_states.$index, &self.system_meta, self.world, self.change_tick)
                    }
                }
            )*
        }
    }
}

all_tuples_enumerated!(impl_param_set, 1, 8, P, m, p);

// SAFETY: Res only reads a single World resource
unsafe impl<'a, T: Resource> ReadOnlySystemParam for Res<'a, T> {}

// SAFETY: Res ComponentId and ArchetypeComponentId access is applied to SystemMeta. If this Res
// conflicts with any prior access, a panic will occur.
unsafe impl<'a, T: Resource> SystemParam for Res<'a, T> {
    type State = ComponentId;
    type Item<'w, 's> = Res<'w, T>;

    fn init_state(world: &mut World, system_meta: &mut SystemMeta) -> Self::State {
        let component_id = world.components_registrator().register_resource::<T>();
        let archetype_component_id = world.initialize_resource_internal(component_id).id();

        let combined_access = system_meta.component_access_set.combined_access();
        assert!(
            !combined_access.has_resource_write(component_id),
            "error[B0002]: Res<{}> in system {} conflicts with a previous ResMut<{0}> access. Consider removing the duplicate access. See: https://bevyengine.org/learn/errors/b0002",
            core::any::type_name::<T>(),
            system_meta.name,
        );
        system_meta
            .component_access_set
            .add_unfiltered_resource_read(component_id);

        system_meta
            .archetype_component_access
            .add_resource_read(archetype_component_id);

        component_id
    }

    #[inline]
    unsafe fn validate_param(
        &component_id: &Self::State,
        _system_meta: &SystemMeta,
        world: UnsafeWorldCell,
    ) -> Result<(), SystemParamValidationError> {
        // SAFETY: Read-only access to resource metadata.
        if unsafe { world.storages() }
            .resources
            .get(component_id)
            .is_some_and(ResourceData::is_present)
        {
            Ok(())
        } else {
            Err(SystemParamValidationError::invalid::<Self>(
                "Resource does not exist",
            ))
        }
    }

    #[inline]
    unsafe fn get_param<'w, 's>(
        &mut component_id: &'s mut Self::State,
        system_meta: &SystemMeta,
        world: UnsafeWorldCell<'w>,
        change_tick: Tick,
    ) -> Self::Item<'w, 's> {
        let (ptr, ticks, caller) =
            world
                .get_resource_with_ticks(component_id)
                .unwrap_or_else(|| {
                    panic!(
                        "Resource requested by {} does not exist: {}",
                        system_meta.name,
                        core::any::type_name::<T>()
                    )
                });
        Res {
            value: ptr.deref(),
            ticks: Ticks {
                added: ticks.added.deref(),
                changed: ticks.changed.deref(),
                last_run: system_meta.last_run,
                this_run: change_tick,
            },
            changed_by: caller.map(|caller| caller.deref()),
        }
    }
}

// SAFETY: Res ComponentId and ArchetypeComponentId access is applied to SystemMeta. If this Res
// conflicts with any prior access, a panic will occur.
unsafe impl<'a, T: Resource> SystemParam for ResMut<'a, T> {
    type State = ComponentId;
    type Item<'w, 's> = ResMut<'w, T>;

    fn init_state(world: &mut World, system_meta: &mut SystemMeta) -> Self::State {
        let component_id = world.components_registrator().register_resource::<T>();
        let archetype_component_id = world.initialize_resource_internal(component_id).id();

        let combined_access = system_meta.component_access_set.combined_access();
        if combined_access.has_resource_write(component_id) {
            panic!(
                "error[B0002]: ResMut<{}> in system {} conflicts with a previous ResMut<{0}> access. Consider removing the duplicate access. See: https://bevyengine.org/learn/errors/b0002",
                core::any::type_name::<T>(), system_meta.name);
        } else if combined_access.has_resource_read(component_id) {
            panic!(
                "error[B0002]: ResMut<{}> in system {} conflicts with a previous Res<{0}> access. Consider removing the duplicate access. See: https://bevyengine.org/learn/errors/b0002",
                core::any::type_name::<T>(), system_meta.name);
        }
        system_meta
            .component_access_set
            .add_unfiltered_resource_write(component_id);

        system_meta
            .archetype_component_access
            .add_resource_write(archetype_component_id);

        component_id
    }

    #[inline]
    unsafe fn validate_param(
        &component_id: &Self::State,
        _system_meta: &SystemMeta,
        world: UnsafeWorldCell,
    ) -> Result<(), SystemParamValidationError> {
        // SAFETY: Read-only access to resource metadata.
        if unsafe { world.storages() }
            .resources
            .get(component_id)
            .is_some_and(ResourceData::is_present)
        {
            Ok(())
        } else {
            Err(SystemParamValidationError::invalid::<Self>(
                "Resource does not exist",
            ))
        }
    }

    #[inline]
    unsafe fn get_param<'w, 's>(
        &mut component_id: &'s mut Self::State,
        system_meta: &SystemMeta,
        world: UnsafeWorldCell<'w>,
        change_tick: Tick,
    ) -> Self::Item<'w, 's> {
        let value = world
            .get_resource_mut_by_id(component_id)
            .unwrap_or_else(|| {
                panic!(
                    "Resource requested by {} does not exist: {}",
                    system_meta.name,
                    core::any::type_name::<T>()
                )
            });
        ResMut {
            value: value.value.deref_mut::<T>(),
            ticks: TicksMut {
                added: value.ticks.added,
                changed: value.ticks.changed,
                last_run: system_meta.last_run,
                this_run: change_tick,
            },
            changed_by: value.changed_by,
        }
    }
}

/// SAFETY: only reads world
unsafe impl<'w> ReadOnlySystemParam for &'w World {}

// SAFETY: `read_all` access is set and conflicts result in a panic
unsafe impl SystemParam for &'_ World {
    type State = ();
    type Item<'w, 's> = &'w World;

    fn init_state(_world: &mut World, system_meta: &mut SystemMeta) -> Self::State {
        let mut access = Access::default();
        access.read_all();
        if !system_meta
            .archetype_component_access
            .is_compatible(&access)
        {
            panic!("&World conflicts with a previous mutable system parameter. Allowing this would break Rust's mutability rules");
        }
        system_meta.archetype_component_access.extend(&access);

        let mut filtered_access = FilteredAccess::default();

        filtered_access.read_all();
        if !system_meta
            .component_access_set
            .get_conflicts_single(&filtered_access)
            .is_empty()
        {
            panic!("&World conflicts with a previous mutable system parameter. Allowing this would break Rust's mutability rules");
        }
        system_meta.component_access_set.add(filtered_access);
    }

    #[inline]
    unsafe fn get_param<'w, 's>(
        _state: &'s mut Self::State,
        _system_meta: &SystemMeta,
        world: UnsafeWorldCell<'w>,
        _change_tick: Tick,
    ) -> Self::Item<'w, 's> {
        // SAFETY: Read-only access to the entire world was registered in `init_state`.
        unsafe { world.world() }
    }
}

/// SAFETY: `DeferredWorld` can read all components and resources but cannot be used to gain any other mutable references.
unsafe impl<'w> SystemParam for DeferredWorld<'w> {
    type State = ();
    type Item<'world, 'state> = DeferredWorld<'world>;

    fn init_state(_world: &mut World, system_meta: &mut SystemMeta) -> Self::State {
        assert!(
            !system_meta
                .component_access_set
                .combined_access()
                .has_any_read(),
            "DeferredWorld in system {} conflicts with a previous access.",
            system_meta.name,
        );
        system_meta.component_access_set.write_all();
        system_meta.archetype_component_access.write_all();
    }

    unsafe fn get_param<'world, 'state>(
        _state: &'state mut Self::State,
        _system_meta: &SystemMeta,
        world: UnsafeWorldCell<'world>,
        _change_tick: Tick,
    ) -> Self::Item<'world, 'state> {
        world.into_deferred()
    }
}

/// A system local [`SystemParam`].
///
/// A local may only be accessed by the system itself and is therefore not visible to other systems.
/// If two or more systems specify the same local type each will have their own unique local.
/// If multiple [`SystemParam`]s within the same system each specify the same local type
/// each will get their own distinct data storage.
///
/// The supplied lifetime parameter is the [`SystemParam`]s `'s` lifetime.
///
/// # Examples
///
/// ```
/// # use bevy_ecs::prelude::*;
/// # let world = &mut World::default();
/// fn write_to_local(mut local: Local<usize>) {
///     *local = 42;
/// }
/// fn read_from_local(local: Local<usize>) -> usize {
///     *local
/// }
/// let mut write_system = IntoSystem::into_system(write_to_local);
/// let mut read_system = IntoSystem::into_system(read_from_local);
/// write_system.initialize(world);
/// read_system.initialize(world);
///
/// assert_eq!(read_system.run((), world), 0);
/// write_system.run((), world);
/// // Note how the read local is still 0 due to the locals not being shared.
/// assert_eq!(read_system.run((), world), 0);
/// ```
///
/// A simple way to set a different default value for a local is by wrapping the value with an Option.
///
/// ```
/// # use bevy_ecs::prelude::*;
/// # let world = &mut World::default();
/// fn counter_from_10(mut count: Local<Option<usize>>) -> usize {
///     let count = count.get_or_insert(10);
///     *count += 1;
///     *count
/// }
/// let mut counter_system = IntoSystem::into_system(counter_from_10);
/// counter_system.initialize(world);
///
/// // Counter is initialized at 10, and increases to 11 on first run.
/// assert_eq!(counter_system.run((), world), 11);
/// // Counter is only increased by 1 on subsequent runs.
/// assert_eq!(counter_system.run((), world), 12);
/// ```
///
/// N.B. A [`Local`]s value cannot be read or written to outside of the containing system.
/// To add configuration to a system, convert a capturing closure into the system instead:
///
/// ```
/// # use bevy_ecs::prelude::*;
/// # use bevy_ecs::system::assert_is_system;
/// struct Config(u32);
/// #[derive(Resource)]
/// struct MyU32Wrapper(u32);
/// fn reset_to_system(value: Config) -> impl FnMut(ResMut<MyU32Wrapper>) {
///     move |mut val| val.0 = value.0
/// }
///
/// // .add_systems(reset_to_system(my_config))
/// # assert_is_system(reset_to_system(Config(10)));
/// ```
#[derive(Debug)]
pub struct Local<'s, T: FromWorld + Send + 'static>(pub(crate) &'s mut T);

// SAFETY: Local only accesses internal state
unsafe impl<'s, T: FromWorld + Send + 'static> ReadOnlySystemParam for Local<'s, T> {}

impl<'s, T: FromWorld + Send + 'static> Deref for Local<'s, T> {
    type Target = T;

    #[inline]
    fn deref(&self) -> &Self::Target {
        self.0
    }
}

impl<'s, T: FromWorld + Send + 'static> DerefMut for Local<'s, T> {
    #[inline]
    fn deref_mut(&mut self) -> &mut Self::Target {
        self.0
    }
}

impl<'s, 'a, T: FromWorld + Send + 'static> IntoIterator for &'a Local<'s, T>
where
    &'a T: IntoIterator,
{
    type Item = <&'a T as IntoIterator>::Item;
    type IntoIter = <&'a T as IntoIterator>::IntoIter;

    fn into_iter(self) -> Self::IntoIter {
        self.0.into_iter()
    }
}

impl<'s, 'a, T: FromWorld + Send + 'static> IntoIterator for &'a mut Local<'s, T>
where
    &'a mut T: IntoIterator,
{
    type Item = <&'a mut T as IntoIterator>::Item;
    type IntoIter = <&'a mut T as IntoIterator>::IntoIter;

    fn into_iter(self) -> Self::IntoIter {
        self.0.into_iter()
    }
}

// SAFETY: only local state is accessed
unsafe impl<'a, T: FromWorld + Send + 'static> SystemParam for Local<'a, T> {
    type State = SyncCell<T>;
    type Item<'w, 's> = Local<'s, T>;

    fn init_state(world: &mut World, _system_meta: &mut SystemMeta) -> Self::State {
        SyncCell::new(T::from_world(world))
    }

    #[inline]
    unsafe fn get_param<'w, 's>(
        state: &'s mut Self::State,
        _system_meta: &SystemMeta,
        _world: UnsafeWorldCell<'w>,
        _change_tick: Tick,
    ) -> Self::Item<'w, 's> {
        Local(state.get())
    }
}

/// Types that can be used with [`Deferred<T>`] in systems.
/// This allows storing system-local data which is used to defer [`World`] mutations.
///
/// Types that implement `SystemBuffer` should take care to perform as many
/// computations up-front as possible. Buffers cannot be applied in parallel,
/// so you should try to minimize the time spent in [`SystemBuffer::apply`].
pub trait SystemBuffer: FromWorld + Send + 'static {
    /// Applies any deferred mutations to the [`World`].
    fn apply(&mut self, system_meta: &SystemMeta, world: &mut World);
    /// Queues any deferred mutations to be applied at the next [`ApplyDeferred`](crate::prelude::ApplyDeferred).
    fn queue(&mut self, _system_meta: &SystemMeta, _world: DeferredWorld) {}
}

/// A [`SystemParam`] that stores a buffer which gets applied to the [`World`] during
/// [`ApplyDeferred`](crate::schedule::ApplyDeferred).
/// This is used internally by [`Commands`] to defer `World` mutations.
///
/// [`Commands`]: crate::system::Commands
///
/// # Examples
///
/// By using this type to defer mutations, you can avoid mutable `World` access within
/// a system, which allows it to run in parallel with more systems.
///
/// Note that deferring mutations is *not* free, and should only be used if
/// the gains in parallelization outweigh the time it takes to apply deferred mutations.
/// In general, [`Deferred`] should only be used for mutations that are infrequent,
/// or which otherwise take up a small portion of a system's run-time.
///
/// ```
/// # use bevy_ecs::prelude::*;
/// // Tracks whether or not there is a threat the player should be aware of.
/// #[derive(Resource, Default)]
/// pub struct Alarm(bool);
///
/// #[derive(Component)]
/// pub struct Settlement {
///     // ...
/// }
///
/// // A threat from inside the settlement.
/// #[derive(Component)]
/// pub struct Criminal;
///
/// // A threat from outside the settlement.
/// #[derive(Component)]
/// pub struct Monster;
///
/// # impl Criminal { pub fn is_threat(&self, _: &Settlement) -> bool { true } }
///
/// use bevy_ecs::system::{Deferred, SystemBuffer, SystemMeta};
///
/// // Uses deferred mutations to allow signaling the alarm from multiple systems in parallel.
/// #[derive(Resource, Default)]
/// struct AlarmFlag(bool);
///
/// impl AlarmFlag {
///     /// Sounds the alarm the next time buffers are applied via ApplyDeferred.
///     pub fn flag(&mut self) {
///         self.0 = true;
///     }
/// }
///
/// impl SystemBuffer for AlarmFlag {
///     // When `AlarmFlag` is used in a system, this function will get
///     // called the next time buffers are applied via ApplyDeferred.
///     fn apply(&mut self, system_meta: &SystemMeta, world: &mut World) {
///         if self.0 {
///             world.resource_mut::<Alarm>().0 = true;
///             self.0 = false;
///         }
///     }
/// }
///
/// // Sound the alarm if there are any criminals who pose a threat.
/// fn alert_criminal(
///     settlement: Single<&Settlement>,
///     criminals: Query<&Criminal>,
///     mut alarm: Deferred<AlarmFlag>
/// ) {
///     for criminal in &criminals {
///         // Only sound the alarm if the criminal is a threat.
///         // For this example, assume that this check is expensive to run.
///         // Since the majority of this system's run-time is dominated
///         // by calling `is_threat()`, we defer sounding the alarm to
///         // allow this system to run in parallel with other alarm systems.
///         if criminal.is_threat(*settlement) {
///             alarm.flag();
///         }
///     }
/// }
///
/// // Sound the alarm if there is a monster.
/// fn alert_monster(
///     monsters: Query<&Monster>,
///     mut alarm: ResMut<Alarm>
/// ) {
///     if monsters.iter().next().is_some() {
///         // Since this system does nothing except for sounding the alarm,
///         // it would be pointless to defer it, so we sound the alarm directly.
///         alarm.0 = true;
///     }
/// }
///
/// let mut world = World::new();
/// world.init_resource::<Alarm>();
/// world.spawn(Settlement {
///     // ...
/// });
///
/// let mut schedule = Schedule::default();
/// // These two systems have no conflicts and will run in parallel.
/// schedule.add_systems((alert_criminal, alert_monster));
///
/// // There are no criminals or monsters, so the alarm is not sounded.
/// schedule.run(&mut world);
/// assert_eq!(world.resource::<Alarm>().0, false);
///
/// // Spawn a monster, which will cause the alarm to be sounded.
/// let m_id = world.spawn(Monster).id();
/// schedule.run(&mut world);
/// assert_eq!(world.resource::<Alarm>().0, true);
///
/// // Remove the monster and reset the alarm.
/// world.entity_mut(m_id).despawn();
/// world.resource_mut::<Alarm>().0 = false;
///
/// // Spawn a criminal, which will cause the alarm to be sounded.
/// world.spawn(Criminal);
/// schedule.run(&mut world);
/// assert_eq!(world.resource::<Alarm>().0, true);
/// ```
pub struct Deferred<'a, T: SystemBuffer>(pub(crate) &'a mut T);

impl<'a, T: SystemBuffer> Deref for Deferred<'a, T> {
    type Target = T;
    #[inline]
    fn deref(&self) -> &Self::Target {
        self.0
    }
}

impl<'a, T: SystemBuffer> DerefMut for Deferred<'a, T> {
    #[inline]
    fn deref_mut(&mut self) -> &mut Self::Target {
        self.0
    }
}

impl<T: SystemBuffer> Deferred<'_, T> {
    /// Returns a [`Deferred<T>`] with a smaller lifetime.
    /// This is useful if you have `&mut Deferred<T>` but need `Deferred<T>`.
    pub fn reborrow(&mut self) -> Deferred<T> {
        Deferred(self.0)
    }
}

// SAFETY: Only local state is accessed.
unsafe impl<T: SystemBuffer> ReadOnlySystemParam for Deferred<'_, T> {}

// SAFETY: Only local state is accessed.
unsafe impl<T: SystemBuffer> SystemParam for Deferred<'_, T> {
    type State = SyncCell<T>;
    type Item<'w, 's> = Deferred<'s, T>;

    fn init_state(world: &mut World, system_meta: &mut SystemMeta) -> Self::State {
        system_meta.set_has_deferred();
        SyncCell::new(T::from_world(world))
    }

    fn apply(state: &mut Self::State, system_meta: &SystemMeta, world: &mut World) {
        state.get().apply(system_meta, world);
    }

    fn queue(state: &mut Self::State, system_meta: &SystemMeta, world: DeferredWorld) {
        state.get().queue(system_meta, world);
    }

    #[inline]
    unsafe fn get_param<'w, 's>(
        state: &'s mut Self::State,
        _system_meta: &SystemMeta,
        _world: UnsafeWorldCell<'w>,
        _change_tick: Tick,
    ) -> Self::Item<'w, 's> {
        Deferred(state.get())
    }
}

/// A dummy type that is [`!Send`](Send), to force systems to run on the main thread.
pub struct NonSendMarker(PhantomData<*mut ()>);

// SAFETY: No world access.
unsafe impl SystemParam for NonSendMarker {
    type State = ();
    type Item<'w, 's> = Self;

    #[inline]
    fn init_state(_world: &mut World, system_meta: &mut SystemMeta) -> Self::State {
        system_meta.set_non_send();
    }

    #[inline]
    unsafe fn get_param<'world, 'state>(
        _state: &'state mut Self::State,
        _system_meta: &SystemMeta,
        _world: UnsafeWorldCell<'world>,
        _change_tick: Tick,
    ) -> Self::Item<'world, 'state> {
        Self(PhantomData)
    }
}

// SAFETY: Does not read any world state
unsafe impl ReadOnlySystemParam for NonSendMarker {}

/// Shared borrow of a non-[`Send`] resource.
///
/// Only `Send` resources may be accessed with the [`Res`] [`SystemParam`]. In case that the
/// resource does not implement `Send`, this `SystemParam` wrapper can be used. This will instruct
/// the scheduler to instead run the system on the main thread so that it doesn't send the resource
/// over to another thread.
///
/// This [`SystemParam`] fails validation if non-send resource doesn't exist.
/// This will cause a panic, but can be configured to do nothing or warn once.
///
/// Use [`Option<NonSend<T>>`] instead if the resource might not always exist.
pub struct NonSend<'w, T: 'static> {
    pub(crate) value: &'w T,
    ticks: ComponentTicks,
    last_run: Tick,
    this_run: Tick,
    changed_by: MaybeLocation<&'w &'static Location<'static>>,
}

// SAFETY: Only reads a single World non-send resource
unsafe impl<'w, T> ReadOnlySystemParam for NonSend<'w, T> {}

impl<'w, T> Debug for NonSend<'w, T>
where
    T: Debug,
{
    fn fmt(&self, f: &mut core::fmt::Formatter<'_>) -> core::fmt::Result {
        f.debug_tuple("NonSend").field(&self.value).finish()
    }
}

impl<'w, T: 'static> NonSend<'w, T> {
    /// Returns `true` if the resource was added after the system last ran.
    pub fn is_added(&self) -> bool {
        self.ticks.is_added(self.last_run, self.this_run)
    }

    /// Returns `true` if the resource was added or mutably dereferenced after the system last ran.
    pub fn is_changed(&self) -> bool {
        self.ticks.is_changed(self.last_run, self.this_run)
    }

    /// The location that last caused this to change.
    pub fn changed_by(&self) -> MaybeLocation {
        self.changed_by.copied()
    }
}

impl<'w, T> Deref for NonSend<'w, T> {
    type Target = T;

    fn deref(&self) -> &Self::Target {
        self.value
    }
}
impl<'a, T> From<NonSendMut<'a, T>> for NonSend<'a, T> {
    fn from(nsm: NonSendMut<'a, T>) -> Self {
        Self {
            value: nsm.value,
            ticks: ComponentTicks {
                added: nsm.ticks.added.to_owned(),
                changed: nsm.ticks.changed.to_owned(),
            },
            this_run: nsm.ticks.this_run,
            last_run: nsm.ticks.last_run,
            changed_by: nsm.changed_by.map(|changed_by| &*changed_by),
        }
    }
}

// SAFETY: NonSendComponentId and ArchetypeComponentId access is applied to SystemMeta. If this
// NonSend conflicts with any prior access, a panic will occur.
unsafe impl<'a, T: 'static> SystemParam for NonSend<'a, T> {
    type State = ComponentId;
    type Item<'w, 's> = NonSend<'w, T>;

    fn init_state(world: &mut World, system_meta: &mut SystemMeta) -> Self::State {
        system_meta.set_non_send();

        let component_id = world.components_registrator().register_non_send::<T>();
        let archetype_component_id = world.initialize_non_send_internal(component_id).id();

        let combined_access = system_meta.component_access_set.combined_access();
        assert!(
            !combined_access.has_resource_write(component_id),
            "error[B0002]: NonSend<{}> in system {} conflicts with a previous mutable resource access ({0}). Consider removing the duplicate access. See: https://bevyengine.org/learn/errors/b0002",
            core::any::type_name::<T>(),
            system_meta.name,
        );
        system_meta
            .component_access_set
            .add_unfiltered_resource_read(component_id);

        system_meta
            .archetype_component_access
            .add_resource_read(archetype_component_id);

        component_id
    }

    #[inline]
    unsafe fn validate_param(
        &component_id: &Self::State,
        _system_meta: &SystemMeta,
        world: UnsafeWorldCell,
    ) -> Result<(), SystemParamValidationError> {
        // SAFETY: Read-only access to resource metadata.
        if unsafe { world.storages() }
            .non_send_resources
            .get(component_id)
            .is_some_and(ResourceData::is_present)
        {
            Ok(())
        } else {
            Err(SystemParamValidationError::invalid::<Self>(
                "Non-send resource does not exist",
            ))
        }
    }

    #[inline]
    unsafe fn get_param<'w, 's>(
        &mut component_id: &'s mut Self::State,
        system_meta: &SystemMeta,
        world: UnsafeWorldCell<'w>,
        change_tick: Tick,
    ) -> Self::Item<'w, 's> {
        let (ptr, ticks, caller) =
            world
                .get_non_send_with_ticks(component_id)
                .unwrap_or_else(|| {
                    panic!(
                        "Non-send resource requested by {} does not exist: {}",
                        system_meta.name,
                        core::any::type_name::<T>()
                    )
                });

        NonSend {
            value: ptr.deref(),
            ticks: ticks.read(),
            last_run: system_meta.last_run,
            this_run: change_tick,
            changed_by: caller.map(|caller| caller.deref()),
        }
    }
}

// SAFETY: NonSendMut ComponentId and ArchetypeComponentId access is applied to SystemMeta. If this
// NonSendMut conflicts with any prior access, a panic will occur.
unsafe impl<'a, T: 'static> SystemParam for NonSendMut<'a, T> {
    type State = ComponentId;
    type Item<'w, 's> = NonSendMut<'w, T>;

    fn init_state(world: &mut World, system_meta: &mut SystemMeta) -> Self::State {
        system_meta.set_non_send();

        let component_id = world.components_registrator().register_non_send::<T>();
        let archetype_component_id = world.initialize_non_send_internal(component_id).id();

        let combined_access = system_meta.component_access_set.combined_access();
        if combined_access.has_component_write(component_id) {
            panic!(
                "error[B0002]: NonSendMut<{}> in system {} conflicts with a previous mutable resource access ({0}). Consider removing the duplicate access. See: https://bevyengine.org/learn/errors/b0002",
                core::any::type_name::<T>(), system_meta.name);
        } else if combined_access.has_component_read(component_id) {
            panic!(
                "error[B0002]: NonSendMut<{}> in system {} conflicts with a previous immutable resource access ({0}). Consider removing the duplicate access. See: https://bevyengine.org/learn/errors/b0002",
                core::any::type_name::<T>(), system_meta.name);
        }
        system_meta
            .component_access_set
            .add_unfiltered_resource_write(component_id);

        system_meta
            .archetype_component_access
            .add_resource_write(archetype_component_id);

        component_id
    }

    #[inline]
    unsafe fn validate_param(
        &component_id: &Self::State,
        _system_meta: &SystemMeta,
        world: UnsafeWorldCell,
    ) -> Result<(), SystemParamValidationError> {
        // SAFETY: Read-only access to resource metadata.
        if unsafe { world.storages() }
            .non_send_resources
            .get(component_id)
            .is_some_and(ResourceData::is_present)
        {
            Ok(())
        } else {
            Err(SystemParamValidationError::invalid::<Self>(
                "Non-send resource does not exist",
            ))
        }
    }

    #[inline]
    unsafe fn get_param<'w, 's>(
        &mut component_id: &'s mut Self::State,
        system_meta: &SystemMeta,
        world: UnsafeWorldCell<'w>,
        change_tick: Tick,
    ) -> Self::Item<'w, 's> {
        let (ptr, ticks, caller) =
            world
                .get_non_send_with_ticks(component_id)
                .unwrap_or_else(|| {
                    panic!(
                        "Non-send resource requested by {} does not exist: {}",
                        system_meta.name,
                        core::any::type_name::<T>()
                    )
                });
        NonSendMut {
            value: ptr.assert_unique().deref_mut(),
            ticks: TicksMut::from_tick_cells(ticks, system_meta.last_run, change_tick),
            changed_by: caller.map(|caller| caller.deref_mut()),
        }
    }
}

// SAFETY: Only reads World archetypes
unsafe impl<'a> ReadOnlySystemParam for &'a Archetypes {}

// SAFETY: no component value access
unsafe impl<'a> SystemParam for &'a Archetypes {
    type State = ();
    type Item<'w, 's> = &'w Archetypes;

    fn init_state(_world: &mut World, _system_meta: &mut SystemMeta) -> Self::State {}

    #[inline]
    unsafe fn get_param<'w, 's>(
        _state: &'s mut Self::State,
        _system_meta: &SystemMeta,
        world: UnsafeWorldCell<'w>,
        _change_tick: Tick,
    ) -> Self::Item<'w, 's> {
        world.archetypes()
    }
}

// SAFETY: Only reads World components
unsafe impl<'a> ReadOnlySystemParam for &'a Components {}

// SAFETY: no component value access
unsafe impl<'a> SystemParam for &'a Components {
    type State = ();
    type Item<'w, 's> = &'w Components;

    fn init_state(_world: &mut World, _system_meta: &mut SystemMeta) -> Self::State {}

    #[inline]
    unsafe fn get_param<'w, 's>(
        _state: &'s mut Self::State,
        _system_meta: &SystemMeta,
        world: UnsafeWorldCell<'w>,
        _change_tick: Tick,
    ) -> Self::Item<'w, 's> {
        world.components()
    }
}

// SAFETY: Only reads World entities
unsafe impl<'a> ReadOnlySystemParam for &'a Entities {}

// SAFETY: no component value access
unsafe impl<'a> SystemParam for &'a Entities {
    type State = ();
    type Item<'w, 's> = &'w Entities;

    fn init_state(_world: &mut World, _system_meta: &mut SystemMeta) -> Self::State {}

    #[inline]
    unsafe fn get_param<'w, 's>(
        _state: &'s mut Self::State,
        _system_meta: &SystemMeta,
        world: UnsafeWorldCell<'w>,
        _change_tick: Tick,
    ) -> Self::Item<'w, 's> {
        world.entities()
    }
}

// SAFETY: Only reads World bundles
unsafe impl<'a> ReadOnlySystemParam for &'a Bundles {}

// SAFETY: no component value access
unsafe impl<'a> SystemParam for &'a Bundles {
    type State = ();
    type Item<'w, 's> = &'w Bundles;

    fn init_state(_world: &mut World, _system_meta: &mut SystemMeta) -> Self::State {}

    #[inline]
    unsafe fn get_param<'w, 's>(
        _state: &'s mut Self::State,
        _system_meta: &SystemMeta,
        world: UnsafeWorldCell<'w>,
        _change_tick: Tick,
    ) -> Self::Item<'w, 's> {
        world.bundles()
    }
}

/// A [`SystemParam`] that reads the previous and current change ticks of the system.
///
/// A system's change ticks are updated each time it runs:
/// - `last_run` copies the previous value of `change_tick`
/// - `this_run` copies the current value of [`World::read_change_tick`]
///
/// Component change ticks that are more recent than `last_run` will be detected by the system.
/// Those can be read by calling [`last_changed`](crate::change_detection::DetectChanges::last_changed)
/// on a [`Mut<T>`](crate::change_detection::Mut) or [`ResMut<T>`](ResMut).
#[derive(Debug)]
pub struct SystemChangeTick {
    last_run: Tick,
    this_run: Tick,
}

impl SystemChangeTick {
    /// Returns the current [`World`] change tick seen by the system.
    #[inline]
    pub fn this_run(&self) -> Tick {
        self.this_run
    }

    /// Returns the [`World`] change tick seen by the system the previous time it ran.
    #[inline]
    pub fn last_run(&self) -> Tick {
        self.last_run
    }
}

// SAFETY: Only reads internal system state
unsafe impl ReadOnlySystemParam for SystemChangeTick {}

// SAFETY: `SystemChangeTick` doesn't require any world access
unsafe impl SystemParam for SystemChangeTick {
    type State = ();
    type Item<'w, 's> = SystemChangeTick;

    fn init_state(_world: &mut World, _system_meta: &mut SystemMeta) -> Self::State {}

    #[inline]
    unsafe fn get_param<'w, 's>(
        _state: &'s mut Self::State,
        system_meta: &SystemMeta,
        _world: UnsafeWorldCell<'w>,
        change_tick: Tick,
    ) -> Self::Item<'w, 's> {
        SystemChangeTick {
            last_run: system_meta.last_run,
            this_run: change_tick,
        }
    }
}

<<<<<<< HEAD
// SAFETY: Delegates to `T`, which ensures the safety requirements are met
unsafe impl<T: SystemParam> SystemParam for Option<T> {
    type State = T::State;

    type Item<'world, 'state> = Option<T::Item<'world, 'state>>;

    fn init_state(world: &mut World, system_meta: &mut SystemMeta) -> Self::State {
        T::init_state(world, system_meta)
    }

    #[inline]
    unsafe fn get_param<'world, 'state>(
        state: &'state mut Self::State,
        system_meta: &SystemMeta,
        world: UnsafeWorldCell<'world>,
        change_tick: Tick,
    ) -> Self::Item<'world, 'state> {
        T::validate_param(state, system_meta, world)
            .ok()
            .map(|()| T::get_param(state, system_meta, world, change_tick))
    }

    unsafe fn new_archetype(
        state: &mut Self::State,
        archetype: &Archetype,
        system_meta: &mut SystemMeta,
    ) {
        // SAFETY: The caller ensures that `archetype` is from the World the state was initialized from in `init_state`.
        unsafe { T::new_archetype(state, archetype, system_meta) };
    }

    fn apply(state: &mut Self::State, system_meta: &SystemMeta, world: &mut World) {
        T::apply(state, system_meta, world);
    }

    fn queue(state: &mut Self::State, system_meta: &SystemMeta, world: DeferredWorld) {
        T::queue(state, system_meta, world);
=======
/// A [`SystemParam`] that wraps another parameter and causes its system to skip instead of failing when the parameter is invalid.
///
/// # Example
///
/// ```
/// # use bevy_ecs::prelude::*;
/// # #[derive(Resource)]
/// # struct SomeResource;
/// // This system will fail if `SomeResource` is not present.
/// fn fails_on_missing_resource(res: Res<SomeResource>) {}
///
/// // This system will skip without error if `SomeResource` is not present.
/// fn skips_on_missing_resource(res: When<Res<SomeResource>>) {
///     // The inner parameter is available using `Deref`
///     let some_resource: &SomeResource = &res;
/// }
/// # bevy_ecs::system::assert_is_system(skips_on_missing_resource);
/// ```
#[derive(Debug)]
pub struct When<T>(pub T);

impl<T> When<T> {
    /// Returns the inner `T`.
    ///
    /// The inner value is `pub`, so you can also obtain it by destructuring the parameter:
    ///
    /// ```
    /// # use bevy_ecs::prelude::*;
    /// # #[derive(Resource)]
    /// # struct SomeResource;
    /// fn skips_on_missing_resource(When(res): When<Res<SomeResource>>) {
    ///     let some_resource: Res<SomeResource> = res;
    /// }
    /// # bevy_ecs::system::assert_is_system(skips_on_missing_resource);
    /// ```
    pub fn into_inner(self) -> T {
        self.0
    }
}

impl<T> Deref for When<T> {
    type Target = T;
    fn deref(&self) -> &Self::Target {
        &self.0
    }
}

impl<T> DerefMut for When<T> {
    fn deref_mut(&mut self) -> &mut Self::Target {
        &mut self.0
>>>>>>> 4051465b
    }
}

// SAFETY: Delegates to `T`, which ensures the safety requirements are met
<<<<<<< HEAD
unsafe impl<T: ReadOnlySystemParam> ReadOnlySystemParam for Option<T> {}

// SAFETY: Delegates to `T`, which ensures the safety requirements are met
unsafe impl<T: SystemParam> SystemParam for Result<T, SystemParamValidationError> {
    type State = T::State;

    type Item<'world, 'state> = Result<T::Item<'world, 'state>, SystemParamValidationError>;
=======
unsafe impl<T: SystemParam> SystemParam for When<T> {
    type State = T::State;

    type Item<'world, 'state> = When<T::Item<'world, 'state>>;
>>>>>>> 4051465b

    fn init_state(world: &mut World, system_meta: &mut SystemMeta) -> Self::State {
        T::init_state(world, system_meta)
    }

    #[inline]
<<<<<<< HEAD
=======
    unsafe fn validate_param(
        state: &Self::State,
        system_meta: &SystemMeta,
        world: UnsafeWorldCell,
    ) -> Result<(), SystemParamValidationError> {
        T::validate_param(state, system_meta, world).map_err(|mut e| {
            e.skipped = true;
            e
        })
    }

    #[inline]
>>>>>>> 4051465b
    unsafe fn get_param<'world, 'state>(
        state: &'state mut Self::State,
        system_meta: &SystemMeta,
        world: UnsafeWorldCell<'world>,
        change_tick: Tick,
    ) -> Self::Item<'world, 'state> {
<<<<<<< HEAD
        T::validate_param(state, system_meta, world)
            .map(|()| T::get_param(state, system_meta, world, change_tick))
=======
        When(T::get_param(state, system_meta, world, change_tick))
>>>>>>> 4051465b
    }

    unsafe fn new_archetype(
        state: &mut Self::State,
        archetype: &Archetype,
        system_meta: &mut SystemMeta,
    ) {
        // SAFETY: The caller ensures that `archetype` is from the World the state was initialized from in `init_state`.
        unsafe { T::new_archetype(state, archetype, system_meta) };
    }

    fn apply(state: &mut Self::State, system_meta: &SystemMeta, world: &mut World) {
        T::apply(state, system_meta, world);
    }

    fn queue(state: &mut Self::State, system_meta: &SystemMeta, world: DeferredWorld) {
        T::queue(state, system_meta, world);
    }
}

// SAFETY: Delegates to `T`, which ensures the safety requirements are met
<<<<<<< HEAD
unsafe impl<T: ReadOnlySystemParam> ReadOnlySystemParam for Result<T, SystemParamValidationError> {}
=======
unsafe impl<T: ReadOnlySystemParam> ReadOnlySystemParam for When<T> {}
>>>>>>> 4051465b

// SAFETY: When initialized with `init_state`, `get_param` returns an empty `Vec` and does no access.
// Therefore, `init_state` trivially registers all access, and no accesses can conflict.
// Note that the safety requirements for non-empty `Vec`s are handled by the `SystemParamBuilder` impl that builds them.
unsafe impl<T: SystemParam> SystemParam for Vec<T> {
    type State = Vec<T::State>;

    type Item<'world, 'state> = Vec<T::Item<'world, 'state>>;

    fn init_state(_world: &mut World, _system_meta: &mut SystemMeta) -> Self::State {
        Vec::new()
    }

    #[inline]
    unsafe fn validate_param(
        state: &Self::State,
        system_meta: &SystemMeta,
        world: UnsafeWorldCell,
    ) -> Result<(), SystemParamValidationError> {
        for state in state {
            T::validate_param(state, system_meta, world)?;
        }
        Ok(())
    }

    #[inline]
    unsafe fn get_param<'world, 'state>(
        state: &'state mut Self::State,
        system_meta: &SystemMeta,
        world: UnsafeWorldCell<'world>,
        change_tick: Tick,
    ) -> Self::Item<'world, 'state> {
        state
            .iter_mut()
            // SAFETY:
            // - We initialized the state for each parameter in the builder, so the caller ensures we have access to any world data needed by each param.
            // - The caller ensures this was the world used to initialize our state, and we used that world to initialize parameter states
            .map(|state| unsafe { T::get_param(state, system_meta, world, change_tick) })
            .collect()
    }

    unsafe fn new_archetype(
        state: &mut Self::State,
        archetype: &Archetype,
        system_meta: &mut SystemMeta,
    ) {
        for state in state {
            // SAFETY: The caller ensures that `archetype` is from the World the state was initialized from in `init_state`.
            unsafe { T::new_archetype(state, archetype, system_meta) };
        }
    }

    fn apply(state: &mut Self::State, system_meta: &SystemMeta, world: &mut World) {
        for state in state {
            T::apply(state, system_meta, world);
        }
    }

    fn queue(state: &mut Self::State, system_meta: &SystemMeta, mut world: DeferredWorld) {
        for state in state {
            T::queue(state, system_meta, world.reborrow());
        }
    }
}

// SAFETY: When initialized with `init_state`, `get_param` returns an empty `Vec` and does no access.
// Therefore, `init_state` trivially registers all access, and no accesses can conflict.
// Note that the safety requirements for non-empty `Vec`s are handled by the `SystemParamBuilder` impl that builds them.
unsafe impl<T: SystemParam> SystemParam for ParamSet<'_, '_, Vec<T>> {
    type State = Vec<T::State>;

    type Item<'world, 'state> = ParamSet<'world, 'state, Vec<T>>;

    fn init_state(_world: &mut World, _system_meta: &mut SystemMeta) -> Self::State {
        Vec::new()
    }

    #[inline]
    unsafe fn get_param<'world, 'state>(
        state: &'state mut Self::State,
        system_meta: &SystemMeta,
        world: UnsafeWorldCell<'world>,
        change_tick: Tick,
    ) -> Self::Item<'world, 'state> {
        ParamSet {
            param_states: state,
            system_meta: system_meta.clone(),
            world,
            change_tick,
        }
    }

    unsafe fn new_archetype(
        state: &mut Self::State,
        archetype: &Archetype,
        system_meta: &mut SystemMeta,
    ) {
        for state in state {
            // SAFETY: The caller ensures that `archetype` is from the World the state was initialized from in `init_state`.
            unsafe { T::new_archetype(state, archetype, system_meta) }
        }
    }

    fn apply(state: &mut Self::State, system_meta: &SystemMeta, world: &mut World) {
        for state in state {
            T::apply(state, system_meta, world);
        }
    }

    fn queue(state: &mut Self::State, system_meta: &SystemMeta, mut world: DeferredWorld) {
        for state in state {
            T::queue(state, system_meta, world.reborrow());
        }
    }
}

impl<T: SystemParam> ParamSet<'_, '_, Vec<T>> {
    /// Accesses the parameter at the given index.
    /// No other parameters may be accessed while this one is active.
    pub fn get_mut(&mut self, index: usize) -> T::Item<'_, '_> {
        // SAFETY:
        // - We initialized the state for each parameter in the builder, so the caller ensures we have access to any world data needed by any param.
        //   We have mutable access to the ParamSet, so no other params in the set are active.
        // - The caller of `get_param` ensured that this was the world used to initialize our state, and we used that world to initialize parameter states
        unsafe {
            T::get_param(
                &mut self.param_states[index],
                &self.system_meta,
                self.world,
                self.change_tick,
            )
        }
    }

    /// Calls a closure for each parameter in the set.
    pub fn for_each(&mut self, mut f: impl FnMut(T::Item<'_, '_>)) {
        self.param_states.iter_mut().for_each(|state| {
            f(
                // SAFETY:
                // - We initialized the state for each parameter in the builder, so the caller ensures we have access to any world data needed by any param.
                //   We have mutable access to the ParamSet, so no other params in the set are active.
                // - The caller of `get_param` ensured that this was the world used to initialize our state, and we used that world to initialize parameter states
                unsafe { T::get_param(state, &self.system_meta, self.world, self.change_tick) },
            );
        });
    }
}

macro_rules! impl_system_param_tuple {
    ($(#[$meta:meta])* $($param: ident),*) => {
        $(#[$meta])*
        // SAFETY: tuple consists only of ReadOnlySystemParams
        unsafe impl<$($param: ReadOnlySystemParam),*> ReadOnlySystemParam for ($($param,)*) {}

        #[expect(
            clippy::allow_attributes,
            reason = "This is in a macro, and as such, the below lints may not always apply."
        )]
        #[allow(
            non_snake_case,
            reason = "Certain variable names are provided by the caller, not by us."
        )]
        #[allow(
            unused_variables,
            reason = "Zero-length tuples won't use some of the parameters."
        )]
        $(#[$meta])*
        // SAFETY: implementers of each `SystemParam` in the tuple have validated their impls
        unsafe impl<$($param: SystemParam),*> SystemParam for ($($param,)*) {
            type State = ($($param::State,)*);
            type Item<'w, 's> = ($($param::Item::<'w, 's>,)*);

            #[inline]
            fn init_state(world: &mut World, system_meta: &mut SystemMeta) -> Self::State {
                (($($param::init_state(world, system_meta),)*))
            }

            #[inline]
            unsafe fn new_archetype(($($param,)*): &mut Self::State, archetype: &Archetype, system_meta: &mut SystemMeta) {
                #[allow(
                    unused_unsafe,
                    reason = "Zero-length tuples will not run anything in the unsafe block."
                )]
                // SAFETY: The caller ensures that `archetype` is from the World the state was initialized from in `init_state`.
                unsafe { $($param::new_archetype($param, archetype, system_meta);)* }
            }

            #[inline]
            fn apply(($($param,)*): &mut Self::State, system_meta: &SystemMeta, world: &mut World) {
                $($param::apply($param, system_meta, world);)*
            }

            #[inline]
            #[allow(
                unused_mut,
                reason = "The `world` parameter is unused for zero-length tuples; however, it must be mutable for other lengths of tuples."
            )]
            fn queue(($($param,)*): &mut Self::State, system_meta: &SystemMeta, mut world: DeferredWorld) {
                $($param::queue($param, system_meta, world.reborrow());)*
            }

            #[inline]
            unsafe fn validate_param(
                state: &Self::State,
                system_meta: &SystemMeta,
                world: UnsafeWorldCell,
            ) -> Result<(), SystemParamValidationError> {
                let ($($param,)*) = state;
                $(
                    $param::validate_param($param, system_meta, world)?;
                )*
                Ok(())
            }

            #[inline]
            unsafe fn get_param<'w, 's>(
                state: &'s mut Self::State,
                system_meta: &SystemMeta,
                world: UnsafeWorldCell<'w>,
                change_tick: Tick,
            ) -> Self::Item<'w, 's> {
                let ($($param,)*) = state;
                #[allow(
                    clippy::unused_unit,
                    reason = "Zero-length tuples won't have any params to get."
                )]
                ($($param::get_param($param, system_meta, world, change_tick),)*)
            }
        }
    };
}

all_tuples!(
    #[doc(fake_variadic)]
    impl_system_param_tuple,
    0,
    16,
    P
);

/// Contains type aliases for built-in [`SystemParam`]s with `'static` lifetimes.
/// This makes it more convenient to refer to these types in contexts where
/// explicit lifetime annotations are required.
///
/// Note that this is entirely safe and tracks lifetimes correctly.
/// This purely exists for convenience.
///
/// You can't instantiate a static `SystemParam`, you'll always end up with
/// `Res<'w, T>`, `ResMut<'w, T>` or `&'w T` bound to the lifetime of the provided
/// `&'w World`.
///
/// [`SystemParam`]: super::SystemParam
pub mod lifetimeless {
    /// A [`Query`](super::Query) with `'static` lifetimes.
    pub type SQuery<D, F = ()> = super::Query<'static, 'static, D, F>;
    /// A shorthand for writing `&'static T`.
    pub type Read<T> = &'static T;
    /// A shorthand for writing `&'static mut T`.
    pub type Write<T> = &'static mut T;
    /// A [`Res`](super::Res) with `'static` lifetimes.
    pub type SRes<T> = super::Res<'static, T>;
    /// A [`ResMut`](super::ResMut) with `'static` lifetimes.
    pub type SResMut<T> = super::ResMut<'static, T>;
    /// [`Commands`](crate::system::Commands) with `'static` lifetimes.
    pub type SCommands = crate::system::Commands<'static, 'static>;
}

/// A helper for using system parameters in generic contexts
///
/// This type is a [`SystemParam`] adapter which always has
/// `Self::Item == Self` (ignoring lifetimes for brevity),
/// no matter the argument [`SystemParam`] (`P`) (other than
/// that `P` must be `'static`)
///
/// This makes it useful for having arbitrary [`SystemParam`] type arguments
/// to function systems, or for generic types using the [`derive@SystemParam`]
/// derive:
///
/// ```
/// # use bevy_ecs::prelude::*;
/// use bevy_ecs::system::{SystemParam, StaticSystemParam};
/// #[derive(SystemParam)]
/// struct GenericParam<'w,'s, T: SystemParam + 'static> {
///     field: StaticSystemParam<'w, 's, T>,
/// }
/// fn do_thing_generically<T: SystemParam + 'static>(t: StaticSystemParam<T>) {}
///
/// fn check_always_is_system<T: SystemParam + 'static>(){
///     bevy_ecs::system::assert_is_system(do_thing_generically::<T>);
/// }
/// ```
/// Note that in a real case you'd generally want
/// additional bounds on `P`, for your use of the parameter
/// to have a reason to be generic.
///
/// For example, using this would allow a type to be generic over
/// whether a resource is accessed mutably or not, with
/// impls being bounded on [`P: Deref<Target=MyType>`](Deref), and
/// [`P: DerefMut<Target=MyType>`](DerefMut) depending on whether the
/// method requires mutable access or not.
///
/// The method which doesn't use this type will not compile:
/// ```compile_fail
/// # use bevy_ecs::prelude::*;
/// # use bevy_ecs::system::{SystemParam, StaticSystemParam};
///
/// fn do_thing_generically<T: SystemParam + 'static>(t: T) {}
///
/// #[derive(SystemParam)]
/// struct GenericParam<'w, 's, T: SystemParam> {
///     field: T,
///     // Use the lifetimes in this type, or they will be unbound.
///     phantom: std::marker::PhantomData<&'w &'s ()>
/// }
/// # fn check_always_is_system<T: SystemParam + 'static>(){
/// #    bevy_ecs::system::assert_is_system(do_thing_generically::<T>);
/// # }
/// ```
pub struct StaticSystemParam<'w, 's, P: SystemParam>(SystemParamItem<'w, 's, P>);

impl<'w, 's, P: SystemParam> Deref for StaticSystemParam<'w, 's, P> {
    type Target = SystemParamItem<'w, 's, P>;

    fn deref(&self) -> &Self::Target {
        &self.0
    }
}

impl<'w, 's, P: SystemParam> DerefMut for StaticSystemParam<'w, 's, P> {
    fn deref_mut(&mut self) -> &mut Self::Target {
        &mut self.0
    }
}

impl<'w, 's, P: SystemParam> StaticSystemParam<'w, 's, P> {
    /// Get the value of the parameter
    pub fn into_inner(self) -> SystemParamItem<'w, 's, P> {
        self.0
    }
}

// SAFETY: This doesn't add any more reads, and the delegated fetch confirms it
unsafe impl<'w, 's, P: ReadOnlySystemParam + 'static> ReadOnlySystemParam
    for StaticSystemParam<'w, 's, P>
{
}

// SAFETY: all methods are just delegated to `P`'s `SystemParam` implementation
unsafe impl<P: SystemParam + 'static> SystemParam for StaticSystemParam<'_, '_, P> {
    type State = P::State;
    type Item<'world, 'state> = StaticSystemParam<'world, 'state, P>;

    fn init_state(world: &mut World, system_meta: &mut SystemMeta) -> Self::State {
        P::init_state(world, system_meta)
    }

    unsafe fn new_archetype(
        state: &mut Self::State,
        archetype: &Archetype,
        system_meta: &mut SystemMeta,
    ) {
        // SAFETY: The caller guarantees that the provided `archetype` matches the World used to initialize `state`.
        unsafe { P::new_archetype(state, archetype, system_meta) };
    }

    fn apply(state: &mut Self::State, system_meta: &SystemMeta, world: &mut World) {
        P::apply(state, system_meta, world);
    }

    fn queue(state: &mut Self::State, system_meta: &SystemMeta, world: DeferredWorld) {
        P::queue(state, system_meta, world);
    }

    #[inline]
    unsafe fn validate_param(
        state: &Self::State,
        system_meta: &SystemMeta,
        world: UnsafeWorldCell,
    ) -> Result<(), SystemParamValidationError> {
        P::validate_param(state, system_meta, world)
    }

    #[inline]
    unsafe fn get_param<'world, 'state>(
        state: &'state mut Self::State,
        system_meta: &SystemMeta,
        world: UnsafeWorldCell<'world>,
        change_tick: Tick,
    ) -> Self::Item<'world, 'state> {
        // SAFETY: Defer to the safety of P::SystemParam
        StaticSystemParam(unsafe { P::get_param(state, system_meta, world, change_tick) })
    }
}

// SAFETY: No world access.
unsafe impl<T: ?Sized> SystemParam for PhantomData<T> {
    type State = ();
    type Item<'world, 'state> = Self;

    fn init_state(_world: &mut World, _system_meta: &mut SystemMeta) -> Self::State {}

    #[inline]
    unsafe fn get_param<'world, 'state>(
        _state: &'state mut Self::State,
        _system_meta: &SystemMeta,
        _world: UnsafeWorldCell<'world>,
        _change_tick: Tick,
    ) -> Self::Item<'world, 'state> {
        PhantomData
    }
}

// SAFETY: No world access.
unsafe impl<T: ?Sized> ReadOnlySystemParam for PhantomData<T> {}

/// A [`SystemParam`] with a type that can be configured at runtime.
///
/// To be useful, this must be configured using a [`DynParamBuilder`](crate::system::DynParamBuilder) to build the system using a [`SystemParamBuilder`](crate::prelude::SystemParamBuilder).
///
/// # Examples
///
/// ```
/// # use bevy_ecs::{prelude::*, system::*};
/// #
/// # #[derive(Default, Resource)]
/// # struct A;
/// #
/// # #[derive(Default, Resource)]
/// # struct B;
/// #
/// # let mut world = World::new();
/// # world.init_resource::<A>();
/// # world.init_resource::<B>();
/// #
/// // If the inner parameter doesn't require any special building, use `ParamBuilder`.
/// // Either specify the type parameter on `DynParamBuilder::new()` ...
/// let system = (DynParamBuilder::new::<Res<A>>(ParamBuilder),)
///     .build_state(&mut world)
///     .build_system(expects_res_a);
/// # world.run_system_once(system);
///
/// // ... or use a factory method on `ParamBuilder` that returns a specific type.
/// let system = (DynParamBuilder::new(ParamBuilder::resource::<A>()),)
///     .build_state(&mut world)
///     .build_system(expects_res_a);
/// # world.run_system_once(system);
///
/// fn expects_res_a(mut param: DynSystemParam) {
///     // Use the `downcast` methods to retrieve the inner parameter.
///     // They will return `None` if the type does not match.
///     assert!(param.is::<Res<A>>());
///     assert!(!param.is::<Res<B>>());
///     assert!(param.downcast_mut::<Res<B>>().is_none());
///     let res = param.downcast_mut::<Res<A>>().unwrap();
///     // The type parameter can be left out if it can be determined from use.
///     let res: Res<A> = param.downcast().unwrap();
/// }
///
/// let system = (
///     // If the inner parameter also requires building,
///     // pass the appropriate `SystemParamBuilder`.
///     DynParamBuilder::new(LocalBuilder(10usize)),
///     // `DynSystemParam` is just an ordinary `SystemParam`,
///     // and can be combined with other parameters as usual!
///     ParamBuilder::query(),
/// )
///     .build_state(&mut world)
///     .build_system(|param: DynSystemParam, query: Query<()>| {
///         let local: Local<usize> = param.downcast::<Local<usize>>().unwrap();
///         assert_eq!(*local, 10);
///     });
/// # world.run_system_once(system);
/// ```
pub struct DynSystemParam<'w, 's> {
    /// A `ParamState<T>` wrapping the state for the underlying system param.
    state: &'s mut dyn Any,
    world: UnsafeWorldCell<'w>,
    system_meta: SystemMeta,
    change_tick: Tick,
}

impl<'w, 's> DynSystemParam<'w, 's> {
    /// # Safety
    /// - `state` must be a `ParamState<T>` for some inner `T: SystemParam`.
    /// - The passed [`UnsafeWorldCell`] must have access to any world data registered
    ///   in [`init_state`](SystemParam::init_state) for the inner system param.
    /// - `world` must be the same `World` that was used to initialize
    ///   [`state`](SystemParam::init_state) for the inner system param.
    unsafe fn new(
        state: &'s mut dyn Any,
        world: UnsafeWorldCell<'w>,
        system_meta: SystemMeta,
        change_tick: Tick,
    ) -> Self {
        Self {
            state,
            world,
            system_meta,
            change_tick,
        }
    }

    /// Returns `true` if the inner system param is the same as `T`.
    pub fn is<T: SystemParam>(&self) -> bool
    // See downcast() function for an explanation of the where clause
    where
        T::Item<'static, 'static>: SystemParam<Item<'w, 's> = T> + 'static,
    {
        self.state.is::<ParamState<T::Item<'static, 'static>>>()
    }

    /// Returns the inner system param if it is the correct type.
    /// This consumes the dyn param, so the returned param can have its original world and state lifetimes.
    pub fn downcast<T: SystemParam>(self) -> Option<T>
    // See downcast() function for an explanation of the where clause
    where
        T::Item<'static, 'static>: SystemParam<Item<'w, 's> = T> + 'static,
    {
        // SAFETY:
        // - `DynSystemParam::new()` ensures `state` is a `ParamState<T>`, that the world matches,
        //   and that it has access required by the inner system param.
        // - This consumes the `DynSystemParam`, so it is the only use of `world` with this access and it is available for `'w`.
        unsafe { downcast::<T>(self.state, &self.system_meta, self.world, self.change_tick) }
    }

    /// Returns the inner system parameter if it is the correct type.
    /// This borrows the dyn param, so the returned param is only valid for the duration of that borrow.
    pub fn downcast_mut<'a, T: SystemParam>(&'a mut self) -> Option<T>
    // See downcast() function for an explanation of the where clause
    where
        T::Item<'static, 'static>: SystemParam<Item<'a, 'a> = T> + 'static,
    {
        // SAFETY:
        // - `DynSystemParam::new()` ensures `state` is a `ParamState<T>`, that the world matches,
        //   and that it has access required by the inner system param.
        // - This exclusively borrows the `DynSystemParam` for `'_`, so it is the only use of `world` with this access for `'_`.
        unsafe { downcast::<T>(self.state, &self.system_meta, self.world, self.change_tick) }
    }

    /// Returns the inner system parameter if it is the correct type.
    /// This borrows the dyn param, so the returned param is only valid for the duration of that borrow,
    /// but since it only performs read access it can keep the original world lifetime.
    /// This can be useful with methods like [`Query::iter_inner()`] or [`Res::into_inner()`]
    /// to obtain references with the original world lifetime.
    pub fn downcast_mut_inner<'a, T: ReadOnlySystemParam>(&'a mut self) -> Option<T>
    // See downcast() function for an explanation of the where clause
    where
        T::Item<'static, 'static>: SystemParam<Item<'w, 'a> = T> + 'static,
    {
        // SAFETY:
        // - `DynSystemParam::new()` ensures `state` is a `ParamState<T>`, that the world matches,
        //   and that it has access required by the inner system param.
        // - The inner system param only performs read access, so it's safe to copy that access for the full `'w` lifetime.
        unsafe { downcast::<T>(self.state, &self.system_meta, self.world, self.change_tick) }
    }
}

/// # Safety
/// - `state` must be a `ParamState<T>` for some inner `T: SystemParam`.
/// - The passed [`UnsafeWorldCell`] must have access to any world data registered
///   in [`init_state`](SystemParam::init_state) for the inner system param.
/// - `world` must be the same `World` that was used to initialize
///   [`state`](SystemParam::init_state) for the inner system param.
unsafe fn downcast<'w, 's, T: SystemParam>(
    state: &'s mut dyn Any,
    system_meta: &SystemMeta,
    world: UnsafeWorldCell<'w>,
    change_tick: Tick,
) -> Option<T>
// We need a 'static version of the SystemParam to use with `Any::downcast_mut()`,
// and we need a <'w, 's> version to actually return.
// The type parameter T must be the one we return in order to get type inference from the return value.
// So we use `T::Item<'static, 'static>` as the 'static version, and require that it be 'static.
// That means the return value will be T::Item<'static, 'static>::Item<'w, 's>,
// so we constrain that to be equal to T.
// Every actual `SystemParam` implementation has `T::Item == T` up to lifetimes,
// so they should all work with this constraint.
where
    T::Item<'static, 'static>: SystemParam<Item<'w, 's> = T> + 'static,
{
    state
        .downcast_mut::<ParamState<T::Item<'static, 'static>>>()
        .map(|state| {
            // SAFETY:
            // - The caller ensures the world has access for the underlying system param,
            //   and since the downcast succeeded, the underlying system param is T.
            // - The caller ensures the `world` matches.
            unsafe { T::Item::get_param(&mut state.0, system_meta, world, change_tick) }
        })
}

/// The [`SystemParam::State`] for a [`DynSystemParam`].
pub struct DynSystemParamState(Box<dyn DynParamState>);

impl DynSystemParamState {
    pub(crate) fn new<T: SystemParam + 'static>(state: T::State) -> Self {
        Self(Box::new(ParamState::<T>(state)))
    }
}

/// Allows a [`SystemParam::State`] to be used as a trait object for implementing [`DynSystemParam`].
trait DynParamState: Sync + Send {
    /// Casts the underlying `ParamState<T>` to an `Any` so it can be downcast.
    fn as_any_mut(&mut self) -> &mut dyn Any;

    /// For the specified [`Archetype`], registers the components accessed by this [`SystemParam`] (if applicable).a
    ///
    /// # Safety
    /// `archetype` must be from the [`World`] used to initialize `state` in [`SystemParam::init_state`].
    unsafe fn new_archetype(&mut self, archetype: &Archetype, system_meta: &mut SystemMeta);

    /// Applies any deferred mutations stored in this [`SystemParam`]'s state.
    /// This is used to apply [`Commands`] during [`ApplyDeferred`](crate::prelude::ApplyDeferred).
    ///
    /// [`Commands`]: crate::prelude::Commands
    fn apply(&mut self, system_meta: &SystemMeta, world: &mut World);

    /// Queues any deferred mutations to be applied at the next [`ApplyDeferred`](crate::prelude::ApplyDeferred).
    fn queue(&mut self, system_meta: &SystemMeta, world: DeferredWorld);

    /// Refer to [`SystemParam::validate_param`].
    ///
    /// # Safety
    /// Refer to [`SystemParam::validate_param`].
    unsafe fn validate_param(
        &self,
        system_meta: &SystemMeta,
        world: UnsafeWorldCell,
    ) -> Result<(), SystemParamValidationError>;
}

/// A wrapper around a [`SystemParam::State`] that can be used as a trait object in a [`DynSystemParam`].
struct ParamState<T: SystemParam>(T::State);

impl<T: SystemParam + 'static> DynParamState for ParamState<T> {
    fn as_any_mut(&mut self) -> &mut dyn Any {
        self
    }

    unsafe fn new_archetype(&mut self, archetype: &Archetype, system_meta: &mut SystemMeta) {
        // SAFETY: The caller ensures that `archetype` is from the World the state was initialized from in `init_state`.
        unsafe { T::new_archetype(&mut self.0, archetype, system_meta) };
    }

    fn apply(&mut self, system_meta: &SystemMeta, world: &mut World) {
        T::apply(&mut self.0, system_meta, world);
    }

    fn queue(&mut self, system_meta: &SystemMeta, world: DeferredWorld) {
        T::queue(&mut self.0, system_meta, world);
    }

    unsafe fn validate_param(
        &self,
        system_meta: &SystemMeta,
        world: UnsafeWorldCell,
    ) -> Result<(), SystemParamValidationError> {
        T::validate_param(&self.0, system_meta, world)
    }
}

// SAFETY: `init_state` creates a state of (), which performs no access.  The interesting safety checks are on the `SystemParamBuilder`.
unsafe impl SystemParam for DynSystemParam<'_, '_> {
    type State = DynSystemParamState;

    type Item<'world, 'state> = DynSystemParam<'world, 'state>;

    fn init_state(_world: &mut World, _system_meta: &mut SystemMeta) -> Self::State {
        DynSystemParamState::new::<()>(())
    }

    #[inline]
    unsafe fn validate_param(
        state: &Self::State,
        system_meta: &SystemMeta,
        world: UnsafeWorldCell,
    ) -> Result<(), SystemParamValidationError> {
        state.0.validate_param(system_meta, world)
    }

    #[inline]
    unsafe fn get_param<'world, 'state>(
        state: &'state mut Self::State,
        system_meta: &SystemMeta,
        world: UnsafeWorldCell<'world>,
        change_tick: Tick,
    ) -> Self::Item<'world, 'state> {
        // SAFETY:
        // - `state.0` is a boxed `ParamState<T>`, and its implementation of `as_any_mut` returns `self`.
        // - The state was obtained from `SystemParamBuilder::build()`, which registers all [`World`] accesses used
        //   by [`SystemParam::get_param`] with the provided [`system_meta`](SystemMeta).
        // - The caller ensures that the provided world is the same and has the required access.
        unsafe {
            DynSystemParam::new(
                state.0.as_any_mut(),
                world,
                system_meta.clone(),
                change_tick,
            )
        }
    }

    unsafe fn new_archetype(
        state: &mut Self::State,
        archetype: &Archetype,
        system_meta: &mut SystemMeta,
    ) {
        // SAFETY: The caller ensures that `archetype` is from the World the state was initialized from in `init_state`.
        unsafe { state.0.new_archetype(archetype, system_meta) };
    }

    fn apply(state: &mut Self::State, system_meta: &SystemMeta, world: &mut World) {
        state.0.apply(system_meta, world);
    }

    fn queue(state: &mut Self::State, system_meta: &SystemMeta, world: DeferredWorld) {
        state.0.queue(system_meta, world);
    }
}

// SAFETY: When initialized with `init_state`, `get_param` returns a `FilteredResources` with no access.
// Therefore, `init_state` trivially registers all access, and no accesses can conflict.
// Note that the safety requirements for non-empty access are handled by the `SystemParamBuilder` impl that builds them.
unsafe impl SystemParam for FilteredResources<'_, '_> {
    type State = Access<ComponentId>;

    type Item<'world, 'state> = FilteredResources<'world, 'state>;

    fn init_state(_world: &mut World, _system_meta: &mut SystemMeta) -> Self::State {
        Access::new()
    }

    unsafe fn get_param<'world, 'state>(
        state: &'state mut Self::State,
        system_meta: &SystemMeta,
        world: UnsafeWorldCell<'world>,
        change_tick: Tick,
    ) -> Self::Item<'world, 'state> {
        // SAFETY: The caller ensures that `world` has access to anything registered in `init_state` or `build`,
        // and the builder registers `access` in `build`.
        unsafe { FilteredResources::new(world, state, system_meta.last_run, change_tick) }
    }
}

// SAFETY: FilteredResources only reads resources.
unsafe impl ReadOnlySystemParam for FilteredResources<'_, '_> {}

// SAFETY: When initialized with `init_state`, `get_param` returns a `FilteredResourcesMut` with no access.
// Therefore, `init_state` trivially registers all access, and no accesses can conflict.
// Note that the safety requirements for non-empty access are handled by the `SystemParamBuilder` impl that builds them.
unsafe impl SystemParam for FilteredResourcesMut<'_, '_> {
    type State = Access<ComponentId>;

    type Item<'world, 'state> = FilteredResourcesMut<'world, 'state>;

    fn init_state(_world: &mut World, _system_meta: &mut SystemMeta) -> Self::State {
        Access::new()
    }

    unsafe fn get_param<'world, 'state>(
        state: &'state mut Self::State,
        system_meta: &SystemMeta,
        world: UnsafeWorldCell<'world>,
        change_tick: Tick,
    ) -> Self::Item<'world, 'state> {
        // SAFETY: The caller ensures that `world` has access to anything registered in `init_state` or `build`,
        // and the builder registers `access` in `build`.
        unsafe { FilteredResourcesMut::new(world, state, system_meta.last_run, change_tick) }
    }
}

/// An error that occurs when a system parameter is not valid,
/// used by system executors to determine what to do with a system.
///
/// Returned as an error from [`SystemParam::validate_param`],
/// and handled using the unified error handling mechanisms defined in [`bevy_ecs::error`].
#[derive(Debug, PartialEq, Eq, Clone, Error)]
pub struct SystemParamValidationError {
    /// Whether the system should be skipped.
    ///
    /// If `false`, the error should be handled.
    /// By default, this will result in a panic. See [`crate::error`] for more information.
    ///
    /// This is the default behavior, and is suitable for system params that should *always* be valid,
    /// either because sensible fallback behavior exists (like [`Query`]) or because
    /// failures in validation should be considered a bug in the user's logic that must be immediately addressed (like [`Res`]).
    ///
    /// If `true`, the system should be skipped.
    /// This is set by wrapping the system param in [`When`],
    /// and indicates that the system is intended to only operate in certain application states.
    pub skipped: bool,

    /// A message describing the validation error.
    pub message: Cow<'static, str>,

    /// A string identifying the invalid parameter.
    /// This is usually the type name of the parameter.
    pub param: Cow<'static, str>,

    /// A string identifying the field within a parameter using `#[derive(SystemParam)]`.
    /// This will be an empty string for other parameters.
    ///
    /// This will be printed after `param` in the `Display` impl, and should include a `::` prefix if non-empty.
    pub field: Cow<'static, str>,
}

impl SystemParamValidationError {
    /// Constructs a `SystemParamValidationError` that skips the system.
    /// The parameter name is initialized to the type name of `T`, so a `SystemParam` should usually pass `Self`.
    pub fn skipped<T>(message: impl Into<Cow<'static, str>>) -> Self {
        Self::new::<T>(true, message, Cow::Borrowed(""))
    }

    /// Constructs a `SystemParamValidationError` for an invalid parameter that should be treated as an error.
    /// The parameter name is initialized to the type name of `T`, so a `SystemParam` should usually pass `Self`.
    pub fn invalid<T>(message: impl Into<Cow<'static, str>>) -> Self {
        Self::new::<T>(false, message, Cow::Borrowed(""))
    }

    /// Constructs a `SystemParamValidationError` for an invalid parameter.
    /// The parameter name is initialized to the type name of `T`, so a `SystemParam` should usually pass `Self`.
    pub fn new<T>(
        skipped: bool,
        message: impl Into<Cow<'static, str>>,
        field: impl Into<Cow<'static, str>>,
    ) -> Self {
        Self {
            skipped,
            message: message.into(),
            param: Cow::Borrowed(core::any::type_name::<T>()),
            field: field.into(),
        }
    }
}

impl Display for SystemParamValidationError {
    fn fmt(&self, fmt: &mut core::fmt::Formatter<'_>) -> Result<(), core::fmt::Error> {
        write!(
            fmt,
            "Parameter `{}{}` failed validation: {}",
            ShortName(&self.param),
            self.field,
            self.message
        )
    }
}

#[cfg(test)]
mod tests {
    use super::*;
    use crate::system::assert_is_system;
    use core::cell::RefCell;

    // Compile test for https://github.com/bevyengine/bevy/pull/2838.
    #[test]
    fn system_param_generic_bounds() {
        #[derive(SystemParam)]
        pub struct SpecialQuery<
            'w,
            's,
            D: QueryData + Send + Sync + 'static,
            F: QueryFilter + Send + Sync + 'static = (),
        > {
            _query: Query<'w, 's, D, F>,
        }

        fn my_system(_: SpecialQuery<(), ()>) {}
        assert_is_system(my_system);
    }

    // Compile tests for https://github.com/bevyengine/bevy/pull/6694.
    #[test]
    fn system_param_flexibility() {
        #[derive(SystemParam)]
        pub struct SpecialRes<'w, T: Resource> {
            _res: Res<'w, T>,
        }

        #[derive(SystemParam)]
        pub struct SpecialLocal<'s, T: FromWorld + Send + 'static> {
            _local: Local<'s, T>,
        }

        #[derive(Resource)]
        struct R;

        fn my_system(_: SpecialRes<R>, _: SpecialLocal<u32>) {}
        assert_is_system(my_system);
    }

    #[derive(Resource)]
    pub struct R<const I: usize>;

    // Compile test for https://github.com/bevyengine/bevy/pull/7001.
    #[test]
    fn system_param_const_generics() {
        #[expect(
            dead_code,
            reason = "This struct is used to ensure that const generics are supported as a SystemParam; thus, the inner value never needs to be read."
        )]
        #[derive(SystemParam)]
        pub struct ConstGenericParam<'w, const I: usize>(Res<'w, R<I>>);

        fn my_system(_: ConstGenericParam<0>, _: ConstGenericParam<1000>) {}
        assert_is_system(my_system);
    }

    // Compile test for https://github.com/bevyengine/bevy/pull/6867.
    #[test]
    fn system_param_field_limit() {
        #[derive(SystemParam)]
        pub struct LongParam<'w> {
            // Each field should be a distinct type so there will
            // be an error if the derive messes up the field order.
            _r0: Res<'w, R<0>>,
            _r1: Res<'w, R<1>>,
            _r2: Res<'w, R<2>>,
            _r3: Res<'w, R<3>>,
            _r4: Res<'w, R<4>>,
            _r5: Res<'w, R<5>>,
            _r6: Res<'w, R<6>>,
            _r7: Res<'w, R<7>>,
            _r8: Res<'w, R<8>>,
            _r9: Res<'w, R<9>>,
            _r10: Res<'w, R<10>>,
            _r11: Res<'w, R<11>>,
            _r12: Res<'w, R<12>>,
            _r13: Res<'w, R<13>>,
            _r14: Res<'w, R<14>>,
            _r15: Res<'w, R<15>>,
            _r16: Res<'w, R<16>>,
        }

        fn long_system(_: LongParam) {}
        assert_is_system(long_system);
    }

    // Compile test for https://github.com/bevyengine/bevy/pull/6919.
    // Regression test for https://github.com/bevyengine/bevy/issues/7447.
    #[test]
    fn system_param_phantom_data() {
        #[derive(SystemParam)]
        struct PhantomParam<'w, T: Resource, Marker: 'static> {
            _foo: Res<'w, T>,
            marker: PhantomData<&'w Marker>,
        }

        fn my_system(_: PhantomParam<R<0>, ()>) {}
        assert_is_system(my_system);
    }

    // Compile tests for https://github.com/bevyengine/bevy/pull/6957.
    #[test]
    fn system_param_struct_variants() {
        #[derive(SystemParam)]
        pub struct UnitParam;

        #[expect(
            dead_code,
            reason = "This struct is used to ensure that tuple structs are supported as a SystemParam; thus, the inner values never need to be read."
        )]
        #[derive(SystemParam)]
        pub struct TupleParam<'w, 's, R: Resource, L: FromWorld + Send + 'static>(
            Res<'w, R>,
            Local<'s, L>,
        );

        fn my_system(_: UnitParam, _: TupleParam<R<0>, u32>) {}
        assert_is_system(my_system);
    }

    // Regression test for https://github.com/bevyengine/bevy/issues/4200.
    #[test]
    fn system_param_private_fields() {
        #[derive(Resource)]
        struct PrivateResource;

        #[expect(
            dead_code,
            reason = "This struct is used to ensure that SystemParam's derive can't leak private fields; thus, the inner values never need to be read."
        )]
        #[derive(SystemParam)]
        pub struct EncapsulatedParam<'w>(Res<'w, PrivateResource>);

        fn my_system(_: EncapsulatedParam) {}
        assert_is_system(my_system);
    }

    // Regression test for https://github.com/bevyengine/bevy/issues/7103.
    #[test]
    fn system_param_where_clause() {
        #[derive(SystemParam)]
        pub struct WhereParam<'w, 's, D>
        where
            D: 'static + QueryData,
        {
            _q: Query<'w, 's, D, ()>,
        }

        fn my_system(_: WhereParam<()>) {}
        assert_is_system(my_system);
    }

    // Regression test for https://github.com/bevyengine/bevy/issues/1727.
    #[test]
    fn system_param_name_collision() {
        #[derive(Resource)]
        pub struct FetchState;

        #[derive(SystemParam)]
        pub struct Collide<'w> {
            _x: Res<'w, FetchState>,
        }

        fn my_system(_: Collide) {}
        assert_is_system(my_system);
    }

    // Regression test for https://github.com/bevyengine/bevy/issues/8192.
    #[test]
    fn system_param_invariant_lifetime() {
        #[derive(SystemParam)]
        pub struct InvariantParam<'w, 's> {
            _set: ParamSet<'w, 's, (Query<'w, 's, ()>,)>,
        }

        fn my_system(_: InvariantParam) {}
        assert_is_system(my_system);
    }

    // Compile test for https://github.com/bevyengine/bevy/pull/9589.
    #[test]
    fn non_sync_local() {
        fn non_sync_system(cell: Local<RefCell<u8>>) {
            assert_eq!(*cell.borrow(), 0);
        }

        let mut world = World::new();
        let mut schedule = crate::schedule::Schedule::default();
        schedule.add_systems(non_sync_system);
        schedule.run(&mut world);
    }

    // Regression test for https://github.com/bevyengine/bevy/issues/10207.
    #[test]
    fn param_set_non_send_first() {
        fn non_send_param_set(mut p: ParamSet<(NonSend<*mut u8>, ())>) {
            let _ = p.p0();
            p.p1();
        }

        let mut world = World::new();
        world.insert_non_send_resource(core::ptr::null_mut::<u8>());
        let mut schedule = crate::schedule::Schedule::default();
        schedule.add_systems((non_send_param_set, non_send_param_set, non_send_param_set));
        schedule.run(&mut world);
    }

    // Regression test for https://github.com/bevyengine/bevy/issues/10207.
    #[test]
    fn param_set_non_send_second() {
        fn non_send_param_set(mut p: ParamSet<((), NonSendMut<*mut u8>)>) {
            p.p0();
            let _ = p.p1();
        }

        let mut world = World::new();
        world.insert_non_send_resource(core::ptr::null_mut::<u8>());
        let mut schedule = crate::schedule::Schedule::default();
        schedule.add_systems((non_send_param_set, non_send_param_set, non_send_param_set));
        schedule.run(&mut world);
    }

    fn _dyn_system_param_type_inference(mut p: DynSystemParam) {
        // Make sure the downcast() methods are able to infer their type parameters from the use of the return type.
        // This is just a compilation test, so there is nothing to run.
        let _query: Query<()> = p.downcast_mut().unwrap();
        let _query: Query<()> = p.downcast_mut_inner().unwrap();
        let _query: Query<()> = p.downcast().unwrap();
    }

    #[test]
    #[should_panic = "Encountered an error in system `bevy_ecs::system::system_param::tests::missing_resource_error::res_system`: Parameter `Res<MissingResource>` failed validation: Resource does not exist"]
    fn missing_resource_error() {
        #[derive(Resource)]
        pub struct MissingResource;

        let mut schedule = crate::schedule::Schedule::default();
        schedule.add_systems(res_system);
        let mut world = World::new();
        schedule.run(&mut world);

        fn res_system(_: Res<MissingResource>) {}
    }

    #[test]
    #[should_panic = "Encountered an error in system `bevy_ecs::system::system_param::tests::missing_event_error::event_system`: Parameter `EventReader<MissingEvent>::events` failed validation: Event not initialized"]
    fn missing_event_error() {
        use crate::prelude::{Event, EventReader};

        #[derive(Event)]
        pub struct MissingEvent;

        let mut schedule = crate::schedule::Schedule::default();
        schedule.add_systems(event_system);
        let mut world = World::new();
        schedule.run(&mut world);

        fn event_system(_: EventReader<MissingEvent>) {}
    }
}<|MERGE_RESOLUTION|>--- conflicted
+++ resolved
@@ -1719,7 +1719,6 @@
     }
 }
 
-<<<<<<< HEAD
 // SAFETY: Delegates to `T`, which ensures the safety requirements are met
 unsafe impl<T: SystemParam> SystemParam for Option<T> {
     type State = T::State;
@@ -1757,7 +1756,54 @@
 
     fn queue(state: &mut Self::State, system_meta: &SystemMeta, world: DeferredWorld) {
         T::queue(state, system_meta, world);
-=======
+    }
+}
+
+// SAFETY: Delegates to `T`, which ensures the safety requirements are met
+unsafe impl<T: ReadOnlySystemParam> ReadOnlySystemParam for Option<T> {}
+
+// SAFETY: Delegates to `T`, which ensures the safety requirements are met
+unsafe impl<T: SystemParam> SystemParam for Result<T, SystemParamValidationError> {
+    type State = T::State;
+
+    type Item<'world, 'state> = Result<T::Item<'world, 'state>, SystemParamValidationError>;
+
+    fn init_state(world: &mut World, system_meta: &mut SystemMeta) -> Self::State {
+        T::init_state(world, system_meta)
+    }
+
+    #[inline]
+    unsafe fn get_param<'world, 'state>(
+        state: &'state mut Self::State,
+        system_meta: &SystemMeta,
+        world: UnsafeWorldCell<'world>,
+        change_tick: Tick,
+    ) -> Self::Item<'world, 'state> {
+        T::validate_param(state, system_meta, world)
+            .map(|()| T::get_param(state, system_meta, world, change_tick))
+    }
+
+    unsafe fn new_archetype(
+        state: &mut Self::State,
+        archetype: &Archetype,
+        system_meta: &mut SystemMeta,
+    ) {
+        // SAFETY: The caller ensures that `archetype` is from the World the state was initialized from in `init_state`.
+        unsafe { T::new_archetype(state, archetype, system_meta) };
+    }
+
+    fn apply(state: &mut Self::State, system_meta: &SystemMeta, world: &mut World) {
+        T::apply(state, system_meta, world);
+    }
+
+    fn queue(state: &mut Self::State, system_meta: &SystemMeta, world: DeferredWorld) {
+        T::queue(state, system_meta, world);
+    }
+}
+
+// SAFETY: Delegates to `T`, which ensures the safety requirements are met
+unsafe impl<T: ReadOnlySystemParam> ReadOnlySystemParam for Result<T, SystemParamValidationError> {}
+
 /// A [`SystemParam`] that wraps another parameter and causes its system to skip instead of failing when the parameter is invalid.
 ///
 /// # Example
@@ -1808,33 +1854,20 @@
 impl<T> DerefMut for When<T> {
     fn deref_mut(&mut self) -> &mut Self::Target {
         &mut self.0
->>>>>>> 4051465b
     }
 }
 
 // SAFETY: Delegates to `T`, which ensures the safety requirements are met
-<<<<<<< HEAD
-unsafe impl<T: ReadOnlySystemParam> ReadOnlySystemParam for Option<T> {}
-
-// SAFETY: Delegates to `T`, which ensures the safety requirements are met
-unsafe impl<T: SystemParam> SystemParam for Result<T, SystemParamValidationError> {
-    type State = T::State;
-
-    type Item<'world, 'state> = Result<T::Item<'world, 'state>, SystemParamValidationError>;
-=======
 unsafe impl<T: SystemParam> SystemParam for When<T> {
     type State = T::State;
 
     type Item<'world, 'state> = When<T::Item<'world, 'state>>;
->>>>>>> 4051465b
 
     fn init_state(world: &mut World, system_meta: &mut SystemMeta) -> Self::State {
         T::init_state(world, system_meta)
     }
 
     #[inline]
-<<<<<<< HEAD
-=======
     unsafe fn validate_param(
         state: &Self::State,
         system_meta: &SystemMeta,
@@ -1847,19 +1880,13 @@
     }
 
     #[inline]
->>>>>>> 4051465b
     unsafe fn get_param<'world, 'state>(
         state: &'state mut Self::State,
         system_meta: &SystemMeta,
         world: UnsafeWorldCell<'world>,
         change_tick: Tick,
     ) -> Self::Item<'world, 'state> {
-<<<<<<< HEAD
-        T::validate_param(state, system_meta, world)
-            .map(|()| T::get_param(state, system_meta, world, change_tick))
-=======
         When(T::get_param(state, system_meta, world, change_tick))
->>>>>>> 4051465b
     }
 
     unsafe fn new_archetype(
@@ -1881,11 +1908,7 @@
 }
 
 // SAFETY: Delegates to `T`, which ensures the safety requirements are met
-<<<<<<< HEAD
-unsafe impl<T: ReadOnlySystemParam> ReadOnlySystemParam for Result<T, SystemParamValidationError> {}
-=======
 unsafe impl<T: ReadOnlySystemParam> ReadOnlySystemParam for When<T> {}
->>>>>>> 4051465b
 
 // SAFETY: When initialized with `init_state`, `get_param` returns an empty `Vec` and does no access.
 // Therefore, `init_state` trivially registers all access, and no accesses can conflict.
