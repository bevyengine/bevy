--- conflicted
+++ resolved
@@ -1512,22 +1512,18 @@
     }
 
     #[derive(SystemParam)]
-    pub struct UnitParam;
-
-    #[derive(SystemParam)]
-<<<<<<< HEAD
-    pub struct UnitParam {}
-
-    #[derive(SystemParam)]
     struct MyParam<'w, T: Resource, Marker: 'static> {
         _foo: Res<'w, T>,
         #[system_param(ignore)]
         marker: PhantomData<Marker>,
     }
-=======
+    
+    #[derive(SystemParam)]
+    pub struct UnitParam;
+    
+    #[derive(SystemParam)]
     pub struct TupleParam<'w, 's, R: Resource, L: FromWorld + Send + 'static>(
         Res<'w, R>,
         Local<'s, L>,
     );
->>>>>>> 2938792c
 }