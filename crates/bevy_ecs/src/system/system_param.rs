--- conflicted
+++ resolved
@@ -848,17 +848,6 @@
     }
 }
 
-<<<<<<< HEAD
-=======
-/// The [`SystemParamState`] of [`Local<T>`].
-#[doc(hidden)]
-pub struct LocalState<T: Send + 'static>(pub(crate) SyncCell<T>);
-
-impl<'s, T: FromWorld + Send + 'static> SystemParam for Local<'s, T> {
-    type State = LocalState<T>;
-}
-
->>>>>>> 076e6f78
 // SAFETY: only local state is accessed
 unsafe impl<'a, T: FromWorld + Send + 'static> SystemParam for Local<'a, T> {
     type State = SyncCell<T>;
