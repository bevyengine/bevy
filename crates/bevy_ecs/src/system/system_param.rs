pub use crate::change_detection::{NonSend, NonSendMut, Res, ResMut};
use crate::{
    archetype::Archetypes,
    bundle::Bundles,
<<<<<<< HEAD
    change_detection::{MaybeLocation, Ticks, TicksMut},
    component::{ComponentId, ComponentTicks, Components, Tick},
    entity::{Entities, EntitiesAllocator},
=======
    change_detection::{ComponentTicksMut, ComponentTicksRef, Tick},
    component::{ComponentId, Components},
    entity::Entities,
>>>>>>> bcee3757
    query::{
        Access, FilteredAccess, FilteredAccessSet, QueryData, QueryFilter, QuerySingleError,
        QueryState, ReadOnlyQueryData,
    },
    resource::Resource,
    storage::ResourceData,
    system::{Query, Single, SystemMeta},
    world::{
        unsafe_world_cell::UnsafeWorldCell, DeferredWorld, FilteredResources, FilteredResourcesMut,
        FromWorld, World,
    },
};
use alloc::{borrow::Cow, boxed::Box, vec::Vec};
pub use bevy_ecs_macros::SystemParam;
use bevy_platform::cell::SyncCell;
use bevy_ptr::UnsafeCellDeref;
use bevy_utils::prelude::DebugName;
use core::{
    any::Any,
    fmt::{Debug, Display},
    marker::PhantomData,
    ops::{Deref, DerefMut},
};
use thiserror::Error;

use super::Populated;
use variadics_please::{all_tuples, all_tuples_enumerated};

/// A parameter that can be used in a [`System`](super::System).
///
/// # Derive
///
/// This trait can be derived with the [`derive@super::SystemParam`] macro.
/// This macro only works if each field on the derived struct implements [`SystemParam`].
/// Note: There are additional requirements on the field types.
/// See the *Generic `SystemParam`s* section for details and workarounds of the probable
/// cause if this derive causes an error to be emitted.
///
/// Derived `SystemParam` structs may have two lifetimes: `'w` for data stored in the [`World`],
/// and `'s` for data stored in the parameter's state.
///
/// The following list shows the most common [`SystemParam`]s and which lifetime they require
///
/// ```
/// # use bevy_ecs::prelude::*;
/// # #[derive(Component)]
/// # struct SomeComponent;
/// # #[derive(Resource)]
/// # struct SomeResource;
/// # #[derive(Message)]
/// # struct SomeMessage;
/// # #[derive(Resource)]
/// # struct SomeOtherResource;
/// # use bevy_ecs::system::SystemParam;
/// # #[derive(SystemParam)]
/// # struct ParamsExample<'w, 's> {
/// #    query:
/// Query<'w, 's, Entity>,
/// #    query2:
/// Query<'w, 's, &'static SomeComponent>,
/// #    res:
/// Res<'w, SomeResource>,
/// #    res_mut:
/// ResMut<'w, SomeOtherResource>,
/// #    local:
/// Local<'s, u8>,
/// #    commands:
/// Commands<'w, 's>,
/// #    message_reader:
/// MessageReader<'w, 's, SomeMessage>,
/// #    message_writer:
/// MessageWriter<'w, SomeMessage>
/// # }
/// ```
/// ## `PhantomData`
///
/// [`PhantomData`] is a special type of `SystemParam` that does nothing.
/// This is useful for constraining generic types or lifetimes.
///
/// # Example
///
/// ```
/// # use bevy_ecs::prelude::*;
/// # #[derive(Resource)]
/// # struct SomeResource;
/// use std::marker::PhantomData;
/// use bevy_ecs::system::SystemParam;
///
/// #[derive(SystemParam)]
/// struct MyParam<'w, Marker: 'static> {
///     foo: Res<'w, SomeResource>,
///     marker: PhantomData<Marker>,
/// }
///
/// fn my_system<T: 'static>(param: MyParam<T>) {
///     // Access the resource through `param.foo`
/// }
///
/// # bevy_ecs::system::assert_is_system(my_system::<()>);
/// ```
///
/// # Generic `SystemParam`s
///
/// When using the derive macro, you may see an error in the form of:
///
/// ```text
/// expected ... [ParamType]
/// found associated type `<[ParamType] as SystemParam>::Item<'_, '_>`
/// ```
/// where `[ParamType]` is the type of one of your fields.
/// To solve this error, you can wrap the field of type `[ParamType]` with [`StaticSystemParam`]
/// (i.e. `StaticSystemParam<[ParamType]>`).
///
/// ## Details
///
/// The derive macro requires that the [`SystemParam`] implementation of
/// each field `F`'s [`Item`](`SystemParam::Item`)'s is itself `F`
/// (ignoring lifetimes for simplicity).
/// This assumption is due to type inference reasons, so that the derived [`SystemParam`] can be
/// used as an argument to a function system.
/// If the compiler cannot validate this property for `[ParamType]`, it will error in the form shown above.
///
/// This will most commonly occur when working with `SystemParam`s generically, as the requirement
/// has not been proven to the compiler.
///
/// ## Custom Validation Messages
///
/// When using the derive macro, any [`SystemParamValidationError`]s will be propagated from the sub-parameters.
/// If you want to override the error message, add a `#[system_param(validation_message = "New message")]` attribute to the parameter.
///
/// ```
/// # use bevy_ecs::prelude::*;
/// # #[derive(Resource)]
/// # struct SomeResource;
/// # use bevy_ecs::system::SystemParam;
/// #
/// #[derive(SystemParam)]
/// struct MyParam<'w> {
///     #[system_param(validation_message = "Custom Message")]
///     foo: Res<'w, SomeResource>,
/// }
///
/// let mut world = World::new();
/// let err = world.run_system_cached(|param: MyParam| {}).unwrap_err();
/// let expected = "Parameter `MyParam::foo` failed validation: Custom Message";
/// # #[cfg(feature="Trace")] // Without debug_utils/debug enabled MyParam::foo is stripped and breaks the assert
/// assert!(err.to_string().contains(expected));
/// ```
///
/// ## Builders
///
/// If you want to use a [`SystemParamBuilder`](crate::system::SystemParamBuilder) with a derived [`SystemParam`] implementation,
/// add a `#[system_param(builder)]` attribute to the struct.
/// This will generate a builder struct whose name is the param struct suffixed with `Builder`.
/// The builder will not be `pub`, so you may want to expose a method that returns an `impl SystemParamBuilder<T>`.
///
/// ```
/// mod custom_param {
/// #     use bevy_ecs::{
/// #         prelude::*,
/// #         system::{LocalBuilder, QueryParamBuilder, SystemParam},
/// #     };
/// #
///     #[derive(SystemParam)]
///     #[system_param(builder)]
///     pub struct CustomParam<'w, 's> {
///         query: Query<'w, 's, ()>,
///         local: Local<'s, usize>,
///     }
///
///     impl<'w, 's> CustomParam<'w, 's> {
///         pub fn builder(
///             local: usize,
///             query: impl FnOnce(&mut QueryBuilder<()>),
///         ) -> impl SystemParamBuilder<Self> {
///             CustomParamBuilder {
///                 local: LocalBuilder(local),
///                 query: QueryParamBuilder::new(query),
///             }
///         }
///     }
/// }
///
/// use custom_param::CustomParam;
///
/// # use bevy_ecs::prelude::*;
/// # #[derive(Component)]
/// # struct A;
/// #
/// # let mut world = World::new();
/// #
/// let system = (CustomParam::builder(100, |builder| {
///     builder.with::<A>();
/// }),)
///     .build_state(&mut world)
///     .build_system(|param: CustomParam| {});
/// ```
///
/// # Safety
///
/// The implementor must ensure the following is true.
/// - [`SystemParam::init_access`] correctly registers all [`World`] accesses used
///   by [`SystemParam::get_param`] with the provided [`system_meta`](SystemMeta).
/// - None of the world accesses may conflict with any prior accesses registered
///   on `system_meta`.
pub unsafe trait SystemParam: Sized {
    /// Used to store data which persists across invocations of a system.
    type State: Send + Sync + 'static;

    /// The item type returned when constructing this system param.
    /// The value of this associated type should be `Self`, instantiated with new lifetimes.
    ///
    /// You could think of [`SystemParam::Item<'w, 's>`] as being an *operation* that changes the lifetimes bound to `Self`.
    type Item<'world, 'state>: SystemParam<State = Self::State>;

    /// Creates a new instance of this param's [`State`](SystemParam::State).
    fn init_state(world: &mut World) -> Self::State;

    /// Registers any [`World`] access used by this [`SystemParam`]
    fn init_access(
        state: &Self::State,
        system_meta: &mut SystemMeta,
        component_access_set: &mut FilteredAccessSet,
        world: &mut World,
    );

    /// Applies any deferred mutations stored in this [`SystemParam`]'s state.
    /// This is used to apply [`Commands`] during [`ApplyDeferred`](crate::prelude::ApplyDeferred).
    ///
    /// [`Commands`]: crate::prelude::Commands
    #[inline]
    #[expect(
        unused_variables,
        reason = "The parameters here are intentionally unused by the default implementation; however, putting underscores here will result in the underscores being copied by rust-analyzer's tab completion."
    )]
    fn apply(state: &mut Self::State, system_meta: &SystemMeta, world: &mut World) {}

    /// Queues any deferred mutations to be applied at the next [`ApplyDeferred`](crate::prelude::ApplyDeferred).
    #[inline]
    #[expect(
        unused_variables,
        reason = "The parameters here are intentionally unused by the default implementation; however, putting underscores here will result in the underscores being copied by rust-analyzer's tab completion."
    )]
    fn queue(state: &mut Self::State, system_meta: &SystemMeta, world: DeferredWorld) {}

    /// Validates that the param can be acquired by the [`get_param`](SystemParam::get_param).
    ///
    /// Built-in executors use this to prevent systems with invalid params from running,
    /// and any failures here will be bubbled up to the default error handler defined in [`bevy_ecs::error`],
    /// with a value of type [`SystemParamValidationError`].
    ///
    /// For nested [`SystemParam`]s validation will fail if any
    /// delegated validation fails.
    ///
    /// However calling and respecting [`SystemParam::validate_param`]
    /// is not a strict requirement, [`SystemParam::get_param`] should
    /// provide it's own safety mechanism to prevent undefined behavior.
    ///
    /// The [`world`](UnsafeWorldCell) can only be used to read param's data
    /// and world metadata. No data can be written.
    ///
    /// When using system parameters that require `change_tick` you can use
    /// [`UnsafeWorldCell::change_tick()`]. Even if this isn't the exact
    /// same tick used for [`SystemParam::get_param`], the world access
    /// ensures that the queried data will be the same in both calls.
    ///
    /// This method has to be called directly before [`SystemParam::get_param`] with no other (relevant)
    /// world mutations inbetween. Otherwise, while it won't lead to any undefined behavior,
    /// the validity of the param may change.
    ///
    /// [`System::validate_param`](super::system::System::validate_param),
    /// calls this method for each supplied system param.
    ///
    /// # Safety
    ///
    /// - The passed [`UnsafeWorldCell`] must have read-only access to world data
    ///   registered in [`init_access`](SystemParam::init_access).
    /// - `world` must be the same [`World`] that was used to initialize [`state`](SystemParam::init_state).
    #[expect(
        unused_variables,
        reason = "The parameters here are intentionally unused by the default implementation; however, putting underscores here will result in the underscores being copied by rust-analyzer's tab completion."
    )]
    unsafe fn validate_param(
        state: &mut Self::State,
        system_meta: &SystemMeta,
        world: UnsafeWorldCell,
    ) -> Result<(), SystemParamValidationError> {
        Ok(())
    }

    /// Creates a parameter to be passed into a [`SystemParamFunction`](super::SystemParamFunction).
    ///
    /// # Safety
    ///
    /// - The passed [`UnsafeWorldCell`] must have access to any world data registered
    ///   in [`init_access`](SystemParam::init_access).
    /// - `world` must be the same [`World`] that was used to initialize [`state`](SystemParam::init_state).
    unsafe fn get_param<'world, 'state>(
        state: &'state mut Self::State,
        system_meta: &SystemMeta,
        world: UnsafeWorldCell<'world>,
        change_tick: Tick,
    ) -> Self::Item<'world, 'state>;
}

/// A [`SystemParam`] that only reads a given [`World`].
///
/// # Safety
/// This must only be implemented for [`SystemParam`] impls that exclusively read the World passed in to [`SystemParam::get_param`]
pub unsafe trait ReadOnlySystemParam: SystemParam {}

/// Shorthand way of accessing the associated type [`SystemParam::Item`] for a given [`SystemParam`].
pub type SystemParamItem<'w, 's, P> = <P as SystemParam>::Item<'w, 's>;

// SAFETY: QueryState is constrained to read-only fetches, so it only reads World.
unsafe impl<'w, 's, D: ReadOnlyQueryData + 'static, F: QueryFilter + 'static> ReadOnlySystemParam
    for Query<'w, 's, D, F>
{
}

// SAFETY: Relevant query ComponentId access is applied to SystemMeta. If
// this Query conflicts with any prior access, a panic will occur.
unsafe impl<D: QueryData + 'static, F: QueryFilter + 'static> SystemParam for Query<'_, '_, D, F> {
    type State = QueryState<D, F>;
    type Item<'w, 's> = Query<'w, 's, D, F>;

    fn init_state(world: &mut World) -> Self::State {
        QueryState::new(world)
    }

    fn init_access(
        state: &Self::State,
        system_meta: &mut SystemMeta,
        component_access_set: &mut FilteredAccessSet,
        world: &mut World,
    ) {
        assert_component_access_compatibility(
            &system_meta.name,
            DebugName::type_name::<D>(),
            DebugName::type_name::<F>(),
            component_access_set,
            &state.component_access,
            world,
        );
        component_access_set.add(state.component_access.clone());
    }

    #[inline]
    unsafe fn get_param<'w, 's>(
        state: &'s mut Self::State,
        system_meta: &SystemMeta,
        world: UnsafeWorldCell<'w>,
        change_tick: Tick,
    ) -> Self::Item<'w, 's> {
        // SAFETY: We have registered all of the query's world accesses,
        // so the caller ensures that `world` has permission to access any
        // world data that the query needs.
        // The caller ensures the world matches the one used in init_state.
        unsafe { state.query_unchecked_with_ticks(world, system_meta.last_run, change_tick) }
    }
}

fn assert_component_access_compatibility(
    system_name: &DebugName,
    query_type: DebugName,
    filter_type: DebugName,
    system_access: &FilteredAccessSet,
    current: &FilteredAccess,
    world: &World,
) {
    let conflicts = system_access.get_conflicts_single(current);
    if conflicts.is_empty() {
        return;
    }
    let mut accesses = conflicts.format_conflict_list(world);
    // Access list may be empty (if access to all components requested)
    if !accesses.is_empty() {
        accesses.push(' ');
    }
    panic!("error[B0001]: Query<{}, {}> in system {system_name} accesses component(s) {accesses}in a way that conflicts with a previous system parameter. Consider using `Without<T>` to create disjoint Queries or merging conflicting Queries into a `ParamSet`. See: https://bevy.org/learn/errors/b0001", query_type.shortname(), filter_type.shortname());
}

// SAFETY: Relevant query ComponentId access is applied to SystemMeta. If
// this Query conflicts with any prior access, a panic will occur.
unsafe impl<'a, 'b, D: QueryData + 'static, F: QueryFilter + 'static> SystemParam
    for Single<'a, 'b, D, F>
{
    type State = QueryState<D, F>;
    type Item<'w, 's> = Single<'w, 's, D, F>;

    fn init_state(world: &mut World) -> Self::State {
        Query::init_state(world)
    }

    fn init_access(
        state: &Self::State,
        system_meta: &mut SystemMeta,
        component_access_set: &mut FilteredAccessSet,
        world: &mut World,
    ) {
        Query::init_access(state, system_meta, component_access_set, world);
    }

    #[inline]
    unsafe fn get_param<'w, 's>(
        state: &'s mut Self::State,
        system_meta: &SystemMeta,
        world: UnsafeWorldCell<'w>,
        change_tick: Tick,
    ) -> Self::Item<'w, 's> {
        // SAFETY: State ensures that the components it accesses are not accessible somewhere elsewhere.
        // The caller ensures the world matches the one used in init_state.
        let query =
            unsafe { state.query_unchecked_with_ticks(world, system_meta.last_run, change_tick) };
        let single = query
            .single_inner()
            .expect("The query was expected to contain exactly one matching entity.");
        Single {
            item: single,
            _filter: PhantomData,
        }
    }

    #[inline]
    unsafe fn validate_param(
        state: &mut Self::State,
        system_meta: &SystemMeta,
        world: UnsafeWorldCell,
    ) -> Result<(), SystemParamValidationError> {
        // SAFETY: State ensures that the components it accesses are not mutably accessible elsewhere
        // and the query is read only.
        // The caller ensures the world matches the one used in init_state.
        let query = unsafe {
            state.query_unchecked_with_ticks(world, system_meta.last_run, world.change_tick())
        };
        match query.single_inner() {
            Ok(_) => Ok(()),
            Err(QuerySingleError::NoEntities(_)) => Err(
                SystemParamValidationError::skipped::<Self>("No matching entities"),
            ),
            Err(QuerySingleError::MultipleEntities(_)) => Err(
                SystemParamValidationError::skipped::<Self>("Multiple matching entities"),
            ),
        }
    }
}

// SAFETY: QueryState is constrained to read-only fetches, so it only reads World.
unsafe impl<'a, 'b, D: ReadOnlyQueryData + 'static, F: QueryFilter + 'static> ReadOnlySystemParam
    for Single<'a, 'b, D, F>
{
}

// SAFETY: Relevant query ComponentId access is applied to SystemMeta. If
// this Query conflicts with any prior access, a panic will occur.
unsafe impl<D: QueryData + 'static, F: QueryFilter + 'static> SystemParam
    for Populated<'_, '_, D, F>
{
    type State = QueryState<D, F>;
    type Item<'w, 's> = Populated<'w, 's, D, F>;

    fn init_state(world: &mut World) -> Self::State {
        Query::init_state(world)
    }

    fn init_access(
        state: &Self::State,
        system_meta: &mut SystemMeta,
        component_access_set: &mut FilteredAccessSet,
        world: &mut World,
    ) {
        Query::init_access(state, system_meta, component_access_set, world);
    }

    #[inline]
    unsafe fn get_param<'w, 's>(
        state: &'s mut Self::State,
        system_meta: &SystemMeta,
        world: UnsafeWorldCell<'w>,
        change_tick: Tick,
    ) -> Self::Item<'w, 's> {
        // SAFETY: Delegate to existing `SystemParam` implementations.
        let query = unsafe { Query::get_param(state, system_meta, world, change_tick) };
        Populated(query)
    }

    #[inline]
    unsafe fn validate_param(
        state: &mut Self::State,
        system_meta: &SystemMeta,
        world: UnsafeWorldCell,
    ) -> Result<(), SystemParamValidationError> {
        // SAFETY:
        // - We have read-only access to the components accessed by query.
        // - The caller ensures the world matches the one used in init_state.
        let query = unsafe {
            state.query_unchecked_with_ticks(world, system_meta.last_run, world.change_tick())
        };
        if query.is_empty() {
            Err(SystemParamValidationError::skipped::<Self>(
                "No matching entities",
            ))
        } else {
            Ok(())
        }
    }
}

// SAFETY: QueryState is constrained to read-only fetches, so it only reads World.
unsafe impl<'w, 's, D: ReadOnlyQueryData + 'static, F: QueryFilter + 'static> ReadOnlySystemParam
    for Populated<'w, 's, D, F>
{
}

/// A collection of potentially conflicting [`SystemParam`]s allowed by disjoint access.
///
/// Allows systems to safely access and interact with up to 8 mutually exclusive [`SystemParam`]s, such as
/// two queries that reference the same mutable data or an event reader and writer of the same type.
///
/// Each individual [`SystemParam`] can be accessed by using the functions `p0()`, `p1()`, ..., `p7()`,
/// according to the order they are defined in the `ParamSet`. This ensures that there's either
/// only one mutable reference to a parameter at a time or any number of immutable references.
///
/// # Examples
///
/// The following system mutably accesses the same component two times,
/// which is not allowed due to rust's mutability rules.
///
/// ```should_panic
/// # use bevy_ecs::prelude::*;
/// #
/// # #[derive(Component)]
/// # struct Health;
/// #
/// # #[derive(Component)]
/// # struct Enemy;
/// #
/// # #[derive(Component)]
/// # struct Ally;
/// #
/// // This will panic at runtime when the system gets initialized.
/// fn bad_system(
///     mut enemies: Query<&mut Health, With<Enemy>>,
///     mut allies: Query<&mut Health, With<Ally>>,
/// ) {
///     // ...
/// }
/// #
/// # let mut bad_system_system = IntoSystem::into_system(bad_system);
/// # let mut world = World::new();
/// # bad_system_system.initialize(&mut world);
/// # bad_system_system.run((), &mut world);
/// ```
///
/// Conflicting `SystemParam`s like these can be placed in a `ParamSet`,
/// which leverages the borrow checker to ensure that only one of the contained parameters are accessed at a given time.
///
/// ```
/// # use bevy_ecs::prelude::*;
/// #
/// # #[derive(Component)]
/// # struct Health;
/// #
/// # #[derive(Component)]
/// # struct Enemy;
/// #
/// # #[derive(Component)]
/// # struct Ally;
/// #
/// // Given the following system
/// fn fancy_system(
///     mut set: ParamSet<(
///         Query<&mut Health, With<Enemy>>,
///         Query<&mut Health, With<Ally>>,
///     )>
/// ) {
///     // This will access the first `SystemParam`.
///     for mut health in set.p0().iter_mut() {
///         // Do your fancy stuff here...
///     }
///
///     // The second `SystemParam`.
///     // This would fail to compile if the previous parameter was still borrowed.
///     for mut health in set.p1().iter_mut() {
///         // Do even fancier stuff here...
///     }
/// }
/// # bevy_ecs::system::assert_is_system(fancy_system);
/// ```
///
/// Of course, `ParamSet`s can be used with any kind of `SystemParam`, not just [queries](Query).
///
/// ```
/// # use bevy_ecs::prelude::*;
/// #
/// # #[derive(Message)]
/// # struct MyMessage;
/// # impl MyMessage {
/// #   pub fn new() -> Self { Self }
/// # }
/// fn message_system(
///     mut set: ParamSet<(
///         // PROBLEM: `MessageReader` and `MessageWriter` cannot be used together normally,
///         // because they both need access to the same message queue.
///         // SOLUTION: `ParamSet` allows these conflicting parameters to be used safely
///         // by ensuring only one is accessed at a time.
///         MessageReader<MyMessage>,
///         MessageWriter<MyMessage>,
///         // PROBLEM: `&World` needs read access to everything, which conflicts with
///         // any mutable access in the same system.
///         // SOLUTION: `ParamSet` ensures `&World` is only accessed when we're not
///         // using the other mutable parameters.
///         &World,
///     )>,
/// ) {
///     for message in set.p0().read() {
///         // ...
///         # let _message = message;
///     }
///     set.p1().write(MyMessage::new());
///
///     let entities = set.p2().entities();
///     // ...
///     # let _entities = entities;
/// }
/// # bevy_ecs::system::assert_is_system(message_system);
/// ```
pub struct ParamSet<'w, 's, T: SystemParam> {
    param_states: &'s mut T::State,
    world: UnsafeWorldCell<'w>,
    system_meta: SystemMeta,
    change_tick: Tick,
}

macro_rules! impl_param_set {
    ($(($index: tt, $param: ident, $fn_name: ident)),*) => {
        // SAFETY: All parameters are constrained to ReadOnlySystemParam, so World is only read
        unsafe impl<'w, 's, $($param,)*> ReadOnlySystemParam for ParamSet<'w, 's, ($($param,)*)>
        where $($param: ReadOnlySystemParam,)*
        { }

        // SAFETY: Relevant parameter ComponentId access is applied to SystemMeta. If any ParamState conflicts
        // with any prior access, a panic will occur.
        unsafe impl<'_w, '_s, $($param: SystemParam,)*> SystemParam for ParamSet<'_w, '_s, ($($param,)*)>
        {
            type State = ($($param::State,)*);
            type Item<'w, 's> = ParamSet<'w, 's, ($($param,)*)>;

            #[expect(
                clippy::allow_attributes,
                reason = "This is inside a macro meant for tuples; as such, `non_snake_case` won't always lint."
            )]
            #[allow(
                non_snake_case,
                reason = "Certain variable names are provided by the caller, not by us."
            )]
            fn init_state(world: &mut World) -> Self::State {
                ($($param::init_state(world),)*)
            }

            #[expect(
                clippy::allow_attributes,
                reason = "This is inside a macro meant for tuples; as such, `non_snake_case` won't always lint."
            )]
            #[allow(
                non_snake_case,
                reason = "Certain variable names are provided by the caller, not by us."
            )]
            fn init_access(state: &Self::State, system_meta: &mut SystemMeta, component_access_set: &mut FilteredAccessSet, world: &mut World) {
                let ($($param,)*) = state;
                $(
                    // Call `init_access` on a clone of the original access set to check for conflicts
                    let component_access_set_clone = &mut component_access_set.clone();
                    $param::init_access($param, system_meta, component_access_set_clone, world);
                )*
                $(
                    // Pretend to add the param to the system alone to gather the new access,
                    // then merge its access into the system.
                    let mut access_set = FilteredAccessSet::new();
                    $param::init_access($param, system_meta, &mut access_set, world);
                    component_access_set.extend(access_set);
                )*
            }

            fn apply(state: &mut Self::State, system_meta: &SystemMeta, world: &mut World) {
                <($($param,)*) as SystemParam>::apply(state, system_meta, world);
            }

            fn queue(state: &mut Self::State, system_meta: &SystemMeta, mut world: DeferredWorld) {
                <($($param,)*) as SystemParam>::queue(state, system_meta, world.reborrow());
            }

            #[inline]
            unsafe fn validate_param<'w, 's>(
                state: &'s mut Self::State,
                system_meta: &SystemMeta,
                world: UnsafeWorldCell<'w>,
            ) -> Result<(), SystemParamValidationError> {
                <($($param,)*) as SystemParam>::validate_param(state, system_meta, world)
            }

            #[inline]
            unsafe fn get_param<'w, 's>(
                state: &'s mut Self::State,
                system_meta: &SystemMeta,
                world: UnsafeWorldCell<'w>,
                change_tick: Tick,
            ) -> Self::Item<'w, 's> {
                ParamSet {
                    param_states: state,
                    system_meta: system_meta.clone(),
                    world,
                    change_tick,
                }
            }
        }

        impl<'w, 's, $($param: SystemParam,)*> ParamSet<'w, 's, ($($param,)*)>
        {
            $(
                /// Gets exclusive access to the parameter at index
                #[doc = stringify!($index)]
                /// in this [`ParamSet`].
                /// No other parameters may be accessed while this one is active.
                pub fn $fn_name<'a>(&'a mut self) -> SystemParamItem<'a, 'a, $param> {
                    // SAFETY: systems run without conflicts with other systems.
                    // Conflicting params in ParamSet are not accessible at the same time
                    // ParamSets are guaranteed to not conflict with other SystemParams
                    unsafe {
                        $param::get_param(&mut self.param_states.$index, &self.system_meta, self.world, self.change_tick)
                    }
                }
            )*
        }
    }
}

all_tuples_enumerated!(impl_param_set, 1, 8, P, p);

// SAFETY: Res only reads a single World resource
unsafe impl<'a, T: Resource> ReadOnlySystemParam for Res<'a, T> {}

// SAFETY: Res ComponentId access is applied to SystemMeta. If this Res
// conflicts with any prior access, a panic will occur.
unsafe impl<'a, T: Resource> SystemParam for Res<'a, T> {
    type State = ComponentId;
    type Item<'w, 's> = Res<'w, T>;

    fn init_state(world: &mut World) -> Self::State {
        world.components_registrator().register_resource::<T>()
    }

    fn init_access(
        &component_id: &Self::State,
        system_meta: &mut SystemMeta,
        component_access_set: &mut FilteredAccessSet,
        _world: &mut World,
    ) {
        let combined_access = component_access_set.combined_access();
        assert!(
            !combined_access.has_resource_write(component_id),
            "error[B0002]: Res<{}> in system {} conflicts with a previous ResMut<{0}> access. Consider removing the duplicate access. See: https://bevy.org/learn/errors/b0002",
            DebugName::type_name::<T>(),
            system_meta.name,
        );

        component_access_set.add_unfiltered_resource_read(component_id);
    }

    #[inline]
    unsafe fn validate_param(
        &mut component_id: &mut Self::State,
        _system_meta: &SystemMeta,
        world: UnsafeWorldCell,
    ) -> Result<(), SystemParamValidationError> {
        // SAFETY: Read-only access to resource metadata.
        if unsafe { world.storages() }
            .resources
            .get(component_id)
            .is_some_and(ResourceData::is_present)
        {
            Ok(())
        } else {
            Err(SystemParamValidationError::invalid::<Self>(
                "Resource does not exist",
            ))
        }
    }

    #[inline]
    unsafe fn get_param<'w, 's>(
        &mut component_id: &'s mut Self::State,
        system_meta: &SystemMeta,
        world: UnsafeWorldCell<'w>,
        change_tick: Tick,
    ) -> Self::Item<'w, 's> {
        let (ptr, ticks) = world
            .get_resource_with_ticks(component_id)
            .unwrap_or_else(|| {
                panic!(
                    "Resource requested by {} does not exist: {}",
                    system_meta.name,
                    DebugName::type_name::<T>()
                );
            });
        Res {
            value: ptr.deref(),
            ticks: ComponentTicksRef {
                added: ticks.added.deref(),
                changed: ticks.changed.deref(),
                changed_by: ticks.changed_by.map(|changed_by| changed_by.deref()),
                last_run: system_meta.last_run,
                this_run: change_tick,
            },
        }
    }
}

// SAFETY: Res ComponentId access is applied to SystemMeta. If this Res
// conflicts with any prior access, a panic will occur.
unsafe impl<'a, T: Resource> SystemParam for ResMut<'a, T> {
    type State = ComponentId;
    type Item<'w, 's> = ResMut<'w, T>;

    fn init_state(world: &mut World) -> Self::State {
        world.components_registrator().register_resource::<T>()
    }

    fn init_access(
        &component_id: &Self::State,
        system_meta: &mut SystemMeta,
        component_access_set: &mut FilteredAccessSet,
        _world: &mut World,
    ) {
        let combined_access = component_access_set.combined_access();
        if combined_access.has_resource_write(component_id) {
            panic!(
                "error[B0002]: ResMut<{}> in system {} conflicts with a previous ResMut<{0}> access. Consider removing the duplicate access. See: https://bevy.org/learn/errors/b0002",
                DebugName::type_name::<T>(), system_meta.name);
        } else if combined_access.has_resource_read(component_id) {
            panic!(
                "error[B0002]: ResMut<{}> in system {} conflicts with a previous Res<{0}> access. Consider removing the duplicate access. See: https://bevy.org/learn/errors/b0002",
                DebugName::type_name::<T>(), system_meta.name);
        }
        component_access_set.add_unfiltered_resource_write(component_id);
    }

    #[inline]
    unsafe fn validate_param(
        &mut component_id: &mut Self::State,
        _system_meta: &SystemMeta,
        world: UnsafeWorldCell,
    ) -> Result<(), SystemParamValidationError> {
        // SAFETY: Read-only access to resource metadata.
        if unsafe { world.storages() }
            .resources
            .get(component_id)
            .is_some_and(ResourceData::is_present)
        {
            Ok(())
        } else {
            Err(SystemParamValidationError::invalid::<Self>(
                "Resource does not exist",
            ))
        }
    }

    #[inline]
    unsafe fn get_param<'w, 's>(
        &mut component_id: &'s mut Self::State,
        system_meta: &SystemMeta,
        world: UnsafeWorldCell<'w>,
        change_tick: Tick,
    ) -> Self::Item<'w, 's> {
        let value = world
            .get_resource_mut_by_id(component_id)
            .unwrap_or_else(|| {
                panic!(
                    "Resource requested by {} does not exist: {}",
                    system_meta.name,
                    DebugName::type_name::<T>()
                );
            });
        ResMut {
            value: value.value.deref_mut::<T>(),
            ticks: ComponentTicksMut {
                added: value.ticks.added,
                changed: value.ticks.changed,
                changed_by: value.ticks.changed_by,
                last_run: system_meta.last_run,
                this_run: change_tick,
            },
        }
    }
}

/// SAFETY: only reads world
unsafe impl<'w> ReadOnlySystemParam for &'w World {}

// SAFETY: `read_all` access is set and conflicts result in a panic
unsafe impl SystemParam for &'_ World {
    type State = ();
    type Item<'w, 's> = &'w World;

    fn init_state(_world: &mut World) -> Self::State {}

    fn init_access(
        _state: &Self::State,
        _system_meta: &mut SystemMeta,
        component_access_set: &mut FilteredAccessSet,
        _world: &mut World,
    ) {
        let mut filtered_access = FilteredAccess::default();

        filtered_access.read_all();
        if !component_access_set
            .get_conflicts_single(&filtered_access)
            .is_empty()
        {
            panic!("&World conflicts with a previous mutable system parameter. Allowing this would break Rust's mutability rules");
        }
        component_access_set.add(filtered_access);
    }

    #[inline]
    unsafe fn get_param<'w, 's>(
        _state: &'s mut Self::State,
        _system_meta: &SystemMeta,
        world: UnsafeWorldCell<'w>,
        _change_tick: Tick,
    ) -> Self::Item<'w, 's> {
        // SAFETY: Read-only access to the entire world was registered in `init_state`.
        unsafe { world.world() }
    }
}

/// SAFETY: `DeferredWorld` can read all components and resources but cannot be used to gain any other mutable references.
unsafe impl<'w> SystemParam for DeferredWorld<'w> {
    type State = ();
    type Item<'world, 'state> = DeferredWorld<'world>;

    fn init_state(_world: &mut World) -> Self::State {}

    fn init_access(
        _state: &Self::State,
        system_meta: &mut SystemMeta,
        component_access_set: &mut FilteredAccessSet,
        _world: &mut World,
    ) {
        assert!(
            !component_access_set.combined_access().has_any_read(),
            "DeferredWorld in system {} conflicts with a previous access.",
            system_meta.name,
        );
        component_access_set.write_all();
    }

    unsafe fn get_param<'world, 'state>(
        _state: &'state mut Self::State,
        _system_meta: &SystemMeta,
        world: UnsafeWorldCell<'world>,
        _change_tick: Tick,
    ) -> Self::Item<'world, 'state> {
        world.into_deferred()
    }
}

/// A system local [`SystemParam`].
///
/// A local may only be accessed by the system itself and is therefore not visible to other systems.
/// If two or more systems specify the same local type each will have their own unique local.
/// If multiple [`SystemParam`]s within the same system each specify the same local type
/// each will get their own distinct data storage.
///
/// The supplied lifetime parameter is the [`SystemParam`]s `'s` lifetime.
///
/// # Examples
///
/// ```
/// # use bevy_ecs::prelude::*;
/// # let world = &mut World::default();
/// fn write_to_local(mut local: Local<usize>) {
///     *local = 42;
/// }
/// fn read_from_local(local: Local<usize>) -> usize {
///     *local
/// }
/// let mut write_system = IntoSystem::into_system(write_to_local);
/// let mut read_system = IntoSystem::into_system(read_from_local);
/// write_system.initialize(world);
/// read_system.initialize(world);
///
/// assert_eq!(read_system.run((), world).unwrap(), 0);
/// write_system.run((), world);
/// // Note how the read local is still 0 due to the locals not being shared.
/// assert_eq!(read_system.run((), world).unwrap(), 0);
/// ```
///
/// A simple way to set a different default value for a local is by wrapping the value with an Option.
///
/// ```
/// # use bevy_ecs::prelude::*;
/// # let world = &mut World::default();
/// fn counter_from_10(mut count: Local<Option<usize>>) -> usize {
///     let count = count.get_or_insert(10);
///     *count += 1;
///     *count
/// }
/// let mut counter_system = IntoSystem::into_system(counter_from_10);
/// counter_system.initialize(world);
///
/// // Counter is initialized at 10, and increases to 11 on first run.
/// assert_eq!(counter_system.run((), world).unwrap(), 11);
/// // Counter is only increased by 1 on subsequent runs.
/// assert_eq!(counter_system.run((), world).unwrap(), 12);
/// ```
///
/// N.B. A [`Local`]s value cannot be read or written to outside of the containing system.
/// To add configuration to a system, convert a capturing closure into the system instead:
///
/// ```
/// # use bevy_ecs::prelude::*;
/// # use bevy_ecs::system::assert_is_system;
/// struct Config(u32);
/// #[derive(Resource)]
/// struct MyU32Wrapper(u32);
/// fn reset_to_system(value: Config) -> impl FnMut(ResMut<MyU32Wrapper>) {
///     move |mut val| val.0 = value.0
/// }
///
/// // .add_systems(reset_to_system(my_config))
/// # assert_is_system(reset_to_system(Config(10)));
/// ```
#[derive(Debug)]
pub struct Local<'s, T: FromWorld + Send + 'static>(pub(crate) &'s mut T);

// SAFETY: Local only accesses internal state
unsafe impl<'s, T: FromWorld + Send + 'static> ReadOnlySystemParam for Local<'s, T> {}

impl<'s, T: FromWorld + Send + 'static> Deref for Local<'s, T> {
    type Target = T;

    #[inline]
    fn deref(&self) -> &Self::Target {
        self.0
    }
}

impl<'s, T: FromWorld + Send + 'static> DerefMut for Local<'s, T> {
    #[inline]
    fn deref_mut(&mut self) -> &mut Self::Target {
        self.0
    }
}

impl<'s, 'a, T: FromWorld + Send + 'static> IntoIterator for &'a Local<'s, T>
where
    &'a T: IntoIterator,
{
    type Item = <&'a T as IntoIterator>::Item;
    type IntoIter = <&'a T as IntoIterator>::IntoIter;

    fn into_iter(self) -> Self::IntoIter {
        self.0.into_iter()
    }
}

impl<'s, 'a, T: FromWorld + Send + 'static> IntoIterator for &'a mut Local<'s, T>
where
    &'a mut T: IntoIterator,
{
    type Item = <&'a mut T as IntoIterator>::Item;
    type IntoIter = <&'a mut T as IntoIterator>::IntoIter;

    fn into_iter(self) -> Self::IntoIter {
        self.0.into_iter()
    }
}

// SAFETY: only local state is accessed
unsafe impl<'a, T: FromWorld + Send + 'static> SystemParam for Local<'a, T> {
    type State = SyncCell<T>;
    type Item<'w, 's> = Local<'s, T>;

    fn init_state(world: &mut World) -> Self::State {
        SyncCell::new(T::from_world(world))
    }

    fn init_access(
        _state: &Self::State,
        _system_meta: &mut SystemMeta,
        _component_access_set: &mut FilteredAccessSet,
        _world: &mut World,
    ) {
    }

    #[inline]
    unsafe fn get_param<'w, 's>(
        state: &'s mut Self::State,
        _system_meta: &SystemMeta,
        _world: UnsafeWorldCell<'w>,
        _change_tick: Tick,
    ) -> Self::Item<'w, 's> {
        Local(state.get())
    }
}

/// Types that can be used with [`Deferred<T>`] in systems.
/// This allows storing system-local data which is used to defer [`World`] mutations.
///
/// Types that implement `SystemBuffer` should take care to perform as many
/// computations up-front as possible. Buffers cannot be applied in parallel,
/// so you should try to minimize the time spent in [`SystemBuffer::apply`].
pub trait SystemBuffer: FromWorld + Send + 'static {
    /// Applies any deferred mutations to the [`World`].
    fn apply(&mut self, system_meta: &SystemMeta, world: &mut World);
    /// Queues any deferred mutations to be applied at the next [`ApplyDeferred`](crate::prelude::ApplyDeferred).
    fn queue(&mut self, _system_meta: &SystemMeta, _world: DeferredWorld) {}
}

/// A [`SystemParam`] that stores a buffer which gets applied to the [`World`] during
/// [`ApplyDeferred`](crate::schedule::ApplyDeferred).
/// This is used internally by [`Commands`] to defer `World` mutations.
///
/// [`Commands`]: crate::system::Commands
///
/// # Examples
///
/// By using this type to defer mutations, you can avoid mutable `World` access within
/// a system, which allows it to run in parallel with more systems.
///
/// Note that deferring mutations is *not* free, and should only be used if
/// the gains in parallelization outweigh the time it takes to apply deferred mutations.
/// In general, [`Deferred`] should only be used for mutations that are infrequent,
/// or which otherwise take up a small portion of a system's run-time.
///
/// ```
/// # use bevy_ecs::prelude::*;
/// // Tracks whether or not there is a threat the player should be aware of.
/// #[derive(Resource, Default)]
/// pub struct Alarm(bool);
///
/// #[derive(Component)]
/// pub struct Settlement {
///     // ...
/// }
///
/// // A threat from inside the settlement.
/// #[derive(Component)]
/// pub struct Criminal;
///
/// // A threat from outside the settlement.
/// #[derive(Component)]
/// pub struct Monster;
///
/// # impl Criminal { pub fn is_threat(&self, _: &Settlement) -> bool { true } }
///
/// use bevy_ecs::system::{Deferred, SystemBuffer, SystemMeta};
///
/// // Uses deferred mutations to allow signaling the alarm from multiple systems in parallel.
/// #[derive(Resource, Default)]
/// struct AlarmFlag(bool);
///
/// impl AlarmFlag {
///     /// Sounds the alarm the next time buffers are applied via ApplyDeferred.
///     pub fn flag(&mut self) {
///         self.0 = true;
///     }
/// }
///
/// impl SystemBuffer for AlarmFlag {
///     // When `AlarmFlag` is used in a system, this function will get
///     // called the next time buffers are applied via ApplyDeferred.
///     fn apply(&mut self, system_meta: &SystemMeta, world: &mut World) {
///         if self.0 {
///             world.resource_mut::<Alarm>().0 = true;
///             self.0 = false;
///         }
///     }
/// }
///
/// // Sound the alarm if there are any criminals who pose a threat.
/// fn alert_criminal(
///     settlement: Single<&Settlement>,
///     criminals: Query<&Criminal>,
///     mut alarm: Deferred<AlarmFlag>
/// ) {
///     for criminal in &criminals {
///         // Only sound the alarm if the criminal is a threat.
///         // For this example, assume that this check is expensive to run.
///         // Since the majority of this system's run-time is dominated
///         // by calling `is_threat()`, we defer sounding the alarm to
///         // allow this system to run in parallel with other alarm systems.
///         if criminal.is_threat(*settlement) {
///             alarm.flag();
///         }
///     }
/// }
///
/// // Sound the alarm if there is a monster.
/// fn alert_monster(
///     monsters: Query<&Monster>,
///     mut alarm: ResMut<Alarm>
/// ) {
///     if monsters.iter().next().is_some() {
///         // Since this system does nothing except for sounding the alarm,
///         // it would be pointless to defer it, so we sound the alarm directly.
///         alarm.0 = true;
///     }
/// }
///
/// let mut world = World::new();
/// world.init_resource::<Alarm>();
/// world.spawn(Settlement {
///     // ...
/// });
///
/// let mut schedule = Schedule::default();
/// // These two systems have no conflicts and will run in parallel.
/// schedule.add_systems((alert_criminal, alert_monster));
///
/// // There are no criminals or monsters, so the alarm is not sounded.
/// schedule.run(&mut world);
/// assert_eq!(world.resource::<Alarm>().0, false);
///
/// // Spawn a monster, which will cause the alarm to be sounded.
/// let m_id = world.spawn(Monster).id();
/// schedule.run(&mut world);
/// assert_eq!(world.resource::<Alarm>().0, true);
///
/// // Remove the monster and reset the alarm.
/// world.entity_mut(m_id).despawn();
/// world.resource_mut::<Alarm>().0 = false;
///
/// // Spawn a criminal, which will cause the alarm to be sounded.
/// world.spawn(Criminal);
/// schedule.run(&mut world);
/// assert_eq!(world.resource::<Alarm>().0, true);
/// ```
pub struct Deferred<'a, T: SystemBuffer>(pub(crate) &'a mut T);

impl<'a, T: SystemBuffer> Deref for Deferred<'a, T> {
    type Target = T;
    #[inline]
    fn deref(&self) -> &Self::Target {
        self.0
    }
}

impl<'a, T: SystemBuffer> DerefMut for Deferred<'a, T> {
    #[inline]
    fn deref_mut(&mut self) -> &mut Self::Target {
        self.0
    }
}

impl<T: SystemBuffer> Deferred<'_, T> {
    /// Returns a [`Deferred<T>`] with a smaller lifetime.
    /// This is useful if you have `&mut Deferred<T>` but need `Deferred<T>`.
    pub fn reborrow(&mut self) -> Deferred<'_, T> {
        Deferred(self.0)
    }
}

// SAFETY: Only local state is accessed.
unsafe impl<T: SystemBuffer> ReadOnlySystemParam for Deferred<'_, T> {}

// SAFETY: Only local state is accessed.
unsafe impl<T: SystemBuffer> SystemParam for Deferred<'_, T> {
    type State = SyncCell<T>;
    type Item<'w, 's> = Deferred<'s, T>;

    fn init_state(world: &mut World) -> Self::State {
        SyncCell::new(T::from_world(world))
    }

    fn init_access(
        _state: &Self::State,
        system_meta: &mut SystemMeta,
        _component_access_set: &mut FilteredAccessSet,
        _world: &mut World,
    ) {
        system_meta.set_has_deferred();
    }

    fn apply(state: &mut Self::State, system_meta: &SystemMeta, world: &mut World) {
        state.get().apply(system_meta, world);
    }

    fn queue(state: &mut Self::State, system_meta: &SystemMeta, world: DeferredWorld) {
        state.get().queue(system_meta, world);
    }

    #[inline]
    unsafe fn get_param<'w, 's>(
        state: &'s mut Self::State,
        _system_meta: &SystemMeta,
        _world: UnsafeWorldCell<'w>,
        _change_tick: Tick,
    ) -> Self::Item<'w, 's> {
        Deferred(state.get())
    }
}

/// A dummy type that is [`!Send`](Send), to force systems to run on the main thread.
pub struct NonSendMarker(PhantomData<*mut ()>);

// SAFETY: No world access.
unsafe impl SystemParam for NonSendMarker {
    type State = ();
    type Item<'w, 's> = Self;

    #[inline]
    fn init_state(_world: &mut World) -> Self::State {}

    fn init_access(
        _state: &Self::State,
        system_meta: &mut SystemMeta,
        _component_access_set: &mut FilteredAccessSet,
        _world: &mut World,
    ) {
        system_meta.set_non_send();
    }

    #[inline]
    unsafe fn get_param<'world, 'state>(
        _state: &'state mut Self::State,
        _system_meta: &SystemMeta,
        _world: UnsafeWorldCell<'world>,
        _change_tick: Tick,
    ) -> Self::Item<'world, 'state> {
        Self(PhantomData)
    }
}

// SAFETY: Does not read any world state
unsafe impl ReadOnlySystemParam for NonSendMarker {}

// SAFETY: Only reads a single World non-send resource
unsafe impl<'w, T> ReadOnlySystemParam for NonSend<'w, T> {}

// SAFETY: NonSendComponentId access is applied to SystemMeta. If this
// NonSend conflicts with any prior access, a panic will occur.
unsafe impl<'a, T: 'static> SystemParam for NonSend<'a, T> {
    type State = ComponentId;
    type Item<'w, 's> = NonSend<'w, T>;

    fn init_state(world: &mut World) -> Self::State {
        world.components_registrator().register_non_send::<T>()
    }

    fn init_access(
        &component_id: &Self::State,
        system_meta: &mut SystemMeta,
        component_access_set: &mut FilteredAccessSet,
        _world: &mut World,
    ) {
        system_meta.set_non_send();

        let combined_access = component_access_set.combined_access();
        assert!(
            !combined_access.has_resource_write(component_id),
            "error[B0002]: NonSend<{}> in system {} conflicts with a previous mutable resource access ({0}). Consider removing the duplicate access. See: https://bevy.org/learn/errors/b0002",
            DebugName::type_name::<T>(),
            system_meta.name,
        );
        component_access_set.add_unfiltered_resource_read(component_id);
    }

    #[inline]
    unsafe fn validate_param(
        &mut component_id: &mut Self::State,
        _system_meta: &SystemMeta,
        world: UnsafeWorldCell,
    ) -> Result<(), SystemParamValidationError> {
        // SAFETY: Read-only access to resource metadata.
        if unsafe { world.storages() }
            .non_send_resources
            .get(component_id)
            .is_some_and(ResourceData::is_present)
        {
            Ok(())
        } else {
            Err(SystemParamValidationError::invalid::<Self>(
                "Non-send resource does not exist",
            ))
        }
    }

    #[inline]
    unsafe fn get_param<'w, 's>(
        &mut component_id: &'s mut Self::State,
        system_meta: &SystemMeta,
        world: UnsafeWorldCell<'w>,
        change_tick: Tick,
    ) -> Self::Item<'w, 's> {
        let (ptr, ticks) = world
            .get_non_send_with_ticks(component_id)
            .unwrap_or_else(|| {
                panic!(
                    "Non-send resource requested by {} does not exist: {}",
                    system_meta.name,
                    DebugName::type_name::<T>()
                );
            });
        NonSend {
            value: ptr.deref(),
            ticks: ComponentTicksRef::from_tick_cells(ticks, system_meta.last_run, change_tick),
        }
    }
}

// SAFETY: NonSendMut ComponentId access is applied to SystemMeta. If this
// NonSendMut conflicts with any prior access, a panic will occur.
unsafe impl<'a, T: 'static> SystemParam for NonSendMut<'a, T> {
    type State = ComponentId;
    type Item<'w, 's> = NonSendMut<'w, T>;

    fn init_state(world: &mut World) -> Self::State {
        world.components_registrator().register_non_send::<T>()
    }

    fn init_access(
        &component_id: &Self::State,
        system_meta: &mut SystemMeta,
        component_access_set: &mut FilteredAccessSet,
        _world: &mut World,
    ) {
        system_meta.set_non_send();

        let combined_access = component_access_set.combined_access();
        if combined_access.has_resource_write(component_id) {
            panic!(
                "error[B0002]: NonSendMut<{}> in system {} conflicts with a previous mutable resource access ({0}). Consider removing the duplicate access. See: https://bevy.org/learn/errors/b0002",
                DebugName::type_name::<T>(), system_meta.name);
        } else if combined_access.has_resource_read(component_id) {
            panic!(
                "error[B0002]: NonSendMut<{}> in system {} conflicts with a previous immutable resource access ({0}). Consider removing the duplicate access. See: https://bevy.org/learn/errors/b0002",
                DebugName::type_name::<T>(), system_meta.name);
        }
        component_access_set.add_unfiltered_resource_write(component_id);
    }

    #[inline]
    unsafe fn validate_param(
        &mut component_id: &mut Self::State,
        _system_meta: &SystemMeta,
        world: UnsafeWorldCell,
    ) -> Result<(), SystemParamValidationError> {
        // SAFETY: Read-only access to resource metadata.
        if unsafe { world.storages() }
            .non_send_resources
            .get(component_id)
            .is_some_and(ResourceData::is_present)
        {
            Ok(())
        } else {
            Err(SystemParamValidationError::invalid::<Self>(
                "Non-send resource does not exist",
            ))
        }
    }

    #[inline]
    unsafe fn get_param<'w, 's>(
        &mut component_id: &'s mut Self::State,
        system_meta: &SystemMeta,
        world: UnsafeWorldCell<'w>,
        change_tick: Tick,
    ) -> Self::Item<'w, 's> {
        let (ptr, ticks) = world
            .get_non_send_with_ticks(component_id)
            .unwrap_or_else(|| {
                panic!(
                    "Non-send resource requested by {} does not exist: {}",
                    system_meta.name,
                    DebugName::type_name::<T>()
                );
            });
        NonSendMut {
            value: ptr.assert_unique().deref_mut(),
            ticks: ComponentTicksMut::from_tick_cells(ticks, system_meta.last_run, change_tick),
        }
    }
}

// SAFETY: Only reads World archetypes
unsafe impl<'a> ReadOnlySystemParam for &'a Archetypes {}

// SAFETY: no component value access
unsafe impl<'a> SystemParam for &'a Archetypes {
    type State = ();
    type Item<'w, 's> = &'w Archetypes;

    fn init_state(_world: &mut World) -> Self::State {}

    fn init_access(
        _state: &Self::State,
        _system_meta: &mut SystemMeta,
        _component_access_set: &mut FilteredAccessSet,
        _world: &mut World,
    ) {
    }

    #[inline]
    unsafe fn get_param<'w, 's>(
        _state: &'s mut Self::State,
        _system_meta: &SystemMeta,
        world: UnsafeWorldCell<'w>,
        _change_tick: Tick,
    ) -> Self::Item<'w, 's> {
        world.archetypes()
    }
}

// SAFETY: Only reads World components
unsafe impl<'a> ReadOnlySystemParam for &'a Components {}

// SAFETY: no component value access
unsafe impl<'a> SystemParam for &'a Components {
    type State = ();
    type Item<'w, 's> = &'w Components;

    fn init_state(_world: &mut World) -> Self::State {}

    fn init_access(
        _state: &Self::State,
        _system_meta: &mut SystemMeta,
        _component_access_set: &mut FilteredAccessSet,
        _world: &mut World,
    ) {
    }

    #[inline]
    unsafe fn get_param<'w, 's>(
        _state: &'s mut Self::State,
        _system_meta: &SystemMeta,
        world: UnsafeWorldCell<'w>,
        _change_tick: Tick,
    ) -> Self::Item<'w, 's> {
        world.components()
    }
}

// SAFETY: Only reads World entities
unsafe impl<'a> ReadOnlySystemParam for &'a Entities {}

// SAFETY: no component value access
unsafe impl<'a> SystemParam for &'a Entities {
    type State = ();
    type Item<'w, 's> = &'w Entities;

    fn init_state(_world: &mut World) -> Self::State {}

    fn init_access(
        _state: &Self::State,
        _system_meta: &mut SystemMeta,
        _component_access_set: &mut FilteredAccessSet,
        _world: &mut World,
    ) {
    }

    #[inline]
    unsafe fn get_param<'w, 's>(
        _state: &'s mut Self::State,
        _system_meta: &SystemMeta,
        world: UnsafeWorldCell<'w>,
        _change_tick: Tick,
    ) -> Self::Item<'w, 's> {
        world.entities()
    }
}

// SAFETY: Only reads World entities
unsafe impl<'a> ReadOnlySystemParam for &'a EntitiesAllocator {}

// SAFETY: no component value access
unsafe impl<'a> SystemParam for &'a EntitiesAllocator {
    type State = ();
    type Item<'w, 's> = &'w EntitiesAllocator;

    fn init_state(_world: &mut World) -> Self::State {}

    fn init_access(
        _state: &Self::State,
        _system_meta: &mut SystemMeta,
        _component_access_set: &mut FilteredAccessSet<ComponentId>,
        _world: &mut World,
    ) {
    }

    #[inline]
    unsafe fn get_param<'w, 's>(
        _state: &'s mut Self::State,
        _system_meta: &SystemMeta,
        world: UnsafeWorldCell<'w>,
        _change_tick: Tick,
    ) -> Self::Item<'w, 's> {
        world.entities_allocator()
    }
}

// SAFETY: Only reads World bundles
unsafe impl<'a> ReadOnlySystemParam for &'a Bundles {}

// SAFETY: no component value access
unsafe impl<'a> SystemParam for &'a Bundles {
    type State = ();
    type Item<'w, 's> = &'w Bundles;

    fn init_state(_world: &mut World) -> Self::State {}

    fn init_access(
        _state: &Self::State,
        _system_meta: &mut SystemMeta,
        _component_access_set: &mut FilteredAccessSet,
        _world: &mut World,
    ) {
    }

    #[inline]
    unsafe fn get_param<'w, 's>(
        _state: &'s mut Self::State,
        _system_meta: &SystemMeta,
        world: UnsafeWorldCell<'w>,
        _change_tick: Tick,
    ) -> Self::Item<'w, 's> {
        world.bundles()
    }
}

/// A [`SystemParam`] that reads the previous and current change ticks of the system.
///
/// A system's change ticks are updated each time it runs:
/// - `last_run` copies the previous value of `change_tick`
/// - `this_run` copies the current value of [`World::read_change_tick`]
///
/// Component change ticks that are more recent than `last_run` will be detected by the system.
/// Those can be read by calling [`last_changed`](crate::change_detection::DetectChanges::last_changed)
/// on a [`Mut<T>`](crate::change_detection::Mut) or [`ResMut<T>`](ResMut).
#[derive(Debug, Clone, Copy)]
pub struct SystemChangeTick {
    last_run: Tick,
    this_run: Tick,
}

impl SystemChangeTick {
    /// Returns the current [`World`] change tick seen by the system.
    #[inline]
    pub fn this_run(&self) -> Tick {
        self.this_run
    }

    /// Returns the [`World`] change tick seen by the system the previous time it ran.
    #[inline]
    pub fn last_run(&self) -> Tick {
        self.last_run
    }
}

// SAFETY: Only reads internal system state
unsafe impl ReadOnlySystemParam for SystemChangeTick {}

// SAFETY: `SystemChangeTick` doesn't require any world access
unsafe impl SystemParam for SystemChangeTick {
    type State = ();
    type Item<'w, 's> = SystemChangeTick;

    fn init_state(_world: &mut World) -> Self::State {}

    fn init_access(
        _state: &Self::State,
        _system_meta: &mut SystemMeta,
        _component_access_set: &mut FilteredAccessSet,
        _world: &mut World,
    ) {
    }

    #[inline]
    unsafe fn get_param<'w, 's>(
        _state: &'s mut Self::State,
        system_meta: &SystemMeta,
        _world: UnsafeWorldCell<'w>,
        change_tick: Tick,
    ) -> Self::Item<'w, 's> {
        SystemChangeTick {
            last_run: system_meta.last_run,
            this_run: change_tick,
        }
    }
}

// SAFETY: Delegates to `T`, which ensures the safety requirements are met
unsafe impl<T: SystemParam> SystemParam for Option<T> {
    type State = T::State;

    type Item<'world, 'state> = Option<T::Item<'world, 'state>>;

    fn init_state(world: &mut World) -> Self::State {
        T::init_state(world)
    }

    fn init_access(
        state: &Self::State,
        system_meta: &mut SystemMeta,
        component_access_set: &mut FilteredAccessSet,
        world: &mut World,
    ) {
        T::init_access(state, system_meta, component_access_set, world);
    }

    #[inline]
    unsafe fn get_param<'world, 'state>(
        state: &'state mut Self::State,
        system_meta: &SystemMeta,
        world: UnsafeWorldCell<'world>,
        change_tick: Tick,
    ) -> Self::Item<'world, 'state> {
        T::validate_param(state, system_meta, world)
            .ok()
            .map(|()| T::get_param(state, system_meta, world, change_tick))
    }

    fn apply(state: &mut Self::State, system_meta: &SystemMeta, world: &mut World) {
        T::apply(state, system_meta, world);
    }

    fn queue(state: &mut Self::State, system_meta: &SystemMeta, world: DeferredWorld) {
        T::queue(state, system_meta, world);
    }
}

// SAFETY: Delegates to `T`, which ensures the safety requirements are met
unsafe impl<T: ReadOnlySystemParam> ReadOnlySystemParam for Option<T> {}

// SAFETY: Delegates to `T`, which ensures the safety requirements are met
unsafe impl<T: SystemParam> SystemParam for Result<T, SystemParamValidationError> {
    type State = T::State;

    type Item<'world, 'state> = Result<T::Item<'world, 'state>, SystemParamValidationError>;

    fn init_state(world: &mut World) -> Self::State {
        T::init_state(world)
    }

    fn init_access(
        state: &Self::State,
        system_meta: &mut SystemMeta,
        component_access_set: &mut FilteredAccessSet,
        world: &mut World,
    ) {
        T::init_access(state, system_meta, component_access_set, world);
    }

    #[inline]
    unsafe fn get_param<'world, 'state>(
        state: &'state mut Self::State,
        system_meta: &SystemMeta,
        world: UnsafeWorldCell<'world>,
        change_tick: Tick,
    ) -> Self::Item<'world, 'state> {
        T::validate_param(state, system_meta, world)
            .map(|()| T::get_param(state, system_meta, world, change_tick))
    }

    fn apply(state: &mut Self::State, system_meta: &SystemMeta, world: &mut World) {
        T::apply(state, system_meta, world);
    }

    fn queue(state: &mut Self::State, system_meta: &SystemMeta, world: DeferredWorld) {
        T::queue(state, system_meta, world);
    }
}

// SAFETY: Delegates to `T`, which ensures the safety requirements are met
unsafe impl<T: ReadOnlySystemParam> ReadOnlySystemParam for Result<T, SystemParamValidationError> {}

/// A [`SystemParam`] that wraps another parameter and causes its system to skip instead of failing when the parameter is invalid.
///
/// # Example
///
/// ```
/// # use bevy_ecs::prelude::*;
/// # #[derive(Resource)]
/// # struct SomeResource;
/// // This system will fail if `SomeResource` is not present.
/// fn fails_on_missing_resource(res: Res<SomeResource>) {}
///
/// // This system will skip without error if `SomeResource` is not present.
/// fn skips_on_missing_resource(res: If<Res<SomeResource>>) {
///     // The inner parameter is available using `Deref`
///     let some_resource: &SomeResource = &res;
/// }
/// # bevy_ecs::system::assert_is_system(skips_on_missing_resource);
/// ```
#[derive(Debug)]
pub struct If<T>(pub T);

impl<T> If<T> {
    /// Returns the inner `T`.
    ///
    /// The inner value is `pub`, so you can also obtain it by destructuring the parameter:
    ///
    /// ```
    /// # use bevy_ecs::prelude::*;
    /// # #[derive(Resource)]
    /// # struct SomeResource;
    /// fn skips_on_missing_resource(If(res): If<Res<SomeResource>>) {
    ///     let some_resource: Res<SomeResource> = res;
    /// }
    /// # bevy_ecs::system::assert_is_system(skips_on_missing_resource);
    /// ```
    pub fn into_inner(self) -> T {
        self.0
    }
}

impl<T> Deref for If<T> {
    type Target = T;
    fn deref(&self) -> &Self::Target {
        &self.0
    }
}

impl<T> DerefMut for If<T> {
    fn deref_mut(&mut self) -> &mut Self::Target {
        &mut self.0
    }
}

// SAFETY: Delegates to `T`, which ensures the safety requirements are met
unsafe impl<T: SystemParam> SystemParam for If<T> {
    type State = T::State;

    type Item<'world, 'state> = If<T::Item<'world, 'state>>;

    fn init_state(world: &mut World) -> Self::State {
        T::init_state(world)
    }

    fn init_access(
        state: &Self::State,
        system_meta: &mut SystemMeta,
        component_access_set: &mut FilteredAccessSet,
        world: &mut World,
    ) {
        T::init_access(state, system_meta, component_access_set, world);
    }

    #[inline]
    unsafe fn validate_param(
        state: &mut Self::State,
        system_meta: &SystemMeta,
        world: UnsafeWorldCell,
    ) -> Result<(), SystemParamValidationError> {
        T::validate_param(state, system_meta, world).map_err(|mut e| {
            e.skipped = true;
            e
        })
    }

    #[inline]
    unsafe fn get_param<'world, 'state>(
        state: &'state mut Self::State,
        system_meta: &SystemMeta,
        world: UnsafeWorldCell<'world>,
        change_tick: Tick,
    ) -> Self::Item<'world, 'state> {
        If(T::get_param(state, system_meta, world, change_tick))
    }

    fn apply(state: &mut Self::State, system_meta: &SystemMeta, world: &mut World) {
        T::apply(state, system_meta, world);
    }

    fn queue(state: &mut Self::State, system_meta: &SystemMeta, world: DeferredWorld) {
        T::queue(state, system_meta, world);
    }
}

// SAFETY: Delegates to `T`, which ensures the safety requirements are met
unsafe impl<T: ReadOnlySystemParam> ReadOnlySystemParam for If<T> {}

// SAFETY: Registers access for each element of `state`.
// If any one conflicts, it will panic.
unsafe impl<T: SystemParam> SystemParam for Vec<T> {
    type State = Vec<T::State>;

    type Item<'world, 'state> = Vec<T::Item<'world, 'state>>;

    fn init_state(_world: &mut World) -> Self::State {
        Vec::new()
    }

    fn init_access(
        state: &Self::State,
        system_meta: &mut SystemMeta,
        component_access_set: &mut FilteredAccessSet,
        world: &mut World,
    ) {
        for state in state {
            T::init_access(state, system_meta, component_access_set, world);
        }
    }

    #[inline]
    unsafe fn validate_param(
        state: &mut Self::State,
        system_meta: &SystemMeta,
        world: UnsafeWorldCell,
    ) -> Result<(), SystemParamValidationError> {
        for state in state {
            T::validate_param(state, system_meta, world)?;
        }
        Ok(())
    }

    #[inline]
    unsafe fn get_param<'world, 'state>(
        state: &'state mut Self::State,
        system_meta: &SystemMeta,
        world: UnsafeWorldCell<'world>,
        change_tick: Tick,
    ) -> Self::Item<'world, 'state> {
        state
            .iter_mut()
            // SAFETY:
            // - We initialized the access for each parameter in `init_access`, so the caller ensures we have access to any world data needed by each param.
            // - The caller ensures this was the world used to initialize our state, and we used that world to initialize parameter states
            .map(|state| unsafe { T::get_param(state, system_meta, world, change_tick) })
            .collect()
    }

    fn apply(state: &mut Self::State, system_meta: &SystemMeta, world: &mut World) {
        for state in state {
            T::apply(state, system_meta, world);
        }
    }

    fn queue(state: &mut Self::State, system_meta: &SystemMeta, mut world: DeferredWorld) {
        for state in state {
            T::queue(state, system_meta, world.reborrow());
        }
    }
}

// SAFETY: Registers access for each element of `state`.
// If any one conflicts with a previous parameter,
// the call passing a copy of the current access will panic.
unsafe impl<T: SystemParam> SystemParam for ParamSet<'_, '_, Vec<T>> {
    type State = Vec<T::State>;

    type Item<'world, 'state> = ParamSet<'world, 'state, Vec<T>>;

    fn init_state(_world: &mut World) -> Self::State {
        Vec::new()
    }

    fn init_access(
        state: &Self::State,
        system_meta: &mut SystemMeta,
        component_access_set: &mut FilteredAccessSet,
        world: &mut World,
    ) {
        for state in state {
            // Call `init_access` on a clone of the original access set to check for conflicts
            let component_access_set_clone = &mut component_access_set.clone();
            T::init_access(state, system_meta, component_access_set_clone, world);
        }
        for state in state {
            // Pretend to add the param to the system alone to gather the new access,
            // then merge its access into the system.
            let mut access_set = FilteredAccessSet::new();
            T::init_access(state, system_meta, &mut access_set, world);
            component_access_set.extend(access_set);
        }
    }

    #[inline]
    unsafe fn get_param<'world, 'state>(
        state: &'state mut Self::State,
        system_meta: &SystemMeta,
        world: UnsafeWorldCell<'world>,
        change_tick: Tick,
    ) -> Self::Item<'world, 'state> {
        ParamSet {
            param_states: state,
            system_meta: system_meta.clone(),
            world,
            change_tick,
        }
    }

    fn apply(state: &mut Self::State, system_meta: &SystemMeta, world: &mut World) {
        for state in state {
            T::apply(state, system_meta, world);
        }
    }

    fn queue(state: &mut Self::State, system_meta: &SystemMeta, mut world: DeferredWorld) {
        for state in state {
            T::queue(state, system_meta, world.reborrow());
        }
    }
}

impl<T: SystemParam> ParamSet<'_, '_, Vec<T>> {
    /// Accesses the parameter at the given index.
    /// No other parameters may be accessed while this one is active.
    pub fn get_mut(&mut self, index: usize) -> T::Item<'_, '_> {
        // SAFETY:
        // - We initialized the access for each parameter, so the caller ensures we have access to any world data needed by any param.
        //   We have mutable access to the ParamSet, so no other params in the set are active.
        // - The caller of `get_param` ensured that this was the world used to initialize our state, and we used that world to initialize parameter states
        unsafe {
            T::get_param(
                &mut self.param_states[index],
                &self.system_meta,
                self.world,
                self.change_tick,
            )
        }
    }

    /// Calls a closure for each parameter in the set.
    pub fn for_each(&mut self, mut f: impl FnMut(T::Item<'_, '_>)) {
        self.param_states.iter_mut().for_each(|state| {
            f(
                // SAFETY:
                // - We initialized the access for each parameter, so the caller ensures we have access to any world data needed by any param.
                //   We have mutable access to the ParamSet, so no other params in the set are active.
                // - The caller of `get_param` ensured that this was the world used to initialize our state, and we used that world to initialize parameter states
                unsafe { T::get_param(state, &self.system_meta, self.world, self.change_tick) },
            );
        });
    }
}

macro_rules! impl_system_param_tuple {
    ($(#[$meta:meta])* $($param: ident),*) => {
        $(#[$meta])*
        // SAFETY: tuple consists only of ReadOnlySystemParams
        unsafe impl<$($param: ReadOnlySystemParam),*> ReadOnlySystemParam for ($($param,)*) {}

        #[expect(
            clippy::allow_attributes,
            reason = "This is in a macro, and as such, the below lints may not always apply."
        )]
        #[allow(
            non_snake_case,
            reason = "Certain variable names are provided by the caller, not by us."
        )]
        #[allow(
            unused_variables,
            reason = "Zero-length tuples won't use some of the parameters."
        )]
        $(#[$meta])*
        // SAFETY: implementers of each `SystemParam` in the tuple have validated their impls
        unsafe impl<$($param: SystemParam),*> SystemParam for ($($param,)*) {
            type State = ($($param::State,)*);
            type Item<'w, 's> = ($($param::Item::<'w, 's>,)*);

            #[inline]
            fn init_state(world: &mut World) -> Self::State {
                (($($param::init_state(world),)*))
            }

            fn init_access(state: &Self::State, _system_meta: &mut SystemMeta, _component_access_set: &mut FilteredAccessSet, _world: &mut World) {
                let ($($param,)*) = state;
                $($param::init_access($param, _system_meta, _component_access_set, _world);)*
            }

            #[inline]
            fn apply(($($param,)*): &mut Self::State, system_meta: &SystemMeta, world: &mut World) {
                $($param::apply($param, system_meta, world);)*
            }

            #[inline]
            #[allow(
                unused_mut,
                reason = "The `world` parameter is unused for zero-length tuples; however, it must be mutable for other lengths of tuples."
            )]
            fn queue(($($param,)*): &mut Self::State, system_meta: &SystemMeta, mut world: DeferredWorld) {
                $($param::queue($param, system_meta, world.reborrow());)*
            }

            #[inline]
            unsafe fn validate_param(
                state: &mut Self::State,
                system_meta: &SystemMeta,
                world: UnsafeWorldCell,
            ) -> Result<(), SystemParamValidationError> {
                let ($($param,)*) = state;
                $(
                    $param::validate_param($param, system_meta, world)?;
                )*
                Ok(())
            }

            #[inline]
            unsafe fn get_param<'w, 's>(
                state: &'s mut Self::State,
                system_meta: &SystemMeta,
                world: UnsafeWorldCell<'w>,
                change_tick: Tick,
            ) -> Self::Item<'w, 's> {
                let ($($param,)*) = state;
                #[allow(
                    clippy::unused_unit,
                    reason = "Zero-length tuples won't have any params to get."
                )]
                ($($param::get_param($param, system_meta, world, change_tick),)*)
            }
        }
    };
}

all_tuples!(
    #[doc(fake_variadic)]
    impl_system_param_tuple,
    0,
    16,
    P
);

/// Contains type aliases for built-in [`SystemParam`]s with `'static` lifetimes.
/// This makes it more convenient to refer to these types in contexts where
/// explicit lifetime annotations are required.
///
/// Note that this is entirely safe and tracks lifetimes correctly.
/// This purely exists for convenience.
///
/// You can't instantiate a static `SystemParam`, you'll always end up with
/// `Res<'w, T>`, `ResMut<'w, T>` or `&'w T` bound to the lifetime of the provided
/// `&'w World`.
///
/// [`SystemParam`]: super::SystemParam
pub mod lifetimeless {
    /// A [`Query`](super::Query) with `'static` lifetimes.
    pub type SQuery<D, F = ()> = super::Query<'static, 'static, D, F>;
    /// A shorthand for writing `&'static T`.
    pub type Read<T> = &'static T;
    /// A shorthand for writing `&'static mut T`.
    pub type Write<T> = &'static mut T;
    /// A [`Res`](super::Res) with `'static` lifetimes.
    pub type SRes<T> = super::Res<'static, T>;
    /// A [`ResMut`](super::ResMut) with `'static` lifetimes.
    pub type SResMut<T> = super::ResMut<'static, T>;
    /// [`Commands`](crate::system::Commands) with `'static` lifetimes.
    pub type SCommands = crate::system::Commands<'static, 'static>;
}

/// A helper for using system parameters in generic contexts
///
/// This type is a [`SystemParam`] adapter which always has
/// `Self::Item == Self` (ignoring lifetimes for brevity),
/// no matter the argument [`SystemParam`] (`P`) (other than
/// that `P` must be `'static`)
///
/// This makes it useful for having arbitrary [`SystemParam`] type arguments
/// to function systems, or for generic types using the [`derive@SystemParam`]
/// derive:
///
/// ```
/// # use bevy_ecs::prelude::*;
/// use bevy_ecs::system::{SystemParam, StaticSystemParam};
/// #[derive(SystemParam)]
/// struct GenericParam<'w,'s, T: SystemParam + 'static> {
///     field: StaticSystemParam<'w, 's, T>,
/// }
/// fn do_thing_generically<T: SystemParam + 'static>(t: StaticSystemParam<T>) {}
///
/// fn check_always_is_system<T: SystemParam + 'static>(){
///     bevy_ecs::system::assert_is_system(do_thing_generically::<T>);
/// }
/// ```
/// Note that in a real case you'd generally want
/// additional bounds on `P`, for your use of the parameter
/// to have a reason to be generic.
///
/// For example, using this would allow a type to be generic over
/// whether a resource is accessed mutably or not, with
/// impls being bounded on [`P: Deref<Target=MyType>`](Deref), and
/// [`P: DerefMut<Target=MyType>`](DerefMut) depending on whether the
/// method requires mutable access or not.
///
/// The method which doesn't use this type will not compile:
/// ```compile_fail
/// # use bevy_ecs::prelude::*;
/// # use bevy_ecs::system::{SystemParam, StaticSystemParam};
///
/// fn do_thing_generically<T: SystemParam + 'static>(t: T) {}
///
/// #[derive(SystemParam)]
/// struct GenericParam<'w, 's, T: SystemParam> {
///     field: T,
///     // Use the lifetimes in this type, or they will be unbound.
///     phantom: std::marker::PhantomData<&'w &'s ()>
/// }
/// # fn check_always_is_system<T: SystemParam + 'static>(){
/// #    bevy_ecs::system::assert_is_system(do_thing_generically::<T>);
/// # }
/// ```
pub struct StaticSystemParam<'w, 's, P: SystemParam>(SystemParamItem<'w, 's, P>);

impl<'w, 's, P: SystemParam> Deref for StaticSystemParam<'w, 's, P> {
    type Target = SystemParamItem<'w, 's, P>;

    fn deref(&self) -> &Self::Target {
        &self.0
    }
}

impl<'w, 's, P: SystemParam> DerefMut for StaticSystemParam<'w, 's, P> {
    fn deref_mut(&mut self) -> &mut Self::Target {
        &mut self.0
    }
}

impl<'w, 's, P: SystemParam> StaticSystemParam<'w, 's, P> {
    /// Get the value of the parameter
    pub fn into_inner(self) -> SystemParamItem<'w, 's, P> {
        self.0
    }
}

// SAFETY: This doesn't add any more reads, and the delegated fetch confirms it
unsafe impl<'w, 's, P: ReadOnlySystemParam + 'static> ReadOnlySystemParam
    for StaticSystemParam<'w, 's, P>
{
}

// SAFETY: all methods are just delegated to `P`'s `SystemParam` implementation
unsafe impl<P: SystemParam + 'static> SystemParam for StaticSystemParam<'_, '_, P> {
    type State = P::State;
    type Item<'world, 'state> = StaticSystemParam<'world, 'state, P>;

    fn init_state(world: &mut World) -> Self::State {
        P::init_state(world)
    }

    fn init_access(
        state: &Self::State,
        system_meta: &mut SystemMeta,
        component_access_set: &mut FilteredAccessSet,
        world: &mut World,
    ) {
        P::init_access(state, system_meta, component_access_set, world);
    }

    fn apply(state: &mut Self::State, system_meta: &SystemMeta, world: &mut World) {
        P::apply(state, system_meta, world);
    }

    fn queue(state: &mut Self::State, system_meta: &SystemMeta, world: DeferredWorld) {
        P::queue(state, system_meta, world);
    }

    #[inline]
    unsafe fn validate_param(
        state: &mut Self::State,
        system_meta: &SystemMeta,
        world: UnsafeWorldCell,
    ) -> Result<(), SystemParamValidationError> {
        P::validate_param(state, system_meta, world)
    }

    #[inline]
    unsafe fn get_param<'world, 'state>(
        state: &'state mut Self::State,
        system_meta: &SystemMeta,
        world: UnsafeWorldCell<'world>,
        change_tick: Tick,
    ) -> Self::Item<'world, 'state> {
        // SAFETY: Defer to the safety of P::SystemParam
        StaticSystemParam(unsafe { P::get_param(state, system_meta, world, change_tick) })
    }
}

// SAFETY: No world access.
unsafe impl<T: ?Sized> SystemParam for PhantomData<T> {
    type State = ();
    type Item<'world, 'state> = Self;

    fn init_state(_world: &mut World) -> Self::State {}

    fn init_access(
        _state: &Self::State,
        _system_meta: &mut SystemMeta,
        _component_access_set: &mut FilteredAccessSet,
        _world: &mut World,
    ) {
    }

    #[inline]
    unsafe fn get_param<'world, 'state>(
        _state: &'state mut Self::State,
        _system_meta: &SystemMeta,
        _world: UnsafeWorldCell<'world>,
        _change_tick: Tick,
    ) -> Self::Item<'world, 'state> {
        PhantomData
    }
}

// SAFETY: No world access.
unsafe impl<T: ?Sized> ReadOnlySystemParam for PhantomData<T> {}

/// A [`SystemParam`] with a type that can be configured at runtime.
///
/// To be useful, this must be configured using a [`DynParamBuilder`](crate::system::DynParamBuilder) to build the system using a [`SystemParamBuilder`](crate::prelude::SystemParamBuilder).
///
/// # Examples
///
/// ```
/// # use bevy_ecs::{prelude::*, system::*};
/// #
/// # #[derive(Default, Resource)]
/// # struct A;
/// #
/// # #[derive(Default, Resource)]
/// # struct B;
/// #
/// # let mut world = World::new();
/// # world.init_resource::<A>();
/// # world.init_resource::<B>();
/// #
/// // If the inner parameter doesn't require any special building, use `ParamBuilder`.
/// // Either specify the type parameter on `DynParamBuilder::new()` ...
/// let system = (DynParamBuilder::new::<Res<A>>(ParamBuilder),)
///     .build_state(&mut world)
///     .build_system(expects_res_a);
/// # world.run_system_once(system);
///
/// // ... or use a factory method on `ParamBuilder` that returns a specific type.
/// let system = (DynParamBuilder::new(ParamBuilder::resource::<A>()),)
///     .build_state(&mut world)
///     .build_system(expects_res_a);
/// # world.run_system_once(system);
///
/// fn expects_res_a(mut param: DynSystemParam) {
///     // Use the `downcast` methods to retrieve the inner parameter.
///     // They will return `None` if the type does not match.
///     assert!(param.is::<Res<A>>());
///     assert!(!param.is::<Res<B>>());
///     assert!(param.downcast_mut::<Res<B>>().is_none());
///     let res = param.downcast_mut::<Res<A>>().unwrap();
///     // The type parameter can be left out if it can be determined from use.
///     let res: Res<A> = param.downcast().unwrap();
/// }
///
/// let system = (
///     // If the inner parameter also requires building,
///     // pass the appropriate `SystemParamBuilder`.
///     DynParamBuilder::new(LocalBuilder(10usize)),
///     // `DynSystemParam` is just an ordinary `SystemParam`,
///     // and can be combined with other parameters as usual!
///     ParamBuilder::query(),
/// )
///     .build_state(&mut world)
///     .build_system(|param: DynSystemParam, query: Query<()>| {
///         let local: Local<usize> = param.downcast::<Local<usize>>().unwrap();
///         assert_eq!(*local, 10);
///     });
/// # world.run_system_once(system);
/// ```
pub struct DynSystemParam<'w, 's> {
    /// A `ParamState<T>` wrapping the state for the underlying system param.
    state: &'s mut dyn Any,
    world: UnsafeWorldCell<'w>,
    system_meta: SystemMeta,
    change_tick: Tick,
}

impl<'w, 's> DynSystemParam<'w, 's> {
    /// # Safety
    /// - `state` must be a `ParamState<T>` for some inner `T: SystemParam`.
    /// - The passed [`UnsafeWorldCell`] must have access to any world data registered
    ///   in [`init_state`](SystemParam::init_state) for the inner system param.
    /// - `world` must be the same `World` that was used to initialize
    ///   [`state`](SystemParam::init_state) for the inner system param.
    unsafe fn new(
        state: &'s mut dyn Any,
        world: UnsafeWorldCell<'w>,
        system_meta: SystemMeta,
        change_tick: Tick,
    ) -> Self {
        Self {
            state,
            world,
            system_meta,
            change_tick,
        }
    }

    /// Returns `true` if the inner system param is the same as `T`.
    pub fn is<T: SystemParam>(&self) -> bool
    // See downcast() function for an explanation of the where clause
    where
        T::Item<'static, 'static>: SystemParam<Item<'w, 's> = T> + 'static,
    {
        self.state.is::<ParamState<T::Item<'static, 'static>>>()
    }

    /// Returns the inner system param if it is the correct type.
    /// This consumes the dyn param, so the returned param can have its original world and state lifetimes.
    pub fn downcast<T: SystemParam>(self) -> Option<T>
    // See downcast() function for an explanation of the where clause
    where
        T::Item<'static, 'static>: SystemParam<Item<'w, 's> = T> + 'static,
    {
        // SAFETY:
        // - `DynSystemParam::new()` ensures `state` is a `ParamState<T>`, that the world matches,
        //   and that it has access required by the inner system param.
        // - This consumes the `DynSystemParam`, so it is the only use of `world` with this access and it is available for `'w`.
        unsafe { downcast::<T>(self.state, &self.system_meta, self.world, self.change_tick) }
    }

    /// Returns the inner system parameter if it is the correct type.
    /// This borrows the dyn param, so the returned param is only valid for the duration of that borrow.
    pub fn downcast_mut<'a, T: SystemParam>(&'a mut self) -> Option<T>
    // See downcast() function for an explanation of the where clause
    where
        T::Item<'static, 'static>: SystemParam<Item<'a, 'a> = T> + 'static,
    {
        // SAFETY:
        // - `DynSystemParam::new()` ensures `state` is a `ParamState<T>`, that the world matches,
        //   and that it has access required by the inner system param.
        // - This exclusively borrows the `DynSystemParam` for `'_`, so it is the only use of `world` with this access for `'_`.
        unsafe { downcast::<T>(self.state, &self.system_meta, self.world, self.change_tick) }
    }

    /// Returns the inner system parameter if it is the correct type.
    /// This borrows the dyn param, so the returned param is only valid for the duration of that borrow,
    /// but since it only performs read access it can keep the original world lifetime.
    /// This can be useful with methods like [`Query::iter_inner()`] or [`Res::into_inner()`]
    /// to obtain references with the original world lifetime.
    pub fn downcast_mut_inner<'a, T: ReadOnlySystemParam>(&'a mut self) -> Option<T>
    // See downcast() function for an explanation of the where clause
    where
        T::Item<'static, 'static>: SystemParam<Item<'w, 'a> = T> + 'static,
    {
        // SAFETY:
        // - `DynSystemParam::new()` ensures `state` is a `ParamState<T>`, that the world matches,
        //   and that it has access required by the inner system param.
        // - The inner system param only performs read access, so it's safe to copy that access for the full `'w` lifetime.
        unsafe { downcast::<T>(self.state, &self.system_meta, self.world, self.change_tick) }
    }
}

/// # Safety
/// - `state` must be a `ParamState<T>` for some inner `T: SystemParam`.
/// - The passed [`UnsafeWorldCell`] must have access to any world data registered
///   in [`init_state`](SystemParam::init_state) for the inner system param.
/// - `world` must be the same `World` that was used to initialize
///   [`state`](SystemParam::init_state) for the inner system param.
unsafe fn downcast<'w, 's, T: SystemParam>(
    state: &'s mut dyn Any,
    system_meta: &SystemMeta,
    world: UnsafeWorldCell<'w>,
    change_tick: Tick,
) -> Option<T>
// We need a 'static version of the SystemParam to use with `Any::downcast_mut()`,
// and we need a <'w, 's> version to actually return.
// The type parameter T must be the one we return in order to get type inference from the return value.
// So we use `T::Item<'static, 'static>` as the 'static version, and require that it be 'static.
// That means the return value will be T::Item<'static, 'static>::Item<'w, 's>,
// so we constrain that to be equal to T.
// Every actual `SystemParam` implementation has `T::Item == T` up to lifetimes,
// so they should all work with this constraint.
where
    T::Item<'static, 'static>: SystemParam<Item<'w, 's> = T> + 'static,
{
    state
        .downcast_mut::<ParamState<T::Item<'static, 'static>>>()
        .map(|state| {
            // SAFETY:
            // - The caller ensures the world has access for the underlying system param,
            //   and since the downcast succeeded, the underlying system param is T.
            // - The caller ensures the `world` matches.
            unsafe { T::Item::get_param(&mut state.0, system_meta, world, change_tick) }
        })
}

/// The [`SystemParam::State`] for a [`DynSystemParam`].
pub struct DynSystemParamState(Box<dyn DynParamState>);

impl DynSystemParamState {
    pub(crate) fn new<T: SystemParam + 'static>(state: T::State) -> Self {
        Self(Box::new(ParamState::<T>(state)))
    }
}

/// Allows a [`SystemParam::State`] to be used as a trait object for implementing [`DynSystemParam`].
trait DynParamState: Sync + Send + Any {
    /// Applies any deferred mutations stored in this [`SystemParam`]'s state.
    /// This is used to apply [`Commands`] during [`ApplyDeferred`](crate::prelude::ApplyDeferred).
    ///
    /// [`Commands`]: crate::prelude::Commands
    fn apply(&mut self, system_meta: &SystemMeta, world: &mut World);

    /// Queues any deferred mutations to be applied at the next [`ApplyDeferred`](crate::prelude::ApplyDeferred).
    fn queue(&mut self, system_meta: &SystemMeta, world: DeferredWorld);

    /// Registers any [`World`] access used by this [`SystemParam`]
    fn init_access(
        &self,
        system_meta: &mut SystemMeta,
        component_access_set: &mut FilteredAccessSet,
        world: &mut World,
    );

    /// Refer to [`SystemParam::validate_param`].
    ///
    /// # Safety
    /// Refer to [`SystemParam::validate_param`].
    unsafe fn validate_param(
        &mut self,
        system_meta: &SystemMeta,
        world: UnsafeWorldCell,
    ) -> Result<(), SystemParamValidationError>;
}

/// A wrapper around a [`SystemParam::State`] that can be used as a trait object in a [`DynSystemParam`].
struct ParamState<T: SystemParam>(T::State);

impl<T: SystemParam + 'static> DynParamState for ParamState<T> {
    fn apply(&mut self, system_meta: &SystemMeta, world: &mut World) {
        T::apply(&mut self.0, system_meta, world);
    }

    fn queue(&mut self, system_meta: &SystemMeta, world: DeferredWorld) {
        T::queue(&mut self.0, system_meta, world);
    }

    fn init_access(
        &self,
        system_meta: &mut SystemMeta,
        component_access_set: &mut FilteredAccessSet,
        world: &mut World,
    ) {
        T::init_access(&self.0, system_meta, component_access_set, world);
    }

    unsafe fn validate_param(
        &mut self,
        system_meta: &SystemMeta,
        world: UnsafeWorldCell,
    ) -> Result<(), SystemParamValidationError> {
        T::validate_param(&mut self.0, system_meta, world)
    }
}

// SAFETY: Delegates to the wrapped parameter, which ensures the safety requirements are met
unsafe impl SystemParam for DynSystemParam<'_, '_> {
    type State = DynSystemParamState;

    type Item<'world, 'state> = DynSystemParam<'world, 'state>;

    fn init_state(_world: &mut World) -> Self::State {
        DynSystemParamState::new::<()>(())
    }

    fn init_access(
        state: &Self::State,
        system_meta: &mut SystemMeta,
        component_access_set: &mut FilteredAccessSet,
        world: &mut World,
    ) {
        state
            .0
            .init_access(system_meta, component_access_set, world);
    }

    #[inline]
    unsafe fn validate_param(
        state: &mut Self::State,
        system_meta: &SystemMeta,
        world: UnsafeWorldCell,
    ) -> Result<(), SystemParamValidationError> {
        state.0.validate_param(system_meta, world)
    }

    #[inline]
    unsafe fn get_param<'world, 'state>(
        state: &'state mut Self::State,
        system_meta: &SystemMeta,
        world: UnsafeWorldCell<'world>,
        change_tick: Tick,
    ) -> Self::Item<'world, 'state> {
        // SAFETY:
        // - `state.0` is a boxed `ParamState<T>`.
        // - `init_access` calls `DynParamState::init_access`, which calls `init_access` on the inner parameter,
        //   so the caller ensures the world has the necessary access.
        // - The caller ensures that the provided world is the same and has the required access.
        unsafe { DynSystemParam::new(state.0.as_mut(), world, system_meta.clone(), change_tick) }
    }

    fn apply(state: &mut Self::State, system_meta: &SystemMeta, world: &mut World) {
        state.0.apply(system_meta, world);
    }

    fn queue(state: &mut Self::State, system_meta: &SystemMeta, world: DeferredWorld) {
        state.0.queue(system_meta, world);
    }
}

// SAFETY: Resource ComponentId access is applied to the access. If this FilteredResources
// conflicts with any prior access, a panic will occur.
unsafe impl SystemParam for FilteredResources<'_, '_> {
    type State = Access;

    type Item<'world, 'state> = FilteredResources<'world, 'state>;

    fn init_state(_world: &mut World) -> Self::State {
        Access::new()
    }

    fn init_access(
        access: &Self::State,
        system_meta: &mut SystemMeta,
        component_access_set: &mut FilteredAccessSet,
        world: &mut World,
    ) {
        let combined_access = component_access_set.combined_access();
        let conflicts = combined_access.get_conflicts(access);
        if !conflicts.is_empty() {
            let accesses = conflicts.format_conflict_list(world);
            let system_name = &system_meta.name;
            panic!("error[B0002]: FilteredResources in system {system_name} accesses resources(s){accesses} in a way that conflicts with a previous system parameter. Consider removing the duplicate access. See: https://bevy.org/learn/errors/b0002");
        }

        if access.has_read_all_resources() {
            component_access_set.add_unfiltered_read_all_resources();
        } else {
            for component_id in access.resource_reads_and_writes() {
                component_access_set.add_unfiltered_resource_read(component_id);
            }
        }
    }

    unsafe fn get_param<'world, 'state>(
        state: &'state mut Self::State,
        system_meta: &SystemMeta,
        world: UnsafeWorldCell<'world>,
        change_tick: Tick,
    ) -> Self::Item<'world, 'state> {
        // SAFETY: The caller ensures that `world` has access to anything registered in `init_access`,
        // and we registered all resource access in `state``.
        unsafe { FilteredResources::new(world, state, system_meta.last_run, change_tick) }
    }
}

// SAFETY: FilteredResources only reads resources.
unsafe impl ReadOnlySystemParam for FilteredResources<'_, '_> {}

// SAFETY: Resource ComponentId access is applied to the access. If this FilteredResourcesMut
// conflicts with any prior access, a panic will occur.
unsafe impl SystemParam for FilteredResourcesMut<'_, '_> {
    type State = Access;

    type Item<'world, 'state> = FilteredResourcesMut<'world, 'state>;

    fn init_state(_world: &mut World) -> Self::State {
        Access::new()
    }

    fn init_access(
        access: &Self::State,
        system_meta: &mut SystemMeta,
        component_access_set: &mut FilteredAccessSet,
        world: &mut World,
    ) {
        let combined_access = component_access_set.combined_access();
        let conflicts = combined_access.get_conflicts(access);
        if !conflicts.is_empty() {
            let accesses = conflicts.format_conflict_list(world);
            let system_name = &system_meta.name;
            panic!("error[B0002]: FilteredResourcesMut in system {system_name} accesses resources(s){accesses} in a way that conflicts with a previous system parameter. Consider removing the duplicate access. See: https://bevy.org/learn/errors/b0002");
        }

        if access.has_read_all_resources() {
            component_access_set.add_unfiltered_read_all_resources();
        } else {
            for component_id in access.resource_reads() {
                component_access_set.add_unfiltered_resource_read(component_id);
            }
        }

        if access.has_write_all_resources() {
            component_access_set.add_unfiltered_write_all_resources();
        } else {
            for component_id in access.resource_writes() {
                component_access_set.add_unfiltered_resource_write(component_id);
            }
        }
    }

    unsafe fn get_param<'world, 'state>(
        state: &'state mut Self::State,
        system_meta: &SystemMeta,
        world: UnsafeWorldCell<'world>,
        change_tick: Tick,
    ) -> Self::Item<'world, 'state> {
        // SAFETY: The caller ensures that `world` has access to anything registered in `init_access`,
        // and we registered all resource access in `state``.
        unsafe { FilteredResourcesMut::new(world, state, system_meta.last_run, change_tick) }
    }
}

/// An error that occurs when a system parameter is not valid,
/// used by system executors to determine what to do with a system.
///
/// Returned as an error from [`SystemParam::validate_param`],
/// and handled using the unified error handling mechanisms defined in [`bevy_ecs::error`].
#[derive(Debug, PartialEq, Eq, Clone, Error)]
pub struct SystemParamValidationError {
    /// Whether the system should be skipped.
    ///
    /// If `false`, the error should be handled.
    /// By default, this will result in a panic. See [`error`](`crate::error`) for more information.
    ///
    /// This is the default behavior, and is suitable for system params that should *always* be valid,
    /// either because sensible fallback behavior exists (like [`Query`]) or because
    /// failures in validation should be considered a bug in the user's logic that must be immediately addressed (like [`Res`]).
    ///
    /// If `true`, the system should be skipped.
    /// This is set by wrapping the system param in [`If`],
    /// and indicates that the system is intended to only operate in certain application states.
    pub skipped: bool,

    /// A message describing the validation error.
    pub message: Cow<'static, str>,

    /// A string identifying the invalid parameter.
    /// This is usually the type name of the parameter.
    pub param: DebugName,

    /// A string identifying the field within a parameter using `#[derive(SystemParam)]`.
    /// This will be an empty string for other parameters.
    ///
    /// This will be printed after `param` in the `Display` impl, and should include a `::` prefix if non-empty.
    pub field: Cow<'static, str>,
}

impl SystemParamValidationError {
    /// Constructs a `SystemParamValidationError` that skips the system.
    /// The parameter name is initialized to the type name of `T`, so a `SystemParam` should usually pass `Self`.
    pub fn skipped<T>(message: impl Into<Cow<'static, str>>) -> Self {
        Self::new::<T>(true, message, Cow::Borrowed(""))
    }

    /// Constructs a `SystemParamValidationError` for an invalid parameter that should be treated as an error.
    /// The parameter name is initialized to the type name of `T`, so a `SystemParam` should usually pass `Self`.
    pub fn invalid<T>(message: impl Into<Cow<'static, str>>) -> Self {
        Self::new::<T>(false, message, Cow::Borrowed(""))
    }

    /// Constructs a `SystemParamValidationError` for an invalid parameter.
    /// The parameter name is initialized to the type name of `T`, so a `SystemParam` should usually pass `Self`.
    pub fn new<T>(
        skipped: bool,
        message: impl Into<Cow<'static, str>>,
        field: impl Into<Cow<'static, str>>,
    ) -> Self {
        Self {
            skipped,
            message: message.into(),
            param: DebugName::type_name::<T>(),
            field: field.into(),
        }
    }

    pub(crate) const EMPTY: Self = Self {
        skipped: false,
        message: Cow::Borrowed(""),
        param: DebugName::borrowed(""),
        field: Cow::Borrowed(""),
    };
}

impl Display for SystemParamValidationError {
    fn fmt(&self, fmt: &mut core::fmt::Formatter<'_>) -> Result<(), core::fmt::Error> {
        write!(
            fmt,
            "Parameter `{}{}` failed validation: {}",
            self.param.shortname(),
            self.field,
            self.message
        )?;
        if !self.skipped {
            write!(fmt, "\nIf this is an expected state, wrap the parameter in `Option<T>` and handle `None` when it happens, or wrap the parameter in `If<T>` to skip the system when it happens.")?;
        }
        Ok(())
    }
}

#[cfg(test)]
mod tests {
    use super::*;
    use crate::system::assert_is_system;
    use core::cell::RefCell;

    #[test]
    #[should_panic]
    fn non_send_alias() {
        #[derive(Resource)]
        struct A(usize);
        fn my_system(mut res0: NonSendMut<A>, mut res1: NonSendMut<A>) {
            res0.0 += 1;
            res1.0 += 1;
        }
        let mut world = World::new();
        world.insert_non_send_resource(A(42));
        let mut schedule = crate::schedule::Schedule::default();
        schedule.add_systems(my_system);
        schedule.run(&mut world);
    }

    // Compile test for https://github.com/bevyengine/bevy/pull/2838.
    #[test]
    fn system_param_generic_bounds() {
        #[derive(SystemParam)]
        pub struct SpecialQuery<
            'w,
            's,
            D: QueryData + Send + Sync + 'static,
            F: QueryFilter + Send + Sync + 'static = (),
        > {
            _query: Query<'w, 's, D, F>,
        }

        fn my_system(_: SpecialQuery<(), ()>) {}
        assert_is_system(my_system);
    }

    // Compile tests for https://github.com/bevyengine/bevy/pull/6694.
    #[test]
    fn system_param_flexibility() {
        #[derive(SystemParam)]
        pub struct SpecialRes<'w, T: Resource> {
            _res: Res<'w, T>,
        }

        #[derive(SystemParam)]
        pub struct SpecialLocal<'s, T: FromWorld + Send + 'static> {
            _local: Local<'s, T>,
        }

        #[derive(Resource)]
        struct R;

        fn my_system(_: SpecialRes<R>, _: SpecialLocal<u32>) {}
        assert_is_system(my_system);
    }

    #[derive(Resource)]
    pub struct R<const I: usize>;

    // Compile test for https://github.com/bevyengine/bevy/pull/7001.
    #[test]
    fn system_param_const_generics() {
        #[expect(
            dead_code,
            reason = "This struct is used to ensure that const generics are supported as a SystemParam; thus, the inner value never needs to be read."
        )]
        #[derive(SystemParam)]
        pub struct ConstGenericParam<'w, const I: usize>(Res<'w, R<I>>);

        fn my_system(_: ConstGenericParam<0>, _: ConstGenericParam<1000>) {}
        assert_is_system(my_system);
    }

    // Compile test for https://github.com/bevyengine/bevy/pull/6867.
    #[test]
    fn system_param_field_limit() {
        #[derive(SystemParam)]
        pub struct LongParam<'w> {
            // Each field should be a distinct type so there will
            // be an error if the derive messes up the field order.
            _r0: Res<'w, R<0>>,
            _r1: Res<'w, R<1>>,
            _r2: Res<'w, R<2>>,
            _r3: Res<'w, R<3>>,
            _r4: Res<'w, R<4>>,
            _r5: Res<'w, R<5>>,
            _r6: Res<'w, R<6>>,
            _r7: Res<'w, R<7>>,
            _r8: Res<'w, R<8>>,
            _r9: Res<'w, R<9>>,
            _r10: Res<'w, R<10>>,
            _r11: Res<'w, R<11>>,
            _r12: Res<'w, R<12>>,
            _r13: Res<'w, R<13>>,
            _r14: Res<'w, R<14>>,
            _r15: Res<'w, R<15>>,
            _r16: Res<'w, R<16>>,
        }

        fn long_system(_: LongParam) {}
        assert_is_system(long_system);
    }

    // Compile test for https://github.com/bevyengine/bevy/pull/6919.
    // Regression test for https://github.com/bevyengine/bevy/issues/7447.
    #[test]
    fn system_param_phantom_data() {
        #[derive(SystemParam)]
        struct PhantomParam<'w, T: Resource, Marker: 'static> {
            _foo: Res<'w, T>,
            marker: PhantomData<&'w Marker>,
        }

        fn my_system(_: PhantomParam<R<0>, ()>) {}
        assert_is_system(my_system);
    }

    // Compile tests for https://github.com/bevyengine/bevy/pull/6957.
    #[test]
    fn system_param_struct_variants() {
        #[derive(SystemParam)]
        pub struct UnitParam;

        #[expect(
            dead_code,
            reason = "This struct is used to ensure that tuple structs are supported as a SystemParam; thus, the inner values never need to be read."
        )]
        #[derive(SystemParam)]
        pub struct TupleParam<'w, 's, R: Resource, L: FromWorld + Send + 'static>(
            Res<'w, R>,
            Local<'s, L>,
        );

        fn my_system(_: UnitParam, _: TupleParam<R<0>, u32>) {}
        assert_is_system(my_system);
    }

    // Regression test for https://github.com/bevyengine/bevy/issues/4200.
    #[test]
    fn system_param_private_fields() {
        #[derive(Resource)]
        struct PrivateResource;

        #[expect(
            dead_code,
            reason = "This struct is used to ensure that SystemParam's derive can't leak private fields; thus, the inner values never need to be read."
        )]
        #[derive(SystemParam)]
        pub struct EncapsulatedParam<'w>(Res<'w, PrivateResource>);

        fn my_system(_: EncapsulatedParam) {}
        assert_is_system(my_system);
    }

    // Regression test for https://github.com/bevyengine/bevy/issues/7103.
    #[test]
    fn system_param_where_clause() {
        #[derive(SystemParam)]
        pub struct WhereParam<'w, 's, D>
        where
            D: 'static + QueryData,
        {
            _q: Query<'w, 's, D, ()>,
        }

        fn my_system(_: WhereParam<()>) {}
        assert_is_system(my_system);
    }

    // Regression test for https://github.com/bevyengine/bevy/issues/1727.
    #[test]
    fn system_param_name_collision() {
        #[derive(Resource)]
        pub struct FetchState;

        #[derive(SystemParam)]
        pub struct Collide<'w> {
            _x: Res<'w, FetchState>,
        }

        fn my_system(_: Collide) {}
        assert_is_system(my_system);
    }

    // Regression test for https://github.com/bevyengine/bevy/issues/8192.
    #[test]
    fn system_param_invariant_lifetime() {
        #[derive(SystemParam)]
        pub struct InvariantParam<'w, 's> {
            _set: ParamSet<'w, 's, (Query<'w, 's, ()>,)>,
        }

        fn my_system(_: InvariantParam) {}
        assert_is_system(my_system);
    }

    // Compile test for https://github.com/bevyengine/bevy/pull/9589.
    #[test]
    fn non_sync_local() {
        fn non_sync_system(cell: Local<RefCell<u8>>) {
            assert_eq!(*cell.borrow(), 0);
        }

        let mut world = World::new();
        let mut schedule = crate::schedule::Schedule::default();
        schedule.add_systems(non_sync_system);
        schedule.run(&mut world);
    }

    // Regression test for https://github.com/bevyengine/bevy/issues/10207.
    #[test]
    fn param_set_non_send_first() {
        fn non_send_param_set(mut p: ParamSet<(NonSend<*mut u8>, ())>) {
            let _ = p.p0();
            p.p1();
        }

        let mut world = World::new();
        world.insert_non_send_resource(core::ptr::null_mut::<u8>());
        let mut schedule = crate::schedule::Schedule::default();
        schedule.add_systems((non_send_param_set, non_send_param_set, non_send_param_set));
        schedule.run(&mut world);
    }

    // Regression test for https://github.com/bevyengine/bevy/issues/10207.
    #[test]
    fn param_set_non_send_second() {
        fn non_send_param_set(mut p: ParamSet<((), NonSendMut<*mut u8>)>) {
            p.p0();
            let _ = p.p1();
        }

        let mut world = World::new();
        world.insert_non_send_resource(core::ptr::null_mut::<u8>());
        let mut schedule = crate::schedule::Schedule::default();
        schedule.add_systems((non_send_param_set, non_send_param_set, non_send_param_set));
        schedule.run(&mut world);
    }

    fn _dyn_system_param_type_inference(mut p: DynSystemParam) {
        // Make sure the downcast() methods are able to infer their type parameters from the use of the return type.
        // This is just a compilation test, so there is nothing to run.
        let _query: Query<()> = p.downcast_mut().unwrap();
        let _query: Query<()> = p.downcast_mut_inner().unwrap();
        let _query: Query<()> = p.downcast().unwrap();
    }

    #[test]
    #[should_panic]
    fn missing_resource_error() {
        #[derive(Resource)]
        pub struct MissingResource;

        let mut schedule = crate::schedule::Schedule::default();
        schedule.add_systems(res_system);
        let mut world = World::new();
        schedule.run(&mut world);

        fn res_system(_: Res<MissingResource>) {}
    }

    #[test]
    #[should_panic]
    fn missing_message_error() {
        use crate::prelude::{Message, MessageReader};

        #[derive(Message)]
        pub struct MissingEvent;

        let mut schedule = crate::schedule::Schedule::default();
        schedule.add_systems(message_system);
        let mut world = World::new();
        schedule.run(&mut world);

        fn message_system(_: MessageReader<MissingEvent>) {}
    }
}<|MERGE_RESOLUTION|>--- conflicted
+++ resolved
@@ -2,15 +2,9 @@
 use crate::{
     archetype::Archetypes,
     bundle::Bundles,
-<<<<<<< HEAD
-    change_detection::{MaybeLocation, Ticks, TicksMut},
-    component::{ComponentId, ComponentTicks, Components, Tick},
-    entity::{Entities, EntitiesAllocator},
-=======
     change_detection::{ComponentTicksMut, ComponentTicksRef, Tick},
     component::{ComponentId, Components},
-    entity::Entities,
->>>>>>> bcee3757
+    entity::{Entities, EntitiesAllocator},
     query::{
         Access, FilteredAccess, FilteredAccessSet, QueryData, QueryFilter, QuerySingleError,
         QueryState, ReadOnlyQueryData,
@@ -1597,7 +1591,7 @@
     fn init_access(
         _state: &Self::State,
         _system_meta: &mut SystemMeta,
-        _component_access_set: &mut FilteredAccessSet<ComponentId>,
+        _component_access_set: &mut FilteredAccessSet,
         _world: &mut World,
     ) {
     }
