pub use crate::change_detection::{NonSendMut, Res, ResMut};
use crate::{
    archetype::{Archetype, Archetypes},
    bundle::Bundles,
    change_detection::{Ticks, TicksMut},
    component::{ComponentId, ComponentTicks, Components},
    entity::Entities,
    query::{
        Access, FilteredAccess, FilteredAccessSet, QueryState, ReadOnlyWorldQuery, WorldQuery,
    },
    system::{CommandQueue, Commands, Query, SystemMeta},
    world::{FromWorld, World},
};
pub use bevy_ecs_macros::Resource;
pub use bevy_ecs_macros::SystemParam;
use bevy_ecs_macros::{all_tuples, impl_param_set};
use bevy_ptr::UnsafeCellDeref;
use bevy_utils::synccell::SyncCell;
use std::{
    borrow::Cow,
    fmt::Debug,
    ops::{Deref, DerefMut},
};

/// A parameter that can be used in a [`System`](super::System).
///
/// # Derive
///
/// This trait can be derived with the [`derive@super::SystemParam`] macro.
/// This macro only works if each field on the derived struct implements [`SystemParam`].
/// Note: There are additional requirements on the field types.
/// See the *Generic `SystemParam`s* section for details and workarounds of the probable
/// cause if this derive causes an error to be emitted.
///
/// Derived `SystemParam` structs may have two lifetimes: `'w` for data stored in the [`World`],
/// and `'s` for data stored in the parameter's state.
///
/// ## Attributes
///
/// `#[system_param(ignore)]`:
/// Can be added to any field in the struct. Fields decorated with this attribute
/// will be created with the default value upon realisation.
/// This is most useful for `PhantomData` fields, such as markers for generic types.
///
/// # Example
///
/// ```
/// # use bevy_ecs::prelude::*;
/// # #[derive(Resource)]
/// # struct SomeResource;
/// use std::marker::PhantomData;
/// use bevy_ecs::system::SystemParam;
///
/// #[derive(SystemParam)]
/// struct MyParam<'w, Marker: 'static> {
///     foo: Res<'w, SomeResource>,
///     #[system_param(ignore)]
///     marker: PhantomData<Marker>,
/// }
///
/// fn my_system<T: 'static>(param: MyParam<T>) {
///     // Access the resource through `param.foo`
/// }
///
/// # bevy_ecs::system::assert_is_system(my_system::<()>);
/// ```
///
/// # Generic `SystemParam`s
///
/// When using the derive macro, you may see an error in the form of:
///
/// ```text
/// expected ... [ParamType]
/// found associated type `<[ParamType] as SystemParam>::Item<'_, '_>`
/// ```
/// where `[ParamType]` is the type of one of your fields.
/// To solve this error, you can wrap the field of type `[ParamType]` with [`StaticSystemParam`]
/// (i.e. `StaticSystemParam<[ParamType]>`).
///
/// ## Details
///
/// The derive macro requires that the [`SystemParam`] implementation of
/// each field `F`'s [`Item`](`SystemParam::Item`)'s is itself `F`
/// (ignoring lifetimes for simplicity).
/// This assumption is due to type inference reasons, so that the derived [`SystemParam`] can be
/// used as an argument to a function system.
/// If the compiler cannot validate this property for `[ParamType]`, it will error in the form shown above.
///
/// This will most commonly occur when working with `SystemParam`s generically, as the requirement
/// has not been proven to the compiler.
///
/// # `!Sync` Resources
/// A `!Sync` type cannot implement `Resource`. However, it is possible to wrap a `Send` but not `Sync`
/// type in [`SyncCell`] or the currently unstable [`Exclusive`] to make it `Sync`. This forces only
/// having mutable access (`&mut T` only, never `&T`), but makes it safe to reference across multiple
/// threads.
///
/// This will fail to compile since `RefCell` is `!Sync`.
/// ```compile_fail
/// # use std::cell::RefCell;
/// # use bevy_ecs::system::Resource;
///
/// #[derive(Resource)]
/// struct NotSync {
///    counter: RefCell<usize>,
/// }
/// ```
///
/// This will compile since the `RefCell` is wrapped with `SyncCell`.
/// ```
/// # use std::cell::RefCell;
/// # use bevy_ecs::system::Resource;
/// use bevy_utils::synccell::SyncCell;
///
/// #[derive(Resource)]
/// struct ActuallySync {
///    counter: SyncCell<RefCell<usize>>,
/// }
/// ```
///
/// [`SyncCell`]: bevy_utils::synccell::SyncCell
/// [`Exclusive`]: https://doc.rust-lang.org/nightly/std/sync/struct.Exclusive.html
///
/// # Safety
///
/// The implementor must ensure the following is true.
/// - [`SystemParam::init_state`] correctly registers all [`World`] accesses used
///   by [`SystemParam::get_param`] with the provided [`system_meta`](SystemMeta).
/// - None of the world accesses may conflict with any prior accesses registered
///   on `system_meta`.
pub unsafe trait SystemParam: Sized {
    /// Used to store data which persists across invocations of a system.
    type State: Send + Sync + 'static;

    /// The item type returned when constructing this system param.
    /// The value of this associated type should be `Self`, instantiated with new lifetimes.
    ///
    /// You could think of `SystemParam::Item<'w, 's>` as being an *operation* that changes the lifetimes bound to `Self`.
    type Item<'world, 'state>: SystemParam<State = Self::State>;

    /// Registers any [`World`] access used by this [`SystemParam`]
    /// and creates a new instance of this param's [`State`](Self::State).
    fn init_state(world: &mut World, system_meta: &mut SystemMeta) -> Self::State;

    /// For the specified [`Archetype`], registers the components accessed by this [`SystemParam`] (if applicable).
    #[inline]
    fn new_archetype(
        _state: &mut Self::State,
        _archetype: &Archetype,
        _system_meta: &mut SystemMeta,
    ) {
    }

    /// Applies any deferred mutations stored in this [`SystemParam`]'s state.
    /// This is used to apply [`Commands`] at the end of a stage.
    #[inline]
    #[allow(unused_variables)]
    fn apply(state: &mut Self::State, system_meta: &SystemMeta, world: &mut World) {}

    /// # Safety
    ///
    /// This call might use any of the [`World`] accesses that were registered in [`Self::init_state`].
    /// - None of those accesses may conflict with any other [`SystemParam`]s
    ///   that exist at the same time, including those on other threads.
    /// - `world` must be the same `World` that was used to initialize [`state`](SystemParam::init_state).
    unsafe fn get_param<'world, 'state>(
        state: &'state mut Self::State,
        system_meta: &SystemMeta,
        world: &'world World,
        change_tick: u32,
    ) -> Self::Item<'world, 'state>;
}

/// A [`SystemParam`] that only reads a given [`World`].
///
/// # Safety
/// This must only be implemented for [`SystemParam`] impls that exclusively read the World passed in to [`SystemParam::get_param`]
pub unsafe trait ReadOnlySystemParam: SystemParam {}

/// Shorthand way of accessing the associated type [`SystemParam::Item`] for a given [`SystemParam`].
pub type SystemParamItem<'w, 's, P> = <P as SystemParam>::Item<'w, 's>;

// SAFETY: QueryState is constrained to read-only fetches, so it only reads World.
unsafe impl<'w, 's, Q: ReadOnlyWorldQuery + 'static, F: ReadOnlyWorldQuery + 'static>
    ReadOnlySystemParam for Query<'w, 's, Q, F>
{
}

// SAFETY: Relevant query ComponentId and ArchetypeComponentId access is applied to SystemMeta. If
// this Query conflicts with any prior access, a panic will occur.
unsafe impl<Q: WorldQuery + 'static, F: ReadOnlyWorldQuery + 'static> SystemParam
    for Query<'_, '_, Q, F>
{
    type State = QueryState<Q, F>;
    type Item<'w, 's> = Query<'w, 's, Q, F>;

    fn init_state(world: &mut World, system_meta: &mut SystemMeta) -> Self::State {
        let state = QueryState::new(world);
        assert_component_access_compatibility(
            &system_meta.name,
            std::any::type_name::<Q>(),
            std::any::type_name::<F>(),
            &system_meta.component_access_set,
            &state.component_access,
            world,
        );
        system_meta
            .component_access_set
            .add(state.component_access.clone());
        system_meta
            .archetype_component_access
            .extend(&state.archetype_component_access);
        state
    }

    fn new_archetype(state: &mut Self::State, archetype: &Archetype, system_meta: &mut SystemMeta) {
        state.new_archetype(archetype);
        system_meta
            .archetype_component_access
            .extend(&state.archetype_component_access);
    }

    #[inline]
    unsafe fn get_param<'w, 's>(
        state: &'s mut Self::State,
        system_meta: &SystemMeta,
        world: &'w World,
        change_tick: u32,
    ) -> Self::Item<'w, 's> {
        Query::new(
            world,
            state,
            system_meta.last_change_tick,
            change_tick,
            false,
        )
    }
}

fn assert_component_access_compatibility(
    system_name: &str,
    query_type: &'static str,
    filter_type: &'static str,
    system_access: &FilteredAccessSet<ComponentId>,
    current: &FilteredAccess<ComponentId>,
    world: &World,
) {
    let conflicts = system_access.get_conflicts_single(current);
    if conflicts.is_empty() {
        return;
    }
    let conflicting_components = conflicts
        .into_iter()
        .map(|component_id| world.components.get_info(component_id).unwrap().name())
        .collect::<Vec<&str>>();
    let accesses = conflicting_components.join(", ");
    panic!("error[B0001]: Query<{query_type}, {filter_type}> in system {system_name} accesses component(s) {accesses} in a way that conflicts with a previous system parameter. Consider using `Without<T>` to create disjoint Queries or merging conflicting Queries into a `ParamSet`.");
}

/// A collection of potentially conflicting [`SystemParam`]s allowed by disjoint access.
///
/// Allows systems to safely access and interact with up to 8 mutually exclusive [`SystemParam`]s, such as
/// two queries that reference the same mutable data or an event reader and writer of the same type.
///
/// Each individual [`SystemParam`] can be accessed by using the functions `p0()`, `p1()`, ..., `p7()`,
/// according to the order they are defined in the `ParamSet`. This ensures that there's either
/// only one mutable reference to a parameter at a time or any number of immutable references.
///
/// # Examples
///
/// The following system mutably accesses the same component two times,
/// which is not allowed due to rust's mutability rules.
///
/// ```should_panic
/// # use bevy_ecs::prelude::*;
/// #
/// # #[derive(Component)]
/// # struct Health;
/// #
/// # #[derive(Component)]
/// # struct Enemy;
/// #
/// # #[derive(Component)]
/// # struct Ally;
/// #
/// // This will panic at runtime when the system gets initialized.
/// fn bad_system(
///     mut enemies: Query<&mut Health, With<Enemy>>,
///     mut allies: Query<&mut Health, With<Ally>>,
/// ) {
///     // ...
/// }
/// #
/// # let mut bad_system_system = bevy_ecs::system::IntoSystem::into_system(bad_system);
/// # let mut world = World::new();
/// # bad_system_system.initialize(&mut world);
/// # bad_system_system.run((), &mut world);
/// ```
///
/// Conflicting `SystemParam`s like these can be placed in a `ParamSet`,
/// which leverages the borrow checker to ensure that only one of the contained parameters are accessed at a given time.
///
/// ```
/// # use bevy_ecs::prelude::*;
/// #
/// # #[derive(Component)]
/// # struct Health;
/// #
/// # #[derive(Component)]
/// # struct Enemy;
/// #
/// # #[derive(Component)]
/// # struct Ally;
/// #
/// // Given the following system
/// fn fancy_system(
///     mut set: ParamSet<(
///         Query<&mut Health, With<Enemy>>,
///         Query<&mut Health, With<Ally>>,
///     )>
/// ) {
///     // This will access the first `SystemParam`.
///     for mut health in set.p0().iter_mut() {
///         // Do your fancy stuff here...
///     }
///
///     // The second `SystemParam`.
///     // This would fail to compile if the previous parameter was still borrowed.
///     for mut health in set.p1().iter_mut() {
///         // Do even fancier stuff here...
///     }
/// }
/// # bevy_ecs::system::assert_is_system(fancy_system);
/// ```
///
/// Of course, `ParamSet`s can be used with any kind of `SystemParam`, not just [queries](Query).
///
/// ```
/// # use bevy_ecs::prelude::*;
/// #
/// # struct MyEvent;
/// # impl MyEvent {
/// #   pub fn new() -> Self { Self }
/// # }
/// fn event_system(
///     mut set: ParamSet<(
///         // `EventReader`s and `EventWriter`s conflict with each other,
///         // since they both access the event queue resource for `MyEvent`.
///         EventReader<MyEvent>,
///         EventWriter<MyEvent>,
///         // `&World` reads the entire world, so a `ParamSet` is the only way
///         // that it can be used in the same system as any mutable accesses.
///         &World,
///     )>,
/// ) {
///     for event in set.p0().iter() {
///         // ...
///         # let _event = event;
///     }
///     set.p1().send(MyEvent::new());
///     
///     let entities = set.p2().entities();
///     // ...
///     # let _entities = entities;
/// }
/// # bevy_ecs::system::assert_is_system(event_system);
/// ```
pub struct ParamSet<'w, 's, T: SystemParam> {
    param_states: &'s mut T::State,
    world: &'w World,
    system_meta: SystemMeta,
    change_tick: u32,
}

impl_param_set!();

/// A type that can be inserted into a [`World`] as a singleton.
///
/// You can access resource data in systems using the [`Res`] and [`ResMut`] system parameters
///
/// Only one resource of each type can be stored in a [`World`] at any given time.
///
/// # Examples
///
/// ```
/// # let mut world = World::default();
/// # let mut schedule = Schedule::default();
/// # schedule.add_stage("update", SystemStage::parallel());
/// # use bevy_ecs::prelude::*;
/// #[derive(Resource)]
/// struct MyResource { value: u32 }
///
/// world.insert_resource(MyResource { value: 42 });
///
/// fn read_resource_system(resource: Res<MyResource>) {
///     assert_eq!(resource.value, 42);
/// }
///
/// fn write_resource_system(mut resource: ResMut<MyResource>) {
///     assert_eq!(resource.value, 42);
///     resource.value = 0;
///     assert_eq!(resource.value, 0);
/// }
/// # schedule.add_system_to_stage("update", read_resource_system.label("first"));
/// # schedule.add_system_to_stage("update", write_resource_system.after("first"));
/// # schedule.run_once(&mut world);
/// ```
pub trait Resource: Send + Sync + 'static {}

// SAFETY: Res only reads a single World resource
unsafe impl<'a, T: Resource> ReadOnlySystemParam for Res<'a, T> {}

// SAFETY: Res ComponentId and ArchetypeComponentId access is applied to SystemMeta. If this Res
// conflicts with any prior access, a panic will occur.
unsafe impl<'a, T: Resource> SystemParam for Res<'a, T> {
    type State = ComponentId;
    type Item<'w, 's> = Res<'w, T>;

    fn init_state(world: &mut World, system_meta: &mut SystemMeta) -> Self::State {
        let component_id = world.initialize_resource::<T>();
        let combined_access = system_meta.component_access_set.combined_access();
        assert!(
            !combined_access.has_write(component_id),
            "error[B0002]: Res<{}> in system {} conflicts with a previous ResMut<{0}> access. Consider removing the duplicate access.",
            std::any::type_name::<T>(),
            system_meta.name,
        );
        system_meta
            .component_access_set
            .add_unfiltered_read(component_id);

        let archetype_component_id = world
            .get_resource_archetype_component_id(component_id)
            .unwrap();
        system_meta
            .archetype_component_access
            .add_read(archetype_component_id);

        component_id
    }

    #[inline]
    unsafe fn get_param<'w, 's>(
        &mut component_id: &'s mut Self::State,
        system_meta: &SystemMeta,
        world: &'w World,
        change_tick: u32,
    ) -> Self::Item<'w, 's> {
        let (ptr, ticks) = world
            .get_resource_with_ticks(component_id)
            .unwrap_or_else(|| {
                panic!(
                    "Resource requested by {} does not exist: {}",
                    system_meta.name,
                    std::any::type_name::<T>()
                )
            });
        Res {
            value: ptr.deref(),
            ticks: Ticks {
                added: ticks.added.deref(),
                changed: ticks.changed.deref(),
                last_change_tick: system_meta.last_change_tick,
                change_tick,
            },
        }
    }
}

// SAFETY: Only reads a single World resource
unsafe impl<'a, T: Resource> ReadOnlySystemParam for Option<Res<'a, T>> {}

// SAFETY: this impl defers to `Res`, which initializes and validates the correct world access.
unsafe impl<'a, T: Resource> SystemParam for Option<Res<'a, T>> {
    type State = ComponentId;
    type Item<'w, 's> = Option<Res<'w, T>>;

    fn init_state(world: &mut World, system_meta: &mut SystemMeta) -> Self::State {
        Res::<T>::init_state(world, system_meta)
    }

    #[inline]
    unsafe fn get_param<'w, 's>(
        &mut component_id: &'s mut Self::State,
        system_meta: &SystemMeta,
        world: &'w World,
        change_tick: u32,
    ) -> Self::Item<'w, 's> {
        world
            .get_resource_with_ticks(component_id)
            .map(|(ptr, ticks)| Res {
                value: ptr.deref(),
                ticks: Ticks {
                    added: ticks.added.deref(),
                    changed: ticks.changed.deref(),
                    last_change_tick: system_meta.last_change_tick,
                    change_tick,
                },
            })
    }
}

// SAFETY: Res ComponentId and ArchetypeComponentId access is applied to SystemMeta. If this Res
// conflicts with any prior access, a panic will occur.
unsafe impl<'a, T: Resource> SystemParam for ResMut<'a, T> {
    type State = ComponentId;
    type Item<'w, 's> = ResMut<'w, T>;

    fn init_state(world: &mut World, system_meta: &mut SystemMeta) -> Self::State {
        let component_id = world.initialize_resource::<T>();
        let combined_access = system_meta.component_access_set.combined_access();
        if combined_access.has_write(component_id) {
            panic!(
                "error[B0002]: ResMut<{}> in system {} conflicts with a previous ResMut<{0}> access. Consider removing the duplicate access.",
                std::any::type_name::<T>(), system_meta.name);
        } else if combined_access.has_read(component_id) {
            panic!(
                "error[B0002]: ResMut<{}> in system {} conflicts with a previous Res<{0}> access. Consider removing the duplicate access.",
                std::any::type_name::<T>(), system_meta.name);
        }
        system_meta
            .component_access_set
            .add_unfiltered_write(component_id);

        let archetype_component_id = world
            .get_resource_archetype_component_id(component_id)
            .unwrap();
        system_meta
            .archetype_component_access
            .add_write(archetype_component_id);

        component_id
    }

    #[inline]
    unsafe fn get_param<'w, 's>(
        &mut component_id: &'s mut Self::State,
        system_meta: &SystemMeta,
        world: &'w World,
        change_tick: u32,
    ) -> Self::Item<'w, 's> {
        let value = world
            .as_unsafe_world_cell_migration_internal()
            .get_resource_mut_with_id(component_id)
            .unwrap_or_else(|| {
                panic!(
                    "Resource requested by {} does not exist: {}",
                    system_meta.name,
                    std::any::type_name::<T>()
                )
            });
        ResMut {
            value: value.value,
            ticks: TicksMut {
                added: value.ticks.added,
                changed: value.ticks.changed,
                last_change_tick: system_meta.last_change_tick,
                change_tick,
            },
        }
    }
}

// SAFETY: this impl defers to `ResMut`, which initializes and validates the correct world access.
unsafe impl<'a, T: Resource> SystemParam for Option<ResMut<'a, T>> {
    type State = ComponentId;
    type Item<'w, 's> = Option<ResMut<'w, T>>;

    fn init_state(world: &mut World, system_meta: &mut SystemMeta) -> Self::State {
        ResMut::<T>::init_state(world, system_meta)
    }

    #[inline]
    unsafe fn get_param<'w, 's>(
        &mut component_id: &'s mut Self::State,
        system_meta: &SystemMeta,
        world: &'w World,
        change_tick: u32,
    ) -> Self::Item<'w, 's> {
        world
            .as_unsafe_world_cell_migration_internal()
            .get_resource_mut_with_id(component_id)
            .map(|value| ResMut {
                value: value.value,
                ticks: TicksMut {
                    added: value.ticks.added,
                    changed: value.ticks.changed,
                    last_change_tick: system_meta.last_change_tick,
                    change_tick,
                },
            })
    }
}

// SAFETY: Commands only accesses internal state
unsafe impl<'w, 's> ReadOnlySystemParam for Commands<'w, 's> {}

// SAFETY: `Commands::get_param` does not access the world.
unsafe impl SystemParam for Commands<'_, '_> {
    type State = CommandQueue;
    type Item<'w, 's> = Commands<'w, 's>;

    fn init_state(_world: &mut World, _system_meta: &mut SystemMeta) -> Self::State {
        Default::default()
    }

    fn apply(state: &mut Self::State, _system_meta: &SystemMeta, world: &mut World) {
        #[cfg(feature = "trace")]
        let _system_span =
            bevy_utils::tracing::info_span!("system_commands", name = _system_meta.name())
                .entered();
        state.apply(world);
    }

    #[inline]
    unsafe fn get_param<'w, 's>(
        state: &'s mut Self::State,
        _system_meta: &SystemMeta,
        world: &'w World,
        _change_tick: u32,
    ) -> Self::Item<'w, 's> {
        Commands::new(state, world)
    }
}

/// SAFETY: only reads world
unsafe impl<'w> ReadOnlySystemParam for &'w World {}

// SAFETY: `read_all` access is set and conflicts result in a panic
unsafe impl SystemParam for &'_ World {
    type State = ();
    type Item<'w, 's> = &'w World;

    fn init_state(_world: &mut World, system_meta: &mut SystemMeta) -> Self::State {
        let mut access = Access::default();
        access.read_all();
        if !system_meta
            .archetype_component_access
            .is_compatible(&access)
        {
            panic!("&World conflicts with a previous mutable system parameter. Allowing this would break Rust's mutability rules");
        }
        system_meta.archetype_component_access.extend(&access);

        let mut filtered_access = FilteredAccess::default();

        filtered_access.read_all();
        if !system_meta
            .component_access_set
            .get_conflicts_single(&filtered_access)
            .is_empty()
        {
            panic!("&World conflicts with a previous mutable system parameter. Allowing this would break Rust's mutability rules");
        }
        system_meta.component_access_set.add(filtered_access);
    }

    unsafe fn get_param<'w, 's>(
        _state: &'s mut Self::State,
        _system_meta: &SystemMeta,
        world: &'w World,
        _change_tick: u32,
    ) -> Self::Item<'w, 's> {
        world
    }
}

/// A system local [`SystemParam`].
///
/// A local may only be accessed by the system itself and is therefore not visible to other systems.
/// If two or more systems specify the same local type each will have their own unique local.
/// If multiple [`SystemParam`]s within the same system each specify the same local type
/// each will get their own distinct data storage.
///
/// The supplied lifetime parameter is the [`SystemParam`]s `'s` lifetime.
///
/// # Examples
///
/// ```
/// # use bevy_ecs::prelude::*;
/// # let world = &mut World::default();
/// fn write_to_local(mut local: Local<usize>) {
///     *local = 42;
/// }
/// fn read_from_local(local: Local<usize>) -> usize {
///     *local
/// }
/// let mut write_system = IntoSystem::into_system(write_to_local);
/// let mut read_system = IntoSystem::into_system(read_from_local);
/// write_system.initialize(world);
/// read_system.initialize(world);
///
/// assert_eq!(read_system.run((), world), 0);
/// write_system.run((), world);
/// // Note how the read local is still 0 due to the locals not being shared.
/// assert_eq!(read_system.run((), world), 0);
/// ```
///
/// N.B. A [`Local`]s value cannot be read or written to outside of the containing system.
/// To add configuration to a system, convert a capturing closure into the system instead:
///
/// ```
/// # use bevy_ecs::prelude::*;
/// # use bevy_ecs::system::assert_is_system;
/// struct Config(u32);
/// #[derive(Resource)]
/// struct Myu32Wrapper(u32);
/// fn reset_to_system(value: Config) -> impl FnMut(ResMut<Myu32Wrapper>) {
///     move |mut val| val.0 = value.0
/// }
///
/// // .add_system(reset_to_system(my_config))
/// # assert_is_system(reset_to_system(Config(10)));
/// ```
pub struct Local<'s, T: FromWorld + Send + 'static>(pub(crate) &'s mut T);

// SAFETY: Local only accesses internal state
unsafe impl<'s, T: FromWorld + Send + 'static> ReadOnlySystemParam for Local<'s, T> {}

impl<'s, T: FromWorld + Send + Sync + 'static> Debug for Local<'s, T>
where
    T: Debug,
{
    fn fmt(&self, f: &mut std::fmt::Formatter<'_>) -> std::fmt::Result {
        f.debug_tuple("Local").field(&self.0).finish()
    }
}

impl<'s, T: FromWorld + Send + Sync + 'static> Deref for Local<'s, T> {
    type Target = T;

    #[inline]
    fn deref(&self) -> &Self::Target {
        self.0
    }
}

impl<'s, T: FromWorld + Send + Sync + 'static> DerefMut for Local<'s, T> {
    #[inline]
    fn deref_mut(&mut self) -> &mut Self::Target {
        self.0
    }
}

impl<'s, 'a, T: FromWorld + Send + 'static> IntoIterator for &'a Local<'s, T>
where
    &'a T: IntoIterator,
{
    type Item = <&'a T as IntoIterator>::Item;
    type IntoIter = <&'a T as IntoIterator>::IntoIter;

    fn into_iter(self) -> Self::IntoIter {
        self.0.into_iter()
    }
}

impl<'s, 'a, T: FromWorld + Send + 'static> IntoIterator for &'a mut Local<'s, T>
where
    &'a mut T: IntoIterator,
{
    type Item = <&'a mut T as IntoIterator>::Item;
    type IntoIter = <&'a mut T as IntoIterator>::IntoIter;

    fn into_iter(self) -> Self::IntoIter {
        self.0.into_iter()
    }
}

// SAFETY: only local state is accessed
unsafe impl<'a, T: FromWorld + Send + 'static> SystemParam for Local<'a, T> {
    type State = SyncCell<T>;
    type Item<'w, 's> = Local<'s, T>;

    fn init_state(world: &mut World, _system_meta: &mut SystemMeta) -> Self::State {
        SyncCell::new(T::from_world(world))
    }

    #[inline]
    unsafe fn get_param<'w, 's>(
        state: &'s mut Self::State,
        _system_meta: &SystemMeta,
        _world: &'w World,
        _change_tick: u32,
    ) -> Self::Item<'w, 's> {
        Local(state.get())
    }
}

/// Shared borrow of a non-[`Send`] resource.
///
/// Only `Send` resources may be accessed with the [`Res`] [`SystemParam`]. In case that the
/// resource does not implement `Send`, this `SystemParam` wrapper can be used. This will instruct
/// the scheduler to instead run the system on the main thread so that it doesn't send the resource
/// over to another thread.
///
/// # Panics
///
/// Panics when used as a `SystemParameter` if the resource does not exist.
///
/// Use `Option<NonSend<T>>` instead if the resource might not always exist.
pub struct NonSend<'w, T: 'static> {
    pub(crate) value: &'w T,
    ticks: ComponentTicks,
    last_change_tick: u32,
    change_tick: u32,
}

// SAFETY: Only reads a single World non-send resource
unsafe impl<'w, T> ReadOnlySystemParam for NonSend<'w, T> {}

impl<'w, T> Debug for NonSend<'w, T>
where
    T: Debug,
{
    fn fmt(&self, f: &mut std::fmt::Formatter<'_>) -> std::fmt::Result {
        f.debug_tuple("NonSend").field(&self.value).finish()
    }
}

impl<'w, T: 'static> NonSend<'w, T> {
    /// Returns `true` if the resource was added after the system last ran.
    pub fn is_added(&self) -> bool {
        self.ticks.is_added(self.last_change_tick, self.change_tick)
    }

    /// Returns `true` if the resource was added or mutably dereferenced after the system last ran.
    pub fn is_changed(&self) -> bool {
        self.ticks
            .is_changed(self.last_change_tick, self.change_tick)
    }
}

impl<'w, T> Deref for NonSend<'w, T> {
    type Target = T;

    fn deref(&self) -> &Self::Target {
        self.value
    }
}
impl<'a, T> From<NonSendMut<'a, T>> for NonSend<'a, T> {
    fn from(nsm: NonSendMut<'a, T>) -> Self {
        Self {
            value: nsm.value,
            ticks: ComponentTicks {
                added: nsm.ticks.added.to_owned(),
                changed: nsm.ticks.changed.to_owned(),
            },
            change_tick: nsm.ticks.change_tick,
            last_change_tick: nsm.ticks.last_change_tick,
        }
    }
}

// SAFETY: NonSendComponentId and ArchetypeComponentId access is applied to SystemMeta. If this
// NonSend conflicts with any prior access, a panic will occur.
unsafe impl<'a, T: 'static> SystemParam for NonSend<'a, T> {
    type State = ComponentId;
    type Item<'w, 's> = NonSend<'w, T>;

    fn init_state(world: &mut World, system_meta: &mut SystemMeta) -> Self::State {
        system_meta.set_non_send();

        let component_id = world.initialize_non_send_resource::<T>();
        let combined_access = system_meta.component_access_set.combined_access();
        assert!(
            !combined_access.has_write(component_id),
            "error[B0002]: NonSend<{}> in system {} conflicts with a previous mutable resource access ({0}). Consider removing the duplicate access.",
            std::any::type_name::<T>(),
            system_meta.name,
        );
        system_meta
            .component_access_set
            .add_unfiltered_read(component_id);

        let archetype_component_id = world
            .get_non_send_archetype_component_id(component_id)
            .unwrap();
        system_meta
            .archetype_component_access
            .add_read(archetype_component_id);

        component_id
    }

    #[inline]
    unsafe fn get_param<'w, 's>(
        &mut component_id: &'s mut Self::State,
        system_meta: &SystemMeta,
        world: &'w World,
        change_tick: u32,
    ) -> Self::Item<'w, 's> {
        let (ptr, ticks) = world
            .get_non_send_with_ticks(component_id)
            .unwrap_or_else(|| {
                panic!(
                    "Non-send resource requested by {} does not exist: {}",
                    system_meta.name,
                    std::any::type_name::<T>()
                )
            });

        NonSend {
            value: ptr.deref(),
            ticks: ticks.read(),
            last_change_tick: system_meta.last_change_tick,
            change_tick,
        }
    }
}

// SAFETY: Only reads a single World non-send resource
unsafe impl<T: 'static> ReadOnlySystemParam for Option<NonSend<'_, T>> {}

// SAFETY: this impl defers to `NonSend`, which initializes and validates the correct world access.
unsafe impl<T: 'static> SystemParam for Option<NonSend<'_, T>> {
    type State = ComponentId;
    type Item<'w, 's> = Option<NonSend<'w, T>>;

    fn init_state(world: &mut World, system_meta: &mut SystemMeta) -> Self::State {
        NonSend::<T>::init_state(world, system_meta)
    }

    #[inline]
    unsafe fn get_param<'w, 's>(
        &mut component_id: &'s mut Self::State,
        system_meta: &SystemMeta,
        world: &'w World,
        change_tick: u32,
    ) -> Self::Item<'w, 's> {
        world
            .get_non_send_with_ticks(component_id)
            .map(|(ptr, ticks)| NonSend {
                value: ptr.deref(),
                ticks: ticks.read(),
                last_change_tick: system_meta.last_change_tick,
                change_tick,
            })
    }
}

// SAFETY: NonSendMut ComponentId and ArchetypeComponentId access is applied to SystemMeta. If this
// NonSendMut conflicts with any prior access, a panic will occur.
unsafe impl<'a, T: 'static> SystemParam for NonSendMut<'a, T> {
    type State = ComponentId;
    type Item<'w, 's> = NonSendMut<'w, T>;

    fn init_state(world: &mut World, system_meta: &mut SystemMeta) -> Self::State {
        system_meta.set_non_send();

        let component_id = world.initialize_non_send_resource::<T>();
        let combined_access = system_meta.component_access_set.combined_access();
        if combined_access.has_write(component_id) {
            panic!(
                "error[B0002]: NonSendMut<{}> in system {} conflicts with a previous mutable resource access ({0}). Consider removing the duplicate access.",
                std::any::type_name::<T>(), system_meta.name);
        } else if combined_access.has_read(component_id) {
            panic!(
                "error[B0002]: NonSendMut<{}> in system {} conflicts with a previous immutable resource access ({0}). Consider removing the duplicate access.",
                std::any::type_name::<T>(), system_meta.name);
        }
        system_meta
            .component_access_set
            .add_unfiltered_write(component_id);

        let archetype_component_id = world
            .get_non_send_archetype_component_id(component_id)
            .unwrap();
        system_meta
            .archetype_component_access
            .add_write(archetype_component_id);

        component_id
    }

    #[inline]
    unsafe fn get_param<'w, 's>(
        &mut component_id: &'s mut Self::State,
        system_meta: &SystemMeta,
        world: &'w World,
        change_tick: u32,
    ) -> Self::Item<'w, 's> {
        let (ptr, ticks) = world
            .get_non_send_with_ticks(component_id)
            .unwrap_or_else(|| {
                panic!(
                    "Non-send resource requested by {} does not exist: {}",
                    system_meta.name,
                    std::any::type_name::<T>()
                )
            });
        NonSendMut {
            value: ptr.assert_unique().deref_mut(),
            ticks: TicksMut::from_tick_cells(ticks, system_meta.last_change_tick, change_tick),
        }
    }
}

// SAFETY: this impl defers to `NonSendMut`, which initializes and validates the correct world access.
unsafe impl<'a, T: 'static> SystemParam for Option<NonSendMut<'a, T>> {
    type State = ComponentId;
    type Item<'w, 's> = Option<NonSendMut<'w, T>>;

    fn init_state(world: &mut World, system_meta: &mut SystemMeta) -> Self::State {
        NonSendMut::<T>::init_state(world, system_meta)
    }

    #[inline]
    unsafe fn get_param<'w, 's>(
        &mut component_id: &'s mut Self::State,
        system_meta: &SystemMeta,
        world: &'w World,
        change_tick: u32,
    ) -> Self::Item<'w, 's> {
        world
            .get_non_send_with_ticks(component_id)
            .map(|(ptr, ticks)| NonSendMut {
                value: ptr.assert_unique().deref_mut(),
                ticks: TicksMut::from_tick_cells(ticks, system_meta.last_change_tick, change_tick),
            })
    }
}

// SAFETY: Only reads World archetypes
unsafe impl<'a> ReadOnlySystemParam for &'a Archetypes {}

// SAFETY: no component value access
unsafe impl<'a> SystemParam for &'a Archetypes {
    type State = ();
    type Item<'w, 's> = &'w Archetypes;

    fn init_state(_world: &mut World, _system_meta: &mut SystemMeta) -> Self::State {}

    #[inline]
    unsafe fn get_param<'w, 's>(
        _state: &'s mut Self::State,
        _system_meta: &SystemMeta,
        world: &'w World,
        _change_tick: u32,
    ) -> Self::Item<'w, 's> {
        world.archetypes()
    }
}

// SAFETY: Only reads World components
unsafe impl<'a> ReadOnlySystemParam for &'a Components {}

// SAFETY: no component value access
unsafe impl<'a> SystemParam for &'a Components {
    type State = ();
    type Item<'w, 's> = &'w Components;

    fn init_state(_world: &mut World, _system_meta: &mut SystemMeta) -> Self::State {}

    #[inline]
    unsafe fn get_param<'w, 's>(
        _state: &'s mut Self::State,
        _system_meta: &SystemMeta,
        world: &'w World,
        _change_tick: u32,
    ) -> Self::Item<'w, 's> {
        world.components()
    }
}

// SAFETY: Only reads World entities
unsafe impl<'a> ReadOnlySystemParam for &'a Entities {}

// SAFETY: no component value access
unsafe impl<'a> SystemParam for &'a Entities {
    type State = ();
    type Item<'w, 's> = &'w Entities;

    fn init_state(_world: &mut World, _system_meta: &mut SystemMeta) -> Self::State {}

    #[inline]
    unsafe fn get_param<'w, 's>(
        _state: &'s mut Self::State,
        _system_meta: &SystemMeta,
        world: &'w World,
        _change_tick: u32,
    ) -> Self::Item<'w, 's> {
        world.entities()
    }
}

// SAFETY: Only reads World bundles
unsafe impl<'a> ReadOnlySystemParam for &'a Bundles {}

// SAFETY: no component value access
unsafe impl<'a> SystemParam for &'a Bundles {
    type State = ();
    type Item<'w, 's> = &'w Bundles;

    fn init_state(_world: &mut World, _system_meta: &mut SystemMeta) -> Self::State {}

    #[inline]
    unsafe fn get_param<'w, 's>(
        _state: &'s mut Self::State,
        _system_meta: &SystemMeta,
        world: &'w World,
        _change_tick: u32,
    ) -> Self::Item<'w, 's> {
        world.bundles()
    }
}

/// A [`SystemParam`] that reads the previous and current change ticks of the system.
///
/// A system's change ticks are updated each time it runs:
/// - `last_change_tick` copies the previous value of `change_tick`
/// - `change_tick` copies the current value of [`World::read_change_tick`]
///
/// Component change ticks that are more recent than `last_change_tick` will be detected by the system.
/// Those can be read by calling [`last_changed`](crate::change_detection::DetectChanges::last_changed)
/// on a [`Mut<T>`](crate::change_detection::Mut) or [`ResMut<T>`](crate::change_detection::ResMut).
#[derive(Debug)]
pub struct SystemChangeTick {
    last_change_tick: u32,
    change_tick: u32,
}

impl SystemChangeTick {
    /// Returns the current [`World`] change tick seen by the system.
    #[inline]
    pub fn change_tick(&self) -> u32 {
        self.change_tick
    }

    /// Returns the [`World`] change tick seen by the system the previous time it ran.
    #[inline]
    pub fn last_change_tick(&self) -> u32 {
        self.last_change_tick
    }
}

// SAFETY: Only reads internal system state
unsafe impl ReadOnlySystemParam for SystemChangeTick {}

// SAFETY: `SystemChangeTick` doesn't require any world access
unsafe impl SystemParam for SystemChangeTick {
    type State = ();
    type Item<'w, 's> = SystemChangeTick;

    fn init_state(_world: &mut World, _system_meta: &mut SystemMeta) -> Self::State {}

    unsafe fn get_param<'w, 's>(
        _state: &'s mut Self::State,
        system_meta: &SystemMeta,
        _world: &'w World,
        change_tick: u32,
    ) -> Self::Item<'w, 's> {
        SystemChangeTick {
            last_change_tick: system_meta.last_change_tick,
            change_tick,
        }
    }
}

/// Name of the system that corresponds to this [`crate::system::SystemState`].
///
/// This is not a reliable identifier, it is more so useful for debugging
/// purposes of finding where a system parameter is being used incorrectly.
pub struct SystemName<'s> {
    name: &'s str,
}

impl<'s> SystemName<'s> {
    pub fn name(&self) -> &str {
        self.name
    }
}

impl<'s> Deref for SystemName<'s> {
    type Target = str;
    fn deref(&self) -> &Self::Target {
        self.name()
    }
}

impl<'s> AsRef<str> for SystemName<'s> {
    fn as_ref(&self) -> &str {
        self.name()
    }
}

impl<'s> From<SystemName<'s>> for &'s str {
    fn from(name: SystemName<'s>) -> &'s str {
        name.name
    }
}

impl<'s> std::fmt::Debug for SystemName<'s> {
    #[inline(always)]
    fn fmt(&self, f: &mut std::fmt::Formatter) -> std::fmt::Result {
        f.debug_tuple("SystemName").field(&self.name()).finish()
    }
}

impl<'s> std::fmt::Display for SystemName<'s> {
    #[inline(always)]
    fn fmt(&self, f: &mut std::fmt::Formatter) -> std::fmt::Result {
        std::fmt::Display::fmt(&self.name(), f)
    }
}

// SAFETY: no component value access
unsafe impl SystemParam for SystemName<'_> {
    type State = Cow<'static, str>;
    type Item<'w, 's> = SystemName<'s>;

    fn init_state(_world: &mut World, system_meta: &mut SystemMeta) -> Self::State {
        system_meta.name.clone()
    }

    #[inline]
    unsafe fn get_param<'w, 's>(
        name: &'s mut Self::State,
        _system_meta: &SystemMeta,
        _world: &'w World,
        _change_tick: u32,
    ) -> Self::Item<'w, 's> {
        SystemName { name }
    }
}

// SAFETY: Only reads internal system state
unsafe impl<'s> ReadOnlySystemParam for SystemName<'s> {}

macro_rules! impl_system_param_tuple {
    ($($param: ident),*) => {
        // SAFETY: tuple consists only of ReadOnlySystemParams
        unsafe impl<$($param: ReadOnlySystemParam),*> ReadOnlySystemParam for ($($param,)*) {}

        // SAFETY: implementors of each `SystemParam` in the tuple have validated their impls
        #[allow(clippy::undocumented_unsafe_blocks)] // false positive by clippy
        #[allow(non_snake_case)]
        unsafe impl<$($param: SystemParam),*> SystemParam for ($($param,)*) {
            type State = ($($param::State,)*);
            type Item<'w, 's> = ($($param::Item::<'w, 's>,)*);

            #[inline]
            fn init_state(_world: &mut World, _system_meta: &mut SystemMeta) -> Self::State {
                (($($param::init_state(_world, _system_meta),)*))
            }

            #[inline]
            fn new_archetype(($($param,)*): &mut Self::State, _archetype: &Archetype, _system_meta: &mut SystemMeta) {
                $($param::new_archetype($param, _archetype, _system_meta);)*
            }

            #[inline]
            fn apply(($($param,)*): &mut Self::State, _system_meta: &SystemMeta, _world: &mut World) {
                $($param::apply($param, _system_meta, _world);)*
            }

            #[inline]
            #[allow(clippy::unused_unit)]
            unsafe fn get_param<'w, 's>(
                state: &'s mut Self::State,
                _system_meta: &SystemMeta,
                _world: &'w World,
                _change_tick: u32,
            ) -> Self::Item<'w, 's> {

                let ($($param,)*) = state;
                ($($param::get_param($param, _system_meta, _world, _change_tick),)*)
            }
        }
    };
}

all_tuples!(impl_system_param_tuple, 0, 16, P);

pub mod lifetimeless {
    pub type SQuery<Q, F = ()> = super::Query<'static, 'static, Q, F>;
    pub type Read<T> = &'static T;
    pub type Write<T> = &'static mut T;
    pub type SRes<T> = super::Res<'static, T>;
    pub type SResMut<T> = super::ResMut<'static, T>;
    pub type SCommands = crate::system::Commands<'static, 'static>;
}

/// A helper for using system parameters in generic contexts
///
/// This type is a [`SystemParam`] adapter which always has
/// `Self::State::Item == Self` (ignoring lifetimes for brevity),
/// no matter the argument [`SystemParam`] (`P`) (other than
/// that `P` must be `'static`)
///
/// This makes it useful for having arbitrary [`SystemParam`] type arguments
/// to function systems, or for generic types using the [`derive@SystemParam`]
/// derive:
///
/// ```
/// # use bevy_ecs::prelude::*;
/// use bevy_ecs::system::{SystemParam, StaticSystemParam};
/// #[derive(SystemParam)]
/// struct GenericParam<'w,'s, T: SystemParam + 'static> {
///     field: StaticSystemParam<'w, 's, T>,
/// }
/// fn do_thing_generically<T: SystemParam + 'static>(t: StaticSystemParam<T>) {}
///
/// fn check_always_is_system<T: SystemParam + 'static>(){
///     bevy_ecs::system::assert_is_system(do_thing_generically::<T>);
/// }
/// ```
/// Note that in a real case you'd generally want
/// additional bounds on `P`, for your use of the parameter
/// to have a reason to be generic.
///
/// For example, using this would allow a type to be generic over
/// whether a resource is accessed mutably or not, with
/// impls being bounded on [`P: Deref<Target=MyType>`](Deref), and
/// [`P: DerefMut<Target=MyType>`](DerefMut) depending on whether the
/// method requires mutable access or not.
///
/// The method which doesn't use this type will not compile:
/// ```compile_fail
/// # use bevy_ecs::prelude::*;
/// # use bevy_ecs::system::{SystemParam, StaticSystemParam};
///
/// fn do_thing_generically<T: SystemParam + 'static>(t: T) {}
///
/// #[derive(SystemParam)]
/// struct GenericParam<'w, 's, T: SystemParam> {
///     field: T,
///     #[system_param(ignore)]
///     // Use the lifetimes in this type, or they will be unbound.
///     phantom: core::marker::PhantomData<&'w &'s ()>
/// }
/// # fn check_always_is_system<T: SystemParam + 'static>(){
/// #    bevy_ecs::system::assert_is_system(do_thing_generically::<T>);
/// # }
/// ```
///
pub struct StaticSystemParam<'w, 's, P: SystemParam>(SystemParamItem<'w, 's, P>);

impl<'w, 's, P: SystemParam> Deref for StaticSystemParam<'w, 's, P> {
    type Target = SystemParamItem<'w, 's, P>;

    fn deref(&self) -> &Self::Target {
        &self.0
    }
}

impl<'w, 's, P: SystemParam> DerefMut for StaticSystemParam<'w, 's, P> {
    fn deref_mut(&mut self) -> &mut Self::Target {
        &mut self.0
    }
}

impl<'w, 's, P: SystemParam> StaticSystemParam<'w, 's, P> {
    /// Get the value of the parameter
    pub fn into_inner(self) -> SystemParamItem<'w, 's, P> {
        self.0
    }
}

// SAFETY: This doesn't add any more reads, and the delegated fetch confirms it
unsafe impl<'w, 's, P: ReadOnlySystemParam + 'static> ReadOnlySystemParam
    for StaticSystemParam<'w, 's, P>
{
}

// SAFETY: all methods are just delegated to `P`'s `SystemParam` implementation
unsafe impl<P: SystemParam + 'static> SystemParam for StaticSystemParam<'_, '_, P> {
    type State = P::State;
    type Item<'world, 'state> = StaticSystemParam<'world, 'state, P>;

    fn init_state(world: &mut World, system_meta: &mut SystemMeta) -> Self::State {
        P::init_state(world, system_meta)
    }

    fn new_archetype(state: &mut Self::State, archetype: &Archetype, system_meta: &mut SystemMeta) {
        P::new_archetype(state, archetype, system_meta);
    }

    fn apply(state: &mut Self::State, system_meta: &SystemMeta, world: &mut World) {
        P::apply(state, system_meta, world);
    }

    unsafe fn get_param<'world, 'state>(
        state: &'state mut Self::State,
        system_meta: &SystemMeta,
        world: &'world World,
        change_tick: u32,
    ) -> Self::Item<'world, 'state> {
        // SAFETY: Defer to the safety of P::SystemParam
        StaticSystemParam(P::get_param(state, system_meta, world, change_tick))
    }
}

#[cfg(test)]
mod tests {
    use super::*;
    use crate::{
        self as bevy_ecs, // Necessary for the `SystemParam` Derive when used inside `bevy_ecs`.
        query::{ReadOnlyWorldQuery, WorldQuery},
        system::Query,
    };

    // Compile test for https://github.com/bevyengine/bevy/pull/2838.
    #[derive(SystemParam)]
    pub struct SpecialQuery<
        'w,
        's,
        Q: WorldQuery + Send + Sync + 'static,
        F: ReadOnlyWorldQuery + Send + Sync + 'static = (),
    > {
        _query: Query<'w, 's, Q, F>,
    }

    // Compile tests for https://github.com/bevyengine/bevy/pull/6694.

    #[derive(SystemParam)]
    pub struct SpecialRes<'w, T: Resource> {
        _res: Res<'w, T>,
    }

    #[derive(SystemParam)]
    pub struct SpecialLocal<'s, T: FromWorld + Send + 'static> {
        _local: Local<'s, T>,
    }

    #[derive(Resource)]
    pub struct R<const I: usize>;

    // Compile test for https://github.com/bevyengine/bevy/pull/7001.
    #[derive(SystemParam)]
    pub struct ConstGenericParam<'w, const I: usize>(Res<'w, R<I>>);

    // Compile test for https://github.com/bevyengine/bevy/pull/6867.
    #[derive(SystemParam)]
    pub struct LongParam<'w> {
        _r0: Res<'w, R<0>>,
        _r1: Res<'w, R<1>>,
        _r2: Res<'w, R<2>>,
        _r3: Res<'w, R<3>>,
        _r4: Res<'w, R<4>>,
        _r5: Res<'w, R<5>>,
        _r6: Res<'w, R<6>>,
        _r7: Res<'w, R<7>>,
        _r8: Res<'w, R<8>>,
        _r9: Res<'w, R<9>>,
        _r10: Res<'w, R<10>>,
        _r11: Res<'w, R<11>>,
        _r12: Res<'w, R<12>>,
        _r13: Res<'w, R<13>>,
        _r14: Res<'w, R<14>>,
        _r15: Res<'w, R<15>>,
        _r16: Res<'w, R<16>>,
    }

    #[allow(dead_code)]
    fn long_system(_param: LongParam) {
        crate::system::assert_is_system(long_system);
    }

    // Compile test for https://github.com/bevyengine/bevy/pull/6919.
    // Regression test for https://github.com/bevyengine/bevy/issues/7447.
    #[derive(SystemParam)]
    struct IgnoredParam<'w, T: Resource, Marker: 'static> {
        _foo: Res<'w, T>,
        #[system_param(ignore)]
<<<<<<< HEAD
        marker: std::marker::PhantomData<Marker>,
=======
        marker: PhantomData<&'w Marker>,
>>>>>>> 12f30f56
    }

    // Compile tests for https://github.com/bevyengine/bevy/pull/6957.

    #[derive(SystemParam)]
    pub struct UnitParam;

    #[derive(SystemParam)]
    pub struct TupleParam<'w, 's, R: Resource, L: FromWorld + Send + 'static>(
        Res<'w, R>,
        Local<'s, L>,
    );

    #[derive(Resource)]
    struct PrivateResource;

    // Regression test for https://github.com/bevyengine/bevy/issues/4200.
    #[derive(SystemParam)]
    pub struct EncapsulatedParam<'w>(Res<'w, PrivateResource>);

    // regression test for https://github.com/bevyengine/bevy/issues/7103.
    #[derive(SystemParam)]
    pub struct WhereParam<'w, 's, Q>
    where
        Q: 'static + WorldQuery,
    {
        _q: Query<'w, 's, Q, ()>,
    }
}<|MERGE_RESOLUTION|>--- conflicted
+++ resolved
@@ -1462,11 +1462,7 @@
     struct IgnoredParam<'w, T: Resource, Marker: 'static> {
         _foo: Res<'w, T>,
         #[system_param(ignore)]
-<<<<<<< HEAD
-        marker: std::marker::PhantomData<Marker>,
-=======
         marker: PhantomData<&'w Marker>,
->>>>>>> 12f30f56
     }
 
     // Compile tests for https://github.com/bevyengine/bevy/pull/6957.
