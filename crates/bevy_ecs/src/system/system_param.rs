pub use crate::change_detection::{NonSend, NonSendMut, Res, ResMut};
use crate::{
    archetype::Archetypes,
    bundle::Bundles,
<<<<<<< HEAD
    change_detection::{MaybeLocation, TicksMut},
    component::{ComponentId, ComponentTicks, Components, Tick},
=======
    change_detection::{ComponentTicksMut, ComponentTicksRef, Tick},
    component::{ComponentId, Components},
>>>>>>> 8253eabe
    entity::Entities,
    entity_disabling::Internal,
    prelude::{Mut, Ref, With},
    query::{
        Access, FilteredAccess, FilteredAccessSet, QueryData, QueryFilter, QuerySingleError,
        QueryState, ReadOnlyQueryData,
    },
    resource::Resource,
    storage::ResourceData,
    system::{Query, Single, SystemMeta},
    world::{
        unsafe_world_cell::UnsafeWorldCell, DeferredWorld, FilteredResources, FilteredResourcesMut,
        FromWorld, World,
    },
};
use alloc::{borrow::Cow, boxed::Box, vec::Vec};
pub use bevy_ecs_macros::SystemParam;
use bevy_platform::cell::SyncCell;
use bevy_ptr::UnsafeCellDeref;
use bevy_utils::prelude::DebugName;
use core::{
    any::Any,
    fmt::{Debug, Display},
    marker::PhantomData,
    ops::{Deref, DerefMut},
};
use thiserror::Error;

use super::Populated;
use variadics_please::{all_tuples, all_tuples_enumerated};

/// A parameter that can be used in a [`System`](super::System).
///
/// # Derive
///
/// This trait can be derived with the [`derive@super::SystemParam`] macro.
/// This macro only works if each field on the derived struct implements [`SystemParam`].
/// Note: There are additional requirements on the field types.
/// See the *Generic `SystemParam`s* section for details and workarounds of the probable
/// cause if this derive causes an error to be emitted.
///
/// Derived `SystemParam` structs may have two lifetimes: `'w` for data stored in the [`World`],
/// and `'s` for data stored in the parameter's state.
///
/// The following list shows the most common [`SystemParam`]s and which lifetime they require
///
/// ```
/// # use bevy_ecs::prelude::*;
/// # #[derive(Component)]
/// # struct SomeComponent;
/// # #[derive(Resource)]
/// # struct SomeResource;
/// # #[derive(Message)]
/// # struct SomeMessage;
/// # #[derive(Resource)]
/// # struct SomeOtherResource;
/// # use bevy_ecs::system::SystemParam;
/// # #[derive(SystemParam)]
/// # struct ParamsExample<'w, 's> {
/// #    query:
/// Query<'w, 's, Entity>,
/// #    query2:
/// Query<'w, 's, &'static SomeComponent>,
/// #    res:
/// Res<'w, SomeResource>,
/// #    res_mut:
/// ResMut<'w, SomeOtherResource>,
/// #    local:
/// Local<'s, u8>,
/// #    commands:
/// Commands<'w, 's>,
/// #    message_reader:
/// MessageReader<'w, 's, SomeMessage>,
/// #    message_writer:
/// MessageWriter<'w, SomeMessage>
/// # }
/// ```
/// ## `PhantomData`
///
/// [`PhantomData`] is a special type of `SystemParam` that does nothing.
/// This is useful for constraining generic types or lifetimes.
///
/// # Example
///
/// ```
/// # use bevy_ecs::prelude::*;
/// # #[derive(Resource)]
/// # struct SomeResource;
/// use std::marker::PhantomData;
/// use bevy_ecs::system::SystemParam;
///
/// #[derive(SystemParam)]
/// struct MyParam<'w, Marker: 'static> {
///     foo: Res<'w, SomeResource>,
///     marker: PhantomData<Marker>,
/// }
///
/// fn my_system<T: 'static>(param: MyParam<T>) {
///     // Access the resource through `param.foo`
/// }
///
/// # bevy_ecs::system::assert_is_system(my_system::<()>);
/// ```
///
/// # Generic `SystemParam`s
///
/// When using the derive macro, you may see an error in the form of:
///
/// ```text
/// expected ... [ParamType]
/// found associated type `<[ParamType] as SystemParam>::Item<'_, '_>`
/// ```
/// where `[ParamType]` is the type of one of your fields.
/// To solve this error, you can wrap the field of type `[ParamType]` with [`StaticSystemParam`]
/// (i.e. `StaticSystemParam<[ParamType]>`).
///
/// ## Details
///
/// The derive macro requires that the [`SystemParam`] implementation of
/// each field `F`'s [`Item`](`SystemParam::Item`)'s is itself `F`
/// (ignoring lifetimes for simplicity).
/// This assumption is due to type inference reasons, so that the derived [`SystemParam`] can be
/// used as an argument to a function system.
/// If the compiler cannot validate this property for `[ParamType]`, it will error in the form shown above.
///
/// This will most commonly occur when working with `SystemParam`s generically, as the requirement
/// has not been proven to the compiler.
///
/// ## Custom Validation Messages
///
/// When using the derive macro, any [`SystemParamValidationError`]s will be propagated from the sub-parameters.
/// If you want to override the error message, add a `#[system_param(validation_message = "New message")]` attribute to the parameter.
///
/// ```
/// # use bevy_ecs::prelude::*;
/// # #[derive(Resource)]
/// # struct SomeResource;
/// # use bevy_ecs::system::SystemParam;
/// #
/// #[derive(SystemParam)]
/// struct MyParam<'w> {
///     #[system_param(validation_message = "Custom Message")]
///     foo: Res<'w, SomeResource>,
/// }
///
/// let mut world = World::new();
/// let err = world.run_system_cached(|param: MyParam| {}).unwrap_err();
/// let expected = "Parameter `MyParam::foo` failed validation: Custom Message";
/// # #[cfg(feature="Trace")] // Without debug_utils/debug enabled MyParam::foo is stripped and breaks the assert
/// assert!(err.to_string().contains(expected));
/// ```
///
/// ## Builders
///
/// If you want to use a [`SystemParamBuilder`](crate::system::SystemParamBuilder) with a derived [`SystemParam`] implementation,
/// add a `#[system_param(builder)]` attribute to the struct.
/// This will generate a builder struct whose name is the param struct suffixed with `Builder`.
/// The builder will not be `pub`, so you may want to expose a method that returns an `impl SystemParamBuilder<T>`.
///
/// ```
/// mod custom_param {
/// #     use bevy_ecs::{
/// #         prelude::*,
/// #         system::{LocalBuilder, QueryParamBuilder, SystemParam},
/// #     };
/// #
///     #[derive(SystemParam)]
///     #[system_param(builder)]
///     pub struct CustomParam<'w, 's> {
///         query: Query<'w, 's, ()>,
///         local: Local<'s, usize>,
///     }
///
///     impl<'w, 's> CustomParam<'w, 's> {
///         pub fn builder(
///             local: usize,
///             query: impl FnOnce(&mut QueryBuilder<()>),
///         ) -> impl SystemParamBuilder<Self> {
///             CustomParamBuilder {
///                 local: LocalBuilder(local),
///                 query: QueryParamBuilder::new(query),
///             }
///         }
///     }
/// }
///
/// use custom_param::CustomParam;
///
/// # use bevy_ecs::prelude::*;
/// # #[derive(Component)]
/// # struct A;
/// #
/// # let mut world = World::new();
/// #
/// let system = (CustomParam::builder(100, |builder| {
///     builder.with::<A>();
/// }),)
///     .build_state(&mut world)
///     .build_system(|param: CustomParam| {});
/// ```
///
/// # Safety
///
/// The implementor must ensure the following is true.
/// - [`SystemParam::init_access`] correctly registers all [`World`] accesses used
///   by [`SystemParam::get_param`] with the provided [`system_meta`](SystemMeta).
/// - None of the world accesses may conflict with any prior accesses registered
///   on `system_meta`.
pub unsafe trait SystemParam: Sized {
    /// Used to store data which persists across invocations of a system.
    type State: Send + Sync + 'static;

    /// The item type returned when constructing this system param.
    /// The value of this associated type should be `Self`, instantiated with new lifetimes.
    ///
    /// You could think of [`SystemParam::Item<'w, 's>`] as being an *operation* that changes the lifetimes bound to `Self`.
    type Item<'world, 'state>: SystemParam<State = Self::State>;

    /// Creates a new instance of this param's [`State`](SystemParam::State).
    fn init_state(world: &mut World) -> Self::State;

    /// Registers any [`World`] access used by this [`SystemParam`]
    fn init_access(
        state: &Self::State,
        system_meta: &mut SystemMeta,
        component_access_set: &mut FilteredAccessSet,
        world: &mut World,
    );

    /// Applies any deferred mutations stored in this [`SystemParam`]'s state.
    /// This is used to apply [`Commands`] during [`ApplyDeferred`](crate::prelude::ApplyDeferred).
    ///
    /// [`Commands`]: crate::prelude::Commands
    #[inline]
    #[expect(
        unused_variables,
        reason = "The parameters here are intentionally unused by the default implementation; however, putting underscores here will result in the underscores being copied by rust-analyzer's tab completion."
    )]
    fn apply(state: &mut Self::State, system_meta: &SystemMeta, world: &mut World) {}

    /// Queues any deferred mutations to be applied at the next [`ApplyDeferred`](crate::prelude::ApplyDeferred).
    #[inline]
    #[expect(
        unused_variables,
        reason = "The parameters here are intentionally unused by the default implementation; however, putting underscores here will result in the underscores being copied by rust-analyzer's tab completion."
    )]
    fn queue(state: &mut Self::State, system_meta: &SystemMeta, world: DeferredWorld) {}

    /// Validates that the param can be acquired by the [`get_param`](SystemParam::get_param).
    ///
    /// Built-in executors use this to prevent systems with invalid params from running,
    /// and any failures here will be bubbled up to the default error handler defined in [`bevy_ecs::error`],
    /// with a value of type [`SystemParamValidationError`].
    ///
    /// For nested [`SystemParam`]s validation will fail if any
    /// delegated validation fails.
    ///
    /// However calling and respecting [`SystemParam::validate_param`]
    /// is not a strict requirement, [`SystemParam::get_param`] should
    /// provide it's own safety mechanism to prevent undefined behavior.
    ///
    /// The [`world`](UnsafeWorldCell) can only be used to read param's data
    /// and world metadata. No data can be written.
    ///
    /// When using system parameters that require `change_tick` you can use
    /// [`UnsafeWorldCell::change_tick()`]. Even if this isn't the exact
    /// same tick used for [`SystemParam::get_param`], the world access
    /// ensures that the queried data will be the same in both calls.
    ///
    /// This method has to be called directly before [`SystemParam::get_param`] with no other (relevant)
    /// world mutations inbetween. Otherwise, while it won't lead to any undefined behavior,
    /// the validity of the param may change.
    ///
    /// [`System::validate_param`](super::system::System::validate_param),
    /// calls this method for each supplied system param.
    ///
    /// # Safety
    ///
    /// - The passed [`UnsafeWorldCell`] must have read-only access to world data
    ///   registered in [`init_access`](SystemParam::init_access).
    /// - `world` must be the same [`World`] that was used to initialize [`state`](SystemParam::init_state).
    #[expect(
        unused_variables,
        reason = "The parameters here are intentionally unused by the default implementation; however, putting underscores here will result in the underscores being copied by rust-analyzer's tab completion."
    )]
    unsafe fn validate_param(
        state: &mut Self::State,
        system_meta: &SystemMeta,
        world: UnsafeWorldCell,
    ) -> Result<(), SystemParamValidationError> {
        Ok(())
    }

    /// Creates a parameter to be passed into a [`SystemParamFunction`](super::SystemParamFunction).
    ///
    /// # Safety
    ///
    /// - The passed [`UnsafeWorldCell`] must have access to any world data registered
    ///   in [`init_access`](SystemParam::init_access).
    /// - `world` must be the same [`World`] that was used to initialize [`state`](SystemParam::init_state).
    unsafe fn get_param<'world, 'state>(
        state: &'state mut Self::State,
        system_meta: &SystemMeta,
        world: UnsafeWorldCell<'world>,
        change_tick: Tick,
    ) -> Self::Item<'world, 'state>;
}

/// A [`SystemParam`] that only reads a given [`World`].
///
/// # Safety
/// This must only be implemented for [`SystemParam`] impls that exclusively read the World passed in to [`SystemParam::get_param`]
pub unsafe trait ReadOnlySystemParam: SystemParam {}

/// Shorthand way of accessing the associated type [`SystemParam::Item`] for a given [`SystemParam`].
pub type SystemParamItem<'w, 's, P> = <P as SystemParam>::Item<'w, 's>;

// SAFETY: QueryState is constrained to read-only fetches, so it only reads World.
unsafe impl<'w, 's, D: ReadOnlyQueryData + 'static, F: QueryFilter + 'static> ReadOnlySystemParam
    for Query<'w, 's, D, F>
{
}

// SAFETY: Relevant query ComponentId access is applied to SystemMeta. If
// this Query conflicts with any prior access, a panic will occur.
unsafe impl<D: QueryData + 'static, F: QueryFilter + 'static> SystemParam for Query<'_, '_, D, F> {
    type State = QueryState<D, F>;
    type Item<'w, 's> = Query<'w, 's, D, F>;

    fn init_state(world: &mut World) -> Self::State {
        QueryState::new(world)
    }

    fn init_access(
        state: &Self::State,
        system_meta: &mut SystemMeta,
        component_access_set: &mut FilteredAccessSet,
        world: &mut World,
    ) {
        assert_component_access_compatibility(
            &system_meta.name,
            DebugName::type_name::<D>(),
            DebugName::type_name::<F>(),
            component_access_set,
            &state.component_access,
            world,
        );
        component_access_set.add(state.component_access.clone());
    }

    #[inline]
    unsafe fn get_param<'w, 's>(
        state: &'s mut Self::State,
        system_meta: &SystemMeta,
        world: UnsafeWorldCell<'w>,
        change_tick: Tick,
    ) -> Self::Item<'w, 's> {
        // SAFETY: We have registered all of the query's world accesses,
        // so the caller ensures that `world` has permission to access any
        // world data that the query needs.
        // The caller ensures the world matches the one used in init_state.
        unsafe { state.query_unchecked_with_ticks(world, system_meta.last_run, change_tick) }
    }
}

fn assert_component_access_compatibility(
    system_name: &DebugName,
    query_type: DebugName,
    filter_type: DebugName,
    system_access: &FilteredAccessSet,
    current: &FilteredAccess,
    world: &World,
) {
    let conflicts = system_access.get_conflicts_single(current);
    if conflicts.is_empty() {
        return;
    }
    let mut accesses = conflicts.format_conflict_list(world);
    // Access list may be empty (if access to all components requested)
    if !accesses.is_empty() {
        accesses.push(' ');
    }
    panic!("error[B0001]: Query<{}, {}> in system {system_name} accesses component(s) {accesses}in a way that conflicts with a previous system parameter. Consider using `Without<T>` to create disjoint Queries or merging conflicting Queries into a `ParamSet`. See: https://bevy.org/learn/errors/b0001", query_type.shortname(), filter_type.shortname());
}

// SAFETY: Relevant query ComponentId access is applied to SystemMeta. If
// this Query conflicts with any prior access, a panic will occur.
unsafe impl<'a, 'b, D: QueryData + 'static, F: QueryFilter + 'static> SystemParam
    for Single<'a, 'b, D, F>
{
    type State = QueryState<D, F>;
    type Item<'w, 's> = Single<'w, 's, D, F>;

    fn init_state(world: &mut World) -> Self::State {
        Query::init_state(world)
    }

    fn init_access(
        state: &Self::State,
        system_meta: &mut SystemMeta,
        component_access_set: &mut FilteredAccessSet,
        world: &mut World,
    ) {
        Query::init_access(state, system_meta, component_access_set, world);
    }

    #[inline]
    unsafe fn get_param<'w, 's>(
        state: &'s mut Self::State,
        system_meta: &SystemMeta,
        world: UnsafeWorldCell<'w>,
        change_tick: Tick,
    ) -> Self::Item<'w, 's> {
        // SAFETY: State ensures that the components it accesses are not accessible somewhere elsewhere.
        // The caller ensures the world matches the one used in init_state.
        let query =
            unsafe { state.query_unchecked_with_ticks(world, system_meta.last_run, change_tick) };
        let single = query
            .single_inner()
            .expect("The query was expected to contain exactly one matching entity.");
        Single {
            item: single,
            _filter: PhantomData,
        }
    }

    #[inline]
    unsafe fn validate_param(
        state: &mut Self::State,
        system_meta: &SystemMeta,
        world: UnsafeWorldCell,
    ) -> Result<(), SystemParamValidationError> {
        // SAFETY: State ensures that the components it accesses are not mutably accessible elsewhere
        // and the query is read only.
        // The caller ensures the world matches the one used in init_state.
        let query = unsafe {
            state.query_unchecked_with_ticks(world, system_meta.last_run, world.change_tick())
        };
        match query.single_inner() {
            Ok(_) => Ok(()),
            Err(QuerySingleError::NoEntities(_)) => Err(
                SystemParamValidationError::skipped::<Self>("No matching entities"),
            ),
            Err(QuerySingleError::MultipleEntities(_)) => Err(
                SystemParamValidationError::skipped::<Self>("Multiple matching entities"),
            ),
        }
    }
}

// SAFETY: QueryState is constrained to read-only fetches, so it only reads World.
unsafe impl<'a, 'b, D: ReadOnlyQueryData + 'static, F: QueryFilter + 'static> ReadOnlySystemParam
    for Single<'a, 'b, D, F>
{
}

// SAFETY: Relevant query ComponentId access is applied to SystemMeta. If
// this Query conflicts with any prior access, a panic will occur.
unsafe impl<D: QueryData + 'static, F: QueryFilter + 'static> SystemParam
    for Populated<'_, '_, D, F>
{
    type State = QueryState<D, F>;
    type Item<'w, 's> = Populated<'w, 's, D, F>;

    fn init_state(world: &mut World) -> Self::State {
        Query::init_state(world)
    }

    fn init_access(
        state: &Self::State,
        system_meta: &mut SystemMeta,
        component_access_set: &mut FilteredAccessSet,
        world: &mut World,
    ) {
        Query::init_access(state, system_meta, component_access_set, world);
    }

    #[inline]
    unsafe fn get_param<'w, 's>(
        state: &'s mut Self::State,
        system_meta: &SystemMeta,
        world: UnsafeWorldCell<'w>,
        change_tick: Tick,
    ) -> Self::Item<'w, 's> {
        // SAFETY: Delegate to existing `SystemParam` implementations.
        let query = unsafe { Query::get_param(state, system_meta, world, change_tick) };
        Populated(query)
    }

    #[inline]
    unsafe fn validate_param(
        state: &mut Self::State,
        system_meta: &SystemMeta,
        world: UnsafeWorldCell,
    ) -> Result<(), SystemParamValidationError> {
        // SAFETY:
        // - We have read-only access to the components accessed by query.
        // - The caller ensures the world matches the one used in init_state.
        let query = unsafe {
            state.query_unchecked_with_ticks(world, system_meta.last_run, world.change_tick())
        };
        if query.is_empty() {
            Err(SystemParamValidationError::skipped::<Self>(
                "No matching entities",
            ))
        } else {
            Ok(())
        }
    }
}

// SAFETY: QueryState is constrained to read-only fetches, so it only reads World.
unsafe impl<'w, 's, D: ReadOnlyQueryData + 'static, F: QueryFilter + 'static> ReadOnlySystemParam
    for Populated<'w, 's, D, F>
{
}

/// A collection of potentially conflicting [`SystemParam`]s allowed by disjoint access.
///
/// Allows systems to safely access and interact with up to 8 mutually exclusive [`SystemParam`]s, such as
/// two queries that reference the same mutable data or an event reader and writer of the same type.
///
/// Each individual [`SystemParam`] can be accessed by using the functions `p0()`, `p1()`, ..., `p7()`,
/// according to the order they are defined in the `ParamSet`. This ensures that there's either
/// only one mutable reference to a parameter at a time or any number of immutable references.
///
/// # Examples
///
/// The following system mutably accesses the same component two times,
/// which is not allowed due to rust's mutability rules.
///
/// ```should_panic
/// # use bevy_ecs::prelude::*;
/// #
/// # #[derive(Component)]
/// # struct Health;
/// #
/// # #[derive(Component)]
/// # struct Enemy;
/// #
/// # #[derive(Component)]
/// # struct Ally;
/// #
/// // This will panic at runtime when the system gets initialized.
/// fn bad_system(
///     mut enemies: Query<&mut Health, With<Enemy>>,
///     mut allies: Query<&mut Health, With<Ally>>,
/// ) {
///     // ...
/// }
/// #
/// # let mut bad_system_system = IntoSystem::into_system(bad_system);
/// # let mut world = World::new();
/// # bad_system_system.initialize(&mut world);
/// # bad_system_system.run((), &mut world);
/// ```
///
/// Conflicting `SystemParam`s like these can be placed in a `ParamSet`,
/// which leverages the borrow checker to ensure that only one of the contained parameters are accessed at a given time.
///
/// ```
/// # use bevy_ecs::prelude::*;
/// #
/// # #[derive(Component)]
/// # struct Health;
/// #
/// # #[derive(Component)]
/// # struct Enemy;
/// #
/// # #[derive(Component)]
/// # struct Ally;
/// #
/// // Given the following system
/// fn fancy_system(
///     mut set: ParamSet<(
///         Query<&mut Health, With<Enemy>>,
///         Query<&mut Health, With<Ally>>,
///     )>
/// ) {
///     // This will access the first `SystemParam`.
///     for mut health in set.p0().iter_mut() {
///         // Do your fancy stuff here...
///     }
///
///     // The second `SystemParam`.
///     // This would fail to compile if the previous parameter was still borrowed.
///     for mut health in set.p1().iter_mut() {
///         // Do even fancier stuff here...
///     }
/// }
/// # bevy_ecs::system::assert_is_system(fancy_system);
/// ```
///
/// Of course, `ParamSet`s can be used with any kind of `SystemParam`, not just [queries](Query).
///
/// ```
/// # use bevy_ecs::prelude::*;
/// #
/// # #[derive(Message)]
/// # struct MyMessage;
/// # impl MyMessage {
/// #   pub fn new() -> Self { Self }
/// # }
/// fn message_system(
///     mut set: ParamSet<(
///         // PROBLEM: `MessageReader` and `MessageWriter` cannot be used together normally,
///         // because they both need access to the same message queue.
///         // SOLUTION: `ParamSet` allows these conflicting parameters to be used safely
///         // by ensuring only one is accessed at a time.
///         MessageReader<MyMessage>,
///         MessageWriter<MyMessage>,
///         // PROBLEM: `&World` needs read access to everything, which conflicts with
///         // any mutable access in the same system.
///         // SOLUTION: `ParamSet` ensures `&World` is only accessed when we're not
///         // using the other mutable parameters.
///         &World,
///     )>,
/// ) {
///     for message in set.p0().read() {
///         // ...
///         # let _message = message;
///     }
///     set.p1().write(MyMessage::new());
///
///     let entities = set.p2().entities();
///     // ...
///     # let _entities = entities;
/// }
/// # bevy_ecs::system::assert_is_system(message_system);
/// ```
pub struct ParamSet<'w, 's, T: SystemParam> {
    param_states: &'s mut T::State,
    world: UnsafeWorldCell<'w>,
    system_meta: SystemMeta,
    change_tick: Tick,
}

macro_rules! impl_param_set {
    ($(($index: tt, $param: ident, $fn_name: ident)),*) => {
        // SAFETY: All parameters are constrained to ReadOnlySystemParam, so World is only read
        unsafe impl<'w, 's, $($param,)*> ReadOnlySystemParam for ParamSet<'w, 's, ($($param,)*)>
        where $($param: ReadOnlySystemParam,)*
        { }

        // SAFETY: Relevant parameter ComponentId access is applied to SystemMeta. If any ParamState conflicts
        // with any prior access, a panic will occur.
        unsafe impl<'_w, '_s, $($param: SystemParam,)*> SystemParam for ParamSet<'_w, '_s, ($($param,)*)>
        {
            type State = ($($param::State,)*);
            type Item<'w, 's> = ParamSet<'w, 's, ($($param,)*)>;

            #[expect(
                clippy::allow_attributes,
                reason = "This is inside a macro meant for tuples; as such, `non_snake_case` won't always lint."
            )]
            #[allow(
                non_snake_case,
                reason = "Certain variable names are provided by the caller, not by us."
            )]
            fn init_state(world: &mut World) -> Self::State {
                ($($param::init_state(world),)*)
            }

            #[expect(
                clippy::allow_attributes,
                reason = "This is inside a macro meant for tuples; as such, `non_snake_case` won't always lint."
            )]
            #[allow(
                non_snake_case,
                reason = "Certain variable names are provided by the caller, not by us."
            )]
            fn init_access(state: &Self::State, system_meta: &mut SystemMeta, component_access_set: &mut FilteredAccessSet, world: &mut World) {
                let ($($param,)*) = state;
                $(
                    // Call `init_access` on a clone of the original access set to check for conflicts
                    let component_access_set_clone = &mut component_access_set.clone();
                    $param::init_access($param, system_meta, component_access_set_clone, world);
                )*
                $(
                    // Pretend to add the param to the system alone to gather the new access,
                    // then merge its access into the system.
                    let mut access_set = FilteredAccessSet::new();
                    $param::init_access($param, system_meta, &mut access_set, world);
                    component_access_set.extend(access_set);
                )*
            }

            fn apply(state: &mut Self::State, system_meta: &SystemMeta, world: &mut World) {
                <($($param,)*) as SystemParam>::apply(state, system_meta, world);
            }

            fn queue(state: &mut Self::State, system_meta: &SystemMeta, mut world: DeferredWorld) {
                <($($param,)*) as SystemParam>::queue(state, system_meta, world.reborrow());
            }

            #[inline]
            unsafe fn validate_param<'w, 's>(
                state: &'s mut Self::State,
                system_meta: &SystemMeta,
                world: UnsafeWorldCell<'w>,
            ) -> Result<(), SystemParamValidationError> {
                <($($param,)*) as SystemParam>::validate_param(state, system_meta, world)
            }

            #[inline]
            unsafe fn get_param<'w, 's>(
                state: &'s mut Self::State,
                system_meta: &SystemMeta,
                world: UnsafeWorldCell<'w>,
                change_tick: Tick,
            ) -> Self::Item<'w, 's> {
                ParamSet {
                    param_states: state,
                    system_meta: system_meta.clone(),
                    world,
                    change_tick,
                }
            }
        }

        impl<'w, 's, $($param: SystemParam,)*> ParamSet<'w, 's, ($($param,)*)>
        {
            $(
                /// Gets exclusive access to the parameter at index
                #[doc = stringify!($index)]
                /// in this [`ParamSet`].
                /// No other parameters may be accessed while this one is active.
                pub fn $fn_name<'a>(&'a mut self) -> SystemParamItem<'a, 'a, $param> {
                    // SAFETY: systems run without conflicts with other systems.
                    // Conflicting params in ParamSet are not accessible at the same time
                    // ParamSets are guaranteed to not conflict with other SystemParams
                    unsafe {
                        $param::get_param(&mut self.param_states.$index, &self.system_meta, self.world, self.change_tick)
                    }
                }
            )*
        }
    }
}

all_tuples_enumerated!(impl_param_set, 1, 8, P, p);

// SAFETY: Res only reads a single World resource
unsafe impl<'a, T: Resource> ReadOnlySystemParam for Res<'a, T> {}

// SAFETY:
// - We register both the necessary component access and the resource access.
// - World accesses follow the registered accesses.
unsafe impl<'a, T: Resource> SystemParam for Res<'a, T> {
    type State = (ComponentId, QueryState<Ref<'static, T>, With<Internal>>);
    type Item<'w, 's> = Res<'w, T>;

    fn init_state(world: &mut World) -> Self::State {
        (
            world.components_registrator().register_resource::<T>(),
            Query::<Ref<'static, T>, With<Internal>>::init_state(world),
        )
    }

    fn init_access(
        (component_id, query_state): &Self::State,
        system_meta: &mut SystemMeta,
        component_access_set: &mut FilteredAccessSet,
        world: &mut World,
    ) {
        Query::init_access(query_state, system_meta, component_access_set, world);

        let combined_access = component_access_set.combined_access();
        assert!(
            !combined_access.has_resource_write(*component_id),
            "error[B0002]: Res<{}> in system {} conflicts with a previous ResMut<{0}> access. Consider removing the duplicate access. See: https://bevy.org/learn/errors/b0002",
            DebugName::type_name::<T>(),
            system_meta.name,
        );

        component_access_set.add_unfiltered_resource_read(*component_id);
    }

    // TODO: Defer this to Single<_> in some way.
    #[inline]
    unsafe fn validate_param(
        (_, query_state): &mut Self::State,
        system_meta: &SystemMeta,
        world: UnsafeWorldCell,
    ) -> Result<(), SystemParamValidationError> {
        query_state.update_archetypes_unsafe_world_cell(world);
        // SAFETY:
        // - This is not a mutable query.
        // - This state is generated by the same world, so the world ids are the same.
        let query = unsafe {
            query_state.query_unchecked_manual_with_ticks(
                world,
                system_meta.last_run,
                world.change_tick(),
            )
        };
        match query.single_inner() {
            Ok(_) => Ok(()),
            Err(_) => Err(SystemParamValidationError::invalid::<Self>(
                "Resource does not exist",
            )),
        }
    }

    #[inline]
    unsafe fn get_param<'w, 's>(
        (_, query_state): &'s mut Self::State,
        system_meta: &SystemMeta,
        world: UnsafeWorldCell<'w>,
        change_tick: Tick,
    ) -> Self::Item<'w, 's> {
<<<<<<< HEAD
        query_state.update_archetypes_unsafe_world_cell(world);
        // SAFETY: State ensures that the components it accesses are not accessible somewhere elsewhere.
        // The caller ensures the world matches the one used in init_state.
        let query = unsafe {
            query_state.query_unchecked_manual_with_ticks(world, system_meta.last_run, change_tick)
        };
        let result = query
            .single_inner()
            .expect("The query was expected to contain exactly one matching entity.");
        Res {
            value: result.value,
            ticks: result.ticks,
            changed_by: result.changed_by,
=======
        let (ptr, ticks) = world
            .get_resource_with_ticks(component_id)
            .unwrap_or_else(|| {
                panic!(
                    "Resource requested by {} does not exist: {}",
                    system_meta.name,
                    DebugName::type_name::<T>()
                );
            });
        Res {
            value: ptr.deref(),
            ticks: ComponentTicksRef {
                added: ticks.added.deref(),
                changed: ticks.changed.deref(),
                changed_by: ticks.changed_by.map(|changed_by| changed_by.deref()),
                last_run: system_meta.last_run,
                this_run: change_tick,
            },
>>>>>>> 8253eabe
        }
    }
}

// SAFETY:
// - We register both the necessary component access and the resource access.
// - World accesses follow the registered accesses.
unsafe impl<'a, T: Resource> SystemParam for ResMut<'a, T> {
    type State = (ComponentId, QueryState<Mut<'static, T>, With<Internal>>);
    type Item<'w, 's> = ResMut<'w, T>;

    fn init_state(world: &mut World) -> Self::State {
        (
            world.components_registrator().register_resource::<T>(),
            Query::<Mut<'static, T>, With<Internal>>::init_state(world),
        )
    }

    fn init_access(
        (component_id, query_state): &Self::State,
        system_meta: &mut SystemMeta,
        component_access_set: &mut FilteredAccessSet,
        world: &mut World,
    ) {
        Query::init_access(query_state, system_meta, component_access_set, world);

        let combined_access = component_access_set.combined_access();
        if combined_access.has_resource_write(*component_id) {
            panic!(
                "error[B0002]: ResMut<{}> in system {} conflicts with a previous ResMut<{0}> access. Consider removing the duplicate access. See: https://bevy.org/learn/errors/b0002",
                DebugName::type_name::<T>(), system_meta.name);
        } else if combined_access.has_resource_read(*component_id) {
            panic!(
                "error[B0002]: ResMut<{}> in system {} conflicts with a previous Res<{0}> access. Consider removing the duplicate access. See: https://bevy.org/learn/errors/b0002",
                DebugName::type_name::<T>(), system_meta.name);
        }
        component_access_set.add_unfiltered_resource_write(*component_id);
    }

    // TODO: Defer this to Single<_> in some way.
    #[inline]
    unsafe fn validate_param(
        (_, query_state): &mut Self::State,
        system_meta: &SystemMeta,
        world: UnsafeWorldCell,
    ) -> Result<(), SystemParamValidationError> {
        query_state.update_archetypes_unsafe_world_cell(world);
        // SAFETY:
        // - We have unique mutable access to the resource.
        // - This state is generated by the same world, so the world ids are the same.
        let query = unsafe {
            query_state.query_unchecked_manual_with_ticks(
                world,
                system_meta.last_run,
                world.change_tick(),
            )
        };
        match query.single_inner() {
            Ok(_) => Ok(()),
            Err(_) => Err(SystemParamValidationError::invalid::<Self>(
                "Resource does not exist",
            )),
        }
    }

    #[inline]
    unsafe fn get_param<'w, 's>(
        (_, query_state): &'s mut Self::State,
        system_meta: &SystemMeta,
        world: UnsafeWorldCell<'w>,
        change_tick: Tick,
    ) -> Self::Item<'w, 's> {
        query_state.update_archetypes_unsafe_world_cell(world);
        // SAFETY: State ensures that the components it accesses are not accessible somewhere elsewhere.
        // The caller ensures the world matches the one used in init_state.
        let query = unsafe {
            query_state.query_unchecked_manual_with_ticks(world, system_meta.last_run, change_tick)
        };
        let result = query
            .single_inner()
            .expect("The query was expected to contain exactly one matching entity.");
        ResMut {
<<<<<<< HEAD
            value: result.value,
            ticks: result.ticks,
            changed_by: result.changed_by,
=======
            value: value.value.deref_mut::<T>(),
            ticks: ComponentTicksMut {
                added: value.ticks.added,
                changed: value.ticks.changed,
                changed_by: value.ticks.changed_by,
                last_run: system_meta.last_run,
                this_run: change_tick,
            },
>>>>>>> 8253eabe
        }
    }
}

/// SAFETY: only reads world
unsafe impl<'w> ReadOnlySystemParam for &'w World {}

// SAFETY: `read_all` access is set and conflicts result in a panic
unsafe impl SystemParam for &'_ World {
    type State = ();
    type Item<'w, 's> = &'w World;

    fn init_state(_world: &mut World) -> Self::State {}

    fn init_access(
        _state: &Self::State,
        _system_meta: &mut SystemMeta,
        component_access_set: &mut FilteredAccessSet,
        _world: &mut World,
    ) {
        let mut filtered_access = FilteredAccess::default();

        filtered_access.read_all();
        if !component_access_set
            .get_conflicts_single(&filtered_access)
            .is_empty()
        {
            panic!("&World conflicts with a previous mutable system parameter. Allowing this would break Rust's mutability rules");
        }
        component_access_set.add(filtered_access);
    }

    #[inline]
    unsafe fn get_param<'w, 's>(
        _state: &'s mut Self::State,
        _system_meta: &SystemMeta,
        world: UnsafeWorldCell<'w>,
        _change_tick: Tick,
    ) -> Self::Item<'w, 's> {
        // SAFETY: Read-only access to the entire world was registered in `init_state`.
        unsafe { world.world() }
    }
}

/// SAFETY: `DeferredWorld` can read all components and resources but cannot be used to gain any other mutable references.
unsafe impl<'w> SystemParam for DeferredWorld<'w> {
    type State = ();
    type Item<'world, 'state> = DeferredWorld<'world>;

    fn init_state(_world: &mut World) -> Self::State {}

    fn init_access(
        _state: &Self::State,
        system_meta: &mut SystemMeta,
        component_access_set: &mut FilteredAccessSet,
        _world: &mut World,
    ) {
        assert!(
            !component_access_set.combined_access().has_any_read(),
            "DeferredWorld in system {} conflicts with a previous access.",
            system_meta.name,
        );
        component_access_set.write_all();
    }

    unsafe fn get_param<'world, 'state>(
        _state: &'state mut Self::State,
        _system_meta: &SystemMeta,
        world: UnsafeWorldCell<'world>,
        _change_tick: Tick,
    ) -> Self::Item<'world, 'state> {
        world.into_deferred()
    }
}

/// A system local [`SystemParam`].
///
/// A local may only be accessed by the system itself and is therefore not visible to other systems.
/// If two or more systems specify the same local type each will have their own unique local.
/// If multiple [`SystemParam`]s within the same system each specify the same local type
/// each will get their own distinct data storage.
///
/// The supplied lifetime parameter is the [`SystemParam`]s `'s` lifetime.
///
/// # Examples
///
/// ```
/// # use bevy_ecs::prelude::*;
/// # let world = &mut World::default();
/// fn write_to_local(mut local: Local<usize>) {
///     *local = 42;
/// }
/// fn read_from_local(local: Local<usize>) -> usize {
///     *local
/// }
/// let mut write_system = IntoSystem::into_system(write_to_local);
/// let mut read_system = IntoSystem::into_system(read_from_local);
/// write_system.initialize(world);
/// read_system.initialize(world);
///
/// assert_eq!(read_system.run((), world).unwrap(), 0);
/// write_system.run((), world);
/// // Note how the read local is still 0 due to the locals not being shared.
/// assert_eq!(read_system.run((), world).unwrap(), 0);
/// ```
///
/// A simple way to set a different default value for a local is by wrapping the value with an Option.
///
/// ```
/// # use bevy_ecs::prelude::*;
/// # let world = &mut World::default();
/// fn counter_from_10(mut count: Local<Option<usize>>) -> usize {
///     let count = count.get_or_insert(10);
///     *count += 1;
///     *count
/// }
/// let mut counter_system = IntoSystem::into_system(counter_from_10);
/// counter_system.initialize(world);
///
/// // Counter is initialized at 10, and increases to 11 on first run.
/// assert_eq!(counter_system.run((), world).unwrap(), 11);
/// // Counter is only increased by 1 on subsequent runs.
/// assert_eq!(counter_system.run((), world).unwrap(), 12);
/// ```
///
/// N.B. A [`Local`]s value cannot be read or written to outside of the containing system.
/// To add configuration to a system, convert a capturing closure into the system instead:
///
/// ```
/// # use bevy_ecs::prelude::*;
/// # use bevy_ecs::system::assert_is_system;
/// struct Config(u32);
/// #[derive(Resource)]
/// struct MyU32Wrapper(u32);
/// fn reset_to_system(value: Config) -> impl FnMut(ResMut<MyU32Wrapper>) {
///     move |mut val| val.0 = value.0
/// }
///
/// // .add_systems(reset_to_system(my_config))
/// # assert_is_system(reset_to_system(Config(10)));
/// ```
#[derive(Debug)]
pub struct Local<'s, T: FromWorld + Send + 'static>(pub(crate) &'s mut T);

// SAFETY: Local only accesses internal state
unsafe impl<'s, T: FromWorld + Send + 'static> ReadOnlySystemParam for Local<'s, T> {}

impl<'s, T: FromWorld + Send + 'static> Deref for Local<'s, T> {
    type Target = T;

    #[inline]
    fn deref(&self) -> &Self::Target {
        self.0
    }
}

impl<'s, T: FromWorld + Send + 'static> DerefMut for Local<'s, T> {
    #[inline]
    fn deref_mut(&mut self) -> &mut Self::Target {
        self.0
    }
}

impl<'s, 'a, T: FromWorld + Send + 'static> IntoIterator for &'a Local<'s, T>
where
    &'a T: IntoIterator,
{
    type Item = <&'a T as IntoIterator>::Item;
    type IntoIter = <&'a T as IntoIterator>::IntoIter;

    fn into_iter(self) -> Self::IntoIter {
        self.0.into_iter()
    }
}

impl<'s, 'a, T: FromWorld + Send + 'static> IntoIterator for &'a mut Local<'s, T>
where
    &'a mut T: IntoIterator,
{
    type Item = <&'a mut T as IntoIterator>::Item;
    type IntoIter = <&'a mut T as IntoIterator>::IntoIter;

    fn into_iter(self) -> Self::IntoIter {
        self.0.into_iter()
    }
}

// SAFETY: only local state is accessed
unsafe impl<'a, T: FromWorld + Send + 'static> SystemParam for Local<'a, T> {
    type State = SyncCell<T>;
    type Item<'w, 's> = Local<'s, T>;

    fn init_state(world: &mut World) -> Self::State {
        SyncCell::new(T::from_world(world))
    }

    fn init_access(
        _state: &Self::State,
        _system_meta: &mut SystemMeta,
        _component_access_set: &mut FilteredAccessSet,
        _world: &mut World,
    ) {
    }

    #[inline]
    unsafe fn get_param<'w, 's>(
        state: &'s mut Self::State,
        _system_meta: &SystemMeta,
        _world: UnsafeWorldCell<'w>,
        _change_tick: Tick,
    ) -> Self::Item<'w, 's> {
        Local(state.get())
    }
}

/// Types that can be used with [`Deferred<T>`] in systems.
/// This allows storing system-local data which is used to defer [`World`] mutations.
///
/// Types that implement `SystemBuffer` should take care to perform as many
/// computations up-front as possible. Buffers cannot be applied in parallel,
/// so you should try to minimize the time spent in [`SystemBuffer::apply`].
pub trait SystemBuffer: FromWorld + Send + 'static {
    /// Applies any deferred mutations to the [`World`].
    fn apply(&mut self, system_meta: &SystemMeta, world: &mut World);
    /// Queues any deferred mutations to be applied at the next [`ApplyDeferred`](crate::prelude::ApplyDeferred).
    fn queue(&mut self, _system_meta: &SystemMeta, _world: DeferredWorld) {}
}

/// A [`SystemParam`] that stores a buffer which gets applied to the [`World`] during
/// [`ApplyDeferred`](crate::schedule::ApplyDeferred).
/// This is used internally by [`Commands`] to defer `World` mutations.
///
/// [`Commands`]: crate::system::Commands
///
/// # Examples
///
/// By using this type to defer mutations, you can avoid mutable `World` access within
/// a system, which allows it to run in parallel with more systems.
///
/// Note that deferring mutations is *not* free, and should only be used if
/// the gains in parallelization outweigh the time it takes to apply deferred mutations.
/// In general, [`Deferred`] should only be used for mutations that are infrequent,
/// or which otherwise take up a small portion of a system's run-time.
///
/// ```
/// # use bevy_ecs::prelude::*;
/// // Tracks whether or not there is a threat the player should be aware of.
/// #[derive(Resource, Default)]
/// pub struct Alarm(bool);
///
/// #[derive(Component)]
/// pub struct Settlement {
///     // ...
/// }
///
/// // A threat from inside the settlement.
/// #[derive(Component)]
/// pub struct Criminal;
///
/// // A threat from outside the settlement.
/// #[derive(Component)]
/// pub struct Monster;
///
/// # impl Criminal { pub fn is_threat(&self, _: &Settlement) -> bool { true } }
///
/// use bevy_ecs::system::{Deferred, SystemBuffer, SystemMeta};
///
/// // Uses deferred mutations to allow signaling the alarm from multiple systems in parallel.
/// #[derive(Resource, Default)]
/// struct AlarmFlag(bool);
///
/// impl AlarmFlag {
///     /// Sounds the alarm the next time buffers are applied via ApplyDeferred.
///     pub fn flag(&mut self) {
///         self.0 = true;
///     }
/// }
///
/// impl SystemBuffer for AlarmFlag {
///     // When `AlarmFlag` is used in a system, this function will get
///     // called the next time buffers are applied via ApplyDeferred.
///     fn apply(&mut self, system_meta: &SystemMeta, world: &mut World) {
///         if self.0 {
///             world.resource_mut::<Alarm>().0 = true;
///             self.0 = false;
///         }
///     }
/// }
///
/// // Sound the alarm if there are any criminals who pose a threat.
/// fn alert_criminal(
///     settlement: Single<&Settlement>,
///     criminals: Query<&Criminal>,
///     mut alarm: Deferred<AlarmFlag>
/// ) {
///     for criminal in &criminals {
///         // Only sound the alarm if the criminal is a threat.
///         // For this example, assume that this check is expensive to run.
///         // Since the majority of this system's run-time is dominated
///         // by calling `is_threat()`, we defer sounding the alarm to
///         // allow this system to run in parallel with other alarm systems.
///         if criminal.is_threat(*settlement) {
///             alarm.flag();
///         }
///     }
/// }
///
/// // Sound the alarm if there is a monster.
/// fn alert_monster(
///     monsters: Query<&Monster>,
///     mut alarm: ResMut<Alarm>
/// ) {
///     if monsters.iter().next().is_some() {
///         // Since this system does nothing except for sounding the alarm,
///         // it would be pointless to defer it, so we sound the alarm directly.
///         alarm.0 = true;
///     }
/// }
///
/// let mut world = World::new();
/// world.init_resource::<Alarm>();
/// world.spawn(Settlement {
///     // ...
/// });
///
/// let mut schedule = Schedule::default();
/// // These two systems have no conflicts and will run in parallel.
/// schedule.add_systems((alert_criminal, alert_monster));
///
/// // There are no criminals or monsters, so the alarm is not sounded.
/// schedule.run(&mut world);
/// assert_eq!(world.resource::<Alarm>().0, false);
///
/// // Spawn a monster, which will cause the alarm to be sounded.
/// let m_id = world.spawn(Monster).id();
/// schedule.run(&mut world);
/// assert_eq!(world.resource::<Alarm>().0, true);
///
/// // Remove the monster and reset the alarm.
/// world.entity_mut(m_id).despawn();
/// world.resource_mut::<Alarm>().0 = false;
///
/// // Spawn a criminal, which will cause the alarm to be sounded.
/// world.spawn(Criminal);
/// schedule.run(&mut world);
/// assert_eq!(world.resource::<Alarm>().0, true);
/// ```
pub struct Deferred<'a, T: SystemBuffer>(pub(crate) &'a mut T);

impl<'a, T: SystemBuffer> Deref for Deferred<'a, T> {
    type Target = T;
    #[inline]
    fn deref(&self) -> &Self::Target {
        self.0
    }
}

impl<'a, T: SystemBuffer> DerefMut for Deferred<'a, T> {
    #[inline]
    fn deref_mut(&mut self) -> &mut Self::Target {
        self.0
    }
}

impl<T: SystemBuffer> Deferred<'_, T> {
    /// Returns a [`Deferred<T>`] with a smaller lifetime.
    /// This is useful if you have `&mut Deferred<T>` but need `Deferred<T>`.
    pub fn reborrow(&mut self) -> Deferred<'_, T> {
        Deferred(self.0)
    }
}

// SAFETY: Only local state is accessed.
unsafe impl<T: SystemBuffer> ReadOnlySystemParam for Deferred<'_, T> {}

// SAFETY: Only local state is accessed.
unsafe impl<T: SystemBuffer> SystemParam for Deferred<'_, T> {
    type State = SyncCell<T>;
    type Item<'w, 's> = Deferred<'s, T>;

    fn init_state(world: &mut World) -> Self::State {
        SyncCell::new(T::from_world(world))
    }

    fn init_access(
        _state: &Self::State,
        system_meta: &mut SystemMeta,
        _component_access_set: &mut FilteredAccessSet,
        _world: &mut World,
    ) {
        system_meta.set_has_deferred();
    }

    fn apply(state: &mut Self::State, system_meta: &SystemMeta, world: &mut World) {
        state.get().apply(system_meta, world);
    }

    fn queue(state: &mut Self::State, system_meta: &SystemMeta, world: DeferredWorld) {
        state.get().queue(system_meta, world);
    }

    #[inline]
    unsafe fn get_param<'w, 's>(
        state: &'s mut Self::State,
        _system_meta: &SystemMeta,
        _world: UnsafeWorldCell<'w>,
        _change_tick: Tick,
    ) -> Self::Item<'w, 's> {
        Deferred(state.get())
    }
}

/// A dummy type that is [`!Send`](Send), to force systems to run on the main thread.
pub struct NonSendMarker(PhantomData<*mut ()>);

// SAFETY: No world access.
unsafe impl SystemParam for NonSendMarker {
    type State = ();
    type Item<'w, 's> = Self;

    #[inline]
    fn init_state(_world: &mut World) -> Self::State {}

    fn init_access(
        _state: &Self::State,
        system_meta: &mut SystemMeta,
        _component_access_set: &mut FilteredAccessSet,
        _world: &mut World,
    ) {
        system_meta.set_non_send();
    }

    #[inline]
    unsafe fn get_param<'world, 'state>(
        _state: &'state mut Self::State,
        _system_meta: &SystemMeta,
        _world: UnsafeWorldCell<'world>,
        _change_tick: Tick,
    ) -> Self::Item<'world, 'state> {
        Self(PhantomData)
    }
}

// SAFETY: Does not read any world state
unsafe impl ReadOnlySystemParam for NonSendMarker {}

// SAFETY: Only reads a single World non-send resource
unsafe impl<'w, T> ReadOnlySystemParam for NonSend<'w, T> {}

// SAFETY: NonSendComponentId access is applied to SystemMeta. If this
// NonSend conflicts with any prior access, a panic will occur.
unsafe impl<'a, T: 'static> SystemParam for NonSend<'a, T> {
    type State = ComponentId;
    type Item<'w, 's> = NonSend<'w, T>;

    fn init_state(world: &mut World) -> Self::State {
        world.components_registrator().register_non_send::<T>()
    }

    fn init_access(
        &component_id: &Self::State,
        system_meta: &mut SystemMeta,
        component_access_set: &mut FilteredAccessSet,
        _world: &mut World,
    ) {
        system_meta.set_non_send();

        let combined_access = component_access_set.combined_access();
        assert!(
            !combined_access.has_resource_write(component_id),
            "error[B0002]: NonSend<{}> in system {} conflicts with a previous mutable resource access ({0}). Consider removing the duplicate access. See: https://bevy.org/learn/errors/b0002",
            DebugName::type_name::<T>(),
            system_meta.name,
        );
        component_access_set.add_unfiltered_resource_read(component_id);
    }

    #[inline]
    unsafe fn validate_param(
        &mut component_id: &mut Self::State,
        _system_meta: &SystemMeta,
        world: UnsafeWorldCell,
    ) -> Result<(), SystemParamValidationError> {
        // SAFETY: Read-only access to resource metadata.
        if unsafe { world.storages() }
            .non_send_resources
            .get(component_id)
            .is_some_and(ResourceData::is_present)
        {
            Ok(())
        } else {
            Err(SystemParamValidationError::invalid::<Self>(
                "Non-send resource does not exist",
            ))
        }
    }

    #[inline]
    unsafe fn get_param<'w, 's>(
        &mut component_id: &'s mut Self::State,
        system_meta: &SystemMeta,
        world: UnsafeWorldCell<'w>,
        change_tick: Tick,
    ) -> Self::Item<'w, 's> {
        let (ptr, ticks) = world
            .get_non_send_with_ticks(component_id)
            .unwrap_or_else(|| {
                panic!(
                    "Non-send resource requested by {} does not exist: {}",
                    system_meta.name,
                    DebugName::type_name::<T>()
                );
            });
        NonSend {
            value: ptr.deref(),
            ticks: ComponentTicksRef::from_tick_cells(ticks, system_meta.last_run, change_tick),
        }
    }
}

// SAFETY: NonSendMut ComponentId access is applied to SystemMeta. If this
// NonSendMut conflicts with any prior access, a panic will occur.
unsafe impl<'a, T: 'static> SystemParam for NonSendMut<'a, T> {
    type State = ComponentId;
    type Item<'w, 's> = NonSendMut<'w, T>;

    fn init_state(world: &mut World) -> Self::State {
        world.components_registrator().register_non_send::<T>()
    }

    fn init_access(
        &component_id: &Self::State,
        system_meta: &mut SystemMeta,
        component_access_set: &mut FilteredAccessSet,
        _world: &mut World,
    ) {
        system_meta.set_non_send();

        let combined_access = component_access_set.combined_access();
        if combined_access.has_resource_write(component_id) {
            panic!(
                "error[B0002]: NonSendMut<{}> in system {} conflicts with a previous mutable resource access ({0}). Consider removing the duplicate access. See: https://bevy.org/learn/errors/b0002",
                DebugName::type_name::<T>(), system_meta.name);
        } else if combined_access.has_resource_read(component_id) {
            panic!(
                "error[B0002]: NonSendMut<{}> in system {} conflicts with a previous immutable resource access ({0}). Consider removing the duplicate access. See: https://bevy.org/learn/errors/b0002",
                DebugName::type_name::<T>(), system_meta.name);
        }
        component_access_set.add_unfiltered_resource_write(component_id);
    }

    #[inline]
    unsafe fn validate_param(
        &mut component_id: &mut Self::State,
        _system_meta: &SystemMeta,
        world: UnsafeWorldCell,
    ) -> Result<(), SystemParamValidationError> {
        // SAFETY: Read-only access to resource metadata.
        if unsafe { world.storages() }
            .non_send_resources
            .get(component_id)
            .is_some_and(ResourceData::is_present)
        {
            Ok(())
        } else {
            Err(SystemParamValidationError::invalid::<Self>(
                "Non-send resource does not exist",
            ))
        }
    }

    #[inline]
    unsafe fn get_param<'w, 's>(
        &mut component_id: &'s mut Self::State,
        system_meta: &SystemMeta,
        world: UnsafeWorldCell<'w>,
        change_tick: Tick,
    ) -> Self::Item<'w, 's> {
        let (ptr, ticks) = world
            .get_non_send_with_ticks(component_id)
            .unwrap_or_else(|| {
                panic!(
                    "Non-send resource requested by {} does not exist: {}",
                    system_meta.name,
                    DebugName::type_name::<T>()
                );
            });
        NonSendMut {
            value: ptr.assert_unique().deref_mut(),
            ticks: ComponentTicksMut::from_tick_cells(ticks, system_meta.last_run, change_tick),
        }
    }
}

// SAFETY: Only reads World archetypes
unsafe impl<'a> ReadOnlySystemParam for &'a Archetypes {}

// SAFETY: no component value access
unsafe impl<'a> SystemParam for &'a Archetypes {
    type State = ();
    type Item<'w, 's> = &'w Archetypes;

    fn init_state(_world: &mut World) -> Self::State {}

    fn init_access(
        _state: &Self::State,
        _system_meta: &mut SystemMeta,
        _component_access_set: &mut FilteredAccessSet,
        _world: &mut World,
    ) {
    }

    #[inline]
    unsafe fn get_param<'w, 's>(
        _state: &'s mut Self::State,
        _system_meta: &SystemMeta,
        world: UnsafeWorldCell<'w>,
        _change_tick: Tick,
    ) -> Self::Item<'w, 's> {
        world.archetypes()
    }
}

// SAFETY: Only reads World components
unsafe impl<'a> ReadOnlySystemParam for &'a Components {}

// SAFETY: no component value access
unsafe impl<'a> SystemParam for &'a Components {
    type State = ();
    type Item<'w, 's> = &'w Components;

    fn init_state(_world: &mut World) -> Self::State {}

    fn init_access(
        _state: &Self::State,
        _system_meta: &mut SystemMeta,
        _component_access_set: &mut FilteredAccessSet,
        _world: &mut World,
    ) {
    }

    #[inline]
    unsafe fn get_param<'w, 's>(
        _state: &'s mut Self::State,
        _system_meta: &SystemMeta,
        world: UnsafeWorldCell<'w>,
        _change_tick: Tick,
    ) -> Self::Item<'w, 's> {
        world.components()
    }
}

// SAFETY: Only reads World entities
unsafe impl<'a> ReadOnlySystemParam for &'a Entities {}

// SAFETY: no component value access
unsafe impl<'a> SystemParam for &'a Entities {
    type State = ();
    type Item<'w, 's> = &'w Entities;

    fn init_state(_world: &mut World) -> Self::State {}

    fn init_access(
        _state: &Self::State,
        _system_meta: &mut SystemMeta,
        _component_access_set: &mut FilteredAccessSet,
        _world: &mut World,
    ) {
    }

    #[inline]
    unsafe fn get_param<'w, 's>(
        _state: &'s mut Self::State,
        _system_meta: &SystemMeta,
        world: UnsafeWorldCell<'w>,
        _change_tick: Tick,
    ) -> Self::Item<'w, 's> {
        world.entities()
    }
}

// SAFETY: Only reads World bundles
unsafe impl<'a> ReadOnlySystemParam for &'a Bundles {}

// SAFETY: no component value access
unsafe impl<'a> SystemParam for &'a Bundles {
    type State = ();
    type Item<'w, 's> = &'w Bundles;

    fn init_state(_world: &mut World) -> Self::State {}

    fn init_access(
        _state: &Self::State,
        _system_meta: &mut SystemMeta,
        _component_access_set: &mut FilteredAccessSet,
        _world: &mut World,
    ) {
    }

    #[inline]
    unsafe fn get_param<'w, 's>(
        _state: &'s mut Self::State,
        _system_meta: &SystemMeta,
        world: UnsafeWorldCell<'w>,
        _change_tick: Tick,
    ) -> Self::Item<'w, 's> {
        world.bundles()
    }
}

/// A [`SystemParam`] that reads the previous and current change ticks of the system.
///
/// A system's change ticks are updated each time it runs:
/// - `last_run` copies the previous value of `change_tick`
/// - `this_run` copies the current value of [`World::read_change_tick`]
///
/// Component change ticks that are more recent than `last_run` will be detected by the system.
/// Those can be read by calling [`last_changed`](crate::change_detection::DetectChanges::last_changed)
/// on a [`Mut<T>`](crate::change_detection::Mut) or [`ResMut<T>`](ResMut).
#[derive(Debug, Clone, Copy)]
pub struct SystemChangeTick {
    last_run: Tick,
    this_run: Tick,
}

impl SystemChangeTick {
    /// Returns the current [`World`] change tick seen by the system.
    #[inline]
    pub fn this_run(&self) -> Tick {
        self.this_run
    }

    /// Returns the [`World`] change tick seen by the system the previous time it ran.
    #[inline]
    pub fn last_run(&self) -> Tick {
        self.last_run
    }
}

// SAFETY: Only reads internal system state
unsafe impl ReadOnlySystemParam for SystemChangeTick {}

// SAFETY: `SystemChangeTick` doesn't require any world access
unsafe impl SystemParam for SystemChangeTick {
    type State = ();
    type Item<'w, 's> = SystemChangeTick;

    fn init_state(_world: &mut World) -> Self::State {}

    fn init_access(
        _state: &Self::State,
        _system_meta: &mut SystemMeta,
        _component_access_set: &mut FilteredAccessSet,
        _world: &mut World,
    ) {
    }

    #[inline]
    unsafe fn get_param<'w, 's>(
        _state: &'s mut Self::State,
        system_meta: &SystemMeta,
        _world: UnsafeWorldCell<'w>,
        change_tick: Tick,
    ) -> Self::Item<'w, 's> {
        SystemChangeTick {
            last_run: system_meta.last_run,
            this_run: change_tick,
        }
    }
}

// SAFETY: Delegates to `T`, which ensures the safety requirements are met
unsafe impl<T: SystemParam> SystemParam for Option<T> {
    type State = T::State;

    type Item<'world, 'state> = Option<T::Item<'world, 'state>>;

    fn init_state(world: &mut World) -> Self::State {
        T::init_state(world)
    }

    fn init_access(
        state: &Self::State,
        system_meta: &mut SystemMeta,
        component_access_set: &mut FilteredAccessSet,
        world: &mut World,
    ) {
        T::init_access(state, system_meta, component_access_set, world);
    }

    #[inline]
    unsafe fn get_param<'world, 'state>(
        state: &'state mut Self::State,
        system_meta: &SystemMeta,
        world: UnsafeWorldCell<'world>,
        change_tick: Tick,
    ) -> Self::Item<'world, 'state> {
        T::validate_param(state, system_meta, world)
            .ok()
            .map(|()| T::get_param(state, system_meta, world, change_tick))
    }

    fn apply(state: &mut Self::State, system_meta: &SystemMeta, world: &mut World) {
        T::apply(state, system_meta, world);
    }

    fn queue(state: &mut Self::State, system_meta: &SystemMeta, world: DeferredWorld) {
        T::queue(state, system_meta, world);
    }
}

// SAFETY: Delegates to `T`, which ensures the safety requirements are met
unsafe impl<T: ReadOnlySystemParam> ReadOnlySystemParam for Option<T> {}

// SAFETY: Delegates to `T`, which ensures the safety requirements are met
unsafe impl<T: SystemParam> SystemParam for Result<T, SystemParamValidationError> {
    type State = T::State;

    type Item<'world, 'state> = Result<T::Item<'world, 'state>, SystemParamValidationError>;

    fn init_state(world: &mut World) -> Self::State {
        T::init_state(world)
    }

    fn init_access(
        state: &Self::State,
        system_meta: &mut SystemMeta,
        component_access_set: &mut FilteredAccessSet,
        world: &mut World,
    ) {
        T::init_access(state, system_meta, component_access_set, world);
    }

    #[inline]
    unsafe fn get_param<'world, 'state>(
        state: &'state mut Self::State,
        system_meta: &SystemMeta,
        world: UnsafeWorldCell<'world>,
        change_tick: Tick,
    ) -> Self::Item<'world, 'state> {
        T::validate_param(state, system_meta, world)
            .map(|()| T::get_param(state, system_meta, world, change_tick))
    }

    fn apply(state: &mut Self::State, system_meta: &SystemMeta, world: &mut World) {
        T::apply(state, system_meta, world);
    }

    fn queue(state: &mut Self::State, system_meta: &SystemMeta, world: DeferredWorld) {
        T::queue(state, system_meta, world);
    }
}

// SAFETY: Delegates to `T`, which ensures the safety requirements are met
unsafe impl<T: ReadOnlySystemParam> ReadOnlySystemParam for Result<T, SystemParamValidationError> {}

/// A [`SystemParam`] that wraps another parameter and causes its system to skip instead of failing when the parameter is invalid.
///
/// # Example
///
/// ```
/// # use bevy_ecs::prelude::*;
/// # #[derive(Resource)]
/// # struct SomeResource;
/// // This system will fail if `SomeResource` is not present.
/// fn fails_on_missing_resource(res: Res<SomeResource>) {}
///
/// // This system will skip without error if `SomeResource` is not present.
/// fn skips_on_missing_resource(res: If<Res<SomeResource>>) {
///     // The inner parameter is available using `Deref`
///     let some_resource: &SomeResource = &res;
/// }
/// # bevy_ecs::system::assert_is_system(skips_on_missing_resource);
/// ```
#[derive(Debug)]
pub struct If<T>(pub T);

impl<T> If<T> {
    /// Returns the inner `T`.
    ///
    /// The inner value is `pub`, so you can also obtain it by destructuring the parameter:
    ///
    /// ```
    /// # use bevy_ecs::prelude::*;
    /// # #[derive(Resource)]
    /// # struct SomeResource;
    /// fn skips_on_missing_resource(If(res): If<Res<SomeResource>>) {
    ///     let some_resource: Res<SomeResource> = res;
    /// }
    /// # bevy_ecs::system::assert_is_system(skips_on_missing_resource);
    /// ```
    pub fn into_inner(self) -> T {
        self.0
    }
}

impl<T> Deref for If<T> {
    type Target = T;
    fn deref(&self) -> &Self::Target {
        &self.0
    }
}

impl<T> DerefMut for If<T> {
    fn deref_mut(&mut self) -> &mut Self::Target {
        &mut self.0
    }
}

// SAFETY: Delegates to `T`, which ensures the safety requirements are met
unsafe impl<T: SystemParam> SystemParam for If<T> {
    type State = T::State;

    type Item<'world, 'state> = If<T::Item<'world, 'state>>;

    fn init_state(world: &mut World) -> Self::State {
        T::init_state(world)
    }

    fn init_access(
        state: &Self::State,
        system_meta: &mut SystemMeta,
        component_access_set: &mut FilteredAccessSet,
        world: &mut World,
    ) {
        T::init_access(state, system_meta, component_access_set, world);
    }

    #[inline]
    unsafe fn validate_param(
        state: &mut Self::State,
        system_meta: &SystemMeta,
        world: UnsafeWorldCell,
    ) -> Result<(), SystemParamValidationError> {
        T::validate_param(state, system_meta, world).map_err(|mut e| {
            e.skipped = true;
            e
        })
    }

    #[inline]
    unsafe fn get_param<'world, 'state>(
        state: &'state mut Self::State,
        system_meta: &SystemMeta,
        world: UnsafeWorldCell<'world>,
        change_tick: Tick,
    ) -> Self::Item<'world, 'state> {
        If(T::get_param(state, system_meta, world, change_tick))
    }

    fn apply(state: &mut Self::State, system_meta: &SystemMeta, world: &mut World) {
        T::apply(state, system_meta, world);
    }

    fn queue(state: &mut Self::State, system_meta: &SystemMeta, world: DeferredWorld) {
        T::queue(state, system_meta, world);
    }
}

// SAFETY: Delegates to `T`, which ensures the safety requirements are met
unsafe impl<T: ReadOnlySystemParam> ReadOnlySystemParam for If<T> {}

// SAFETY: Registers access for each element of `state`.
// If any one conflicts, it will panic.
unsafe impl<T: SystemParam> SystemParam for Vec<T> {
    type State = Vec<T::State>;

    type Item<'world, 'state> = Vec<T::Item<'world, 'state>>;

    fn init_state(_world: &mut World) -> Self::State {
        Vec::new()
    }

    fn init_access(
        state: &Self::State,
        system_meta: &mut SystemMeta,
        component_access_set: &mut FilteredAccessSet,
        world: &mut World,
    ) {
        for state in state {
            T::init_access(state, system_meta, component_access_set, world);
        }
    }

    #[inline]
    unsafe fn validate_param(
        state: &mut Self::State,
        system_meta: &SystemMeta,
        world: UnsafeWorldCell,
    ) -> Result<(), SystemParamValidationError> {
        for state in state {
            T::validate_param(state, system_meta, world)?;
        }
        Ok(())
    }

    #[inline]
    unsafe fn get_param<'world, 'state>(
        state: &'state mut Self::State,
        system_meta: &SystemMeta,
        world: UnsafeWorldCell<'world>,
        change_tick: Tick,
    ) -> Self::Item<'world, 'state> {
        state
            .iter_mut()
            // SAFETY:
            // - We initialized the access for each parameter in `init_access`, so the caller ensures we have access to any world data needed by each param.
            // - The caller ensures this was the world used to initialize our state, and we used that world to initialize parameter states
            .map(|state| unsafe { T::get_param(state, system_meta, world, change_tick) })
            .collect()
    }

    fn apply(state: &mut Self::State, system_meta: &SystemMeta, world: &mut World) {
        for state in state {
            T::apply(state, system_meta, world);
        }
    }

    fn queue(state: &mut Self::State, system_meta: &SystemMeta, mut world: DeferredWorld) {
        for state in state {
            T::queue(state, system_meta, world.reborrow());
        }
    }
}

// SAFETY: Registers access for each element of `state`.
// If any one conflicts with a previous parameter,
// the call passing a copy of the current access will panic.
unsafe impl<T: SystemParam> SystemParam for ParamSet<'_, '_, Vec<T>> {
    type State = Vec<T::State>;

    type Item<'world, 'state> = ParamSet<'world, 'state, Vec<T>>;

    fn init_state(_world: &mut World) -> Self::State {
        Vec::new()
    }

    fn init_access(
        state: &Self::State,
        system_meta: &mut SystemMeta,
        component_access_set: &mut FilteredAccessSet,
        world: &mut World,
    ) {
        for state in state {
            // Call `init_access` on a clone of the original access set to check for conflicts
            let component_access_set_clone = &mut component_access_set.clone();
            T::init_access(state, system_meta, component_access_set_clone, world);
        }
        for state in state {
            // Pretend to add the param to the system alone to gather the new access,
            // then merge its access into the system.
            let mut access_set = FilteredAccessSet::new();
            T::init_access(state, system_meta, &mut access_set, world);
            component_access_set.extend(access_set);
        }
    }

    #[inline]
    unsafe fn get_param<'world, 'state>(
        state: &'state mut Self::State,
        system_meta: &SystemMeta,
        world: UnsafeWorldCell<'world>,
        change_tick: Tick,
    ) -> Self::Item<'world, 'state> {
        ParamSet {
            param_states: state,
            system_meta: system_meta.clone(),
            world,
            change_tick,
        }
    }

    fn apply(state: &mut Self::State, system_meta: &SystemMeta, world: &mut World) {
        for state in state {
            T::apply(state, system_meta, world);
        }
    }

    fn queue(state: &mut Self::State, system_meta: &SystemMeta, mut world: DeferredWorld) {
        for state in state {
            T::queue(state, system_meta, world.reborrow());
        }
    }
}

impl<T: SystemParam> ParamSet<'_, '_, Vec<T>> {
    /// Accesses the parameter at the given index.
    /// No other parameters may be accessed while this one is active.
    pub fn get_mut(&mut self, index: usize) -> T::Item<'_, '_> {
        // SAFETY:
        // - We initialized the access for each parameter, so the caller ensures we have access to any world data needed by any param.
        //   We have mutable access to the ParamSet, so no other params in the set are active.
        // - The caller of `get_param` ensured that this was the world used to initialize our state, and we used that world to initialize parameter states
        unsafe {
            T::get_param(
                &mut self.param_states[index],
                &self.system_meta,
                self.world,
                self.change_tick,
            )
        }
    }

    /// Calls a closure for each parameter in the set.
    pub fn for_each(&mut self, mut f: impl FnMut(T::Item<'_, '_>)) {
        self.param_states.iter_mut().for_each(|state| {
            f(
                // SAFETY:
                // - We initialized the access for each parameter, so the caller ensures we have access to any world data needed by any param.
                //   We have mutable access to the ParamSet, so no other params in the set are active.
                // - The caller of `get_param` ensured that this was the world used to initialize our state, and we used that world to initialize parameter states
                unsafe { T::get_param(state, &self.system_meta, self.world, self.change_tick) },
            );
        });
    }
}

macro_rules! impl_system_param_tuple {
    ($(#[$meta:meta])* $($param: ident),*) => {
        $(#[$meta])*
        // SAFETY: tuple consists only of ReadOnlySystemParams
        unsafe impl<$($param: ReadOnlySystemParam),*> ReadOnlySystemParam for ($($param,)*) {}

        #[expect(
            clippy::allow_attributes,
            reason = "This is in a macro, and as such, the below lints may not always apply."
        )]
        #[allow(
            non_snake_case,
            reason = "Certain variable names are provided by the caller, not by us."
        )]
        #[allow(
            unused_variables,
            reason = "Zero-length tuples won't use some of the parameters."
        )]
        $(#[$meta])*
        // SAFETY: implementers of each `SystemParam` in the tuple have validated their impls
        unsafe impl<$($param: SystemParam),*> SystemParam for ($($param,)*) {
            type State = ($($param::State,)*);
            type Item<'w, 's> = ($($param::Item::<'w, 's>,)*);

            #[inline]
            fn init_state(world: &mut World) -> Self::State {
                (($($param::init_state(world),)*))
            }

            fn init_access(state: &Self::State, _system_meta: &mut SystemMeta, _component_access_set: &mut FilteredAccessSet, _world: &mut World) {
                let ($($param,)*) = state;
                $($param::init_access($param, _system_meta, _component_access_set, _world);)*
            }

            #[inline]
            fn apply(($($param,)*): &mut Self::State, system_meta: &SystemMeta, world: &mut World) {
                $($param::apply($param, system_meta, world);)*
            }

            #[inline]
            #[allow(
                unused_mut,
                reason = "The `world` parameter is unused for zero-length tuples; however, it must be mutable for other lengths of tuples."
            )]
            fn queue(($($param,)*): &mut Self::State, system_meta: &SystemMeta, mut world: DeferredWorld) {
                $($param::queue($param, system_meta, world.reborrow());)*
            }

            #[inline]
            unsafe fn validate_param(
                state: &mut Self::State,
                system_meta: &SystemMeta,
                world: UnsafeWorldCell,
            ) -> Result<(), SystemParamValidationError> {
                let ($($param,)*) = state;
                $(
                    $param::validate_param($param, system_meta, world)?;
                )*
                Ok(())
            }

            #[inline]
            unsafe fn get_param<'w, 's>(
                state: &'s mut Self::State,
                system_meta: &SystemMeta,
                world: UnsafeWorldCell<'w>,
                change_tick: Tick,
            ) -> Self::Item<'w, 's> {
                let ($($param,)*) = state;
                #[allow(
                    clippy::unused_unit,
                    reason = "Zero-length tuples won't have any params to get."
                )]
                ($($param::get_param($param, system_meta, world, change_tick),)*)
            }
        }
    };
}

all_tuples!(
    #[doc(fake_variadic)]
    impl_system_param_tuple,
    0,
    16,
    P
);

/// Contains type aliases for built-in [`SystemParam`]s with `'static` lifetimes.
/// This makes it more convenient to refer to these types in contexts where
/// explicit lifetime annotations are required.
///
/// Note that this is entirely safe and tracks lifetimes correctly.
/// This purely exists for convenience.
///
/// You can't instantiate a static `SystemParam`, you'll always end up with
/// `Res<'w, T>`, `ResMut<'w, T>` or `&'w T` bound to the lifetime of the provided
/// `&'w World`.
///
/// [`SystemParam`]: super::SystemParam
pub mod lifetimeless {
    /// A [`Query`](super::Query) with `'static` lifetimes.
    pub type SQuery<D, F = ()> = super::Query<'static, 'static, D, F>;
    /// A shorthand for writing `&'static T`.
    pub type Read<T> = &'static T;
    /// A shorthand for writing `&'static mut T`.
    pub type Write<T> = &'static mut T;
    /// A [`Res`](super::Res) with `'static` lifetimes.
    pub type SRes<T> = super::Res<'static, T>;
    /// A [`ResMut`](super::ResMut) with `'static` lifetimes.
    pub type SResMut<T> = super::ResMut<'static, T>;
    /// [`Commands`](crate::system::Commands) with `'static` lifetimes.
    pub type SCommands = crate::system::Commands<'static, 'static>;
}

/// A helper for using system parameters in generic contexts
///
/// This type is a [`SystemParam`] adapter which always has
/// `Self::Item == Self` (ignoring lifetimes for brevity),
/// no matter the argument [`SystemParam`] (`P`) (other than
/// that `P` must be `'static`)
///
/// This makes it useful for having arbitrary [`SystemParam`] type arguments
/// to function systems, or for generic types using the [`derive@SystemParam`]
/// derive:
///
/// ```
/// # use bevy_ecs::prelude::*;
/// use bevy_ecs::system::{SystemParam, StaticSystemParam};
/// #[derive(SystemParam)]
/// struct GenericParam<'w,'s, T: SystemParam + 'static> {
///     field: StaticSystemParam<'w, 's, T>,
/// }
/// fn do_thing_generically<T: SystemParam + 'static>(t: StaticSystemParam<T>) {}
///
/// fn check_always_is_system<T: SystemParam + 'static>(){
///     bevy_ecs::system::assert_is_system(do_thing_generically::<T>);
/// }
/// ```
/// Note that in a real case you'd generally want
/// additional bounds on `P`, for your use of the parameter
/// to have a reason to be generic.
///
/// For example, using this would allow a type to be generic over
/// whether a resource is accessed mutably or not, with
/// impls being bounded on [`P: Deref<Target=MyType>`](Deref), and
/// [`P: DerefMut<Target=MyType>`](DerefMut) depending on whether the
/// method requires mutable access or not.
///
/// The method which doesn't use this type will not compile:
/// ```compile_fail
/// # use bevy_ecs::prelude::*;
/// # use bevy_ecs::system::{SystemParam, StaticSystemParam};
///
/// fn do_thing_generically<T: SystemParam + 'static>(t: T) {}
///
/// #[derive(SystemParam)]
/// struct GenericParam<'w, 's, T: SystemParam> {
///     field: T,
///     // Use the lifetimes in this type, or they will be unbound.
///     phantom: std::marker::PhantomData<&'w &'s ()>
/// }
/// # fn check_always_is_system<T: SystemParam + 'static>(){
/// #    bevy_ecs::system::assert_is_system(do_thing_generically::<T>);
/// # }
/// ```
pub struct StaticSystemParam<'w, 's, P: SystemParam>(SystemParamItem<'w, 's, P>);

impl<'w, 's, P: SystemParam> Deref for StaticSystemParam<'w, 's, P> {
    type Target = SystemParamItem<'w, 's, P>;

    fn deref(&self) -> &Self::Target {
        &self.0
    }
}

impl<'w, 's, P: SystemParam> DerefMut for StaticSystemParam<'w, 's, P> {
    fn deref_mut(&mut self) -> &mut Self::Target {
        &mut self.0
    }
}

impl<'w, 's, P: SystemParam> StaticSystemParam<'w, 's, P> {
    /// Get the value of the parameter
    pub fn into_inner(self) -> SystemParamItem<'w, 's, P> {
        self.0
    }
}

// SAFETY: This doesn't add any more reads, and the delegated fetch confirms it
unsafe impl<'w, 's, P: ReadOnlySystemParam + 'static> ReadOnlySystemParam
    for StaticSystemParam<'w, 's, P>
{
}

// SAFETY: all methods are just delegated to `P`'s `SystemParam` implementation
unsafe impl<P: SystemParam + 'static> SystemParam for StaticSystemParam<'_, '_, P> {
    type State = P::State;
    type Item<'world, 'state> = StaticSystemParam<'world, 'state, P>;

    fn init_state(world: &mut World) -> Self::State {
        P::init_state(world)
    }

    fn init_access(
        state: &Self::State,
        system_meta: &mut SystemMeta,
        component_access_set: &mut FilteredAccessSet,
        world: &mut World,
    ) {
        P::init_access(state, system_meta, component_access_set, world);
    }

    fn apply(state: &mut Self::State, system_meta: &SystemMeta, world: &mut World) {
        P::apply(state, system_meta, world);
    }

    fn queue(state: &mut Self::State, system_meta: &SystemMeta, world: DeferredWorld) {
        P::queue(state, system_meta, world);
    }

    #[inline]
    unsafe fn validate_param(
        state: &mut Self::State,
        system_meta: &SystemMeta,
        world: UnsafeWorldCell,
    ) -> Result<(), SystemParamValidationError> {
        P::validate_param(state, system_meta, world)
    }

    #[inline]
    unsafe fn get_param<'world, 'state>(
        state: &'state mut Self::State,
        system_meta: &SystemMeta,
        world: UnsafeWorldCell<'world>,
        change_tick: Tick,
    ) -> Self::Item<'world, 'state> {
        // SAFETY: Defer to the safety of P::SystemParam
        StaticSystemParam(unsafe { P::get_param(state, system_meta, world, change_tick) })
    }
}

// SAFETY: No world access.
unsafe impl<T: ?Sized> SystemParam for PhantomData<T> {
    type State = ();
    type Item<'world, 'state> = Self;

    fn init_state(_world: &mut World) -> Self::State {}

    fn init_access(
        _state: &Self::State,
        _system_meta: &mut SystemMeta,
        _component_access_set: &mut FilteredAccessSet,
        _world: &mut World,
    ) {
    }

    #[inline]
    unsafe fn get_param<'world, 'state>(
        _state: &'state mut Self::State,
        _system_meta: &SystemMeta,
        _world: UnsafeWorldCell<'world>,
        _change_tick: Tick,
    ) -> Self::Item<'world, 'state> {
        PhantomData
    }
}

// SAFETY: No world access.
unsafe impl<T: ?Sized> ReadOnlySystemParam for PhantomData<T> {}

/// A [`SystemParam`] with a type that can be configured at runtime.
///
/// To be useful, this must be configured using a [`DynParamBuilder`](crate::system::DynParamBuilder) to build the system using a [`SystemParamBuilder`](crate::prelude::SystemParamBuilder).
///
/// # Examples
///
/// ```
/// # use bevy_ecs::{prelude::*, system::*};
/// #
/// # #[derive(Default, Resource)]
/// # struct A;
/// #
/// # #[derive(Default, Resource)]
/// # struct B;
/// #
/// # let mut world = World::new();
/// # world.init_resource::<A>();
/// # world.init_resource::<B>();
/// #
/// // If the inner parameter doesn't require any special building, use `ParamBuilder`.
/// // Either specify the type parameter on `DynParamBuilder::new()` ...
/// let system = (DynParamBuilder::new::<Res<A>>(ParamBuilder),)
///     .build_state(&mut world)
///     .build_system(expects_res_a);
/// # world.run_system_once(system);
///
/// // ... or use a factory method on `ParamBuilder` that returns a specific type.
/// let system = (DynParamBuilder::new(ParamBuilder::resource::<A>()),)
///     .build_state(&mut world)
///     .build_system(expects_res_a);
/// # world.run_system_once(system);
///
/// fn expects_res_a(mut param: DynSystemParam) {
///     // Use the `downcast` methods to retrieve the inner parameter.
///     // They will return `None` if the type does not match.
///     assert!(param.is::<Res<A>>());
///     assert!(!param.is::<Res<B>>());
///     assert!(param.downcast_mut::<Res<B>>().is_none());
///     let res = param.downcast_mut::<Res<A>>().unwrap();
///     // The type parameter can be left out if it can be determined from use.
///     let res: Res<A> = param.downcast().unwrap();
/// }
///
/// let system = (
///     // If the inner parameter also requires building,
///     // pass the appropriate `SystemParamBuilder`.
///     DynParamBuilder::new(LocalBuilder(10usize)),
///     // `DynSystemParam` is just an ordinary `SystemParam`,
///     // and can be combined with other parameters as usual!
///     ParamBuilder::query(),
/// )
///     .build_state(&mut world)
///     .build_system(|param: DynSystemParam, query: Query<()>| {
///         let local: Local<usize> = param.downcast::<Local<usize>>().unwrap();
///         assert_eq!(*local, 10);
///     });
/// # world.run_system_once(system);
/// ```
pub struct DynSystemParam<'w, 's> {
    /// A `ParamState<T>` wrapping the state for the underlying system param.
    state: &'s mut dyn Any,
    world: UnsafeWorldCell<'w>,
    system_meta: SystemMeta,
    change_tick: Tick,
}

impl<'w, 's> DynSystemParam<'w, 's> {
    /// # Safety
    /// - `state` must be a `ParamState<T>` for some inner `T: SystemParam`.
    /// - The passed [`UnsafeWorldCell`] must have access to any world data registered
    ///   in [`init_state`](SystemParam::init_state) for the inner system param.
    /// - `world` must be the same `World` that was used to initialize
    ///   [`state`](SystemParam::init_state) for the inner system param.
    unsafe fn new(
        state: &'s mut dyn Any,
        world: UnsafeWorldCell<'w>,
        system_meta: SystemMeta,
        change_tick: Tick,
    ) -> Self {
        Self {
            state,
            world,
            system_meta,
            change_tick,
        }
    }

    /// Returns `true` if the inner system param is the same as `T`.
    pub fn is<T: SystemParam>(&self) -> bool
    // See downcast() function for an explanation of the where clause
    where
        T::Item<'static, 'static>: SystemParam<Item<'w, 's> = T> + 'static,
    {
        self.state.is::<ParamState<T::Item<'static, 'static>>>()
    }

    /// Returns the inner system param if it is the correct type.
    /// This consumes the dyn param, so the returned param can have its original world and state lifetimes.
    pub fn downcast<T: SystemParam>(self) -> Option<T>
    // See downcast() function for an explanation of the where clause
    where
        T::Item<'static, 'static>: SystemParam<Item<'w, 's> = T> + 'static,
    {
        // SAFETY:
        // - `DynSystemParam::new()` ensures `state` is a `ParamState<T>`, that the world matches,
        //   and that it has access required by the inner system param.
        // - This consumes the `DynSystemParam`, so it is the only use of `world` with this access and it is available for `'w`.
        unsafe { downcast::<T>(self.state, &self.system_meta, self.world, self.change_tick) }
    }

    /// Returns the inner system parameter if it is the correct type.
    /// This borrows the dyn param, so the returned param is only valid for the duration of that borrow.
    pub fn downcast_mut<'a, T: SystemParam>(&'a mut self) -> Option<T>
    // See downcast() function for an explanation of the where clause
    where
        T::Item<'static, 'static>: SystemParam<Item<'a, 'a> = T> + 'static,
    {
        // SAFETY:
        // - `DynSystemParam::new()` ensures `state` is a `ParamState<T>`, that the world matches,
        //   and that it has access required by the inner system param.
        // - This exclusively borrows the `DynSystemParam` for `'_`, so it is the only use of `world` with this access for `'_`.
        unsafe { downcast::<T>(self.state, &self.system_meta, self.world, self.change_tick) }
    }

    /// Returns the inner system parameter if it is the correct type.
    /// This borrows the dyn param, so the returned param is only valid for the duration of that borrow,
    /// but since it only performs read access it can keep the original world lifetime.
    /// This can be useful with methods like [`Query::iter_inner()`] or [`Res::into_inner()`]
    /// to obtain references with the original world lifetime.
    pub fn downcast_mut_inner<'a, T: ReadOnlySystemParam>(&'a mut self) -> Option<T>
    // See downcast() function for an explanation of the where clause
    where
        T::Item<'static, 'static>: SystemParam<Item<'w, 'a> = T> + 'static,
    {
        // SAFETY:
        // - `DynSystemParam::new()` ensures `state` is a `ParamState<T>`, that the world matches,
        //   and that it has access required by the inner system param.
        // - The inner system param only performs read access, so it's safe to copy that access for the full `'w` lifetime.
        unsafe { downcast::<T>(self.state, &self.system_meta, self.world, self.change_tick) }
    }
}

/// # Safety
/// - `state` must be a `ParamState<T>` for some inner `T: SystemParam`.
/// - The passed [`UnsafeWorldCell`] must have access to any world data registered
///   in [`init_state`](SystemParam::init_state) for the inner system param.
/// - `world` must be the same `World` that was used to initialize
///   [`state`](SystemParam::init_state) for the inner system param.
unsafe fn downcast<'w, 's, T: SystemParam>(
    state: &'s mut dyn Any,
    system_meta: &SystemMeta,
    world: UnsafeWorldCell<'w>,
    change_tick: Tick,
) -> Option<T>
// We need a 'static version of the SystemParam to use with `Any::downcast_mut()`,
// and we need a <'w, 's> version to actually return.
// The type parameter T must be the one we return in order to get type inference from the return value.
// So we use `T::Item<'static, 'static>` as the 'static version, and require that it be 'static.
// That means the return value will be T::Item<'static, 'static>::Item<'w, 's>,
// so we constrain that to be equal to T.
// Every actual `SystemParam` implementation has `T::Item == T` up to lifetimes,
// so they should all work with this constraint.
where
    T::Item<'static, 'static>: SystemParam<Item<'w, 's> = T> + 'static,
{
    state
        .downcast_mut::<ParamState<T::Item<'static, 'static>>>()
        .map(|state| {
            // SAFETY:
            // - The caller ensures the world has access for the underlying system param,
            //   and since the downcast succeeded, the underlying system param is T.
            // - The caller ensures the `world` matches.
            unsafe { T::Item::get_param(&mut state.0, system_meta, world, change_tick) }
        })
}

/// The [`SystemParam::State`] for a [`DynSystemParam`].
pub struct DynSystemParamState(Box<dyn DynParamState>);

impl DynSystemParamState {
    pub(crate) fn new<T: SystemParam + 'static>(state: T::State) -> Self {
        Self(Box::new(ParamState::<T>(state)))
    }
}

/// Allows a [`SystemParam::State`] to be used as a trait object for implementing [`DynSystemParam`].
trait DynParamState: Sync + Send + Any {
    /// Applies any deferred mutations stored in this [`SystemParam`]'s state.
    /// This is used to apply [`Commands`] during [`ApplyDeferred`](crate::prelude::ApplyDeferred).
    ///
    /// [`Commands`]: crate::prelude::Commands
    fn apply(&mut self, system_meta: &SystemMeta, world: &mut World);

    /// Queues any deferred mutations to be applied at the next [`ApplyDeferred`](crate::prelude::ApplyDeferred).
    fn queue(&mut self, system_meta: &SystemMeta, world: DeferredWorld);

    /// Registers any [`World`] access used by this [`SystemParam`]
    fn init_access(
        &self,
        system_meta: &mut SystemMeta,
        component_access_set: &mut FilteredAccessSet,
        world: &mut World,
    );

    /// Refer to [`SystemParam::validate_param`].
    ///
    /// # Safety
    /// Refer to [`SystemParam::validate_param`].
    unsafe fn validate_param(
        &mut self,
        system_meta: &SystemMeta,
        world: UnsafeWorldCell,
    ) -> Result<(), SystemParamValidationError>;
}

/// A wrapper around a [`SystemParam::State`] that can be used as a trait object in a [`DynSystemParam`].
struct ParamState<T: SystemParam>(T::State);

impl<T: SystemParam + 'static> DynParamState for ParamState<T> {
    fn apply(&mut self, system_meta: &SystemMeta, world: &mut World) {
        T::apply(&mut self.0, system_meta, world);
    }

    fn queue(&mut self, system_meta: &SystemMeta, world: DeferredWorld) {
        T::queue(&mut self.0, system_meta, world);
    }

    fn init_access(
        &self,
        system_meta: &mut SystemMeta,
        component_access_set: &mut FilteredAccessSet,
        world: &mut World,
    ) {
        T::init_access(&self.0, system_meta, component_access_set, world);
    }

    unsafe fn validate_param(
        &mut self,
        system_meta: &SystemMeta,
        world: UnsafeWorldCell,
    ) -> Result<(), SystemParamValidationError> {
        T::validate_param(&mut self.0, system_meta, world)
    }
}

// SAFETY: Delegates to the wrapped parameter, which ensures the safety requirements are met
unsafe impl SystemParam for DynSystemParam<'_, '_> {
    type State = DynSystemParamState;

    type Item<'world, 'state> = DynSystemParam<'world, 'state>;

    fn init_state(_world: &mut World) -> Self::State {
        DynSystemParamState::new::<()>(())
    }

    fn init_access(
        state: &Self::State,
        system_meta: &mut SystemMeta,
        component_access_set: &mut FilteredAccessSet,
        world: &mut World,
    ) {
        state
            .0
            .init_access(system_meta, component_access_set, world);
    }

    #[inline]
    unsafe fn validate_param(
        state: &mut Self::State,
        system_meta: &SystemMeta,
        world: UnsafeWorldCell,
    ) -> Result<(), SystemParamValidationError> {
        state.0.validate_param(system_meta, world)
    }

    #[inline]
    unsafe fn get_param<'world, 'state>(
        state: &'state mut Self::State,
        system_meta: &SystemMeta,
        world: UnsafeWorldCell<'world>,
        change_tick: Tick,
    ) -> Self::Item<'world, 'state> {
        // SAFETY:
        // - `state.0` is a boxed `ParamState<T>`.
        // - `init_access` calls `DynParamState::init_access`, which calls `init_access` on the inner parameter,
        //   so the caller ensures the world has the necessary access.
        // - The caller ensures that the provided world is the same and has the required access.
        unsafe { DynSystemParam::new(state.0.as_mut(), world, system_meta.clone(), change_tick) }
    }

    fn apply(state: &mut Self::State, system_meta: &SystemMeta, world: &mut World) {
        state.0.apply(system_meta, world);
    }

    fn queue(state: &mut Self::State, system_meta: &SystemMeta, world: DeferredWorld) {
        state.0.queue(system_meta, world);
    }
}

// SAFETY: Resource ComponentId access is applied to the access. If this FilteredResources
// conflicts with any prior access, a panic will occur.
unsafe impl SystemParam for FilteredResources<'_, '_> {
    type State = Access;

    type Item<'world, 'state> = FilteredResources<'world, 'state>;

    fn init_state(_world: &mut World) -> Self::State {
        Access::new()
    }

    fn init_access(
        access: &Self::State,
        system_meta: &mut SystemMeta,
        component_access_set: &mut FilteredAccessSet,
        world: &mut World,
    ) {
        let combined_access = component_access_set.combined_access();
        let conflicts = combined_access.get_conflicts(access);
        if !conflicts.is_empty() {
            let accesses = conflicts.format_conflict_list(world);
            let system_name = &system_meta.name;
            panic!("error[B0002]: FilteredResources in system {system_name} accesses resources(s){accesses} in a way that conflicts with a previous system parameter. Consider removing the duplicate access. See: https://bevy.org/learn/errors/b0002");
        }

        if access.has_read_all_resources() {
            component_access_set.add_unfiltered_read_all_resources();
        } else {
            for component_id in access.resource_reads_and_writes() {
                component_access_set.add_unfiltered_resource_read(component_id);
            }
        }
    }

    unsafe fn get_param<'world, 'state>(
        state: &'state mut Self::State,
        system_meta: &SystemMeta,
        world: UnsafeWorldCell<'world>,
        change_tick: Tick,
    ) -> Self::Item<'world, 'state> {
        // SAFETY: The caller ensures that `world` has access to anything registered in `init_access`,
        // and we registered all resource access in `state``.
        unsafe { FilteredResources::new(world, state, system_meta.last_run, change_tick) }
    }
}

// SAFETY: FilteredResources only reads resources.
unsafe impl ReadOnlySystemParam for FilteredResources<'_, '_> {}

// SAFETY: Resource ComponentId access is applied to the access. If this FilteredResourcesMut
// conflicts with any prior access, a panic will occur.
unsafe impl SystemParam for FilteredResourcesMut<'_, '_> {
    type State = Access;

    type Item<'world, 'state> = FilteredResourcesMut<'world, 'state>;

    fn init_state(_world: &mut World) -> Self::State {
        Access::new()
    }

    fn init_access(
        access: &Self::State,
        system_meta: &mut SystemMeta,
        component_access_set: &mut FilteredAccessSet,
        world: &mut World,
    ) {
        let combined_access = component_access_set.combined_access();
        let conflicts = combined_access.get_conflicts(access);
        if !conflicts.is_empty() {
            let accesses = conflicts.format_conflict_list(world);
            let system_name = &system_meta.name;
            panic!("error[B0002]: FilteredResourcesMut in system {system_name} accesses resources(s){accesses} in a way that conflicts with a previous system parameter. Consider removing the duplicate access. See: https://bevy.org/learn/errors/b0002");
        }

        if access.has_read_all_resources() {
            component_access_set.add_unfiltered_read_all_resources();
        } else {
            for component_id in access.resource_reads() {
                component_access_set.add_unfiltered_resource_read(component_id);
            }
        }

        if access.has_write_all_resources() {
            component_access_set.add_unfiltered_write_all_resources();
        } else {
            for component_id in access.resource_writes() {
                component_access_set.add_unfiltered_resource_write(component_id);
            }
        }
    }

    unsafe fn get_param<'world, 'state>(
        state: &'state mut Self::State,
        system_meta: &SystemMeta,
        world: UnsafeWorldCell<'world>,
        change_tick: Tick,
    ) -> Self::Item<'world, 'state> {
        // SAFETY: The caller ensures that `world` has access to anything registered in `init_access`,
        // and we registered all resource access in `state``.
        unsafe { FilteredResourcesMut::new(world, state, system_meta.last_run, change_tick) }
    }
}

/// An error that occurs when a system parameter is not valid,
/// used by system executors to determine what to do with a system.
///
/// Returned as an error from [`SystemParam::validate_param`],
/// and handled using the unified error handling mechanisms defined in [`bevy_ecs::error`].
#[derive(Debug, PartialEq, Eq, Clone, Error)]
pub struct SystemParamValidationError {
    /// Whether the system should be skipped.
    ///
    /// If `false`, the error should be handled.
    /// By default, this will result in a panic. See [`error`](`crate::error`) for more information.
    ///
    /// This is the default behavior, and is suitable for system params that should *always* be valid,
    /// either because sensible fallback behavior exists (like [`Query`]) or because
    /// failures in validation should be considered a bug in the user's logic that must be immediately addressed (like [`Res`]).
    ///
    /// If `true`, the system should be skipped.
    /// This is set by wrapping the system param in [`If`],
    /// and indicates that the system is intended to only operate in certain application states.
    pub skipped: bool,

    /// A message describing the validation error.
    pub message: Cow<'static, str>,

    /// A string identifying the invalid parameter.
    /// This is usually the type name of the parameter.
    pub param: DebugName,

    /// A string identifying the field within a parameter using `#[derive(SystemParam)]`.
    /// This will be an empty string for other parameters.
    ///
    /// This will be printed after `param` in the `Display` impl, and should include a `::` prefix if non-empty.
    pub field: Cow<'static, str>,
}

impl SystemParamValidationError {
    /// Constructs a `SystemParamValidationError` that skips the system.
    /// The parameter name is initialized to the type name of `T`, so a `SystemParam` should usually pass `Self`.
    pub fn skipped<T>(message: impl Into<Cow<'static, str>>) -> Self {
        Self::new::<T>(true, message, Cow::Borrowed(""))
    }

    /// Constructs a `SystemParamValidationError` for an invalid parameter that should be treated as an error.
    /// The parameter name is initialized to the type name of `T`, so a `SystemParam` should usually pass `Self`.
    pub fn invalid<T>(message: impl Into<Cow<'static, str>>) -> Self {
        Self::new::<T>(false, message, Cow::Borrowed(""))
    }

    /// Constructs a `SystemParamValidationError` for an invalid parameter.
    /// The parameter name is initialized to the type name of `T`, so a `SystemParam` should usually pass `Self`.
    pub fn new<T>(
        skipped: bool,
        message: impl Into<Cow<'static, str>>,
        field: impl Into<Cow<'static, str>>,
    ) -> Self {
        Self {
            skipped,
            message: message.into(),
            param: DebugName::type_name::<T>(),
            field: field.into(),
        }
    }

    pub(crate) const EMPTY: Self = Self {
        skipped: false,
        message: Cow::Borrowed(""),
        param: DebugName::borrowed(""),
        field: Cow::Borrowed(""),
    };
}

impl Display for SystemParamValidationError {
    fn fmt(&self, fmt: &mut core::fmt::Formatter<'_>) -> Result<(), core::fmt::Error> {
        write!(
            fmt,
            "Parameter `{}{}` failed validation: {}",
            self.param.shortname(),
            self.field,
            self.message
        )?;
        if !self.skipped {
            write!(fmt, "\nIf this is an expected state, wrap the parameter in `Option<T>` and handle `None` when it happens, or wrap the parameter in `If<T>` to skip the system when it happens.")?;
        }
        Ok(())
    }
}

#[cfg(test)]
mod tests {
    use super::*;
    use crate::system::assert_is_system;
    use core::cell::RefCell;

    #[test]
    #[should_panic]
    fn non_send_alias() {
        #[derive(Resource)]
        struct A(usize);
        fn my_system(mut res0: NonSendMut<A>, mut res1: NonSendMut<A>) {
            res0.0 += 1;
            res1.0 += 1;
        }
        let mut world = World::new();
        world.insert_non_send_resource(A(42));
        let mut schedule = crate::schedule::Schedule::default();
        schedule.add_systems(my_system);
        schedule.run(&mut world);
    }

    // Compile test for https://github.com/bevyengine/bevy/pull/2838.
    #[test]
    fn system_param_generic_bounds() {
        #[derive(SystemParam)]
        pub struct SpecialQuery<
            'w,
            's,
            D: QueryData + Send + Sync + 'static,
            F: QueryFilter + Send + Sync + 'static = (),
        > {
            _query: Query<'w, 's, D, F>,
        }

        fn my_system(_: SpecialQuery<(), ()>) {}
        assert_is_system(my_system);
    }

    // Compile tests for https://github.com/bevyengine/bevy/pull/6694.
    #[test]
    fn system_param_flexibility() {
        #[derive(SystemParam)]
        pub struct SpecialRes<'w, T: Resource> {
            _res: Res<'w, T>,
        }

        #[derive(SystemParam)]
        pub struct SpecialLocal<'s, T: FromWorld + Send + 'static> {
            _local: Local<'s, T>,
        }

        #[derive(Resource)]
        struct R;

        fn my_system(_: SpecialRes<R>, _: SpecialLocal<u32>) {}
        assert_is_system(my_system);
    }

    #[derive(Resource)]
    pub struct R<const I: usize>;

    // Compile test for https://github.com/bevyengine/bevy/pull/7001.
    #[test]
    fn system_param_const_generics() {
        #[expect(
            dead_code,
            reason = "This struct is used to ensure that const generics are supported as a SystemParam; thus, the inner value never needs to be read."
        )]
        #[derive(SystemParam)]
        pub struct ConstGenericParam<'w, const I: usize>(Res<'w, R<I>>);

        fn my_system(_: ConstGenericParam<0>, _: ConstGenericParam<1000>) {}
        assert_is_system(my_system);
    }

    // Compile test for https://github.com/bevyengine/bevy/pull/6867.
    #[test]
    fn system_param_field_limit() {
        #[derive(SystemParam)]
        pub struct LongParam<'w> {
            // Each field should be a distinct type so there will
            // be an error if the derive messes up the field order.
            _r0: Res<'w, R<0>>,
            _r1: Res<'w, R<1>>,
            _r2: Res<'w, R<2>>,
            _r3: Res<'w, R<3>>,
            _r4: Res<'w, R<4>>,
            _r5: Res<'w, R<5>>,
            _r6: Res<'w, R<6>>,
            _r7: Res<'w, R<7>>,
            _r8: Res<'w, R<8>>,
            _r9: Res<'w, R<9>>,
            _r10: Res<'w, R<10>>,
            _r11: Res<'w, R<11>>,
            _r12: Res<'w, R<12>>,
            _r13: Res<'w, R<13>>,
            _r14: Res<'w, R<14>>,
            _r15: Res<'w, R<15>>,
            _r16: Res<'w, R<16>>,
        }

        fn long_system(_: LongParam) {}
        assert_is_system(long_system);
    }

    // Compile test for https://github.com/bevyengine/bevy/pull/6919.
    // Regression test for https://github.com/bevyengine/bevy/issues/7447.
    #[test]
    fn system_param_phantom_data() {
        #[derive(SystemParam)]
        struct PhantomParam<'w, T: Resource, Marker: 'static> {
            _foo: Res<'w, T>,
            marker: PhantomData<&'w Marker>,
        }

        fn my_system(_: PhantomParam<R<0>, ()>) {}
        assert_is_system(my_system);
    }

    // Compile tests for https://github.com/bevyengine/bevy/pull/6957.
    #[test]
    fn system_param_struct_variants() {
        #[derive(SystemParam)]
        pub struct UnitParam;

        #[expect(
            dead_code,
            reason = "This struct is used to ensure that tuple structs are supported as a SystemParam; thus, the inner values never need to be read."
        )]
        #[derive(SystemParam)]
        pub struct TupleParam<'w, 's, R: Resource, L: FromWorld + Send + 'static>(
            Res<'w, R>,
            Local<'s, L>,
        );

        fn my_system(_: UnitParam, _: TupleParam<R<0>, u32>) {}
        assert_is_system(my_system);
    }

    // Regression test for https://github.com/bevyengine/bevy/issues/4200.
    #[test]
    fn system_param_private_fields() {
        #[derive(Resource)]
        struct PrivateResource;

        #[expect(
            dead_code,
            reason = "This struct is used to ensure that SystemParam's derive can't leak private fields; thus, the inner values never need to be read."
        )]
        #[derive(SystemParam)]
        pub struct EncapsulatedParam<'w>(Res<'w, PrivateResource>);

        fn my_system(_: EncapsulatedParam) {}
        assert_is_system(my_system);
    }

    // Regression test for https://github.com/bevyengine/bevy/issues/7103.
    #[test]
    fn system_param_where_clause() {
        #[derive(SystemParam)]
        pub struct WhereParam<'w, 's, D>
        where
            D: 'static + QueryData,
        {
            _q: Query<'w, 's, D, ()>,
        }

        fn my_system(_: WhereParam<()>) {}
        assert_is_system(my_system);
    }

    // Regression test for https://github.com/bevyengine/bevy/issues/1727.
    #[test]
    fn system_param_name_collision() {
        #[derive(Resource)]
        pub struct FetchState;

        #[derive(SystemParam)]
        pub struct Collide<'w> {
            _x: Res<'w, FetchState>,
        }

        fn my_system(_: Collide) {}
        assert_is_system(my_system);
    }

    // Regression test for https://github.com/bevyengine/bevy/issues/8192.
    #[test]
    fn system_param_invariant_lifetime() {
        #[derive(SystemParam)]
        pub struct InvariantParam<'w, 's> {
            _set: ParamSet<'w, 's, (Query<'w, 's, ()>,)>,
        }

        fn my_system(_: InvariantParam) {}
        assert_is_system(my_system);
    }

    // Compile test for https://github.com/bevyengine/bevy/pull/9589.
    #[test]
    fn non_sync_local() {
        fn non_sync_system(cell: Local<RefCell<u8>>) {
            assert_eq!(*cell.borrow(), 0);
        }

        let mut world = World::new();
        let mut schedule = crate::schedule::Schedule::default();
        schedule.add_systems(non_sync_system);
        schedule.run(&mut world);
    }

    // Regression test for https://github.com/bevyengine/bevy/issues/10207.
    #[test]
    fn param_set_non_send_first() {
        fn non_send_param_set(mut p: ParamSet<(NonSend<*mut u8>, ())>) {
            let _ = p.p0();
            p.p1();
        }

        let mut world = World::new();
        world.insert_non_send_resource(core::ptr::null_mut::<u8>());
        let mut schedule = crate::schedule::Schedule::default();
        schedule.add_systems((non_send_param_set, non_send_param_set, non_send_param_set));
        schedule.run(&mut world);
    }

    // Regression test for https://github.com/bevyengine/bevy/issues/10207.
    #[test]
    fn param_set_non_send_second() {
        fn non_send_param_set(mut p: ParamSet<((), NonSendMut<*mut u8>)>) {
            p.p0();
            let _ = p.p1();
        }

        let mut world = World::new();
        world.insert_non_send_resource(core::ptr::null_mut::<u8>());
        let mut schedule = crate::schedule::Schedule::default();
        schedule.add_systems((non_send_param_set, non_send_param_set, non_send_param_set));
        schedule.run(&mut world);
    }

    fn _dyn_system_param_type_inference(mut p: DynSystemParam) {
        // Make sure the downcast() methods are able to infer their type parameters from the use of the return type.
        // This is just a compilation test, so there is nothing to run.
        let _query: Query<()> = p.downcast_mut().unwrap();
        let _query: Query<()> = p.downcast_mut_inner().unwrap();
        let _query: Query<()> = p.downcast().unwrap();
    }

    #[test]
    #[should_panic]
    fn missing_resource_error() {
        #[derive(Resource)]
        pub struct MissingResource;

        let mut schedule = crate::schedule::Schedule::default();
        schedule.add_systems(res_system);
        let mut world = World::new();
        schedule.run(&mut world);

        fn res_system(_: Res<MissingResource>) {}
    }

    #[test]
    #[should_panic]
    fn missing_message_error() {
        use crate::prelude::{Message, MessageReader};

        #[derive(Message)]
        pub struct MissingEvent;

        let mut schedule = crate::schedule::Schedule::default();
        schedule.add_systems(message_system);
        let mut world = World::new();
        schedule.run(&mut world);

        fn message_system(_: MessageReader<MissingEvent>) {}
    }
}<|MERGE_RESOLUTION|>--- conflicted
+++ resolved
@@ -2,21 +2,15 @@
 use crate::{
     archetype::Archetypes,
     bundle::Bundles,
-<<<<<<< HEAD
-    change_detection::{MaybeLocation, TicksMut},
-    component::{ComponentId, ComponentTicks, Components, Tick},
-=======
     change_detection::{ComponentTicksMut, ComponentTicksRef, Tick},
     component::{ComponentId, Components},
->>>>>>> 8253eabe
     entity::Entities,
-    entity_disabling::Internal,
     prelude::{Mut, Ref, With},
     query::{
         Access, FilteredAccess, FilteredAccessSet, QueryData, QueryFilter, QuerySingleError,
         QueryState, ReadOnlyQueryData,
     },
-    resource::Resource,
+    resource::{IsResource, Resource},
     storage::ResourceData,
     system::{Query, Single, SystemMeta},
     world::{
@@ -758,13 +752,13 @@
 // - We register both the necessary component access and the resource access.
 // - World accesses follow the registered accesses.
 unsafe impl<'a, T: Resource> SystemParam for Res<'a, T> {
-    type State = (ComponentId, QueryState<Ref<'static, T>, With<Internal>>);
+    type State = (ComponentId, QueryState<Ref<'static, T>, With<IsResource>>);
     type Item<'w, 's> = Res<'w, T>;
 
     fn init_state(world: &mut World) -> Self::State {
         (
             world.components_registrator().register_resource::<T>(),
-            Query::<Ref<'static, T>, With<Internal>>::init_state(world),
+            Query::<Ref<'static, T>, With<IsResource>>::init_state(world),
         )
     }
 
@@ -820,7 +814,6 @@
         world: UnsafeWorldCell<'w>,
         change_tick: Tick,
     ) -> Self::Item<'w, 's> {
-<<<<<<< HEAD
         query_state.update_archetypes_unsafe_world_cell(world);
         // SAFETY: State ensures that the components it accesses are not accessible somewhere elsewhere.
         // The caller ensures the world matches the one used in init_state.
@@ -833,27 +826,6 @@
         Res {
             value: result.value,
             ticks: result.ticks,
-            changed_by: result.changed_by,
-=======
-        let (ptr, ticks) = world
-            .get_resource_with_ticks(component_id)
-            .unwrap_or_else(|| {
-                panic!(
-                    "Resource requested by {} does not exist: {}",
-                    system_meta.name,
-                    DebugName::type_name::<T>()
-                );
-            });
-        Res {
-            value: ptr.deref(),
-            ticks: ComponentTicksRef {
-                added: ticks.added.deref(),
-                changed: ticks.changed.deref(),
-                changed_by: ticks.changed_by.map(|changed_by| changed_by.deref()),
-                last_run: system_meta.last_run,
-                this_run: change_tick,
-            },
->>>>>>> 8253eabe
         }
     }
 }
@@ -862,13 +834,13 @@
 // - We register both the necessary component access and the resource access.
 // - World accesses follow the registered accesses.
 unsafe impl<'a, T: Resource> SystemParam for ResMut<'a, T> {
-    type State = (ComponentId, QueryState<Mut<'static, T>, With<Internal>>);
+    type State = (ComponentId, QueryState<Mut<'static, T>, With<IsResource>>);
     type Item<'w, 's> = ResMut<'w, T>;
 
     fn init_state(world: &mut World) -> Self::State {
         (
             world.components_registrator().register_resource::<T>(),
-            Query::<Mut<'static, T>, With<Internal>>::init_state(world),
+            Query::<Mut<'static, T>, With<IsResource>>::init_state(world),
         )
     }
 
@@ -936,20 +908,8 @@
             .single_inner()
             .expect("The query was expected to contain exactly one matching entity.");
         ResMut {
-<<<<<<< HEAD
             value: result.value,
             ticks: result.ticks,
-            changed_by: result.changed_by,
-=======
-            value: value.value.deref_mut::<T>(),
-            ticks: ComponentTicksMut {
-                added: value.ticks.added,
-                changed: value.ticks.changed,
-                changed_by: value.ticks.changed_by,
-                last_run: system_meta.last_run,
-                this_run: change_tick,
-            },
->>>>>>> 8253eabe
         }
     }
 }
