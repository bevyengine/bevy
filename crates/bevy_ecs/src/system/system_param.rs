pub use crate::change_detection::{NonSendMut, Res, ResMut};
use crate::{
    archetype::{Archetype, Archetypes},
    bundle::Bundles,
    change_detection::{Ticks, TicksMut},
    component::{ComponentId, ComponentTicks, Components, Tick},
    entity::Entities,
    query::{
        Access, FilteredAccess, FilteredAccessSet, QueryState, ReadOnlyWorldQuery, WorldQuery,
    },
    system::{Query, SystemMeta},
    world::{FromWorld, World},
};
use bevy_ecs_macros::impl_param_set;
pub use bevy_ecs_macros::Resource;
pub use bevy_ecs_macros::SystemParam;
use bevy_ptr::UnsafeCellDeref;
use bevy_utils::{all_tuples, synccell::SyncCell};
use std::{
    borrow::Cow,
    fmt::Debug,
    marker::PhantomData,
    ops::{Deref, DerefMut},
};

/// A parameter that can be used in a [`System`](super::System).
///
/// # Derive
///
/// This trait can be derived with the [`derive@super::SystemParam`] macro.
/// This macro only works if each field on the derived struct implements [`SystemParam`].
/// Note: There are additional requirements on the field types.
/// See the *Generic `SystemParam`s* section for details and workarounds of the probable
/// cause if this derive causes an error to be emitted.
///
/// Derived `SystemParam` structs may have two lifetimes: `'w` for data stored in the [`World`],
/// and `'s` for data stored in the parameter's state.
///
/// ## `PhantomData`
///
/// [`PhantomData`] is a special type of `SystemParam` that does nothing.
/// This is useful for constraining generic types or lifetimes.
///
/// # Example
///
/// ```
/// # use bevy_ecs::prelude::*;
/// # #[derive(Resource)]
/// # struct SomeResource;
/// use std::marker::PhantomData;
/// use bevy_ecs::system::SystemParam;
///
/// #[derive(SystemParam)]
/// struct MyParam<'w, Marker: 'static> {
///     foo: Res<'w, SomeResource>,
///     marker: PhantomData<Marker>,
/// }
///
/// fn my_system<T: 'static>(param: MyParam<T>) {
///     // Access the resource through `param.foo`
/// }
///
/// # bevy_ecs::system::assert_is_system(my_system::<()>);
/// ```
///
/// # Generic `SystemParam`s
///
/// When using the derive macro, you may see an error in the form of:
///
/// ```text
/// expected ... [ParamType]
/// found associated type `<[ParamType] as SystemParam>::Item<'_, '_>`
/// ```
/// where `[ParamType]` is the type of one of your fields.
/// To solve this error, you can wrap the field of type `[ParamType]` with [`StaticSystemParam`]
/// (i.e. `StaticSystemParam<[ParamType]>`).
///
/// ## Details
///
/// The derive macro requires that the [`SystemParam`] implementation of
/// each field `F`'s [`Item`](`SystemParam::Item`)'s is itself `F`
/// (ignoring lifetimes for simplicity).
/// This assumption is due to type inference reasons, so that the derived [`SystemParam`] can be
/// used as an argument to a function system.
/// If the compiler cannot validate this property for `[ParamType]`, it will error in the form shown above.
///
/// This will most commonly occur when working with `SystemParam`s generically, as the requirement
/// has not been proven to the compiler.
///
/// # Safety
///
/// The implementor must ensure the following is true.
/// - [`SystemParam::init_state`] correctly registers all [`World`] accesses used
///   by [`SystemParam::get_param`] with the provided [`system_meta`](SystemMeta).
/// - None of the world accesses may conflict with any prior accesses registered
///   on `system_meta`.
pub unsafe trait SystemParam: Sized {
    /// Used to store data which persists across invocations of a system.
    type State: Send + Sync + 'static;

    /// The item type returned when constructing this system param.
    /// The value of this associated type should be `Self`, instantiated with new lifetimes.
    ///
    /// You could think of `SystemParam::Item<'w, 's>` as being an *operation* that changes the lifetimes bound to `Self`.
    type Item<'world, 'state>: SystemParam<State = Self::State>;

    /// Registers any [`World`] access used by this [`SystemParam`]
    /// and creates a new instance of this param's [`State`](Self::State).
    fn init_state(world: &mut World, system_meta: &mut SystemMeta) -> Self::State;

    /// For the specified [`Archetype`], registers the components accessed by this [`SystemParam`] (if applicable).
    #[inline]
    fn new_archetype(
        _state: &mut Self::State,
        _archetype: &Archetype,
        _system_meta: &mut SystemMeta,
    ) {
    }

    /// Applies any deferred mutations stored in this [`SystemParam`]'s state.
    /// This is used to apply [`Commands`] during [`apply_system_buffers`](crate::prelude::apply_system_buffers).
    ///
    /// [`Commands`]: crate::prelude::Commands
    #[inline]
    #[allow(unused_variables)]
    fn apply(state: &mut Self::State, system_meta: &SystemMeta, world: &mut World) {}

    /// # Safety
    ///
    /// This call might use any of the [`World`] accesses that were registered in [`Self::init_state`].
    /// - None of those accesses may conflict with any other [`SystemParam`]s
    ///   that exist at the same time, including those on other threads.
    /// - `world` must be the same `World` that was used to initialize [`state`](SystemParam::init_state).
    unsafe fn get_param<'world, 'state>(
        state: &'state mut Self::State,
        system_meta: &SystemMeta,
        world: &'world World,
        change_tick: Tick,
    ) -> Self::Item<'world, 'state>;
}

/// A [`SystemParam`] that only reads a given [`World`].
///
/// # Safety
/// This must only be implemented for [`SystemParam`] impls that exclusively read the World passed in to [`SystemParam::get_param`]
pub unsafe trait ReadOnlySystemParam: SystemParam {}

/// Shorthand way of accessing the associated type [`SystemParam::Item`] for a given [`SystemParam`].
pub type SystemParamItem<'w, 's, P> = <P as SystemParam>::Item<'w, 's>;

// SAFETY: QueryState is constrained to read-only fetches, so it only reads World.
unsafe impl<'w, 's, Q: ReadOnlyWorldQuery + 'static, F: ReadOnlyWorldQuery + 'static>
    ReadOnlySystemParam for Query<'w, 's, Q, F>
{
}

// SAFETY: Relevant query ComponentId and ArchetypeComponentId access is applied to SystemMeta. If
// this Query conflicts with any prior access, a panic will occur.
unsafe impl<Q: WorldQuery + 'static, F: ReadOnlyWorldQuery + 'static> SystemParam
    for Query<'_, '_, Q, F>
{
    type State = QueryState<Q, F>;
    type Item<'w, 's> = Query<'w, 's, Q, F>;

    fn init_state(world: &mut World, system_meta: &mut SystemMeta) -> Self::State {
        let state = QueryState::new(world);
        assert_component_access_compatibility(
            &system_meta.name,
            std::any::type_name::<Q>(),
            std::any::type_name::<F>(),
            &system_meta.component_access_set,
            &state.component_access,
            world,
        );
        system_meta
            .component_access_set
            .add(state.component_access.clone());
        system_meta
            .archetype_component_access
            .extend(&state.archetype_component_access);
        state
    }

    fn new_archetype(state: &mut Self::State, archetype: &Archetype, system_meta: &mut SystemMeta) {
        state.new_archetype(archetype);
        system_meta
            .archetype_component_access
            .extend(&state.archetype_component_access);
    }

    #[inline]
    unsafe fn get_param<'w, 's>(
        state: &'s mut Self::State,
        system_meta: &SystemMeta,
        world: &'w World,
        change_tick: Tick,
    ) -> Self::Item<'w, 's> {
        Query::new(world, state, system_meta.last_run, change_tick, false)
    }
}

fn assert_component_access_compatibility(
    system_name: &str,
    query_type: &'static str,
    filter_type: &'static str,
    system_access: &FilteredAccessSet<ComponentId>,
    current: &FilteredAccess<ComponentId>,
    world: &World,
) {
    let conflicts = system_access.get_conflicts_single(current);
    if conflicts.is_empty() {
        return;
    }
    let conflicting_components = conflicts
        .into_iter()
        .map(|component_id| world.components.get_info(component_id).unwrap().name())
        .collect::<Vec<&str>>();
    let accesses = conflicting_components.join(", ");
    panic!("error[B0001]: Query<{query_type}, {filter_type}> in system {system_name} accesses component(s) {accesses} in a way that conflicts with a previous system parameter. Consider using `Without<T>` to create disjoint Queries or merging conflicting Queries into a `ParamSet`.");
}

/// A collection of potentially conflicting [`SystemParam`]s allowed by disjoint access.
///
/// Allows systems to safely access and interact with up to 8 mutually exclusive [`SystemParam`]s, such as
/// two queries that reference the same mutable data or an event reader and writer of the same type.
///
/// Each individual [`SystemParam`] can be accessed by using the functions `p0()`, `p1()`, ..., `p7()`,
/// according to the order they are defined in the `ParamSet`. This ensures that there's either
/// only one mutable reference to a parameter at a time or any number of immutable references.
///
/// # Examples
///
/// The following system mutably accesses the same component two times,
/// which is not allowed due to rust's mutability rules.
///
/// ```should_panic
/// # use bevy_ecs::prelude::*;
/// #
/// # #[derive(Component)]
/// # struct Health;
/// #
/// # #[derive(Component)]
/// # struct Enemy;
/// #
/// # #[derive(Component)]
/// # struct Ally;
/// #
/// // This will panic at runtime when the system gets initialized.
/// fn bad_system(
///     mut enemies: Query<&mut Health, With<Enemy>>,
///     mut allies: Query<&mut Health, With<Ally>>,
/// ) {
///     // ...
/// }
/// #
/// # let mut bad_system_system = bevy_ecs::system::IntoSystem::into_system(bad_system);
/// # let mut world = World::new();
/// # bad_system_system.initialize(&mut world);
/// # bad_system_system.run((), &mut world);
/// ```
///
/// Conflicting `SystemParam`s like these can be placed in a `ParamSet`,
/// which leverages the borrow checker to ensure that only one of the contained parameters are accessed at a given time.
///
/// ```
/// # use bevy_ecs::prelude::*;
/// #
/// # #[derive(Component)]
/// # struct Health;
/// #
/// # #[derive(Component)]
/// # struct Enemy;
/// #
/// # #[derive(Component)]
/// # struct Ally;
/// #
/// // Given the following system
/// fn fancy_system(
///     mut set: ParamSet<(
///         Query<&mut Health, With<Enemy>>,
///         Query<&mut Health, With<Ally>>,
///     )>
/// ) {
///     // This will access the first `SystemParam`.
///     for mut health in set.p0().iter_mut() {
///         // Do your fancy stuff here...
///     }
///
///     // The second `SystemParam`.
///     // This would fail to compile if the previous parameter was still borrowed.
///     for mut health in set.p1().iter_mut() {
///         // Do even fancier stuff here...
///     }
/// }
/// # bevy_ecs::system::assert_is_system(fancy_system);
/// ```
///
/// Of course, `ParamSet`s can be used with any kind of `SystemParam`, not just [queries](Query).
///
/// ```
/// # use bevy_ecs::prelude::*;
/// #
/// # struct MyEvent;
/// # impl MyEvent {
/// #   pub fn new() -> Self { Self }
/// # }
/// fn event_system(
///     mut set: ParamSet<(
///         // `EventReader`s and `EventWriter`s conflict with each other,
///         // since they both access the event queue resource for `MyEvent`.
///         EventReader<MyEvent>,
///         EventWriter<MyEvent>,
///         // `&World` reads the entire world, so a `ParamSet` is the only way
///         // that it can be used in the same system as any mutable accesses.
///         &World,
///     )>,
/// ) {
///     for event in set.p0().iter() {
///         // ...
///         # let _event = event;
///     }
///     set.p1().send(MyEvent::new());
///     
///     let entities = set.p2().entities();
///     // ...
///     # let _entities = entities;
/// }
/// # bevy_ecs::system::assert_is_system(event_system);
/// ```
pub struct ParamSet<'w, 's, T: SystemParam> {
    param_states: &'s mut T::State,
    world: &'w World,
    system_meta: SystemMeta,
    change_tick: Tick,
}

impl_param_set!();

/// A type that can be inserted into a [`World`] as a singleton.
///
/// You can access resource data in systems using the [`Res`] and [`ResMut`] system parameters
///
/// Only one resource of each type can be stored in a [`World`] at any given time.
///
/// # Examples
///
/// ```
/// # let mut world = World::default();
/// # let mut schedule = Schedule::new();
/// # use bevy_ecs::prelude::*;
/// #[derive(Resource)]
/// struct MyResource { value: u32 }
///
/// world.insert_resource(MyResource { value: 42 });
///
/// fn read_resource_system(resource: Res<MyResource>) {
///     assert_eq!(resource.value, 42);
/// }
///
/// fn write_resource_system(mut resource: ResMut<MyResource>) {
///     assert_eq!(resource.value, 42);
///     resource.value = 0;
///     assert_eq!(resource.value, 0);
/// }
/// # schedule.add_systems((read_resource_system, write_resource_system).chain());
/// # schedule.run(&mut world);
/// ```
///
/// # `!Sync` Resources
/// A `!Sync` type cannot implement `Resource`. However, it is possible to wrap a `Send` but not `Sync`
/// type in [`SyncCell`] or the currently unstable [`Exclusive`] to make it `Sync`. This forces only
/// having mutable access (`&mut T` only, never `&T`), but makes it safe to reference across multiple
/// threads.
///
/// This will fail to compile since `RefCell` is `!Sync`.
/// ```compile_fail
/// # use std::cell::RefCell;
/// # use bevy_ecs::system::Resource;
///
/// #[derive(Resource)]
/// struct NotSync {
///    counter: RefCell<usize>,
/// }
/// ```
///
/// This will compile since the `RefCell` is wrapped with `SyncCell`.
/// ```
/// # use std::cell::RefCell;
/// # use bevy_ecs::system::Resource;
/// use bevy_utils::synccell::SyncCell;
///
/// #[derive(Resource)]
/// struct ActuallySync {
///    counter: SyncCell<RefCell<usize>>,
/// }
/// ```
///
/// [`SyncCell`]: bevy_utils::synccell::SyncCell
/// [`Exclusive`]: https://doc.rust-lang.org/nightly/std/sync/struct.Exclusive.html
pub trait Resource: Send + Sync + 'static {}

// SAFETY: Res only reads a single World resource
unsafe impl<'a, T: Resource> ReadOnlySystemParam for Res<'a, T> {}

// SAFETY: Res ComponentId and ArchetypeComponentId access is applied to SystemMeta. If this Res
// conflicts with any prior access, a panic will occur.
unsafe impl<'a, T: Resource> SystemParam for Res<'a, T> {
    type State = ComponentId;
    type Item<'w, 's> = Res<'w, T>;

    fn init_state(world: &mut World, system_meta: &mut SystemMeta) -> Self::State {
        let component_id = world.initialize_resource::<T>();
        let combined_access = system_meta.component_access_set.combined_access();
        assert!(
            !combined_access.has_write(component_id),
            "error[B0002]: Res<{}> in system {} conflicts with a previous ResMut<{0}> access. Consider removing the duplicate access.",
            std::any::type_name::<T>(),
            system_meta.name,
        );
        system_meta
            .component_access_set
            .add_unfiltered_read(component_id);

        let archetype_component_id = world
            .get_resource_archetype_component_id(component_id)
            .unwrap();
        system_meta
            .archetype_component_access
            .add_read(archetype_component_id);

        component_id
    }

    #[inline]
    unsafe fn get_param<'w, 's>(
        &mut component_id: &'s mut Self::State,
        system_meta: &SystemMeta,
        world: &'w World,
        change_tick: Tick,
    ) -> Self::Item<'w, 's> {
        let (ptr, ticks) = world
            .as_unsafe_world_cell_migration_internal()
            .get_resource_with_ticks(component_id)
            .unwrap_or_else(|| {
                panic!(
                    "Resource requested by {} does not exist: {}",
                    system_meta.name,
                    std::any::type_name::<T>()
                )
            });
        Res {
            value: ptr.deref(),
            ticks: Ticks {
                added: ticks.added.deref(),
                changed: ticks.changed.deref(),
                last_run: system_meta.last_run,
                this_run: change_tick,
            },
        }
    }
}

// SAFETY: Only reads a single World resource
unsafe impl<'a, T: Resource> ReadOnlySystemParam for Option<Res<'a, T>> {}

// SAFETY: this impl defers to `Res`, which initializes and validates the correct world access.
unsafe impl<'a, T: Resource> SystemParam for Option<Res<'a, T>> {
    type State = ComponentId;
    type Item<'w, 's> = Option<Res<'w, T>>;

    fn init_state(world: &mut World, system_meta: &mut SystemMeta) -> Self::State {
        Res::<T>::init_state(world, system_meta)
    }

    #[inline]
    unsafe fn get_param<'w, 's>(
        &mut component_id: &'s mut Self::State,
        system_meta: &SystemMeta,
        world: &'w World,
        change_tick: Tick,
    ) -> Self::Item<'w, 's> {
        world
            .as_unsafe_world_cell_migration_internal()
            .get_resource_with_ticks(component_id)
            .map(|(ptr, ticks)| Res {
                value: ptr.deref(),
                ticks: Ticks {
                    added: ticks.added.deref(),
                    changed: ticks.changed.deref(),
                    last_run: system_meta.last_run,
                    this_run: change_tick,
                },
            })
    }
}

// SAFETY: Res ComponentId and ArchetypeComponentId access is applied to SystemMeta. If this Res
// conflicts with any prior access, a panic will occur.
unsafe impl<'a, T: Resource> SystemParam for ResMut<'a, T> {
    type State = ComponentId;
    type Item<'w, 's> = ResMut<'w, T>;

    fn init_state(world: &mut World, system_meta: &mut SystemMeta) -> Self::State {
        let component_id = world.initialize_resource::<T>();
        let combined_access = system_meta.component_access_set.combined_access();
        if combined_access.has_write(component_id) {
            panic!(
                "error[B0002]: ResMut<{}> in system {} conflicts with a previous ResMut<{0}> access. Consider removing the duplicate access.",
                std::any::type_name::<T>(), system_meta.name);
        } else if combined_access.has_read(component_id) {
            panic!(
                "error[B0002]: ResMut<{}> in system {} conflicts with a previous Res<{0}> access. Consider removing the duplicate access.",
                std::any::type_name::<T>(), system_meta.name);
        }
        system_meta
            .component_access_set
            .add_unfiltered_write(component_id);

        let archetype_component_id = world
            .get_resource_archetype_component_id(component_id)
            .unwrap();
        system_meta
            .archetype_component_access
            .add_write(archetype_component_id);

        component_id
    }

    #[inline]
    unsafe fn get_param<'w, 's>(
        &mut component_id: &'s mut Self::State,
        system_meta: &SystemMeta,
        world: &'w World,
        change_tick: Tick,
    ) -> Self::Item<'w, 's> {
        let value = world
            .as_unsafe_world_cell_migration_internal()
            .get_resource_mut_by_id(component_id)
            .unwrap_or_else(|| {
                panic!(
                    "Resource requested by {} does not exist: {}",
                    system_meta.name,
                    std::any::type_name::<T>()
                )
            });
        ResMut {
            value: value.value.deref_mut::<T>(),
            ticks: TicksMut {
                added: value.ticks.added,
                changed: value.ticks.changed,
                last_run: system_meta.last_run,
                this_run: change_tick,
            },
        }
    }
}

// SAFETY: this impl defers to `ResMut`, which initializes and validates the correct world access.
unsafe impl<'a, T: Resource> SystemParam for Option<ResMut<'a, T>> {
    type State = ComponentId;
    type Item<'w, 's> = Option<ResMut<'w, T>>;

    fn init_state(world: &mut World, system_meta: &mut SystemMeta) -> Self::State {
        ResMut::<T>::init_state(world, system_meta)
    }

    #[inline]
    unsafe fn get_param<'w, 's>(
        &mut component_id: &'s mut Self::State,
        system_meta: &SystemMeta,
        world: &'w World,
        change_tick: Tick,
    ) -> Self::Item<'w, 's> {
        world
            .as_unsafe_world_cell_migration_internal()
            .get_resource_mut_by_id(component_id)
            .map(|value| ResMut {
                value: value.value.deref_mut::<T>(),
                ticks: TicksMut {
                    added: value.ticks.added,
                    changed: value.ticks.changed,
                    last_run: system_meta.last_run,
                    this_run: change_tick,
                },
            })
    }
}

/// SAFETY: only reads world
unsafe impl<'w> ReadOnlySystemParam for &'w World {}

// SAFETY: `read_all` access is set and conflicts result in a panic
unsafe impl SystemParam for &'_ World {
    type State = ();
    type Item<'w, 's> = &'w World;

    fn init_state(_world: &mut World, system_meta: &mut SystemMeta) -> Self::State {
        let mut access = Access::default();
        access.read_all();
        if !system_meta
            .archetype_component_access
            .is_compatible(&access)
        {
            panic!("&World conflicts with a previous mutable system parameter. Allowing this would break Rust's mutability rules");
        }
        system_meta.archetype_component_access.extend(&access);

        let mut filtered_access = FilteredAccess::default();

        filtered_access.read_all();
        if !system_meta
            .component_access_set
            .get_conflicts_single(&filtered_access)
            .is_empty()
        {
            panic!("&World conflicts with a previous mutable system parameter. Allowing this would break Rust's mutability rules");
        }
        system_meta.component_access_set.add(filtered_access);
    }

    unsafe fn get_param<'w, 's>(
        _state: &'s mut Self::State,
        _system_meta: &SystemMeta,
        world: &'w World,
        _change_tick: Tick,
    ) -> Self::Item<'w, 's> {
        world
    }
}

/// A system local [`SystemParam`].
///
/// A local may only be accessed by the system itself and is therefore not visible to other systems.
/// If two or more systems specify the same local type each will have their own unique local.
/// If multiple [`SystemParam`]s within the same system each specify the same local type
/// each will get their own distinct data storage.
///
/// The supplied lifetime parameter is the [`SystemParam`]s `'s` lifetime.
///
/// # Examples
///
/// ```
/// # use bevy_ecs::prelude::*;
/// # let world = &mut World::default();
/// fn write_to_local(mut local: Local<usize>) {
///     *local = 42;
/// }
/// fn read_from_local(local: Local<usize>) -> usize {
///     *local
/// }
/// let mut write_system = IntoSystem::into_system(write_to_local);
/// let mut read_system = IntoSystem::into_system(read_from_local);
/// write_system.initialize(world);
/// read_system.initialize(world);
///
/// assert_eq!(read_system.run((), world), 0);
/// write_system.run((), world);
/// // Note how the read local is still 0 due to the locals not being shared.
/// assert_eq!(read_system.run((), world), 0);
/// ```
///
/// N.B. A [`Local`]s value cannot be read or written to outside of the containing system.
/// To add configuration to a system, convert a capturing closure into the system instead:
///
/// ```
/// # use bevy_ecs::prelude::*;
/// # use bevy_ecs::system::assert_is_system;
/// struct Config(u32);
/// #[derive(Resource)]
/// struct Myu32Wrapper(u32);
/// fn reset_to_system(value: Config) -> impl FnMut(ResMut<Myu32Wrapper>) {
///     move |mut val| val.0 = value.0
/// }
///
/// // .add_systems(reset_to_system(my_config))
/// # assert_is_system(reset_to_system(Config(10)));
/// ```
pub struct Local<'s, T: FromWorld + Send + 'static>(pub(crate) &'s mut T);

// SAFETY: Local only accesses internal state
unsafe impl<'s, T: FromWorld + Send + 'static> ReadOnlySystemParam for Local<'s, T> {}

impl<'s, T: FromWorld + Send + Sync + 'static> Debug for Local<'s, T>
where
    T: Debug,
{
    fn fmt(&self, f: &mut std::fmt::Formatter<'_>) -> std::fmt::Result {
        f.debug_tuple("Local").field(&self.0).finish()
    }
}

impl<'s, T: FromWorld + Send + Sync + 'static> Deref for Local<'s, T> {
    type Target = T;

    #[inline]
    fn deref(&self) -> &Self::Target {
        self.0
    }
}

impl<'s, T: FromWorld + Send + Sync + 'static> DerefMut for Local<'s, T> {
    #[inline]
    fn deref_mut(&mut self) -> &mut Self::Target {
        self.0
    }
}

impl<'s, 'a, T: FromWorld + Send + 'static> IntoIterator for &'a Local<'s, T>
where
    &'a T: IntoIterator,
{
    type Item = <&'a T as IntoIterator>::Item;
    type IntoIter = <&'a T as IntoIterator>::IntoIter;

    fn into_iter(self) -> Self::IntoIter {
        self.0.into_iter()
    }
}

impl<'s, 'a, T: FromWorld + Send + 'static> IntoIterator for &'a mut Local<'s, T>
where
    &'a mut T: IntoIterator,
{
    type Item = <&'a mut T as IntoIterator>::Item;
    type IntoIter = <&'a mut T as IntoIterator>::IntoIter;

    fn into_iter(self) -> Self::IntoIter {
        self.0.into_iter()
    }
}

// SAFETY: only local state is accessed
unsafe impl<'a, T: FromWorld + Send + 'static> SystemParam for Local<'a, T> {
    type State = SyncCell<T>;
    type Item<'w, 's> = Local<'s, T>;

    fn init_state(world: &mut World, _system_meta: &mut SystemMeta) -> Self::State {
        SyncCell::new(T::from_world(world))
    }

    #[inline]
    unsafe fn get_param<'w, 's>(
        state: &'s mut Self::State,
        _system_meta: &SystemMeta,
        _world: &'w World,
        _change_tick: Tick,
    ) -> Self::Item<'w, 's> {
        Local(state.get())
    }
}

/// Types that can be used with [`Deferred<T>`] in systems.
/// This allows storing system-local data which is used to defer [`World`] mutations.
///
/// Types that implement `SystemBuffer` should take care to perform as many
/// computations up-front as possible. Buffers cannot be applied in parallel,
/// so you should try to minimize the time spent in [`SystemBuffer::apply`].
pub trait SystemBuffer: FromWorld + Send + 'static {
    /// Applies any deferred mutations to the [`World`].
    fn apply(&mut self, system_meta: &SystemMeta, world: &mut World);
}

/// A [`SystemParam`] that stores a buffer which gets applied to the [`World`] during
/// [`apply_system_buffers`](crate::schedule::apply_system_buffers).
/// This is used internally by [`Commands`] to defer `World` mutations.
///
/// [`Commands`]: crate::system::Commands
///
/// # Examples
///
/// By using this type to defer mutations, you can avoid mutable `World` access within
/// a system, which allows it to run in parallel with more systems.
///
/// Note that deferring mutations is *not* free, and should only be used if
/// the gains in parallelization outweigh the time it takes to apply deferred mutations.
/// In general, [`Deferred`] should only be used for mutations that are infrequent,
/// or which otherwise take up a small portion of a system's run-time.
///
/// ```
/// # use bevy_ecs::prelude::*;
/// // Tracks whether or not there is a threat the player should be aware of.
/// #[derive(Resource, Default)]
/// pub struct Alarm(bool);
///
/// #[derive(Component)]
/// pub struct Settlement {
///     // ...
/// }
///
/// // A threat from inside the settlement.
/// #[derive(Component)]
/// pub struct Criminal;
///
/// // A threat from outside the settlement.
/// #[derive(Component)]
/// pub struct Monster;
///
/// # impl Criminal { pub fn is_threat(&self, _: &Settlement) -> bool { true } }
///
/// use bevy_ecs::system::{Deferred, SystemBuffer, SystemMeta};
///
/// // Uses deferred mutations to allow signalling the alarm from multiple systems in parallel.
/// #[derive(Resource, Default)]
/// struct AlarmFlag(bool);
///
/// impl AlarmFlag {
///     /// Sounds the alarm the next time buffers are applied via apply_system_buffers.
///     pub fn flag(&mut self) {
///         self.0 = true;
///     }
/// }
///
/// impl SystemBuffer for AlarmFlag {
///     // When `AlarmFlag` is used in a system, this function will get
///     // called the next time buffers are applied via apply_system_buffers.
///     fn apply(&mut self, system_meta: &SystemMeta, world: &mut World) {
///         if self.0 {
///             world.resource_mut::<Alarm>().0 = true;
///             self.0 = false;
///         }
///     }
/// }
///
/// // Sound the alarm if there are any criminals who pose a threat.
/// fn alert_criminal(
///     settlements: Query<&Settlement>,
///     criminals: Query<&Criminal>,
///     mut alarm: Deferred<AlarmFlag>
/// ) {
///     let settlement = settlements.single();
///     for criminal in &criminals {
///         // Only sound the alarm if the criminal is a threat.
///         // For this example, assume that this check is expensive to run.
///         // Since the majority of this system's run-time is dominated
///         // by calling `is_threat()`, we defer sounding the alarm to
///         // allow this system to run in parallel with other alarm systems.
///         if criminal.is_threat(settlement) {
///             alarm.flag();
///         }
///     }
/// }
///
/// // Sound the alarm if there is a monster.
/// fn alert_monster(
///     monsters: Query<&Monster>,
///     mut alarm: ResMut<Alarm>
/// ) {
///     if monsters.iter().next().is_some() {
///         // Since this system does nothing except for sounding the alarm,
///         // it would be pointless to defer it, so we sound the alarm directly.
///         alarm.0 = true;
///     }
/// }
///
/// let mut world = World::new();
/// world.init_resource::<Alarm>();
/// world.spawn(Settlement {
///     // ...
/// });
///
/// let mut schedule = Schedule::new();
/// // These two systems have no conflicts and will run in parallel.
/// schedule.add_systems((alert_criminal, alert_monster));
///
/// // There are no criminals or monsters, so the alarm is not sounded.
/// schedule.run(&mut world);
/// assert_eq!(world.resource::<Alarm>().0, false);
///
/// // Spawn a monster, which will cause the alarm to be sounded.
/// let m_id = world.spawn(Monster).id();
/// schedule.run(&mut world);
/// assert_eq!(world.resource::<Alarm>().0, true);
///
/// // Remove the monster and reset the alarm.
/// world.entity_mut(m_id).despawn();
/// world.resource_mut::<Alarm>().0 = false;
///
/// // Spawn a criminal, which will cause the alarm to be sounded.
/// world.spawn(Criminal);
/// schedule.run(&mut world);
/// assert_eq!(world.resource::<Alarm>().0, true);
/// ```
pub struct Deferred<'a, T: SystemBuffer>(pub(crate) &'a mut T);

impl<'a, T: SystemBuffer> Deref for Deferred<'a, T> {
    type Target = T;
    #[inline]
    fn deref(&self) -> &Self::Target {
        self.0
    }
}

impl<'a, T: SystemBuffer> DerefMut for Deferred<'a, T> {
    #[inline]
    fn deref_mut(&mut self) -> &mut Self::Target {
        self.0
    }
}

// SAFETY: Only local state is accessed.
unsafe impl<T: SystemBuffer> ReadOnlySystemParam for Deferred<'_, T> {}

// SAFETY: Only local state is accessed.
unsafe impl<T: SystemBuffer> SystemParam for Deferred<'_, T> {
    type State = SyncCell<T>;
    type Item<'w, 's> = Deferred<'s, T>;

    fn init_state(world: &mut World, _system_meta: &mut SystemMeta) -> Self::State {
        SyncCell::new(T::from_world(world))
    }

    fn apply(state: &mut Self::State, system_meta: &SystemMeta, world: &mut World) {
        state.get().apply(system_meta, world);
    }

    unsafe fn get_param<'w, 's>(
        state: &'s mut Self::State,
        _system_meta: &SystemMeta,
        _world: &'w World,
        _change_tick: Tick,
    ) -> Self::Item<'w, 's> {
        Deferred(state.get())
    }
}

/// Shared borrow of a non-[`Send`] resource.
///
/// Only `Send` resources may be accessed with the [`Res`] [`SystemParam`]. In case that the
/// resource does not implement `Send`, this `SystemParam` wrapper can be used. This will instruct
/// the scheduler to instead run the system on the main thread so that it doesn't send the resource
/// over to another thread.
///
/// # Panics
///
/// Panics when used as a `SystemParameter` if the resource does not exist.
///
/// Use `Option<NonSend<T>>` instead if the resource might not always exist.
pub struct NonSend<'w, T: 'static> {
    pub(crate) value: &'w T,
    ticks: ComponentTicks,
    last_run: Tick,
    this_run: Tick,
}

// SAFETY: Only reads a single World non-send resource
unsafe impl<'w, T> ReadOnlySystemParam for NonSend<'w, T> {}

impl<'w, T> Debug for NonSend<'w, T>
where
    T: Debug,
{
    fn fmt(&self, f: &mut std::fmt::Formatter<'_>) -> std::fmt::Result {
        f.debug_tuple("NonSend").field(&self.value).finish()
    }
}

impl<'w, T: 'static> NonSend<'w, T> {
    /// Returns `true` if the resource was added after the system last ran.
    pub fn is_added(&self) -> bool {
        self.ticks.is_added(self.last_run, self.this_run)
    }

    /// Returns `true` if the resource was added or mutably dereferenced after the system last ran.
    pub fn is_changed(&self) -> bool {
        self.ticks.is_changed(self.last_run, self.this_run)
    }
}

impl<'w, T> Deref for NonSend<'w, T> {
    type Target = T;

    fn deref(&self) -> &Self::Target {
        self.value
    }
}
impl<'a, T> From<NonSendMut<'a, T>> for NonSend<'a, T> {
    fn from(nsm: NonSendMut<'a, T>) -> Self {
        Self {
            value: nsm.value,
            ticks: ComponentTicks {
                added: nsm.ticks.added.to_owned(),
                changed: nsm.ticks.changed.to_owned(),
            },
            this_run: nsm.ticks.this_run,
            last_run: nsm.ticks.last_run,
        }
    }
}

// SAFETY: NonSendComponentId and ArchetypeComponentId access is applied to SystemMeta. If this
// NonSend conflicts with any prior access, a panic will occur.
unsafe impl<'a, T: 'static> SystemParam for NonSend<'a, T> {
    type State = ComponentId;
    type Item<'w, 's> = NonSend<'w, T>;

    fn init_state(world: &mut World, system_meta: &mut SystemMeta) -> Self::State {
        system_meta.set_non_send();

        let component_id = world.initialize_non_send_resource::<T>();
        let combined_access = system_meta.component_access_set.combined_access();
        assert!(
            !combined_access.has_write(component_id),
            "error[B0002]: NonSend<{}> in system {} conflicts with a previous mutable resource access ({0}). Consider removing the duplicate access.",
            std::any::type_name::<T>(),
            system_meta.name,
        );
        system_meta
            .component_access_set
            .add_unfiltered_read(component_id);

        let archetype_component_id = world
            .get_non_send_archetype_component_id(component_id)
            .unwrap();
        system_meta
            .archetype_component_access
            .add_read(archetype_component_id);

        component_id
    }

    #[inline]
    unsafe fn get_param<'w, 's>(
        &mut component_id: &'s mut Self::State,
        system_meta: &SystemMeta,
        world: &'w World,
        change_tick: Tick,
    ) -> Self::Item<'w, 's> {
        let (ptr, ticks) = world
            .as_unsafe_world_cell_migration_internal()
            .get_non_send_with_ticks(component_id)
            .unwrap_or_else(|| {
                panic!(
                    "Non-send resource requested by {} does not exist: {}",
                    system_meta.name,
                    std::any::type_name::<T>()
                )
            });

        NonSend {
            value: ptr.deref(),
            ticks: ticks.read(),
            last_run: system_meta.last_run,
            this_run: change_tick,
        }
    }
}

// SAFETY: Only reads a single World non-send resource
unsafe impl<T: 'static> ReadOnlySystemParam for Option<NonSend<'_, T>> {}

// SAFETY: this impl defers to `NonSend`, which initializes and validates the correct world access.
unsafe impl<T: 'static> SystemParam for Option<NonSend<'_, T>> {
    type State = ComponentId;
    type Item<'w, 's> = Option<NonSend<'w, T>>;

    fn init_state(world: &mut World, system_meta: &mut SystemMeta) -> Self::State {
        NonSend::<T>::init_state(world, system_meta)
    }

    #[inline]
    unsafe fn get_param<'w, 's>(
        &mut component_id: &'s mut Self::State,
        system_meta: &SystemMeta,
        world: &'w World,
        change_tick: Tick,
    ) -> Self::Item<'w, 's> {
        world
            .as_unsafe_world_cell_migration_internal()
            .get_non_send_with_ticks(component_id)
            .map(|(ptr, ticks)| NonSend {
                value: ptr.deref(),
                ticks: ticks.read(),
                last_run: system_meta.last_run,
                this_run: change_tick,
            })
    }
}

// SAFETY: NonSendMut ComponentId and ArchetypeComponentId access is applied to SystemMeta. If this
// NonSendMut conflicts with any prior access, a panic will occur.
unsafe impl<'a, T: 'static> SystemParam for NonSendMut<'a, T> {
    type State = ComponentId;
    type Item<'w, 's> = NonSendMut<'w, T>;

    fn init_state(world: &mut World, system_meta: &mut SystemMeta) -> Self::State {
        system_meta.set_non_send();

        let component_id = world.initialize_non_send_resource::<T>();
        let combined_access = system_meta.component_access_set.combined_access();
        if combined_access.has_write(component_id) {
            panic!(
                "error[B0002]: NonSendMut<{}> in system {} conflicts with a previous mutable resource access ({0}). Consider removing the duplicate access.",
                std::any::type_name::<T>(), system_meta.name);
        } else if combined_access.has_read(component_id) {
            panic!(
                "error[B0002]: NonSendMut<{}> in system {} conflicts with a previous immutable resource access ({0}). Consider removing the duplicate access.",
                std::any::type_name::<T>(), system_meta.name);
        }
        system_meta
            .component_access_set
            .add_unfiltered_write(component_id);

        let archetype_component_id = world
            .get_non_send_archetype_component_id(component_id)
            .unwrap();
        system_meta
            .archetype_component_access
            .add_write(archetype_component_id);

        component_id
    }

    #[inline]
    unsafe fn get_param<'w, 's>(
        &mut component_id: &'s mut Self::State,
        system_meta: &SystemMeta,
        world: &'w World,
        change_tick: Tick,
    ) -> Self::Item<'w, 's> {
        let (ptr, ticks) = world
            .as_unsafe_world_cell_migration_internal()
            .get_non_send_with_ticks(component_id)
            .unwrap_or_else(|| {
                panic!(
                    "Non-send resource requested by {} does not exist: {}",
                    system_meta.name,
                    std::any::type_name::<T>()
                )
            });
        NonSendMut {
            value: ptr.assert_unique().deref_mut(),
            ticks: TicksMut::from_tick_cells(ticks, system_meta.last_run, change_tick),
        }
    }
}

// SAFETY: this impl defers to `NonSendMut`, which initializes and validates the correct world access.
unsafe impl<'a, T: 'static> SystemParam for Option<NonSendMut<'a, T>> {
    type State = ComponentId;
    type Item<'w, 's> = Option<NonSendMut<'w, T>>;

    fn init_state(world: &mut World, system_meta: &mut SystemMeta) -> Self::State {
        NonSendMut::<T>::init_state(world, system_meta)
    }

    #[inline]
    unsafe fn get_param<'w, 's>(
        &mut component_id: &'s mut Self::State,
        system_meta: &SystemMeta,
        world: &'w World,
        change_tick: Tick,
    ) -> Self::Item<'w, 's> {
        world
            .as_unsafe_world_cell_migration_internal()
            .get_non_send_with_ticks(component_id)
            .map(|(ptr, ticks)| NonSendMut {
                value: ptr.assert_unique().deref_mut(),
                ticks: TicksMut::from_tick_cells(ticks, system_meta.last_run, change_tick),
            })
    }
}

// SAFETY: Only reads World archetypes
unsafe impl<'a> ReadOnlySystemParam for &'a Archetypes {}

// SAFETY: no component value access
unsafe impl<'a> SystemParam for &'a Archetypes {
    type State = ();
    type Item<'w, 's> = &'w Archetypes;

    fn init_state(_world: &mut World, _system_meta: &mut SystemMeta) -> Self::State {}

    #[inline]
    unsafe fn get_param<'w, 's>(
        _state: &'s mut Self::State,
        _system_meta: &SystemMeta,
        world: &'w World,
        _change_tick: Tick,
    ) -> Self::Item<'w, 's> {
        world.archetypes()
    }
}

// SAFETY: Only reads World components
unsafe impl<'a> ReadOnlySystemParam for &'a Components {}

// SAFETY: no component value access
unsafe impl<'a> SystemParam for &'a Components {
    type State = ();
    type Item<'w, 's> = &'w Components;

    fn init_state(_world: &mut World, _system_meta: &mut SystemMeta) -> Self::State {}

    #[inline]
    unsafe fn get_param<'w, 's>(
        _state: &'s mut Self::State,
        _system_meta: &SystemMeta,
        world: &'w World,
        _change_tick: Tick,
    ) -> Self::Item<'w, 's> {
        world.components()
    }
}

// SAFETY: Only reads World entities
unsafe impl<'a> ReadOnlySystemParam for &'a Entities {}

// SAFETY: no component value access
unsafe impl<'a> SystemParam for &'a Entities {
    type State = ();
    type Item<'w, 's> = &'w Entities;

    fn init_state(_world: &mut World, _system_meta: &mut SystemMeta) -> Self::State {}

    #[inline]
    unsafe fn get_param<'w, 's>(
        _state: &'s mut Self::State,
        _system_meta: &SystemMeta,
        world: &'w World,
        _change_tick: Tick,
    ) -> Self::Item<'w, 's> {
        world.entities()
    }
}

// SAFETY: Only reads World bundles
unsafe impl<'a> ReadOnlySystemParam for &'a Bundles {}

// SAFETY: no component value access
unsafe impl<'a> SystemParam for &'a Bundles {
    type State = ();
    type Item<'w, 's> = &'w Bundles;

    fn init_state(_world: &mut World, _system_meta: &mut SystemMeta) -> Self::State {}

    #[inline]
    unsafe fn get_param<'w, 's>(
        _state: &'s mut Self::State,
        _system_meta: &SystemMeta,
        world: &'w World,
        _change_tick: Tick,
    ) -> Self::Item<'w, 's> {
        world.bundles()
    }
}

/// A [`SystemParam`] that reads the previous and current change ticks of the system.
///
/// A system's change ticks are updated each time it runs:
/// - `last_run` copies the previous value of `change_tick`
/// - `this_run` copies the current value of [`World::read_change_tick`]
///
/// Component change ticks that are more recent than `last_run` will be detected by the system.
/// Those can be read by calling [`last_changed`](crate::change_detection::DetectChanges::last_changed)
/// on a [`Mut<T>`](crate::change_detection::Mut) or [`ResMut<T>`](crate::change_detection::ResMut).
#[derive(Debug)]
pub struct SystemChangeTick {
    last_run: Tick,
    this_run: Tick,
}

impl SystemChangeTick {
    /// Returns the current [`World`] change tick seen by the system.
    #[inline]
    pub fn this_run(&self) -> Tick {
        self.this_run
    }

    /// Returns the [`World`] change tick seen by the system the previous time it ran.
    #[inline]
    pub fn last_run(&self) -> Tick {
        self.last_run
    }
}

// SAFETY: Only reads internal system state
unsafe impl ReadOnlySystemParam for SystemChangeTick {}

// SAFETY: `SystemChangeTick` doesn't require any world access
unsafe impl SystemParam for SystemChangeTick {
    type State = ();
    type Item<'w, 's> = SystemChangeTick;

    fn init_state(_world: &mut World, _system_meta: &mut SystemMeta) -> Self::State {}

    unsafe fn get_param<'w, 's>(
        _state: &'s mut Self::State,
        system_meta: &SystemMeta,
        _world: &'w World,
        change_tick: Tick,
    ) -> Self::Item<'w, 's> {
        SystemChangeTick {
            last_run: system_meta.last_run,
            this_run: change_tick,
        }
    }
}

/// Name of the system that corresponds to this [`crate::system::SystemState`].
///
/// This is not a reliable identifier, it is more so useful for debugging
/// purposes of finding where a system parameter is being used incorrectly.
pub struct SystemName<'s> {
    name: &'s str,
}

impl<'s> SystemName<'s> {
    pub fn name(&self) -> &str {
        self.name
    }
}

impl<'s> Deref for SystemName<'s> {
    type Target = str;
    fn deref(&self) -> &Self::Target {
        self.name()
    }
}

impl<'s> AsRef<str> for SystemName<'s> {
    fn as_ref(&self) -> &str {
        self.name()
    }
}

impl<'s> From<SystemName<'s>> for &'s str {
    fn from(name: SystemName<'s>) -> &'s str {
        name.name
    }
}

impl<'s> std::fmt::Debug for SystemName<'s> {
    #[inline(always)]
    fn fmt(&self, f: &mut std::fmt::Formatter) -> std::fmt::Result {
        f.debug_tuple("SystemName").field(&self.name()).finish()
    }
}

impl<'s> std::fmt::Display for SystemName<'s> {
    #[inline(always)]
    fn fmt(&self, f: &mut std::fmt::Formatter) -> std::fmt::Result {
        std::fmt::Display::fmt(&self.name(), f)
    }
}

// SAFETY: no component value access
unsafe impl SystemParam for SystemName<'_> {
    type State = Cow<'static, str>;
    type Item<'w, 's> = SystemName<'s>;

    fn init_state(_world: &mut World, system_meta: &mut SystemMeta) -> Self::State {
        system_meta.name.clone()
    }

    #[inline]
    unsafe fn get_param<'w, 's>(
        name: &'s mut Self::State,
        _system_meta: &SystemMeta,
        _world: &'w World,
        _change_tick: Tick,
    ) -> Self::Item<'w, 's> {
        SystemName { name }
    }
}

// SAFETY: Only reads internal system state
unsafe impl<'s> ReadOnlySystemParam for SystemName<'s> {}

macro_rules! impl_system_param_tuple {
    ($($param: ident),*) => {
        // SAFETY: tuple consists only of ReadOnlySystemParams
        unsafe impl<$($param: ReadOnlySystemParam),*> ReadOnlySystemParam for ($($param,)*) {}

        // SAFETY: implementors of each `SystemParam` in the tuple have validated their impls
        #[allow(clippy::undocumented_unsafe_blocks)] // false positive by clippy
        #[allow(non_snake_case)]
        unsafe impl<$($param: SystemParam),*> SystemParam for ($($param,)*) {
            type State = ($($param::State,)*);
            type Item<'w, 's> = ($($param::Item::<'w, 's>,)*);

            #[inline]
            fn init_state(_world: &mut World, _system_meta: &mut SystemMeta) -> Self::State {
                (($($param::init_state(_world, _system_meta),)*))
            }

            #[inline]
            fn new_archetype(($($param,)*): &mut Self::State, _archetype: &Archetype, _system_meta: &mut SystemMeta) {
                $($param::new_archetype($param, _archetype, _system_meta);)*
            }

            #[inline]
            fn apply(($($param,)*): &mut Self::State, _system_meta: &SystemMeta, _world: &mut World) {
                $($param::apply($param, _system_meta, _world);)*
            }

            #[inline]
            #[allow(clippy::unused_unit)]
            unsafe fn get_param<'w, 's>(
                state: &'s mut Self::State,
                _system_meta: &SystemMeta,
                _world: &'w World,
                _change_tick: Tick,
            ) -> Self::Item<'w, 's> {

                let ($($param,)*) = state;
                ($($param::get_param($param, _system_meta, _world, _change_tick),)*)
            }
        }
    };
}

all_tuples!(impl_system_param_tuple, 0, 16, P);

pub mod lifetimeless {
    pub type SQuery<Q, F = ()> = super::Query<'static, 'static, Q, F>;
    pub type Read<T> = &'static T;
    pub type Write<T> = &'static mut T;
    pub type SRes<T> = super::Res<'static, T>;
    pub type SResMut<T> = super::ResMut<'static, T>;
    pub type SCommands = crate::system::Commands<'static, 'static>;
}

/// A helper for using system parameters in generic contexts
///
/// This type is a [`SystemParam`] adapter which always has
/// `Self::State::Item == Self` (ignoring lifetimes for brevity),
/// no matter the argument [`SystemParam`] (`P`) (other than
/// that `P` must be `'static`)
///
/// This makes it useful for having arbitrary [`SystemParam`] type arguments
/// to function systems, or for generic types using the [`derive@SystemParam`]
/// derive:
///
/// ```
/// # use bevy_ecs::prelude::*;
/// use bevy_ecs::system::{SystemParam, StaticSystemParam};
/// #[derive(SystemParam)]
/// struct GenericParam<'w,'s, T: SystemParam + 'static> {
///     field: StaticSystemParam<'w, 's, T>,
/// }
/// fn do_thing_generically<T: SystemParam + 'static>(t: StaticSystemParam<T>) {}
///
/// fn check_always_is_system<T: SystemParam + 'static>(){
///     bevy_ecs::system::assert_is_system(do_thing_generically::<T>);
/// }
/// ```
/// Note that in a real case you'd generally want
/// additional bounds on `P`, for your use of the parameter
/// to have a reason to be generic.
///
/// For example, using this would allow a type to be generic over
/// whether a resource is accessed mutably or not, with
/// impls being bounded on [`P: Deref<Target=MyType>`](Deref), and
/// [`P: DerefMut<Target=MyType>`](DerefMut) depending on whether the
/// method requires mutable access or not.
///
/// The method which doesn't use this type will not compile:
/// ```compile_fail
/// # use bevy_ecs::prelude::*;
/// # use bevy_ecs::system::{SystemParam, StaticSystemParam};
///
/// fn do_thing_generically<T: SystemParam + 'static>(t: T) {}
///
/// #[derive(SystemParam)]
/// struct GenericParam<'w, 's, T: SystemParam> {
///     field: T,
///     // Use the lifetimes in this type, or they will be unbound.
///     phantom: core::marker::PhantomData<&'w &'s ()>
/// }
/// # fn check_always_is_system<T: SystemParam + 'static>(){
/// #    bevy_ecs::system::assert_is_system(do_thing_generically::<T>);
/// # }
/// ```
///
pub struct StaticSystemParam<'w, 's, P: SystemParam>(SystemParamItem<'w, 's, P>);

impl<'w, 's, P: SystemParam> Deref for StaticSystemParam<'w, 's, P> {
    type Target = SystemParamItem<'w, 's, P>;

    fn deref(&self) -> &Self::Target {
        &self.0
    }
}

impl<'w, 's, P: SystemParam> DerefMut for StaticSystemParam<'w, 's, P> {
    fn deref_mut(&mut self) -> &mut Self::Target {
        &mut self.0
    }
}

impl<'w, 's, P: SystemParam> StaticSystemParam<'w, 's, P> {
    /// Get the value of the parameter
    pub fn into_inner(self) -> SystemParamItem<'w, 's, P> {
        self.0
    }
}

// SAFETY: This doesn't add any more reads, and the delegated fetch confirms it
unsafe impl<'w, 's, P: ReadOnlySystemParam + 'static> ReadOnlySystemParam
    for StaticSystemParam<'w, 's, P>
{
}

// SAFETY: all methods are just delegated to `P`'s `SystemParam` implementation
unsafe impl<P: SystemParam + 'static> SystemParam for StaticSystemParam<'_, '_, P> {
    type State = P::State;
    type Item<'world, 'state> = StaticSystemParam<'world, 'state, P>;

    fn init_state(world: &mut World, system_meta: &mut SystemMeta) -> Self::State {
        P::init_state(world, system_meta)
    }

    fn new_archetype(state: &mut Self::State, archetype: &Archetype, system_meta: &mut SystemMeta) {
        P::new_archetype(state, archetype, system_meta);
    }

    fn apply(state: &mut Self::State, system_meta: &SystemMeta, world: &mut World) {
        P::apply(state, system_meta, world);
    }

    unsafe fn get_param<'world, 'state>(
        state: &'state mut Self::State,
        system_meta: &SystemMeta,
        world: &'world World,
        change_tick: Tick,
    ) -> Self::Item<'world, 'state> {
        // SAFETY: Defer to the safety of P::SystemParam
        StaticSystemParam(P::get_param(state, system_meta, world, change_tick))
    }
}

// SAFETY: No world access.
unsafe impl<T: ?Sized> SystemParam for PhantomData<T> {
    type State = ();
    type Item<'world, 'state> = Self;

    fn init_state(_world: &mut World, _system_meta: &mut SystemMeta) -> Self::State {}

    unsafe fn get_param<'world, 'state>(
        _state: &'state mut Self::State,
        _system_meta: &SystemMeta,
        _world: &'world World,
        _change_tick: Tick,
    ) -> Self::Item<'world, 'state> {
        PhantomData
    }
}

// SAFETY: No world access.
unsafe impl<T: ?Sized> ReadOnlySystemParam for PhantomData<T> {}

#[cfg(test)]
mod tests {
    use super::*;
    use crate::{
        self as bevy_ecs, // Necessary for the `SystemParam` Derive when used inside `bevy_ecs`.
        query::{ReadOnlyWorldQuery, WorldQuery},
        system::{assert_is_system, Query},
    };
    use std::marker::PhantomData;

    // Compile test for https://github.com/bevyengine/bevy/pull/2838.
    #[test]
    fn system_param_generic_bounds() {
        #[derive(SystemParam)]
        pub struct SpecialQuery<
            'w,
            's,
            Q: WorldQuery + Send + Sync + 'static,
            F: ReadOnlyWorldQuery + Send + Sync + 'static = (),
        > {
            _query: Query<'w, 's, Q, F>,
        }

        fn my_system(_: SpecialQuery<(), ()>) {}
        assert_is_system(my_system);
    }

    // Compile tests for https://github.com/bevyengine/bevy/pull/6694.
    #[test]
    fn system_param_flexibility() {
        #[derive(SystemParam)]
        pub struct SpecialRes<'w, T: Resource> {
            _res: Res<'w, T>,
        }

        #[derive(SystemParam)]
        pub struct SpecialLocal<'s, T: FromWorld + Send + 'static> {
            _local: Local<'s, T>,
        }

        #[derive(Resource)]
        struct R;

        fn my_system(_: SpecialRes<R>, _: SpecialLocal<u32>) {}
        assert_is_system(my_system);
    }

    #[derive(Resource)]
    pub struct R<const I: usize>;

    // Compile test for https://github.com/bevyengine/bevy/pull/7001.
    #[test]
    fn system_param_const_generics() {
        #[derive(SystemParam)]
        pub struct ConstGenericParam<'w, const I: usize>(Res<'w, R<I>>);

        fn my_system(_: ConstGenericParam<0>, _: ConstGenericParam<1000>) {}
        assert_is_system(my_system);
    }

    // Compile test for https://github.com/bevyengine/bevy/pull/6867.
    #[test]
    fn system_param_field_limit() {
        #[derive(SystemParam)]
        pub struct LongParam<'w> {
            // Each field should be a distinct type so there will
            // be an error if the derive messes up the field order.
            _r0: Res<'w, R<0>>,
            _r1: Res<'w, R<1>>,
            _r2: Res<'w, R<2>>,
            _r3: Res<'w, R<3>>,
            _r4: Res<'w, R<4>>,
            _r5: Res<'w, R<5>>,
            _r6: Res<'w, R<6>>,
            _r7: Res<'w, R<7>>,
            _r8: Res<'w, R<8>>,
            _r9: Res<'w, R<9>>,
            _r10: Res<'w, R<10>>,
            _r11: Res<'w, R<11>>,
            _r12: Res<'w, R<12>>,
            _r13: Res<'w, R<13>>,
            _r14: Res<'w, R<14>>,
            _r15: Res<'w, R<15>>,
            _r16: Res<'w, R<16>>,
        }

        fn long_system(_: LongParam) {}
        assert_is_system(long_system);
    }

    // Compile test for https://github.com/bevyengine/bevy/pull/6919.
    // Regression test for https://github.com/bevyengine/bevy/issues/7447.
<<<<<<< HEAD
    #[derive(SystemParam)]
    struct IgnoredParam<'w, T: Resource, Marker: 'static> {
        _foo: Res<'w, T>,
        marker: PhantomData<&'w Marker>,
=======
    #[test]
    fn system_param_phantom_data() {
        #[derive(SystemParam)]
        struct IgnoredParam<'w, T: Resource, Marker: 'static> {
            _foo: Res<'w, T>,
            #[system_param(ignore)]
            marker: PhantomData<&'w Marker>,
            marker2: PhantomData<&'w Marker>,
        }

        fn my_system(_: IgnoredParam<R<0>, ()>) {}
        assert_is_system(my_system);
>>>>>>> 98954311
    }

    // Compile tests for https://github.com/bevyengine/bevy/pull/6957.
    #[test]
    fn system_param_struct_variants() {
        #[derive(SystemParam)]
        pub struct UnitParam;

        #[derive(SystemParam)]
        pub struct TupleParam<'w, 's, R: Resource, L: FromWorld + Send + 'static>(
            Res<'w, R>,
            Local<'s, L>,
        );

        fn my_system(_: UnitParam, _: TupleParam<R<0>, u32>) {}
        assert_is_system(my_system);
    }

    // Regression test for https://github.com/bevyengine/bevy/issues/4200.
    #[test]
    fn system_param_private_fields() {
        #[derive(Resource)]
        struct PrivateResource;

        #[derive(SystemParam)]
        pub struct EncapsulatedParam<'w>(Res<'w, PrivateResource>);

        fn my_system(_: EncapsulatedParam) {}
        assert_is_system(my_system);
    }

    // Regression test for https://github.com/bevyengine/bevy/issues/7103.
    #[test]
    fn system_param_where_clause() {
        #[derive(SystemParam)]
        pub struct WhereParam<'w, 's, Q>
        where
            Q: 'static + WorldQuery,
        {
            _q: Query<'w, 's, Q, ()>,
        }

        fn my_system(_: WhereParam<()>) {}
        assert_is_system(my_system);
    }

    // Regression test for https://github.com/bevyengine/bevy/issues/1727.
    #[test]
    fn system_param_name_collision() {
        #[derive(Resource)]
        pub struct FetchState;

        #[derive(SystemParam)]
        pub struct Collide<'w> {
            _x: Res<'w, FetchState>,
        }

        fn my_system(_: Collide) {}
        assert_is_system(my_system);
    }

    // Regression test for https://github.com/bevyengine/bevy/issues/8192.
    #[test]
    fn system_param_invariant_lifetime() {
        #[derive(SystemParam)]
        pub struct InvariantParam<'w, 's> {
            _set: ParamSet<'w, 's, (Query<'w, 's, ()>,)>,
        }

        fn my_system(_: InvariantParam) {}
        assert_is_system(my_system);
    }
}<|MERGE_RESOLUTION|>--- conflicted
+++ resolved
@@ -1641,25 +1641,16 @@
 
     // Compile test for https://github.com/bevyengine/bevy/pull/6919.
     // Regression test for https://github.com/bevyengine/bevy/issues/7447.
-<<<<<<< HEAD
-    #[derive(SystemParam)]
-    struct IgnoredParam<'w, T: Resource, Marker: 'static> {
-        _foo: Res<'w, T>,
-        marker: PhantomData<&'w Marker>,
-=======
     #[test]
     fn system_param_phantom_data() {
         #[derive(SystemParam)]
-        struct IgnoredParam<'w, T: Resource, Marker: 'static> {
+        struct PhantomParam<'w, T: Resource, Marker: 'static> {
             _foo: Res<'w, T>,
-            #[system_param(ignore)]
             marker: PhantomData<&'w Marker>,
-            marker2: PhantomData<&'w Marker>,
-        }
-
-        fn my_system(_: IgnoredParam<R<0>, ()>) {}
+        }
+
+        fn my_system(_: PhantomParam<R<0>, ()>) {}
         assert_is_system(my_system);
->>>>>>> 98954311
     }
 
     // Compile tests for https://github.com/bevyengine/bevy/pull/6957.
