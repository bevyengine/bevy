--- conflicted
+++ resolved
@@ -143,12 +143,8 @@
     }
 
     #[inline]
-<<<<<<< HEAD
-    fn apply(_state: &mut Self::State, _world: &mut World) {}
-=======
     #[allow(unused_variables)]
-    fn apply(&mut self, system_meta: &SystemMeta, _world: &mut World) {}
->>>>>>> 79b9231b
+    fn apply(state: &mut Self::State, system_meta: &SystemMeta, world: &mut World) {}
 
     /// # Safety
     ///
@@ -573,17 +569,12 @@
         Default::default()
     }
 
-<<<<<<< HEAD
-    fn apply(state: &mut Self::State, world: &mut World) {
-        state.apply(world);
-=======
-    fn apply(&mut self, _system_meta: &SystemMeta, world: &mut World) {
+    fn apply(state: &mut Self::State, _system_meta: &SystemMeta, world: &mut World) {
         #[cfg(feature = "trace")]
         let _system_span =
             bevy_utils::tracing::info_span!("system_commands", name = _system_meta.name())
                 .entered();
-        self.apply(world);
->>>>>>> 79b9231b
+        state.apply(world);
     }
 
     #[inline]
@@ -1331,16 +1322,10 @@
             }
 
             #[inline]
-<<<<<<< HEAD
-            fn apply(($($param,)*): &mut Self::State, _world: &mut World) {
+            fn apply(($($param,)*): &mut Self::State, _system_meta: &SystemMeta, _world: &mut World) {
                 $(
-                    <$param as SystemParam>::apply($param, _world);
+                    <$param as SystemParam>::apply($param, _system_meta, _world);
                 )*
-=======
-            fn apply(&mut self, _system_meta: &SystemMeta, _world: &mut World) {
-                let ($($param,)*) = self;
-                $($param.apply(_system_meta, _world);)*
->>>>>>> 79b9231b
             }
 
             #[inline]
@@ -1465,13 +1450,8 @@
         P::new_archetype(state, archetype, system_meta);
     }
 
-<<<<<<< HEAD
-    fn apply(state: &mut Self::State, world: &mut World) {
-        P::apply(state, world);
-=======
-    fn apply(&mut self, system_meta: &SystemMeta, world: &mut World) {
-        self.0.apply(system_meta, world);
->>>>>>> 79b9231b
+    fn apply(state: &mut Self::State, system_meta: &SystemMeta, world: &mut World) {
+        P::apply(state, system_meta, world);
     }
 
     unsafe fn get_param<'world, 'state>(
