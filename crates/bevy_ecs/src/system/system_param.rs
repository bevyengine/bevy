--- conflicted
+++ resolved
@@ -8,10 +8,7 @@
     query::{
         Access, FilteredAccess, FilteredAccessSet, QueryState, ReadOnlyWorldQuery, WorldQuery,
     },
-<<<<<<< HEAD
     schedule::BoxedSystemSet,
-=======
->>>>>>> 002c9d8b
     system::{Query, SystemMeta},
     world::{FromWorld, World},
 };
@@ -175,23 +172,10 @@
         world: &'world World,
         change_tick: u32,
     ) -> Self::Item<'world, 'state>;
-<<<<<<< HEAD
 
     #[allow(unused_variables)]
     fn add_default_sets(sets: &mut Vec<BoxedSystemSet>) {}
 }
-=======
-}
-
-/// A [`SystemParam`] that only reads a given [`World`].
-///
-/// # Safety
-/// This must only be implemented for [`SystemParam`] impls that exclusively read the World passed in to [`SystemParam::get_param`]
-pub unsafe trait ReadOnlySystemParam: SystemParam {}
-
-/// Shorthand way of accessing the associated type [`SystemParam::Item`] for a given [`SystemParam`].
-pub type SystemParamItem<'w, 's, P> = <P as SystemParam>::Item<'w, 's>;
->>>>>>> 002c9d8b
 
 /// A [`SystemParam`] that only reads a given [`World`].
 ///
@@ -256,17 +240,12 @@
             change_tick,
             false,
         )
-<<<<<<< HEAD
     }
 
     fn add_default_sets(sets: &mut Vec<BoxedSystemSet>) {
         Q::add_default_sets(sets);
         F::add_default_sets(sets);
-=======
->>>>>>> 002c9d8b
-    }
-}
-
+    }
 fn assert_component_access_compatibility(
     system_name: &str,
     query_type: &'static str,
@@ -856,7 +835,6 @@
 ///         }
 ///     }
 /// }
-<<<<<<< HEAD
 ///
 /// // Sound the alarm if there are any criminals who pose a threat.
 /// fn alert_criminal(
@@ -889,40 +867,6 @@
 ///     }
 /// }
 ///
-=======
-///
-/// // Sound the alarm if there are any criminals who pose a threat.
-/// fn alert_criminal(
-///     settlements: Query<&Settlement>,
-///     criminals: Query<&Criminal>,
-///     mut alarm: Deferred<AlarmFlag>
-/// ) {
-///     let settlement = settlements.single();
-///     for criminal in &criminals {
-///         // Only sound the alarm if the criminal is a threat.
-///         // For this example, assume that this check is expensive to run.
-///         // Since the majority of this system's run-time is dominated
-///         // by calling `is_threat()`, we defer sounding the alarm to
-///         // allow this system to run in parallel with other alarm systems.
-///         if criminal.is_threat(settlement) {
-///             alarm.flag();
-///         }
-///     }
-/// }
-///
-/// // Sound the alarm if there is a monster.
-/// fn alert_monster(
-///     monsters: Query<&Monster>,
-///     mut alarm: ResMut<Alarm>
-/// ) {
-///     if monsters.iter().next().is_some() {
-///         // Since this system does nothing except for sounding the alarm,
-///         // it would be pointless to defer it, so we sound the alarm directly.
-///         alarm.0 = true;
-///     }
-/// }
-///
->>>>>>> 002c9d8b
 /// let mut world = World::new();
 /// world.init_resource::<Alarm>();
 /// world.spawn(Settlement {
@@ -1349,7 +1293,6 @@
 
 // SAFETY: Only reads internal system state
 unsafe impl ReadOnlySystemParam for SystemChangeTick {}
-<<<<<<< HEAD
 
 // SAFETY: `SystemChangeTick` doesn't require any world access
 unsafe impl SystemParam for SystemChangeTick {
@@ -1358,16 +1301,6 @@
 
     fn init_state(_world: &mut World, _system_meta: &mut SystemMeta) -> Self::State {}
 
-=======
-
-// SAFETY: `SystemChangeTick` doesn't require any world access
-unsafe impl SystemParam for SystemChangeTick {
-    type State = ();
-    type Item<'w, 's> = SystemChangeTick;
-
-    fn init_state(_world: &mut World, _system_meta: &mut SystemMeta) -> Self::State {}
-
->>>>>>> 002c9d8b
     unsafe fn get_param<'w, 's>(
         _state: &'s mut Self::State,
         system_meta: &SystemMeta,
