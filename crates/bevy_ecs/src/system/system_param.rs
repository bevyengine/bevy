pub use crate::change_detection::{NonSendMut, ResMut};
use crate::{
    archetype::{Archetype, Archetypes},
    bundle::Bundles,
    change_detection::Ticks,
    component::{Component, ComponentId, ComponentTicks, Components, Tick},
    entity::{Entities, Entity},
    query::{
        Access, FilteredAccess, FilteredAccessSet, QueryState, ReadOnlyWorldQuery, WorldQuery,
    },
    system::{CommandQueue, Commands, Query, SystemMeta},
    world::{FromWorld, World},
};
pub use bevy_ecs_macros::Resource;
pub use bevy_ecs_macros::SystemParam;
use bevy_ecs_macros::{all_tuples, impl_param_set};
use bevy_ptr::UnsafeCellDeref;
use bevy_utils::synccell::SyncCell;
use std::{
    borrow::Cow,
    fmt::Debug,
    marker::PhantomData,
    ops::{Deref, DerefMut},
};

/// A parameter that can be used in a [`System`](super::System).
///
/// # Derive
///
/// This trait can be derived with the [`derive@super::SystemParam`] macro.
/// This macro only works if each field on the derived struct implements [`SystemParam`].
/// Note: There are additional requirements on the field types.
/// See the *Generic `SystemParam`s* section for details and workarounds of the probable
/// cause if this derive causes an error to be emitted.
///
/// Derived `SystemParam` structs may have two lifetimes: `'w` for data stored in the [`World`],
/// and `'s` for data stored in the parameter's state.
///
/// ## Attributes
///
/// `#[system_param(ignore)]`:
/// Can be added to any field in the struct. Fields decorated with this attribute
/// will be created with the default value upon realisation.
/// This is most useful for `PhantomData` fields, such as markers for generic types.
///
/// # Example
///
/// ```
/// # use bevy_ecs::prelude::*;
/// # #[derive(Resource)]
/// # struct SomeResource;
/// use std::marker::PhantomData;
/// use bevy_ecs::system::SystemParam;
///
/// #[derive(SystemParam)]
/// struct MyParam<'w, Marker: 'static> {
///     foo: Res<'w, SomeResource>,
///     #[system_param(ignore)]
///     marker: PhantomData<Marker>,
/// }
///
/// fn my_system<T: 'static>(param: MyParam<T>) {
///     // Access the resource through `param.foo`
/// }
///
/// # bevy_ecs::system::assert_is_system(my_system::<()>);
/// ```
///
/// # Generic `SystemParam`s
///
/// When using the derive macro, you may see an error in the form of:
///
/// ```text
/// expected ... [ParamType]
/// found associated type `<[ParamType] as SystemParam>::Item<'_, '_>`
/// ```
/// where `[ParamType]` is the type of one of your fields.
/// To solve this error, you can wrap the field of type `[ParamType]` with [`StaticSystemParam`]
/// (i.e. `StaticSystemParam<[ParamType]>`).
///
/// ## Details
///
/// The derive macro requires that the [`SystemParam`] implementation of
/// each field `F`'s [`Item`](`SystemParam::Item`)'s is itself `F`
/// (ignoring lifetimes for simplicity).
/// This assumption is due to type inference reasons, so that the derived [`SystemParam`] can be
/// used as an argument to a function system.
/// If the compiler cannot validate this property for `[ParamType]`, it will error in the form shown above.
///
/// This will most commonly occur when working with `SystemParam`s generically, as the requirement
/// has not been proven to the compiler.
///
/// # `!Sync` Resources
/// A `!Sync` type cannot implement `Resource`. However, it is possible to wrap a `Send` but not `Sync`
/// type in [`SyncCell`] or the currently unstable [`Exclusive`] to make it `Sync`. This forces only
/// having mutable access (`&mut T` only, never `&T`), but makes it safe to reference across multiple
/// threads.
///
/// This will fail to compile since `RefCell` is `!Sync`.
/// ```compile_fail
/// # use std::cell::RefCell;
/// # use bevy_ecs::system::Resource;
///
/// #[derive(Resource)]
/// struct NotSync {
///    counter: RefCell<usize>,
/// }
/// ```
///
/// This will compile since the `RefCell` is wrapped with `SyncCell`.
/// ```
/// # use std::cell::RefCell;
/// # use bevy_ecs::system::Resource;
/// use bevy_utils::synccell::SyncCell;
///
/// #[derive(Resource)]
/// struct ActuallySync {
///    counter: SyncCell<RefCell<usize>>,
/// }
/// ```
///
/// [`SyncCell`]: bevy_utils::synccell::SyncCell
/// [`Exclusive`]: https://doc.rust-lang.org/nightly/std/sync/struct.Exclusive.html
///
/// # Safety
///
/// The implementor must ensure that [`SystemParam::init_state`] correctly registers all
/// [`World`] accesses used by this [`SystemParam`] with the provided [`system_meta`](SystemMeta).
pub unsafe trait SystemParam: Sized {
    /// Used to store data which persists across invocations of a system.
    type State: Send + Sync + 'static;

    /// The item type returned when constructing this system param.
    /// The value of this associated type should be `Self`, instantiated with new lifetimes.
    ///
    /// You could think of `SystemParam::Item<'w, 's>` as being an *operation* that changes the lifetimes bound to `Self`.
    type Item<'world, 'state>: SystemParam<State = Self::State>;

    /// Registers any [`World`] access used by this [`SystemParam`]
    /// and creates a new instance of this param's [`State`](Self::State).
    fn init_state(world: &mut World, system_meta: &mut SystemMeta) -> Self::State;

    /// For the specified [`Archetype`], registers the components accessed by this [`SystemParam`] (if applicable).
    #[inline]
    fn new_archetype(
        _state: &mut Self::State,
        _archetype: &Archetype,
        _system_meta: &mut SystemMeta,
    ) {
    }

    /// Applies any deferred mutations stored in this [`SystemParam`]'s state.
    /// This is used to apply [`Commands`] at the end of a stage.
    #[inline]
    #[allow(unused_variables)]
    fn apply(state: &mut Self::State, system_meta: &SystemMeta, world: &mut World) {}

    /// # Safety
    ///
    /// This call might use any of the [`World`] accesses that were registered in [`Self::init_state`].
    /// You must ensure that none of those accesses conflict with any other [`SystemParam`]s running in parallel with this one.
    unsafe fn get_param<'world, 'state>(
        state: &'state mut Self::State,
        system_meta: &SystemMeta,
        world: &'world World,
        change_tick: u32,
    ) -> Self::Item<'world, 'state>;
}

/// A [`SystemParam`] that only reads a given [`World`].
///
/// # Safety
/// This must only be implemented for [`SystemParam`] impls that exclusively read the World passed in to [`SystemParam::get_param`]
pub unsafe trait ReadOnlySystemParam: SystemParam {}

/// Shorthand way of accessing the associated type [`SystemParam::Item`] for a given [`SystemParam`].
pub type SystemParamItem<'w, 's, P> = <P as SystemParam>::Item<'w, 's>;

// SAFETY: QueryState is constrained to read-only fetches, so it only reads World.
unsafe impl<'w, 's, Q: ReadOnlyWorldQuery + 'static, F: ReadOnlyWorldQuery + 'static>
    ReadOnlySystemParam for Query<'w, 's, Q, F>
{
}

// SAFETY: Relevant query ComponentId and ArchetypeComponentId access is applied to SystemMeta. If
// this Query conflicts with any prior access, a panic will occur.
unsafe impl<Q: WorldQuery + 'static, F: ReadOnlyWorldQuery + 'static> SystemParam
    for Query<'_, '_, Q, F>
{
    type State = QueryState<Q, F>;
    type Item<'w, 's> = Query<'w, 's, Q, F>;

    fn init_state(world: &mut World, system_meta: &mut SystemMeta) -> Self::State {
        let state = QueryState::new(world);
        assert_component_access_compatibility(
            &system_meta.name,
            std::any::type_name::<Q>(),
            std::any::type_name::<F>(),
            &system_meta.component_access_set,
            &state.component_access,
            world,
        );
        system_meta
            .component_access_set
            .add(state.component_access.clone());
        system_meta
            .archetype_component_access
            .extend(&state.archetype_component_access);
        state
    }

    fn new_archetype(state: &mut Self::State, archetype: &Archetype, system_meta: &mut SystemMeta) {
        state.new_archetype(archetype);
        system_meta
            .archetype_component_access
            .extend(&state.archetype_component_access);
    }

    #[inline]
    unsafe fn get_param<'w, 's>(
        state: &'s mut Self::State,
        system_meta: &SystemMeta,
        world: &'w World,
        change_tick: u32,
    ) -> Self::Item<'w, 's> {
        Query::new(world, state, system_meta.last_change_tick, change_tick)
    }
}

fn assert_component_access_compatibility(
    system_name: &str,
    query_type: &'static str,
    filter_type: &'static str,
    system_access: &FilteredAccessSet<ComponentId>,
    current: &FilteredAccess<ComponentId>,
    world: &World,
) {
    let conflicts = system_access.get_conflicts_single(current);
    if conflicts.is_empty() {
        return;
    }
    let conflicting_components = conflicts
        .into_iter()
        .map(|component_id| world.components.get_info(component_id).unwrap().name())
        .collect::<Vec<&str>>();
    let accesses = conflicting_components.join(", ");
    panic!("error[B0001]: Query<{}, {}> in system {} accesses component(s) {} in a way that conflicts with a previous system parameter. Consider using `Without<T>` to create disjoint Queries or merging conflicting Queries into a `ParamSet`.",
           query_type, filter_type, system_name, accesses);
}

/// A collection of potentially conflicting [`SystemParam`]s allowed by disjoint access.
///
/// Allows systems to safely access and interact with up to 8 mutually exclusive [`SystemParam`]s, such as
/// two queries that reference the same mutable data or an event reader and writer of the same type.
///
/// Each individual [`SystemParam`] can be accessed by using the functions `p0()`, `p1()`, ..., `p7()`,
/// according to the order they are defined in the `ParamSet`. This ensures that there's either
/// only one mutable reference to a parameter at a time or any number of immutable references.
///
/// # Examples
///
/// The following system mutably accesses the same component two times,
/// which is not allowed due to rust's mutability rules.
///
/// ```should_panic
/// # use bevy_ecs::prelude::*;
/// #
/// # #[derive(Component)]
/// # struct Health;
/// #
/// # #[derive(Component)]
/// # struct Enemy;
/// #
/// # #[derive(Component)]
/// # struct Ally;
/// #
/// // This will panic at runtime when the system gets initialized.
/// fn bad_system(
///     mut enemies: Query<&mut Health, With<Enemy>>,
///     mut allies: Query<&mut Health, With<Ally>>,
/// ) {
///     // ...
/// }
/// #
/// # let mut bad_system_system = bevy_ecs::system::IntoSystem::into_system(bad_system);
/// # let mut world = World::new();
/// # bad_system_system.initialize(&mut world);
/// # bad_system_system.run((), &mut world);
/// ```
///
/// Conflicting `SystemParam`s like these can be placed in a `ParamSet`,
/// which leverages the borrow checker to ensure that only one of the contained parameters are accessed at a given time.
///
/// ```
/// # use bevy_ecs::prelude::*;
/// #
/// # #[derive(Component)]
/// # struct Health;
/// #
/// # #[derive(Component)]
/// # struct Enemy;
/// #
/// # #[derive(Component)]
/// # struct Ally;
/// #
/// // Given the following system
/// fn fancy_system(
///     mut set: ParamSet<(
///         Query<&mut Health, With<Enemy>>,
///         Query<&mut Health, With<Ally>>,
///     )>
/// ) {
///     // This will access the first `SystemParam`.
///     for mut health in set.p0().iter_mut() {
///         // Do your fancy stuff here...
///     }
///
///     // The second `SystemParam`.
///     // This would fail to compile if the previous parameter was still borrowed.
///     for mut health in set.p1().iter_mut() {
///         // Do even fancier stuff here...
///     }
/// }
/// # bevy_ecs::system::assert_is_system(fancy_system);
/// ```
///
/// Of course, `ParamSet`s can be used with any kind of `SystemParam`, not just [queries](Query).
///
/// ```
/// # use bevy_ecs::prelude::*;
/// #
/// # struct MyEvent;
/// # impl MyEvent {
/// #   pub fn new() -> Self { Self }
/// # }
/// fn event_system(
///     mut set: ParamSet<(
///         // `EventReader`s and `EventWriter`s conflict with each other,
///         // since they both access the event queue resource for `MyEvent`.
///         EventReader<MyEvent>,
///         EventWriter<MyEvent>,
///         // `&World` reads the entire world, so a `ParamSet` is the only way
///         // that it can be used in the same system as any mutable accesses.
///         &World,
///     )>,
/// ) {
///     for event in set.p0().iter() {
///         // ...
///         # let _event = event;
///     }
///     set.p1().send(MyEvent::new());
///     
///     let entities = set.p2().entities();
///     // ...
///     # let _entities = entities;
/// }
/// # bevy_ecs::system::assert_is_system(event_system);
/// ```
pub struct ParamSet<'w, 's, T: SystemParam> {
    param_states: &'s mut T::State,
    world: &'w World,
    system_meta: SystemMeta,
    change_tick: u32,
}

impl_param_set!();

/// A type that can be inserted into a [`World`] as a singleton.
///
/// You can access resource data in systems using the [`Res`] and [`ResMut`] system parameters
///
/// Only one resource of each type can be stored in a [`World`] at any given time.
///
/// # Examples
///
/// ```
/// # let mut world = World::default();
/// # let mut schedule = Schedule::default();
/// # schedule.add_stage("update", SystemStage::parallel());
/// # use bevy_ecs::prelude::*;
/// #[derive(Resource)]
/// struct MyResource { value: u32 }
///
/// world.insert_resource(MyResource { value: 42 });
///
/// fn read_resource_system(resource: Res<MyResource>) {
///     assert_eq!(resource.value, 42);
/// }
///
/// fn write_resource_system(mut resource: ResMut<MyResource>) {
///     assert_eq!(resource.value, 42);
///     resource.value = 0;
///     assert_eq!(resource.value, 0);
/// }
/// # schedule.add_system_to_stage("update", read_resource_system.label("first"));
/// # schedule.add_system_to_stage("update", write_resource_system.after("first"));
/// # schedule.run_once(&mut world);
/// ```
pub trait Resource: Send + Sync + 'static {}

/// Shared borrow of a [`Resource`].
///
/// See the [`Resource`] documentation for usage.
///
/// If you need a unique mutable borrow, use [`ResMut`] instead.
///
/// # Panics
///
/// Panics when used as a [`SystemParameter`](SystemParam) if the resource does not exist.
///
/// Use `Option<Res<T>>` instead if the resource might not always exist.
pub struct Res<'w, T: Resource> {
    value: &'w T,
    added: &'w Tick,
    changed: &'w Tick,
    last_change_tick: u32,
    change_tick: u32,
}

impl<'w, T: Resource> Debug for Res<'w, T>
where
    T: Debug,
{
    fn fmt(&self, f: &mut std::fmt::Formatter<'_>) -> std::fmt::Result {
        f.debug_tuple("Res").field(&self.value).finish()
    }
}

impl<'w, T: Resource> Res<'w, T> {
    // no it shouldn't clippy
    #[allow(clippy::should_implement_trait)]
    pub fn clone(this: &Self) -> Self {
        Self {
            value: this.value,
            added: this.added,
            changed: this.changed,
            last_change_tick: this.last_change_tick,
            change_tick: this.change_tick,
        }
    }

    /// Returns `true` if the resource was added after the system last ran.
    pub fn is_added(&self) -> bool {
        self.added
            .is_older_than(self.last_change_tick, self.change_tick)
    }

    /// Returns `true` if the resource was added or mutably dereferenced after the system last ran.
    pub fn is_changed(&self) -> bool {
        self.changed
            .is_older_than(self.last_change_tick, self.change_tick)
    }

    pub fn into_inner(self) -> &'w T {
        self.value
    }
}

impl<'w, T: Resource> Deref for Res<'w, T> {
    type Target = T;

    fn deref(&self) -> &Self::Target {
        self.value
    }
}

impl<'w, T: Resource> AsRef<T> for Res<'w, T> {
    #[inline]
    fn as_ref(&self) -> &T {
        self.deref()
    }
}

impl<'w, T: Resource> From<ResMut<'w, T>> for Res<'w, T> {
    fn from(res: ResMut<'w, T>) -> Self {
        Self {
            value: res.value,
            added: res.ticks.added,
            changed: res.ticks.changed,
            change_tick: res.ticks.change_tick,
            last_change_tick: res.ticks.last_change_tick,
        }
    }
}

impl<'w, 'a, T: Resource> IntoIterator for &'a Res<'w, T>
where
    &'a T: IntoIterator,
{
    type Item = <&'a T as IntoIterator>::Item;
    type IntoIter = <&'a T as IntoIterator>::IntoIter;

    fn into_iter(self) -> Self::IntoIter {
        self.value.into_iter()
    }
}

// SAFETY: Res only reads a single World resource
unsafe impl<'a, T: Resource> ReadOnlySystemParam for Res<'a, T> {}

// SAFETY: Res ComponentId and ArchetypeComponentId access is applied to SystemMeta. If this Res
// conflicts with any prior access, a panic will occur.
unsafe impl<'a, T: Resource> SystemParam for Res<'a, T> {
    type State = ComponentId;
    type Item<'w, 's> = Res<'w, T>;

    fn init_state(world: &mut World, system_meta: &mut SystemMeta) -> Self::State {
        let component_id = world.initialize_resource::<T>();
        let combined_access = system_meta.component_access_set.combined_access();
        assert!(
            !combined_access.has_write(component_id),
            "error[B0002]: Res<{}> in system {} conflicts with a previous ResMut<{0}> access. Consider removing the duplicate access.",
            std::any::type_name::<T>(),
            system_meta.name,
        );
        system_meta
            .component_access_set
            .add_unfiltered_read(component_id);

        let archetype_component_id = world
            .get_resource_archetype_component_id(component_id)
            .unwrap();
        system_meta
            .archetype_component_access
            .add_read(archetype_component_id);

        component_id
    }

    #[inline]
    unsafe fn get_param<'w, 's>(
        &mut component_id: &'s mut Self::State,
        system_meta: &SystemMeta,
        world: &'w World,
        change_tick: u32,
    ) -> Self::Item<'w, 's> {
        let (ptr, ticks) = world
            .get_resource_with_ticks(component_id)
            .unwrap_or_else(|| {
                panic!(
                    "Resource requested by {} does not exist: {}",
                    system_meta.name,
                    std::any::type_name::<T>()
                )
            });
        Res {
            value: ptr.deref(),
            added: ticks.added.deref(),
            changed: ticks.changed.deref(),
            last_change_tick: system_meta.last_change_tick,
            change_tick,
        }
    }
}

// SAFETY: Only reads a single World resource
unsafe impl<'a, T: Resource> ReadOnlySystemParam for Option<Res<'a, T>> {}

// SAFETY: this impl defers to `Res`, which initializes and validates the correct world access.
unsafe impl<'a, T: Resource> SystemParam for Option<Res<'a, T>> {
    type State = ComponentId;
    type Item<'w, 's> = Option<Res<'w, T>>;

    fn init_state(world: &mut World, system_meta: &mut SystemMeta) -> Self::State {
        Res::<T>::init_state(world, system_meta)
    }

    #[inline]
    unsafe fn get_param<'w, 's>(
        &mut component_id: &'s mut Self::State,
        system_meta: &SystemMeta,
        world: &'w World,
        change_tick: u32,
    ) -> Self::Item<'w, 's> {
        world
            .get_resource_with_ticks(component_id)
            .map(|(ptr, ticks)| Res {
                value: ptr.deref(),
                added: ticks.added.deref(),
                changed: ticks.changed.deref(),
                last_change_tick: system_meta.last_change_tick,
                change_tick,
            })
    }
}

// SAFETY: Res ComponentId and ArchetypeComponentId access is applied to SystemMeta. If this Res
// conflicts with any prior access, a panic will occur.
unsafe impl<'a, T: Resource> SystemParam for ResMut<'a, T> {
    type State = ComponentId;
    type Item<'w, 's> = ResMut<'w, T>;

    fn init_state(world: &mut World, system_meta: &mut SystemMeta) -> Self::State {
        let component_id = world.initialize_resource::<T>();
        let combined_access = system_meta.component_access_set.combined_access();
        if combined_access.has_write(component_id) {
            panic!(
                "error[B0002]: ResMut<{}> in system {} conflicts with a previous ResMut<{0}> access. Consider removing the duplicate access.",
                std::any::type_name::<T>(), system_meta.name);
        } else if combined_access.has_read(component_id) {
            panic!(
                "error[B0002]: ResMut<{}> in system {} conflicts with a previous Res<{0}> access. Consider removing the duplicate access.",
                std::any::type_name::<T>(), system_meta.name);
        }
        system_meta
            .component_access_set
            .add_unfiltered_write(component_id);

        let archetype_component_id = world
            .get_resource_archetype_component_id(component_id)
            .unwrap();
        system_meta
            .archetype_component_access
            .add_write(archetype_component_id);

        component_id
    }

    #[inline]
    unsafe fn get_param<'w, 's>(
        &mut component_id: &'s mut Self::State,
        system_meta: &SystemMeta,
        world: &'w World,
        change_tick: u32,
    ) -> Self::Item<'w, 's> {
        let value = world
            .get_resource_unchecked_mut_with_id(component_id)
            .unwrap_or_else(|| {
                panic!(
                    "Resource requested by {} does not exist: {}",
                    system_meta.name,
                    std::any::type_name::<T>()
                )
            });
        ResMut {
            value: value.value,
            ticks: Ticks {
                added: value.ticks.added,
                changed: value.ticks.changed,
                last_change_tick: system_meta.last_change_tick,
                change_tick,
            },
        }
    }
}

// SAFETY: this impl defers to `ResMut`, which initializes and validates the correct world access.
unsafe impl<'a, T: Resource> SystemParam for Option<ResMut<'a, T>> {
    type State = ComponentId;
    type Item<'w, 's> = Option<ResMut<'w, T>>;

    fn init_state(world: &mut World, system_meta: &mut SystemMeta) -> Self::State {
        ResMut::<T>::init_state(world, system_meta)
    }

    #[inline]
    unsafe fn get_param<'w, 's>(
        &mut component_id: &'s mut Self::State,
        system_meta: &SystemMeta,
        world: &'w World,
        change_tick: u32,
    ) -> Self::Item<'w, 's> {
        world
            .get_resource_unchecked_mut_with_id(component_id)
            .map(|value| ResMut {
                value: value.value,
                ticks: Ticks {
                    added: value.ticks.added,
                    changed: value.ticks.changed,
                    last_change_tick: system_meta.last_change_tick,
                    change_tick,
                },
            })
    }
}

// SAFETY: Commands only accesses internal state
unsafe impl<'w, 's> ReadOnlySystemParam for Commands<'w, 's> {}

// SAFETY: only local state is accessed
unsafe impl SystemParam for Commands<'_, '_> {
    type State = CommandQueue;
    type Item<'w, 's> = Commands<'w, 's>;

    fn init_state(_world: &mut World, _system_meta: &mut SystemMeta) -> Self::State {
        Default::default()
    }

    fn apply(state: &mut Self::State, _system_meta: &SystemMeta, world: &mut World) {
        #[cfg(feature = "trace")]
        let _system_span =
            bevy_utils::tracing::info_span!("system_commands", name = _system_meta.name())
                .entered();
        state.apply(world);
    }

    #[inline]
    unsafe fn get_param<'w, 's>(
        state: &'s mut Self::State,
        _system_meta: &SystemMeta,
        world: &'w World,
        _change_tick: u32,
    ) -> Self::Item<'w, 's> {
        Commands::new(state, world)
    }
}

/// SAFETY: only reads world
unsafe impl<'w> ReadOnlySystemParam for &'w World {}

// SAFETY: `read_all` access is set and conflicts result in a panic
unsafe impl SystemParam for &'_ World {
    type State = ();
    type Item<'w, 's> = &'w World;

    fn init_state(_world: &mut World, system_meta: &mut SystemMeta) -> Self::State {
        let mut access = Access::default();
        access.read_all();
        if !system_meta
            .archetype_component_access
            .is_compatible(&access)
        {
            panic!("&World conflicts with a previous mutable system parameter. Allowing this would break Rust's mutability rules");
        }
        system_meta.archetype_component_access.extend(&access);

        let mut filtered_access = FilteredAccess::default();

        filtered_access.read_all();
        if !system_meta
            .component_access_set
            .get_conflicts_single(&filtered_access)
            .is_empty()
        {
            panic!("&World conflicts with a previous mutable system parameter. Allowing this would break Rust's mutability rules");
        }
        system_meta.component_access_set.add(filtered_access);
    }

    unsafe fn get_param<'w, 's>(
        _state: &'s mut Self::State,
        _system_meta: &SystemMeta,
        world: &'w World,
        _change_tick: u32,
    ) -> Self::Item<'w, 's> {
        world
    }
}

/// A system local [`SystemParam`].
///
/// A local may only be accessed by the system itself and is therefore not visible to other systems.
/// If two or more systems specify the same local type each will have their own unique local.
/// If multiple [`SystemParam`]s within the same system each specify the same local type
/// each will get their own distinct data storage.
///
/// The supplied lifetime parameter is the [`SystemParam`]s `'s` lifetime.
///
/// # Examples
///
/// ```
/// # use bevy_ecs::prelude::*;
/// # let world = &mut World::default();
/// fn write_to_local(mut local: Local<usize>) {
///     *local = 42;
/// }
/// fn read_from_local(local: Local<usize>) -> usize {
///     *local
/// }
/// let mut write_system = IntoSystem::into_system(write_to_local);
/// let mut read_system = IntoSystem::into_system(read_from_local);
/// write_system.initialize(world);
/// read_system.initialize(world);
///
/// assert_eq!(read_system.run((), world), 0);
/// write_system.run((), world);
/// // Note how the read local is still 0 due to the locals not being shared.
/// assert_eq!(read_system.run((), world), 0);
/// ```
///
/// N.B. A [`Local`]s value cannot be read or written to outside of the containing system.
/// To add configuration to a system, convert a capturing closure into the system instead:
///
/// ```
/// # use bevy_ecs::prelude::*;
/// # use bevy_ecs::system::assert_is_system;
/// struct Config(u32);
/// #[derive(Resource)]
/// struct Myu32Wrapper(u32);
/// fn reset_to_system(value: Config) -> impl FnMut(ResMut<Myu32Wrapper>) {
///     move |mut val| val.0 = value.0
/// }
///
/// // .add_system(reset_to_system(my_config))
/// # assert_is_system(reset_to_system(Config(10)));
/// ```
pub struct Local<'s, T: FromWorld + Send + 'static>(pub(crate) &'s mut T);

// SAFETY: Local only accesses internal state
unsafe impl<'s, T: FromWorld + Send + 'static> ReadOnlySystemParam for Local<'s, T> {}

impl<'s, T: FromWorld + Send + Sync + 'static> Debug for Local<'s, T>
where
    T: Debug,
{
    fn fmt(&self, f: &mut std::fmt::Formatter<'_>) -> std::fmt::Result {
        f.debug_tuple("Local").field(&self.0).finish()
    }
}

impl<'s, T: FromWorld + Send + Sync + 'static> Deref for Local<'s, T> {
    type Target = T;

    #[inline]
    fn deref(&self) -> &Self::Target {
        self.0
    }
}

impl<'s, T: FromWorld + Send + Sync + 'static> DerefMut for Local<'s, T> {
    #[inline]
    fn deref_mut(&mut self) -> &mut Self::Target {
        self.0
    }
}

impl<'s, 'a, T: FromWorld + Send + 'static> IntoIterator for &'a Local<'s, T>
where
    &'a T: IntoIterator,
{
    type Item = <&'a T as IntoIterator>::Item;
    type IntoIter = <&'a T as IntoIterator>::IntoIter;

    fn into_iter(self) -> Self::IntoIter {
        self.0.into_iter()
    }
}

impl<'s, 'a, T: FromWorld + Send + 'static> IntoIterator for &'a mut Local<'s, T>
where
    &'a mut T: IntoIterator,
{
    type Item = <&'a mut T as IntoIterator>::Item;
    type IntoIter = <&'a mut T as IntoIterator>::IntoIter;

    fn into_iter(self) -> Self::IntoIter {
        self.0.into_iter()
    }
}

// SAFETY: only local state is accessed
unsafe impl<'a, T: FromWorld + Send + 'static> SystemParam for Local<'a, T> {
    type State = SyncCell<T>;
    type Item<'w, 's> = Local<'s, T>;

    fn init_state(world: &mut World, _system_meta: &mut SystemMeta) -> Self::State {
        SyncCell::new(T::from_world(world))
    }

    #[inline]
    unsafe fn get_param<'w, 's>(
        state: &'s mut Self::State,
        _system_meta: &SystemMeta,
        _world: &'w World,
        _change_tick: u32,
    ) -> Self::Item<'w, 's> {
        Local(state.get())
    }
}

/// A [`SystemParam`] that grants access to the entities that had their `T` [`Component`] removed.
///
/// Note that this does not allow you to see which data existed before removal.
/// If you need this, you will need to track the component data value on your own,
/// using a regularly scheduled system that requests `Query<(Entity, &T), Changed<T>>`
/// and stores the data somewhere safe to later cross-reference.
///
/// If you are using `bevy_ecs` as a standalone crate,
/// note that the `RemovedComponents` list will not be automatically cleared for you,
/// and will need to be manually flushed using [`World::clear_trackers`]
///
/// For users of `bevy` and `bevy_app`, this is automatically done in `bevy_app::App::update`.
/// For the main world, [`World::clear_trackers`] is run after the main schedule is run and after
/// `SubApp`'s have run.
///
/// # Examples
///
/// Basic usage:
///
/// ```
/// # use bevy_ecs::component::Component;
/// # use bevy_ecs::system::IntoSystem;
/// # use bevy_ecs::system::RemovedComponents;
/// #
/// # #[derive(Component)]
/// # struct MyComponent;
///
/// fn react_on_removal(removed: RemovedComponents<MyComponent>) {
///     removed.iter().for_each(|removed_entity| println!("{:?}", removed_entity));
/// }
///
/// # bevy_ecs::system::assert_is_system(react_on_removal);
/// ```
pub struct RemovedComponents<'a, T: Component> {
    world: &'a World,
    component_id: ComponentId,
    marker: PhantomData<T>,
}

impl<'a, T: Component> RemovedComponents<'a, T> {
    /// Returns an iterator over the entities that had their `T` [`Component`] removed.
    pub fn iter(&self) -> std::iter::Cloned<std::slice::Iter<'_, Entity>> {
        self.world.removed_with_id(self.component_id)
    }
}

impl<'a, T: Component> IntoIterator for &'a RemovedComponents<'a, T> {
    type Item = Entity;
    type IntoIter = std::iter::Cloned<std::slice::Iter<'a, Entity>>;

    fn into_iter(self) -> Self::IntoIter {
        self.iter()
    }
}

// SAFETY: Only reads World components
unsafe impl<'a, T: Component> ReadOnlySystemParam for RemovedComponents<'a, T> {}

// SAFETY: no component access. removed component entity collections can be read in parallel and are
// never mutably borrowed during system execution
unsafe impl<'a, T: Component> SystemParam for RemovedComponents<'a, T> {
    type State = ComponentId;
    type Item<'w, 's> = RemovedComponents<'w, T>;

    fn init_state(world: &mut World, _system_meta: &mut SystemMeta) -> Self::State {
        world.init_component::<T>()
    }

    #[inline]
    unsafe fn get_param<'w, 's>(
        &mut component_id: &'s mut Self::State,
        _system_meta: &SystemMeta,
        world: &'w World,
        _change_tick: u32,
    ) -> Self::Item<'w, 's> {
        RemovedComponents {
            world,
            component_id,
            marker: PhantomData,
        }
    }
}

/// Shared borrow of a non-[`Send`] resource.
///
/// Only `Send` resources may be accessed with the [`Res`] [`SystemParam`]. In case that the
/// resource does not implement `Send`, this `SystemParam` wrapper can be used. This will instruct
/// the scheduler to instead run the system on the main thread so that it doesn't send the resource
/// over to another thread.
///
/// # Panics
///
/// Panics when used as a `SystemParameter` if the resource does not exist.
///
/// Use `Option<NonSend<T>>` instead if the resource might not always exist.
pub struct NonSend<'w, T: 'static> {
    pub(crate) value: &'w T,
    ticks: ComponentTicks,
    last_change_tick: u32,
    change_tick: u32,
}

// SAFETY: Only reads a single World non-send resource
unsafe impl<'w, T> ReadOnlySystemParam for NonSend<'w, T> {}

impl<'w, T> Debug for NonSend<'w, T>
where
    T: Debug,
{
    fn fmt(&self, f: &mut std::fmt::Formatter<'_>) -> std::fmt::Result {
        f.debug_tuple("NonSend").field(&self.value).finish()
    }
}

impl<'w, T: 'static> NonSend<'w, T> {
    /// Returns `true` if the resource was added after the system last ran.
    pub fn is_added(&self) -> bool {
        self.ticks.is_added(self.last_change_tick, self.change_tick)
    }

    /// Returns `true` if the resource was added or mutably dereferenced after the system last ran.
    pub fn is_changed(&self) -> bool {
        self.ticks
            .is_changed(self.last_change_tick, self.change_tick)
    }
}

impl<'w, T> Deref for NonSend<'w, T> {
    type Target = T;

    fn deref(&self) -> &Self::Target {
        self.value
    }
}
impl<'a, T> From<NonSendMut<'a, T>> for NonSend<'a, T> {
    fn from(nsm: NonSendMut<'a, T>) -> Self {
        Self {
            value: nsm.value,
            ticks: ComponentTicks {
                added: nsm.ticks.added.to_owned(),
                changed: nsm.ticks.changed.to_owned(),
            },
            change_tick: nsm.ticks.change_tick,
            last_change_tick: nsm.ticks.last_change_tick,
        }
    }
}

// SAFETY: NonSendComponentId and ArchetypeComponentId access is applied to SystemMeta. If this
// NonSend conflicts with any prior access, a panic will occur.
unsafe impl<'a, T: 'static> SystemParam for NonSend<'a, T> {
    type State = ComponentId;
    type Item<'w, 's> = NonSend<'w, T>;

    fn init_state(world: &mut World, system_meta: &mut SystemMeta) -> Self::State {
        system_meta.set_non_send();

        let component_id = world.initialize_non_send_resource::<T>();
        let combined_access = system_meta.component_access_set.combined_access();
        assert!(
            !combined_access.has_write(component_id),
            "error[B0002]: NonSend<{}> in system {} conflicts with a previous mutable resource access ({0}). Consider removing the duplicate access.",
            std::any::type_name::<T>(),
            system_meta.name,
        );
        system_meta
            .component_access_set
            .add_unfiltered_read(component_id);

        let archetype_component_id = world
            .get_non_send_archetype_component_id(component_id)
            .unwrap();
        system_meta
            .archetype_component_access
            .add_read(archetype_component_id);

        component_id
    }

    #[inline]
    unsafe fn get_param<'w, 's>(
        &mut component_id: &'s mut Self::State,
        system_meta: &SystemMeta,
        world: &'w World,
        change_tick: u32,
    ) -> Self::Item<'w, 's> {
        let (ptr, ticks) = world
<<<<<<< HEAD
            .get_non_send_with_ticks(state.component_id)
=======
            .get_resource_with_ticks(component_id)
>>>>>>> 1b9c1564
            .unwrap_or_else(|| {
                panic!(
                    "Non-send resource requested by {} does not exist: {}",
                    system_meta.name,
                    std::any::type_name::<T>()
                )
            });

        NonSend {
            value: ptr.deref(),
            ticks: ticks.read(),
            last_change_tick: system_meta.last_change_tick,
            change_tick,
        }
    }
}

// SAFETY: this impl defers to `NonSend`, which initializes and validates the correct world access.
unsafe impl<T: 'static> SystemParam for Option<NonSend<'_, T>> {
    type State = ComponentId;
    type Item<'w, 's> = Option<NonSend<'w, T>>;

    fn init_state(world: &mut World, system_meta: &mut SystemMeta) -> Self::State {
        NonSend::<T>::init_state(world, system_meta)
    }

    #[inline]
    unsafe fn get_param<'w, 's>(
        &mut component_id: &'s mut Self::State,
        system_meta: &SystemMeta,
        world: &'w World,
        change_tick: u32,
    ) -> Self::Item<'w, 's> {
        world
<<<<<<< HEAD
            .get_non_send_with_ticks(state.0.component_id)
=======
            .get_resource_with_ticks(component_id)
>>>>>>> 1b9c1564
            .map(|(ptr, ticks)| NonSend {
                value: ptr.deref(),
                ticks: ticks.read(),
                last_change_tick: system_meta.last_change_tick,
                change_tick,
            })
    }
}

// SAFETY: Only reads a single non-send resource
unsafe impl<'a, T: 'static> ReadOnlySystemParam for NonSendMut<'a, T> {}

// SAFETY: NonSendMut ComponentId and ArchetypeComponentId access is applied to SystemMeta. If this
// NonSendMut conflicts with any prior access, a panic will occur.
unsafe impl<'a, T: 'static> SystemParam for NonSendMut<'a, T> {
    type State = ComponentId;
    type Item<'w, 's> = NonSendMut<'w, T>;

    fn init_state(world: &mut World, system_meta: &mut SystemMeta) -> Self::State {
        system_meta.set_non_send();

        let component_id = world.initialize_non_send_resource::<T>();
        let combined_access = system_meta.component_access_set.combined_access();
        if combined_access.has_write(component_id) {
            panic!(
                "error[B0002]: NonSendMut<{}> in system {} conflicts with a previous mutable resource access ({0}). Consider removing the duplicate access.",
                std::any::type_name::<T>(), system_meta.name);
        } else if combined_access.has_read(component_id) {
            panic!(
                "error[B0002]: NonSendMut<{}> in system {} conflicts with a previous immutable resource access ({0}). Consider removing the duplicate access.",
                std::any::type_name::<T>(), system_meta.name);
        }
        system_meta
            .component_access_set
            .add_unfiltered_write(component_id);

        let archetype_component_id = world
            .get_non_send_archetype_component_id(component_id)
            .unwrap();
        system_meta
            .archetype_component_access
            .add_write(archetype_component_id);

        component_id
    }

    #[inline]
    unsafe fn get_param<'w, 's>(
        &mut component_id: &'s mut Self::State,
        system_meta: &SystemMeta,
        world: &'w World,
        change_tick: u32,
    ) -> Self::Item<'w, 's> {
        let (ptr, ticks) = world
<<<<<<< HEAD
            .get_non_send_with_ticks(state.component_id)
=======
            .get_resource_with_ticks(component_id)
>>>>>>> 1b9c1564
            .unwrap_or_else(|| {
                panic!(
                    "Non-send resource requested by {} does not exist: {}",
                    system_meta.name,
                    std::any::type_name::<T>()
                )
            });
        NonSendMut {
            value: ptr.assert_unique().deref_mut(),
            ticks: Ticks::from_tick_cells(ticks, system_meta.last_change_tick, change_tick),
        }
    }
}

// SAFETY: this impl defers to `NonSendMut`, which initializes and validates the correct world access.
unsafe impl<'a, T: 'static> SystemParam for Option<NonSendMut<'a, T>> {
    type State = ComponentId;
    type Item<'w, 's> = Option<NonSendMut<'w, T>>;

    fn init_state(world: &mut World, system_meta: &mut SystemMeta) -> Self::State {
        NonSendMut::<T>::init_state(world, system_meta)
    }

    #[inline]
    unsafe fn get_param<'w, 's>(
        &mut component_id: &'s mut Self::State,
        system_meta: &SystemMeta,
        world: &'w World,
        change_tick: u32,
    ) -> Self::Item<'w, 's> {
        world
<<<<<<< HEAD
            .get_non_send_with_ticks(state.0.component_id)
=======
            .get_resource_with_ticks(component_id)
>>>>>>> 1b9c1564
            .map(|(ptr, ticks)| NonSendMut {
                value: ptr.assert_unique().deref_mut(),
                ticks: Ticks::from_tick_cells(ticks, system_meta.last_change_tick, change_tick),
            })
    }
}

// SAFETY: Only reads World archetypes
unsafe impl<'a> ReadOnlySystemParam for &'a Archetypes {}

// SAFETY: no component value access
unsafe impl<'a> SystemParam for &'a Archetypes {
    type State = ();
    type Item<'w, 's> = &'w Archetypes;

    fn init_state(_world: &mut World, _system_meta: &mut SystemMeta) -> Self::State {}

    #[inline]
    unsafe fn get_param<'w, 's>(
        _state: &'s mut Self::State,
        _system_meta: &SystemMeta,
        world: &'w World,
        _change_tick: u32,
    ) -> Self::Item<'w, 's> {
        world.archetypes()
    }
}

// SAFETY: Only reads World components
unsafe impl<'a> ReadOnlySystemParam for &'a Components {}

// SAFETY: no component value access
unsafe impl<'a> SystemParam for &'a Components {
    type State = ();
    type Item<'w, 's> = &'w Components;

    fn init_state(_world: &mut World, _system_meta: &mut SystemMeta) -> Self::State {}

    #[inline]
    unsafe fn get_param<'w, 's>(
        _state: &'s mut Self::State,
        _system_meta: &SystemMeta,
        world: &'w World,
        _change_tick: u32,
    ) -> Self::Item<'w, 's> {
        world.components()
    }
}

// SAFETY: Only reads World entities
unsafe impl<'a> ReadOnlySystemParam for &'a Entities {}

// SAFETY: no component value access
unsafe impl<'a> SystemParam for &'a Entities {
    type State = ();
    type Item<'w, 's> = &'w Entities;

    fn init_state(_world: &mut World, _system_meta: &mut SystemMeta) -> Self::State {}

    #[inline]
    unsafe fn get_param<'w, 's>(
        _state: &'s mut Self::State,
        _system_meta: &SystemMeta,
        world: &'w World,
        _change_tick: u32,
    ) -> Self::Item<'w, 's> {
        world.entities()
    }
}

// SAFETY: Only reads World bundles
unsafe impl<'a> ReadOnlySystemParam for &'a Bundles {}

// SAFETY: no component value access
unsafe impl<'a> SystemParam for &'a Bundles {
    type State = ();
    type Item<'w, 's> = &'w Bundles;

    fn init_state(_world: &mut World, _system_meta: &mut SystemMeta) -> Self::State {}

    #[inline]
    unsafe fn get_param<'w, 's>(
        _state: &'s mut Self::State,
        _system_meta: &SystemMeta,
        world: &'w World,
        _change_tick: u32,
    ) -> Self::Item<'w, 's> {
        world.bundles()
    }
}

/// A [`SystemParam`] that reads the previous and current change ticks of the system.
///
/// A system's change ticks are updated each time it runs:
/// - `last_change_tick` copies the previous value of `change_tick`
/// - `change_tick` copies the current value of [`World::read_change_tick`]
///
/// Component change ticks that are more recent than `last_change_tick` will be detected by the system.
/// Those can be read by calling [`last_changed`](crate::change_detection::DetectChanges::last_changed)
/// on a [`Mut<T>`](crate::change_detection::Mut) or [`ResMut<T>`](crate::change_detection::ResMut).
#[derive(Debug)]
pub struct SystemChangeTick {
    last_change_tick: u32,
    change_tick: u32,
}

impl SystemChangeTick {
    /// Returns the current [`World`] change tick seen by the system.
    #[inline]
    pub fn change_tick(&self) -> u32 {
        self.change_tick
    }

    /// Returns the [`World`] change tick seen by the system the previous time it ran.
    #[inline]
    pub fn last_change_tick(&self) -> u32 {
        self.last_change_tick
    }
}

// SAFETY: Only reads internal system state
unsafe impl ReadOnlySystemParam for SystemChangeTick {}

// SAFETY: `SystemChangeTick` doesn't require any world access
unsafe impl SystemParam for SystemChangeTick {
    type State = ();
    type Item<'w, 's> = SystemChangeTick;

    fn init_state(_world: &mut World, _system_meta: &mut SystemMeta) -> Self::State {}

    unsafe fn get_param<'w, 's>(
        _state: &'s mut Self::State,
        system_meta: &SystemMeta,
        _world: &'w World,
        change_tick: u32,
    ) -> Self::Item<'w, 's> {
        SystemChangeTick {
            last_change_tick: system_meta.last_change_tick,
            change_tick,
        }
    }
}

/// Name of the system that corresponds to this [`crate::system::SystemState`].
///
/// This is not a reliable identifier, it is more so useful for debugging
/// purposes of finding where a system parameter is being used incorrectly.
pub struct SystemName<'s> {
    name: &'s str,
}

impl<'s> SystemName<'s> {
    pub fn name(&self) -> &str {
        self.name
    }
}

impl<'s> Deref for SystemName<'s> {
    type Target = str;
    fn deref(&self) -> &Self::Target {
        self.name()
    }
}

impl<'s> AsRef<str> for SystemName<'s> {
    fn as_ref(&self) -> &str {
        self.name()
    }
}

impl<'s> From<SystemName<'s>> for &'s str {
    fn from(name: SystemName<'s>) -> &'s str {
        name.name
    }
}

impl<'s> std::fmt::Debug for SystemName<'s> {
    #[inline(always)]
    fn fmt(&self, f: &mut std::fmt::Formatter) -> std::fmt::Result {
        f.debug_tuple("SystemName").field(&self.name()).finish()
    }
}

impl<'s> std::fmt::Display for SystemName<'s> {
    #[inline(always)]
    fn fmt(&self, f: &mut std::fmt::Formatter) -> std::fmt::Result {
        std::fmt::Display::fmt(&self.name(), f)
    }
}

// SAFETY: no component value access
unsafe impl SystemParam for SystemName<'_> {
    type State = Cow<'static, str>;
    type Item<'w, 's> = SystemName<'s>;

    fn init_state(_world: &mut World, system_meta: &mut SystemMeta) -> Self::State {
        system_meta.name.clone()
    }

    #[inline]
    unsafe fn get_param<'w, 's>(
        name: &'s mut Self::State,
        _system_meta: &SystemMeta,
        _world: &'w World,
        _change_tick: u32,
    ) -> Self::Item<'w, 's> {
        SystemName { name }
    }
}

// SAFETY: Only reads internal system state
unsafe impl<'s> ReadOnlySystemParam for SystemName<'s> {}

macro_rules! impl_system_param_tuple {
    ($($param: ident),*) => {

        // SAFETY: tuple consists only of ReadOnlySystemParams
        unsafe impl<$($param: ReadOnlySystemParam),*> ReadOnlySystemParam for ($($param,)*) {}

        // SAFETY: implementors of each `SystemParam` in the tuple have validated their impls
        #[allow(clippy::undocumented_unsafe_blocks)] // false positive by clippy
        #[allow(non_snake_case)]
        unsafe impl<$($param: SystemParam),*> SystemParam for ($($param,)*) {
            type State = ($($param::State,)*);
            type Item<'w, 's> = ($($param::Item::<'w, 's>,)*);

            #[inline]
            fn init_state(_world: &mut World, _system_meta: &mut SystemMeta) -> Self::State {
                (($($param::init_state(_world, _system_meta),)*))
            }

            #[inline]
            fn new_archetype(($($param,)*): &mut Self::State, _archetype: &Archetype, _system_meta: &mut SystemMeta) {
                $($param::new_archetype($param, _archetype, _system_meta);)*
            }

            #[inline]
            fn apply(($($param,)*): &mut Self::State, _system_meta: &SystemMeta, _world: &mut World) {
                $($param::apply($param, _system_meta, _world);)*
            }

            #[inline]
            #[allow(clippy::unused_unit)]
            unsafe fn get_param<'w, 's>(
                state: &'s mut Self::State,
                _system_meta: &SystemMeta,
                _world: &'w World,
                _change_tick: u32,
            ) -> Self::Item<'w, 's> {

                let ($($param,)*) = state;
                ($($param::get_param($param, _system_meta, _world, _change_tick),)*)
            }
        }
    };
}

all_tuples!(impl_system_param_tuple, 0, 16, P);

pub mod lifetimeless {
    pub type SQuery<Q, F = ()> = super::Query<'static, 'static, Q, F>;
    pub type Read<T> = &'static T;
    pub type Write<T> = &'static mut T;
    pub type SRes<T> = super::Res<'static, T>;
    pub type SResMut<T> = super::ResMut<'static, T>;
    pub type SCommands = crate::system::Commands<'static, 'static>;
}

/// A helper for using system parameters in generic contexts
///
/// This type is a [`SystemParam`] adapter which always has
/// `Self::State::Item == Self` (ignoring lifetimes for brevity),
/// no matter the argument [`SystemParam`] (`P`) (other than
/// that `P` must be `'static`)
///
/// This makes it useful for having arbitrary [`SystemParam`] type arguments
/// to function systems, or for generic types using the [`derive@SystemParam`]
/// derive:
///
/// ```
/// # use bevy_ecs::prelude::*;
/// use bevy_ecs::system::{SystemParam, StaticSystemParam};
/// #[derive(SystemParam)]
/// struct GenericParam<'w,'s, T: SystemParam + 'static> {
///     field: StaticSystemParam<'w, 's, T>,
/// }
/// fn do_thing_generically<T: SystemParam + 'static>(t: StaticSystemParam<T>) {}
///
/// fn check_always_is_system<T: SystemParam + 'static>(){
///     bevy_ecs::system::assert_is_system(do_thing_generically::<T>);
/// }
/// ```
/// Note that in a real case you'd generally want
/// additional bounds on `P`, for your use of the parameter
/// to have a reason to be generic.
///
/// For example, using this would allow a type to be generic over
/// whether a resource is accessed mutably or not, with
/// impls being bounded on [`P: Deref<Target=MyType>`](Deref), and
/// [`P: DerefMut<Target=MyType>`](DerefMut) depending on whether the
/// method requires mutable access or not.
///
/// The method which doesn't use this type will not compile:
/// ```compile_fail
/// # use bevy_ecs::prelude::*;
/// # use bevy_ecs::system::{SystemParam, StaticSystemParam};
///
/// fn do_thing_generically<T: SystemParam + 'static>(t: T) {}
///
/// #[derive(SystemParam)]
/// struct GenericParam<'w, 's, T: SystemParam> {
///     field: T,
///     #[system_param(ignore)]
///     // Use the lifetimes in this type, or they will be unbound.
///     phantom: core::marker::PhantomData<&'w &'s ()>
/// }
/// # fn check_always_is_system<T: SystemParam + 'static>(){
/// #    bevy_ecs::system::assert_is_system(do_thing_generically::<T>);
/// # }
/// ```
///
pub struct StaticSystemParam<'w, 's, P: SystemParam>(SystemParamItem<'w, 's, P>);

impl<'w, 's, P: SystemParam> Deref for StaticSystemParam<'w, 's, P> {
    type Target = SystemParamItem<'w, 's, P>;

    fn deref(&self) -> &Self::Target {
        &self.0
    }
}

impl<'w, 's, P: SystemParam> DerefMut for StaticSystemParam<'w, 's, P> {
    fn deref_mut(&mut self) -> &mut Self::Target {
        &mut self.0
    }
}

impl<'w, 's, P: SystemParam> StaticSystemParam<'w, 's, P> {
    /// Get the value of the parameter
    pub fn into_inner(self) -> SystemParamItem<'w, 's, P> {
        self.0
    }
}

// SAFETY: This doesn't add any more reads, and the delegated fetch confirms it
unsafe impl<'w, 's, P: ReadOnlySystemParam + 'static> ReadOnlySystemParam
    for StaticSystemParam<'w, 's, P>
{
}

// SAFETY: all methods are just delegated to `P`'s `SystemParam` implementation
unsafe impl<P: SystemParam + 'static> SystemParam for StaticSystemParam<'_, '_, P> {
    type State = P::State;
    type Item<'world, 'state> = StaticSystemParam<'world, 'state, P>;

    fn init_state(world: &mut World, system_meta: &mut SystemMeta) -> Self::State {
        P::init_state(world, system_meta)
    }

    fn new_archetype(state: &mut Self::State, archetype: &Archetype, system_meta: &mut SystemMeta) {
        P::new_archetype(state, archetype, system_meta);
    }

    fn apply(state: &mut Self::State, system_meta: &SystemMeta, world: &mut World) {
        P::apply(state, system_meta, world);
    }

    unsafe fn get_param<'world, 'state>(
        state: &'state mut Self::State,
        system_meta: &SystemMeta,
        world: &'world World,
        change_tick: u32,
    ) -> Self::Item<'world, 'state> {
        // SAFETY: Defer to the safety of P::SystemParam
        StaticSystemParam(P::get_param(state, system_meta, world, change_tick))
    }
}

#[cfg(test)]
mod tests {
    use super::*;
    use crate::{
        self as bevy_ecs, // Necessary for the `SystemParam` Derive when used inside `bevy_ecs`.
        query::{ReadOnlyWorldQuery, WorldQuery},
        system::Query,
    };

    // Compile test for #2838
    #[derive(SystemParam)]
    pub struct SpecialQuery<
        'w,
        's,
        Q: WorldQuery + Send + Sync + 'static,
        F: ReadOnlyWorldQuery + Send + Sync + 'static = (),
    > {
        _query: Query<'w, 's, Q, F>,
    }

    #[derive(SystemParam)]
    pub struct SpecialRes<'w, T: Resource> {
        _res: Res<'w, T>,
    }

    #[derive(SystemParam)]
    pub struct SpecialLocal<'s, T: FromWorld + Send + 'static> {
        _local: Local<'s, T>,
    }

    #[derive(Resource)]
    pub struct R<const I: usize>;

    #[derive(SystemParam)]
    pub struct ConstGenericParam<'w, const I: usize>(Res<'w, R<I>>);

    #[derive(SystemParam)]
    pub struct LongParam<'w> {
        _r0: Res<'w, R<0>>,
        _r1: Res<'w, R<1>>,
        _r2: Res<'w, R<2>>,
        _r3: Res<'w, R<3>>,
        _r4: Res<'w, R<4>>,
        _r5: Res<'w, R<5>>,
        _r6: Res<'w, R<6>>,
        _r7: Res<'w, R<7>>,
        _r8: Res<'w, R<8>>,
        _r9: Res<'w, R<9>>,
        _r10: Res<'w, R<10>>,
        _r11: Res<'w, R<11>>,
        _r12: Res<'w, R<12>>,
        _r13: Res<'w, R<13>>,
        _r14: Res<'w, R<14>>,
        _r15: Res<'w, R<15>>,
        _r16: Res<'w, R<16>>,
    }

    #[allow(dead_code)]
    fn long_system(_param: LongParam) {
        crate::system::assert_is_system(long_system);
    }

    #[derive(SystemParam)]
    struct MyParam<'w, T: Resource, Marker: 'static> {
        _foo: Res<'w, T>,
        #[system_param(ignore)]
        marker: PhantomData<Marker>,
    }

    #[derive(SystemParam)]
    pub struct UnitParam;

    #[derive(SystemParam)]
    pub struct TupleParam<'w, 's, R: Resource, L: FromWorld + Send + 'static>(
        Res<'w, R>,
        Local<'s, L>,
    );

    #[derive(Resource)]
    struct PrivateResource;

    #[derive(SystemParam)]
    pub struct EncapsulatedParam<'w>(Res<'w, PrivateResource>);
}<|MERGE_RESOLUTION|>--- conflicted
+++ resolved
@@ -1055,11 +1055,7 @@
         change_tick: u32,
     ) -> Self::Item<'w, 's> {
         let (ptr, ticks) = world
-<<<<<<< HEAD
-            .get_non_send_with_ticks(state.component_id)
-=======
-            .get_resource_with_ticks(component_id)
->>>>>>> 1b9c1564
+            .get_non_send_with_ticks(component_id)
             .unwrap_or_else(|| {
                 panic!(
                     "Non-send resource requested by {} does not exist: {}",
@@ -1094,11 +1090,7 @@
         change_tick: u32,
     ) -> Self::Item<'w, 's> {
         world
-<<<<<<< HEAD
-            .get_non_send_with_ticks(state.0.component_id)
-=======
-            .get_resource_with_ticks(component_id)
->>>>>>> 1b9c1564
+            .get_non_send_with_ticks(component_id)
             .map(|(ptr, ticks)| NonSend {
                 value: ptr.deref(),
                 ticks: ticks.read(),
@@ -1153,11 +1145,7 @@
         change_tick: u32,
     ) -> Self::Item<'w, 's> {
         let (ptr, ticks) = world
-<<<<<<< HEAD
-            .get_non_send_with_ticks(state.component_id)
-=======
-            .get_resource_with_ticks(component_id)
->>>>>>> 1b9c1564
+            .get_non_send_with_ticks(component_id)
             .unwrap_or_else(|| {
                 panic!(
                     "Non-send resource requested by {} does not exist: {}",
@@ -1189,11 +1177,7 @@
         change_tick: u32,
     ) -> Self::Item<'w, 's> {
         world
-<<<<<<< HEAD
-            .get_non_send_with_ticks(state.0.component_id)
-=======
-            .get_resource_with_ticks(component_id)
->>>>>>> 1b9c1564
+            .get_non_send_with_ticks(component_id)
             .map(|(ptr, ticks)| NonSendMut {
                 value: ptr.assert_unique().deref_mut(),
                 ticks: Ticks::from_tick_cells(ticks, system_meta.last_change_tick, change_tick),
