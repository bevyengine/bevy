pub use crate::change_detection::{NonSendMut, Res, ResMut};
use crate::{
    archetype::{Archetype, Archetypes},
    bundle::Bundles,
    change_detection::{Ticks, TicksMut},
    component::{ComponentId, ComponentTicks, Components, Tick},
    entity::Entities,
    query::{
        Access, FilteredAccess, FilteredAccessSet, QueryState, ReadOnlyWorldQuery, WorldQuery,
    },
    system::{Query, SystemMeta},
    world::{unsafe_world_cell::UnsafeWorldCell, FromWorld, World},
};
use bevy_ecs_macros::impl_param_set;
pub use bevy_ecs_macros::Resource;
pub use bevy_ecs_macros::SystemParam;
use bevy_ptr::UnsafeCellDeref;
use bevy_utils::{all_tuples, synccell::SyncCell};
use std::{
    borrow::Cow,
    fmt::Debug,
    marker::PhantomData,
    ops::{Deref, DerefMut},
};

/// A parameter that can be used in a [`System`](super::System).
///
/// # Derive
///
/// This trait can be derived with the [`derive@super::SystemParam`] macro.
/// This macro only works if each field on the derived struct implements [`SystemParam`].
/// Note: There are additional requirements on the field types.
/// See the *Generic `SystemParam`s* section for details and workarounds of the probable
/// cause if this derive causes an error to be emitted.
///
/// Derived `SystemParam` structs may have two lifetimes: `'w` for data stored in the [`World`],
/// and `'s` for data stored in the parameter's state.
///
/// ## `PhantomData`
///
/// [`PhantomData`] is a special type of `SystemParam` that does nothing.
/// This is useful for constraining generic types or lifetimes.
///
/// # Example
///
/// ```
/// # use bevy_ecs::prelude::*;
/// # #[derive(Resource)]
/// # struct SomeResource;
/// use std::marker::PhantomData;
/// use bevy_ecs::system::SystemParam;
///
/// #[derive(SystemParam)]
/// struct MyParam<'w, Marker: 'static> {
///     foo: Res<'w, SomeResource>,
///     marker: PhantomData<Marker>,
/// }
///
/// fn my_system<T: 'static>(param: MyParam<T>) {
///     // Access the resource through `param.foo`
/// }
///
/// # bevy_ecs::system::assert_is_system(my_system::<()>);
/// ```
///
/// # Generic `SystemParam`s
///
/// When using the derive macro, you may see an error in the form of:
///
/// ```text
/// expected ... [ParamType]
/// found associated type `<[ParamType] as SystemParam>::Item<'_, '_>`
/// ```
/// where `[ParamType]` is the type of one of your fields.
/// To solve this error, you can wrap the field of type `[ParamType]` with [`StaticSystemParam`]
/// (i.e. `StaticSystemParam<[ParamType]>`).
///
/// ## Details
///
/// The derive macro requires that the [`SystemParam`] implementation of
/// each field `F`'s [`Item`](`SystemParam::Item`)'s is itself `F`
/// (ignoring lifetimes for simplicity).
/// This assumption is due to type inference reasons, so that the derived [`SystemParam`] can be
/// used as an argument to a function system.
/// If the compiler cannot validate this property for `[ParamType]`, it will error in the form shown above.
///
/// This will most commonly occur when working with `SystemParam`s generically, as the requirement
/// has not been proven to the compiler.
///
/// # Safety
///
/// The implementor must ensure the following is true.
/// - [`SystemParam::init_state`] correctly registers all [`World`] accesses used
///   by [`SystemParam::get_param`] with the provided [`system_meta`](SystemMeta).
/// - None of the world accesses may conflict with any prior accesses registered
///   on `system_meta`.
pub unsafe trait SystemParam: Sized {
    /// Used to store data which persists across invocations of a system.
    type State: Send + Sync + 'static;

    /// The item type returned when constructing this system param.
    /// The value of this associated type should be `Self`, instantiated with new lifetimes.
    ///
    /// You could think of `SystemParam::Item<'w, 's>` as being an *operation* that changes the lifetimes bound to `Self`.
    type Item<'world, 'state>: SystemParam<State = Self::State>;

    /// Registers any [`World`] access used by this [`SystemParam`]
    /// and creates a new instance of this param's [`State`](Self::State).
    fn init_state(world: &mut World, system_meta: &mut SystemMeta) -> Self::State;

    /// For the specified [`Archetype`], registers the components accessed by this [`SystemParam`] (if applicable).
    #[inline]
    fn new_archetype(
        _state: &mut Self::State,
        _archetype: &Archetype,
        _system_meta: &mut SystemMeta,
    ) {
    }

    /// Applies any deferred mutations stored in this [`SystemParam`]'s state.
    /// This is used to apply [`Commands`] during [`apply_deferred`](crate::prelude::apply_deferred).
    ///
    /// [`Commands`]: crate::prelude::Commands
    #[inline]
    #[allow(unused_variables)]
    fn apply(state: &mut Self::State, system_meta: &SystemMeta, world: &mut World) {}

    /// Creates a parameter to be passed into a [`SystemParamFunction`].
    ///
    /// [`SystemParamFunction`]: super::SystemParamFunction
    ///
    /// # Safety
    ///
    /// - The passed [`UnsafeWorldCell`] must have access to any world data
    ///   registered in [`init_state`](SystemParam::init_state).
    /// - `world` must be the same `World` that was used to initialize [`state`](SystemParam::init_state).
    unsafe fn get_param<'world, 'state>(
        state: &'state mut Self::State,
        system_meta: &SystemMeta,
        world: UnsafeWorldCell<'world>,
        change_tick: Tick,
    ) -> Self::Item<'world, 'state>;
}

/// A [`SystemParam`] that only reads a given [`World`].
///
/// # Safety
/// This must only be implemented for [`SystemParam`] impls that exclusively read the World passed in to [`SystemParam::get_param`]
pub unsafe trait ReadOnlySystemParam: SystemParam {}

/// Shorthand way of accessing the associated type [`SystemParam::Item`] for a given [`SystemParam`].
pub type SystemParamItem<'w, 's, P> = <P as SystemParam>::Item<'w, 's>;

// SAFETY: QueryState is constrained to read-only fetches, so it only reads World.
unsafe impl<'w, 's, Q: ReadOnlyWorldQuery + 'static, F: ReadOnlyWorldQuery + 'static>
    ReadOnlySystemParam for Query<'w, 's, Q, F>
{
}

// SAFETY: Relevant query ComponentId and ArchetypeComponentId access is applied to SystemMeta. If
// this Query conflicts with any prior access, a panic will occur.
unsafe impl<Q: WorldQuery + 'static, F: ReadOnlyWorldQuery + 'static> SystemParam
    for Query<'_, '_, Q, F>
{
    type State = QueryState<Q, F>;
    type Item<'w, 's> = Query<'w, 's, Q, F>;

    fn init_state(world: &mut World, system_meta: &mut SystemMeta) -> Self::State {
        let state = QueryState::new(world);
        assert_component_access_compatibility(
            &system_meta.name,
            std::any::type_name::<Q>(),
            std::any::type_name::<F>(),
            &system_meta.component_access_set,
            &state.component_access,
            world,
        );
        system_meta
            .component_access_set
            .add(state.component_access.clone());
        system_meta
            .archetype_component_access
            .extend(&state.archetype_component_access);
        state
    }

    fn new_archetype(state: &mut Self::State, archetype: &Archetype, system_meta: &mut SystemMeta) {
        state.new_archetype(archetype);
        system_meta
            .archetype_component_access
            .extend(&state.archetype_component_access);
    }

    #[inline]
    unsafe fn get_param<'w, 's>(
        state: &'s mut Self::State,
        system_meta: &SystemMeta,
        world: UnsafeWorldCell<'w>,
        change_tick: Tick,
    ) -> Self::Item<'w, 's> {
        // SAFETY: We have registered all of the query's world accesses,
        // so the caller ensures that `world` has permission to access any
        // world data that the query needs.
        Query::new(world, state, system_meta.last_run, change_tick, false)
    }
}

fn assert_component_access_compatibility(
    system_name: &str,
    query_type: &'static str,
    filter_type: &'static str,
    system_access: &FilteredAccessSet<ComponentId>,
    current: &FilteredAccess<ComponentId>,
    world: &World,
) {
    let conflicts = system_access.get_conflicts_single(current);
    if conflicts.is_empty() {
        return;
    }
    let conflicting_components = conflicts
        .into_iter()
        .map(|component_id| world.components.get_info(component_id).unwrap().name())
        .collect::<Vec<&str>>();
    let accesses = conflicting_components.join(", ");
    panic!("error[B0001]: Query<{query_type}, {filter_type}> in system {system_name} accesses component(s) {accesses} in a way that conflicts with a previous system parameter. Consider using `Without<T>` to create disjoint Queries or merging conflicting Queries into a `ParamSet`.");
}

/// A collection of potentially conflicting [`SystemParam`]s allowed by disjoint access.
///
/// Allows systems to safely access and interact with up to 8 mutually exclusive [`SystemParam`]s, such as
/// two queries that reference the same mutable data or an event reader and writer of the same type.
///
/// Each individual [`SystemParam`] can be accessed by using the functions `p0()`, `p1()`, ..., `p7()`,
/// according to the order they are defined in the `ParamSet`. This ensures that there's either
/// only one mutable reference to a parameter at a time or any number of immutable references.
///
/// # Examples
///
/// The following system mutably accesses the same component two times,
/// which is not allowed due to rust's mutability rules.
///
/// ```should_panic
/// # use bevy_ecs::prelude::*;
/// #
/// # #[derive(Component)]
/// # struct Health;
/// #
/// # #[derive(Component)]
/// # struct Enemy;
/// #
/// # #[derive(Component)]
/// # struct Ally;
/// #
/// // This will panic at runtime when the system gets initialized.
/// fn bad_system(
///     mut enemies: Query<&mut Health, With<Enemy>>,
///     mut allies: Query<&mut Health, With<Ally>>,
/// ) {
///     // ...
/// }
/// #
/// # let mut bad_system_system = bevy_ecs::system::IntoSystem::into_system(bad_system);
/// # let mut world = World::new();
/// # bad_system_system.initialize(&mut world);
/// # bad_system_system.run((), &mut world);
/// ```
///
/// Conflicting `SystemParam`s like these can be placed in a `ParamSet`,
/// which leverages the borrow checker to ensure that only one of the contained parameters are accessed at a given time.
///
/// ```
/// # use bevy_ecs::prelude::*;
/// #
/// # #[derive(Component)]
/// # struct Health;
/// #
/// # #[derive(Component)]
/// # struct Enemy;
/// #
/// # #[derive(Component)]
/// # struct Ally;
/// #
/// // Given the following system
/// fn fancy_system(
///     mut set: ParamSet<(
///         Query<&mut Health, With<Enemy>>,
///         Query<&mut Health, With<Ally>>,
///     )>
/// ) {
///     // This will access the first `SystemParam`.
///     for mut health in set.p0().iter_mut() {
///         // Do your fancy stuff here...
///     }
///
///     // The second `SystemParam`.
///     // This would fail to compile if the previous parameter was still borrowed.
///     for mut health in set.p1().iter_mut() {
///         // Do even fancier stuff here...
///     }
/// }
/// # bevy_ecs::system::assert_is_system(fancy_system);
/// ```
///
/// Of course, `ParamSet`s can be used with any kind of `SystemParam`, not just [queries](Query).
///
/// ```
/// # use bevy_ecs::prelude::*;
/// #
/// # #[derive(Event)]
/// # struct MyEvent;
/// # impl MyEvent {
/// #   pub fn new() -> Self { Self }
/// # }
/// fn event_system(
///     mut set: ParamSet<(
///         // `EventReader`s and `EventWriter`s conflict with each other,
///         // since they both access the event queue resource for `MyEvent`.
///         EventReader<MyEvent>,
///         EventWriter<MyEvent>,
///         // `&World` reads the entire world, so a `ParamSet` is the only way
///         // that it can be used in the same system as any mutable accesses.
///         &World,
///     )>,
/// ) {
///     for event in set.p0().iter() {
///         // ...
///         # let _event = event;
///     }
///     set.p1().send(MyEvent::new());
///     
///     let entities = set.p2().entities();
///     // ...
///     # let _entities = entities;
/// }
/// # bevy_ecs::system::assert_is_system(event_system);
/// ```
pub struct ParamSet<'w, 's, T: SystemParam> {
    param_states: &'s mut T::State,
    world: UnsafeWorldCell<'w>,
    system_meta: SystemMeta,
    change_tick: Tick,
}

impl_param_set!();

/// A type that can be inserted into a [`World`] as a singleton.
///
/// You can access resource data in systems using the [`Res`] and [`ResMut`] system parameters
///
/// Only one resource of each type can be stored in a [`World`] at any given time.
///
/// # Examples
///
/// ```
/// # let mut world = World::default();
/// # let mut schedule = Schedule::new();
/// # use bevy_ecs::prelude::*;
/// #[derive(Resource)]
/// struct MyResource { value: u32 }
///
/// world.insert_resource(MyResource { value: 42 });
///
/// fn read_resource_system(resource: Res<MyResource>) {
///     assert_eq!(resource.value, 42);
/// }
///
/// fn write_resource_system(mut resource: ResMut<MyResource>) {
///     assert_eq!(resource.value, 42);
///     resource.value = 0;
///     assert_eq!(resource.value, 0);
/// }
/// # schedule.add_systems((read_resource_system, write_resource_system).chain());
/// # schedule.run(&mut world);
/// ```
///
/// # `!Sync` Resources
/// A `!Sync` type cannot implement `Resource`. However, it is possible to wrap a `Send` but not `Sync`
/// type in [`SyncCell`] or the currently unstable [`Exclusive`] to make it `Sync`. This forces only
/// having mutable access (`&mut T` only, never `&T`), but makes it safe to reference across multiple
/// threads.
///
/// This will fail to compile since `RefCell` is `!Sync`.
/// ```compile_fail
/// # use std::cell::RefCell;
/// # use bevy_ecs::system::Resource;
///
/// #[derive(Resource)]
/// struct NotSync {
///    counter: RefCell<usize>,
/// }
/// ```
///
/// This will compile since the `RefCell` is wrapped with `SyncCell`.
/// ```
/// # use std::cell::RefCell;
/// # use bevy_ecs::system::Resource;
/// use bevy_utils::synccell::SyncCell;
///
/// #[derive(Resource)]
/// struct ActuallySync {
///    counter: SyncCell<RefCell<usize>>,
/// }
/// ```
///
/// [`SyncCell`]: bevy_utils::synccell::SyncCell
/// [`Exclusive`]: https://doc.rust-lang.org/nightly/std/sync/struct.Exclusive.html
pub trait Resource: Send + Sync + 'static {}

// SAFETY: Res only reads a single World resource
unsafe impl<'a, T: Resource> ReadOnlySystemParam for Res<'a, T> {}

// SAFETY: Res ComponentId and ArchetypeComponentId access is applied to SystemMeta. If this Res
// conflicts with any prior access, a panic will occur.
unsafe impl<'a, T: Resource> SystemParam for Res<'a, T> {
    type State = ComponentId;
    type Item<'w, 's> = Res<'w, T>;

    fn init_state(world: &mut World, system_meta: &mut SystemMeta) -> Self::State {
        let component_id = world.initialize_resource::<T>();
        let combined_access = system_meta.component_access_set.combined_access();
        assert!(
            !combined_access.has_write(component_id),
            "error[B0002]: Res<{}> in system {} conflicts with a previous ResMut<{0}> access. Consider removing the duplicate access.",
            std::any::type_name::<T>(),
            system_meta.name,
        );
        system_meta
            .component_access_set
            .add_unfiltered_read(component_id);

        let archetype_component_id = world
            .get_resource_archetype_component_id(component_id)
            .unwrap();
        system_meta
            .archetype_component_access
            .add_read(archetype_component_id);

        component_id
    }

    #[inline]
    unsafe fn get_param<'w, 's>(
        &mut component_id: &'s mut Self::State,
        system_meta: &SystemMeta,
        world: UnsafeWorldCell<'w>,
        change_tick: Tick,
    ) -> Self::Item<'w, 's> {
        let (ptr, ticks) = world
            .get_resource_with_ticks(component_id)
            .unwrap_or_else(|| {
                panic!(
                    "Resource requested by {} does not exist: {}",
                    system_meta.name,
                    std::any::type_name::<T>()
                )
            });
        Res {
            value: ptr.deref(),
            ticks: Ticks {
                added: ticks.added.deref(),
                changed: ticks.changed.deref(),
                last_run: system_meta.last_run,
                this_run: change_tick,
            },
        }
    }
}

// SAFETY: Only reads a single World resource
unsafe impl<'a, T: Resource> ReadOnlySystemParam for Option<Res<'a, T>> {}

// SAFETY: this impl defers to `Res`, which initializes and validates the correct world access.
unsafe impl<'a, T: Resource> SystemParam for Option<Res<'a, T>> {
    type State = ComponentId;
    type Item<'w, 's> = Option<Res<'w, T>>;

    fn init_state(world: &mut World, system_meta: &mut SystemMeta) -> Self::State {
        Res::<T>::init_state(world, system_meta)
    }

    #[inline]
    unsafe fn get_param<'w, 's>(
        &mut component_id: &'s mut Self::State,
        system_meta: &SystemMeta,
        world: UnsafeWorldCell<'w>,
        change_tick: Tick,
    ) -> Self::Item<'w, 's> {
        world
            .get_resource_with_ticks(component_id)
            .map(|(ptr, ticks)| Res {
                value: ptr.deref(),
                ticks: Ticks {
                    added: ticks.added.deref(),
                    changed: ticks.changed.deref(),
                    last_run: system_meta.last_run,
                    this_run: change_tick,
                },
            })
    }
}

// SAFETY: Res ComponentId and ArchetypeComponentId access is applied to SystemMeta. If this Res
// conflicts with any prior access, a panic will occur.
unsafe impl<'a, T: Resource> SystemParam for ResMut<'a, T> {
    type State = ComponentId;
    type Item<'w, 's> = ResMut<'w, T>;

    fn init_state(world: &mut World, system_meta: &mut SystemMeta) -> Self::State {
        let component_id = world.initialize_resource::<T>();
        let combined_access = system_meta.component_access_set.combined_access();
        if combined_access.has_write(component_id) {
            panic!(
                "error[B0002]: ResMut<{}> in system {} conflicts with a previous ResMut<{0}> access. Consider removing the duplicate access.",
                std::any::type_name::<T>(), system_meta.name);
        } else if combined_access.has_read(component_id) {
            panic!(
                "error[B0002]: ResMut<{}> in system {} conflicts with a previous Res<{0}> access. Consider removing the duplicate access.",
                std::any::type_name::<T>(), system_meta.name);
        }
        system_meta
            .component_access_set
            .add_unfiltered_write(component_id);

        let archetype_component_id = world
            .get_resource_archetype_component_id(component_id)
            .unwrap();
        system_meta
            .archetype_component_access
            .add_write(archetype_component_id);

        component_id
    }

    #[inline]
    unsafe fn get_param<'w, 's>(
        &mut component_id: &'s mut Self::State,
        system_meta: &SystemMeta,
        world: UnsafeWorldCell<'w>,
        change_tick: Tick,
    ) -> Self::Item<'w, 's> {
        let value = world
            .get_resource_mut_by_id(component_id)
            .unwrap_or_else(|| {
                panic!(
                    "Resource requested by {} does not exist: {}",
                    system_meta.name,
                    std::any::type_name::<T>()
                )
            });
        ResMut {
            value: value.value.deref_mut::<T>(),
            ticks: TicksMut {
                added: value.ticks.added,
                changed: value.ticks.changed,
                last_run: system_meta.last_run,
                this_run: change_tick,
            },
        }
    }
}

// SAFETY: this impl defers to `ResMut`, which initializes and validates the correct world access.
unsafe impl<'a, T: Resource> SystemParam for Option<ResMut<'a, T>> {
    type State = ComponentId;
    type Item<'w, 's> = Option<ResMut<'w, T>>;

    fn init_state(world: &mut World, system_meta: &mut SystemMeta) -> Self::State {
        ResMut::<T>::init_state(world, system_meta)
    }

    #[inline]
    unsafe fn get_param<'w, 's>(
        &mut component_id: &'s mut Self::State,
        system_meta: &SystemMeta,
        world: UnsafeWorldCell<'w>,
        change_tick: Tick,
    ) -> Self::Item<'w, 's> {
        world
            .get_resource_mut_by_id(component_id)
            .map(|value| ResMut {
                value: value.value.deref_mut::<T>(),
                ticks: TicksMut {
                    added: value.ticks.added,
                    changed: value.ticks.changed,
                    last_run: system_meta.last_run,
                    this_run: change_tick,
                },
            })
    }
}

/// SAFETY: only reads world
unsafe impl<'w> ReadOnlySystemParam for &'w World {}

// SAFETY: `read_all` access is set and conflicts result in a panic
unsafe impl SystemParam for &'_ World {
    type State = ();
    type Item<'w, 's> = &'w World;

    fn init_state(_world: &mut World, system_meta: &mut SystemMeta) -> Self::State {
        let mut access = Access::default();
        access.read_all();
        if !system_meta
            .archetype_component_access
            .is_compatible(&access)
        {
            panic!("&World conflicts with a previous mutable system parameter. Allowing this would break Rust's mutability rules");
        }
        system_meta.archetype_component_access.extend(&access);

        let mut filtered_access = FilteredAccess::default();

        filtered_access.read_all();
        if !system_meta
            .component_access_set
            .get_conflicts_single(&filtered_access)
            .is_empty()
        {
            panic!("&World conflicts with a previous mutable system parameter. Allowing this would break Rust's mutability rules");
        }
        system_meta.component_access_set.add(filtered_access);
    }

    unsafe fn get_param<'w, 's>(
        _state: &'s mut Self::State,
        _system_meta: &SystemMeta,
        world: UnsafeWorldCell<'w>,
        _change_tick: Tick,
    ) -> Self::Item<'w, 's> {
        // SAFETY: Read-only access to the entire world was registered in `init_state`.
        world.world()
    }
}

/// A system local [`SystemParam`].
///
/// A local may only be accessed by the system itself and is therefore not visible to other systems.
/// If two or more systems specify the same local type each will have their own unique local.
/// If multiple [`SystemParam`]s within the same system each specify the same local type
/// each will get their own distinct data storage.
///
/// The supplied lifetime parameter is the [`SystemParam`]s `'s` lifetime.
///
/// # Examples
///
/// ```
/// # use bevy_ecs::prelude::*;
/// # let world = &mut World::default();
/// fn write_to_local(mut local: Local<usize>) {
///     *local = 42;
/// }
/// fn read_from_local(local: Local<usize>) -> usize {
///     *local
/// }
/// let mut write_system = IntoSystem::into_system(write_to_local);
/// let mut read_system = IntoSystem::into_system(read_from_local);
/// write_system.initialize(world);
/// read_system.initialize(world);
///
/// assert_eq!(read_system.run((), world), 0);
/// write_system.run((), world);
/// // Note how the read local is still 0 due to the locals not being shared.
/// assert_eq!(read_system.run((), world), 0);
/// ```
///
/// N.B. A [`Local`]s value cannot be read or written to outside of the containing system.
/// To add configuration to a system, convert a capturing closure into the system instead:
///
/// ```
/// # use bevy_ecs::prelude::*;
/// # use bevy_ecs::system::assert_is_system;
/// struct Config(u32);
/// #[derive(Resource)]
/// struct Myu32Wrapper(u32);
/// fn reset_to_system(value: Config) -> impl FnMut(ResMut<Myu32Wrapper>) {
///     move |mut val| val.0 = value.0
/// }
///
/// // .add_systems(reset_to_system(my_config))
/// # assert_is_system(reset_to_system(Config(10)));
/// ```
#[derive(Debug)]
pub struct Local<'s, T: FromWorld + Send + 'static>(pub(crate) &'s mut T);

// SAFETY: Local only accesses internal state
unsafe impl<'s, T: FromWorld + Send + 'static> ReadOnlySystemParam for Local<'s, T> {}

<<<<<<< HEAD
impl<'s, T: FromWorld + Send + Sync + 'static> Debug for Local<'s, T>
where
    T: Debug,
{
    fn fmt(&self, f: &mut std::fmt::Formatter<'_>) -> std::fmt::Result {
        f.debug_tuple("Local").field(&self.0).finish()
    }
}

impl<'s, T: FromWorld + Send + 'static> Deref for Local<'s, T> {
=======
impl<'s, T: FromWorld + Send + Sync + 'static> Deref for Local<'s, T> {
>>>>>>> 7b6f8659
    type Target = T;

    #[inline]
    fn deref(&self) -> &Self::Target {
        self.0
    }
}

impl<'s, T: FromWorld + Send + 'static> DerefMut for Local<'s, T> {
    #[inline]
    fn deref_mut(&mut self) -> &mut Self::Target {
        self.0
    }
}

impl<'s, 'a, T: FromWorld + Send + 'static> IntoIterator for &'a Local<'s, T>
where
    &'a T: IntoIterator,
{
    type Item = <&'a T as IntoIterator>::Item;
    type IntoIter = <&'a T as IntoIterator>::IntoIter;

    fn into_iter(self) -> Self::IntoIter {
        self.0.into_iter()
    }
}

impl<'s, 'a, T: FromWorld + Send + 'static> IntoIterator for &'a mut Local<'s, T>
where
    &'a mut T: IntoIterator,
{
    type Item = <&'a mut T as IntoIterator>::Item;
    type IntoIter = <&'a mut T as IntoIterator>::IntoIter;

    fn into_iter(self) -> Self::IntoIter {
        self.0.into_iter()
    }
}

// SAFETY: only local state is accessed
unsafe impl<'a, T: FromWorld + Send + 'static> SystemParam for Local<'a, T> {
    type State = SyncCell<T>;
    type Item<'w, 's> = Local<'s, T>;

    fn init_state(world: &mut World, _system_meta: &mut SystemMeta) -> Self::State {
        SyncCell::new(T::from_world(world))
    }

    #[inline]
    unsafe fn get_param<'w, 's>(
        state: &'s mut Self::State,
        _system_meta: &SystemMeta,
        _world: UnsafeWorldCell<'w>,
        _change_tick: Tick,
    ) -> Self::Item<'w, 's> {
        Local(state.get())
    }
}

/// Types that can be used with [`Deferred<T>`] in systems.
/// This allows storing system-local data which is used to defer [`World`] mutations.
///
/// Types that implement `SystemBuffer` should take care to perform as many
/// computations up-front as possible. Buffers cannot be applied in parallel,
/// so you should try to minimize the time spent in [`SystemBuffer::apply`].
pub trait SystemBuffer: FromWorld + Send + 'static {
    /// Applies any deferred mutations to the [`World`].
    fn apply(&mut self, system_meta: &SystemMeta, world: &mut World);
}

/// A [`SystemParam`] that stores a buffer which gets applied to the [`World`] during
/// [`apply_deferred`](crate::schedule::apply_deferred).
/// This is used internally by [`Commands`] to defer `World` mutations.
///
/// [`Commands`]: crate::system::Commands
///
/// # Examples
///
/// By using this type to defer mutations, you can avoid mutable `World` access within
/// a system, which allows it to run in parallel with more systems.
///
/// Note that deferring mutations is *not* free, and should only be used if
/// the gains in parallelization outweigh the time it takes to apply deferred mutations.
/// In general, [`Deferred`] should only be used for mutations that are infrequent,
/// or which otherwise take up a small portion of a system's run-time.
///
/// ```
/// # use bevy_ecs::prelude::*;
/// // Tracks whether or not there is a threat the player should be aware of.
/// #[derive(Resource, Default)]
/// pub struct Alarm(bool);
///
/// #[derive(Component)]
/// pub struct Settlement {
///     // ...
/// }
///
/// // A threat from inside the settlement.
/// #[derive(Component)]
/// pub struct Criminal;
///
/// // A threat from outside the settlement.
/// #[derive(Component)]
/// pub struct Monster;
///
/// # impl Criminal { pub fn is_threat(&self, _: &Settlement) -> bool { true } }
///
/// use bevy_ecs::system::{Deferred, SystemBuffer, SystemMeta};
///
/// // Uses deferred mutations to allow signalling the alarm from multiple systems in parallel.
/// #[derive(Resource, Default)]
/// struct AlarmFlag(bool);
///
/// impl AlarmFlag {
///     /// Sounds the alarm the next time buffers are applied via apply_deferred.
///     pub fn flag(&mut self) {
///         self.0 = true;
///     }
/// }
///
/// impl SystemBuffer for AlarmFlag {
///     // When `AlarmFlag` is used in a system, this function will get
///     // called the next time buffers are applied via apply_deferred.
///     fn apply(&mut self, system_meta: &SystemMeta, world: &mut World) {
///         if self.0 {
///             world.resource_mut::<Alarm>().0 = true;
///             self.0 = false;
///         }
///     }
/// }
///
/// // Sound the alarm if there are any criminals who pose a threat.
/// fn alert_criminal(
///     settlements: Query<&Settlement>,
///     criminals: Query<&Criminal>,
///     mut alarm: Deferred<AlarmFlag>
/// ) {
///     let settlement = settlements.single();
///     for criminal in &criminals {
///         // Only sound the alarm if the criminal is a threat.
///         // For this example, assume that this check is expensive to run.
///         // Since the majority of this system's run-time is dominated
///         // by calling `is_threat()`, we defer sounding the alarm to
///         // allow this system to run in parallel with other alarm systems.
///         if criminal.is_threat(settlement) {
///             alarm.flag();
///         }
///     }
/// }
///
/// // Sound the alarm if there is a monster.
/// fn alert_monster(
///     monsters: Query<&Monster>,
///     mut alarm: ResMut<Alarm>
/// ) {
///     if monsters.iter().next().is_some() {
///         // Since this system does nothing except for sounding the alarm,
///         // it would be pointless to defer it, so we sound the alarm directly.
///         alarm.0 = true;
///     }
/// }
///
/// let mut world = World::new();
/// world.init_resource::<Alarm>();
/// world.spawn(Settlement {
///     // ...
/// });
///
/// let mut schedule = Schedule::new();
/// // These two systems have no conflicts and will run in parallel.
/// schedule.add_systems((alert_criminal, alert_monster));
///
/// // There are no criminals or monsters, so the alarm is not sounded.
/// schedule.run(&mut world);
/// assert_eq!(world.resource::<Alarm>().0, false);
///
/// // Spawn a monster, which will cause the alarm to be sounded.
/// let m_id = world.spawn(Monster).id();
/// schedule.run(&mut world);
/// assert_eq!(world.resource::<Alarm>().0, true);
///
/// // Remove the monster and reset the alarm.
/// world.entity_mut(m_id).despawn();
/// world.resource_mut::<Alarm>().0 = false;
///
/// // Spawn a criminal, which will cause the alarm to be sounded.
/// world.spawn(Criminal);
/// schedule.run(&mut world);
/// assert_eq!(world.resource::<Alarm>().0, true);
/// ```
pub struct Deferred<'a, T: SystemBuffer>(pub(crate) &'a mut T);

impl<'a, T: SystemBuffer> Deref for Deferred<'a, T> {
    type Target = T;
    #[inline]
    fn deref(&self) -> &Self::Target {
        self.0
    }
}

impl<'a, T: SystemBuffer> DerefMut for Deferred<'a, T> {
    #[inline]
    fn deref_mut(&mut self) -> &mut Self::Target {
        self.0
    }
}

// SAFETY: Only local state is accessed.
unsafe impl<T: SystemBuffer> ReadOnlySystemParam for Deferred<'_, T> {}

// SAFETY: Only local state is accessed.
unsafe impl<T: SystemBuffer> SystemParam for Deferred<'_, T> {
    type State = SyncCell<T>;
    type Item<'w, 's> = Deferred<'s, T>;

    fn init_state(world: &mut World, _system_meta: &mut SystemMeta) -> Self::State {
        SyncCell::new(T::from_world(world))
    }

    fn apply(state: &mut Self::State, system_meta: &SystemMeta, world: &mut World) {
        state.get().apply(system_meta, world);
    }

    unsafe fn get_param<'w, 's>(
        state: &'s mut Self::State,
        _system_meta: &SystemMeta,
        _world: UnsafeWorldCell<'w>,
        _change_tick: Tick,
    ) -> Self::Item<'w, 's> {
        Deferred(state.get())
    }
}

/// Shared borrow of a non-[`Send`] resource.
///
/// Only `Send` resources may be accessed with the [`Res`] [`SystemParam`]. In case that the
/// resource does not implement `Send`, this `SystemParam` wrapper can be used. This will instruct
/// the scheduler to instead run the system on the main thread so that it doesn't send the resource
/// over to another thread.
///
/// # Panics
///
/// Panics when used as a `SystemParameter` if the resource does not exist.
///
/// Use `Option<NonSend<T>>` instead if the resource might not always exist.
pub struct NonSend<'w, T: 'static> {
    pub(crate) value: &'w T,
    ticks: ComponentTicks,
    last_run: Tick,
    this_run: Tick,
}

// SAFETY: Only reads a single World non-send resource
unsafe impl<'w, T> ReadOnlySystemParam for NonSend<'w, T> {}

impl<'w, T> Debug for NonSend<'w, T>
where
    T: Debug,
{
    fn fmt(&self, f: &mut std::fmt::Formatter<'_>) -> std::fmt::Result {
        f.debug_tuple("NonSend").field(&self.value).finish()
    }
}

impl<'w, T: 'static> NonSend<'w, T> {
    /// Returns `true` if the resource was added after the system last ran.
    pub fn is_added(&self) -> bool {
        self.ticks.is_added(self.last_run, self.this_run)
    }

    /// Returns `true` if the resource was added or mutably dereferenced after the system last ran.
    pub fn is_changed(&self) -> bool {
        self.ticks.is_changed(self.last_run, self.this_run)
    }
}

impl<'w, T> Deref for NonSend<'w, T> {
    type Target = T;

    fn deref(&self) -> &Self::Target {
        self.value
    }
}
impl<'a, T> From<NonSendMut<'a, T>> for NonSend<'a, T> {
    fn from(nsm: NonSendMut<'a, T>) -> Self {
        Self {
            value: nsm.value,
            ticks: ComponentTicks {
                added: nsm.ticks.added.to_owned(),
                changed: nsm.ticks.changed.to_owned(),
            },
            this_run: nsm.ticks.this_run,
            last_run: nsm.ticks.last_run,
        }
    }
}

// SAFETY: NonSendComponentId and ArchetypeComponentId access is applied to SystemMeta. If this
// NonSend conflicts with any prior access, a panic will occur.
unsafe impl<'a, T: 'static> SystemParam for NonSend<'a, T> {
    type State = ComponentId;
    type Item<'w, 's> = NonSend<'w, T>;

    fn init_state(world: &mut World, system_meta: &mut SystemMeta) -> Self::State {
        system_meta.set_non_send();

        let component_id = world.initialize_non_send_resource::<T>();
        let combined_access = system_meta.component_access_set.combined_access();
        assert!(
            !combined_access.has_write(component_id),
            "error[B0002]: NonSend<{}> in system {} conflicts with a previous mutable resource access ({0}). Consider removing the duplicate access.",
            std::any::type_name::<T>(),
            system_meta.name,
        );
        system_meta
            .component_access_set
            .add_unfiltered_read(component_id);

        let archetype_component_id = world
            .get_non_send_archetype_component_id(component_id)
            .unwrap();
        system_meta
            .archetype_component_access
            .add_read(archetype_component_id);

        component_id
    }

    #[inline]
    unsafe fn get_param<'w, 's>(
        &mut component_id: &'s mut Self::State,
        system_meta: &SystemMeta,
        world: UnsafeWorldCell<'w>,
        change_tick: Tick,
    ) -> Self::Item<'w, 's> {
        let (ptr, ticks) = world
            .get_non_send_with_ticks(component_id)
            .unwrap_or_else(|| {
                panic!(
                    "Non-send resource requested by {} does not exist: {}",
                    system_meta.name,
                    std::any::type_name::<T>()
                )
            });

        NonSend {
            value: ptr.deref(),
            ticks: ticks.read(),
            last_run: system_meta.last_run,
            this_run: change_tick,
        }
    }
}

// SAFETY: Only reads a single World non-send resource
unsafe impl<T: 'static> ReadOnlySystemParam for Option<NonSend<'_, T>> {}

// SAFETY: this impl defers to `NonSend`, which initializes and validates the correct world access.
unsafe impl<T: 'static> SystemParam for Option<NonSend<'_, T>> {
    type State = ComponentId;
    type Item<'w, 's> = Option<NonSend<'w, T>>;

    fn init_state(world: &mut World, system_meta: &mut SystemMeta) -> Self::State {
        NonSend::<T>::init_state(world, system_meta)
    }

    #[inline]
    unsafe fn get_param<'w, 's>(
        &mut component_id: &'s mut Self::State,
        system_meta: &SystemMeta,
        world: UnsafeWorldCell<'w>,
        change_tick: Tick,
    ) -> Self::Item<'w, 's> {
        world
            .get_non_send_with_ticks(component_id)
            .map(|(ptr, ticks)| NonSend {
                value: ptr.deref(),
                ticks: ticks.read(),
                last_run: system_meta.last_run,
                this_run: change_tick,
            })
    }
}

// SAFETY: NonSendMut ComponentId and ArchetypeComponentId access is applied to SystemMeta. If this
// NonSendMut conflicts with any prior access, a panic will occur.
unsafe impl<'a, T: 'static> SystemParam for NonSendMut<'a, T> {
    type State = ComponentId;
    type Item<'w, 's> = NonSendMut<'w, T>;

    fn init_state(world: &mut World, system_meta: &mut SystemMeta) -> Self::State {
        system_meta.set_non_send();

        let component_id = world.initialize_non_send_resource::<T>();
        let combined_access = system_meta.component_access_set.combined_access();
        if combined_access.has_write(component_id) {
            panic!(
                "error[B0002]: NonSendMut<{}> in system {} conflicts with a previous mutable resource access ({0}). Consider removing the duplicate access.",
                std::any::type_name::<T>(), system_meta.name);
        } else if combined_access.has_read(component_id) {
            panic!(
                "error[B0002]: NonSendMut<{}> in system {} conflicts with a previous immutable resource access ({0}). Consider removing the duplicate access.",
                std::any::type_name::<T>(), system_meta.name);
        }
        system_meta
            .component_access_set
            .add_unfiltered_write(component_id);

        let archetype_component_id = world
            .get_non_send_archetype_component_id(component_id)
            .unwrap();
        system_meta
            .archetype_component_access
            .add_write(archetype_component_id);

        component_id
    }

    #[inline]
    unsafe fn get_param<'w, 's>(
        &mut component_id: &'s mut Self::State,
        system_meta: &SystemMeta,
        world: UnsafeWorldCell<'w>,
        change_tick: Tick,
    ) -> Self::Item<'w, 's> {
        let (ptr, ticks) = world
            .get_non_send_with_ticks(component_id)
            .unwrap_or_else(|| {
                panic!(
                    "Non-send resource requested by {} does not exist: {}",
                    system_meta.name,
                    std::any::type_name::<T>()
                )
            });
        NonSendMut {
            value: ptr.assert_unique().deref_mut(),
            ticks: TicksMut::from_tick_cells(ticks, system_meta.last_run, change_tick),
        }
    }
}

// SAFETY: this impl defers to `NonSendMut`, which initializes and validates the correct world access.
unsafe impl<'a, T: 'static> SystemParam for Option<NonSendMut<'a, T>> {
    type State = ComponentId;
    type Item<'w, 's> = Option<NonSendMut<'w, T>>;

    fn init_state(world: &mut World, system_meta: &mut SystemMeta) -> Self::State {
        NonSendMut::<T>::init_state(world, system_meta)
    }

    #[inline]
    unsafe fn get_param<'w, 's>(
        &mut component_id: &'s mut Self::State,
        system_meta: &SystemMeta,
        world: UnsafeWorldCell<'w>,
        change_tick: Tick,
    ) -> Self::Item<'w, 's> {
        world
            .get_non_send_with_ticks(component_id)
            .map(|(ptr, ticks)| NonSendMut {
                value: ptr.assert_unique().deref_mut(),
                ticks: TicksMut::from_tick_cells(ticks, system_meta.last_run, change_tick),
            })
    }
}

// SAFETY: Only reads World archetypes
unsafe impl<'a> ReadOnlySystemParam for &'a Archetypes {}

// SAFETY: no component value access
unsafe impl<'a> SystemParam for &'a Archetypes {
    type State = ();
    type Item<'w, 's> = &'w Archetypes;

    fn init_state(_world: &mut World, _system_meta: &mut SystemMeta) -> Self::State {}

    #[inline]
    unsafe fn get_param<'w, 's>(
        _state: &'s mut Self::State,
        _system_meta: &SystemMeta,
        world: UnsafeWorldCell<'w>,
        _change_tick: Tick,
    ) -> Self::Item<'w, 's> {
        world.archetypes()
    }
}

// SAFETY: Only reads World components
unsafe impl<'a> ReadOnlySystemParam for &'a Components {}

// SAFETY: no component value access
unsafe impl<'a> SystemParam for &'a Components {
    type State = ();
    type Item<'w, 's> = &'w Components;

    fn init_state(_world: &mut World, _system_meta: &mut SystemMeta) -> Self::State {}

    #[inline]
    unsafe fn get_param<'w, 's>(
        _state: &'s mut Self::State,
        _system_meta: &SystemMeta,
        world: UnsafeWorldCell<'w>,
        _change_tick: Tick,
    ) -> Self::Item<'w, 's> {
        world.components()
    }
}

// SAFETY: Only reads World entities
unsafe impl<'a> ReadOnlySystemParam for &'a Entities {}

// SAFETY: no component value access
unsafe impl<'a> SystemParam for &'a Entities {
    type State = ();
    type Item<'w, 's> = &'w Entities;

    fn init_state(_world: &mut World, _system_meta: &mut SystemMeta) -> Self::State {}

    #[inline]
    unsafe fn get_param<'w, 's>(
        _state: &'s mut Self::State,
        _system_meta: &SystemMeta,
        world: UnsafeWorldCell<'w>,
        _change_tick: Tick,
    ) -> Self::Item<'w, 's> {
        world.entities()
    }
}

// SAFETY: Only reads World bundles
unsafe impl<'a> ReadOnlySystemParam for &'a Bundles {}

// SAFETY: no component value access
unsafe impl<'a> SystemParam for &'a Bundles {
    type State = ();
    type Item<'w, 's> = &'w Bundles;

    fn init_state(_world: &mut World, _system_meta: &mut SystemMeta) -> Self::State {}

    #[inline]
    unsafe fn get_param<'w, 's>(
        _state: &'s mut Self::State,
        _system_meta: &SystemMeta,
        world: UnsafeWorldCell<'w>,
        _change_tick: Tick,
    ) -> Self::Item<'w, 's> {
        world.bundles()
    }
}

/// A [`SystemParam`] that reads the previous and current change ticks of the system.
///
/// A system's change ticks are updated each time it runs:
/// - `last_run` copies the previous value of `change_tick`
/// - `this_run` copies the current value of [`World::read_change_tick`]
///
/// Component change ticks that are more recent than `last_run` will be detected by the system.
/// Those can be read by calling [`last_changed`](crate::change_detection::DetectChanges::last_changed)
/// on a [`Mut<T>`](crate::change_detection::Mut) or [`ResMut<T>`](crate::change_detection::ResMut).
#[derive(Debug)]
pub struct SystemChangeTick {
    last_run: Tick,
    this_run: Tick,
}

impl SystemChangeTick {
    /// Returns the current [`World`] change tick seen by the system.
    #[inline]
    pub fn this_run(&self) -> Tick {
        self.this_run
    }

    /// Returns the [`World`] change tick seen by the system the previous time it ran.
    #[inline]
    pub fn last_run(&self) -> Tick {
        self.last_run
    }
}

// SAFETY: Only reads internal system state
unsafe impl ReadOnlySystemParam for SystemChangeTick {}

// SAFETY: `SystemChangeTick` doesn't require any world access
unsafe impl SystemParam for SystemChangeTick {
    type State = ();
    type Item<'w, 's> = SystemChangeTick;

    fn init_state(_world: &mut World, _system_meta: &mut SystemMeta) -> Self::State {}

    unsafe fn get_param<'w, 's>(
        _state: &'s mut Self::State,
        system_meta: &SystemMeta,
        _world: UnsafeWorldCell<'w>,
        change_tick: Tick,
    ) -> Self::Item<'w, 's> {
        SystemChangeTick {
            last_run: system_meta.last_run,
            this_run: change_tick,
        }
    }
}

/// Name of the system that corresponds to this [`crate::system::SystemState`].
///
/// This is not a reliable identifier, it is more so useful for debugging
/// purposes of finding where a system parameter is being used incorrectly.
#[derive(Debug)]
pub struct SystemName<'s>(&'s str);

impl<'s> SystemName<'s> {
    /// Gets the name of the system.
    pub fn name(&self) -> &str {
        self.0
    }
}

impl<'s> Deref for SystemName<'s> {
    type Target = str;
    fn deref(&self) -> &Self::Target {
        self.name()
    }
}

impl<'s> AsRef<str> for SystemName<'s> {
    fn as_ref(&self) -> &str {
        self.name()
    }
}

impl<'s> From<SystemName<'s>> for &'s str {
    fn from(name: SystemName<'s>) -> &'s str {
        name.0
    }
}

impl<'s> std::fmt::Display for SystemName<'s> {
    #[inline(always)]
    fn fmt(&self, f: &mut std::fmt::Formatter) -> std::fmt::Result {
        std::fmt::Display::fmt(&self.name(), f)
    }
}

// SAFETY: no component value access
unsafe impl SystemParam for SystemName<'_> {
    type State = Cow<'static, str>;
    type Item<'w, 's> = SystemName<'s>;

    fn init_state(_world: &mut World, system_meta: &mut SystemMeta) -> Self::State {
        system_meta.name.clone()
    }

    #[inline]
    unsafe fn get_param<'w, 's>(
        name: &'s mut Self::State,
        _system_meta: &SystemMeta,
        _world: UnsafeWorldCell<'w>,
        _change_tick: Tick,
    ) -> Self::Item<'w, 's> {
        SystemName(name)
    }
}

// SAFETY: Only reads internal system state
unsafe impl<'s> ReadOnlySystemParam for SystemName<'s> {}

macro_rules! impl_system_param_tuple {
    ($($param: ident),*) => {
        // SAFETY: tuple consists only of ReadOnlySystemParams
        unsafe impl<$($param: ReadOnlySystemParam),*> ReadOnlySystemParam for ($($param,)*) {}

        // SAFETY: implementors of each `SystemParam` in the tuple have validated their impls
        #[allow(clippy::undocumented_unsafe_blocks)] // false positive by clippy
        #[allow(non_snake_case)]
        unsafe impl<$($param: SystemParam),*> SystemParam for ($($param,)*) {
            type State = ($($param::State,)*);
            type Item<'w, 's> = ($($param::Item::<'w, 's>,)*);

            #[inline]
            fn init_state(_world: &mut World, _system_meta: &mut SystemMeta) -> Self::State {
                (($($param::init_state(_world, _system_meta),)*))
            }

            #[inline]
            fn new_archetype(($($param,)*): &mut Self::State, _archetype: &Archetype, _system_meta: &mut SystemMeta) {
                $($param::new_archetype($param, _archetype, _system_meta);)*
            }

            #[inline]
            fn apply(($($param,)*): &mut Self::State, _system_meta: &SystemMeta, _world: &mut World) {
                $($param::apply($param, _system_meta, _world);)*
            }

            #[inline]
            #[allow(clippy::unused_unit)]
            unsafe fn get_param<'w, 's>(
                state: &'s mut Self::State,
                _system_meta: &SystemMeta,
                _world: UnsafeWorldCell<'w>,
                _change_tick: Tick,
            ) -> Self::Item<'w, 's> {

                let ($($param,)*) = state;
                ($($param::get_param($param, _system_meta, _world, _change_tick),)*)
            }
        }
    };
}

all_tuples!(impl_system_param_tuple, 0, 16, P);

/// Contains type aliases for built-in [`SystemParam`]s with `'static` lifetimes.
/// This makes it more convenient to refer to these types in contexts where
/// explicit lifetime annotations are required.
///
/// Note that this is entirely safe and tracks lifetimes correctly.
/// This purely exists for convenience.
///
/// You can't instantiate a static `SystemParam`, you'll always end up with
/// `Res<'w, T>`, `ResMut<'w, T>` or `&'w T` bound to the lifetime of the provided
/// `&'w World`.
///
/// [`SystemParam`]: super::SystemParam
pub mod lifetimeless {
    /// A [`Query`](super::Query) with `'static` lifetimes.
    pub type SQuery<Q, F = ()> = super::Query<'static, 'static, Q, F>;
    /// A shorthand for writing `&'static T`.
    pub type Read<T> = &'static T;
    /// A shorthand for writing `&'static mut T`.
    pub type Write<T> = &'static mut T;
    /// A [`Res`](super::Res) with `'static` lifetimes.
    pub type SRes<T> = super::Res<'static, T>;
    /// A [`ResMut`](super::ResMut) with `'static` lifetimes.
    pub type SResMut<T> = super::ResMut<'static, T>;
    /// [`Commands`](crate::system::Commands) with `'static` lifetimes.
    pub type SCommands = crate::system::Commands<'static, 'static>;
}

/// A helper for using system parameters in generic contexts
///
/// This type is a [`SystemParam`] adapter which always has
/// `Self::State::Item == Self` (ignoring lifetimes for brevity),
/// no matter the argument [`SystemParam`] (`P`) (other than
/// that `P` must be `'static`)
///
/// This makes it useful for having arbitrary [`SystemParam`] type arguments
/// to function systems, or for generic types using the [`derive@SystemParam`]
/// derive:
///
/// ```
/// # use bevy_ecs::prelude::*;
/// use bevy_ecs::system::{SystemParam, StaticSystemParam};
/// #[derive(SystemParam)]
/// struct GenericParam<'w,'s, T: SystemParam + 'static> {
///     field: StaticSystemParam<'w, 's, T>,
/// }
/// fn do_thing_generically<T: SystemParam + 'static>(t: StaticSystemParam<T>) {}
///
/// fn check_always_is_system<T: SystemParam + 'static>(){
///     bevy_ecs::system::assert_is_system(do_thing_generically::<T>);
/// }
/// ```
/// Note that in a real case you'd generally want
/// additional bounds on `P`, for your use of the parameter
/// to have a reason to be generic.
///
/// For example, using this would allow a type to be generic over
/// whether a resource is accessed mutably or not, with
/// impls being bounded on [`P: Deref<Target=MyType>`](Deref), and
/// [`P: DerefMut<Target=MyType>`](DerefMut) depending on whether the
/// method requires mutable access or not.
///
/// The method which doesn't use this type will not compile:
/// ```compile_fail
/// # use bevy_ecs::prelude::*;
/// # use bevy_ecs::system::{SystemParam, StaticSystemParam};
///
/// fn do_thing_generically<T: SystemParam + 'static>(t: T) {}
///
/// #[derive(SystemParam)]
/// struct GenericParam<'w, 's, T: SystemParam> {
///     field: T,
///     // Use the lifetimes in this type, or they will be unbound.
///     phantom: core::marker::PhantomData<&'w &'s ()>
/// }
/// # fn check_always_is_system<T: SystemParam + 'static>(){
/// #    bevy_ecs::system::assert_is_system(do_thing_generically::<T>);
/// # }
/// ```
///
pub struct StaticSystemParam<'w, 's, P: SystemParam>(SystemParamItem<'w, 's, P>);

impl<'w, 's, P: SystemParam> Deref for StaticSystemParam<'w, 's, P> {
    type Target = SystemParamItem<'w, 's, P>;

    fn deref(&self) -> &Self::Target {
        &self.0
    }
}

impl<'w, 's, P: SystemParam> DerefMut for StaticSystemParam<'w, 's, P> {
    fn deref_mut(&mut self) -> &mut Self::Target {
        &mut self.0
    }
}

impl<'w, 's, P: SystemParam> StaticSystemParam<'w, 's, P> {
    /// Get the value of the parameter
    pub fn into_inner(self) -> SystemParamItem<'w, 's, P> {
        self.0
    }
}

// SAFETY: This doesn't add any more reads, and the delegated fetch confirms it
unsafe impl<'w, 's, P: ReadOnlySystemParam + 'static> ReadOnlySystemParam
    for StaticSystemParam<'w, 's, P>
{
}

// SAFETY: all methods are just delegated to `P`'s `SystemParam` implementation
unsafe impl<P: SystemParam + 'static> SystemParam for StaticSystemParam<'_, '_, P> {
    type State = P::State;
    type Item<'world, 'state> = StaticSystemParam<'world, 'state, P>;

    fn init_state(world: &mut World, system_meta: &mut SystemMeta) -> Self::State {
        P::init_state(world, system_meta)
    }

    fn new_archetype(state: &mut Self::State, archetype: &Archetype, system_meta: &mut SystemMeta) {
        P::new_archetype(state, archetype, system_meta);
    }

    fn apply(state: &mut Self::State, system_meta: &SystemMeta, world: &mut World) {
        P::apply(state, system_meta, world);
    }

    unsafe fn get_param<'world, 'state>(
        state: &'state mut Self::State,
        system_meta: &SystemMeta,
        world: UnsafeWorldCell<'world>,
        change_tick: Tick,
    ) -> Self::Item<'world, 'state> {
        // SAFETY: Defer to the safety of P::SystemParam
        StaticSystemParam(P::get_param(state, system_meta, world, change_tick))
    }
}

// SAFETY: No world access.
unsafe impl<T: ?Sized> SystemParam for PhantomData<T> {
    type State = ();
    type Item<'world, 'state> = Self;

    fn init_state(_world: &mut World, _system_meta: &mut SystemMeta) -> Self::State {}

    unsafe fn get_param<'world, 'state>(
        _state: &'state mut Self::State,
        _system_meta: &SystemMeta,
        _world: UnsafeWorldCell<'world>,
        _change_tick: Tick,
    ) -> Self::Item<'world, 'state> {
        PhantomData
    }
}

// SAFETY: No world access.
unsafe impl<T: ?Sized> ReadOnlySystemParam for PhantomData<T> {}

#[cfg(test)]
mod tests {
    use super::*;
    use crate::{
        self as bevy_ecs, // Necessary for the `SystemParam` Derive when used inside `bevy_ecs`.
        query::{ReadOnlyWorldQuery, WorldQuery},
        system::{assert_is_system, Query},
    };
    use std::{cell::RefCell, marker::PhantomData};

    // Compile test for https://github.com/bevyengine/bevy/pull/2838.
    #[test]
    fn system_param_generic_bounds() {
        #[derive(SystemParam)]
        pub struct SpecialQuery<
            'w,
            's,
            Q: WorldQuery + Send + Sync + 'static,
            F: ReadOnlyWorldQuery + Send + Sync + 'static = (),
        > {
            _query: Query<'w, 's, Q, F>,
        }

        fn my_system(_: SpecialQuery<(), ()>) {}
        assert_is_system(my_system);
    }

    // Compile tests for https://github.com/bevyengine/bevy/pull/6694.
    #[test]
    fn system_param_flexibility() {
        #[derive(SystemParam)]
        pub struct SpecialRes<'w, T: Resource> {
            _res: Res<'w, T>,
        }

        #[derive(SystemParam)]
        pub struct SpecialLocal<'s, T: FromWorld + Send + 'static> {
            _local: Local<'s, T>,
        }

        #[derive(Resource)]
        struct R;

        fn my_system(_: SpecialRes<R>, _: SpecialLocal<u32>) {}
        assert_is_system(my_system);
    }

    #[derive(Resource)]
    pub struct R<const I: usize>;

    // Compile test for https://github.com/bevyengine/bevy/pull/7001.
    #[test]
    fn system_param_const_generics() {
        #[derive(SystemParam)]
        pub struct ConstGenericParam<'w, const I: usize>(Res<'w, R<I>>);

        fn my_system(_: ConstGenericParam<0>, _: ConstGenericParam<1000>) {}
        assert_is_system(my_system);
    }

    // Compile test for https://github.com/bevyengine/bevy/pull/6867.
    #[test]
    fn system_param_field_limit() {
        #[derive(SystemParam)]
        pub struct LongParam<'w> {
            // Each field should be a distinct type so there will
            // be an error if the derive messes up the field order.
            _r0: Res<'w, R<0>>,
            _r1: Res<'w, R<1>>,
            _r2: Res<'w, R<2>>,
            _r3: Res<'w, R<3>>,
            _r4: Res<'w, R<4>>,
            _r5: Res<'w, R<5>>,
            _r6: Res<'w, R<6>>,
            _r7: Res<'w, R<7>>,
            _r8: Res<'w, R<8>>,
            _r9: Res<'w, R<9>>,
            _r10: Res<'w, R<10>>,
            _r11: Res<'w, R<11>>,
            _r12: Res<'w, R<12>>,
            _r13: Res<'w, R<13>>,
            _r14: Res<'w, R<14>>,
            _r15: Res<'w, R<15>>,
            _r16: Res<'w, R<16>>,
        }

        fn long_system(_: LongParam) {}
        assert_is_system(long_system);
    }

    // Compile test for https://github.com/bevyengine/bevy/pull/6919.
    // Regression test for https://github.com/bevyengine/bevy/issues/7447.
    #[test]
    fn system_param_phantom_data() {
        #[derive(SystemParam)]
        struct PhantomParam<'w, T: Resource, Marker: 'static> {
            _foo: Res<'w, T>,
            marker: PhantomData<&'w Marker>,
        }

        fn my_system(_: PhantomParam<R<0>, ()>) {}
        assert_is_system(my_system);
    }

    // Compile tests for https://github.com/bevyengine/bevy/pull/6957.
    #[test]
    fn system_param_struct_variants() {
        #[derive(SystemParam)]
        pub struct UnitParam;

        #[derive(SystemParam)]
        pub struct TupleParam<'w, 's, R: Resource, L: FromWorld + Send + 'static>(
            Res<'w, R>,
            Local<'s, L>,
        );

        fn my_system(_: UnitParam, _: TupleParam<R<0>, u32>) {}
        assert_is_system(my_system);
    }

    // Regression test for https://github.com/bevyengine/bevy/issues/4200.
    #[test]
    fn system_param_private_fields() {
        #[derive(Resource)]
        struct PrivateResource;

        #[derive(SystemParam)]
        pub struct EncapsulatedParam<'w>(Res<'w, PrivateResource>);

        fn my_system(_: EncapsulatedParam) {}
        assert_is_system(my_system);
    }

    // Regression test for https://github.com/bevyengine/bevy/issues/7103.
    #[test]
    fn system_param_where_clause() {
        #[derive(SystemParam)]
        pub struct WhereParam<'w, 's, Q>
        where
            Q: 'static + WorldQuery,
        {
            _q: Query<'w, 's, Q, ()>,
        }

        fn my_system(_: WhereParam<()>) {}
        assert_is_system(my_system);
    }

    // Regression test for https://github.com/bevyengine/bevy/issues/1727.
    #[test]
    fn system_param_name_collision() {
        #[derive(Resource)]
        pub struct FetchState;

        #[derive(SystemParam)]
        pub struct Collide<'w> {
            _x: Res<'w, FetchState>,
        }

        fn my_system(_: Collide) {}
        assert_is_system(my_system);
    }

    // Regression test for https://github.com/bevyengine/bevy/issues/8192.
    #[test]
    fn system_param_invariant_lifetime() {
        #[derive(SystemParam)]
        pub struct InvariantParam<'w, 's> {
            _set: ParamSet<'w, 's, (Query<'w, 's, ()>,)>,
        }

        fn my_system(_: InvariantParam) {}
        assert_is_system(my_system);
    }

    // Compile test for https://github.com/bevyengine/bevy/pull/9589.
    #[test]
    fn non_sync_local() {
        fn non_sync_system(cell: Local<RefCell<u8>>) {
            assert_eq!(*cell.borrow(), 0);
        }

        let mut world = World::new();
        let mut schedule = crate::schedule::Schedule::new();
        schedule.add_systems(non_sync_system);
        schedule.run(&mut world);
    }
}<|MERGE_RESOLUTION|>--- conflicted
+++ resolved
@@ -685,20 +685,7 @@
 // SAFETY: Local only accesses internal state
 unsafe impl<'s, T: FromWorld + Send + 'static> ReadOnlySystemParam for Local<'s, T> {}
 
-<<<<<<< HEAD
-impl<'s, T: FromWorld + Send + Sync + 'static> Debug for Local<'s, T>
-where
-    T: Debug,
-{
-    fn fmt(&self, f: &mut std::fmt::Formatter<'_>) -> std::fmt::Result {
-        f.debug_tuple("Local").field(&self.0).finish()
-    }
-}
-
 impl<'s, T: FromWorld + Send + 'static> Deref for Local<'s, T> {
-=======
-impl<'s, T: FromWorld + Send + Sync + 'static> Deref for Local<'s, T> {
->>>>>>> 7b6f8659
     type Target = T;
 
     #[inline]
