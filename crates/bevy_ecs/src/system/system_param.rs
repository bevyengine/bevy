pub use crate::change_detection::{NonSendMut, Res, ResMut};
use crate::{
    archetype::{Archetype, Archetypes},
    bundle::Bundles,
    change_detection::{Ticks, TicksMut},
    component::{ComponentId, ComponentTicks, Components},
    entity::Entities,
    query::{
        Access, FilteredAccess, FilteredAccessSet, QueryState, ReadOnlyWorldQuery, WorldQuery,
    },
    system::{Query, SystemMeta},
    world::{FromWorld, World},
};
pub use bevy_ecs_macros::Resource;
pub use bevy_ecs_macros::SystemParam;
use bevy_ecs_macros::{all_tuples, impl_param_set};
use bevy_ptr::UnsafeCellDeref;
use bevy_utils::synccell::SyncCell;
use std::{
    borrow::Cow,
    fmt::Debug,
    ops::{Deref, DerefMut},
};

/// A parameter that can be used in a [`System`](super::System).
///
/// # Derive
///
/// This trait can be derived with the [`derive@super::SystemParam`] macro.
/// This macro only works if each field on the derived struct implements [`SystemParam`].
/// Note: There are additional requirements on the field types.
/// See the *Generic `SystemParam`s* section for details and workarounds of the probable
/// cause if this derive causes an error to be emitted.
///
/// Derived `SystemParam` structs may have two lifetimes: `'w` for data stored in the [`World`],
/// and `'s` for data stored in the parameter's state.
///
/// ## Attributes
///
/// `#[system_param(ignore)]`:
/// Can be added to any field in the struct. Fields decorated with this attribute
/// will be created with the default value upon realisation.
/// This is most useful for `PhantomData` fields, such as markers for generic types.
///
/// # Example
///
/// ```
/// # use bevy_ecs::prelude::*;
/// # #[derive(Resource)]
/// # struct SomeResource;
/// use std::marker::PhantomData;
/// use bevy_ecs::system::SystemParam;
///
/// #[derive(SystemParam)]
/// struct MyParam<'w, Marker: 'static> {
///     foo: Res<'w, SomeResource>,
///     #[system_param(ignore)]
///     marker: PhantomData<Marker>,
/// }
///
/// fn my_system<T: 'static>(param: MyParam<T>) {
///     // Access the resource through `param.foo`
/// }
///
/// # bevy_ecs::system::assert_is_system(my_system::<()>);
/// ```
///
/// # Generic `SystemParam`s
///
/// When using the derive macro, you may see an error in the form of:
///
/// ```text
/// expected ... [ParamType]
/// found associated type `<[ParamType] as SystemParam>::Item<'_, '_>`
/// ```
/// where `[ParamType]` is the type of one of your fields.
/// To solve this error, you can wrap the field of type `[ParamType]` with [`StaticSystemParam`]
/// (i.e. `StaticSystemParam<[ParamType]>`).
///
/// ## Details
///
/// The derive macro requires that the [`SystemParam`] implementation of
/// each field `F`'s [`Item`](`SystemParam::Item`)'s is itself `F`
/// (ignoring lifetimes for simplicity).
/// This assumption is due to type inference reasons, so that the derived [`SystemParam`] can be
/// used as an argument to a function system.
/// If the compiler cannot validate this property for `[ParamType]`, it will error in the form shown above.
///
/// This will most commonly occur when working with `SystemParam`s generically, as the requirement
/// has not been proven to the compiler.
///
/// # `!Sync` Resources
/// A `!Sync` type cannot implement `Resource`. However, it is possible to wrap a `Send` but not `Sync`
/// type in [`SyncCell`] or the currently unstable [`Exclusive`] to make it `Sync`. This forces only
/// having mutable access (`&mut T` only, never `&T`), but makes it safe to reference across multiple
/// threads.
///
/// This will fail to compile since `RefCell` is `!Sync`.
/// ```compile_fail
/// # use std::cell::RefCell;
/// # use bevy_ecs::system::Resource;
///
/// #[derive(Resource)]
/// struct NotSync {
///    counter: RefCell<usize>,
/// }
/// ```
///
/// This will compile since the `RefCell` is wrapped with `SyncCell`.
/// ```
/// # use std::cell::RefCell;
/// # use bevy_ecs::system::Resource;
/// use bevy_utils::synccell::SyncCell;
///
/// #[derive(Resource)]
/// struct ActuallySync {
///    counter: SyncCell<RefCell<usize>>,
/// }
/// ```
///
/// [`SyncCell`]: bevy_utils::synccell::SyncCell
/// [`Exclusive`]: https://doc.rust-lang.org/nightly/std/sync/struct.Exclusive.html
///
/// # Safety
///
/// The implementor must ensure the following is true.
/// - [`SystemParam::init_state`] correctly registers all [`World`] accesses used
///   by [`SystemParam::get_param`] with the provided [`system_meta`](SystemMeta).
/// - None of the world accesses may conflict with any prior accesses registered
///   on `system_meta`.
pub unsafe trait SystemParam: Sized {
    /// Used to store data which persists across invocations of a system.
    type State: Send + Sync + 'static;

    /// The item type returned when constructing this system param.
    /// The value of this associated type should be `Self`, instantiated with new lifetimes.
    ///
    /// You could think of `SystemParam::Item<'w, 's>` as being an *operation* that changes the lifetimes bound to `Self`.
    type Item<'world, 'state>: SystemParam<State = Self::State>;

    /// Registers any [`World`] access used by this [`SystemParam`]
    /// and creates a new instance of this param's [`State`](Self::State).
    fn init_state(world: &mut World, system_meta: &mut SystemMeta) -> Self::State;

    /// For the specified [`Archetype`], registers the components accessed by this [`SystemParam`] (if applicable).
    #[inline]
    fn new_archetype(
        _state: &mut Self::State,
        _archetype: &Archetype,
        _system_meta: &mut SystemMeta,
    ) {
    }

    /// Applies any deferred mutations stored in this [`SystemParam`]'s state.
<<<<<<< HEAD
    /// This is used to apply [`Commands`] at the end of a stage.
    ///
    /// [`Commands`]: crate::prelude::Commands
=======
    /// This is used to apply [`Commands`] during [`apply_system_buffers`](crate::prelude::apply_system_buffers).
>>>>>>> 206c7ce2
    #[inline]
    #[allow(unused_variables)]
    fn apply(state: &mut Self::State, system_meta: &SystemMeta, world: &mut World) {}

    /// # Safety
    ///
    /// This call might use any of the [`World`] accesses that were registered in [`Self::init_state`].
    /// - None of those accesses may conflict with any other [`SystemParam`]s
    ///   that exist at the same time, including those on other threads.
    /// - `world` must be the same `World` that was used to initialize [`state`](SystemParam::init_state).
    unsafe fn get_param<'world, 'state>(
        state: &'state mut Self::State,
        system_meta: &SystemMeta,
        world: &'world World,
        change_tick: u32,
    ) -> Self::Item<'world, 'state>;
}

/// A [`SystemParam`] that only reads a given [`World`].
///
/// # Safety
/// This must only be implemented for [`SystemParam`] impls that exclusively read the World passed in to [`SystemParam::get_param`]
pub unsafe trait ReadOnlySystemParam: SystemParam {}

/// Shorthand way of accessing the associated type [`SystemParam::Item`] for a given [`SystemParam`].
pub type SystemParamItem<'w, 's, P> = <P as SystemParam>::Item<'w, 's>;

// SAFETY: QueryState is constrained to read-only fetches, so it only reads World.
unsafe impl<'w, 's, Q: ReadOnlyWorldQuery + 'static, F: ReadOnlyWorldQuery + 'static>
    ReadOnlySystemParam for Query<'w, 's, Q, F>
{
}

// SAFETY: Relevant query ComponentId and ArchetypeComponentId access is applied to SystemMeta. If
// this Query conflicts with any prior access, a panic will occur.
unsafe impl<Q: WorldQuery + 'static, F: ReadOnlyWorldQuery + 'static> SystemParam
    for Query<'_, '_, Q, F>
{
    type State = QueryState<Q, F>;
    type Item<'w, 's> = Query<'w, 's, Q, F>;

    fn init_state(world: &mut World, system_meta: &mut SystemMeta) -> Self::State {
        let state = QueryState::new(world);
        assert_component_access_compatibility(
            &system_meta.name,
            std::any::type_name::<Q>(),
            std::any::type_name::<F>(),
            &system_meta.component_access_set,
            &state.component_access,
            world,
        );
        system_meta
            .component_access_set
            .add(state.component_access.clone());
        system_meta
            .archetype_component_access
            .extend(&state.archetype_component_access);
        state
    }

    fn new_archetype(state: &mut Self::State, archetype: &Archetype, system_meta: &mut SystemMeta) {
        state.new_archetype(archetype);
        system_meta
            .archetype_component_access
            .extend(&state.archetype_component_access);
    }

    #[inline]
    unsafe fn get_param<'w, 's>(
        state: &'s mut Self::State,
        system_meta: &SystemMeta,
        world: &'w World,
        change_tick: u32,
    ) -> Self::Item<'w, 's> {
        Query::new(
            world,
            state,
            system_meta.last_change_tick,
            change_tick,
            false,
        )
    }
}

fn assert_component_access_compatibility(
    system_name: &str,
    query_type: &'static str,
    filter_type: &'static str,
    system_access: &FilteredAccessSet<ComponentId>,
    current: &FilteredAccess<ComponentId>,
    world: &World,
) {
    let conflicts = system_access.get_conflicts_single(current);
    if conflicts.is_empty() {
        return;
    }
    let conflicting_components = conflicts
        .into_iter()
        .map(|component_id| world.components.get_info(component_id).unwrap().name())
        .collect::<Vec<&str>>();
    let accesses = conflicting_components.join(", ");
    panic!("error[B0001]: Query<{query_type}, {filter_type}> in system {system_name} accesses component(s) {accesses} in a way that conflicts with a previous system parameter. Consider using `Without<T>` to create disjoint Queries or merging conflicting Queries into a `ParamSet`.");
}

/// A collection of potentially conflicting [`SystemParam`]s allowed by disjoint access.
///
/// Allows systems to safely access and interact with up to 8 mutually exclusive [`SystemParam`]s, such as
/// two queries that reference the same mutable data or an event reader and writer of the same type.
///
/// Each individual [`SystemParam`] can be accessed by using the functions `p0()`, `p1()`, ..., `p7()`,
/// according to the order they are defined in the `ParamSet`. This ensures that there's either
/// only one mutable reference to a parameter at a time or any number of immutable references.
///
/// # Examples
///
/// The following system mutably accesses the same component two times,
/// which is not allowed due to rust's mutability rules.
///
/// ```should_panic
/// # use bevy_ecs::prelude::*;
/// #
/// # #[derive(Component)]
/// # struct Health;
/// #
/// # #[derive(Component)]
/// # struct Enemy;
/// #
/// # #[derive(Component)]
/// # struct Ally;
/// #
/// // This will panic at runtime when the system gets initialized.
/// fn bad_system(
///     mut enemies: Query<&mut Health, With<Enemy>>,
///     mut allies: Query<&mut Health, With<Ally>>,
/// ) {
///     // ...
/// }
/// #
/// # let mut bad_system_system = bevy_ecs::system::IntoSystem::into_system(bad_system);
/// # let mut world = World::new();
/// # bad_system_system.initialize(&mut world);
/// # bad_system_system.run((), &mut world);
/// ```
///
/// Conflicting `SystemParam`s like these can be placed in a `ParamSet`,
/// which leverages the borrow checker to ensure that only one of the contained parameters are accessed at a given time.
///
/// ```
/// # use bevy_ecs::prelude::*;
/// #
/// # #[derive(Component)]
/// # struct Health;
/// #
/// # #[derive(Component)]
/// # struct Enemy;
/// #
/// # #[derive(Component)]
/// # struct Ally;
/// #
/// // Given the following system
/// fn fancy_system(
///     mut set: ParamSet<(
///         Query<&mut Health, With<Enemy>>,
///         Query<&mut Health, With<Ally>>,
///     )>
/// ) {
///     // This will access the first `SystemParam`.
///     for mut health in set.p0().iter_mut() {
///         // Do your fancy stuff here...
///     }
///
///     // The second `SystemParam`.
///     // This would fail to compile if the previous parameter was still borrowed.
///     for mut health in set.p1().iter_mut() {
///         // Do even fancier stuff here...
///     }
/// }
/// # bevy_ecs::system::assert_is_system(fancy_system);
/// ```
///
/// Of course, `ParamSet`s can be used with any kind of `SystemParam`, not just [queries](Query).
///
/// ```
/// # use bevy_ecs::prelude::*;
/// #
/// # struct MyEvent;
/// # impl MyEvent {
/// #   pub fn new() -> Self { Self }
/// # }
/// fn event_system(
///     mut set: ParamSet<(
///         // `EventReader`s and `EventWriter`s conflict with each other,
///         // since they both access the event queue resource for `MyEvent`.
///         EventReader<MyEvent>,
///         EventWriter<MyEvent>,
///         // `&World` reads the entire world, so a `ParamSet` is the only way
///         // that it can be used in the same system as any mutable accesses.
///         &World,
///     )>,
/// ) {
///     for event in set.p0().iter() {
///         // ...
///         # let _event = event;
///     }
///     set.p1().send(MyEvent::new());
///     
///     let entities = set.p2().entities();
///     // ...
///     # let _entities = entities;
/// }
/// # bevy_ecs::system::assert_is_system(event_system);
/// ```
pub struct ParamSet<'w, 's, T: SystemParam> {
    param_states: &'s mut T::State,
    world: &'w World,
    system_meta: SystemMeta,
    change_tick: u32,
}

impl_param_set!();

/// A type that can be inserted into a [`World`] as a singleton.
///
/// You can access resource data in systems using the [`Res`] and [`ResMut`] system parameters
///
/// Only one resource of each type can be stored in a [`World`] at any given time.
///
/// # Examples
///
/// ```
/// # let mut world = World::default();
/// # let mut schedule = Schedule::new();
/// # use bevy_ecs::prelude::*;
/// #[derive(Resource)]
/// struct MyResource { value: u32 }
///
/// world.insert_resource(MyResource { value: 42 });
///
/// fn read_resource_system(resource: Res<MyResource>) {
///     assert_eq!(resource.value, 42);
/// }
///
/// fn write_resource_system(mut resource: ResMut<MyResource>) {
///     assert_eq!(resource.value, 42);
///     resource.value = 0;
///     assert_eq!(resource.value, 0);
/// }
/// # schedule.add_system(read_resource_system);
/// # schedule.add_system(write_resource_system.after(read_resource_system));
/// # schedule.run(&mut world);
/// ```
pub trait Resource: Send + Sync + 'static {}

// SAFETY: Res only reads a single World resource
unsafe impl<'a, T: Resource> ReadOnlySystemParam for Res<'a, T> {}

// SAFETY: Res ComponentId and ArchetypeComponentId access is applied to SystemMeta. If this Res
// conflicts with any prior access, a panic will occur.
unsafe impl<'a, T: Resource> SystemParam for Res<'a, T> {
    type State = ComponentId;
    type Item<'w, 's> = Res<'w, T>;

    fn init_state(world: &mut World, system_meta: &mut SystemMeta) -> Self::State {
        let component_id = world.initialize_resource::<T>();
        let combined_access = system_meta.component_access_set.combined_access();
        assert!(
            !combined_access.has_write(component_id),
            "error[B0002]: Res<{}> in system {} conflicts with a previous ResMut<{0}> access. Consider removing the duplicate access.",
            std::any::type_name::<T>(),
            system_meta.name,
        );
        system_meta
            .component_access_set
            .add_unfiltered_read(component_id);

        let archetype_component_id = world
            .get_resource_archetype_component_id(component_id)
            .unwrap();
        system_meta
            .archetype_component_access
            .add_read(archetype_component_id);

        component_id
    }

    #[inline]
    unsafe fn get_param<'w, 's>(
        &mut component_id: &'s mut Self::State,
        system_meta: &SystemMeta,
        world: &'w World,
        change_tick: u32,
    ) -> Self::Item<'w, 's> {
        let (ptr, ticks) = world
            .get_resource_with_ticks(component_id)
            .unwrap_or_else(|| {
                panic!(
                    "Resource requested by {} does not exist: {}",
                    system_meta.name,
                    std::any::type_name::<T>()
                )
            });
        Res {
            value: ptr.deref(),
            ticks: Ticks {
                added: ticks.added.deref(),
                changed: ticks.changed.deref(),
                last_change_tick: system_meta.last_change_tick,
                change_tick,
            },
        }
    }
}

// SAFETY: Only reads a single World resource
unsafe impl<'a, T: Resource> ReadOnlySystemParam for Option<Res<'a, T>> {}

// SAFETY: this impl defers to `Res`, which initializes and validates the correct world access.
unsafe impl<'a, T: Resource> SystemParam for Option<Res<'a, T>> {
    type State = ComponentId;
    type Item<'w, 's> = Option<Res<'w, T>>;

    fn init_state(world: &mut World, system_meta: &mut SystemMeta) -> Self::State {
        Res::<T>::init_state(world, system_meta)
    }

    #[inline]
    unsafe fn get_param<'w, 's>(
        &mut component_id: &'s mut Self::State,
        system_meta: &SystemMeta,
        world: &'w World,
        change_tick: u32,
    ) -> Self::Item<'w, 's> {
        world
            .get_resource_with_ticks(component_id)
            .map(|(ptr, ticks)| Res {
                value: ptr.deref(),
                ticks: Ticks {
                    added: ticks.added.deref(),
                    changed: ticks.changed.deref(),
                    last_change_tick: system_meta.last_change_tick,
                    change_tick,
                },
            })
    }
}

// SAFETY: Res ComponentId and ArchetypeComponentId access is applied to SystemMeta. If this Res
// conflicts with any prior access, a panic will occur.
unsafe impl<'a, T: Resource> SystemParam for ResMut<'a, T> {
    type State = ComponentId;
    type Item<'w, 's> = ResMut<'w, T>;

    fn init_state(world: &mut World, system_meta: &mut SystemMeta) -> Self::State {
        let component_id = world.initialize_resource::<T>();
        let combined_access = system_meta.component_access_set.combined_access();
        if combined_access.has_write(component_id) {
            panic!(
                "error[B0002]: ResMut<{}> in system {} conflicts with a previous ResMut<{0}> access. Consider removing the duplicate access.",
                std::any::type_name::<T>(), system_meta.name);
        } else if combined_access.has_read(component_id) {
            panic!(
                "error[B0002]: ResMut<{}> in system {} conflicts with a previous Res<{0}> access. Consider removing the duplicate access.",
                std::any::type_name::<T>(), system_meta.name);
        }
        system_meta
            .component_access_set
            .add_unfiltered_write(component_id);

        let archetype_component_id = world
            .get_resource_archetype_component_id(component_id)
            .unwrap();
        system_meta
            .archetype_component_access
            .add_write(archetype_component_id);

        component_id
    }

    #[inline]
    unsafe fn get_param<'w, 's>(
        &mut component_id: &'s mut Self::State,
        system_meta: &SystemMeta,
        world: &'w World,
        change_tick: u32,
    ) -> Self::Item<'w, 's> {
        let value = world
            .as_unsafe_world_cell_migration_internal()
            .get_resource_mut_with_id(component_id)
            .unwrap_or_else(|| {
                panic!(
                    "Resource requested by {} does not exist: {}",
                    system_meta.name,
                    std::any::type_name::<T>()
                )
            });
        ResMut {
            value: value.value,
            ticks: TicksMut {
                added: value.ticks.added,
                changed: value.ticks.changed,
                last_change_tick: system_meta.last_change_tick,
                change_tick,
            },
        }
    }
}

// SAFETY: this impl defers to `ResMut`, which initializes and validates the correct world access.
unsafe impl<'a, T: Resource> SystemParam for Option<ResMut<'a, T>> {
    type State = ComponentId;
    type Item<'w, 's> = Option<ResMut<'w, T>>;

    fn init_state(world: &mut World, system_meta: &mut SystemMeta) -> Self::State {
        ResMut::<T>::init_state(world, system_meta)
    }

    #[inline]
    unsafe fn get_param<'w, 's>(
        &mut component_id: &'s mut Self::State,
        system_meta: &SystemMeta,
        world: &'w World,
        change_tick: u32,
    ) -> Self::Item<'w, 's> {
        world
            .as_unsafe_world_cell_migration_internal()
            .get_resource_mut_with_id(component_id)
            .map(|value| ResMut {
                value: value.value,
                ticks: TicksMut {
                    added: value.ticks.added,
                    changed: value.ticks.changed,
                    last_change_tick: system_meta.last_change_tick,
                    change_tick,
                },
            })
    }
}

/// SAFETY: only reads world
unsafe impl<'w> ReadOnlySystemParam for &'w World {}

// SAFETY: `read_all` access is set and conflicts result in a panic
unsafe impl SystemParam for &'_ World {
    type State = ();
    type Item<'w, 's> = &'w World;

    fn init_state(_world: &mut World, system_meta: &mut SystemMeta) -> Self::State {
        let mut access = Access::default();
        access.read_all();
        if !system_meta
            .archetype_component_access
            .is_compatible(&access)
        {
            panic!("&World conflicts with a previous mutable system parameter. Allowing this would break Rust's mutability rules");
        }
        system_meta.archetype_component_access.extend(&access);

        let mut filtered_access = FilteredAccess::default();

        filtered_access.read_all();
        if !system_meta
            .component_access_set
            .get_conflicts_single(&filtered_access)
            .is_empty()
        {
            panic!("&World conflicts with a previous mutable system parameter. Allowing this would break Rust's mutability rules");
        }
        system_meta.component_access_set.add(filtered_access);
    }

    unsafe fn get_param<'w, 's>(
        _state: &'s mut Self::State,
        _system_meta: &SystemMeta,
        world: &'w World,
        _change_tick: u32,
    ) -> Self::Item<'w, 's> {
        world
    }
}

/// A system local [`SystemParam`].
///
/// A local may only be accessed by the system itself and is therefore not visible to other systems.
/// If two or more systems specify the same local type each will have their own unique local.
/// If multiple [`SystemParam`]s within the same system each specify the same local type
/// each will get their own distinct data storage.
///
/// The supplied lifetime parameter is the [`SystemParam`]s `'s` lifetime.
///
/// # Examples
///
/// ```
/// # use bevy_ecs::prelude::*;
/// # let world = &mut World::default();
/// fn write_to_local(mut local: Local<usize>) {
///     *local = 42;
/// }
/// fn read_from_local(local: Local<usize>) -> usize {
///     *local
/// }
/// let mut write_system = IntoSystem::into_system(write_to_local);
/// let mut read_system = IntoSystem::into_system(read_from_local);
/// write_system.initialize(world);
/// read_system.initialize(world);
///
/// assert_eq!(read_system.run((), world), 0);
/// write_system.run((), world);
/// // Note how the read local is still 0 due to the locals not being shared.
/// assert_eq!(read_system.run((), world), 0);
/// ```
///
/// N.B. A [`Local`]s value cannot be read or written to outside of the containing system.
/// To add configuration to a system, convert a capturing closure into the system instead:
///
/// ```
/// # use bevy_ecs::prelude::*;
/// # use bevy_ecs::system::assert_is_system;
/// struct Config(u32);
/// #[derive(Resource)]
/// struct Myu32Wrapper(u32);
/// fn reset_to_system(value: Config) -> impl FnMut(ResMut<Myu32Wrapper>) {
///     move |mut val| val.0 = value.0
/// }
///
/// // .add_system(reset_to_system(my_config))
/// # assert_is_system(reset_to_system(Config(10)));
/// ```
pub struct Local<'s, T: FromWorld + Send + 'static>(pub(crate) &'s mut T);

// SAFETY: Local only accesses internal state
unsafe impl<'s, T: FromWorld + Send + 'static> ReadOnlySystemParam for Local<'s, T> {}

impl<'s, T: FromWorld + Send + Sync + 'static> Debug for Local<'s, T>
where
    T: Debug,
{
    fn fmt(&self, f: &mut std::fmt::Formatter<'_>) -> std::fmt::Result {
        f.debug_tuple("Local").field(&self.0).finish()
    }
}

impl<'s, T: FromWorld + Send + Sync + 'static> Deref for Local<'s, T> {
    type Target = T;

    #[inline]
    fn deref(&self) -> &Self::Target {
        self.0
    }
}

impl<'s, T: FromWorld + Send + Sync + 'static> DerefMut for Local<'s, T> {
    #[inline]
    fn deref_mut(&mut self) -> &mut Self::Target {
        self.0
    }
}

impl<'s, 'a, T: FromWorld + Send + 'static> IntoIterator for &'a Local<'s, T>
where
    &'a T: IntoIterator,
{
    type Item = <&'a T as IntoIterator>::Item;
    type IntoIter = <&'a T as IntoIterator>::IntoIter;

    fn into_iter(self) -> Self::IntoIter {
        self.0.into_iter()
    }
}

impl<'s, 'a, T: FromWorld + Send + 'static> IntoIterator for &'a mut Local<'s, T>
where
    &'a mut T: IntoIterator,
{
    type Item = <&'a mut T as IntoIterator>::Item;
    type IntoIter = <&'a mut T as IntoIterator>::IntoIter;

    fn into_iter(self) -> Self::IntoIter {
        self.0.into_iter()
    }
}

// SAFETY: only local state is accessed
unsafe impl<'a, T: FromWorld + Send + 'static> SystemParam for Local<'a, T> {
    type State = SyncCell<T>;
    type Item<'w, 's> = Local<'s, T>;

    fn init_state(world: &mut World, _system_meta: &mut SystemMeta) -> Self::State {
        SyncCell::new(T::from_world(world))
    }

    #[inline]
    unsafe fn get_param<'w, 's>(
        state: &'s mut Self::State,
        _system_meta: &SystemMeta,
        _world: &'w World,
        _change_tick: u32,
    ) -> Self::Item<'w, 's> {
        Local(state.get())
    }
}

/// Types that can be used with [`Deferred<T>`] in systems.
/// This allows storing system-local data which is used to defer [`World`] mutations.
///
/// Types that implement `SystemBuffer` should take care to perform as many
/// computations up-front as possible. Buffers cannot be applied in parallel,
/// so you should try to minimize the time spent in [`SystemBuffer::apply`].
pub trait SystemBuffer: FromWorld + Send + 'static {
    /// Applies any deferred mutations to the [`World`].
    fn apply(&mut self, system_meta: &SystemMeta, world: &mut World);
}

/// A [`SystemParam`] that stores a buffer which gets applied to the [`World`] at the end of a stage.
/// This is used internally by [`Commands`] to defer `World` mutations.
///
/// [`Commands`]: crate::system::Commands
///
/// # Examples
///
/// By using this type to defer mutations, you can avoid mutable `World` access within
/// a system, which allows it to run in parallel with more systems.
///
/// Note that deferring mutations is *not* free, and should only be used if
/// the gains in parallelization outweigh the time it takes to apply deferred mutations.
/// In general, [`Deferred`] should only be used for mutations that are infrequent,
/// or which otherwise take up a small portion of a system's run-time.
///
/// ```
/// # use bevy_ecs::prelude::*;
/// // Tracks whether or not there is a threat the player should be aware of.
/// #[derive(Resource, Default)]
/// pub struct Alarm(bool);
///
/// #[derive(Component)]
/// pub struct Settlement {
///     // ...
/// }
///
/// // A threat from inside the settlement.
/// #[derive(Component)]
/// pub struct Criminal;
///
/// // A threat from outside the settlement.
/// #[derive(Component)]
/// pub struct Monster;
///
/// # impl Criminal { pub fn is_threat(&self, _: &Settlement) -> bool { true } }
///
/// use bevy_ecs::system::{Deferred, SystemBuffer, SystemMeta};
///
/// // Uses deferred mutations to allow signalling the alarm from multiple systems in parallel.
/// #[derive(Resource, Default)]
/// struct AlarmFlag(bool);
///
/// impl AlarmFlag {
///     /// Sounds the alarm at the end of the current stage.
///     pub fn flag(&mut self) {
///         self.0 = true;
///     }
/// }
///
/// impl SystemBuffer for AlarmFlag {
///     // When `AlarmFlag` is used in a system, this function will get
///     // called at the end of the system's stage.
///     fn apply(&mut self, system_meta: &SystemMeta, world: &mut World) {
///         if self.0 {
///             world.resource_mut::<Alarm>().0 = true;
///             self.0 = false;
///         }
///     }
/// }
///
/// // Sound the alarm if there are any criminals who pose a threat.
/// fn alert_criminal(
///     settlements: Query<&Settlement>,
///     criminals: Query<&Criminal>,
///     mut alarm: Deferred<AlarmFlag>
/// ) {
///     let settlement = settlements.single();
///     for criminal in &criminals {
///         // Only sound the alarm if the criminal is a threat.
///         // For this example, assume that this check is expensive to run.
///         // Since the majority of this system's run-time is dominated
///         // by calling `is_threat()`, we defer sounding the alarm to
///         // allow this system to run in parallel with other alarm systems.
///         if criminal.is_threat(settlement) {
///             alarm.flag();
///         }
///     }
/// }
///
/// // Sound the alarm if there is a monster.
/// fn alert_monster(
///     monsters: Query<&Monster>,
///     mut alarm: ResMut<Alarm>
/// ) {
///     if monsters.iter().next().is_some() {
///         // Since this system does nothing except for sounding the alarm,
///         // it would be pointless to defer it, so we sound the alarm directly.
///         alarm.0 = true;
///     }
/// }
///
/// let mut world = World::new();
/// world.init_resource::<Alarm>();
/// world.spawn(Settlement {
///     // ...
/// });
///
/// let mut stage = SystemStage::parallel();
/// stage
///     // These two systems have no conflicts and will run in parallel.
///     .add_system(alert_criminal)
///     .add_system(alert_monster);
///
/// // There are no criminals or monsters, so the alarm is not sounded.
/// stage.run(&mut world);
/// assert_eq!(world.resource::<Alarm>().0, false);
///
/// // Spawn a monster, which will cause the alarm to be sounded.
/// let m_id = world.spawn(Monster).id();
/// stage.run(&mut world);
/// assert_eq!(world.resource::<Alarm>().0, true);
///
/// // Remove the monster and reset the alarm.
/// world.entity_mut(m_id).despawn();
/// world.resource_mut::<Alarm>().0 = false;
///
/// // Spawn a criminal, which will cause the alarm to be sounded.
/// world.spawn(Criminal);
/// stage.run(&mut world);
/// assert_eq!(world.resource::<Alarm>().0, true);
/// ```
pub struct Deferred<'a, T: SystemBuffer>(pub(crate) &'a mut T);

impl<'a, T: SystemBuffer> Deref for Deferred<'a, T> {
    type Target = T;
    #[inline]
    fn deref(&self) -> &Self::Target {
        self.0
    }
}

impl<'a, T: SystemBuffer> DerefMut for Deferred<'a, T> {
    #[inline]
    fn deref_mut(&mut self) -> &mut Self::Target {
        self.0
    }
}

// SAFETY: Only local state is accessed.
unsafe impl<T: SystemBuffer> ReadOnlySystemParam for Deferred<'_, T> {}

// SAFETY: Only local state is accessed.
unsafe impl<T: SystemBuffer> SystemParam for Deferred<'_, T> {
    type State = SyncCell<T>;
    type Item<'w, 's> = Deferred<'s, T>;

    fn init_state(world: &mut World, _system_meta: &mut SystemMeta) -> Self::State {
        SyncCell::new(T::from_world(world))
    }

    fn apply(state: &mut Self::State, system_meta: &SystemMeta, world: &mut World) {
        state.get().apply(system_meta, world);
    }

    unsafe fn get_param<'w, 's>(
        state: &'s mut Self::State,
        _system_meta: &SystemMeta,
        _world: &'w World,
        _change_tick: u32,
    ) -> Self::Item<'w, 's> {
        Deferred(state.get())
    }
}

/// Shared borrow of a non-[`Send`] resource.
///
/// Only `Send` resources may be accessed with the [`Res`] [`SystemParam`]. In case that the
/// resource does not implement `Send`, this `SystemParam` wrapper can be used. This will instruct
/// the scheduler to instead run the system on the main thread so that it doesn't send the resource
/// over to another thread.
///
/// # Panics
///
/// Panics when used as a `SystemParameter` if the resource does not exist.
///
/// Use `Option<NonSend<T>>` instead if the resource might not always exist.
pub struct NonSend<'w, T: 'static> {
    pub(crate) value: &'w T,
    ticks: ComponentTicks,
    last_change_tick: u32,
    change_tick: u32,
}

// SAFETY: Only reads a single World non-send resource
unsafe impl<'w, T> ReadOnlySystemParam for NonSend<'w, T> {}

impl<'w, T> Debug for NonSend<'w, T>
where
    T: Debug,
{
    fn fmt(&self, f: &mut std::fmt::Formatter<'_>) -> std::fmt::Result {
        f.debug_tuple("NonSend").field(&self.value).finish()
    }
}

impl<'w, T: 'static> NonSend<'w, T> {
    /// Returns `true` if the resource was added after the system last ran.
    pub fn is_added(&self) -> bool {
        self.ticks.is_added(self.last_change_tick, self.change_tick)
    }

    /// Returns `true` if the resource was added or mutably dereferenced after the system last ran.
    pub fn is_changed(&self) -> bool {
        self.ticks
            .is_changed(self.last_change_tick, self.change_tick)
    }
}

impl<'w, T> Deref for NonSend<'w, T> {
    type Target = T;

    fn deref(&self) -> &Self::Target {
        self.value
    }
}
impl<'a, T> From<NonSendMut<'a, T>> for NonSend<'a, T> {
    fn from(nsm: NonSendMut<'a, T>) -> Self {
        Self {
            value: nsm.value,
            ticks: ComponentTicks {
                added: nsm.ticks.added.to_owned(),
                changed: nsm.ticks.changed.to_owned(),
            },
            change_tick: nsm.ticks.change_tick,
            last_change_tick: nsm.ticks.last_change_tick,
        }
    }
}

// SAFETY: NonSendComponentId and ArchetypeComponentId access is applied to SystemMeta. If this
// NonSend conflicts with any prior access, a panic will occur.
unsafe impl<'a, T: 'static> SystemParam for NonSend<'a, T> {
    type State = ComponentId;
    type Item<'w, 's> = NonSend<'w, T>;

    fn init_state(world: &mut World, system_meta: &mut SystemMeta) -> Self::State {
        system_meta.set_non_send();

        let component_id = world.initialize_non_send_resource::<T>();
        let combined_access = system_meta.component_access_set.combined_access();
        assert!(
            !combined_access.has_write(component_id),
            "error[B0002]: NonSend<{}> in system {} conflicts with a previous mutable resource access ({0}). Consider removing the duplicate access.",
            std::any::type_name::<T>(),
            system_meta.name,
        );
        system_meta
            .component_access_set
            .add_unfiltered_read(component_id);

        let archetype_component_id = world
            .get_non_send_archetype_component_id(component_id)
            .unwrap();
        system_meta
            .archetype_component_access
            .add_read(archetype_component_id);

        component_id
    }

    #[inline]
    unsafe fn get_param<'w, 's>(
        &mut component_id: &'s mut Self::State,
        system_meta: &SystemMeta,
        world: &'w World,
        change_tick: u32,
    ) -> Self::Item<'w, 's> {
        let (ptr, ticks) = world
            .get_non_send_with_ticks(component_id)
            .unwrap_or_else(|| {
                panic!(
                    "Non-send resource requested by {} does not exist: {}",
                    system_meta.name,
                    std::any::type_name::<T>()
                )
            });

        NonSend {
            value: ptr.deref(),
            ticks: ticks.read(),
            last_change_tick: system_meta.last_change_tick,
            change_tick,
        }
    }
}

// SAFETY: Only reads a single World non-send resource
unsafe impl<T: 'static> ReadOnlySystemParam for Option<NonSend<'_, T>> {}

// SAFETY: this impl defers to `NonSend`, which initializes and validates the correct world access.
unsafe impl<T: 'static> SystemParam for Option<NonSend<'_, T>> {
    type State = ComponentId;
    type Item<'w, 's> = Option<NonSend<'w, T>>;

    fn init_state(world: &mut World, system_meta: &mut SystemMeta) -> Self::State {
        NonSend::<T>::init_state(world, system_meta)
    }

    #[inline]
    unsafe fn get_param<'w, 's>(
        &mut component_id: &'s mut Self::State,
        system_meta: &SystemMeta,
        world: &'w World,
        change_tick: u32,
    ) -> Self::Item<'w, 's> {
        world
            .get_non_send_with_ticks(component_id)
            .map(|(ptr, ticks)| NonSend {
                value: ptr.deref(),
                ticks: ticks.read(),
                last_change_tick: system_meta.last_change_tick,
                change_tick,
            })
    }
}

// SAFETY: NonSendMut ComponentId and ArchetypeComponentId access is applied to SystemMeta. If this
// NonSendMut conflicts with any prior access, a panic will occur.
unsafe impl<'a, T: 'static> SystemParam for NonSendMut<'a, T> {
    type State = ComponentId;
    type Item<'w, 's> = NonSendMut<'w, T>;

    fn init_state(world: &mut World, system_meta: &mut SystemMeta) -> Self::State {
        system_meta.set_non_send();

        let component_id = world.initialize_non_send_resource::<T>();
        let combined_access = system_meta.component_access_set.combined_access();
        if combined_access.has_write(component_id) {
            panic!(
                "error[B0002]: NonSendMut<{}> in system {} conflicts with a previous mutable resource access ({0}). Consider removing the duplicate access.",
                std::any::type_name::<T>(), system_meta.name);
        } else if combined_access.has_read(component_id) {
            panic!(
                "error[B0002]: NonSendMut<{}> in system {} conflicts with a previous immutable resource access ({0}). Consider removing the duplicate access.",
                std::any::type_name::<T>(), system_meta.name);
        }
        system_meta
            .component_access_set
            .add_unfiltered_write(component_id);

        let archetype_component_id = world
            .get_non_send_archetype_component_id(component_id)
            .unwrap();
        system_meta
            .archetype_component_access
            .add_write(archetype_component_id);

        component_id
    }

    #[inline]
    unsafe fn get_param<'w, 's>(
        &mut component_id: &'s mut Self::State,
        system_meta: &SystemMeta,
        world: &'w World,
        change_tick: u32,
    ) -> Self::Item<'w, 's> {
        let (ptr, ticks) = world
            .get_non_send_with_ticks(component_id)
            .unwrap_or_else(|| {
                panic!(
                    "Non-send resource requested by {} does not exist: {}",
                    system_meta.name,
                    std::any::type_name::<T>()
                )
            });
        NonSendMut {
            value: ptr.assert_unique().deref_mut(),
            ticks: TicksMut::from_tick_cells(ticks, system_meta.last_change_tick, change_tick),
        }
    }
}

// SAFETY: this impl defers to `NonSendMut`, which initializes and validates the correct world access.
unsafe impl<'a, T: 'static> SystemParam for Option<NonSendMut<'a, T>> {
    type State = ComponentId;
    type Item<'w, 's> = Option<NonSendMut<'w, T>>;

    fn init_state(world: &mut World, system_meta: &mut SystemMeta) -> Self::State {
        NonSendMut::<T>::init_state(world, system_meta)
    }

    #[inline]
    unsafe fn get_param<'w, 's>(
        &mut component_id: &'s mut Self::State,
        system_meta: &SystemMeta,
        world: &'w World,
        change_tick: u32,
    ) -> Self::Item<'w, 's> {
        world
            .get_non_send_with_ticks(component_id)
            .map(|(ptr, ticks)| NonSendMut {
                value: ptr.assert_unique().deref_mut(),
                ticks: TicksMut::from_tick_cells(ticks, system_meta.last_change_tick, change_tick),
            })
    }
}

// SAFETY: Only reads World archetypes
unsafe impl<'a> ReadOnlySystemParam for &'a Archetypes {}

// SAFETY: no component value access
unsafe impl<'a> SystemParam for &'a Archetypes {
    type State = ();
    type Item<'w, 's> = &'w Archetypes;

    fn init_state(_world: &mut World, _system_meta: &mut SystemMeta) -> Self::State {}

    #[inline]
    unsafe fn get_param<'w, 's>(
        _state: &'s mut Self::State,
        _system_meta: &SystemMeta,
        world: &'w World,
        _change_tick: u32,
    ) -> Self::Item<'w, 's> {
        world.archetypes()
    }
}

// SAFETY: Only reads World components
unsafe impl<'a> ReadOnlySystemParam for &'a Components {}

// SAFETY: no component value access
unsafe impl<'a> SystemParam for &'a Components {
    type State = ();
    type Item<'w, 's> = &'w Components;

    fn init_state(_world: &mut World, _system_meta: &mut SystemMeta) -> Self::State {}

    #[inline]
    unsafe fn get_param<'w, 's>(
        _state: &'s mut Self::State,
        _system_meta: &SystemMeta,
        world: &'w World,
        _change_tick: u32,
    ) -> Self::Item<'w, 's> {
        world.components()
    }
}

// SAFETY: Only reads World entities
unsafe impl<'a> ReadOnlySystemParam for &'a Entities {}

// SAFETY: no component value access
unsafe impl<'a> SystemParam for &'a Entities {
    type State = ();
    type Item<'w, 's> = &'w Entities;

    fn init_state(_world: &mut World, _system_meta: &mut SystemMeta) -> Self::State {}

    #[inline]
    unsafe fn get_param<'w, 's>(
        _state: &'s mut Self::State,
        _system_meta: &SystemMeta,
        world: &'w World,
        _change_tick: u32,
    ) -> Self::Item<'w, 's> {
        world.entities()
    }
}

// SAFETY: Only reads World bundles
unsafe impl<'a> ReadOnlySystemParam for &'a Bundles {}

// SAFETY: no component value access
unsafe impl<'a> SystemParam for &'a Bundles {
    type State = ();
    type Item<'w, 's> = &'w Bundles;

    fn init_state(_world: &mut World, _system_meta: &mut SystemMeta) -> Self::State {}

    #[inline]
    unsafe fn get_param<'w, 's>(
        _state: &'s mut Self::State,
        _system_meta: &SystemMeta,
        world: &'w World,
        _change_tick: u32,
    ) -> Self::Item<'w, 's> {
        world.bundles()
    }
}

/// A [`SystemParam`] that reads the previous and current change ticks of the system.
///
/// A system's change ticks are updated each time it runs:
/// - `last_change_tick` copies the previous value of `change_tick`
/// - `change_tick` copies the current value of [`World::read_change_tick`]
///
/// Component change ticks that are more recent than `last_change_tick` will be detected by the system.
/// Those can be read by calling [`last_changed`](crate::change_detection::DetectChanges::last_changed)
/// on a [`Mut<T>`](crate::change_detection::Mut) or [`ResMut<T>`](crate::change_detection::ResMut).
#[derive(Debug)]
pub struct SystemChangeTick {
    last_change_tick: u32,
    change_tick: u32,
}

impl SystemChangeTick {
    /// Returns the current [`World`] change tick seen by the system.
    #[inline]
    pub fn change_tick(&self) -> u32 {
        self.change_tick
    }

    /// Returns the [`World`] change tick seen by the system the previous time it ran.
    #[inline]
    pub fn last_change_tick(&self) -> u32 {
        self.last_change_tick
    }
}

// SAFETY: Only reads internal system state
unsafe impl ReadOnlySystemParam for SystemChangeTick {}

// SAFETY: `SystemChangeTick` doesn't require any world access
unsafe impl SystemParam for SystemChangeTick {
    type State = ();
    type Item<'w, 's> = SystemChangeTick;

    fn init_state(_world: &mut World, _system_meta: &mut SystemMeta) -> Self::State {}

    unsafe fn get_param<'w, 's>(
        _state: &'s mut Self::State,
        system_meta: &SystemMeta,
        _world: &'w World,
        change_tick: u32,
    ) -> Self::Item<'w, 's> {
        SystemChangeTick {
            last_change_tick: system_meta.last_change_tick,
            change_tick,
        }
    }
}

/// Name of the system that corresponds to this [`crate::system::SystemState`].
///
/// This is not a reliable identifier, it is more so useful for debugging
/// purposes of finding where a system parameter is being used incorrectly.
pub struct SystemName<'s> {
    name: &'s str,
}

impl<'s> SystemName<'s> {
    pub fn name(&self) -> &str {
        self.name
    }
}

impl<'s> Deref for SystemName<'s> {
    type Target = str;
    fn deref(&self) -> &Self::Target {
        self.name()
    }
}

impl<'s> AsRef<str> for SystemName<'s> {
    fn as_ref(&self) -> &str {
        self.name()
    }
}

impl<'s> From<SystemName<'s>> for &'s str {
    fn from(name: SystemName<'s>) -> &'s str {
        name.name
    }
}

impl<'s> std::fmt::Debug for SystemName<'s> {
    #[inline(always)]
    fn fmt(&self, f: &mut std::fmt::Formatter) -> std::fmt::Result {
        f.debug_tuple("SystemName").field(&self.name()).finish()
    }
}

impl<'s> std::fmt::Display for SystemName<'s> {
    #[inline(always)]
    fn fmt(&self, f: &mut std::fmt::Formatter) -> std::fmt::Result {
        std::fmt::Display::fmt(&self.name(), f)
    }
}

// SAFETY: no component value access
unsafe impl SystemParam for SystemName<'_> {
    type State = Cow<'static, str>;
    type Item<'w, 's> = SystemName<'s>;

    fn init_state(_world: &mut World, system_meta: &mut SystemMeta) -> Self::State {
        system_meta.name.clone()
    }

    #[inline]
    unsafe fn get_param<'w, 's>(
        name: &'s mut Self::State,
        _system_meta: &SystemMeta,
        _world: &'w World,
        _change_tick: u32,
    ) -> Self::Item<'w, 's> {
        SystemName { name }
    }
}

// SAFETY: Only reads internal system state
unsafe impl<'s> ReadOnlySystemParam for SystemName<'s> {}

macro_rules! impl_system_param_tuple {
    ($($param: ident),*) => {
        // SAFETY: tuple consists only of ReadOnlySystemParams
        unsafe impl<$($param: ReadOnlySystemParam),*> ReadOnlySystemParam for ($($param,)*) {}

        // SAFETY: implementors of each `SystemParam` in the tuple have validated their impls
        #[allow(clippy::undocumented_unsafe_blocks)] // false positive by clippy
        #[allow(non_snake_case)]
        unsafe impl<$($param: SystemParam),*> SystemParam for ($($param,)*) {
            type State = ($($param::State,)*);
            type Item<'w, 's> = ($($param::Item::<'w, 's>,)*);

            #[inline]
            fn init_state(_world: &mut World, _system_meta: &mut SystemMeta) -> Self::State {
                (($($param::init_state(_world, _system_meta),)*))
            }

            #[inline]
            fn new_archetype(($($param,)*): &mut Self::State, _archetype: &Archetype, _system_meta: &mut SystemMeta) {
                $($param::new_archetype($param, _archetype, _system_meta);)*
            }

            #[inline]
            fn apply(($($param,)*): &mut Self::State, _system_meta: &SystemMeta, _world: &mut World) {
                $($param::apply($param, _system_meta, _world);)*
            }

            #[inline]
            #[allow(clippy::unused_unit)]
            unsafe fn get_param<'w, 's>(
                state: &'s mut Self::State,
                _system_meta: &SystemMeta,
                _world: &'w World,
                _change_tick: u32,
            ) -> Self::Item<'w, 's> {

                let ($($param,)*) = state;
                ($($param::get_param($param, _system_meta, _world, _change_tick),)*)
            }
        }
    };
}

all_tuples!(impl_system_param_tuple, 0, 16, P);

pub mod lifetimeless {
    pub type SQuery<Q, F = ()> = super::Query<'static, 'static, Q, F>;
    pub type Read<T> = &'static T;
    pub type Write<T> = &'static mut T;
    pub type SRes<T> = super::Res<'static, T>;
    pub type SResMut<T> = super::ResMut<'static, T>;
    pub type SCommands = crate::system::Commands<'static, 'static>;
}

/// A helper for using system parameters in generic contexts
///
/// This type is a [`SystemParam`] adapter which always has
/// `Self::State::Item == Self` (ignoring lifetimes for brevity),
/// no matter the argument [`SystemParam`] (`P`) (other than
/// that `P` must be `'static`)
///
/// This makes it useful for having arbitrary [`SystemParam`] type arguments
/// to function systems, or for generic types using the [`derive@SystemParam`]
/// derive:
///
/// ```
/// # use bevy_ecs::prelude::*;
/// use bevy_ecs::system::{SystemParam, StaticSystemParam};
/// #[derive(SystemParam)]
/// struct GenericParam<'w,'s, T: SystemParam + 'static> {
///     field: StaticSystemParam<'w, 's, T>,
/// }
/// fn do_thing_generically<T: SystemParam + 'static>(t: StaticSystemParam<T>) {}
///
/// fn check_always_is_system<T: SystemParam + 'static>(){
///     bevy_ecs::system::assert_is_system(do_thing_generically::<T>);
/// }
/// ```
/// Note that in a real case you'd generally want
/// additional bounds on `P`, for your use of the parameter
/// to have a reason to be generic.
///
/// For example, using this would allow a type to be generic over
/// whether a resource is accessed mutably or not, with
/// impls being bounded on [`P: Deref<Target=MyType>`](Deref), and
/// [`P: DerefMut<Target=MyType>`](DerefMut) depending on whether the
/// method requires mutable access or not.
///
/// The method which doesn't use this type will not compile:
/// ```compile_fail
/// # use bevy_ecs::prelude::*;
/// # use bevy_ecs::system::{SystemParam, StaticSystemParam};
///
/// fn do_thing_generically<T: SystemParam + 'static>(t: T) {}
///
/// #[derive(SystemParam)]
/// struct GenericParam<'w, 's, T: SystemParam> {
///     field: T,
///     #[system_param(ignore)]
///     // Use the lifetimes in this type, or they will be unbound.
///     phantom: core::marker::PhantomData<&'w &'s ()>
/// }
/// # fn check_always_is_system<T: SystemParam + 'static>(){
/// #    bevy_ecs::system::assert_is_system(do_thing_generically::<T>);
/// # }
/// ```
///
pub struct StaticSystemParam<'w, 's, P: SystemParam>(SystemParamItem<'w, 's, P>);

impl<'w, 's, P: SystemParam> Deref for StaticSystemParam<'w, 's, P> {
    type Target = SystemParamItem<'w, 's, P>;

    fn deref(&self) -> &Self::Target {
        &self.0
    }
}

impl<'w, 's, P: SystemParam> DerefMut for StaticSystemParam<'w, 's, P> {
    fn deref_mut(&mut self) -> &mut Self::Target {
        &mut self.0
    }
}

impl<'w, 's, P: SystemParam> StaticSystemParam<'w, 's, P> {
    /// Get the value of the parameter
    pub fn into_inner(self) -> SystemParamItem<'w, 's, P> {
        self.0
    }
}

// SAFETY: This doesn't add any more reads, and the delegated fetch confirms it
unsafe impl<'w, 's, P: ReadOnlySystemParam + 'static> ReadOnlySystemParam
    for StaticSystemParam<'w, 's, P>
{
}

// SAFETY: all methods are just delegated to `P`'s `SystemParam` implementation
unsafe impl<P: SystemParam + 'static> SystemParam for StaticSystemParam<'_, '_, P> {
    type State = P::State;
    type Item<'world, 'state> = StaticSystemParam<'world, 'state, P>;

    fn init_state(world: &mut World, system_meta: &mut SystemMeta) -> Self::State {
        P::init_state(world, system_meta)
    }

    fn new_archetype(state: &mut Self::State, archetype: &Archetype, system_meta: &mut SystemMeta) {
        P::new_archetype(state, archetype, system_meta);
    }

    fn apply(state: &mut Self::State, system_meta: &SystemMeta, world: &mut World) {
        P::apply(state, system_meta, world);
    }

    unsafe fn get_param<'world, 'state>(
        state: &'state mut Self::State,
        system_meta: &SystemMeta,
        world: &'world World,
        change_tick: u32,
    ) -> Self::Item<'world, 'state> {
        // SAFETY: Defer to the safety of P::SystemParam
        StaticSystemParam(P::get_param(state, system_meta, world, change_tick))
    }
}

#[cfg(test)]
mod tests {
    use super::*;
    use crate::{
        self as bevy_ecs, // Necessary for the `SystemParam` Derive when used inside `bevy_ecs`.
        query::{ReadOnlyWorldQuery, WorldQuery},
        system::Query,
    };
    use std::marker::PhantomData;

    // Compile test for https://github.com/bevyengine/bevy/pull/2838.
    #[derive(SystemParam)]
    pub struct SpecialQuery<
        'w,
        's,
        Q: WorldQuery + Send + Sync + 'static,
        F: ReadOnlyWorldQuery + Send + Sync + 'static = (),
    > {
        _query: Query<'w, 's, Q, F>,
    }

    // Compile tests for https://github.com/bevyengine/bevy/pull/6694.

    #[derive(SystemParam)]
    pub struct SpecialRes<'w, T: Resource> {
        _res: Res<'w, T>,
    }

    #[derive(SystemParam)]
    pub struct SpecialLocal<'s, T: FromWorld + Send + 'static> {
        _local: Local<'s, T>,
    }

    #[derive(Resource)]
    pub struct R<const I: usize>;

    // Compile test for https://github.com/bevyengine/bevy/pull/7001.
    #[derive(SystemParam)]
    pub struct ConstGenericParam<'w, const I: usize>(Res<'w, R<I>>);

    // Compile test for https://github.com/bevyengine/bevy/pull/6867.
    #[derive(SystemParam)]
    pub struct LongParam<'w> {
        _r0: Res<'w, R<0>>,
        _r1: Res<'w, R<1>>,
        _r2: Res<'w, R<2>>,
        _r3: Res<'w, R<3>>,
        _r4: Res<'w, R<4>>,
        _r5: Res<'w, R<5>>,
        _r6: Res<'w, R<6>>,
        _r7: Res<'w, R<7>>,
        _r8: Res<'w, R<8>>,
        _r9: Res<'w, R<9>>,
        _r10: Res<'w, R<10>>,
        _r11: Res<'w, R<11>>,
        _r12: Res<'w, R<12>>,
        _r13: Res<'w, R<13>>,
        _r14: Res<'w, R<14>>,
        _r15: Res<'w, R<15>>,
        _r16: Res<'w, R<16>>,
    }

    #[allow(dead_code)]
    fn long_system(_param: LongParam) {
        crate::system::assert_is_system(long_system);
    }

    // Compile test for https://github.com/bevyengine/bevy/pull/6919.
    // Regression test for https://github.com/bevyengine/bevy/issues/7447.
    #[derive(SystemParam)]
    struct IgnoredParam<'w, T: Resource, Marker: 'static> {
        _foo: Res<'w, T>,
        #[system_param(ignore)]
        marker: PhantomData<&'w Marker>,
    }

    // Compile tests for https://github.com/bevyengine/bevy/pull/6957.

    #[derive(SystemParam)]
    pub struct UnitParam;

    #[derive(SystemParam)]
    pub struct TupleParam<'w, 's, R: Resource, L: FromWorld + Send + 'static>(
        Res<'w, R>,
        Local<'s, L>,
    );

    #[derive(Resource)]
    struct PrivateResource;

    // Regression test for https://github.com/bevyengine/bevy/issues/4200.
    #[derive(SystemParam)]
    pub struct EncapsulatedParam<'w>(Res<'w, PrivateResource>);

    // regression test for https://github.com/bevyengine/bevy/issues/7103.
    #[derive(SystemParam)]
    pub struct WhereParam<'w, 's, Q>
    where
        Q: 'static + WorldQuery,
    {
        _q: Query<'w, 's, Q, ()>,
    }
}<|MERGE_RESOLUTION|>--- conflicted
+++ resolved
@@ -152,13 +152,9 @@
     }
 
     /// Applies any deferred mutations stored in this [`SystemParam`]'s state.
-<<<<<<< HEAD
-    /// This is used to apply [`Commands`] at the end of a stage.
+    /// This is used to apply [`Commands`] during [`apply_system_buffers`](crate::prelude::apply_system_buffers).
     ///
     /// [`Commands`]: crate::prelude::Commands
-=======
-    /// This is used to apply [`Commands`] during [`apply_system_buffers`](crate::prelude::apply_system_buffers).
->>>>>>> 206c7ce2
     #[inline]
     #[allow(unused_variables)]
     fn apply(state: &mut Self::State, system_meta: &SystemMeta, world: &mut World) {}
