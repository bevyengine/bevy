pub use crate::change_detection::{NonSendMut, Res, ResMut};
use crate::{
    archetype::{Archetype, Archetypes},
    bundle::Bundles,
    change_detection::{Ticks, TicksMut},
    component::{Component, ComponentId, ComponentTicks, Components},
    entity::{Entities, Entity},
    query::{
        Access, FilteredAccess, FilteredAccessSet, QueryState, ReadOnlyWorldQuery, WorldQuery,
    },
    system::{CommandParam, CommandQueue, Commands, Query, SystemMeta},
    world::{FromWorld, World},
};
pub use bevy_ecs_macros::Resource;
pub use bevy_ecs_macros::SystemParam;
use bevy_ecs_macros::{all_tuples, impl_param_set};
use bevy_ptr::UnsafeCellDeref;
use bevy_utils::synccell::SyncCell;
use std::{
    borrow::Cow,
    fmt::Debug,
    marker::PhantomData,
    ops::{Deref, DerefMut},
};

/// A parameter that can be used in a [`System`](super::System).
///
/// # Derive
///
/// This trait can be derived with the [`derive@super::SystemParam`] macro.
/// This macro only works if each field on the derived struct implements [`SystemParam`].
/// Note: There are additional requirements on the field types.
/// See the *Generic `SystemParam`s* section for details and workarounds of the probable
/// cause if this derive causes an error to be emitted.
///
/// Derived `SystemParam` structs may have two lifetimes: `'w` for data stored in the [`World`],
/// and `'s` for data stored in the parameter's state.
///
/// ## Attributes
///
/// `#[system_param(ignore)]`:
/// Can be added to any field in the struct. Fields decorated with this attribute
/// will be created with the default value upon realisation.
/// This is most useful for `PhantomData` fields, such as markers for generic types.
///
/// # Example
///
/// ```
/// # use bevy_ecs::prelude::*;
/// # #[derive(Resource)]
/// # struct SomeResource;
/// use std::marker::PhantomData;
/// use bevy_ecs::system::SystemParam;
///
/// #[derive(SystemParam)]
/// struct MyParam<'w, Marker: 'static> {
///     foo: Res<'w, SomeResource>,
///     #[system_param(ignore)]
///     marker: PhantomData<Marker>,
/// }
///
/// fn my_system<T: 'static>(param: MyParam<T>) {
///     // Access the resource through `param.foo`
/// }
///
/// # bevy_ecs::system::assert_is_system(my_system::<()>);
/// ```
///
/// # Generic `SystemParam`s
///
/// When using the derive macro, you may see an error in the form of:
///
/// ```text
/// expected ... [ParamType]
/// found associated type `<[ParamType] as SystemParam>::Item<'_, '_>`
/// ```
/// where `[ParamType]` is the type of one of your fields.
/// To solve this error, you can wrap the field of type `[ParamType]` with [`StaticSystemParam`]
/// (i.e. `StaticSystemParam<[ParamType]>`).
///
/// ## Details
///
/// The derive macro requires that the [`SystemParam`] implementation of
/// each field `F`'s [`Item`](`SystemParam::Item`)'s is itself `F`
/// (ignoring lifetimes for simplicity).
/// This assumption is due to type inference reasons, so that the derived [`SystemParam`] can be
/// used as an argument to a function system.
/// If the compiler cannot validate this property for `[ParamType]`, it will error in the form shown above.
///
/// This will most commonly occur when working with `SystemParam`s generically, as the requirement
/// has not been proven to the compiler.
///
/// # `!Sync` Resources
/// A `!Sync` type cannot implement `Resource`. However, it is possible to wrap a `Send` but not `Sync`
/// type in [`SyncCell`] or the currently unstable [`Exclusive`] to make it `Sync`. This forces only
/// having mutable access (`&mut T` only, never `&T`), but makes it safe to reference across multiple
/// threads.
///
/// This will fail to compile since `RefCell` is `!Sync`.
/// ```compile_fail
/// # use std::cell::RefCell;
/// # use bevy_ecs::system::Resource;
///
/// #[derive(Resource)]
/// struct NotSync {
///    counter: RefCell<usize>,
/// }
/// ```
///
/// This will compile since the `RefCell` is wrapped with `SyncCell`.
/// ```
/// # use std::cell::RefCell;
/// # use bevy_ecs::system::Resource;
/// use bevy_utils::synccell::SyncCell;
///
/// #[derive(Resource)]
/// struct ActuallySync {
///    counter: SyncCell<RefCell<usize>>,
/// }
/// ```
///
/// [`SyncCell`]: bevy_utils::synccell::SyncCell
/// [`Exclusive`]: https://doc.rust-lang.org/nightly/std/sync/struct.Exclusive.html
///
/// # Safety
///
/// The implementor must ensure that [`SystemParam::init_state`] correctly registers all
/// [`World`] accesses used by this [`SystemParam`] with the provided [`system_meta`](SystemMeta).
pub unsafe trait SystemParam: Sized {
    /// Used to store data which persists across invocations of a system.
    type State: Send + Sync + 'static;

    /// The item type returned when constructing this system param.
    /// The value of this associated type should be `Self`, instantiated with new lifetimes.
    ///
    /// You could think of `SystemParam::Item<'w, 's>` as being an *operation* that changes the lifetimes bound to `Self`.
    type Item<'world, 'state>: SystemParam<State = Self::State>;

    /// Registers any [`World`] access used by this [`SystemParam`]
    /// and creates a new instance of this param's [`State`](Self::State).
    fn init_state(world: &mut World, system_meta: &mut SystemMeta) -> Self::State;

    /// For the specified [`Archetype`], registers the components accessed by this [`SystemParam`] (if applicable).
    #[inline]
    fn new_archetype(
        _state: &mut Self::State,
        _archetype: &Archetype,
        _system_meta: &mut SystemMeta,
    ) {
    }

    /// Applies any deferred mutations stored in this [`SystemParam`]'s state.
    /// This is used to apply [`Commands`] at the end of a stage.
    #[inline]
    #[allow(unused_variables)]
    fn apply(state: &mut Self::State, system_meta: &SystemMeta, world: &mut World) {}

    /// # Safety
    ///
    /// This call might use any of the [`World`] accesses that were registered in [`Self::init_state`].
    /// You must ensure that none of those accesses conflict with any other [`SystemParam`]s running in parallel with this one.
    unsafe fn get_param<'world, 'state>(
        state: &'state mut Self::State,
        system_meta: &SystemMeta,
        world: &'world World,
        change_tick: u32,
    ) -> Self::Item<'world, 'state>;
}

/// A [`SystemParam`] that only reads a given [`World`].
///
/// # Safety
/// This must only be implemented for [`SystemParam`] impls that exclusively read the World passed in to [`SystemParam::get_param`]
pub unsafe trait ReadOnlySystemParam: SystemParam {}

/// Shorthand way of accessing the associated type [`SystemParam::Item`] for a given [`SystemParam`].
pub type SystemParamItem<'w, 's, P> = <P as SystemParam>::Item<'w, 's>;

// SAFETY: QueryState is constrained to read-only fetches, so it only reads World.
unsafe impl<'w, 's, Q: ReadOnlyWorldQuery + 'static, F: ReadOnlyWorldQuery + 'static>
    ReadOnlySystemParam for Query<'w, 's, Q, F>
{
}

// SAFETY: Relevant query ComponentId and ArchetypeComponentId access is applied to SystemMeta. If
// this Query conflicts with any prior access, a panic will occur.
unsafe impl<Q: WorldQuery + 'static, F: ReadOnlyWorldQuery + 'static> SystemParam
    for Query<'_, '_, Q, F>
{
    type State = QueryState<Q, F>;
    type Item<'w, 's> = Query<'w, 's, Q, F>;

    fn init_state(world: &mut World, system_meta: &mut SystemMeta) -> Self::State {
        let state = QueryState::new(world);
        assert_component_access_compatibility(
            &system_meta.name,
            std::any::type_name::<Q>(),
            std::any::type_name::<F>(),
            &system_meta.component_access_set,
            &state.component_access,
            world,
        );
        system_meta
            .component_access_set
            .add(state.component_access.clone());
        system_meta
            .archetype_component_access
            .extend(&state.archetype_component_access);
        state
    }

    fn new_archetype(state: &mut Self::State, archetype: &Archetype, system_meta: &mut SystemMeta) {
        state.new_archetype(archetype);
        system_meta
            .archetype_component_access
            .extend(&state.archetype_component_access);
    }

    #[inline]
    unsafe fn get_param<'w, 's>(
        state: &'s mut Self::State,
        system_meta: &SystemMeta,
        world: &'w World,
        change_tick: u32,
    ) -> Self::Item<'w, 's> {
        Query::new(
            world,
            state,
            system_meta.last_change_tick,
            change_tick,
            false,
        )
    }
}

impl<Q: WorldQuery + 'static, F: ReadOnlyWorldQuery + 'static> CommandParam
    for Query<'_, '_, Q, F>
{
}

fn assert_component_access_compatibility(
    system_name: &str,
    query_type: &'static str,
    filter_type: &'static str,
    system_access: &FilteredAccessSet<ComponentId>,
    current: &FilteredAccess<ComponentId>,
    world: &World,
) {
    let conflicts = system_access.get_conflicts_single(current);
    if conflicts.is_empty() {
        return;
    }
    let conflicting_components = conflicts
        .into_iter()
        .map(|component_id| world.components.get_info(component_id).unwrap().name())
        .collect::<Vec<&str>>();
    let accesses = conflicting_components.join(", ");
    panic!("error[B0001]: Query<{query_type}, {filter_type}> in system {system_name} accesses component(s) {accesses} in a way that conflicts with a previous system parameter. Consider using `Without<T>` to create disjoint Queries or merging conflicting Queries into a `ParamSet`.");
}

/// A collection of potentially conflicting [`SystemParam`]s allowed by disjoint access.
///
/// Allows systems to safely access and interact with up to 8 mutually exclusive [`SystemParam`]s, such as
/// two queries that reference the same mutable data or an event reader and writer of the same type.
///
/// Each individual [`SystemParam`] can be accessed by using the functions `p0()`, `p1()`, ..., `p7()`,
/// according to the order they are defined in the `ParamSet`. This ensures that there's either
/// only one mutable reference to a parameter at a time or any number of immutable references.
///
/// # Examples
///
/// The following system mutably accesses the same component two times,
/// which is not allowed due to rust's mutability rules.
///
/// ```should_panic
/// # use bevy_ecs::prelude::*;
/// #
/// # #[derive(Component)]
/// # struct Health;
/// #
/// # #[derive(Component)]
/// # struct Enemy;
/// #
/// # #[derive(Component)]
/// # struct Ally;
/// #
/// // This will panic at runtime when the system gets initialized.
/// fn bad_system(
///     mut enemies: Query<&mut Health, With<Enemy>>,
///     mut allies: Query<&mut Health, With<Ally>>,
/// ) {
///     // ...
/// }
/// #
/// # let mut bad_system_system = bevy_ecs::system::IntoSystem::into_system(bad_system);
/// # let mut world = World::new();
/// # bad_system_system.initialize(&mut world);
/// # bad_system_system.run((), &mut world);
/// ```
///
/// Conflicting `SystemParam`s like these can be placed in a `ParamSet`,
/// which leverages the borrow checker to ensure that only one of the contained parameters are accessed at a given time.
///
/// ```
/// # use bevy_ecs::prelude::*;
/// #
/// # #[derive(Component)]
/// # struct Health;
/// #
/// # #[derive(Component)]
/// # struct Enemy;
/// #
/// # #[derive(Component)]
/// # struct Ally;
/// #
/// // Given the following system
/// fn fancy_system(
///     mut set: ParamSet<(
///         Query<&mut Health, With<Enemy>>,
///         Query<&mut Health, With<Ally>>,
///     )>
/// ) {
///     // This will access the first `SystemParam`.
///     for mut health in set.p0().iter_mut() {
///         // Do your fancy stuff here...
///     }
///
///     // The second `SystemParam`.
///     // This would fail to compile if the previous parameter was still borrowed.
///     for mut health in set.p1().iter_mut() {
///         // Do even fancier stuff here...
///     }
/// }
/// # bevy_ecs::system::assert_is_system(fancy_system);
/// ```
///
/// Of course, `ParamSet`s can be used with any kind of `SystemParam`, not just [queries](Query).
///
/// ```
/// # use bevy_ecs::prelude::*;
/// #
/// # struct MyEvent;
/// # impl MyEvent {
/// #   pub fn new() -> Self { Self }
/// # }
/// fn event_system(
///     mut set: ParamSet<(
///         // `EventReader`s and `EventWriter`s conflict with each other,
///         // since they both access the event queue resource for `MyEvent`.
///         EventReader<MyEvent>,
///         EventWriter<MyEvent>,
///         // `&World` reads the entire world, so a `ParamSet` is the only way
///         // that it can be used in the same system as any mutable accesses.
///         &World,
///     )>,
/// ) {
///     for event in set.p0().iter() {
///         // ...
///         # let _event = event;
///     }
///     set.p1().send(MyEvent::new());
///     
///     let entities = set.p2().entities();
///     // ...
///     # let _entities = entities;
/// }
/// # bevy_ecs::system::assert_is_system(event_system);
/// ```
pub struct ParamSet<'w, 's, T: SystemParam> {
    param_states: &'s mut T::State,
    world: &'w World,
    system_meta: SystemMeta,
    change_tick: u32,
}

impl_param_set!();

/// A type that can be inserted into a [`World`] as a singleton.
///
/// You can access resource data in systems using the [`Res`] and [`ResMut`] system parameters
///
/// Only one resource of each type can be stored in a [`World`] at any given time.
///
/// # Examples
///
/// ```
/// # let mut world = World::default();
/// # let mut schedule = Schedule::default();
/// # schedule.add_stage("update", SystemStage::parallel());
/// # use bevy_ecs::prelude::*;
/// #[derive(Resource)]
/// struct MyResource { value: u32 }
///
/// world.insert_resource(MyResource { value: 42 });
///
/// fn read_resource_system(resource: Res<MyResource>) {
///     assert_eq!(resource.value, 42);
/// }
///
/// fn write_resource_system(mut resource: ResMut<MyResource>) {
///     assert_eq!(resource.value, 42);
///     resource.value = 0;
///     assert_eq!(resource.value, 0);
/// }
/// # schedule.add_system_to_stage("update", read_resource_system.label("first"));
/// # schedule.add_system_to_stage("update", write_resource_system.after("first"));
/// # schedule.run_once(&mut world);
/// ```
pub trait Resource: Send + Sync + 'static {}

// SAFETY: Res only reads a single World resource
unsafe impl<'a, T: Resource> ReadOnlySystemParam for Res<'a, T> {}

// SAFETY: Res ComponentId and ArchetypeComponentId access is applied to SystemMeta. If this Res
// conflicts with any prior access, a panic will occur.
unsafe impl<'a, T: Resource> SystemParam for Res<'a, T> {
    type State = ComponentId;
    type Item<'w, 's> = Res<'w, T>;

    fn init_state(world: &mut World, system_meta: &mut SystemMeta) -> Self::State {
        let component_id = world.initialize_resource::<T>();
        let combined_access = system_meta.component_access_set.combined_access();
        assert!(
            !combined_access.has_write(component_id),
            "error[B0002]: Res<{}> in system {} conflicts with a previous ResMut<{0}> access. Consider removing the duplicate access.",
            std::any::type_name::<T>(),
            system_meta.name,
        );
        system_meta
            .component_access_set
            .add_unfiltered_read(component_id);

        let archetype_component_id = world
            .get_resource_archetype_component_id(component_id)
            .unwrap();
        system_meta
            .archetype_component_access
            .add_read(archetype_component_id);

        component_id
    }

    #[inline]
    unsafe fn get_param<'w, 's>(
        &mut component_id: &'s mut Self::State,
        system_meta: &SystemMeta,
        world: &'w World,
        change_tick: u32,
    ) -> Self::Item<'w, 's> {
        let (ptr, ticks) = world
            .get_resource_with_ticks(component_id)
            .unwrap_or_else(|| {
                panic!(
                    "Resource requested by {} does not exist: {}",
                    system_meta.name,
                    std::any::type_name::<T>()
                )
            });
        Res {
            value: ptr.deref(),
            ticks: Ticks {
                added: ticks.added.deref(),
                changed: ticks.changed.deref(),
                last_change_tick: system_meta.last_change_tick,
                change_tick,
            },
        }
    }
}

impl<T: Resource> CommandParam for Res<'_, T> {}

// SAFETY: Only reads a single World resource
unsafe impl<'a, T: Resource> ReadOnlySystemParam for Option<Res<'a, T>> {}

// SAFETY: this impl defers to `Res`, which initializes and validates the correct world access.
unsafe impl<'a, T: Resource> SystemParam for Option<Res<'a, T>> {
    type State = ComponentId;
    type Item<'w, 's> = Option<Res<'w, T>>;

    fn init_state(world: &mut World, system_meta: &mut SystemMeta) -> Self::State {
        Res::<T>::init_state(world, system_meta)
    }

    #[inline]
    unsafe fn get_param<'w, 's>(
        &mut component_id: &'s mut Self::State,
        system_meta: &SystemMeta,
        world: &'w World,
        change_tick: u32,
    ) -> Self::Item<'w, 's> {
        world
            .get_resource_with_ticks(component_id)
            .map(|(ptr, ticks)| Res {
                value: ptr.deref(),
                ticks: Ticks {
                    added: ticks.added.deref(),
                    changed: ticks.changed.deref(),
                    last_change_tick: system_meta.last_change_tick,
                    change_tick,
                },
            })
    }
}

impl<T: Resource> CommandParam for Option<Res<'_, T>> {}

// SAFETY: Res ComponentId and ArchetypeComponentId access is applied to SystemMeta. If this Res
// conflicts with any prior access, a panic will occur.
unsafe impl<'a, T: Resource> SystemParam for ResMut<'a, T> {
    type State = ComponentId;
    type Item<'w, 's> = ResMut<'w, T>;

    fn init_state(world: &mut World, system_meta: &mut SystemMeta) -> Self::State {
        let component_id = world.initialize_resource::<T>();
        let combined_access = system_meta.component_access_set.combined_access();
        if combined_access.has_write(component_id) {
            panic!(
                "error[B0002]: ResMut<{}> in system {} conflicts with a previous ResMut<{0}> access. Consider removing the duplicate access.",
                std::any::type_name::<T>(), system_meta.name);
        } else if combined_access.has_read(component_id) {
            panic!(
                "error[B0002]: ResMut<{}> in system {} conflicts with a previous Res<{0}> access. Consider removing the duplicate access.",
                std::any::type_name::<T>(), system_meta.name);
        }
        system_meta
            .component_access_set
            .add_unfiltered_write(component_id);

        let archetype_component_id = world
            .get_resource_archetype_component_id(component_id)
            .unwrap();
        system_meta
            .archetype_component_access
            .add_write(archetype_component_id);

        component_id
    }

    #[inline]
    unsafe fn get_param<'w, 's>(
        &mut component_id: &'s mut Self::State,
        system_meta: &SystemMeta,
        world: &'w World,
        change_tick: u32,
    ) -> Self::Item<'w, 's> {
        let value = world
            .get_resource_unchecked_mut_with_id(component_id)
            .unwrap_or_else(|| {
                panic!(
                    "Resource requested by {} does not exist: {}",
                    system_meta.name,
                    std::any::type_name::<T>()
                )
            });
        ResMut {
            value: value.value,
            ticks: TicksMut {
                added: value.ticks.added,
                changed: value.ticks.changed,
                last_change_tick: system_meta.last_change_tick,
                change_tick,
            },
        }
    }
}

impl<T: Resource> CommandParam for ResMut<'_, T> {}

// SAFETY: this impl defers to `ResMut`, which initializes and validates the correct world access.
unsafe impl<'a, T: Resource> SystemParam for Option<ResMut<'a, T>> {
    type State = ComponentId;
    type Item<'w, 's> = Option<ResMut<'w, T>>;

    fn init_state(world: &mut World, system_meta: &mut SystemMeta) -> Self::State {
        ResMut::<T>::init_state(world, system_meta)
    }

    #[inline]
    unsafe fn get_param<'w, 's>(
        &mut component_id: &'s mut Self::State,
        system_meta: &SystemMeta,
        world: &'w World,
        change_tick: u32,
    ) -> Self::Item<'w, 's> {
        world
            .get_resource_unchecked_mut_with_id(component_id)
            .map(|value| ResMut {
                value: value.value,
                ticks: TicksMut {
                    added: value.ticks.added,
                    changed: value.ticks.changed,
                    last_change_tick: system_meta.last_change_tick,
                    change_tick,
                },
            })
    }
}

impl<T: Resource> CommandParam for Option<ResMut<'_, T>> {}

// SAFETY: Commands only accesses internal state
unsafe impl<'w, 's> ReadOnlySystemParam for Commands<'w, 's> {}

// SAFETY: only local state is accessed
unsafe impl SystemParam for Commands<'_, '_> {
    type State = CommandQueue;
    type Item<'w, 's> = Commands<'w, 's>;

    fn init_state(_world: &mut World, _system_meta: &mut SystemMeta) -> Self::State {
        Default::default()
    }

    fn apply(state: &mut Self::State, _system_meta: &SystemMeta, world: &mut World) {
        #[cfg(feature = "trace")]
        let _system_span =
            bevy_utils::tracing::info_span!("system_commands", name = _system_meta.name())
                .entered();
        state.apply(world);
    }

    #[inline]
    unsafe fn get_param<'w, 's>(
        state: &'s mut Self::State,
        _system_meta: &SystemMeta,
        world: &'w World,
        _change_tick: u32,
    ) -> Self::Item<'w, 's> {
        Commands::new(state, world)
    }
}

/// SAFETY: only reads world
unsafe impl<'w> ReadOnlySystemParam for &'w World {}

// SAFETY: `read_all` access is set and conflicts result in a panic
unsafe impl SystemParam for &'_ World {
    type State = ();
    type Item<'w, 's> = &'w World;

    fn init_state(_world: &mut World, system_meta: &mut SystemMeta) -> Self::State {
        let mut access = Access::default();
        access.read_all();
        if !system_meta
            .archetype_component_access
            .is_compatible(&access)
        {
            panic!("&World conflicts with a previous mutable system parameter. Allowing this would break Rust's mutability rules");
        }
        system_meta.archetype_component_access.extend(&access);

        let mut filtered_access = FilteredAccess::default();

        filtered_access.read_all();
        if !system_meta
            .component_access_set
            .get_conflicts_single(&filtered_access)
            .is_empty()
        {
            panic!("&World conflicts with a previous mutable system parameter. Allowing this would break Rust's mutability rules");
        }
        system_meta.component_access_set.add(filtered_access);
    }

    unsafe fn get_param<'w, 's>(
        _state: &'s mut Self::State,
        _system_meta: &SystemMeta,
        world: &'w World,
        _change_tick: u32,
    ) -> Self::Item<'w, 's> {
        world
    }
}

impl CommandParam for &World {}

/// A system local [`SystemParam`].
///
/// A local may only be accessed by the system itself and is therefore not visible to other systems.
/// If two or more systems specify the same local type each will have their own unique local.
/// If multiple [`SystemParam`]s within the same system each specify the same local type
/// each will get their own distinct data storage.
///
/// The supplied lifetime parameter is the [`SystemParam`]s `'s` lifetime.
///
/// # Examples
///
/// ```
/// # use bevy_ecs::prelude::*;
/// # let world = &mut World::default();
/// fn write_to_local(mut local: Local<usize>) {
///     *local = 42;
/// }
/// fn read_from_local(local: Local<usize>) -> usize {
///     *local
/// }
/// let mut write_system = IntoSystem::into_system(write_to_local);
/// let mut read_system = IntoSystem::into_system(read_from_local);
/// write_system.initialize(world);
/// read_system.initialize(world);
///
/// assert_eq!(read_system.run((), world), 0);
/// write_system.run((), world);
/// // Note how the read local is still 0 due to the locals not being shared.
/// assert_eq!(read_system.run((), world), 0);
/// ```
///
/// N.B. A [`Local`]s value cannot be read or written to outside of the containing system.
/// To add configuration to a system, convert a capturing closure into the system instead:
///
/// ```
/// # use bevy_ecs::prelude::*;
/// # use bevy_ecs::system::assert_is_system;
/// struct Config(u32);
/// #[derive(Resource)]
/// struct Myu32Wrapper(u32);
/// fn reset_to_system(value: Config) -> impl FnMut(ResMut<Myu32Wrapper>) {
///     move |mut val| val.0 = value.0
/// }
///
/// // .add_system(reset_to_system(my_config))
/// # assert_is_system(reset_to_system(Config(10)));
/// ```
pub struct Local<'s, T: FromWorld + Send + 'static>(pub(crate) &'s mut T);

// SAFETY: Local only accesses internal state
unsafe impl<'s, T: FromWorld + Send + 'static> ReadOnlySystemParam for Local<'s, T> {}

impl<'s, T: FromWorld + Send + Sync + 'static> Debug for Local<'s, T>
where
    T: Debug,
{
    fn fmt(&self, f: &mut std::fmt::Formatter<'_>) -> std::fmt::Result {
        f.debug_tuple("Local").field(&self.0).finish()
    }
}

impl<'s, T: FromWorld + Send + Sync + 'static> Deref for Local<'s, T> {
    type Target = T;

    #[inline]
    fn deref(&self) -> &Self::Target {
        self.0
    }
}

impl<'s, T: FromWorld + Send + Sync + 'static> DerefMut for Local<'s, T> {
    #[inline]
    fn deref_mut(&mut self) -> &mut Self::Target {
        self.0
    }
}

impl<'s, 'a, T: FromWorld + Send + 'static> IntoIterator for &'a Local<'s, T>
where
    &'a T: IntoIterator,
{
    type Item = <&'a T as IntoIterator>::Item;
    type IntoIter = <&'a T as IntoIterator>::IntoIter;

    fn into_iter(self) -> Self::IntoIter {
        self.0.into_iter()
    }
}

impl<'s, 'a, T: FromWorld + Send + 'static> IntoIterator for &'a mut Local<'s, T>
where
    &'a mut T: IntoIterator,
{
    type Item = <&'a mut T as IntoIterator>::Item;
    type IntoIter = <&'a mut T as IntoIterator>::IntoIter;

    fn into_iter(self) -> Self::IntoIter {
        self.0.into_iter()
    }
}

// SAFETY: only local state is accessed
unsafe impl<'a, T: FromWorld + Send + 'static> SystemParam for Local<'a, T> {
    type State = SyncCell<T>;
    type Item<'w, 's> = Local<'s, T>;

    fn init_state(world: &mut World, _system_meta: &mut SystemMeta) -> Self::State {
        SyncCell::new(T::from_world(world))
    }

    #[inline]
    unsafe fn get_param<'w, 's>(
        state: &'s mut Self::State,
        _system_meta: &SystemMeta,
        _world: &'w World,
        _change_tick: u32,
    ) -> Self::Item<'w, 's> {
        Local(state.get())
    }
}

/// A [`SystemParam`] that grants access to the entities that had their `T` [`Component`] removed.
///
/// Note that this does not allow you to see which data existed before removal.
/// If you need this, you will need to track the component data value on your own,
/// using a regularly scheduled system that requests `Query<(Entity, &T), Changed<T>>`
/// and stores the data somewhere safe to later cross-reference.
///
/// If you are using `bevy_ecs` as a standalone crate,
/// note that the `RemovedComponents` list will not be automatically cleared for you,
/// and will need to be manually flushed using [`World::clear_trackers`]
///
/// For users of `bevy` and `bevy_app`, this is automatically done in `bevy_app::App::update`.
/// For the main world, [`World::clear_trackers`] is run after the main schedule is run and after
/// `SubApp`'s have run.
///
/// # Examples
///
/// Basic usage:
///
/// ```
/// # use bevy_ecs::component::Component;
/// # use bevy_ecs::system::IntoSystem;
/// # use bevy_ecs::system::RemovedComponents;
/// #
/// # #[derive(Component)]
/// # struct MyComponent;
///
/// fn react_on_removal(removed: RemovedComponents<MyComponent>) {
///     removed.iter().for_each(|removed_entity| println!("{:?}", removed_entity));
/// }
///
/// # bevy_ecs::system::assert_is_system(react_on_removal);
/// ```
pub struct RemovedComponents<'a, T: Component> {
    world: &'a World,
    component_id: ComponentId,
    marker: PhantomData<T>,
}

impl<'a, T: Component> RemovedComponents<'a, T> {
    /// Returns an iterator over the entities that had their `T` [`Component`] removed.
    pub fn iter(&self) -> std::iter::Cloned<std::slice::Iter<'_, Entity>> {
        self.world.removed_with_id(self.component_id)
    }
}

impl<'a, T: Component> IntoIterator for &'a RemovedComponents<'a, T> {
    type Item = Entity;
    type IntoIter = std::iter::Cloned<std::slice::Iter<'a, Entity>>;

    fn into_iter(self) -> Self::IntoIter {
        self.iter()
    }
}

// SAFETY: Only reads World components
unsafe impl<'a, T: Component> ReadOnlySystemParam for RemovedComponents<'a, T> {}

// SAFETY: no component access. removed component entity collections can be read in parallel and are
// never mutably borrowed during system execution
unsafe impl<'a, T: Component> SystemParam for RemovedComponents<'a, T> {
    type State = ComponentId;
    type Item<'w, 's> = RemovedComponents<'w, T>;

    fn init_state(world: &mut World, _system_meta: &mut SystemMeta) -> Self::State {
        world.init_component::<T>()
    }

    #[inline]
    unsafe fn get_param<'w, 's>(
        &mut component_id: &'s mut Self::State,
        _system_meta: &SystemMeta,
        world: &'w World,
        _change_tick: u32,
    ) -> Self::Item<'w, 's> {
        RemovedComponents {
            world,
            component_id,
            marker: PhantomData,
        }
    }
}

/// Shared borrow of a non-[`Send`] resource.
///
/// Only `Send` resources may be accessed with the [`Res`] [`SystemParam`]. In case that the
/// resource does not implement `Send`, this `SystemParam` wrapper can be used. This will instruct
/// the scheduler to instead run the system on the main thread so that it doesn't send the resource
/// over to another thread.
///
/// # Panics
///
/// Panics when used as a `SystemParameter` if the resource does not exist.
///
/// Use `Option<NonSend<T>>` instead if the resource might not always exist.
pub struct NonSend<'w, T: 'static> {
    pub(crate) value: &'w T,
    ticks: ComponentTicks,
    last_change_tick: u32,
    change_tick: u32,
}

// SAFETY: Only reads a single World non-send resource
unsafe impl<'w, T> ReadOnlySystemParam for NonSend<'w, T> {}

impl<'w, T> Debug for NonSend<'w, T>
where
    T: Debug,
{
    fn fmt(&self, f: &mut std::fmt::Formatter<'_>) -> std::fmt::Result {
        f.debug_tuple("NonSend").field(&self.value).finish()
    }
}

impl<'w, T: 'static> NonSend<'w, T> {
    /// Returns `true` if the resource was added after the system last ran.
    pub fn is_added(&self) -> bool {
        self.ticks.is_added(self.last_change_tick, self.change_tick)
    }

    /// Returns `true` if the resource was added or mutably dereferenced after the system last ran.
    pub fn is_changed(&self) -> bool {
        self.ticks
            .is_changed(self.last_change_tick, self.change_tick)
    }
}

impl<'w, T> Deref for NonSend<'w, T> {
    type Target = T;

    fn deref(&self) -> &Self::Target {
        self.value
    }
}
impl<'a, T> From<NonSendMut<'a, T>> for NonSend<'a, T> {
    fn from(nsm: NonSendMut<'a, T>) -> Self {
        Self {
            value: nsm.value,
            ticks: ComponentTicks {
                added: nsm.ticks.added.to_owned(),
                changed: nsm.ticks.changed.to_owned(),
            },
            change_tick: nsm.ticks.change_tick,
            last_change_tick: nsm.ticks.last_change_tick,
        }
    }
}

// SAFETY: NonSendComponentId and ArchetypeComponentId access is applied to SystemMeta. If this
// NonSend conflicts with any prior access, a panic will occur.
unsafe impl<'a, T: 'static> SystemParam for NonSend<'a, T> {
    type State = ComponentId;
    type Item<'w, 's> = NonSend<'w, T>;

    fn init_state(world: &mut World, system_meta: &mut SystemMeta) -> Self::State {
        system_meta.set_non_send();

        let component_id = world.initialize_non_send_resource::<T>();
        let combined_access = system_meta.component_access_set.combined_access();
        assert!(
            !combined_access.has_write(component_id),
            "error[B0002]: NonSend<{}> in system {} conflicts with a previous mutable resource access ({0}). Consider removing the duplicate access.",
            std::any::type_name::<T>(),
            system_meta.name,
        );
        system_meta
            .component_access_set
            .add_unfiltered_read(component_id);

        let archetype_component_id = world
            .get_non_send_archetype_component_id(component_id)
            .unwrap();
        system_meta
            .archetype_component_access
            .add_read(archetype_component_id);

        component_id
    }

    #[inline]
    unsafe fn get_param<'w, 's>(
        &mut component_id: &'s mut Self::State,
        system_meta: &SystemMeta,
        world: &'w World,
        change_tick: u32,
    ) -> Self::Item<'w, 's> {
        let (ptr, ticks) = world
            .get_non_send_with_ticks(component_id)
            .unwrap_or_else(|| {
                panic!(
                    "Non-send resource requested by {} does not exist: {}",
                    system_meta.name,
                    std::any::type_name::<T>()
                )
            });

        NonSend {
            value: ptr.deref(),
            ticks: ticks.read(),
            last_change_tick: system_meta.last_change_tick,
            change_tick,
        }
    }
}

impl<T: 'static> CommandParam for NonSend<'_, T> {}

// SAFETY: this impl defers to `NonSend`, which initializes and validates the correct world access.
unsafe impl<T: 'static> SystemParam for Option<NonSend<'_, T>> {
    type State = ComponentId;
    type Item<'w, 's> = Option<NonSend<'w, T>>;

    fn init_state(world: &mut World, system_meta: &mut SystemMeta) -> Self::State {
        NonSend::<T>::init_state(world, system_meta)
    }

    #[inline]
    unsafe fn get_param<'w, 's>(
        &mut component_id: &'s mut Self::State,
        system_meta: &SystemMeta,
        world: &'w World,
        change_tick: u32,
    ) -> Self::Item<'w, 's> {
        world
            .get_non_send_with_ticks(component_id)
            .map(|(ptr, ticks)| NonSend {
                value: ptr.deref(),
                ticks: ticks.read(),
                last_change_tick: system_meta.last_change_tick,
                change_tick,
            })
    }
}

<<<<<<< HEAD
impl<T: 'static> CommandParam for Option<NonSend<'_, T>> {}

// SAFETY: Only reads a single non-send resource
unsafe impl<'a, T: 'static> ReadOnlySystemParam for NonSendMut<'a, T> {}

=======
>>>>>>> 0efe66b0
// SAFETY: NonSendMut ComponentId and ArchetypeComponentId access is applied to SystemMeta. If this
// NonSendMut conflicts with any prior access, a panic will occur.
unsafe impl<'a, T: 'static> SystemParam for NonSendMut<'a, T> {
    type State = ComponentId;
    type Item<'w, 's> = NonSendMut<'w, T>;

    fn init_state(world: &mut World, system_meta: &mut SystemMeta) -> Self::State {
        system_meta.set_non_send();

        let component_id = world.initialize_non_send_resource::<T>();
        let combined_access = system_meta.component_access_set.combined_access();
        if combined_access.has_write(component_id) {
            panic!(
                "error[B0002]: NonSendMut<{}> in system {} conflicts with a previous mutable resource access ({0}). Consider removing the duplicate access.",
                std::any::type_name::<T>(), system_meta.name);
        } else if combined_access.has_read(component_id) {
            panic!(
                "error[B0002]: NonSendMut<{}> in system {} conflicts with a previous immutable resource access ({0}). Consider removing the duplicate access.",
                std::any::type_name::<T>(), system_meta.name);
        }
        system_meta
            .component_access_set
            .add_unfiltered_write(component_id);

        let archetype_component_id = world
            .get_non_send_archetype_component_id(component_id)
            .unwrap();
        system_meta
            .archetype_component_access
            .add_write(archetype_component_id);

        component_id
    }

    #[inline]
    unsafe fn get_param<'w, 's>(
        &mut component_id: &'s mut Self::State,
        system_meta: &SystemMeta,
        world: &'w World,
        change_tick: u32,
    ) -> Self::Item<'w, 's> {
        let (ptr, ticks) = world
            .get_non_send_with_ticks(component_id)
            .unwrap_or_else(|| {
                panic!(
                    "Non-send resource requested by {} does not exist: {}",
                    system_meta.name,
                    std::any::type_name::<T>()
                )
            });
        NonSendMut {
            value: ptr.assert_unique().deref_mut(),
            ticks: TicksMut::from_tick_cells(ticks, system_meta.last_change_tick, change_tick),
        }
    }
}

impl<T: 'static> CommandParam for NonSendMut<'_, T> {}

// SAFETY: this impl defers to `NonSendMut`, which initializes and validates the correct world access.
unsafe impl<'a, T: 'static> SystemParam for Option<NonSendMut<'a, T>> {
    type State = ComponentId;
    type Item<'w, 's> = Option<NonSendMut<'w, T>>;

    fn init_state(world: &mut World, system_meta: &mut SystemMeta) -> Self::State {
        NonSendMut::<T>::init_state(world, system_meta)
    }

    #[inline]
    unsafe fn get_param<'w, 's>(
        &mut component_id: &'s mut Self::State,
        system_meta: &SystemMeta,
        world: &'w World,
        change_tick: u32,
    ) -> Self::Item<'w, 's> {
        world
            .get_non_send_with_ticks(component_id)
            .map(|(ptr, ticks)| NonSendMut {
                value: ptr.assert_unique().deref_mut(),
                ticks: TicksMut::from_tick_cells(ticks, system_meta.last_change_tick, change_tick),
            })
    }
}

impl<T: 'static> CommandParam for Option<NonSendMut<'_, T>> {}

// SAFETY: Only reads World archetypes
unsafe impl<'a> ReadOnlySystemParam for &'a Archetypes {}

// SAFETY: no component value access
unsafe impl<'a> SystemParam for &'a Archetypes {
    type State = ();
    type Item<'w, 's> = &'w Archetypes;

    fn init_state(_world: &mut World, _system_meta: &mut SystemMeta) -> Self::State {}

    #[inline]
    unsafe fn get_param<'w, 's>(
        _state: &'s mut Self::State,
        _system_meta: &SystemMeta,
        world: &'w World,
        _change_tick: u32,
    ) -> Self::Item<'w, 's> {
        world.archetypes()
    }
}

impl CommandParam for &Archetypes {}

// SAFETY: Only reads World components
unsafe impl<'a> ReadOnlySystemParam for &'a Components {}

// SAFETY: no component value access
unsafe impl<'a> SystemParam for &'a Components {
    type State = ();
    type Item<'w, 's> = &'w Components;

    fn init_state(_world: &mut World, _system_meta: &mut SystemMeta) -> Self::State {}

    #[inline]
    unsafe fn get_param<'w, 's>(
        _state: &'s mut Self::State,
        _system_meta: &SystemMeta,
        world: &'w World,
        _change_tick: u32,
    ) -> Self::Item<'w, 's> {
        world.components()
    }
}

impl CommandParam for &Components {}

// SAFETY: Only reads World entities
unsafe impl<'a> ReadOnlySystemParam for &'a Entities {}

// SAFETY: no component value access
unsafe impl<'a> SystemParam for &'a Entities {
    type State = ();
    type Item<'w, 's> = &'w Entities;

    fn init_state(_world: &mut World, _system_meta: &mut SystemMeta) -> Self::State {}

    #[inline]
    unsafe fn get_param<'w, 's>(
        _state: &'s mut Self::State,
        _system_meta: &SystemMeta,
        world: &'w World,
        _change_tick: u32,
    ) -> Self::Item<'w, 's> {
        world.entities()
    }
}
impl CommandParam for &Entities {}

// SAFETY: Only reads World bundles
unsafe impl<'a> ReadOnlySystemParam for &'a Bundles {}

// SAFETY: no component value access
unsafe impl<'a> SystemParam for &'a Bundles {
    type State = ();
    type Item<'w, 's> = &'w Bundles;

    fn init_state(_world: &mut World, _system_meta: &mut SystemMeta) -> Self::State {}

    #[inline]
    unsafe fn get_param<'w, 's>(
        _state: &'s mut Self::State,
        _system_meta: &SystemMeta,
        world: &'w World,
        _change_tick: u32,
    ) -> Self::Item<'w, 's> {
        world.bundles()
    }
}

impl CommandParam for &Bundles {}

/// A [`SystemParam`] that reads the previous and current change ticks of the system.
///
/// A system's change ticks are updated each time it runs:
/// - `last_change_tick` copies the previous value of `change_tick`
/// - `change_tick` copies the current value of [`World::read_change_tick`]
///
/// Component change ticks that are more recent than `last_change_tick` will be detected by the system.
/// Those can be read by calling [`last_changed`](crate::change_detection::DetectChanges::last_changed)
/// on a [`Mut<T>`](crate::change_detection::Mut) or [`ResMut<T>`](crate::change_detection::ResMut).
#[derive(Debug)]
pub struct SystemChangeTick {
    last_change_tick: u32,
    change_tick: u32,
}

impl SystemChangeTick {
    /// Returns the current [`World`] change tick seen by the system.
    #[inline]
    pub fn change_tick(&self) -> u32 {
        self.change_tick
    }

    /// Returns the [`World`] change tick seen by the system the previous time it ran.
    #[inline]
    pub fn last_change_tick(&self) -> u32 {
        self.last_change_tick
    }
}

// SAFETY: Only reads internal system state
unsafe impl ReadOnlySystemParam for SystemChangeTick {}

// SAFETY: `SystemChangeTick` doesn't require any world access
unsafe impl SystemParam for SystemChangeTick {
    type State = ();
    type Item<'w, 's> = SystemChangeTick;

    fn init_state(_world: &mut World, _system_meta: &mut SystemMeta) -> Self::State {}

    unsafe fn get_param<'w, 's>(
        _state: &'s mut Self::State,
        system_meta: &SystemMeta,
        _world: &'w World,
        change_tick: u32,
    ) -> Self::Item<'w, 's> {
        SystemChangeTick {
            last_change_tick: system_meta.last_change_tick,
            change_tick,
        }
    }
}

/// Name of the system that corresponds to this [`crate::system::SystemState`].
///
/// This is not a reliable identifier, it is more so useful for debugging
/// purposes of finding where a system parameter is being used incorrectly.
pub struct SystemName<'s> {
    name: &'s str,
}

impl<'s> SystemName<'s> {
    pub fn name(&self) -> &str {
        self.name
    }
}

impl<'s> Deref for SystemName<'s> {
    type Target = str;
    fn deref(&self) -> &Self::Target {
        self.name()
    }
}

impl<'s> AsRef<str> for SystemName<'s> {
    fn as_ref(&self) -> &str {
        self.name()
    }
}

impl<'s> From<SystemName<'s>> for &'s str {
    fn from(name: SystemName<'s>) -> &'s str {
        name.name
    }
}

impl<'s> std::fmt::Debug for SystemName<'s> {
    #[inline(always)]
    fn fmt(&self, f: &mut std::fmt::Formatter) -> std::fmt::Result {
        f.debug_tuple("SystemName").field(&self.name()).finish()
    }
}

impl<'s> std::fmt::Display for SystemName<'s> {
    #[inline(always)]
    fn fmt(&self, f: &mut std::fmt::Formatter) -> std::fmt::Result {
        std::fmt::Display::fmt(&self.name(), f)
    }
}

// SAFETY: no component value access
unsafe impl SystemParam for SystemName<'_> {
    type State = Cow<'static, str>;
    type Item<'w, 's> = SystemName<'s>;

    fn init_state(_world: &mut World, system_meta: &mut SystemMeta) -> Self::State {
        system_meta.name.clone()
    }

    #[inline]
    unsafe fn get_param<'w, 's>(
        name: &'s mut Self::State,
        _system_meta: &SystemMeta,
        _world: &'w World,
        _change_tick: u32,
    ) -> Self::Item<'w, 's> {
        SystemName { name }
    }
}

// SAFETY: Only reads internal system state
unsafe impl<'s> ReadOnlySystemParam for SystemName<'s> {}

macro_rules! impl_system_param_tuple {
    ($($param: ident),*) => {

        // SAFETY: tuple consists only of ReadOnlySystemParams
        unsafe impl<$($param: ReadOnlySystemParam),*> ReadOnlySystemParam for ($($param,)*) {}

        // SAFETY: implementors of each `SystemParam` in the tuple have validated their impls
        #[allow(clippy::undocumented_unsafe_blocks)] // false positive by clippy
        #[allow(non_snake_case)]
        unsafe impl<$($param: SystemParam),*> SystemParam for ($($param,)*) {
            type State = ($($param::State,)*);
            type Item<'w, 's> = ($($param::Item::<'w, 's>,)*);

            #[inline]
            fn init_state(_world: &mut World, _system_meta: &mut SystemMeta) -> Self::State {
                (($($param::init_state(_world, _system_meta),)*))
            }

            #[inline]
            fn new_archetype(($($param,)*): &mut Self::State, _archetype: &Archetype, _system_meta: &mut SystemMeta) {
                $($param::new_archetype($param, _archetype, _system_meta);)*
            }

            #[inline]
            fn apply(($($param,)*): &mut Self::State, _system_meta: &SystemMeta, _world: &mut World) {
                $($param::apply($param, _system_meta, _world);)*
            }

            #[inline]
            #[allow(clippy::unused_unit)]
            unsafe fn get_param<'w, 's>(
                state: &'s mut Self::State,
                _system_meta: &SystemMeta,
                _world: &'w World,
                _change_tick: u32,
            ) -> Self::Item<'w, 's> {

                let ($($param,)*) = state;
                ($($param::get_param($param, _system_meta, _world, _change_tick),)*)
            }
        }

        #[allow(non_snake_case)]
        impl<$($param: CommandParam),*> CommandParam for ($($param,)*) {}
    };
}

all_tuples!(impl_system_param_tuple, 0, 16, P);

pub mod lifetimeless {
    pub type SQuery<Q, F = ()> = super::Query<'static, 'static, Q, F>;
    pub type Read<T> = &'static T;
    pub type Write<T> = &'static mut T;
    pub type SRes<T> = super::Res<'static, T>;
    pub type SResMut<T> = super::ResMut<'static, T>;
    pub type SCommands = crate::system::Commands<'static, 'static>;
}

/// A helper for using system parameters in generic contexts
///
/// This type is a [`SystemParam`] adapter which always has
/// `Self::State::Item == Self` (ignoring lifetimes for brevity),
/// no matter the argument [`SystemParam`] (`P`) (other than
/// that `P` must be `'static`)
///
/// This makes it useful for having arbitrary [`SystemParam`] type arguments
/// to function systems, or for generic types using the [`derive@SystemParam`]
/// derive:
///
/// ```
/// # use bevy_ecs::prelude::*;
/// use bevy_ecs::system::{SystemParam, StaticSystemParam};
/// #[derive(SystemParam)]
/// struct GenericParam<'w,'s, T: SystemParam + 'static> {
///     field: StaticSystemParam<'w, 's, T>,
/// }
/// fn do_thing_generically<T: SystemParam + 'static>(t: StaticSystemParam<T>) {}
///
/// fn check_always_is_system<T: SystemParam + 'static>(){
///     bevy_ecs::system::assert_is_system(do_thing_generically::<T>);
/// }
/// ```
/// Note that in a real case you'd generally want
/// additional bounds on `P`, for your use of the parameter
/// to have a reason to be generic.
///
/// For example, using this would allow a type to be generic over
/// whether a resource is accessed mutably or not, with
/// impls being bounded on [`P: Deref<Target=MyType>`](Deref), and
/// [`P: DerefMut<Target=MyType>`](DerefMut) depending on whether the
/// method requires mutable access or not.
///
/// The method which doesn't use this type will not compile:
/// ```compile_fail
/// # use bevy_ecs::prelude::*;
/// # use bevy_ecs::system::{SystemParam, StaticSystemParam};
///
/// fn do_thing_generically<T: SystemParam + 'static>(t: T) {}
///
/// #[derive(SystemParam)]
/// struct GenericParam<'w, 's, T: SystemParam> {
///     field: T,
///     #[system_param(ignore)]
///     // Use the lifetimes in this type, or they will be unbound.
///     phantom: core::marker::PhantomData<&'w &'s ()>
/// }
/// # fn check_always_is_system<T: SystemParam + 'static>(){
/// #    bevy_ecs::system::assert_is_system(do_thing_generically::<T>);
/// # }
/// ```
///
pub struct StaticSystemParam<'w, 's, P: SystemParam>(SystemParamItem<'w, 's, P>);

impl<'w, 's, P: SystemParam> Deref for StaticSystemParam<'w, 's, P> {
    type Target = SystemParamItem<'w, 's, P>;

    fn deref(&self) -> &Self::Target {
        &self.0
    }
}

impl<'w, 's, P: SystemParam> DerefMut for StaticSystemParam<'w, 's, P> {
    fn deref_mut(&mut self) -> &mut Self::Target {
        &mut self.0
    }
}

impl<'w, 's, P: SystemParam> StaticSystemParam<'w, 's, P> {
    /// Get the value of the parameter
    pub fn into_inner(self) -> SystemParamItem<'w, 's, P> {
        self.0
    }
}

// SAFETY: This doesn't add any more reads, and the delegated fetch confirms it
unsafe impl<'w, 's, P: ReadOnlySystemParam + 'static> ReadOnlySystemParam
    for StaticSystemParam<'w, 's, P>
{
}

// SAFETY: all methods are just delegated to `P`'s `SystemParam` implementation
unsafe impl<P: SystemParam + 'static> SystemParam for StaticSystemParam<'_, '_, P> {
    type State = P::State;
    type Item<'world, 'state> = StaticSystemParam<'world, 'state, P>;

    fn init_state(world: &mut World, system_meta: &mut SystemMeta) -> Self::State {
        P::init_state(world, system_meta)
    }

    fn new_archetype(state: &mut Self::State, archetype: &Archetype, system_meta: &mut SystemMeta) {
        P::new_archetype(state, archetype, system_meta);
    }

    fn apply(state: &mut Self::State, system_meta: &SystemMeta, world: &mut World) {
        P::apply(state, system_meta, world);
    }

    unsafe fn get_param<'world, 'state>(
        state: &'state mut Self::State,
        system_meta: &SystemMeta,
        world: &'world World,
        change_tick: u32,
    ) -> Self::Item<'world, 'state> {
        // SAFETY: Defer to the safety of P::SystemParam
        StaticSystemParam(P::get_param(state, system_meta, world, change_tick))
    }
}

#[cfg(test)]
mod tests {
    use super::*;
    use crate::{
        self as bevy_ecs, // Necessary for the `SystemParam` Derive when used inside `bevy_ecs`.
        query::{ReadOnlyWorldQuery, WorldQuery},
        system::Query,
    };

    // Compile test for #2838
    #[derive(SystemParam)]
    pub struct SpecialQuery<
        'w,
        's,
        Q: WorldQuery + Send + Sync + 'static,
        F: ReadOnlyWorldQuery + Send + Sync + 'static = (),
    > {
        _query: Query<'w, 's, Q, F>,
    }

    #[derive(SystemParam)]
    pub struct SpecialRes<'w, T: Resource> {
        _res: Res<'w, T>,
    }

    #[derive(SystemParam)]
    pub struct SpecialLocal<'s, T: FromWorld + Send + 'static> {
        _local: Local<'s, T>,
    }

    #[derive(Resource)]
    pub struct R<const I: usize>;

    #[derive(SystemParam)]
    pub struct ConstGenericParam<'w, const I: usize>(Res<'w, R<I>>);

    #[derive(SystemParam)]
    pub struct LongParam<'w> {
        _r0: Res<'w, R<0>>,
        _r1: Res<'w, R<1>>,
        _r2: Res<'w, R<2>>,
        _r3: Res<'w, R<3>>,
        _r4: Res<'w, R<4>>,
        _r5: Res<'w, R<5>>,
        _r6: Res<'w, R<6>>,
        _r7: Res<'w, R<7>>,
        _r8: Res<'w, R<8>>,
        _r9: Res<'w, R<9>>,
        _r10: Res<'w, R<10>>,
        _r11: Res<'w, R<11>>,
        _r12: Res<'w, R<12>>,
        _r13: Res<'w, R<13>>,
        _r14: Res<'w, R<14>>,
        _r15: Res<'w, R<15>>,
        _r16: Res<'w, R<16>>,
    }

    #[allow(dead_code)]
    fn long_system(_param: LongParam) {
        crate::system::assert_is_system(long_system);
    }

    #[derive(SystemParam)]
    struct MyParam<'w, T: Resource, Marker: 'static> {
        _foo: Res<'w, T>,
        #[system_param(ignore)]
        marker: PhantomData<Marker>,
    }

    #[derive(SystemParam)]
    pub struct UnitParam;

    #[derive(SystemParam)]
    pub struct TupleParam<'w, 's, R: Resource, L: FromWorld + Send + 'static>(
        Res<'w, R>,
        Local<'s, L>,
    );

    #[derive(Resource)]
    struct PrivateResource;

    #[derive(SystemParam)]
    pub struct EncapsulatedParam<'w>(Res<'w, PrivateResource>);

    // regression test for https://github.com/bevyengine/bevy/issues/7103.
    #[derive(SystemParam)]
    pub struct WhereParam<'w, 's, Q>
    where
        Q: 'static + WorldQuery,
    {
        _q: Query<'w, 's, Q, ()>,
    }
}<|MERGE_RESOLUTION|>--- conflicted
+++ resolved
@@ -1029,14 +1029,8 @@
     }
 }
 
-<<<<<<< HEAD
 impl<T: 'static> CommandParam for Option<NonSend<'_, T>> {}
 
-// SAFETY: Only reads a single non-send resource
-unsafe impl<'a, T: 'static> ReadOnlySystemParam for NonSendMut<'a, T> {}
-
-=======
->>>>>>> 0efe66b0
 // SAFETY: NonSendMut ComponentId and ArchetypeComponentId access is applied to SystemMeta. If this
 // NonSendMut conflicts with any prior access, a panic will occur.
 unsafe impl<'a, T: 'static> SystemParam for NonSendMut<'a, T> {
