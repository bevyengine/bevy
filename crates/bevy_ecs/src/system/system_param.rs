--- conflicted
+++ resolved
@@ -303,13 +303,8 @@
     fn default_config() {}
 }
 
-<<<<<<< HEAD
-impl<'a, T: Resource> SystemParamFetch<'a> for ResState<T> {
-    type Item = Res<'a, T>;
-=======
-impl<'w, 's, T: Component> SystemParamFetch<'w, 's> for ResState<T> {
+impl<'w, 's, T: Resource> SystemParamFetch<'w, 's> for ResState<T> {
     type Item = Res<'w, T>;
->>>>>>> dea292d1
 
     #[inline]
     unsafe fn get_param(
@@ -356,13 +351,8 @@
     fn default_config() {}
 }
 
-<<<<<<< HEAD
-impl<'a, T: Resource> SystemParamFetch<'a> for OptionResState<T> {
-    type Item = Option<Res<'a, T>>;
-=======
-impl<'w, 's, T: Component> SystemParamFetch<'w, 's> for OptionResState<T> {
+impl<'w, 's, T: Resource> SystemParamFetch<'w, 's> for OptionResState<T> {
     type Item = Option<Res<'w, T>>;
->>>>>>> dea292d1
 
     #[inline]
     unsafe fn get_param(
@@ -427,13 +417,8 @@
     fn default_config() {}
 }
 
-<<<<<<< HEAD
-impl<'a, T: Resource> SystemParamFetch<'a> for ResMutState<T> {
-    type Item = ResMut<'a, T>;
-=======
-impl<'w, 's, T: Component> SystemParamFetch<'w, 's> for ResMutState<T> {
+impl<'w, 's, T: Resource> SystemParamFetch<'w, 's> for ResMutState<T> {
     type Item = ResMut<'w, T>;
->>>>>>> dea292d1
 
     #[inline]
     unsafe fn get_param(
@@ -479,13 +464,8 @@
     fn default_config() {}
 }
 
-<<<<<<< HEAD
-impl<'a, T: Resource> SystemParamFetch<'a> for OptionResMutState<T> {
-    type Item = Option<ResMut<'a, T>>;
-=======
-impl<'w, 's, T: Component> SystemParamFetch<'w, 's> for OptionResMutState<T> {
+impl<'w, 's, T: Resource> SystemParamFetch<'w, 's> for OptionResMutState<T> {
     type Item = Option<ResMut<'w, T>>;
->>>>>>> dea292d1
 
     #[inline]
     unsafe fn get_param(
@@ -619,13 +599,8 @@
     }
 }
 
-<<<<<<< HEAD
-impl<'a, T: Resource + FromWorld> SystemParamFetch<'a> for LocalState<T> {
-    type Item = Local<'a, T>;
-=======
-impl<'w, 's, T: Component + FromWorld> SystemParamFetch<'w, 's> for LocalState<T> {
+impl<'w, 's, T: Resource + FromWorld> SystemParamFetch<'w, 's> for LocalState<T> {
     type Item = Local<'s, T>;
->>>>>>> dea292d1
 
     #[inline]
     unsafe fn get_param(
@@ -748,11 +723,7 @@
     }
 }
 
-<<<<<<< HEAD
-impl<'w, T> NonSend<'w, T> {
-=======
 impl<'w, T: 'static> NonSend<'w, T> {
->>>>>>> dea292d1
     /// Returns true if (and only if) this resource been added since the last execution of this
     /// system.
     pub fn is_added(&self) -> bool {
@@ -851,46 +822,18 @@
 /// The [`SystemParamState`] of `Option<NonSend<T>>`.
 pub struct OptionNonSendState<T>(NonSendState<T>);
 
-<<<<<<< HEAD
-impl<'w, T> NonSendMut<'w, T> {
-    /// Returns true if (and only if) this resource been added since the last execution of this
-    /// system.
-    pub fn is_added(&self) -> bool {
-        self.ticks.is_added(self.last_change_tick, self.change_tick)
-    }
-
-    /// Returns true if (and only if) this resource been changed since the last execution of this
-    /// system.
-    pub fn is_changed(&self) -> bool {
-        self.ticks
-            .is_changed(self.last_change_tick, self.change_tick)
-    }
-}
-
-impl<'a, T> Deref for NonSendMut<'a, T> {
-    type Target = T;
-=======
-impl<'w, T: Component> SystemParam for Option<NonSend<'w, T>> {
+impl<'w, T> SystemParam for Option<NonSend<'w, T>> {
     type Fetch = OptionNonSendState<T>;
 }
 
 // SAFE: Only reads a single non-send resource
 unsafe impl<T: 'static> ReadOnlySystemParamFetch for OptionNonSendState<T> {}
->>>>>>> dea292d1
 
 unsafe impl<T: 'static> SystemParamState for OptionNonSendState<T> {
     type Config = ();
 
-<<<<<<< HEAD
-impl<'a, T> DerefMut for NonSendMut<'a, T> {
-    #[inline]
-    fn deref_mut(&mut self) -> &mut T {
-        self.ticks.set_changed(self.change_tick);
-        self.value
-=======
     fn init(world: &mut World, system_meta: &mut SystemMeta, _config: Self::Config) -> Self {
         Self(NonSendState::init(world, system_meta, ()))
->>>>>>> dea292d1
     }
 
     fn default_config() {}
