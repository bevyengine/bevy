--- conflicted
+++ resolved
@@ -140,13 +140,8 @@
     #[inline]
     fn new_archetype(&mut self, _archetype: &Archetype, _system_meta: &mut SystemMeta) {}
     #[inline]
-<<<<<<< HEAD
     #[allow(unused_variables)]
     fn apply(&mut self, system_meta: &SystemMeta, _world: &mut World) {}
-}
-=======
-    fn apply(&mut self, _world: &mut World) {}
->>>>>>> 4820917a
 
     type Item<'world, 'state>: SystemParam<State = Self>;
     /// # Safety
