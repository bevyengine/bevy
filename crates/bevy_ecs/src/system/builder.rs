use bevy_utils::{all_tuples, synccell::SyncCell};

use crate::{
    prelude::QueryBuilder,
    query::{QueryData, QueryFilter, QueryState},
    system::{
        DynSystemParam, DynSystemParamState, Local, ParamSet, Query, SystemMeta, SystemParam,
    },
    world::{
        FilteredResources, FilteredResourcesBuilder, FilteredResourcesMut,
        FilteredResourcesMutBuilder, FromWorld, World,
    },
};
use core::fmt::Debug;

use super::{init_query_param, Res, ResMut, Resource, SystemState};

/// A builder that can create a [`SystemParam`].
///
/// ```
/// # use bevy_ecs::{
/// #     prelude::*,
/// #     system::{SystemParam, ParamBuilder},
/// # };
/// # #[derive(Resource)]
/// # struct R;
/// #
/// # #[derive(SystemParam)]
/// # struct MyParam;
/// #
/// fn some_system(param: MyParam) {}
///
/// fn build_system(builder: impl SystemParamBuilder<MyParam>) {
///     let mut world = World::new();
///     // To build a system, create a tuple of `SystemParamBuilder`s
///     // with a builder for each parameter.
///     // Note that the builder for a system must be a tuple,
///     // even if there is only one parameter.
///     (builder,)
///         .build_state(&mut world)
///         .build_system(some_system);
/// }
///
/// fn build_closure_system_infer(builder: impl SystemParamBuilder<MyParam>) {
///     let mut world = World::new();
///     // Closures can be used in addition to named functions.
///     // If a closure is used, the parameter types must all be inferred
///     // from the builders, so you cannot use plain `ParamBuilder`.
///     (builder, ParamBuilder::resource())
///         .build_state(&mut world)
///         .build_system(|param, res| {
///             let param: MyParam = param;
///             let res: Res<R> = res;
///         });
/// }
///
/// fn build_closure_system_explicit(builder: impl SystemParamBuilder<MyParam>) {
///     let mut world = World::new();
///     // Alternately, you can provide all types in the closure
///     // parameter list and call `build_any_system()`.
///     (builder, ParamBuilder)
///         .build_state(&mut world)
///         .build_any_system(|param: MyParam, res: Res<R>| {});
/// }
/// ```
///
/// See the documentation for individual builders for more examples.
///
/// # List of Builders
///
/// [`ParamBuilder`] can be used for parameters that don't require any special building.
/// Using a `ParamBuilder` will build the system parameter the same way it would be initialized in an ordinary system.
///
/// `ParamBuilder` also provides factory methods that return a `ParamBuilder` typed as `impl SystemParamBuilder<P>`
/// for common system parameters that can be used to guide closure parameter inference.
///
/// [`QueryParamBuilder`] can build a [`Query`] to add additional filters,
/// or to configure the components available to [`FilteredEntityRef`](crate::world::FilteredEntityRef) or [`FilteredEntityMut`](crate::world::FilteredEntityMut).
/// You can also use a [`QueryState`] to build a [`Query`].
///
/// [`LocalBuilder`] can build a [`Local`] to supply the initial value for the `Local`.
///
/// [`FilteredResourcesParamBuilder`] can build a [`FilteredResources`],
/// and [`FilteredResourcesMutParamBuilder`] can build a [`FilteredResourcesMut`],
/// to configure the resources that can be accessed.
///
/// [`DynParamBuilder`] can build a [`DynSystemParam`] to determine the type of the inner parameter,
/// and to supply any `SystemParamBuilder` it needs.
///
/// Tuples of builders can build tuples of parameters, one builder for each element.
/// Note that since systems require a tuple as a parameter, the outer builder for a system will always be a tuple.
///
/// A [`Vec`] of builders can build a `Vec` of parameters, one builder for each element.
///
/// A [`ParamSetBuilder`] can build a [`ParamSet`].
/// This can wrap either a tuple or a `Vec`, one builder for each element.
///
/// A custom system param created with `#[derive(SystemParam)]` can be buildable if it includes a `#[system_param(builder)]` attribute.
/// See [the documentation for `SystemParam` derives](SystemParam#builders).
///
/// # Safety
///
/// The implementor must ensure the following is true.
/// - [`SystemParamBuilder::build`] correctly registers all [`World`] accesses used
///   by [`SystemParam::get_param`] with the provided [`system_meta`](SystemMeta).
/// - None of the world accesses may conflict with any prior accesses registered
///   on `system_meta`.
///
/// Note that this depends on the implementation of [`SystemParam::get_param`],
/// so if `Self` is not a local type then you must call [`SystemParam::init_state`]
/// or another [`SystemParamBuilder::build`]
pub unsafe trait SystemParamBuilder<P: SystemParam>: Sized {
    /// Registers any [`World`] access used by this [`SystemParam`]
    /// and creates a new instance of this param's [`State`](SystemParam::State).
    fn build(self, world: &mut World, meta: &mut SystemMeta) -> P::State;

    /// Create a [`SystemState`] from a [`SystemParamBuilder`].
    /// To create a system, call [`SystemState::build_system`] on the result.
    fn build_state(self, world: &mut World) -> SystemState<P> {
        SystemState::from_builder(world, self)
    }
}

/// A [`SystemParamBuilder`] for any [`SystemParam`] that uses its default initialization.
///
/// ## Example
///
/// ```
/// # use bevy_ecs::{
/// #     prelude::*,
/// #     system::{SystemParam, ParamBuilder},
/// # };
/// #
/// # #[derive(Component)]
/// # struct A;
/// #
/// # #[derive(Resource)]
/// # struct R;
/// #
/// # #[derive(SystemParam)]
/// # struct MyParam;
/// #
/// # let mut world = World::new();
/// # world.insert_resource(R);
/// #
/// fn my_system(res: Res<R>, param: MyParam, query: Query<&A>) {
///     // ...
/// }
///
/// let system = (
///     // A plain ParamBuilder can build any parameter type.
///     ParamBuilder,
///     // The `of::<P>()` method returns a `ParamBuilder`
///     // typed as `impl SystemParamBuilder<P>`.
///     ParamBuilder::of::<MyParam>(),
///     // The other factory methods return typed builders
///     // for common parameter types.
///     ParamBuilder::query::<&A>(),
/// )
///     .build_state(&mut world)
///     .build_system(my_system);
/// ```
#[derive(Default, Debug, Copy, Clone)]
pub struct ParamBuilder;

// SAFETY: Calls `SystemParam::init_state`
unsafe impl<P: SystemParam> SystemParamBuilder<P> for ParamBuilder {
    fn build(self, world: &mut World, meta: &mut SystemMeta) -> P::State {
        P::init_state(world, meta)
    }
}

impl ParamBuilder {
    /// Creates a [`SystemParamBuilder`] for any [`SystemParam`] that uses its default initialization.
    pub fn of<T: SystemParam>() -> impl SystemParamBuilder<T> {
        Self
    }

    /// Helper method for reading a [`Resource`] as a param, equivalent to `of::<Res<T>>()`
    pub fn resource<'w, T: Resource>() -> impl SystemParamBuilder<Res<'w, T>> {
        Self
    }

    /// Helper method for mutably accessing a [`Resource`] as a param, equivalent to `of::<ResMut<T>>()`
    pub fn resource_mut<'w, T: Resource>() -> impl SystemParamBuilder<ResMut<'w, T>> {
        Self
    }

    /// Helper method for adding a [`Local`] as a param, equivalent to `of::<Local<T>>()`
    pub fn local<'s, T: FromWorld + Send + 'static>() -> impl SystemParamBuilder<Local<'s, T>> {
        Self
    }

    /// Helper method for adding a [`Query`] as a param, equivalent to `of::<Query<D>>()`
    pub fn query<'w, 's, D: QueryData + 'static>() -> impl SystemParamBuilder<Query<'w, 's, D, ()>>
    {
        Self
    }

    /// Helper method for adding a filtered [`Query`] as a param, equivalent to `of::<Query<D, F>>()`
    pub fn query_filtered<'w, 's, D: QueryData + 'static, F: QueryFilter + 'static>(
    ) -> impl SystemParamBuilder<Query<'w, 's, D, F>> {
        Self
    }
}

// SAFETY: Calls `init_query_param`, just like `Query::init_state`.
unsafe impl<'w, 's, D: QueryData + 'static, F: QueryFilter + 'static>
    SystemParamBuilder<Query<'w, 's, D, F>> for QueryState<D, F>
{
    fn build(self, world: &mut World, system_meta: &mut SystemMeta) -> QueryState<D, F> {
        self.validate_world(world.id());
        init_query_param(world, system_meta, &self);
        self
    }
}

/// A [`SystemParamBuilder`] for a [`Query`].
/// This takes a closure accepting an `&mut` [`QueryBuilder`] and uses the builder to construct the query's state.
/// This can be used to add additional filters,
/// or to configure the components available to [`FilteredEntityRef`](crate::world::FilteredEntityRef) or [`FilteredEntityMut`](crate::world::FilteredEntityMut).
///
/// ## Example
///
/// ```
/// # use bevy_ecs::{
/// #     prelude::*,
/// #     system::{SystemParam, QueryParamBuilder},
/// # };
/// #
/// # #[derive(Component)]
/// # struct Player;
/// #
/// # let mut world = World::new();
/// let system = (QueryParamBuilder::new(|builder| {
///     builder.with::<Player>();
/// }),)
///     .build_state(&mut world)
///     .build_system(|query: Query<()>| {
///         for _ in &query {
///             // This only includes entities with an `Player` component.
///         }
///     });
///
/// // When collecting multiple builders into a `Vec`,
/// // use `new_box()` to erase the closure type.
/// let system = (vec![
///     QueryParamBuilder::new_box(|builder| {
///         builder.with::<Player>();
///     }),
///     QueryParamBuilder::new_box(|builder| {
///         builder.without::<Player>();
///     }),
/// ],)
///     .build_state(&mut world)
///     .build_system(|query: Vec<Query<()>>| {});
/// ```
pub struct QueryParamBuilder<T>(T);

impl<T> QueryParamBuilder<T> {
    /// Creates a [`SystemParamBuilder`] for a [`Query`] that accepts a callback to configure the [`QueryBuilder`].
    pub fn new<D: QueryData, F: QueryFilter>(f: T) -> Self
    where
        T: FnOnce(&mut QueryBuilder<D, F>),
    {
        Self(f)
    }
}

impl<'a, D: QueryData, F: QueryFilter>
    QueryParamBuilder<Box<dyn FnOnce(&mut QueryBuilder<D, F>) + 'a>>
{
    /// Creates a [`SystemParamBuilder`] for a [`Query`] that accepts a callback to configure the [`QueryBuilder`].
    /// This boxes the callback so that it has a common type and can be put in a `Vec`.
    pub fn new_box(f: impl FnOnce(&mut QueryBuilder<D, F>) + 'a) -> Self {
        Self(Box::new(f))
    }
}

// SAFETY: Calls `init_query_param`, just like `Query::init_state`.
unsafe impl<
        'w,
        's,
        D: QueryData + 'static,
        F: QueryFilter + 'static,
        T: FnOnce(&mut QueryBuilder<D, F>),
    > SystemParamBuilder<Query<'w, 's, D, F>> for QueryParamBuilder<T>
{
    fn build(self, world: &mut World, system_meta: &mut SystemMeta) -> QueryState<D, F> {
        let mut builder = QueryBuilder::new(world);
        (self.0)(&mut builder);
        let state = builder.build();
        init_query_param(world, system_meta, &state);
        state
    }
}

macro_rules! impl_system_param_builder_tuple {
    ($(#[$meta:meta])* $(($param: ident, $builder: ident)),*) => {
        $(#[$meta])*
        // SAFETY: implementors of each `SystemParamBuilder` in the tuple have validated their impls
        unsafe impl<$($param: SystemParam,)* $($builder: SystemParamBuilder<$param>,)*> SystemParamBuilder<($($param,)*)> for ($($builder,)*) {
            fn build(self, _world: &mut World, _meta: &mut SystemMeta) -> <($($param,)*) as SystemParam>::State {
                #[allow(non_snake_case)]
                let ($($builder,)*) = self;
                #[allow(clippy::unused_unit)]
                ($($builder.build(_world, _meta),)*)
            }
        }
    };
}

all_tuples!(
    #[doc(fake_variadic)]
    impl_system_param_builder_tuple,
    0,
    16,
    P,
    B
);

// SAFETY: implementors of each `SystemParamBuilder` in the vec have validated their impls
unsafe impl<P: SystemParam, B: SystemParamBuilder<P>> SystemParamBuilder<Vec<P>> for Vec<B> {
    fn build(self, world: &mut World, meta: &mut SystemMeta) -> <Vec<P> as SystemParam>::State {
        self.into_iter()
            .map(|builder| builder.build(world, meta))
            .collect()
    }
}

/// A [`SystemParamBuilder`] for a [`ParamSet`].
///
/// To build a [`ParamSet`] with a tuple of system parameters, pass a tuple of matching [`SystemParamBuilder`]s.
/// To build a [`ParamSet`] with a [`Vec`] of system parameters, pass a `Vec` of matching [`SystemParamBuilder`]s.
///
/// # Examples
///
/// ```
/// # use bevy_ecs::{prelude::*, system::*};
/// #
/// # #[derive(Component)]
/// # struct Health;
/// #
/// # #[derive(Component)]
/// # struct Enemy;
/// #
/// # #[derive(Component)]
/// # struct Ally;
/// #
/// # let mut world = World::new();
/// #
/// let system = (ParamSetBuilder((
///     QueryParamBuilder::new(|builder| {
///         builder.with::<Enemy>();
///     }),
///     QueryParamBuilder::new(|builder| {
///         builder.with::<Ally>();
///     }),
///     ParamBuilder,
/// )),)
///     .build_state(&mut world)
///     .build_system(buildable_system_with_tuple);
/// # world.run_system_once(system);
///
/// fn buildable_system_with_tuple(
///     mut set: ParamSet<(Query<&mut Health>, Query<&mut Health>, &World)>,
/// ) {
///     // The first parameter is built from the first builder,
///     // so this will iterate over enemies.
///     for mut health in set.p0().iter_mut() {}
///     // And the second parameter is built from the second builder,
///     // so this will iterate over allies.
///     for mut health in set.p1().iter_mut() {}
///     // Parameters that don't need special building can use `ParamBuilder`.
///     let entities = set.p2().entities();
/// }
///
/// let system = (ParamSetBuilder(vec![
///     QueryParamBuilder::new_box(|builder| {
///         builder.with::<Enemy>();
///     }),
///     QueryParamBuilder::new_box(|builder| {
///         builder.with::<Ally>();
///     }),
/// ]),)
///     .build_state(&mut world)
///     .build_system(buildable_system_with_vec);
/// # world.run_system_once(system);
///
/// fn buildable_system_with_vec(mut set: ParamSet<Vec<Query<&mut Health>>>) {
///     // As with tuples, the first parameter is built from the first builder,
///     // so this will iterate over enemies.
///     for mut health in set.get_mut(0).iter_mut() {}
///     // And the second parameter is built from the second builder,
///     // so this will iterate over allies.
///     for mut health in set.get_mut(1).iter_mut() {}
///     // You can iterate over the parameters either by index,
///     // or using the `for_each` method.
///     set.for_each(|mut query| for mut health in query.iter_mut() {});
/// }
/// ```
pub struct ParamSetBuilder<T>(pub T);

macro_rules! impl_param_set_builder_tuple {
    ($(($param: ident, $builder: ident, $meta: ident)),*) => {
        // SAFETY: implementors of each `SystemParamBuilder` in the tuple have validated their impls
        unsafe impl<'w, 's, $($param: SystemParam,)* $($builder: SystemParamBuilder<$param>,)*> SystemParamBuilder<ParamSet<'w, 's, ($($param,)*)>> for ParamSetBuilder<($($builder,)*)> {
            #[allow(non_snake_case)]
            fn build(self, _world: &mut World, _system_meta: &mut SystemMeta) -> <($($param,)*) as SystemParam>::State {
                let ParamSetBuilder(($($builder,)*)) = self;
                // Note that this is slightly different from `init_state`, which calls `init_state` on each param twice.
                // One call populates an empty `SystemMeta` with the new access, while the other runs against a cloned `SystemMeta` to check for conflicts.
                // Builders can only be invoked once, so we do both in a single call here.
                // That means that any `filtered_accesses` in the `component_access_set` will get copied to every `$meta`
                // and will appear multiple times in the final `SystemMeta`.
                $(
                    let mut $meta = _system_meta.clone();
                    let $param = $builder.build(_world, &mut $meta);
                )*
                // Make the ParamSet non-send if any of its parameters are non-send.
                if false $(|| !$meta.is_send())* {
                    _system_meta.set_non_send();
                }
                $(
                    _system_meta
                        .component_access_set
                        .extend($meta.component_access_set);
                    _system_meta
                        .archetype_component_access
                        .extend(&$meta.archetype_component_access);
                )*
                #[allow(clippy::unused_unit)]
                ($($param,)*)
            }
        }
    };
}

all_tuples!(impl_param_set_builder_tuple, 1, 8, P, B, meta);

// SAFETY: Relevant parameter ComponentId and ArchetypeComponentId access is applied to SystemMeta. If any ParamState conflicts
// with any prior access, a panic will occur.
unsafe impl<'w, 's, P: SystemParam, B: SystemParamBuilder<P>>
    SystemParamBuilder<ParamSet<'w, 's, Vec<P>>> for ParamSetBuilder<Vec<B>>
{
    fn build(
        self,
        world: &mut World,
        system_meta: &mut SystemMeta,
    ) -> <Vec<P> as SystemParam>::State {
        let mut states = Vec::with_capacity(self.0.len());
        let mut metas = Vec::with_capacity(self.0.len());
        for builder in self.0 {
            let mut meta = system_meta.clone();
            states.push(builder.build(world, &mut meta));
            metas.push(meta);
        }
        if metas.iter().any(|m| !m.is_send()) {
            system_meta.set_non_send();
        }
        for meta in metas {
            system_meta
                .component_access_set
                .extend(meta.component_access_set);
            system_meta
                .archetype_component_access
                .extend(&meta.archetype_component_access);
        }
        states
    }
}

/// A [`SystemParamBuilder`] for a [`DynSystemParam`].
/// See the [`DynSystemParam`] docs for examples.
pub struct DynParamBuilder<'a>(
    Box<dyn FnOnce(&mut World, &mut SystemMeta) -> DynSystemParamState + 'a>,
);

impl<'a> DynParamBuilder<'a> {
    /// Creates a new [`DynParamBuilder`] by wrapping a [`SystemParamBuilder`] of any type.
    /// The built [`DynSystemParam`] can be downcast to `T`.
    pub fn new<T: SystemParam + 'static>(builder: impl SystemParamBuilder<T> + 'a) -> Self {
        Self(Box::new(|world, meta| {
            DynSystemParamState::new::<T>(builder.build(world, meta))
        }))
    }
}

// SAFETY: `DynSystemParam::get_param` will call `get_param` on the boxed `DynSystemParamState`,
// and the boxed builder was a valid implementation of `SystemParamBuilder` for that type.
// The resulting `DynSystemParam` can only perform access by downcasting to that param type.
unsafe impl<'a, 'w, 's> SystemParamBuilder<DynSystemParam<'w, 's>> for DynParamBuilder<'a> {
    fn build(
        self,
        world: &mut World,
        meta: &mut SystemMeta,
    ) -> <DynSystemParam<'w, 's> as SystemParam>::State {
        (self.0)(world, meta)
    }
}

/// A [`SystemParamBuilder`] for a [`Local`].
/// The provided value will be used as the initial value of the `Local`.
///
/// ## Example
///
/// ```
/// # use bevy_ecs::{
/// #     prelude::*,
/// #     system::{SystemParam, LocalBuilder, RunSystemOnce},
/// # };
/// #
/// # let mut world = World::new();
/// let system = (LocalBuilder(100),)
///     .build_state(&mut world)
///     .build_system(|local: Local<usize>| {
///         assert_eq!(*local, 100);
///     });
/// # world.run_system_once(system);
/// ```
pub struct LocalBuilder<T>(pub T);

// SAFETY: `Local` performs no world access.
unsafe impl<'s, T: FromWorld + Send + 'static> SystemParamBuilder<Local<'s, T>>
    for LocalBuilder<T>
{
    fn build(
        self,
        _world: &mut World,
        _meta: &mut SystemMeta,
    ) -> <Local<'s, T> as SystemParam>::State {
        SyncCell::new(self.0)
    }
}

/// A [`SystemParamBuilder`] for a [`FilteredResources`].
/// See the [`FilteredResources`] docs for examples.
pub struct FilteredResourcesParamBuilder<T>(T);

impl<T> FilteredResourcesParamBuilder<T> {
    /// Creates a [`SystemParamBuilder`] for a [`FilteredResources`] that accepts a callback to configure the [`FilteredResourcesBuilder`].
    pub fn new(f: T) -> Self
    where
        T: FnOnce(&mut FilteredResourcesBuilder),
    {
        Self(f)
    }
}

impl<'a> FilteredResourcesParamBuilder<Box<dyn FnOnce(&mut FilteredResourcesBuilder) + 'a>> {
    /// Creates a [`SystemParamBuilder`] for a [`FilteredResources`] that accepts a callback to configure the [`FilteredResourcesBuilder`].
    /// This boxes the callback so that it has a common type.
    pub fn new_box(f: impl FnOnce(&mut FilteredResourcesBuilder) + 'a) -> Self {
        Self(Box::new(f))
    }
}

// SAFETY: Resource ComponentId and ArchetypeComponentId access is applied to SystemMeta. If this FilteredResources
// conflicts with any prior access, a panic will occur.
unsafe impl<'w, 's, T: FnOnce(&mut FilteredResourcesBuilder)>
    SystemParamBuilder<FilteredResources<'w, 's>> for FilteredResourcesParamBuilder<T>
{
    fn build(
        self,
        world: &mut World,
        meta: &mut SystemMeta,
    ) -> <FilteredResources<'w, 's> as SystemParam>::State {
        let mut builder = FilteredResourcesBuilder::new(world);
        (self.0)(&mut builder);
        let access = builder.build();

        let combined_access = meta.component_access_set.combined_access();
        let conflicts = combined_access.get_conflicts(&access);
        if !conflicts.is_empty() {
            let accesses = conflicts.format_conflict_list(world);
            let system_name = &meta.name;
            panic!("error[B0002]: FilteredResources in system {system_name} accesses resources(s){accesses} in a way that conflicts with a previous system parameter. Consider removing the duplicate access. See: https://bevyengine.org/learn/errors/#b0002");
        }

        if access.has_read_all_resources() {
            meta.component_access_set
                .add_unfiltered_read_all_resources();
            meta.archetype_component_access.read_all_resources();
        } else {
            for component_id in access.resource_reads_and_writes() {
                meta.component_access_set
                    .add_unfiltered_resource_read(component_id);

                let archetype_component_id = world.initialize_resource_internal(component_id).id();
                meta.archetype_component_access
                    .add_resource_read(archetype_component_id);
            }
        }

        access
    }
}

/// A [`SystemParamBuilder`] for a [`FilteredResourcesMut`].
/// See the [`FilteredResourcesMut`] docs for examples.
pub struct FilteredResourcesMutParamBuilder<T>(T);

impl<T> FilteredResourcesMutParamBuilder<T> {
    /// Creates a [`SystemParamBuilder`] for a [`FilteredResourcesMut`] that accepts a callback to configure the [`FilteredResourcesMutBuilder`].
    pub fn new(f: T) -> Self
    where
        T: FnOnce(&mut FilteredResourcesMutBuilder),
    {
        Self(f)
    }
}

impl<'a> FilteredResourcesMutParamBuilder<Box<dyn FnOnce(&mut FilteredResourcesMutBuilder) + 'a>> {
    /// Creates a [`SystemParamBuilder`] for a [`FilteredResourcesMut`] that accepts a callback to configure the [`FilteredResourcesMutBuilder`].
    /// This boxes the callback so that it has a common type.
    pub fn new_box(f: impl FnOnce(&mut FilteredResourcesMutBuilder) + 'a) -> Self {
        Self(Box::new(f))
    }
}

// SAFETY: Resource ComponentId and ArchetypeComponentId access is applied to SystemMeta. If this FilteredResources
// conflicts with any prior access, a panic will occur.
unsafe impl<'w, 's, T: FnOnce(&mut FilteredResourcesMutBuilder)>
    SystemParamBuilder<FilteredResourcesMut<'w, 's>> for FilteredResourcesMutParamBuilder<T>
{
    fn build(
        self,
        world: &mut World,
        meta: &mut SystemMeta,
    ) -> <FilteredResourcesMut<'w, 's> as SystemParam>::State {
        let mut builder = FilteredResourcesMutBuilder::new(world);
        (self.0)(&mut builder);
        let access = builder.build();

        let combined_access = meta.component_access_set.combined_access();
        let conflicts = combined_access.get_conflicts(&access);
        if !conflicts.is_empty() {
            let accesses = conflicts.format_conflict_list(world);
            let system_name = &meta.name;
            panic!("error[B0002]: FilteredResourcesMut in system {system_name} accesses resources(s){accesses} in a way that conflicts with a previous system parameter. Consider removing the duplicate access. See: https://bevyengine.org/learn/errors/#b0002");
        }

        if access.has_read_all_resources() {
            meta.component_access_set
                .add_unfiltered_read_all_resources();
            meta.archetype_component_access.read_all_resources();
        } else {
            for component_id in access.resource_reads() {
                meta.component_access_set
                    .add_unfiltered_resource_read(component_id);

                let archetype_component_id = world.initialize_resource_internal(component_id).id();
                meta.archetype_component_access
                    .add_resource_read(archetype_component_id);
            }
        }

        if access.has_write_all_resources() {
            meta.component_access_set
                .add_unfiltered_write_all_resources();
            meta.archetype_component_access.write_all_resources();
        } else {
            for component_id in access.resource_writes() {
                meta.component_access_set
                    .add_unfiltered_resource_write(component_id);

                let archetype_component_id = world.initialize_resource_internal(component_id).id();
                meta.archetype_component_access
                    .add_resource_write(archetype_component_id);
            }
        }

        access
    }
}

#[cfg(test)]
mod tests {
    use bevy_reflect::{FromType, Reflect, ReflectRef};

    use crate as bevy_ecs;
    use crate::{
        entity::Entities,
        prelude::{Component, Query},
        reflect::ReflectResource,
        system::{Local, RunSystemOnce},
    };

    use super::*;

    #[derive(Component)]
    struct A;

    #[derive(Component)]
    struct B;

    #[derive(Component)]
    struct C;

<<<<<<< HEAD
    #[derive(Resource, Default, Reflect)]
    #[reflect(Resource)]
    struct R {
        foo: usize,
    }
=======
    #[derive(Resource, Default)]
    struct R;
>>>>>>> 20dbf790

    fn local_system(local: Local<u64>) -> u64 {
        *local
    }

    fn query_system(query: Query<()>) -> usize {
        query.iter().count()
    }

    fn multi_param_system(a: Local<u64>, b: Local<u64>) -> u64 {
        *a + *b + 1
    }

    #[test]
    fn local_builder() {
        let mut world = World::new();

        let system = (LocalBuilder(10),)
            .build_state(&mut world)
            .build_system(local_system);

        let output = world.run_system_once(system).unwrap();
        assert_eq!(output, 10);
    }

    #[test]
    fn query_builder() {
        let mut world = World::new();

        world.spawn(A);
        world.spawn_empty();

        let system = (QueryParamBuilder::new(|query| {
            query.with::<A>();
        }),)
            .build_state(&mut world)
            .build_system(query_system);

        let output = world.run_system_once(system).unwrap();
        assert_eq!(output, 1);
    }

    #[test]
    fn query_builder_state() {
        let mut world = World::new();

        world.spawn(A);
        world.spawn_empty();

        let state = QueryBuilder::new(&mut world).with::<A>().build();

        let system = (state,).build_state(&mut world).build_system(query_system);

        let output = world.run_system_once(system).unwrap();
        assert_eq!(output, 1);
    }

    #[test]
    fn multi_param_builder() {
        let mut world = World::new();

        world.spawn(A);
        world.spawn_empty();

        let system = (LocalBuilder(0), ParamBuilder)
            .build_state(&mut world)
            .build_system(multi_param_system);

        let output = world.run_system_once(system).unwrap();
        assert_eq!(output, 1);
    }

    #[test]
    fn vec_builder() {
        let mut world = World::new();

        world.spawn((A, B, C));
        world.spawn((A, B));
        world.spawn((A, C));
        world.spawn((A, C));
        world.spawn_empty();

        let system = (vec![
            QueryParamBuilder::new_box(|builder| {
                builder.with::<B>().without::<C>();
            }),
            QueryParamBuilder::new_box(|builder| {
                builder.with::<C>().without::<B>();
            }),
        ],)
            .build_state(&mut world)
            .build_system(|params: Vec<Query<&mut A>>| {
                let mut count: usize = 0;
                params
                    .into_iter()
                    .for_each(|mut query| count += query.iter_mut().count());
                count
            });

        let output = world.run_system_once(system).unwrap();
        assert_eq!(output, 3);
    }

    #[test]
    fn multi_param_builder_inference() {
        let mut world = World::new();

        world.spawn(A);
        world.spawn_empty();

        let system = (LocalBuilder(0u64), ParamBuilder::local::<u64>())
            .build_state(&mut world)
            .build_system(|a, b| *a + *b + 1);

        let output = world.run_system_once(system).unwrap();
        assert_eq!(output, 1);
    }

    #[test]
    fn param_set_builder() {
        let mut world = World::new();

        world.spawn((A, B, C));
        world.spawn((A, B));
        world.spawn((A, C));
        world.spawn((A, C));
        world.spawn_empty();

        let system = (ParamSetBuilder((
            QueryParamBuilder::new(|builder| {
                builder.with::<B>();
            }),
            QueryParamBuilder::new(|builder| {
                builder.with::<C>();
            }),
        )),)
            .build_state(&mut world)
            .build_system(|mut params: ParamSet<(Query<&mut A>, Query<&mut A>)>| {
                params.p0().iter().count() + params.p1().iter().count()
            });

        let output = world.run_system_once(system).unwrap();
        assert_eq!(output, 5);
    }

    #[test]
    fn param_set_vec_builder() {
        let mut world = World::new();

        world.spawn((A, B, C));
        world.spawn((A, B));
        world.spawn((A, C));
        world.spawn((A, C));
        world.spawn_empty();

        let system = (ParamSetBuilder(vec![
            QueryParamBuilder::new_box(|builder| {
                builder.with::<B>();
            }),
            QueryParamBuilder::new_box(|builder| {
                builder.with::<C>();
            }),
        ]),)
            .build_state(&mut world)
            .build_system(|mut params: ParamSet<Vec<Query<&mut A>>>| {
                let mut count = 0;
                params.for_each(|mut query| count += query.iter_mut().count());
                count
            });

        let output = world.run_system_once(system).unwrap();
        assert_eq!(output, 5);
    }

    #[test]
    fn dyn_builder() {
        let mut world = World::new();

        world.spawn(A);
        world.spawn_empty();

        let system = (
            DynParamBuilder::new(LocalBuilder(3_usize)),
            DynParamBuilder::new::<Query<()>>(QueryParamBuilder::new(|builder| {
                builder.with::<A>();
            })),
            DynParamBuilder::new::<&Entities>(ParamBuilder),
        )
            .build_state(&mut world)
            .build_system(
                |mut p0: DynSystemParam, mut p1: DynSystemParam, mut p2: DynSystemParam| {
                    let local = *p0.downcast_mut::<Local<usize>>().unwrap();
                    let query_count = p1.downcast_mut::<Query<()>>().unwrap().iter().count();
                    let _entities = p2.downcast_mut::<&Entities>().unwrap();
                    assert!(p0.downcast_mut::<Query<()>>().is_none());
                    local + query_count
                },
            );

        let output = world.run_system_once(system).unwrap();
        assert_eq!(output, 4);
    }

    #[derive(SystemParam)]
    #[system_param(builder)]
    struct CustomParam<'w, 's> {
        query: Query<'w, 's, ()>,
        local: Local<'s, usize>,
    }

    #[test]
    fn custom_param_builder() {
        let mut world = World::new();

        world.spawn(A);
        world.spawn_empty();

        let system = (CustomParamBuilder {
            local: LocalBuilder(100),
            query: QueryParamBuilder::new(|builder| {
                builder.with::<A>();
            }),
        },)
            .build_state(&mut world)
            .build_system(|param: CustomParam| *param.local + param.query.iter().count());

        let output = world.run_system_once(system).unwrap();
        assert_eq!(output, 101);
    }

    #[test]
<<<<<<< HEAD
    fn filtered_resource_reflect() {
        let mut world = World::new();
        world.insert_resource(R { foo: 7 });

        let system = (FilteredResourcesParamBuilder::new(|builder| {
            builder.add_read::<R>();
        }),)
            .build_state(&mut world)
            .build_system(|res: FilteredResources| {
                let reflect_resource = <ReflectResource as FromType<R>>::from_type();
                let ReflectRef::Struct(reflect_struct) =
                    reflect_resource.reflect(res).unwrap().reflect_ref()
                else {
                    panic!()
                };
                *reflect_struct
                    .field("foo")
                    .unwrap()
                    .try_downcast_ref::<usize>()
                    .unwrap()
            });

        let output = world.run_system_once(system).unwrap();
        assert_eq!(output, 7);
=======
    fn filtered_resource_conflicts_read_with_res() {
        let mut world = World::new();
        (
            ParamBuilder::resource(),
            FilteredResourcesParamBuilder::new(|builder| {
                builder.add_read::<R>();
            }),
        )
            .build_state(&mut world)
            .build_system(|_r: Res<R>, _fr: FilteredResources| {});
    }

    #[test]
    #[should_panic]
    fn filtered_resource_conflicts_read_with_resmut() {
        let mut world = World::new();
        (
            ParamBuilder::resource_mut(),
            FilteredResourcesParamBuilder::new(|builder| {
                builder.add_read::<R>();
            }),
        )
            .build_state(&mut world)
            .build_system(|_r: ResMut<R>, _fr: FilteredResources| {});
    }

    #[test]
    #[should_panic]
    fn filtered_resource_conflicts_read_all_with_resmut() {
        let mut world = World::new();
        (
            ParamBuilder::resource_mut(),
            FilteredResourcesParamBuilder::new(|builder| {
                builder.add_read_all();
            }),
        )
            .build_state(&mut world)
            .build_system(|_r: ResMut<R>, _fr: FilteredResources| {});
    }

    #[test]
    fn filtered_resource_mut_conflicts_read_with_res() {
        let mut world = World::new();
        (
            ParamBuilder::resource(),
            FilteredResourcesMutParamBuilder::new(|builder| {
                builder.add_read::<R>();
            }),
        )
            .build_state(&mut world)
            .build_system(|_r: Res<R>, _fr: FilteredResourcesMut| {});
    }

    #[test]
    #[should_panic]
    fn filtered_resource_mut_conflicts_read_with_resmut() {
        let mut world = World::new();
        (
            ParamBuilder::resource_mut(),
            FilteredResourcesMutParamBuilder::new(|builder| {
                builder.add_read::<R>();
            }),
        )
            .build_state(&mut world)
            .build_system(|_r: ResMut<R>, _fr: FilteredResourcesMut| {});
    }

    #[test]
    #[should_panic]
    fn filtered_resource_mut_conflicts_write_with_res() {
        let mut world = World::new();
        (
            ParamBuilder::resource(),
            FilteredResourcesMutParamBuilder::new(|builder| {
                builder.add_write::<R>();
            }),
        )
            .build_state(&mut world)
            .build_system(|_r: Res<R>, _fr: FilteredResourcesMut| {});
    }

    #[test]
    #[should_panic]
    fn filtered_resource_mut_conflicts_write_all_with_res() {
        let mut world = World::new();
        (
            ParamBuilder::resource(),
            FilteredResourcesMutParamBuilder::new(|builder| {
                builder.add_write_all();
            }),
        )
            .build_state(&mut world)
            .build_system(|_r: Res<R>, _fr: FilteredResourcesMut| {});
    }

    #[test]
    #[should_panic]
    fn filtered_resource_mut_conflicts_write_with_resmut() {
        let mut world = World::new();
        (
            ParamBuilder::resource_mut(),
            FilteredResourcesMutParamBuilder::new(|builder| {
                builder.add_write::<R>();
            }),
        )
            .build_state(&mut world)
            .build_system(|_r: ResMut<R>, _fr: FilteredResourcesMut| {});
>>>>>>> 20dbf790
    }
}<|MERGE_RESOLUTION|>--- conflicted
+++ resolved
@@ -697,16 +697,11 @@
     #[derive(Component)]
     struct C;
 
-<<<<<<< HEAD
     #[derive(Resource, Default, Reflect)]
     #[reflect(Resource)]
     struct R {
         foo: usize,
     }
-=======
-    #[derive(Resource, Default)]
-    struct R;
->>>>>>> 20dbf790
 
     fn local_system(local: Local<u64>) -> u64 {
         *local
@@ -938,7 +933,116 @@
     }
 
     #[test]
-<<<<<<< HEAD
+    fn filtered_resource_conflicts_read_with_res() {
+        let mut world = World::new();
+        (
+            ParamBuilder::resource(),
+            FilteredResourcesParamBuilder::new(|builder| {
+                builder.add_read::<R>();
+            }),
+        )
+            .build_state(&mut world)
+            .build_system(|_r: Res<R>, _fr: FilteredResources| {});
+    }
+
+    #[test]
+    #[should_panic]
+    fn filtered_resource_conflicts_read_with_resmut() {
+        let mut world = World::new();
+        (
+            ParamBuilder::resource_mut(),
+            FilteredResourcesParamBuilder::new(|builder| {
+                builder.add_read::<R>();
+            }),
+        )
+            .build_state(&mut world)
+            .build_system(|_r: ResMut<R>, _fr: FilteredResources| {});
+    }
+
+    #[test]
+    #[should_panic]
+    fn filtered_resource_conflicts_read_all_with_resmut() {
+        let mut world = World::new();
+        (
+            ParamBuilder::resource_mut(),
+            FilteredResourcesParamBuilder::new(|builder| {
+                builder.add_read_all();
+            }),
+        )
+            .build_state(&mut world)
+            .build_system(|_r: ResMut<R>, _fr: FilteredResources| {});
+    }
+
+    #[test]
+    fn filtered_resource_mut_conflicts_read_with_res() {
+        let mut world = World::new();
+        (
+            ParamBuilder::resource(),
+            FilteredResourcesMutParamBuilder::new(|builder| {
+                builder.add_read::<R>();
+            }),
+        )
+            .build_state(&mut world)
+            .build_system(|_r: Res<R>, _fr: FilteredResourcesMut| {});
+    }
+
+    #[test]
+    #[should_panic]
+    fn filtered_resource_mut_conflicts_read_with_resmut() {
+        let mut world = World::new();
+        (
+            ParamBuilder::resource_mut(),
+            FilteredResourcesMutParamBuilder::new(|builder| {
+                builder.add_read::<R>();
+            }),
+        )
+            .build_state(&mut world)
+            .build_system(|_r: ResMut<R>, _fr: FilteredResourcesMut| {});
+    }
+
+    #[test]
+    #[should_panic]
+    fn filtered_resource_mut_conflicts_write_with_res() {
+        let mut world = World::new();
+        (
+            ParamBuilder::resource(),
+            FilteredResourcesMutParamBuilder::new(|builder| {
+                builder.add_write::<R>();
+            }),
+        )
+            .build_state(&mut world)
+            .build_system(|_r: Res<R>, _fr: FilteredResourcesMut| {});
+    }
+
+    #[test]
+    #[should_panic]
+    fn filtered_resource_mut_conflicts_write_all_with_res() {
+        let mut world = World::new();
+        (
+            ParamBuilder::resource(),
+            FilteredResourcesMutParamBuilder::new(|builder| {
+                builder.add_write_all();
+            }),
+        )
+            .build_state(&mut world)
+            .build_system(|_r: Res<R>, _fr: FilteredResourcesMut| {});
+    }
+
+    #[test]
+    #[should_panic]
+    fn filtered_resource_mut_conflicts_write_with_resmut() {
+        let mut world = World::new();
+        (
+            ParamBuilder::resource_mut(),
+            FilteredResourcesMutParamBuilder::new(|builder| {
+                builder.add_write::<R>();
+            }),
+        )
+            .build_state(&mut world)
+            .build_system(|_r: ResMut<R>, _fr: FilteredResourcesMut| {});
+    }
+
+    #[test]
     fn filtered_resource_reflect() {
         let mut world = World::new();
         world.insert_resource(R { foo: 7 });
@@ -963,114 +1067,5 @@
 
         let output = world.run_system_once(system).unwrap();
         assert_eq!(output, 7);
-=======
-    fn filtered_resource_conflicts_read_with_res() {
-        let mut world = World::new();
-        (
-            ParamBuilder::resource(),
-            FilteredResourcesParamBuilder::new(|builder| {
-                builder.add_read::<R>();
-            }),
-        )
-            .build_state(&mut world)
-            .build_system(|_r: Res<R>, _fr: FilteredResources| {});
-    }
-
-    #[test]
-    #[should_panic]
-    fn filtered_resource_conflicts_read_with_resmut() {
-        let mut world = World::new();
-        (
-            ParamBuilder::resource_mut(),
-            FilteredResourcesParamBuilder::new(|builder| {
-                builder.add_read::<R>();
-            }),
-        )
-            .build_state(&mut world)
-            .build_system(|_r: ResMut<R>, _fr: FilteredResources| {});
-    }
-
-    #[test]
-    #[should_panic]
-    fn filtered_resource_conflicts_read_all_with_resmut() {
-        let mut world = World::new();
-        (
-            ParamBuilder::resource_mut(),
-            FilteredResourcesParamBuilder::new(|builder| {
-                builder.add_read_all();
-            }),
-        )
-            .build_state(&mut world)
-            .build_system(|_r: ResMut<R>, _fr: FilteredResources| {});
-    }
-
-    #[test]
-    fn filtered_resource_mut_conflicts_read_with_res() {
-        let mut world = World::new();
-        (
-            ParamBuilder::resource(),
-            FilteredResourcesMutParamBuilder::new(|builder| {
-                builder.add_read::<R>();
-            }),
-        )
-            .build_state(&mut world)
-            .build_system(|_r: Res<R>, _fr: FilteredResourcesMut| {});
-    }
-
-    #[test]
-    #[should_panic]
-    fn filtered_resource_mut_conflicts_read_with_resmut() {
-        let mut world = World::new();
-        (
-            ParamBuilder::resource_mut(),
-            FilteredResourcesMutParamBuilder::new(|builder| {
-                builder.add_read::<R>();
-            }),
-        )
-            .build_state(&mut world)
-            .build_system(|_r: ResMut<R>, _fr: FilteredResourcesMut| {});
-    }
-
-    #[test]
-    #[should_panic]
-    fn filtered_resource_mut_conflicts_write_with_res() {
-        let mut world = World::new();
-        (
-            ParamBuilder::resource(),
-            FilteredResourcesMutParamBuilder::new(|builder| {
-                builder.add_write::<R>();
-            }),
-        )
-            .build_state(&mut world)
-            .build_system(|_r: Res<R>, _fr: FilteredResourcesMut| {});
-    }
-
-    #[test]
-    #[should_panic]
-    fn filtered_resource_mut_conflicts_write_all_with_res() {
-        let mut world = World::new();
-        (
-            ParamBuilder::resource(),
-            FilteredResourcesMutParamBuilder::new(|builder| {
-                builder.add_write_all();
-            }),
-        )
-            .build_state(&mut world)
-            .build_system(|_r: Res<R>, _fr: FilteredResourcesMut| {});
-    }
-
-    #[test]
-    #[should_panic]
-    fn filtered_resource_mut_conflicts_write_with_resmut() {
-        let mut world = World::new();
-        (
-            ParamBuilder::resource_mut(),
-            FilteredResourcesMutParamBuilder::new(|builder| {
-                builder.add_write::<R>();
-            }),
-        )
-            .build_state(&mut world)
-            .build_system(|_r: ResMut<R>, _fr: FilteredResourcesMut| {});
->>>>>>> 20dbf790
     }
 }