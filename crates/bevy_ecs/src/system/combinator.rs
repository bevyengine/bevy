--- conflicted
+++ resolved
@@ -210,21 +210,15 @@
         a_access
     }
 
-<<<<<<< HEAD
     #[inline]
     fn configurate(&mut self, config: &mut dyn core::any::Any) {
         self.a.configurate(config);
         self.b.configurate(config);
     }
 
-    fn check_change_tick(&mut self, change_tick: Tick) {
-        self.a.check_change_tick(change_tick);
-        self.b.check_change_tick(change_tick);
-=======
     fn check_change_tick(&mut self, check: CheckChangeTicks) {
         self.a.check_change_tick(check);
         self.b.check_change_tick(check);
->>>>>>> 335e39f4
     }
 
     fn default_system_sets(&self) -> Vec<InternedSystemSet> {
@@ -421,20 +415,14 @@
         a_access
     }
 
-<<<<<<< HEAD
     fn configurate(&mut self, config: &mut dyn core::any::Any) {
         self.a.configurate(config);
         self.b.configurate(config);
     }
 
-    fn check_change_tick(&mut self, change_tick: Tick) {
-        self.a.check_change_tick(change_tick);
-        self.b.check_change_tick(change_tick);
-=======
     fn check_change_tick(&mut self, check: CheckChangeTicks) {
         self.a.check_change_tick(check);
         self.b.check_change_tick(check);
->>>>>>> 335e39f4
     }
 
     fn default_system_sets(&self) -> Vec<InternedSystemSet> {
