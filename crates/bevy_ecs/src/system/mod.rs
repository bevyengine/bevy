--- conflicted
+++ resolved
@@ -402,7 +402,6 @@
         }
 
         run_system(&mut world, sys);
-<<<<<<< HEAD
 
         // ensure the system actually ran
         assert!(*world.get_resource::<bool>().unwrap());
@@ -425,8 +424,6 @@
             op.expect("NonSend should exist");
             *run = true;
         }
-=======
->>>>>>> 997eae61
 
         run_system(&mut world, sys);
         // ensure the system actually ran
@@ -434,32 +431,6 @@
     }
 
     #[test]
-<<<<<<< HEAD
-=======
-    fn non_send_option_system() {
-        let mut world = World::default();
-
-        world.insert_resource(false);
-        struct NotSend1(std::rc::Rc<i32>);
-        struct NotSend2(std::rc::Rc<i32>);
-        world.insert_non_send(NotSend1(std::rc::Rc::new(0)));
-
-        fn sys(
-            op: Option<NonSend<NotSend1>>,
-            mut _op2: Option<NonSendMut<NotSend2>>,
-            mut run: ResMut<bool>,
-        ) {
-            op.expect("NonSend should exist");
-            *run = true;
-        }
-
-        run_system(&mut world, sys);
-        // ensure the system actually ran
-        assert!(*world.get_resource::<bool>().unwrap());
-    }
-
-    #[test]
->>>>>>> 997eae61
     fn non_send_system() {
         let mut world = World::default();
 
