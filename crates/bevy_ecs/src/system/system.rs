use bevy_utils::tracing::warn;
use core::fmt::Debug;

use crate::component::Tick;
use crate::world::unsafe_world_cell::UnsafeWorldCell;
use crate::{archetype::ArchetypeComponentId, component::ComponentId, query::Access, world::World};

use std::any::TypeId;
use std::borrow::Cow;

/// An ECS system that can be added to a [`Schedule`](crate::schedule::Schedule)
///
/// Systems are functions with all arguments implementing
/// [`SystemParam`](crate::system::SystemParam).
///
/// Systems are added to an application using `App::add_system(my_system)`
/// or similar methods, and will generally run once per pass of the main loop.
///
/// Systems are executed in parallel, in opportunistic order; data access is managed automatically.
/// It's possible to specify explicit execution order between specific systems,
/// see [`IntoSystemConfigs`](crate::schedule::IntoSystemConfigs).
pub trait System: Send + Sync + 'static {
    /// The system's input. See [`In`](crate::system::In) for
    /// [`FunctionSystem`](crate::system::FunctionSystem)s.
    type In;
    /// The system's output.
    type Out;
    /// Returns the system's name.
    fn name(&self) -> Cow<'static, str>;
    /// Returns the [`TypeId`] of the underlying system type.
    fn type_id(&self) -> TypeId;
    /// Returns the system's component [`Access`].
    fn component_access(&self) -> &Access<ComponentId>;
    /// Returns the system's archetype component [`Access`].
    fn archetype_component_access(&self) -> &Access<ArchetypeComponentId>;
    /// Returns true if the system is [`Send`].
    fn is_send(&self) -> bool;

    /// Returns true if the system must be run exclusively.
    fn is_exclusive(&self) -> bool;

    /// Runs the system with the given input in the world. Unlike [`System::run`], this function
    /// can be called in parallel with other systems and may break Rust's aliasing rules
    /// if used incorrectly, making it unsafe to call.
    ///
    /// # Safety
    ///
    /// - The caller must ensure that `world` has permission to access any world data
    ///   registered in [`Self::archetype_component_access`]. There must be no conflicting
    ///   simultaneous accesses while the system is running.
    /// - The method [`Self::update_archetype_component_access`] must be called at some
    ///   point before this one, with the same exact [`World`]. If `update_archetype_component_access`
    ///   panics (or otherwise does not return for any reason), this method must not be called.
    unsafe fn run_unsafe(&mut self, input: Self::In, world: UnsafeWorldCell) -> Self::Out;
    /// Runs the system with the given input in the world.
    fn run(&mut self, input: Self::In, world: &mut World) -> Self::Out {
        let world = world.as_unsafe_world_cell();
        self.update_archetype_component_access(world);
        // SAFETY:
        // - We have exclusive access to the entire world.
        // - `update_archetype_component_access` has been called.
        unsafe { self.run_unsafe(input, world) }
    }
<<<<<<< HEAD
    /// Applies any deferred mutations to the world. This is called by the system
    /// [`apply_system_buffers`].
    ///
    /// This is where [`Commands`] get applied.
    ///
    /// [`apply_system_buffers`]: crate::schedule::apply_system_buffers
    /// [`Commands`]: crate::system::Commands
    fn apply_buffers(&mut self, world: &mut World);
=======
    /// Applies any [`Deferred`](crate::system::Deferred) system parameters (or other system buffers) of this system to the world.
    fn apply_deferred(&mut self, world: &mut World);
>>>>>>> cbd4abf0
    /// Initialize the system.
    fn initialize(&mut self, _world: &mut World);
    /// Update the system's archetype component [`Access`].
    ///
    /// ## Note for implementors
    /// `world` may only be used to access metadata. This can be done in safe code
    /// via functions such as [`UnsafeWorldCell::archetypes`].
    fn update_archetype_component_access(&mut self, world: UnsafeWorldCell);
    /// Checks any [`Tick`]s stored on this system and wraps their value if they get too old.
    ///
    /// This method must be called periodically to ensure that change detection behaves correctly.
    /// When using bevy's default configuration, this will be called for you as needed.
    fn check_change_tick(&mut self, change_tick: Tick);
    /// Returns the system's default [system sets](crate::schedule::SystemSet).
    fn default_system_sets(&self) -> Vec<Box<dyn crate::schedule::SystemSet>> {
        Vec::new()
    }
    /// Gets the tick indicating the last time this system ran.
    fn get_last_run(&self) -> Tick;
    /// Overwrites the tick indicating the last time this system ran.
    ///
    /// # Warning
    /// This is a complex and error-prone operation, that can have unexpected consequences on any system relying on this code.
    /// However, it can be an essential escape hatch when, for example,
    /// you are trying to synchronize representations using change detection and need to avoid infinite recursion.
    fn set_last_run(&mut self, last_run: Tick);
}

/// [`System`] types that do not modify the [`World`] when run.
/// This is implemented for any systems whose parameters all implement [`ReadOnlySystemParam`].
///
/// [`ReadOnlySystemParam`]: crate::system::ReadOnlySystemParam
///
/// # Safety
///
/// This must only be implemented for system types which do not mutate the `World`.
pub unsafe trait ReadOnlySystem: System {}

/// A convenience type alias for a boxed [`System`] trait object.
pub type BoxedSystem<In = (), Out = ()> = Box<dyn System<In = In, Out = Out>>;

pub(crate) fn check_system_change_tick(last_run: &mut Tick, this_run: Tick, system_name: &str) {
    if last_run.check_tick(this_run) {
        let age = this_run.relative_to(*last_run).get();
        warn!(
            "System '{system_name}' has not run for {age} ticks. \
            Changes older than {} ticks will not be detected.",
            Tick::MAX.get() - 1,
        );
    }
}

impl Debug for dyn System<In = (), Out = ()> {
    fn fmt(&self, f: &mut std::fmt::Formatter<'_>) -> std::fmt::Result {
        write!(f, "System {}: {{{}}}", self.name(), {
            if self.is_send() {
                if self.is_exclusive() {
                    "is_send is_exclusive"
                } else {
                    "is_send"
                }
            } else if self.is_exclusive() {
                "is_exclusive"
            } else {
                ""
            }
        },)
    }
}<|MERGE_RESOLUTION|>--- conflicted
+++ resolved
@@ -61,19 +61,10 @@
         // - `update_archetype_component_access` has been called.
         unsafe { self.run_unsafe(input, world) }
     }
-<<<<<<< HEAD
-    /// Applies any deferred mutations to the world. This is called by the system
-    /// [`apply_system_buffers`].
+    /// Applies any [`Deferred`](crate::system::Deferred) system parameters (or other system buffers) of this system to the world.
     ///
-    /// This is where [`Commands`] get applied.
-    ///
-    /// [`apply_system_buffers`]: crate::schedule::apply_system_buffers
-    /// [`Commands`]: crate::system::Commands
-    fn apply_buffers(&mut self, world: &mut World);
-=======
-    /// Applies any [`Deferred`](crate::system::Deferred) system parameters (or other system buffers) of this system to the world.
+    /// This is where [`Commands`](crate::system::Commands) get applied.
     fn apply_deferred(&mut self, world: &mut World);
->>>>>>> cbd4abf0
     /// Initialize the system.
     fn initialize(&mut self, _world: &mut World);
     /// Update the system's archetype component [`Access`].
