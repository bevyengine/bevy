--- conflicted
+++ resolved
@@ -501,15 +501,9 @@
     #[test]
     fn command_processing() {
         let mut world = World::new();
-<<<<<<< HEAD
         assert_eq!(world.entities.count_constructed(), 0);
         world.run_system_once(spawn_entity).unwrap();
         assert_eq!(world.entities.count_constructed(), 1);
-=======
-        assert_eq!(world.query::<&A>().query(&world).count(), 0);
-        world.run_system_once(spawn_entity).unwrap();
-        assert_eq!(world.query::<&A>().query(&world).count(), 1);
->>>>>>> bcee3757
     }
 
     #[test]
