--- conflicted
+++ resolved
@@ -3,13 +3,8 @@
 use crate::{
     archetype::ArchetypeComponentId,
     component::{ComponentId, Tick},
-<<<<<<< HEAD
+    error::Result,
     query::{Access, FilteredAccessSet},
-    result::Result,
-=======
-    error::Result,
-    query::Access,
->>>>>>> edba54ad
     system::{input::SystemIn, BoxedSystem, System},
     world::{unsafe_world_cell::UnsafeWorldCell, DeferredWorld, World},
 };
