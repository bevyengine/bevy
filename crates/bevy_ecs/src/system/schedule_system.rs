--- conflicted
+++ resolved
@@ -1,115 +1,15 @@
-<<<<<<< HEAD
-use alloc::borrow::Cow;
-=======
-use alloc::vec::Vec;
 use bevy_utils::prelude::DebugName;
->>>>>>> 8f08d6bc
 
 use crate::{
     component::{CheckChangeTicks, ComponentId, Tick},
     error::Result,
-<<<<<<< HEAD
-    query::{Access, FilteredAccessSet},
+    query::FilteredAccessSet,
     system::{input::SystemIn, BoxedSystem, RunSystemError, System, SystemInput},
-=======
-    query::FilteredAccessSet,
-    system::{input::SystemIn, BoxedSystem, System, SystemInput},
->>>>>>> 8f08d6bc
     world::{unsafe_world_cell::UnsafeWorldCell, DeferredWorld, FromWorld, World},
 };
 
 use super::{IntoSystem, SystemParamValidationError, SystemStateFlags};
 
-<<<<<<< HEAD
-=======
-/// A wrapper system to change a system that returns `()` to return `Ok(())` to make it into a [`ScheduleSystem`]
-pub struct InfallibleSystemWrapper<S: System<In = ()>>(S);
-
-impl<S: System<In = ()>> InfallibleSystemWrapper<S> {
-    /// Create a new `OkWrapperSystem`
-    pub fn new(system: S) -> Self {
-        Self(IntoSystem::into_system(system))
-    }
-}
-
-impl<S: System<In = ()>> System for InfallibleSystemWrapper<S> {
-    type In = ();
-    type Out = Result;
-
-    #[inline]
-    fn name(&self) -> DebugName {
-        self.0.name()
-    }
-
-    fn type_id(&self) -> core::any::TypeId {
-        self.0.type_id()
-    }
-
-    #[inline]
-    fn flags(&self) -> SystemStateFlags {
-        self.0.flags()
-    }
-
-    #[inline]
-    unsafe fn run_unsafe(
-        &mut self,
-        input: SystemIn<'_, Self>,
-        world: UnsafeWorldCell,
-    ) -> Self::Out {
-        self.0.run_unsafe(input, world);
-        Ok(())
-    }
-
-    #[cfg(feature = "hotpatching")]
-    #[inline]
-    fn refresh_hotpatch(&mut self) {
-        self.0.refresh_hotpatch();
-    }
-
-    #[inline]
-    fn apply_deferred(&mut self, world: &mut World) {
-        self.0.apply_deferred(world);
-    }
-
-    #[inline]
-    fn queue_deferred(&mut self, world: DeferredWorld) {
-        self.0.queue_deferred(world);
-    }
-
-    #[inline]
-    unsafe fn validate_param_unsafe(
-        &mut self,
-        world: UnsafeWorldCell,
-    ) -> Result<(), SystemParamValidationError> {
-        self.0.validate_param_unsafe(world)
-    }
-
-    #[inline]
-    fn initialize(&mut self, world: &mut World) -> FilteredAccessSet<ComponentId> {
-        self.0.initialize(world)
-    }
-
-    #[inline]
-    fn check_change_tick(&mut self, check: CheckChangeTicks) {
-        self.0.check_change_tick(check);
-    }
-
-    #[inline]
-    fn get_last_run(&self) -> Tick {
-        self.0.get_last_run()
-    }
-
-    #[inline]
-    fn set_last_run(&mut self, last_run: Tick) {
-        self.0.set_last_run(last_run);
-    }
-
-    fn default_system_sets(&self) -> Vec<crate::schedule::InternedSystemSet> {
-        self.0.default_system_sets()
-    }
-}
-
->>>>>>> 8f08d6bc
 /// See [`IntoSystem::with_input`] for details.
 pub struct WithInputWrapper<S, T>
 where
