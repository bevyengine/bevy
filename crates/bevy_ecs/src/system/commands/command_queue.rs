<<<<<<< HEAD
use std::mem::{self, MaybeUninit};

use bevy_ptr::OwningPtr;
=======
use std::{mem::MaybeUninit, ptr::NonNull};

use bevy_ptr::{OwningPtr, Unaligned};
>>>>>>> 629cfab1

use super::Command;
use crate::world::World;

struct CommandMeta {
<<<<<<< HEAD
    /// SAFETY: The `value` must point to a value of type `T: Command`,
    /// where `T` is some specific type that was used to produce this function pointer.
    ///
    /// Returns the size of `T` in bytes.
    write_command_and_get_size: unsafe fn(value: OwningPtr, world: &mut World) -> usize,
=======
    /// Offset from the start of `CommandQueue.bytes` at which the corresponding command is stored.
    offset: usize,
    /// SAFETY: The `value` must point to a value of type `T: Command`,
    /// where `T` is some specific type that was used to produce this metadata.
    apply_command: unsafe fn(value: OwningPtr<Unaligned>, world: &mut World),
>>>>>>> 629cfab1
}

/// Densely and efficiently stores a queue of heterogenous types implementing [`Command`].
//
// NOTE: [`CommandQueue`] is implemented via a `Vec<MaybeUninit<u8>>` instead of a `Vec<Box<dyn Command>>`
// as an optimization. Since commands are used frequently in systems as a way to spawn
// entities/components/resources, and it's not currently possible to parallelize these
// due to mutable [`World`] access, maximizing performance for [`CommandQueue`] is
// preferred to simplicity of implementation.
#[derive(Default)]
pub struct CommandQueue {
<<<<<<< HEAD
    // This buffer densely stores all queued commands.
    //
    // For each command, one `CommandMeta` is stored, followed by zero or more bytes
    // to store the command itself. To interpret these bytes, a pointer must
    // be passed to the corresponding `CommandMeta.write_command_and_get_size` fn pointer.
    bytes: Vec<MaybeUninit<u8>>,
=======
    /// Densely stores the data for all commands in the queue.
    bytes: Vec<MaybeUninit<u8>>,
    /// Metadata for each command stored in the queue.
    /// SAFETY: Each entry must have a corresponding value stored in `bytes`,
    /// stored at offset `CommandMeta.offset` and with an underlying type matching `CommandMeta.apply_command`.
    metas: Vec<CommandMeta>,
>>>>>>> 629cfab1
}

// SAFETY: All commands [`Command`] implement [`Send`]
unsafe impl Send for CommandQueue {}

// SAFETY: `&CommandQueue` never gives access to the inner commands.
unsafe impl Sync for CommandQueue {}

impl CommandQueue {
    /// Push a [`Command`] onto the queue.
    #[inline]
    pub fn push<C>(&mut self, command: C)
    where
        C: Command,
    {
<<<<<<< HEAD
        let meta = CommandMeta {
            write_command_and_get_size: |ptr, world| {
                // SAFETY: The safety invariants of the field `CommandMeta.write_command_and_get_size`
                // guarantee that `ptr` will point to a value of type `C`.
                let command = unsafe { ptr.read_unaligned::<C>() };
                command.write(world);
                mem::size_of::<C>()
            },
        };

        let old_len = self.bytes.len();

        // Reserve enough bytes for both the metadata and the command itself.
        self.bytes
            .reserve(mem::size_of::<CommandMeta>() + mem::size_of::<C>());

        // Pointer to the bytes at the end of the buffer.
        // SAFETY: We know it is within bounds of the allocation, due to the call to `.reserve()`.
        let ptr = unsafe { self.bytes.as_mut_ptr().add(old_len) };

        // SAFETY: Due to the `.reserve()` call above, the end of the buffer has at least
        // enough space to fit a value of type `CommandMeta`.
        // Since the buffer is of type `MaybeUninit<u8>`, any byte patterns are valid.
        unsafe {
            ptr.cast::<CommandMeta>().write_unaligned(meta);
        }

        if mem::size_of::<C>() > 0 {
            // SAFETY: Due to the `.reserve()` call above, the buffer has enough space
            // to fit a value of type `C` after the metadata.
            // Since the buffer is of type `MaybeUninit<u8>`, any byte patterns are valid.
            // The value will eventually be dropped when `.apply()` is called.
            unsafe {
                ptr.add(mem::size_of::<CommandMeta>())
                    .cast::<C>()
                    .write_unaligned(command);
            }
=======
        let old_len = self.bytes.len();

        // SAFETY: After adding the metadata, we correctly write the corresponding `command`
        // of type `C` into `self.bytes`. Zero-sized commands do not get written into the buffer,
        // so we'll just use a dangling pointer, which is valid for zero-sized types.
        self.metas.push(CommandMeta {
            offset: old_len,
            apply_command: |command, world| {
                // SAFETY: According to the invariants of `CommandMeta.apply_command`,
                // `command` must point to a value of type `C`.
                let command: C = unsafe { command.read_unaligned() };
                command.write(world);
            },
        });

        let size = std::mem::size_of::<C>();
        if size > 0 {
            // Ensure that the buffer has enough space at the end to fit a value of type `C`.
            // Since `C` is non-zero sized, this also guarantees that the buffer is non-null.
            self.bytes.reserve(size);

            // SAFETY: The buffer must be at least as long as `old_len`, so this operation
            // will not overflow the pointer's original allocation.
            let ptr: *mut C = unsafe { self.bytes.as_mut_ptr().add(old_len).cast() };

            // Transfer ownership of the command into the buffer.
            // SAFETY: `ptr` must be non-null, since it is within a non-null buffer.
            // The call to `reserve()` ensures that the buffer has enough space to fit a value of type `C`,
            // and it is valid to write any bit pattern since the underlying buffer is of type `MaybeUninit<u8>`.
            unsafe { ptr.write_unaligned(command) };

            // Grow the vector to include the command we just wrote.
            // SAFETY: Due to the call to `.reserve(size)` above,
            // this is guaranteed to fit in the vector's capacity.
            unsafe { self.bytes.set_len(old_len + size) };
        } else {
            // Instead of writing zero-sized types into the buffer, we'll just use a dangling pointer.
            // We must forget the command so it doesn't get double-dropped when the queue gets applied.
            std::mem::forget(command);
>>>>>>> 629cfab1
        }

        // Extend the length of the buffer to include the data we just wrote.
        // SAFETY: The new length is guaranteed to fit in the vector's capacity,
        // due to the call to `.reserve()` above.
        unsafe {
            self.bytes
                .set_len(mem::size_of::<CommandMeta>() + mem::size_of::<C>() + old_len);
        }
    }

    /// Execute the queued [`Command`]s in the world.
    /// This clears the queue.
    #[inline]
    pub fn apply(&mut self, world: &mut World) {
        // flush the previously queued entities
        world.flush();

<<<<<<< HEAD
        // Pointer that will iterate over the entries of the buffer.
        let mut cursor = self.bytes.as_mut_ptr();

        // The address of the end of the buffer.
        let end_addr = cursor as usize + self.bytes.len();

        // Reset the buffer so its internal storage can get reused.
        // SAFETY: Below, each command will have its ownership transferred to user code,
        // which will be responsible for dropping each value.
        unsafe { self.bytes.set_len(0) };

        while (cursor as usize) < end_addr {
            // SAFETY: The cursor is either at the start of the buffer, or just after the previous command.
            // Since we know that the cursor is in bounds, it must point to the start of a new command.
            let meta = unsafe { cursor.cast::<CommandMeta>().read_unaligned() };
            // Advance to the bytes just after `meta`, which represent a type-erased command.
            // SAFETY: For most types of `Command`, the pointer immediately following the metadata
            // is guaranteed to be in bounds. If the command is a zero-sized type (ZST), then the cursor
            // might be 1 byte past the end of the buffer, which is safe.
            cursor = unsafe { cursor.add(mem::size_of::<CommandMeta>()) };
            // Construct an owned pointer to the command.
            // SAFETY: Since the buffer has been cleared, the command won't get
            // observed later and we can transfer ownership from the buffer.
            let cmd = unsafe { OwningPtr::new(std::ptr::NonNull::new_unchecked(cursor.cast())) };
            // SAFETY: The data underneath the cursor must correspond to the type erased in metadata,
            // since they were stored next to each other by `.push()`.
            // For ZSTs, the type doesn't matter as long as the pointer is non-null.
            let size = unsafe { (meta.write_command_and_get_size)(cmd, world) };
            // Advance the cursor past the command.
            // For ZSTs, the cursor will not move.
            // SAFETY: At this point, it will either point to the next `CommandMeta`,
            // or the cursor will be out of bounds and the loop will end.
            cursor = unsafe { cursor.add(size) };
=======
        // Reset the buffer, so it can be reused after this function ends.
        // In the loop below, ownership of each command will be transferred into user code.
        // SAFETY: `set_len(0)` is always valid.
        unsafe { self.bytes.set_len(0) };

        for meta in self.metas.drain(..) {
            // SAFETY: `CommandQueue` guarantees that each metadata must have a corresponding value stored in `self.bytes`,
            // so this addition will not overflow its original allocation.
            let cmd = unsafe { self.bytes.as_mut_ptr().add(meta.offset) };
            // SAFETY: It is safe to transfer ownership out of `self.bytes`, since the call to `set_len(0)` above
            // gaurantees that nothing stored in the buffer will get observed after this function ends.
            // `cmd` points to a valid address of a stored command, so it must be non-null.
            let cmd = unsafe { OwningPtr::new(NonNull::new_unchecked(cmd.cast())) };
            // SAFETY: The underlying type of `cmd` matches the type expected by `meta.apply_command`.
            unsafe {
                (meta.apply_command)(cmd, world);
            }
>>>>>>> 629cfab1
        }
    }
}

#[cfg(test)]
mod test {
    use super::*;
    use std::{
        panic::AssertUnwindSafe,
        sync::{
            atomic::{AtomicU32, Ordering},
            Arc,
        },
    };

    struct DropCheck(Arc<AtomicU32>);

    impl DropCheck {
        fn new() -> (Self, Arc<AtomicU32>) {
            let drops = Arc::new(AtomicU32::new(0));
            (Self(drops.clone()), drops)
        }
    }

    impl Drop for DropCheck {
        fn drop(&mut self) {
            self.0.fetch_add(1, Ordering::Relaxed);
        }
    }

    impl Command for DropCheck {
        fn write(self, _: &mut World) {}
    }

    #[test]
    fn test_command_queue_inner_drop() {
        let mut queue = CommandQueue::default();

        let (dropcheck_a, drops_a) = DropCheck::new();
        let (dropcheck_b, drops_b) = DropCheck::new();

        queue.push(dropcheck_a);
        queue.push(dropcheck_b);

        assert_eq!(drops_a.load(Ordering::Relaxed), 0);
        assert_eq!(drops_b.load(Ordering::Relaxed), 0);

        let mut world = World::new();
        queue.apply(&mut world);

        assert_eq!(drops_a.load(Ordering::Relaxed), 1);
        assert_eq!(drops_b.load(Ordering::Relaxed), 1);
    }

    struct SpawnCommand;

    impl Command for SpawnCommand {
        fn write(self, world: &mut World) {
            world.spawn_empty();
        }
    }

    #[test]
    fn test_command_queue_inner() {
        let mut queue = CommandQueue::default();

        queue.push(SpawnCommand);
        queue.push(SpawnCommand);

        let mut world = World::new();
        queue.apply(&mut world);

        assert_eq!(world.entities().len(), 2);

        // The previous call to `apply` cleared the queue.
        // This call should do nothing.
        queue.apply(&mut world);
        assert_eq!(world.entities().len(), 2);
    }

    // This has an arbitrary value `String` stored to ensure
    // when then command gets pushed, the `bytes` vector gets
    // some data added to it.
    struct PanicCommand(String);
    impl Command for PanicCommand {
        fn write(self, _: &mut World) {
            panic!("command is panicking");
        }
    }

    #[test]
    fn test_command_queue_inner_panic_safe() {
        std::panic::set_hook(Box::new(|_| {}));

        let mut queue = CommandQueue::default();

        queue.push(PanicCommand("I panic!".to_owned()));
        queue.push(SpawnCommand);

        let mut world = World::new();

        let _ = std::panic::catch_unwind(AssertUnwindSafe(|| {
            queue.apply(&mut world);
        }));

        // even though the first command panicking.
        // the `bytes`/`metas` vectors were cleared.
        assert_eq!(queue.bytes.len(), 0);

        // Even though the first command panicked, it's still ok to push
        // more commands.
        queue.push(SpawnCommand);
        queue.push(SpawnCommand);
        queue.apply(&mut world);
        assert_eq!(world.entities().len(), 2);
    }

    // NOTE: `CommandQueue` is `Send` because `Command` is send.
    // If the `Command` trait gets reworked to be non-send, `CommandQueue`
    // should be reworked.
    // This test asserts that Command types are send.
    fn assert_is_send_impl(_: impl Send) {}
    fn assert_is_send(command: impl Command) {
        assert_is_send_impl(command);
    }

    #[test]
    fn test_command_is_send() {
        assert_is_send(SpawnCommand);
    }

    struct CommandWithPadding(u8, u16);
    impl Command for CommandWithPadding {
        fn write(self, _: &mut World) {}
    }

    #[cfg(miri)]
    #[test]
    fn test_uninit_bytes() {
        let mut queue = CommandQueue::default();
        queue.push(CommandWithPadding(0, 0));
        let _ = format!("{:?}", queue.bytes);
    }
}<|MERGE_RESOLUTION|>--- conflicted
+++ resolved
@@ -1,30 +1,16 @@
-<<<<<<< HEAD
-use std::mem::{self, MaybeUninit};
-
-use bevy_ptr::OwningPtr;
-=======
-use std::{mem::MaybeUninit, ptr::NonNull};
+use std::mem::MaybeUninit;
 
 use bevy_ptr::{OwningPtr, Unaligned};
->>>>>>> 629cfab1
 
 use super::Command;
 use crate::world::World;
 
 struct CommandMeta {
-<<<<<<< HEAD
     /// SAFETY: The `value` must point to a value of type `T: Command`,
-    /// where `T` is some specific type that was used to produce this function pointer.
+    /// where `T` is some specific type that was used to produce this metadata.
     ///
     /// Returns the size of `T` in bytes.
-    write_command_and_get_size: unsafe fn(value: OwningPtr, world: &mut World) -> usize,
-=======
-    /// Offset from the start of `CommandQueue.bytes` at which the corresponding command is stored.
-    offset: usize,
-    /// SAFETY: The `value` must point to a value of type `T: Command`,
-    /// where `T` is some specific type that was used to produce this metadata.
-    apply_command: unsafe fn(value: OwningPtr<Unaligned>, world: &mut World),
->>>>>>> 629cfab1
+    apply_command_and_get_size: unsafe fn(value: OwningPtr<Unaligned>, world: &mut World) -> usize,
 }
 
 /// Densely and efficiently stores a queue of heterogenous types implementing [`Command`].
@@ -36,21 +22,12 @@
 // preferred to simplicity of implementation.
 #[derive(Default)]
 pub struct CommandQueue {
-<<<<<<< HEAD
     // This buffer densely stores all queued commands.
     //
     // For each command, one `CommandMeta` is stored, followed by zero or more bytes
     // to store the command itself. To interpret these bytes, a pointer must
-    // be passed to the corresponding `CommandMeta.write_command_and_get_size` fn pointer.
+    // be passed to the corresponding `CommandMeta.apply_command_and_get_size` fn pointer.
     bytes: Vec<MaybeUninit<u8>>,
-=======
-    /// Densely stores the data for all commands in the queue.
-    bytes: Vec<MaybeUninit<u8>>,
-    /// Metadata for each command stored in the queue.
-    /// SAFETY: Each entry must have a corresponding value stored in `bytes`,
-    /// stored at offset `CommandMeta.offset` and with an underlying type matching `CommandMeta.apply_command`.
-    metas: Vec<CommandMeta>,
->>>>>>> 629cfab1
 }
 
 // SAFETY: All commands [`Command`] implement [`Send`]
@@ -66,14 +43,13 @@
     where
         C: Command,
     {
-<<<<<<< HEAD
         let meta = CommandMeta {
-            write_command_and_get_size: |ptr, world| {
-                // SAFETY: The safety invariants of the field `CommandMeta.write_command_and_get_size`
+            apply_command_and_get_size: |ptr, world| {
+                // SAFETY: The safety invariants of the field `CommandMeta.apply_command_and_get_size`
                 // guarantee that `ptr` will point to a value of type `C`.
                 let command = unsafe { ptr.read_unaligned::<C>() };
                 command.write(world);
-                mem::size_of::<C>()
+                std::mem::size_of::<C>()
             },
         };
 
@@ -81,7 +57,7 @@
 
         // Reserve enough bytes for both the metadata and the command itself.
         self.bytes
-            .reserve(mem::size_of::<CommandMeta>() + mem::size_of::<C>());
+            .reserve(std::mem::size_of::<CommandMeta>() + std::mem::size_of::<C>());
 
         // Pointer to the bytes at the end of the buffer.
         // SAFETY: We know it is within bounds of the allocation, due to the call to `.reserve()`.
@@ -94,57 +70,16 @@
             ptr.cast::<CommandMeta>().write_unaligned(meta);
         }
 
-        if mem::size_of::<C>() > 0 {
+        if std::mem::size_of::<C>() > 0 {
             // SAFETY: Due to the `.reserve()` call above, the buffer has enough space
             // to fit a value of type `C` after the metadata.
             // Since the buffer is of type `MaybeUninit<u8>`, any byte patterns are valid.
             // The value will eventually be dropped when `.apply()` is called.
             unsafe {
-                ptr.add(mem::size_of::<CommandMeta>())
+                ptr.add(std::mem::size_of::<CommandMeta>())
                     .cast::<C>()
                     .write_unaligned(command);
             }
-=======
-        let old_len = self.bytes.len();
-
-        // SAFETY: After adding the metadata, we correctly write the corresponding `command`
-        // of type `C` into `self.bytes`. Zero-sized commands do not get written into the buffer,
-        // so we'll just use a dangling pointer, which is valid for zero-sized types.
-        self.metas.push(CommandMeta {
-            offset: old_len,
-            apply_command: |command, world| {
-                // SAFETY: According to the invariants of `CommandMeta.apply_command`,
-                // `command` must point to a value of type `C`.
-                let command: C = unsafe { command.read_unaligned() };
-                command.write(world);
-            },
-        });
-
-        let size = std::mem::size_of::<C>();
-        if size > 0 {
-            // Ensure that the buffer has enough space at the end to fit a value of type `C`.
-            // Since `C` is non-zero sized, this also guarantees that the buffer is non-null.
-            self.bytes.reserve(size);
-
-            // SAFETY: The buffer must be at least as long as `old_len`, so this operation
-            // will not overflow the pointer's original allocation.
-            let ptr: *mut C = unsafe { self.bytes.as_mut_ptr().add(old_len).cast() };
-
-            // Transfer ownership of the command into the buffer.
-            // SAFETY: `ptr` must be non-null, since it is within a non-null buffer.
-            // The call to `reserve()` ensures that the buffer has enough space to fit a value of type `C`,
-            // and it is valid to write any bit pattern since the underlying buffer is of type `MaybeUninit<u8>`.
-            unsafe { ptr.write_unaligned(command) };
-
-            // Grow the vector to include the command we just wrote.
-            // SAFETY: Due to the call to `.reserve(size)` above,
-            // this is guaranteed to fit in the vector's capacity.
-            unsafe { self.bytes.set_len(old_len + size) };
-        } else {
-            // Instead of writing zero-sized types into the buffer, we'll just use a dangling pointer.
-            // We must forget the command so it doesn't get double-dropped when the queue gets applied.
-            std::mem::forget(command);
->>>>>>> 629cfab1
         }
 
         // Extend the length of the buffer to include the data we just wrote.
@@ -152,7 +87,7 @@
         // due to the call to `.reserve()` above.
         unsafe {
             self.bytes
-                .set_len(mem::size_of::<CommandMeta>() + mem::size_of::<C>() + old_len);
+                .set_len(std::mem::size_of::<CommandMeta>() + std::mem::size_of::<C>() + old_len);
         }
     }
 
@@ -163,7 +98,6 @@
         // flush the previously queued entities
         world.flush();
 
-<<<<<<< HEAD
         // Pointer that will iterate over the entries of the buffer.
         let mut cursor = self.bytes.as_mut_ptr();
 
@@ -183,7 +117,7 @@
             // SAFETY: For most types of `Command`, the pointer immediately following the metadata
             // is guaranteed to be in bounds. If the command is a zero-sized type (ZST), then the cursor
             // might be 1 byte past the end of the buffer, which is safe.
-            cursor = unsafe { cursor.add(mem::size_of::<CommandMeta>()) };
+            cursor = unsafe { cursor.add(std::mem::size_of::<CommandMeta>()) };
             // Construct an owned pointer to the command.
             // SAFETY: Since the buffer has been cleared, the command won't get
             // observed later and we can transfer ownership from the buffer.
@@ -191,31 +125,12 @@
             // SAFETY: The data underneath the cursor must correspond to the type erased in metadata,
             // since they were stored next to each other by `.push()`.
             // For ZSTs, the type doesn't matter as long as the pointer is non-null.
-            let size = unsafe { (meta.write_command_and_get_size)(cmd, world) };
+            let size = unsafe { (meta.apply_command_and_get_size)(cmd, world) };
             // Advance the cursor past the command.
             // For ZSTs, the cursor will not move.
             // SAFETY: At this point, it will either point to the next `CommandMeta`,
             // or the cursor will be out of bounds and the loop will end.
             cursor = unsafe { cursor.add(size) };
-=======
-        // Reset the buffer, so it can be reused after this function ends.
-        // In the loop below, ownership of each command will be transferred into user code.
-        // SAFETY: `set_len(0)` is always valid.
-        unsafe { self.bytes.set_len(0) };
-
-        for meta in self.metas.drain(..) {
-            // SAFETY: `CommandQueue` guarantees that each metadata must have a corresponding value stored in `self.bytes`,
-            // so this addition will not overflow its original allocation.
-            let cmd = unsafe { self.bytes.as_mut_ptr().add(meta.offset) };
-            // SAFETY: It is safe to transfer ownership out of `self.bytes`, since the call to `set_len(0)` above
-            // gaurantees that nothing stored in the buffer will get observed after this function ends.
-            // `cmd` points to a valid address of a stored command, so it must be non-null.
-            let cmd = unsafe { OwningPtr::new(NonNull::new_unchecked(cmd.cast())) };
-            // SAFETY: The underlying type of `cmd` matches the type expected by `meta.apply_command`.
-            unsafe {
-                (meta.apply_command)(cmd, world);
-            }
->>>>>>> 629cfab1
         }
     }
 }
