use std::{fmt::Debug, mem::MaybeUninit};

use bevy_ptr::{OwningPtr, Unaligned};
use bevy_utils::tracing::warn;

use super::Command;
use crate::world::World;

struct CommandMeta {
    /// SAFETY: The `value` must point to a value of type `T: Command`,
    /// where `T` is some specific type that was used to produce this metadata.
    ///
    /// `world` is optional to allow this one function pointer to perform double-duty as a drop.
    ///
    /// Returns the size of `T` in bytes.
    consume_command_and_get_size:
        unsafe fn(value: OwningPtr<Unaligned>, world: Option<&mut World>) -> usize,
}

/// Densely and efficiently stores a queue of heterogenous types implementing [`Command`].
//
// NOTE: [`CommandQueue`] is implemented via a `Vec<MaybeUninit<u8>>` instead of a `Vec<Box<dyn Command>>`
// as an optimization. Since commands are used frequently in systems as a way to spawn
// entities/components/resources, and it's not currently possible to parallelize these
// due to mutable [`World`] access, maximizing performance for [`CommandQueue`] is
// preferred to simplicity of implementation.
#[derive(Default)]
pub struct CommandQueue {
    // This buffer densely stores all queued commands.
    //
    // For each command, one `CommandMeta` is stored, followed by zero or more bytes
    // to store the command itself. To interpret these bytes, a pointer must
    // be passed to the corresponding `CommandMeta.apply_command_and_get_size` fn pointer.
    bytes: Vec<MaybeUninit<u8>>,
}

// CommandQueue needs to implement Debug manually, rather than deriving it, because the derived impl just prints
// [core::mem::maybe_uninit::MaybeUninit<u8>, core::mem::maybe_uninit::MaybeUninit<u8>, ..] for every byte in the vec,
// which gets extremely verbose very quickly, while also providing no useful information.
// It is not possible to soundly print the values of the contained bytes, as some of them may be padding or uninitialized (#4863)
// So instead, the manual impl just prints the length of vec.
impl Debug for CommandQueue {
    fn fmt(&self, f: &mut std::fmt::Formatter<'_>) -> std::fmt::Result {
        f.debug_struct("CommandQueue")
            .field("len_bytes", &self.bytes.len())
            .finish_non_exhaustive()
    }
}

// SAFETY: All commands [`Command`] implement [`Send`]
unsafe impl Send for CommandQueue {}

// SAFETY: `&CommandQueue` never gives access to the inner commands.
unsafe impl Sync for CommandQueue {}

impl CommandQueue {
    /// Push a [`Command`] onto the queue.
    #[inline]
    pub fn push<C>(&mut self, command: C)
    where
        C: Command,
    {
        // Stores a command alongside its metadata.
        // `repr(C)` prevents the compiler from reordering the fields,
        // while `repr(packed)` prevents the compiler from inserting padding bytes.
        #[repr(C, packed)]
        struct Packed<T: Command> {
            meta: CommandMeta,
            command: T,
        }

        let meta = CommandMeta {
            consume_command_and_get_size: |command, world| {
                // SAFETY: According to the invariants of `CommandMeta.consume_command_and_get_size`,
                // `command` must point to a value of type `C`.
                let command: C = unsafe { command.read_unaligned() };
                match world {
                    // Apply command to the provided world...
                    Some(world) => command.apply(world),
                    // ...or discard it.
                    None => drop(command),
                }
                std::mem::size_of::<C>()
            },
        };

        let old_len = self.bytes.len();

        // Reserve enough bytes for both the metadata and the command itself.
        self.bytes.reserve(std::mem::size_of::<Packed<C>>());

        // Pointer to the bytes at the end of the buffer.
        // SAFETY: We know it is within bounds of the allocation, due to the call to `.reserve()`.
        let ptr = unsafe { self.bytes.as_mut_ptr().add(old_len) };

        // Write the metadata into the buffer, followed by the command.
        // We are using a packed struct to write them both as one operation.
        // SAFETY: `ptr` must be non-null, since it is within a non-null buffer.
        // The call to `reserve()` ensures that the buffer has enough space to fit a value of type `C`,
        // and it is valid to write any bit pattern since the underlying buffer is of type `MaybeUninit<u8>`.
        unsafe {
            ptr.cast::<Packed<C>>()
                .write_unaligned(Packed { meta, command });
        }

        // Extend the length of the buffer to include the data we just wrote.
        // SAFETY: The new length is guaranteed to fit in the vector's capacity,
        // due to the call to `.reserve()` above.
        unsafe {
            self.bytes
                .set_len(old_len + std::mem::size_of::<Packed<C>>());
        }
    }

    /// Execute the queued [`Command`]s in the world after applying any commands in the world's internal queue.
    /// This clears the queue.
    #[inline]
    pub fn apply(&mut self, world: &mut World) {
        // flush the previously queued entities
        world.flush_entities();

        self.apply_or_drop_queued(Some(world));
    }

    /// If `world` is [`Some`], this will apply the queued [commands](`Command`).
    /// If `world` is [`None`], this will drop the queued [commands](`Command`) (without applying them).
    /// This clears the queue.
    #[inline]
    fn apply_or_drop_queued(&mut self, mut world: Option<&mut World>) {
        // The range of pointers of the filled portion of `self.bytes`.
        let bytes_range = self.bytes.as_mut_ptr_range();

        // Pointer that will iterate over the entries of the buffer.
        let cursor = bytes_range.start;

        let end = bytes_range.end;

        // Reset the buffer, so it can be reused after this function ends.
        // In the loop below, ownership of each command will be transferred into user code.
        // SAFETY: `set_len(0)` is always valid.
        unsafe { self.bytes.set_len(0) };

<<<<<<< HEAD
        // Create a stack for the command queue's we will be applying as commands may queue additional commands.
        // This is preferred over recursion to avoid stack overflows.
        let mut resolving_commands = vec![(cursor, end)];
        // Take ownership of any additional buffers so they are not free'd uintil they are iterated.
        let mut buffers = Vec::new();

        // Add any commands in the world's internal queue to the top of the stack.
        if let Some(world) = &mut world {
            if !world.command_queue.is_empty() {
                let mut bytes = std::mem::take(&mut world.command_queue.bytes);
                let bytes_range = bytes.as_mut_ptr_range();
                resolving_commands.push((bytes_range.start, bytes_range.end));
                buffers.push(bytes);
            }
        }

        while let Some((mut cursor, mut end)) = resolving_commands.pop() {
            while cursor < end {
                // SAFETY: The cursor is either at the start of the buffer, or just after the previous command.
                // Since we know that the cursor is in bounds, it must point to the start of a new command.
                let meta = unsafe { cursor.cast::<CommandMeta>().read_unaligned() };
                // Advance to the bytes just after `meta`, which represent a type-erased command.
                // SAFETY: For most types of `Command`, the pointer immediately following the metadata
                // is guaranteed to be in bounds. If the command is a zero-sized type (ZST), then the cursor
                // might be 1 byte past the end of the buffer, which is safe.
                cursor = unsafe { cursor.add(std::mem::size_of::<CommandMeta>()) };
                // Construct an owned pointer to the command.
                // SAFETY: It is safe to transfer ownership out of `self.bytes`, since the call to `set_len(0)` above
                // guarantees that nothing stored in the buffer will get observed after this function ends.
                // `cmd` points to a valid address of a stored command, so it must be non-null.
                let cmd = unsafe {
                    OwningPtr::<Unaligned>::new(std::ptr::NonNull::new_unchecked(cursor.cast()))
                };
                // SAFETY: The data underneath the cursor must correspond to the type erased in metadata,
                // since they were stored next to each other by `.push()`.
                // For ZSTs, the type doesn't matter as long as the pointer is non-null.
                let size = unsafe { (meta.consume_command_and_get_size)(cmd, &mut world) };
                // Advance the cursor past the command. For ZSTs, the cursor will not move.
                // At this point, it will either point to the next `CommandMeta`,
                // or the cursor will be out of bounds and the loop will end.
                // SAFETY: The address just past the command is either within the buffer,
                // or 1 byte past the end, so this addition will not overflow the pointer's allocation.
                cursor = unsafe { cursor.add(size) };

                if let Some(world) = &mut world {
                    // If the command we just applied generated more commands we must apply those first
                    if !world.command_queue.is_empty() {
                        // If our current list of commands isn't complete push it to the `resolving_commands` stack to be applied after
                        if cursor < end {
                            resolving_commands.push((cursor, end));
                        }
                        let mut bytes = std::mem::take(&mut world.command_queue.bytes);

                        // Start applying the new queue
                        let bytes_range = bytes.as_mut_ptr_range();
                        cursor = bytes_range.start;
                        end = bytes_range.end;

                        // Store our buffer so it is not dropped;
                        buffers.push(bytes);
                    }
                }
            }
            // Re-use last buffer to avoid re-allocation
            if let (Some(world), Some(buffer)) = (&mut world, buffers.pop()) {
                world.command_queue.bytes = buffer;
                // SAFETY: `set_len(0)` is always valid.
                unsafe { world.command_queue.bytes.set_len(0) };
            }
=======
        while cursor < bytes_range.end {
            // SAFETY: The cursor is either at the start of the buffer, or just after the previous command.
            // Since we know that the cursor is in bounds, it must point to the start of a new command.
            let meta = unsafe { cursor.cast::<CommandMeta>().read_unaligned() };
            // Advance to the bytes just after `meta`, which represent a type-erased command.
            // SAFETY: For most types of `Command`, the pointer immediately following the metadata
            // is guaranteed to be in bounds. If the command is a zero-sized type (ZST), then the cursor
            // might be 1 byte past the end of the buffer, which is safe.
            cursor = unsafe { cursor.add(std::mem::size_of::<CommandMeta>()) };
            // Construct an owned pointer to the command.
            // SAFETY: It is safe to transfer ownership out of `self.bytes`, since the call to `set_len(0)` above
            // guarantees that nothing stored in the buffer will get observed after this function ends.
            // `cmd` points to a valid address of a stored command, so it must be non-null.
            let cmd = unsafe {
                OwningPtr::<Unaligned>::new(std::ptr::NonNull::new_unchecked(cursor.cast()))
            };
            // SAFETY: The data underneath the cursor must correspond to the type erased in metadata,
            // since they were stored next to each other by `.push()`.
            // For ZSTs, the type doesn't matter as long as the pointer is non-null.
            let size = unsafe { (meta.consume_command_and_get_size)(cmd, world.as_deref_mut()) };
            // Advance the cursor past the command. For ZSTs, the cursor will not move.
            // At this point, it will either point to the next `CommandMeta`,
            // or the cursor will be out of bounds and the loop will end.
            // SAFETY: The address just past the command is either within the buffer,
            // or 1 byte past the end, so this addition will not overflow the pointer's allocation.
            cursor = unsafe { cursor.add(size) };
>>>>>>> dedf66f7
        }
    }

    /// Take all commands from `other` and append them to `self`, leaving `other` empty
    pub fn append(&mut self, other: &mut CommandQueue) {
        self.bytes.append(&mut other.bytes);
    }

    /// Returns false if there are any commands in the queue
    #[inline]
    pub fn is_empty(&self) -> bool {
        self.bytes.is_empty()
    }
}

impl Drop for CommandQueue {
    fn drop(&mut self) {
        if !self.bytes.is_empty() {
            warn!("CommandQueue has un-applied commands being dropped.");
        }
        self.apply_or_drop_queued(None);
    }
}

#[cfg(test)]
mod test {
    use super::*;
    use std::{
        panic::AssertUnwindSafe,
        sync::{
            atomic::{AtomicU32, Ordering},
            Arc,
        },
    };

    struct DropCheck(Arc<AtomicU32>);

    impl DropCheck {
        fn new() -> (Self, Arc<AtomicU32>) {
            let drops = Arc::new(AtomicU32::new(0));
            (Self(drops.clone()), drops)
        }
    }

    impl Drop for DropCheck {
        fn drop(&mut self) {
            self.0.fetch_add(1, Ordering::Relaxed);
        }
    }

    impl Command for DropCheck {
        fn apply(self, _: &mut World) {}
    }

    #[test]
    fn test_command_queue_inner_drop() {
        let mut queue = CommandQueue::default();

        let (dropcheck_a, drops_a) = DropCheck::new();
        let (dropcheck_b, drops_b) = DropCheck::new();

        queue.push(dropcheck_a);
        queue.push(dropcheck_b);

        assert_eq!(drops_a.load(Ordering::Relaxed), 0);
        assert_eq!(drops_b.load(Ordering::Relaxed), 0);

        let mut world = World::new();
        queue.apply(&mut world);

        assert_eq!(drops_a.load(Ordering::Relaxed), 1);
        assert_eq!(drops_b.load(Ordering::Relaxed), 1);
    }

    /// Asserts that inner [commands](`Command`) are dropped on early drop of [`CommandQueue`].
    /// Originally identified as an issue in [#10676](https://github.com/bevyengine/bevy/issues/10676)
    #[test]
    fn test_command_queue_inner_drop_early() {
        let mut queue = CommandQueue::default();

        let (dropcheck_a, drops_a) = DropCheck::new();
        let (dropcheck_b, drops_b) = DropCheck::new();

        queue.push(dropcheck_a);
        queue.push(dropcheck_b);

        assert_eq!(drops_a.load(Ordering::Relaxed), 0);
        assert_eq!(drops_b.load(Ordering::Relaxed), 0);

        drop(queue);

        assert_eq!(drops_a.load(Ordering::Relaxed), 1);
        assert_eq!(drops_b.load(Ordering::Relaxed), 1);
    }

    struct SpawnCommand;

    impl Command for SpawnCommand {
        fn apply(self, world: &mut World) {
            world.spawn_empty();
        }
    }

    #[test]
    fn test_command_queue_inner() {
        let mut queue = CommandQueue::default();

        queue.push(SpawnCommand);
        queue.push(SpawnCommand);

        let mut world = World::new();
        queue.apply(&mut world);

        assert_eq!(world.entities().len(), 2);

        // The previous call to `apply` cleared the queue.
        // This call should do nothing.
        queue.apply(&mut world);
        assert_eq!(world.entities().len(), 2);
    }

    // This has an arbitrary value `String` stored to ensure
    // when then command gets pushed, the `bytes` vector gets
    // some data added to it.
    struct PanicCommand(String);
    impl Command for PanicCommand {
        fn apply(self, _: &mut World) {
            panic!("command is panicking");
        }
    }

    #[test]
    fn test_command_queue_inner_panic_safe() {
        std::panic::set_hook(Box::new(|_| {}));

        let mut queue = CommandQueue::default();

        queue.push(PanicCommand("I panic!".to_owned()));
        queue.push(SpawnCommand);

        let mut world = World::new();

        let _ = std::panic::catch_unwind(AssertUnwindSafe(|| {
            queue.apply(&mut world);
        }));

        // even though the first command panicking.
        // the `bytes`/`metas` vectors were cleared.
        assert_eq!(queue.bytes.len(), 0);

        // Even though the first command panicked, it's still ok to push
        // more commands.
        queue.push(SpawnCommand);
        queue.push(SpawnCommand);
        queue.apply(&mut world);
        assert_eq!(world.entities().len(), 2);
    }

    // NOTE: `CommandQueue` is `Send` because `Command` is send.
    // If the `Command` trait gets reworked to be non-send, `CommandQueue`
    // should be reworked.
    // This test asserts that Command types are send.
    fn assert_is_send_impl(_: impl Send) {}
    fn assert_is_send(command: impl Command) {
        assert_is_send_impl(command);
    }

    #[test]
    fn test_command_is_send() {
        assert_is_send(SpawnCommand);
    }

    struct CommandWithPadding(u8, u16);
    impl Command for CommandWithPadding {
        fn apply(self, _: &mut World) {}
    }

    #[cfg(miri)]
    #[test]
    fn test_uninit_bytes() {
        let mut queue = CommandQueue::default();
        queue.push(CommandWithPadding(0, 0));
        let _ = format!("{:?}", queue.bytes);
    }
}<|MERGE_RESOLUTION|>--- conflicted
+++ resolved
@@ -140,7 +140,6 @@
         // SAFETY: `set_len(0)` is always valid.
         unsafe { self.bytes.set_len(0) };
 
-<<<<<<< HEAD
         // Create a stack for the command queue's we will be applying as commands may queue additional commands.
         // This is preferred over recursion to avoid stack overflows.
         let mut resolving_commands = vec![(cursor, end)];
@@ -177,7 +176,8 @@
                 // SAFETY: The data underneath the cursor must correspond to the type erased in metadata,
                 // since they were stored next to each other by `.push()`.
                 // For ZSTs, the type doesn't matter as long as the pointer is non-null.
-                let size = unsafe { (meta.consume_command_and_get_size)(cmd, &mut world) };
+                let size =
+                    unsafe { (meta.consume_command_and_get_size)(cmd, world.as_deref_mut()) };
                 // Advance the cursor past the command. For ZSTs, the cursor will not move.
                 // At this point, it will either point to the next `CommandMeta`,
                 // or the cursor will be out of bounds and the loop will end.
@@ -210,34 +210,6 @@
                 // SAFETY: `set_len(0)` is always valid.
                 unsafe { world.command_queue.bytes.set_len(0) };
             }
-=======
-        while cursor < bytes_range.end {
-            // SAFETY: The cursor is either at the start of the buffer, or just after the previous command.
-            // Since we know that the cursor is in bounds, it must point to the start of a new command.
-            let meta = unsafe { cursor.cast::<CommandMeta>().read_unaligned() };
-            // Advance to the bytes just after `meta`, which represent a type-erased command.
-            // SAFETY: For most types of `Command`, the pointer immediately following the metadata
-            // is guaranteed to be in bounds. If the command is a zero-sized type (ZST), then the cursor
-            // might be 1 byte past the end of the buffer, which is safe.
-            cursor = unsafe { cursor.add(std::mem::size_of::<CommandMeta>()) };
-            // Construct an owned pointer to the command.
-            // SAFETY: It is safe to transfer ownership out of `self.bytes`, since the call to `set_len(0)` above
-            // guarantees that nothing stored in the buffer will get observed after this function ends.
-            // `cmd` points to a valid address of a stored command, so it must be non-null.
-            let cmd = unsafe {
-                OwningPtr::<Unaligned>::new(std::ptr::NonNull::new_unchecked(cursor.cast()))
-            };
-            // SAFETY: The data underneath the cursor must correspond to the type erased in metadata,
-            // since they were stored next to each other by `.push()`.
-            // For ZSTs, the type doesn't matter as long as the pointer is non-null.
-            let size = unsafe { (meta.consume_command_and_get_size)(cmd, world.as_deref_mut()) };
-            // Advance the cursor past the command. For ZSTs, the cursor will not move.
-            // At this point, it will either point to the next `CommandMeta`,
-            // or the cursor will be out of bounds and the loop will end.
-            // SAFETY: The address just past the command is either within the buffer,
-            // or 1 byte past the end, so this addition will not overflow the pointer's allocation.
-            cursor = unsafe { cursor.add(size) };
->>>>>>> dedf66f7
         }
     }
 
