use std::cell::Cell;

use thread_local::ThreadLocal;

<<<<<<< HEAD
use crate::{entity::Entities, prelude::World, system::SystemParam};
=======
use crate::{
    entity::Entities,
    prelude::World,
    system::{SystemMeta, SystemParam, SystemParamState},
};
>>>>>>> 79b9231b

use super::{CommandQueue, Commands};

#[doc(hidden)]
#[derive(Default)]
/// The internal [`SystemParamState`] of the [`ParallelCommands`] type
pub struct ParallelCommandsState {
    thread_local_storage: ThreadLocal<Cell<CommandQueue>>,
}

/// An alternative to [`Commands`] that can be used in parallel contexts, such as those in [`Query::par_for_each`](crate::system::Query::par_for_each)
///
/// Note: Because command application order will depend on how many threads are ran, non-commutative commands may result in non-deterministic results.
///
/// Example:
/// ```
/// # use bevy_ecs::prelude::*;
/// # use bevy_tasks::ComputeTaskPool;
/// #
/// # #[derive(Component)]
/// # struct Velocity;
/// # impl Velocity { fn magnitude(&self) -> f32 { 42.0 } }
/// fn parallel_command_system(
///     mut query: Query<(Entity, &Velocity)>,
///     par_commands: ParallelCommands
/// ) {
///     query.par_for_each(32, |(entity, velocity)| {
///         if velocity.magnitude() > 10.0 {
///             par_commands.command_scope(|mut commands| {
///                 commands.entity(entity).despawn();
///             });
///         }
///     });
/// }
/// # bevy_ecs::system::assert_is_system(parallel_command_system);
///```
pub struct ParallelCommands<'w, 's> {
    state: &'s mut ParallelCommandsState,
    entities: &'w Entities,
}

// SAFETY: no component or resource access to report
unsafe impl SystemParam for ParallelCommands<'_, '_> {
    type State = ParallelCommandsState;
    type Item<'w, 's> = ParallelCommands<'w, 's>;

    fn init(_: &mut World, _: &mut crate::system::SystemMeta) -> Self::State {
        ParallelCommandsState::default()
    }

<<<<<<< HEAD
    fn apply(state: &mut Self::State, world: &mut World) {
        for cq in &mut state.thread_local_storage {
=======
    fn apply(&mut self, _system_meta: &SystemMeta, world: &mut World) {
        #[cfg(feature = "trace")]
        let _system_span =
            bevy_utils::tracing::info_span!("system_commands", name = _system_meta.name())
                .entered();
        for cq in &mut self.thread_local_storage {
>>>>>>> 79b9231b
            cq.get_mut().apply(world);
        }
    }

    unsafe fn get_param<'w, 's>(
        state: &'s mut Self::State,
        _: &crate::system::SystemMeta,
        world: &'w World,
        _: u32,
    ) -> Self::Item<'w, 's> {
        ParallelCommands {
            state,
            entities: world.entities(),
        }
    }
}

impl<'w, 's> ParallelCommands<'w, 's> {
    pub fn command_scope<R>(&self, f: impl FnOnce(Commands) -> R) -> R {
        let store = &self.state.thread_local_storage;
        let command_queue_cell = store.get_or_default();
        let mut command_queue = command_queue_cell.take();

        let r = f(Commands::new_from_entities(
            &mut command_queue,
            self.entities,
        ));

        command_queue_cell.set(command_queue);
        r
    }
}<|MERGE_RESOLUTION|>--- conflicted
+++ resolved
@@ -2,15 +2,11 @@
 
 use thread_local::ThreadLocal;
 
-<<<<<<< HEAD
-use crate::{entity::Entities, prelude::World, system::SystemParam};
-=======
 use crate::{
     entity::Entities,
     prelude::World,
-    system::{SystemMeta, SystemParam, SystemParamState},
+    system::{SystemMeta, SystemParam},
 };
->>>>>>> 79b9231b
 
 use super::{CommandQueue, Commands};
 
@@ -61,17 +57,12 @@
         ParallelCommandsState::default()
     }
 
-<<<<<<< HEAD
-    fn apply(state: &mut Self::State, world: &mut World) {
-        for cq in &mut state.thread_local_storage {
-=======
-    fn apply(&mut self, _system_meta: &SystemMeta, world: &mut World) {
+    fn apply(state: &mut Self::State, _system_meta: &SystemMeta, world: &mut World) {
         #[cfg(feature = "trace")]
         let _system_span =
             bevy_utils::tracing::info_span!("system_commands", name = _system_meta.name())
                 .entered();
-        for cq in &mut self.thread_local_storage {
->>>>>>> 79b9231b
+        for cq in &mut state.thread_local_storage {
             cq.get_mut().apply(world);
         }
     }
