--- conflicted
+++ resolved
@@ -5,11 +5,7 @@
 use crate::{
     entity::Entities,
     prelude::World,
-<<<<<<< HEAD
-    system::{SystemMeta, SystemParam, SystemParamFetch, SystemParamState},
-=======
-    system::{SystemParam, SystemParamState},
->>>>>>> 4820917a
+    system::{SystemMeta, SystemParam, SystemParamState},
 };
 
 use super::{CommandQueue, Commands};
