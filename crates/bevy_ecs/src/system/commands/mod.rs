--- conflicted
+++ resolved
@@ -14,11 +14,8 @@
     entity::{Entities, Entity},
     event::{Event, SendEvent},
     observer::{Observer, TriggerEvent, TriggerTargets},
-<<<<<<< HEAD
     prelude::Mutable,
-=======
     schedule::ScheduleLabel,
->>>>>>> c02696b6
     system::{input::SystemInput, RunSystemWithInput, SystemId},
     world::{
         command_queue::RawCommandQueue, unsafe_world_cell::UnsafeWorldCell, Command, CommandQueue,
