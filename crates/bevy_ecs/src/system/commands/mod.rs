pub mod command;
pub mod entity_command;
pub mod error_handler;

#[cfg(feature = "std")]
mod parallel_scope;

pub use command::Command;
pub use entity_command::EntityCommand;

#[cfg(feature = "std")]
pub use parallel_scope::*;

use alloc::boxed::Box;
use core::marker::PhantomData;
use log::error;

#[cfg(feature = "track_location")]
use core::panic::Location;

use crate::{
    self as bevy_ecs,
    bundle::{Bundle, InsertMode},
    change_detection::Mut,
    component::{Component, ComponentId, Mutable},
    entity::{Entities, Entity, EntityCloneBuilder},
    event::Event,
    observer::{Observer, TriggerTargets},
    result::Error,
    schedule::ScheduleLabel,
    system::{
        command::HandleError, entity_command::CommandWithEntity, input::SystemInput, Deferred,
        IntoObserverSystem, IntoSystem, RegisteredSystem, Resource, SystemId,
    },
    world::{
        command_queue::RawCommandQueue, unsafe_world_cell::UnsafeWorldCell, CommandQueue,
        EntityWorldMut, FromWorld, World,
    },
};

/// A [`Command`] queue to perform structural changes to the [`World`].
///
/// Since each command requires exclusive access to the `World`,
/// all queued commands are automatically applied in sequence
/// when the `ApplyDeferred` system runs (see [`ApplyDeferred`] documentation for more details).
///
/// Each command can be used to modify the [`World`] in arbitrary ways:
/// * spawning or despawning entities
/// * inserting components on new or existing entities
/// * inserting resources
/// * etc.
///
/// For a version of [`Commands`] that works in parallel contexts (such as
/// within [`Query::par_iter`](crate::system::Query::par_iter)) see
/// [`ParallelCommands`]
///
/// # Usage
///
/// Add `mut commands: Commands` as a function argument to your system to get a
/// copy of this struct that will be applied the next time a copy of [`ApplyDeferred`] runs.
/// Commands are almost always used as a [`SystemParam`](crate::system::SystemParam).
///
/// ```
/// # use bevy_ecs::prelude::*;
/// #
/// fn my_system(mut commands: Commands) {
///    // ...
/// }
/// # bevy_ecs::system::assert_is_system(my_system);
/// ```
///
/// # Implementing
///
/// Each built-in command is implemented as a separate method, e.g. [`Commands::spawn`].
/// In addition to the pre-defined command methods, you can add commands with any arbitrary
/// behavior using [`Commands::queue`], which accepts any type implementing [`Command`].
///
/// Since closures and other functions implement this trait automatically, this allows one-shot,
/// anonymous custom commands.
///
/// ```
/// # use bevy_ecs::prelude::*;
/// # fn foo(mut commands: Commands) {
/// // NOTE: type inference fails here, so annotations are required on the closure.
/// commands.queue(|w: &mut World| {
///     // Mutate the world however you want...
///     # todo!();
/// });
/// # }
/// ```
///
/// # Error handling
///
/// Commands can return a [`Result`](crate::result::Result), which can be passed to
/// an error handler. Error handlers are functions/closures of the form
/// `fn(&mut World, CommandError)`.
///
/// The default error handler panics. It can be configured by enabling the `configurable_error_handler`
/// cargo feature, then setting the `GLOBAL_ERROR_HANDLER`.
///
/// Alternatively, you can customize the error handler for a specific command by calling [`Commands::queue_handled`].
///
/// The [`error_handler`] module provides some simple error handlers for convenience.
///
/// [`ApplyDeferred`]: crate::schedule::ApplyDeferred
pub struct Commands<'w, 's> {
    queue: InternalQueue<'s>,
    entities: &'w Entities,
}

// SAFETY: All commands [`Command`] implement [`Send`]
unsafe impl Send for Commands<'_, '_> {}

// SAFETY: `Commands` never gives access to the inner commands.
unsafe impl Sync for Commands<'_, '_> {}

const _: () = {
    type __StructFieldsAlias<'w, 's> = (Deferred<'s, CommandQueue>, &'w Entities);
    #[doc(hidden)]
    pub struct FetchState {
        state: <__StructFieldsAlias<'static, 'static> as bevy_ecs::system::SystemParam>::State,
    }
    // SAFETY: Only reads Entities
    unsafe impl bevy_ecs::system::SystemParam for Commands<'_, '_> {
        type State = FetchState;

        type Item<'w, 's> = Commands<'w, 's>;

        fn init_state(
            world: &mut World,
            system_meta: &mut bevy_ecs::system::SystemMeta,
        ) -> Self::State {
            FetchState {
                state: <__StructFieldsAlias<'_, '_> as bevy_ecs::system::SystemParam>::init_state(
                    world,
                    system_meta,
                ),
            }
        }

        unsafe fn new_archetype(
            state: &mut Self::State,
            archetype: &bevy_ecs::archetype::Archetype,
            system_meta: &mut bevy_ecs::system::SystemMeta,
        ) {
            // SAFETY: Caller guarantees the archetype is from the world used in `init_state`
            unsafe {
                <__StructFieldsAlias<'_, '_> as bevy_ecs::system::SystemParam>::new_archetype(
                    &mut state.state,
                    archetype,
                    system_meta,
                );
            };
        }

        fn apply(
            state: &mut Self::State,
            system_meta: &bevy_ecs::system::SystemMeta,
            world: &mut World,
        ) {
            <__StructFieldsAlias<'_, '_> as bevy_ecs::system::SystemParam>::apply(
                &mut state.state,
                system_meta,
                world,
            );
        }

        fn queue(
            state: &mut Self::State,
            system_meta: &bevy_ecs::system::SystemMeta,
            world: bevy_ecs::world::DeferredWorld,
        ) {
            <__StructFieldsAlias<'_, '_> as bevy_ecs::system::SystemParam>::queue(
                &mut state.state,
                system_meta,
                world,
            );
        }

        #[inline]
        unsafe fn validate_param(
            state: &Self::State,
            system_meta: &bevy_ecs::system::SystemMeta,
            world: UnsafeWorldCell,
        ) -> bool {
            <(Deferred<CommandQueue>, &Entities) as bevy_ecs::system::SystemParam>::validate_param(
                &state.state,
                system_meta,
                world,
            )
        }

        #[inline]
        unsafe fn get_param<'w, 's>(
            state: &'s mut Self::State,
            system_meta: &bevy_ecs::system::SystemMeta,
            world: UnsafeWorldCell<'w>,
            change_tick: bevy_ecs::component::Tick,
        ) -> Self::Item<'w, 's> {
            let(f0, f1) =  <(Deferred<'s, CommandQueue>, &'w Entities) as bevy_ecs::system::SystemParam>::get_param(&mut state.state, system_meta, world, change_tick);
            Commands {
                queue: InternalQueue::CommandQueue(f0),
                entities: f1,
            }
        }
    }
    // SAFETY: Only reads Entities
    unsafe impl<'w, 's> bevy_ecs::system::ReadOnlySystemParam for Commands<'w, 's>
    where
        Deferred<'s, CommandQueue>: bevy_ecs::system::ReadOnlySystemParam,
        &'w Entities: bevy_ecs::system::ReadOnlySystemParam,
    {
    }
};

enum InternalQueue<'s> {
    CommandQueue(Deferred<'s, CommandQueue>),
    RawCommandQueue(RawCommandQueue),
}

impl<'w, 's> Commands<'w, 's> {
    /// Returns a new `Commands` instance from a [`CommandQueue`] and a [`World`].
    ///
    /// It is not required to call this constructor when using `Commands` as a [system parameter].
    ///
    /// [system parameter]: crate::system::SystemParam
    pub fn new(queue: &'s mut CommandQueue, world: &'w World) -> Self {
        Self::new_from_entities(queue, &world.entities)
    }

    /// Returns a new `Commands` instance from a [`CommandQueue`] and an [`Entities`] reference.
    ///
    /// It is not required to call this constructor when using `Commands` as a [system parameter].
    ///
    /// [system parameter]: crate::system::SystemParam
    pub fn new_from_entities(queue: &'s mut CommandQueue, entities: &'w Entities) -> Self {
        Self {
            queue: InternalQueue::CommandQueue(Deferred(queue)),
            entities,
        }
    }

    /// Returns a new `Commands` instance from a [`RawCommandQueue`] and an [`Entities`] reference.
    ///
    /// This is used when constructing [`Commands`] from a [`DeferredWorld`](crate::world::DeferredWorld).
    ///
    /// # Safety
    ///
    /// * Caller ensures that `queue` must outlive 'w
    pub(crate) unsafe fn new_raw_from_entities(
        queue: RawCommandQueue,
        entities: &'w Entities,
    ) -> Self {
        Self {
            queue: InternalQueue::RawCommandQueue(queue),
            entities,
        }
    }

    /// Returns a [`Commands`] with a smaller lifetime.
    /// This is useful if you have `&mut Commands` but need `Commands`.
    ///
    /// # Examples
    ///
    /// ```
    /// # use bevy_ecs::prelude::*;
    /// fn my_system(mut commands: Commands) {
    ///     // We do our initialization in a separate function,
    ///     // which expects an owned `Commands`.
    ///     do_initialization(commands.reborrow());
    ///
    ///     // Since we only reborrowed the commands instead of moving them, we can still use them.
    ///     commands.spawn_empty();
    /// }
    /// #
    /// # fn do_initialization(_: Commands) {}
    /// ```
    pub fn reborrow(&mut self) -> Commands<'w, '_> {
        Commands {
            queue: match &mut self.queue {
                InternalQueue::CommandQueue(queue) => InternalQueue::CommandQueue(queue.reborrow()),
                InternalQueue::RawCommandQueue(queue) => {
                    InternalQueue::RawCommandQueue(queue.clone())
                }
            },
            entities: self.entities,
        }
    }

    /// Take all commands from `other` and append them to `self`, leaving `other` empty
    pub fn append(&mut self, other: &mut CommandQueue) {
        match &mut self.queue {
            InternalQueue::CommandQueue(queue) => queue.bytes.append(&mut other.bytes),
            InternalQueue::RawCommandQueue(queue) => {
                // SAFETY: Pointers in `RawCommandQueue` are never null
                unsafe { queue.bytes.as_mut() }.append(&mut other.bytes);
            }
        }
    }

    /// Reserves a new empty [`Entity`] to be spawned, and returns its corresponding [`EntityCommands`].
    ///
    /// See [`World::spawn_empty`] for more details.
    ///
    /// # Example
    ///
    /// ```
    /// # use bevy_ecs::prelude::*;
    ///
    /// #[derive(Component)]
    /// struct Label(&'static str);
    /// #[derive(Component)]
    /// struct Strength(u32);
    /// #[derive(Component)]
    /// struct Agility(u32);
    ///
    /// fn example_system(mut commands: Commands) {
    ///     // Create a new empty entity and retrieve its id.
    ///     let empty_entity = commands.spawn_empty().id();
    ///
    ///     // Create another empty entity, then add some component to it
    ///     commands.spawn_empty()
    ///         // adds a new component bundle to the entity
    ///         .insert((Strength(1), Agility(2)))
    ///         // adds a single component to the entity
    ///         .insert(Label("hello world"));
    /// }
    /// # bevy_ecs::system::assert_is_system(example_system);
    /// ```
    ///
    /// # See also
    ///
    /// - [`spawn`](Self::spawn) to spawn an entity with a bundle.
    /// - [`spawn_batch`](Self::spawn_batch) to spawn entities with a bundle each.
    pub fn spawn_empty(&mut self) -> EntityCommands {
        let entity = self.entities.reserve_entity();
        EntityCommands {
            entity,
            commands: self.reborrow(),
        }
    }

    /// Pushes a [`Command`] to the queue for creating a new entity with the given [`Bundle`]'s components,
    /// and returns its corresponding [`EntityCommands`].
    ///
    /// In case multiple bundles of the same [`Bundle`] type need to be spawned,
    /// [`spawn_batch`](Self::spawn_batch) should be used for better performance.
    ///
    /// # Example
    ///
    /// ```
    /// use bevy_ecs::prelude::*;
    ///
    /// #[derive(Component)]
    /// struct Component1;
    /// #[derive(Component)]
    /// struct Component2;
    /// #[derive(Component)]
    /// struct Label(&'static str);
    /// #[derive(Component)]
    /// struct Strength(u32);
    /// #[derive(Component)]
    /// struct Agility(u32);
    ///
    /// #[derive(Bundle)]
    /// struct ExampleBundle {
    ///     a: Component1,
    ///     b: Component2,
    /// }
    ///
    /// fn example_system(mut commands: Commands) {
    ///     // Create a new entity with a single component.
    ///     commands.spawn(Component1);
    ///
    ///     // Create a new entity with a component bundle.
    ///     commands.spawn(ExampleBundle {
    ///         a: Component1,
    ///         b: Component2,
    ///     });
    ///
    ///     commands
    ///         // Create a new entity with two components using a "tuple bundle".
    ///         .spawn((Component1, Component2))
    ///         // `spawn returns a builder, so you can insert more bundles like this:
    ///         .insert((Strength(1), Agility(2)))
    ///         // or insert single components like this:
    ///         .insert(Label("hello world"));
    /// }
    /// # bevy_ecs::system::assert_is_system(example_system);
    /// ```
    ///
    /// # See also
    ///
    /// - [`spawn_empty`](Self::spawn_empty) to spawn an entity without any components.
    /// - [`spawn_batch`](Self::spawn_batch) to spawn entities with a bundle each.
    #[track_caller]
    pub fn spawn<T: Bundle>(&mut self, bundle: T) -> EntityCommands {
        let mut entity = self.spawn_empty();
        entity.insert(bundle);
        entity
    }

    /// Returns the [`EntityCommands`] for the requested [`Entity`].
    ///
    /// This method does not guarantee that commands queued by the `EntityCommands`
    /// will be successful, since the entity could be despawned before they are executed.
    ///
    /// # Panics
    ///
    /// This method panics if the requested entity does not exist.
    ///
    /// # Example
    ///
    /// ```
    /// use bevy_ecs::prelude::*;
    ///
    /// #[derive(Component)]
    /// struct Label(&'static str);
    /// #[derive(Component)]
    /// struct Strength(u32);
    /// #[derive(Component)]
    /// struct Agility(u32);
    ///
    /// fn example_system(mut commands: Commands) {
    ///     // Create a new, empty entity
    ///     let entity = commands.spawn_empty().id();
    ///
    ///     commands.entity(entity)
    ///         // adds a new component bundle to the entity
    ///         .insert((Strength(1), Agility(2)))
    ///         // adds a single component to the entity
    ///         .insert(Label("hello world"));
    /// }
    /// # bevy_ecs::system::assert_is_system(example_system);
    /// ```
    ///
    /// # See also
    ///
    /// - [`get_entity`](Self::get_entity) for the fallible version.
    #[inline]
    #[track_caller]
    pub fn entity(&mut self, entity: Entity) -> EntityCommands {
        #[inline(never)]
        #[cold]
        #[track_caller]
        fn panic_no_entity(entities: &Entities, entity: Entity) -> ! {
            panic!(
                "Attempting to create an EntityCommands for entity {entity}, which {}",
                entities.entity_does_not_exist_error_details(entity)
            );
        }

        if self.get_entity(entity).is_some() {
            EntityCommands {
                entity,
                commands: self.reborrow(),
            }
        } else {
            panic_no_entity(self.entities, entity)
        }
    }

    /// Returns the [`EntityCommands`] for the requested [`Entity`], if it exists.
    ///
    /// Returns `None` if the entity does not exist.
    ///
    /// This method does not guarantee that commands queued by the `EntityCommands`
    /// will be successful, since the entity could be despawned before they are executed.
    ///
    /// # Example
    ///
    /// ```
    /// use bevy_ecs::prelude::*;
    ///
    /// #[derive(Component)]
    /// struct Label(&'static str);
    /// fn example_system(mut commands: Commands) {
    ///     // Create a new, empty entity
    ///     let entity = commands.spawn_empty().id();
    ///
    ///     // Get the entity if it still exists, which it will in this case
    ///     if let Some(mut entity_commands) = commands.get_entity(entity) {
    ///         // adds a single component to the entity
    ///         entity_commands.insert(Label("hello world"));
    ///     }
    /// }
    /// # bevy_ecs::system::assert_is_system(example_system);
    /// ```
    ///
    /// # See also
    ///
    /// - [`entity`](Self::entity) for the panicking version.
    #[inline]
    #[track_caller]
    pub fn get_entity(&mut self, entity: Entity) -> Option<EntityCommands> {
        self.entities.contains(entity).then_some(EntityCommands {
            entity,
            commands: self.reborrow(),
        })
    }

    /// Pushes a [`Command`] to the queue for creating entities with a particular [`Bundle`] type.
    ///
    /// `bundles_iter` is a type that can be converted into a [`Bundle`] iterator
    /// (it can also be a collection).
    ///
    /// This method is equivalent to iterating `bundles_iter`
    /// and calling [`spawn`](Self::spawn) on each bundle,
    /// but it is faster due to memory pre-allocation.
    ///
    /// # Example
    ///
    /// ```
    /// # use bevy_ecs::prelude::*;
    /// #
    /// # #[derive(Component)]
    /// # struct Name(String);
    /// # #[derive(Component)]
    /// # struct Score(u32);
    /// #
    /// # fn system(mut commands: Commands) {
    /// commands.spawn_batch(vec![
    ///     (
    ///         Name("Alice".to_string()),
    ///         Score(0),
    ///     ),
    ///     (
    ///         Name("Bob".to_string()),
    ///         Score(0),
    ///     ),
    /// ]);
    /// # }
    /// # bevy_ecs::system::assert_is_system(system);
    /// ```
    ///
    /// # See also
    ///
    /// - [`spawn`](Self::spawn) to spawn an entity with a bundle.
    /// - [`spawn_empty`](Self::spawn_empty) to spawn an entity without any components.
    #[track_caller]
    pub fn spawn_batch<I>(&mut self, bundles_iter: I)
    where
        I: IntoIterator + Send + Sync + 'static,
        I::Item: Bundle,
    {
        self.queue(command::spawn_batch(bundles_iter));
    }

    /// Pushes a generic [`Command`] to the command queue.
    ///
    /// If the [`Command`] returns a [`Result`], it will be handled using the [default error handler](error_handler::default).
    ///
    /// To use a custom error handler, see [`Commands::queue_handled`].
    ///
    /// The command can be:
    /// - A custom struct that implements [`Command`].
    /// - A closure or function that matches one of the following signatures:
    ///   - [`(&mut World)`](World)
    /// - A built-in command from the [`command`] module.
    ///
    /// # Example
    ///
    /// ```
    /// # use bevy_ecs::prelude::*;
    /// #[derive(Resource, Default)]
    /// struct Counter(u64);
    ///
    /// struct AddToCounter(String);
    ///
    /// impl Command<Result> for AddToCounter {
    ///     fn apply(self, world: &mut World) -> Result {
    ///         let mut counter = world.get_resource_or_insert_with(Counter::default);
    ///         let amount: u64 = self.0.parse()?;
    ///         counter.0 += amount;
    ///         Ok(())
    ///     }
    /// }
    ///
    /// fn add_three_to_counter_system(mut commands: Commands) {
    ///     commands.queue(AddToCounter("3".to_string()));
    /// }
    /// fn add_twenty_five_to_counter_system(mut commands: Commands) {
    ///     commands.queue(|world: &mut World| {
    ///         let mut counter = world.get_resource_or_insert_with(Counter::default);
    ///         counter.0 += 25;
    ///     });
    /// }
    /// # bevy_ecs::system::assert_is_system(add_three_to_counter_system);
    /// # bevy_ecs::system::assert_is_system(add_twenty_five_to_counter_system);
    /// ```
    pub fn queue<C: Command<T> + HandleError<T>, T>(&mut self, command: C) {
        self.queue_internal(command.handle_error());
    }
    /// Pushes a generic [`Command`] to the command queue. If the command returns a [`Result`] the given
    /// `error_handler` will be used to handle error cases.
    ///
    /// To implicitly use the default error handler, see [`Commands::queue`].
    ///
    /// The command can be:
    /// - A custom struct that implements [`Command`].
    /// - A closure or function that matches one of the following signatures:
    ///   - [`(&mut World)`](World)
    ///   - [`(&mut World)`](World) `->` [`Result`]
    /// - A built-in command from the [`command`] module.
    ///
    /// # Example
    ///
    /// ```
    /// # use bevy_ecs::prelude::*;
    /// # use bevy_ecs::system::error_handler;
    /// #[derive(Resource, Default)]
    /// struct Counter(u64);
    ///
    /// struct AddToCounter(String);
    ///
    /// impl Command<Result> for AddToCounter {
    ///     fn apply(self, world: &mut World) -> Result {
    ///         let mut counter = world.get_resource_or_insert_with(Counter::default);
    ///         let amount: u64 = self.0.parse()?;
    ///         counter.0 += amount;
    ///         Ok(())
    ///     }
    /// }
    ///
    /// fn add_three_to_counter_system(mut commands: Commands) {
    ///     commands.queue_handled(AddToCounter("3".to_string()), error_handler::warn());
    /// }
    /// fn add_twenty_five_to_counter_system(mut commands: Commands) {
    ///     commands.queue(|world: &mut World| {
    ///         let mut counter = world.get_resource_or_insert_with(Counter::default);
    ///         counter.0 += 25;
    ///     });
    /// }
    /// # bevy_ecs::system::assert_is_system(add_three_to_counter_system);
    /// # bevy_ecs::system::assert_is_system(add_twenty_five_to_counter_system);
    /// ```
    pub fn queue_handled<C: Command<T> + HandleError<T>, T>(
        &mut self,
        command: C,
        error_handler: fn(&mut World, Error),
    ) {
        self.queue_internal(command.handle_error_with(error_handler));
    }

    fn queue_internal(&mut self, command: impl Command) {
        match &mut self.queue {
            InternalQueue::CommandQueue(queue) => {
                queue.push(command);
            }
            InternalQueue::RawCommandQueue(queue) => {
                // SAFETY: `RawCommandQueue` is only every constructed in `Commands::new_raw_from_entities`
                // where the caller of that has ensured that `queue` outlives `self`
                unsafe {
                    queue.push(command);
                }
            }
        }
    }

    /// Pushes a [`Command`] to the queue for creating entities, if needed,
    /// and for adding a bundle to each entity.
    ///
    /// `bundles_iter` is a type that can be converted into an ([`Entity`], [`Bundle`]) iterator
    /// (it can also be a collection).
    ///
    /// When the command is applied,
    /// for each (`Entity`, `Bundle`) pair in the given `bundles_iter`,
    /// the `Entity` is spawned, if it does not exist already.
    /// Then, the `Bundle` is added to the entity.
    ///
    /// This method is equivalent to iterating `bundles_iter`,
    /// calling [`spawn`](Self::spawn) for each bundle,
    /// and passing it to [`insert`](EntityCommands::insert),
    /// but it is faster due to memory pre-allocation.
    ///
    /// # Note
    ///
    /// Spawning a specific `entity` value is rarely the right choice. Most apps should use [`Commands::spawn_batch`].
    /// This method should generally only be used for sharing entities across apps, and only when they have a scheme
    /// worked out to share an ID space (which doesn't happen by default).
    #[track_caller]
    pub fn insert_or_spawn_batch<I, B>(&mut self, bundles_iter: I)
    where
        I: IntoIterator<Item = (Entity, B)> + Send + Sync + 'static,
        B: Bundle,
    {
        #[cfg(feature = "track_location")]
        let caller = Location::caller();
        self.queue(move |world: &mut World| {
            if let Err(invalid_entities) = world.insert_or_spawn_batch_with_caller(
                bundles_iter,
                #[cfg(feature = "track_location")]
                caller,
            ) {
                error!(
                    "Failed to 'insert or spawn' bundle of type {} into the following invalid entities: {:?}",
                    core::any::type_name::<B>(),
                    invalid_entities
                );
            }
        });
    }

    /// Pushes a [`Command`] to the queue for adding a [`Bundle`] type to a batch of [`Entities`](Entity).
    ///
    /// A batch can be any type that implements [`IntoIterator`] containing `(Entity, Bundle)` tuples,
    /// such as a [`Vec<(Entity, Bundle)>`](alloc::vec::Vec) or an array `[(Entity, Bundle); N]`.
    ///
    /// When the command is applied, for each `(Entity, Bundle)` pair in the given batch,
    /// the `Bundle` is added to the `Entity`, overwriting any existing components shared by the `Bundle`.
    ///
    /// This method is equivalent to iterating the batch,
    /// calling [`entity`](Self::entity) for each pair,
    /// and passing the bundle to [`insert`](EntityCommands::insert),
    /// but it is faster due to memory pre-allocation.
    ///
    /// # Panics
    ///
    /// This command panics if any of the given entities do not exist.
    ///
    /// For the non-panicking version, see [`try_insert_batch`](Self::try_insert_batch).
    #[track_caller]
    pub fn insert_batch<I, B>(&mut self, batch: I)
    where
        I: IntoIterator<Item = (Entity, B)> + Send + Sync + 'static,
        B: Bundle,
    {
        self.queue(command::insert_batch(batch, InsertMode::Replace));
    }

    /// Pushes a [`Command`] to the queue for adding a [`Bundle`] type to a batch of [`Entities`](Entity).
    ///
    /// A batch can be any type that implements [`IntoIterator`] containing `(Entity, Bundle)` tuples,
    /// such as a [`Vec<(Entity, Bundle)>`](alloc::vec::Vec) or an array `[(Entity, Bundle); N]`.
    ///
    /// When the command is applied, for each `(Entity, Bundle)` pair in the given batch,
    /// the `Bundle` is added to the `Entity`, except for any components already present on the `Entity`.
    ///
    /// This method is equivalent to iterating the batch,
    /// calling [`entity`](Self::entity) for each pair,
    /// and passing the bundle to [`insert_if_new`](EntityCommands::insert_if_new),
    /// but it is faster due to memory pre-allocation.
    ///
    /// # Panics
    ///
    /// This command panics if any of the given entities do not exist.
    ///
    /// For the non-panicking version, see [`try_insert_batch_if_new`](Self::try_insert_batch_if_new).
    #[track_caller]
    pub fn insert_batch_if_new<I, B>(&mut self, batch: I)
    where
        I: IntoIterator<Item = (Entity, B)> + Send + Sync + 'static,
        B: Bundle,
    {
        self.queue(command::insert_batch(batch, InsertMode::Keep));
    }

    /// Pushes a [`Command`] to the queue for adding a [`Bundle`] type to a batch of [`Entities`](Entity).
    ///
    /// A batch can be any type that implements [`IntoIterator`] containing `(Entity, Bundle)` tuples,
    /// such as a [`Vec<(Entity, Bundle)>`](alloc::vec::Vec) or an array `[(Entity, Bundle); N]`.
    ///
    /// When the command is applied, for each `(Entity, Bundle)` pair in the given batch,
    /// the `Bundle` is added to the `Entity`, overwriting any existing components shared by the `Bundle`.
    ///
    /// This method is equivalent to iterating the batch,
    /// calling [`get_entity`](Self::get_entity) for each pair,
    /// and passing the bundle to [`insert`](EntityCommands::insert),
    /// but it is faster due to memory pre-allocation.
    ///
    /// This command will send a warning if any of the given entities do not exist.
    ///
    /// For the panicking version, see [`insert_batch`](Self::insert_batch).
    #[track_caller]
    pub fn try_insert_batch<I, B>(&mut self, batch: I)
    where
        I: IntoIterator<Item = (Entity, B)> + Send + Sync + 'static,
        B: Bundle,
    {
        self.queue(
            command::insert_batch(batch, InsertMode::Replace)
                .handle_error_with(error_handler::warn()),
        );
    }

    /// Pushes a [`Command`] to the queue for adding a [`Bundle`] type to a batch of [`Entities`](Entity).
    ///
    /// A batch can be any type that implements [`IntoIterator`] containing `(Entity, Bundle)` tuples,
    /// such as a [`Vec<(Entity, Bundle)>`](alloc::vec::Vec) or an array `[(Entity, Bundle); N]`.
    ///
    /// When the command is applied, for each `(Entity, Bundle)` pair in the given batch,
    /// the `Bundle` is added to the `Entity`, except for any components already present on the `Entity`.
    ///
    /// This method is equivalent to iterating the batch,
    /// calling [`get_entity`](Self::get_entity) for each pair,
    /// and passing the bundle to [`insert_if_new`](EntityCommands::insert_if_new),
    /// but it is faster due to memory pre-allocation.
    ///
    /// This command will send a warning if any of the given entities do not exist.
    ///
    /// For the panicking version, see [`insert_batch_if_new`](Self::insert_batch_if_new).
    #[track_caller]
    pub fn try_insert_batch_if_new<I, B>(&mut self, batch: I)
    where
        I: IntoIterator<Item = (Entity, B)> + Send + Sync + 'static,
        B: Bundle,
    {
        self.queue(
            command::insert_batch(batch, InsertMode::Keep).handle_error_with(error_handler::warn()),
        );
    }

    /// Pushes a [`Command`] to the queue for inserting a [`Resource`] in the [`World`] with an inferred value.
    ///
    /// The inferred value is determined by the [`FromWorld`] trait of the resource.
    /// When the command is applied,
    /// if the resource already exists, nothing happens.
    ///
    /// See [`World::init_resource`] for more details.
    ///
    /// # Example
    ///
    /// ```
    /// # use bevy_ecs::prelude::*;
    /// #
    /// # #[derive(Resource, Default)]
    /// # struct Scoreboard {
    /// #     current_score: u32,
    /// #     high_score: u32,
    /// # }
    /// #
    /// # fn initialize_scoreboard(mut commands: Commands) {
    /// commands.init_resource::<Scoreboard>();
    /// # }
    /// # bevy_ecs::system::assert_is_system(initialize_scoreboard);
    /// ```
    #[track_caller]
    pub fn init_resource<R: Resource + FromWorld>(&mut self) {
        self.queue(command::init_resource::<R>());
    }

    /// Pushes a [`Command`] to the queue for inserting a [`Resource`] in the [`World`] with a specific value.
    ///
    /// This will overwrite any previous value of the same resource type.
    ///
    /// See [`World::insert_resource`] for more details.
    ///
    /// # Example
    ///
    /// ```
    /// # use bevy_ecs::prelude::*;
    /// #
    /// # #[derive(Resource)]
    /// # struct Scoreboard {
    /// #     current_score: u32,
    /// #     high_score: u32,
    /// # }
    /// #
    /// # fn system(mut commands: Commands) {
    /// commands.insert_resource(Scoreboard {
    ///     current_score: 0,
    ///     high_score: 0,
    /// });
    /// # }
    /// # bevy_ecs::system::assert_is_system(system);
    /// ```
    #[track_caller]
    pub fn insert_resource<R: Resource>(&mut self, resource: R) {
        self.queue(command::insert_resource(resource));
    }

    /// Pushes a [`Command`] to the queue for removing a [`Resource`] from the [`World`].
    ///
    /// See [`World::remove_resource`] for more details.
    ///
    /// # Example
    ///
    /// ```
    /// # use bevy_ecs::prelude::*;
    /// #
    /// # #[derive(Resource)]
    /// # struct Scoreboard {
    /// #     current_score: u32,
    /// #     high_score: u32,
    /// # }
    /// #
    /// # fn system(mut commands: Commands) {
    /// commands.remove_resource::<Scoreboard>();
    /// # }
    /// # bevy_ecs::system::assert_is_system(system);
    /// ```
    pub fn remove_resource<R: Resource>(&mut self) {
        self.queue(command::remove_resource::<R>());
    }

    /// Runs the system corresponding to the given [`SystemId`].
    /// Systems are ran in an exclusive and single threaded way.
    /// Running slow systems can become a bottleneck.
    ///
    /// Calls [`World::run_system`](World::run_system).
    ///
    /// There is no way to get the output of a system when run as a command, because the
    /// execution of the system happens later. To get the output of a system, use
    /// [`World::run_system`] or [`World::run_system_with`] instead of running the system as a command.
    pub fn run_system(&mut self, id: SystemId) {
        self.queue(command::run_system(id).handle_error_with(error_handler::warn()));
    }

    /// Runs the system corresponding to the given [`SystemId`].
    /// Systems are ran in an exclusive and single threaded way.
    /// Running slow systems can become a bottleneck.
    ///
    /// Calls [`World::run_system_with`](World::run_system_with).
    ///
    /// There is no way to get the output of a system when run as a command, because the
    /// execution of the system happens later. To get the output of a system, use
    /// [`World::run_system`] or [`World::run_system_with`] instead of running the system as a command.
    pub fn run_system_with<I>(&mut self, id: SystemId<I>, input: I::Inner<'static>)
    where
        I: SystemInput<Inner<'static>: Send> + 'static,
    {
        self.queue(command::run_system_with(id, input).handle_error_with(error_handler::warn()));
    }

    /// Registers a system and returns a [`SystemId`] so it can later be called by [`World::run_system`].
    ///
    /// It's possible to register the same systems more than once, they'll be stored separately.
    ///
    /// This is different from adding systems to a [`Schedule`](crate::schedule::Schedule),
    /// because the [`SystemId`] that is returned can be used anywhere in the [`World`] to run the associated system.
    /// This allows for running systems in a push-based fashion.
    /// Using a [`Schedule`](crate::schedule::Schedule) is still preferred for most cases
    /// due to its better performance and ability to run non-conflicting systems simultaneously.
    ///
    /// If you want to prevent Commands from registering the same system multiple times, consider using [`Local`](crate::system::Local)
    ///
    /// # Example
    ///
    /// ```
    /// # use bevy_ecs::{prelude::*, world::CommandQueue, system::SystemId};
    ///
    /// #[derive(Resource)]
    /// struct Counter(i32);
    ///
    /// fn register_system(mut local_system: Local<Option<SystemId>>, mut commands: Commands) {
    ///     if let Some(system) = *local_system {
    ///         commands.run_system(system);
    ///     } else {
    ///         *local_system = Some(commands.register_system(increment_counter));
    ///     }
    /// }
    ///
    /// fn increment_counter(mut value: ResMut<Counter>) {
    ///     value.0 += 1;
    /// }
    ///
    /// # let mut world = World::default();
    /// # world.insert_resource(Counter(0));
    /// # let mut queue_1 = CommandQueue::default();
    /// # let systemid = {
    /// #   let mut commands = Commands::new(&mut queue_1, &world);
    /// #   commands.register_system(increment_counter)
    /// # };
    /// # let mut queue_2 = CommandQueue::default();
    /// # {
    /// #   let mut commands = Commands::new(&mut queue_2, &world);
    /// #   commands.run_system(systemid);
    /// # }
    /// # queue_1.append(&mut queue_2);
    /// # queue_1.apply(&mut world);
    /// # assert_eq!(1, world.resource::<Counter>().0);
    /// # bevy_ecs::system::assert_is_system(register_system);
    /// ```
    pub fn register_system<I, O, M>(
        &mut self,
        system: impl IntoSystem<I, O, M> + 'static,
    ) -> SystemId<I, O>
    where
        I: SystemInput + Send + 'static,
        O: Send + 'static,
    {
        let entity = self.spawn_empty().id();
        let system = RegisteredSystem::<I, O>::new(Box::new(IntoSystem::into_system(system)));
        self.entity(entity).insert(system);
        SystemId::from_entity(entity)
    }

    /// Removes a system previously registered with [`Commands::register_system`] or [`World::register_system`].
    ///
    /// See [`World::unregister_system`] for more information.
    pub fn unregister_system<I, O>(&mut self, system_id: SystemId<I, O>)
    where
        I: SystemInput + Send + 'static,
        O: Send + 'static,
    {
        self.queue(command::unregister_system(system_id).handle_error_with(error_handler::warn()));
    }

    /// Removes a system previously registered with [`World::register_system_cached`].
    ///
    /// See [`World::unregister_system_cached`] for more information.
    pub fn unregister_system_cached<
        I: SystemInput + Send + 'static,
        O: 'static,
        M: 'static,
        S: IntoSystem<I, O, M> + Send + 'static,
    >(
        &mut self,
        system: S,
    ) {
        self.queue(
            command::unregister_system_cached(system).handle_error_with(error_handler::warn()),
        );
    }

    /// Similar to [`Self::run_system`], but caching the [`SystemId`] in a
    /// [`CachedSystemId`](crate::system::CachedSystemId) resource.
    ///
    /// See [`World::register_system_cached`] for more information.
    pub fn run_system_cached<M: 'static, S: IntoSystem<(), (), M> + Send + 'static>(
        &mut self,
        system: S,
    ) {
        self.queue(command::run_system_cached(system).handle_error_with(error_handler::warn()));
    }

    /// Similar to [`Self::run_system_with`], but caching the [`SystemId`] in a
    /// [`CachedSystemId`](crate::system::CachedSystemId) resource.
    ///
    /// See [`World::register_system_cached`] for more information.
    pub fn run_system_cached_with<I, M, S>(&mut self, system: S, input: I::Inner<'static>)
    where
        I: SystemInput<Inner<'static>: Send> + Send + 'static,
        M: 'static,
        S: IntoSystem<I, (), M> + Send + 'static,
    {
        self.queue(
            command::run_system_cached_with(system, input).handle_error_with(error_handler::warn()),
        );
    }

    /// Sends a "global" [`Trigger`] without any targets. This will run any [`Observer`] of the `event` that
    /// isn't scoped to specific targets.
    ///
    /// [`Trigger`]: crate::observer::Trigger
    pub fn trigger(&mut self, event: impl Event) {
        self.queue(command::trigger(event));
    }

    /// Sends a [`Trigger`] for the given targets. This will run any [`Observer`] of the `event` that
    /// watches those targets.
    ///
    /// [`Trigger`]: crate::observer::Trigger
    pub fn trigger_targets(
        &mut self,
        event: impl Event,
        targets: impl TriggerTargets + Send + Sync + 'static,
    ) {
        self.queue(command::trigger_targets(event, targets));
    }

    /// Spawns an [`Observer`] and returns the [`EntityCommands`] associated
    /// with the entity that stores the observer.
    ///
    /// **Calling [`observe`](EntityCommands::observe) on the returned
    /// [`EntityCommands`] will observe the observer itself, which you very
    /// likely do not want.**
    pub fn add_observer<E: Event, B: Bundle, M>(
        &mut self,
        observer: impl IntoObserverSystem<E, B, M>,
    ) -> EntityCommands {
        self.spawn(Observer::new(observer))
    }

    /// Sends an arbitrary [`Event`].
    ///
    /// This is a convenience method for sending events without requiring an [`EventWriter`].
    /// ## Performance
    /// Since this is a command, exclusive world access is used, which means that it will not profit from
    /// system-level parallelism on supported platforms.
    /// If these events are performance-critical or very frequently
    /// sent, consider using a typed [`EventWriter`] instead.
    ///
    /// [`EventWriter`]: crate::event::EventWriter
    #[track_caller]
    pub fn send_event<E: Event>(&mut self, event: E) -> &mut Self {
        self.queue(command::send_event(event));
        self
    }

    /// Runs the schedule corresponding to the given [`ScheduleLabel`].
    ///
    /// Calls [`World::try_run_schedule`](World::try_run_schedule).
    ///
    /// This will log an error if the schedule is not available to be run.
    ///
    /// # Examples
    ///
    /// ```
    /// # use bevy_ecs::prelude::*;
    /// # use bevy_ecs::schedule::ScheduleLabel;
    /// #
    /// # #[derive(Default, Resource)]
    /// # struct Counter(u32);
    /// #
    /// #[derive(ScheduleLabel, Hash, Debug, PartialEq, Eq, Clone, Copy)]
    /// struct FooSchedule;
    ///
    /// # fn foo_system(mut counter: ResMut<Counter>) {
    /// #     counter.0 += 1;
    /// # }
    /// #
    /// # let mut schedule = Schedule::new(FooSchedule);
    /// # schedule.add_systems(foo_system);
    /// #
    /// # let mut world = World::default();
    /// #
    /// # world.init_resource::<Counter>();
    /// # world.add_schedule(schedule);
    /// #
    /// # assert_eq!(world.resource::<Counter>().0, 0);
    /// #
    /// # let mut commands = world.commands();
    /// commands.run_schedule(FooSchedule);
    /// #
    /// # world.flush();
    /// #
    /// # assert_eq!(world.resource::<Counter>().0, 1);
    /// ```
    pub fn run_schedule(&mut self, label: impl ScheduleLabel) {
        self.queue(command::run_schedule(label).handle_error_with(error_handler::warn()));
    }
}

/// A list of commands that will be run to modify an [`Entity`].
///
/// # Note
///
/// Most [`Commands`] (and thereby [`EntityCommands`]) are deferred: when you call the command,
/// if it requires mutable access to the [`World`] (that is, if it removes, adds, or changes something),
/// it's not executed immediately. Instead, the command is added to a "command queue."
/// The command queue is applied between [`Schedules`](bevy_ecs::schedule::Schedule), one by one,
/// so that each command can have exclusive access to the World.
///
/// # Fallible
///
/// Due to their deferred nature, an entity you're trying to change with an [`EntityCommand`] can be
/// despawned by the time the command is executed. All deferred entity commands will check if the
/// entity exists at the time of execution and will return an error if it doesn't.
///
/// # Error handling
///
/// [`EntityCommands`] can return a [`Result`](crate::result::Result), which can be passed to
/// an error handler. Error handlers are functions/closures of the form
/// `fn(&mut World, CommandError)`.
///
/// The default error handler panics. It can be configured by enabling the `configurable_error_handler`
/// cargo feature, then setting the `GLOBAL_ERROR_HANDLER`.
///
/// Alternatively, you can customize the error handler for a specific command by calling [`EntityCommands::queue_handled`].
///
/// The [`error_handler`] module provides some simple error handlers for convenience.
pub struct EntityCommands<'a> {
    pub(crate) entity: Entity,
    pub(crate) commands: Commands<'a, 'a>,
}

impl<'a> EntityCommands<'a> {
    /// Returns the [`Entity`] id of the entity.
    ///
    /// # Example
    ///
    /// ```
    /// # use bevy_ecs::prelude::*;
    /// #
    /// fn my_system(mut commands: Commands) {
    ///     let entity_id = commands.spawn_empty().id();
    /// }
    /// # bevy_ecs::system::assert_is_system(my_system);
    /// ```
    #[inline]
    #[must_use = "Omit the .id() call if you do not need to store the `Entity` identifier."]
    pub fn id(&self) -> Entity {
        self.entity
    }

    /// Returns an [`EntityCommands`] with a smaller lifetime.
    /// This is useful if you have `&mut EntityCommands` but you need `EntityCommands`.
    pub fn reborrow(&mut self) -> EntityCommands {
        EntityCommands {
            entity: self.entity,
            commands: self.commands.reborrow(),
        }
    }

    /// Get an [`EntityEntryCommands`] for the [`Component`] `T`,
    /// allowing you to modify it or insert it if it isn't already present.
    ///
    /// See also [`insert_if_new`](Self::insert_if_new), which lets you insert a [`Bundle`] without overwriting it.
    ///
    /// # Example
    ///
    /// ```
    /// # use bevy_ecs::prelude::*;
    /// # #[derive(Resource)]
    /// # struct PlayerEntity { entity: Entity }
    /// #[derive(Component)]
    /// struct Level(u32);
    ///
    /// fn level_up_system(mut commands: Commands, player: Res<PlayerEntity>) {
    ///     commands
    ///         .entity(player.entity)
    ///         .entry::<Level>()
    ///         // Modify the component if it exists
    ///         .and_modify(|mut lvl| lvl.0 += 1)
    ///         // Otherwise insert a default value
    ///         .or_insert(Level(0));
    /// }
    /// # bevy_ecs::system::assert_is_system(level_up_system);
    /// ```
    pub fn entry<T: Component>(&mut self) -> EntityEntryCommands<T> {
        EntityEntryCommands {
            entity_commands: self.reborrow(),
            marker: PhantomData,
        }
    }

    /// Adds a [`Bundle`] of components to the entity.
    ///
    /// This will overwrite any previous value(s) of the same component type.
    /// See [`EntityCommands::insert_if_new`] to keep the old value instead.
    ///
    /// # Panics
    ///
    /// The command will panic when applied if the associated entity does not exist.
    ///
    /// To avoid a panic in this case, use the command [`Self::try_insert`] instead.
    ///
    /// # Example
    ///
    /// ```
    /// # use bevy_ecs::prelude::*;
    /// # #[derive(Resource)]
    /// # struct PlayerEntity { entity: Entity }
    /// #[derive(Component)]
    /// struct Health(u32);
    /// #[derive(Component)]
    /// struct Strength(u32);
    /// #[derive(Component)]
    /// struct Defense(u32);
    ///
    /// #[derive(Bundle)]
    /// struct CombatBundle {
    ///     health: Health,
    ///     strength: Strength,
    /// }
    ///
    /// fn add_combat_stats_system(mut commands: Commands, player: Res<PlayerEntity>) {
    ///     commands
    ///         .entity(player.entity)
    ///         // You can insert individual components:
    ///         .insert(Defense(10))
    ///         // You can also insert pre-defined bundles of components:
    ///         .insert(CombatBundle {
    ///             health: Health(100),
    ///             strength: Strength(40),
    ///         })
    ///         // You can also insert tuples of components and bundles.
    ///         // This is equivalent to the calls above:
    ///         .insert((
    ///             Defense(10),
    ///             CombatBundle {
    ///                 health: Health(100),
    ///                 strength: Strength(40),
    ///             },
    ///         ));
    /// }
    /// # bevy_ecs::system::assert_is_system(add_combat_stats_system);
    /// ```
    #[track_caller]
    pub fn insert(&mut self, bundle: impl Bundle) -> &mut Self {
        self.queue(entity_command::insert(bundle))
    }

    /// Similar to [`Self::insert`] but will only insert if the predicate returns true.
    /// This is useful for chaining method calls.
    ///
    /// # Panics
    ///
    /// The command will panic when applied if the associated entity does not exist.
    ///
    /// To avoid a panic in this case, use the command [`Self::try_insert_if`] instead.
    ///
    /// # Example
    ///
    /// ```
    /// # use bevy_ecs::prelude::*;
    /// # #[derive(Resource)]
    /// # struct PlayerEntity { entity: Entity }
    /// # impl PlayerEntity { fn is_spectator(&self) -> bool { true } }
    /// #[derive(Component)]
    /// struct StillLoadingStats;
    /// #[derive(Component)]
    /// struct Health(u32);
    ///
    /// fn add_health_system(mut commands: Commands, player: Res<PlayerEntity>) {
    ///     commands
    ///         .entity(player.entity)
    ///         .insert_if(Health(10), || !player.is_spectator())
    ///         .remove::<StillLoadingStats>();
    /// }
    /// # bevy_ecs::system::assert_is_system(add_health_system);
    /// ```
    #[track_caller]
    pub fn insert_if<F>(&mut self, bundle: impl Bundle, condition: F) -> &mut Self
    where
        F: FnOnce() -> bool,
    {
        if condition() {
            self.insert(bundle)
        } else {
            self
        }
    }

    /// Adds a [`Bundle`] of components to the entity without overwriting.
    ///
    /// This is the same as [`EntityCommands::insert`], but in case of duplicate
    /// components will leave the old values instead of replacing them with new
    /// ones.
    ///
    /// See also [`entry`](Self::entry), which lets you modify a [`Component`] if it's present,
    /// as well as initialize it with a default value.
    ///
    /// # Panics
    ///
    /// The command will panic when applied if the associated entity does not exist.
    ///
    /// To avoid a panic in this case, use the command [`Self::try_insert_if_new`] instead.
    #[track_caller]
    pub fn insert_if_new(&mut self, bundle: impl Bundle) -> &mut Self {
        self.queue(entity_command::insert_if_new(bundle))
    }

    /// Adds a [`Bundle`] of components to the entity without overwriting if the
    /// predicate returns true.
    ///
    /// This is the same as [`EntityCommands::insert_if`], but in case of duplicate
    /// components will leave the old values instead of replacing them with new
    /// ones.
    ///
    /// # Panics
    ///
    /// The command will panic when applied if the associated entity does not
    /// exist.
    ///
    /// To avoid a panic in this case, use the command [`Self::try_insert_if_new`]
    /// instead.
    #[track_caller]
    pub fn insert_if_new_and<F>(&mut self, bundle: impl Bundle, condition: F) -> &mut Self
    where
        F: FnOnce() -> bool,
    {
        if condition() {
            self.insert_if_new(bundle)
        } else {
            self
        }
    }

    /// Adds a dynamic component to an entity.
    ///
    /// See [`EntityWorldMut::insert_by_id`] for more information.
    ///
    /// # Panics
    ///
    /// The command will panic when applied if the associated entity does not exist.
    ///
    /// To avoid a panic in this case, use the command [`Self::try_insert_by_id`] instead.
    ///
    /// # Safety
    ///
    /// - [`ComponentId`] must be from the same world as `self`.
    /// - `T` must have the same layout as the one passed during `component_id` creation.
    #[track_caller]
    pub unsafe fn insert_by_id<T: Send + 'static>(
        &mut self,
        component_id: ComponentId,
        value: T,
    ) -> &mut Self {
        self.queue(entity_command::insert_by_id(component_id, value))
    }

    /// Attempts to add a dynamic component to an entity.
    ///
    /// See [`EntityWorldMut::insert_by_id`] for more information.
    ///
    /// # Safety
    ///
    /// - [`ComponentId`] must be from the same world as `self`.
    /// - `T` must have the same layout as the one passed during `component_id` creation.
    #[track_caller]
    pub unsafe fn try_insert_by_id<T: Send + 'static>(
        &mut self,
        component_id: ComponentId,
        value: T,
    ) -> &mut Self {
        self.queue_handled(
            entity_command::insert_by_id(component_id, value),
            error_handler::silent(),
        )
    }

    /// Tries to add a [`Bundle`] of components to the entity.
    ///
    /// This will overwrite any previous value(s) of the same component type.
    ///
    /// # Note
    ///
    /// Unlike [`Self::insert`], this will not panic if the associated entity does not exist.
    ///
    /// # Example
    ///
    /// ```
    /// # use bevy_ecs::prelude::*;
    /// # #[derive(Resource)]
    /// # struct PlayerEntity { entity: Entity }
    /// #[derive(Component)]
    /// struct Health(u32);
    /// #[derive(Component)]
    /// struct Strength(u32);
    /// #[derive(Component)]
    /// struct Defense(u32);
    ///
    /// #[derive(Bundle)]
    /// struct CombatBundle {
    ///     health: Health,
    ///     strength: Strength,
    /// }
    ///
    /// fn add_combat_stats_system(mut commands: Commands, player: Res<PlayerEntity>) {
    ///   commands.entity(player.entity)
    ///    // You can try_insert individual components:
    ///     .try_insert(Defense(10))
    ///
    ///    // You can also insert tuples of components:
    ///     .try_insert(CombatBundle {
    ///         health: Health(100),
    ///         strength: Strength(40),
    ///     });
    ///
    ///    // Suppose this occurs in a parallel adjacent system or process
    ///    commands.entity(player.entity)
    ///      .despawn();
    ///
    ///    commands.entity(player.entity)
    ///    // This will not panic nor will it add the component
    ///      .try_insert(Defense(5));
    /// }
    /// # bevy_ecs::system::assert_is_system(add_combat_stats_system);
    /// ```
    #[track_caller]
    pub fn try_insert(&mut self, bundle: impl Bundle) -> &mut Self {
        self.queue_handled(entity_command::insert(bundle), error_handler::silent())
    }

    /// Similar to [`Self::try_insert`] but will only try to insert if the predicate returns true.
    /// This is useful for chaining method calls.
    ///
    /// # Example
    ///
    /// ```
    /// # use bevy_ecs::prelude::*;
    /// # #[derive(Resource)]
    /// # struct PlayerEntity { entity: Entity }
    /// # impl PlayerEntity { fn is_spectator(&self) -> bool { true } }
    /// #[derive(Component)]
    /// struct StillLoadingStats;
    /// #[derive(Component)]
    /// struct Health(u32);
    ///
    /// fn add_health_system(mut commands: Commands, player: Res<PlayerEntity>) {
    ///   commands.entity(player.entity)
    ///     .try_insert_if(Health(10), || !player.is_spectator())
    ///     .remove::<StillLoadingStats>();
    ///
    ///    commands.entity(player.entity)
    ///    // This will not panic nor will it add the component
    ///      .try_insert_if(Health(5), || !player.is_spectator());
    /// }
    /// # bevy_ecs::system::assert_is_system(add_health_system);
    /// ```
    #[track_caller]
    pub fn try_insert_if<F>(&mut self, bundle: impl Bundle, condition: F) -> &mut Self
    where
        F: FnOnce() -> bool,
    {
        if condition() {
            self.try_insert(bundle)
        } else {
            self
        }
    }

    /// Tries to add a [`Bundle`] of components to the entity without overwriting if the
    /// predicate returns true.
    ///
    /// This is the same as [`EntityCommands::try_insert_if`], but in case of duplicate
    /// components will leave the old values instead of replacing them with new
    /// ones.
    ///
    /// # Note
    ///
    /// Unlike [`Self::insert_if_new_and`], this will not panic if the associated entity does
    /// not exist.
    ///
    /// # Example
    ///
    /// ```
    /// # use bevy_ecs::prelude::*;
    /// # #[derive(Resource)]
    /// # struct PlayerEntity { entity: Entity }
    /// # impl PlayerEntity { fn is_spectator(&self) -> bool { true } }
    /// #[derive(Component)]
    /// struct StillLoadingStats;
    /// #[derive(Component)]
    /// struct Health(u32);
    ///
    /// fn add_health_system(mut commands: Commands, player: Res<PlayerEntity>) {
    ///   commands.entity(player.entity)
    ///     .try_insert_if(Health(10), || player.is_spectator())
    ///     .remove::<StillLoadingStats>();
    ///
    ///    commands.entity(player.entity)
    ///    // This will not panic nor will it overwrite the component
    ///      .try_insert_if_new_and(Health(5), || player.is_spectator());
    /// }
    /// # bevy_ecs::system::assert_is_system(add_health_system);
    /// ```
    #[track_caller]
    pub fn try_insert_if_new_and<F>(&mut self, bundle: impl Bundle, condition: F) -> &mut Self
    where
        F: FnOnce() -> bool,
    {
        if condition() {
            self.try_insert_if_new(bundle)
        } else {
            self
        }
    }

    /// Tries to add a [`Bundle`] of components to the entity without overwriting.
    ///
    /// This is the same as [`EntityCommands::try_insert`], but in case of duplicate
    /// components will leave the old values instead of replacing them with new
    /// ones.
    ///
    /// # Note
    ///
    /// Unlike [`Self::insert_if_new`], this will not panic if the associated entity does not exist.
    #[track_caller]
    pub fn try_insert_if_new(&mut self, bundle: impl Bundle) -> &mut Self {
        self.queue_handled(
            entity_command::insert_if_new(bundle),
            error_handler::silent(),
        )
    }

    /// Removes a [`Bundle`] of components from the entity.
    ///
    /// # Example
    ///
    /// ```
    /// # use bevy_ecs::prelude::*;
    /// #
    /// # #[derive(Resource)]
    /// # struct PlayerEntity { entity: Entity }
    /// #[derive(Component)]
    /// struct Health(u32);
    /// #[derive(Component)]
    /// struct Strength(u32);
    /// #[derive(Component)]
    /// struct Defense(u32);
    ///
    /// #[derive(Bundle)]
    /// struct CombatBundle {
    ///     health: Health,
    ///     strength: Strength,
    /// }
    ///
    /// fn remove_combat_stats_system(mut commands: Commands, player: Res<PlayerEntity>) {
    ///     commands
    ///         .entity(player.entity)
    ///         // You can remove individual components:
    ///         .remove::<Defense>()
    ///         // You can also remove pre-defined Bundles of components:
    ///         .remove::<CombatBundle>()
    ///         // You can also remove tuples of components and bundles.
    ///         // This is equivalent to the calls above:
    ///         .remove::<(Defense, CombatBundle)>();
    /// }
    /// # bevy_ecs::system::assert_is_system(remove_combat_stats_system);
    /// ```
    pub fn remove<T>(&mut self) -> &mut Self
    where
        T: Bundle,
    {
        self.queue_handled(entity_command::remove::<T>(), error_handler::warn())
    }

    /// Removes a [`Bundle`] of components from the entity.
    ///
    /// # Note
    ///
    /// Unlike [`Self::remove`], this will not panic if the associated entity does not exist.
    ///
    /// # Example
    ///
    /// ```
    /// # use bevy_ecs::prelude::*;
    /// #
    /// # #[derive(Resource)]
    /// # struct PlayerEntity { entity: Entity }
    /// #[derive(Component)]
    /// struct Health(u32);
    /// #[derive(Component)]
    /// struct Strength(u32);
    /// #[derive(Component)]
    /// struct Defense(u32);
    ///
    /// #[derive(Bundle)]
    /// struct CombatBundle {
    ///     health: Health,
    ///     strength: Strength,
    /// }
    ///
    /// fn remove_combat_stats_system(mut commands: Commands, player: Res<PlayerEntity>) {
    ///     commands
    ///         .entity(player.entity)
    ///         // You can remove individual components:
    ///         .try_remove::<Defense>()
    ///         // You can also remove pre-defined Bundles of components:
    ///         .try_remove::<CombatBundle>()
    ///         // You can also remove tuples of components and bundles.
    ///         // This is equivalent to the calls above:
    ///         .try_remove::<(Defense, CombatBundle)>();
    /// }
    /// # bevy_ecs::system::assert_is_system(remove_combat_stats_system);
    /// ```
    pub fn try_remove<T>(&mut self) -> &mut Self
    where
        T: Bundle,
    {
        self.queue_handled(entity_command::remove::<T>(), error_handler::silent())
    }

    /// Removes all components in the [`Bundle`] components and remove all required components for each component in the [`Bundle`] from entity.
    ///
    /// # Example
    ///
    /// ```
    /// use bevy_ecs::prelude::*;
    ///
    /// #[derive(Component)]
    /// #[require(B)]
    /// struct A;
    /// #[derive(Component, Default)]
    /// struct B;
    ///
    /// #[derive(Resource)]
    /// struct PlayerEntity { entity: Entity }
    ///
    /// fn remove_with_requires_system(mut commands: Commands, player: Res<PlayerEntity>) {
    ///     commands
    ///         .entity(player.entity)
    ///         // Remove both A and B components from the entity, because B is required by A
    ///         .remove_with_requires::<A>();
    /// }
    /// # bevy_ecs::system::assert_is_system(remove_with_requires_system);
    /// ```
    pub fn remove_with_requires<T: Bundle>(&mut self) -> &mut Self {
        self.queue(entity_command::remove_with_requires::<T>())
    }

    /// Removes a dynamic [`Component`] from the entity if it exists.
    ///
    /// # Panics
    ///
    /// Panics if the provided [`ComponentId`] does not exist in the [`World`].
    pub fn remove_by_id(&mut self, component_id: ComponentId) -> &mut Self {
        self.queue(entity_command::remove_by_id(component_id))
    }

    /// Removes all components associated with the entity.
    pub fn clear(&mut self) -> &mut Self {
        self.queue(entity_command::clear())
    }

    /// Despawns the entity.
    ///
    /// This will emit a warning if the entity does not exist.
    ///
    /// See [`World::despawn`] for more details.
    ///
    /// # Note
    ///
    /// This will also despawn the entities in any [`RelationshipTarget`](crate::relationship::RelationshipTarget) that is configured
    /// to despawn descendants. For example, this will recursively despawn [`Children`](crate::hierarchy::Children).
    ///
    /// # Example
    ///
    /// ```
    /// # use bevy_ecs::prelude::*;
    /// #
    /// # #[derive(Resource)]
    /// # struct CharacterToRemove { entity: Entity }
    /// #
    /// fn remove_character_system(
    ///     mut commands: Commands,
    ///     character_to_remove: Res<CharacterToRemove>
    /// )
    /// {
    ///     commands.entity(character_to_remove.entity).despawn();
    /// }
    /// # bevy_ecs::system::assert_is_system(remove_character_system);
    /// ```
    #[track_caller]
    pub fn despawn(&mut self) {
        self.queue_handled(entity_command::despawn(), error_handler::warn());
    }
    /// Despawns the provided entity and its descendants.
    #[deprecated(
        since = "0.16.0",
        note = "Use entity.despawn(), which now automatically despawns recursively."
    )]
    pub fn despawn_recursive(&mut self) {
        self.despawn();
    }

    /// Despawns the entity.
    ///
    /// This will not emit a warning if the entity does not exist, essentially performing
    /// the same function as [`Self::despawn`] without emitting warnings.
    ///
    /// # Note
    ///
<<<<<<< HEAD
    /// This will also despawn the entities in any [`RelationshipTarget`](crate::relationship::RelationshipTarget) that is configured
=======
    /// This will also despawn the entities in any [`RelationshipTarget`](crate::relationship::RelationshipTarget) that are configured
>>>>>>> 21f1e304
    /// to despawn descendants. For example, this will recursively despawn [`Children`](crate::hierarchy::Children).
    pub fn try_despawn(&mut self) {
        self.queue_handled(entity_command::despawn(), error_handler::silent());
    }

    /// Pushes an [`EntityCommand`] to the queue, which will get executed for the current [`Entity`].
    ///
    /// If the [`EntityCommand`] returns a [`Result`], it will be handled using the [default error handler](error_handler::default).
    ///
    /// To use a custom error handler, see [`EntityCommands::queue_handled`].
    ///
    /// The command can be:
    /// - A custom struct that implements [`EntityCommand`].
    /// - A closure or function that matches the following signature:
    ///   - [`(EntityWorldMut)`](EntityWorldMut)
    ///   - [`(EntityWorldMut)`](EntityWorldMut) `->` [`Result`]
    /// - A built-in command from the [`entity_command`] module.
    ///
    /// # Examples
    ///
    /// ```
    /// # use bevy_ecs::prelude::*;
    /// # fn my_system(mut commands: Commands) {
    /// commands
    ///     .spawn_empty()
    ///     // Closures with this signature implement `EntityCommand`.
    ///     .queue(|entity: EntityWorldMut| {
    ///         println!("Executed an EntityCommand for {}", entity.id());
    ///     });
    /// # }
    /// # bevy_ecs::system::assert_is_system(my_system);
    /// ```
    pub fn queue<C: EntityCommand<T> + CommandWithEntity<M>, T, M>(
        &mut self,
        command: C,
    ) -> &mut Self {
        self.commands.queue(command.with_entity(self.entity));
        self
    }

    /// Pushes an [`EntityCommand`] to the queue, which will get executed for the current [`Entity`].
    /// If the command returns a [`Result`] the given `error_handler` will be used to handle error cases.
    ///
    /// To implicitly use the default error handler, see [`EntityCommands::queue`].
    ///
    /// The command can be:
    /// - A custom struct that implements [`EntityCommand`].
    /// - A closure or function that matches the following signature:
    ///   - [`(EntityWorldMut)`](EntityWorldMut)
    ///   - [`(EntityWorldMut)`](EntityWorldMut) `->` [`Result`]
    /// - A built-in command from the [`entity_command`] module.
    ///
    /// # Examples
    ///
    /// ```
    /// # use bevy_ecs::prelude::*;
    /// # use bevy_ecs::system::error_handler;
    /// # fn my_system(mut commands: Commands) {
    /// commands
    ///     .spawn_empty()
    ///     // Closures with this signature implement `EntityCommand`.
    ///     .queue_handled(
    ///         |entity: EntityWorldMut| -> Result {
    ///             let value: usize = "100".parse()?;
    ///             println!("Successfully parsed the value {} for entity {}", value, entity.id());
    ///             Ok(())
    ///         },
    ///         error_handler::warn()
    ///     );
    /// # }
    /// # bevy_ecs::system::assert_is_system(my_system);
    /// ```
    pub fn queue_handled<C: EntityCommand<T> + CommandWithEntity<M>, T, M>(
        &mut self,
        command: C,
        error_handler: fn(&mut World, Error),
    ) -> &mut Self {
        self.commands
            .queue_handled(command.with_entity(self.entity), error_handler);
        self
    }

    /// Removes all components except the given [`Bundle`] from the entity.
    ///
    /// This can also be used to remove all the components from the entity by passing it an empty Bundle.
    ///
    /// # Example
    ///
    /// ```
    /// # use bevy_ecs::prelude::*;
    /// #
    /// # #[derive(Resource)]
    /// # struct PlayerEntity { entity: Entity }
    /// #[derive(Component)]
    /// struct Health(u32);
    /// #[derive(Component)]
    /// struct Strength(u32);
    /// #[derive(Component)]
    /// struct Defense(u32);
    ///
    /// #[derive(Bundle)]
    /// struct CombatBundle {
    ///     health: Health,
    ///     strength: Strength,
    /// }
    ///
    /// fn remove_combat_stats_system(mut commands: Commands, player: Res<PlayerEntity>) {
    ///     commands
    ///         .entity(player.entity)
    ///         // You can retain a pre-defined Bundle of components,
    ///         // with this removing only the Defense component
    ///         .retain::<CombatBundle>()
    ///         // You can also retain only a single component
    ///         .retain::<Health>()
    ///         // And you can remove all the components by passing in an empty Bundle
    ///         .retain::<()>();
    /// }
    /// # bevy_ecs::system::assert_is_system(remove_combat_stats_system);
    /// ```
    pub fn retain<T>(&mut self) -> &mut Self
    where
        T: Bundle,
    {
        self.queue(entity_command::retain::<T>())
    }

    /// Logs the components of the entity at the info level.
    ///
    /// # Panics
    ///
    /// The command will panic when applied if the associated entity does not exist.
    pub fn log_components(&mut self) -> &mut Self {
        self.queue(entity_command::log_components())
    }

    /// Returns the underlying [`Commands`].
    pub fn commands(&mut self) -> Commands {
        self.commands.reborrow()
    }

    /// Returns a mutable reference to the underlying [`Commands`].
    pub fn commands_mut(&mut self) -> &mut Commands<'a, 'a> {
        &mut self.commands
    }

    /// Sends a [`Trigger`] targeting this entity. This will run any [`Observer`] of the `event` that
    /// watches this entity.
    ///
    /// [`Trigger`]: crate::observer::Trigger
    pub fn trigger(&mut self, event: impl Event) -> &mut Self {
        self.commands.trigger_targets(event, self.entity);
        self
    }

    /// Creates an [`Observer`] listening for events of type `E` targeting this entity.
    pub fn observe<E: Event, B: Bundle, M>(
        &mut self,
        observer: impl IntoObserverSystem<E, B, M>,
    ) -> &mut Self {
        self.queue(entity_command::observe(observer))
    }

    /// Clones parts of an entity (components, observers, etc.) onto another entity,
    /// configured through [`EntityCloneBuilder`].
    ///
    /// By default, the other entity will receive all the components of the original that implement
    /// [`Clone`] or [`Reflect`](bevy_reflect::Reflect).
    ///
    /// # Panics
    ///
    /// The command will panic when applied if the target entity does not exist.
    ///
    /// # Example
    ///
    /// Configure through [`EntityCloneBuilder`] as follows:
    /// ```
    /// # use bevy_ecs::prelude::*;
    ///
    /// #[derive(Component, Clone)]
    /// struct ComponentA(u32);
    /// #[derive(Component, Clone)]
    /// struct ComponentB(u32);
    ///
    /// fn example_system(mut commands: Commands) {
    ///     // Create an empty entity
    ///     let target = commands.spawn_empty().id();
    ///
    ///     // Create a new entity and keep its EntityCommands
    ///     let mut entity = commands.spawn((ComponentA(10), ComponentB(20)));
    ///
    ///     // Clone only ComponentA onto the target
    ///     entity.clone_with(target, |builder| {
    ///         builder.deny::<ComponentB>();
    ///     });
    /// }
    /// # bevy_ecs::system::assert_is_system(example_system);
    /// ```
    ///
    /// See the following for more options:
    /// - [`EntityCloneBuilder`]
    /// - [`CloneEntityWithObserversExt`](crate::observer::CloneEntityWithObserversExt)
    /// - `CloneEntityHierarchyExt`
    pub fn clone_with(
        &mut self,
        target: Entity,
        config: impl FnOnce(&mut EntityCloneBuilder) + Send + Sync + 'static,
    ) -> &mut Self {
        self.queue(entity_command::clone_with(target, config))
    }

    /// Spawns a clone of this entity and returns the [`EntityCommands`] of the clone.
    ///
    /// The clone will receive all the components of the original that implement
    /// [`Clone`] or [`Reflect`](bevy_reflect::Reflect).
    ///
    /// To configure cloning behavior (such as only cloning certain components),
    /// use [`EntityCommands::clone_and_spawn_with`].
    ///
    /// # Note
    ///
    /// If the original entity does not exist when this command is applied,
    /// the returned entity will have no components.
    ///
    /// # Example
    ///
    /// ```
    /// # use bevy_ecs::prelude::*;
    ///
    /// #[derive(Component, Clone)]
    /// struct ComponentA(u32);
    /// #[derive(Component, Clone)]
    /// struct ComponentB(u32);
    ///
    /// fn example_system(mut commands: Commands) {
    ///     // Create a new entity and keep its EntityCommands
    ///     let mut entity = commands.spawn((ComponentA(10), ComponentB(20)));
    ///
    ///     // Create a clone of the first entity
    ///     let mut entity_clone = entity.clone_and_spawn();
    /// }
    /// # bevy_ecs::system::assert_is_system(example_system);
    pub fn clone_and_spawn(&mut self) -> EntityCommands<'_> {
        self.clone_and_spawn_with(|_| {})
    }

    /// Spawns a clone of this entity and allows configuring cloning behavior
    /// using [`EntityCloneBuilder`], returning the [`EntityCommands`] of the clone.
    ///
    /// By default, the clone will receive all the components of the original that implement
    /// [`Clone`] or [`Reflect`](bevy_reflect::Reflect).
    ///
    /// To exclude specific components, use [`EntityCloneBuilder::deny`].
    /// To only include specific components, use [`EntityCloneBuilder::deny_all`]
    /// followed by [`EntityCloneBuilder::allow`].
    ///
    /// See the methods on [`EntityCloneBuilder`] for more options.
    ///
    /// # Note
    ///
    /// If the original entity does not exist when this command is applied,
    /// the returned entity will have no components.
    ///
    /// # Example
    ///
    /// ```
    /// # use bevy_ecs::prelude::*;
    ///
    /// #[derive(Component, Clone)]
    /// struct ComponentA(u32);
    /// #[derive(Component, Clone)]
    /// struct ComponentB(u32);
    ///
    /// fn example_system(mut commands: Commands) {
    ///     // Create a new entity and keep its EntityCommands
    ///     let mut entity = commands.spawn((ComponentA(10), ComponentB(20)));
    ///
    ///     // Create a clone of the first entity, but without ComponentB
    ///     let mut entity_clone = entity.clone_and_spawn_with(|builder| {
    ///         builder.deny::<ComponentB>();
    ///     });
    /// }
    /// # bevy_ecs::system::assert_is_system(example_system);
    pub fn clone_and_spawn_with(
        &mut self,
        config: impl FnOnce(&mut EntityCloneBuilder) + Send + Sync + 'static,
    ) -> EntityCommands<'_> {
        let entity_clone = self.commands().spawn_empty().id();
        self.clone_with(entity_clone, config);
        EntityCommands {
            commands: self.commands_mut().reborrow(),
            entity: entity_clone,
        }
    }

    /// Clones the specified components of this entity and inserts them into another entity.
    ///
    /// Components can only be cloned if they implement
    /// [`Clone`] or [`Reflect`](bevy_reflect::Reflect).
    ///
    /// # Panics
    ///
    /// The command will panic when applied if the target entity does not exist.
    pub fn clone_components<B: Bundle>(&mut self, target: Entity) -> &mut Self {
        self.queue(entity_command::clone_components::<B>(target))
    }

    /// Clones the specified components of this entity and inserts them into another entity,
    /// then removes the components from this entity.
    ///
    /// Components can only be cloned if they implement
    /// [`Clone`] or [`Reflect`](bevy_reflect::Reflect).
    ///
    /// # Panics
    ///
    /// The command will panic when applied if the target entity does not exist.
    pub fn move_components<B: Bundle>(&mut self, target: Entity) -> &mut Self {
        self.queue(entity_command::move_components::<B>(target))
    }
}

/// A wrapper around [`EntityCommands`] with convenience methods for working with a specified component type.
pub struct EntityEntryCommands<'a, T> {
    entity_commands: EntityCommands<'a>,
    marker: PhantomData<T>,
}

impl<'a, T: Component<Mutability = Mutable>> EntityEntryCommands<'a, T> {
    /// Modify the component `T` if it exists, using the function `modify`.
    pub fn and_modify(&mut self, modify: impl FnOnce(Mut<T>) + Send + Sync + 'static) -> &mut Self {
        self.entity_commands
            .queue(move |mut entity: EntityWorldMut| {
                if let Some(value) = entity.get_mut() {
                    modify(value);
                }
            });
        self
    }
}

impl<'a, T: Component> EntityEntryCommands<'a, T> {
    /// [Insert](EntityCommands::insert) `default` into this entity, if `T` is not already present.
    ///
    /// See also [`or_insert_with`](Self::or_insert_with).
    ///
    /// # Panics
    ///
    /// Panics if the entity does not exist.
    /// See [`or_try_insert`](Self::or_try_insert) for a non-panicking version.
    #[track_caller]
    pub fn or_insert(&mut self, default: T) -> &mut Self {
        self.entity_commands.insert_if_new(default);
        self
    }

    /// [Insert](EntityCommands::insert) `default` into this entity, if `T` is not already present.
    ///
    /// Unlike [`or_insert`](Self::or_insert), this will not panic if the entity does not exist.
    ///
    /// See also [`or_insert_with`](Self::or_insert_with).
    #[track_caller]
    pub fn or_try_insert(&mut self, default: T) -> &mut Self {
        self.entity_commands.try_insert_if_new(default);
        self
    }

    /// [Insert](EntityCommands::insert) the value returned from `default` into this entity, if `T` is not already present.
    ///
    /// See also [`or_insert`](Self::or_insert) and [`or_try_insert`](Self::or_try_insert).
    ///
    /// # Panics
    ///
    /// Panics if the entity does not exist.
    /// See [`or_try_insert_with`](Self::or_try_insert_with) for a non-panicking version.
    #[track_caller]
    pub fn or_insert_with(&mut self, default: impl Fn() -> T) -> &mut Self {
        self.or_insert(default())
    }

    /// [Insert](EntityCommands::insert) the value returned from `default` into this entity, if `T` is not already present.
    ///
    /// Unlike [`or_insert_with`](Self::or_insert_with), this will not panic if the entity does not exist.
    ///
    /// See also [`or_insert`](Self::or_insert) and [`or_try_insert`](Self::or_try_insert).
    #[track_caller]
    pub fn or_try_insert_with(&mut self, default: impl Fn() -> T) -> &mut Self {
        self.or_try_insert(default())
    }

    /// [Insert](EntityCommands::insert) `T::default` into this entity, if `T` is not already present.
    ///
    /// See also [`or_insert`](Self::or_insert) and [`or_from_world`](Self::or_from_world).
    ///
    /// # Panics
    ///
    /// Panics if the entity does not exist.
    #[track_caller]
    pub fn or_default(&mut self) -> &mut Self
    where
        T: Default,
    {
        self.or_insert(T::default())
    }

    /// [Insert](EntityCommands::insert) `T::from_world` into this entity, if `T` is not already present.
    ///
    /// See also [`or_insert`](Self::or_insert) and [`or_default`](Self::or_default).
    ///
    /// # Panics
    ///
    /// Panics if the entity does not exist.
    #[track_caller]
    pub fn or_from_world(&mut self) -> &mut Self
    where
        T: FromWorld,
    {
        self.entity_commands
            .queue(entity_command::insert_from_world::<T>(InsertMode::Keep));
        self
    }
}

#[cfg(test)]
mod tests {
    use crate::{
        self as bevy_ecs,
        component::{require, Component},
        system::{Commands, Resource},
        world::{CommandQueue, FromWorld, World},
    };
    use alloc::{string::String, sync::Arc, vec, vec::Vec};
    use core::{
        any::TypeId,
        sync::atomic::{AtomicUsize, Ordering},
    };

    #[expect(
        dead_code,
        reason = "This struct is used to test how `Drop` behavior works in regards to SparseSet storage, and as such is solely a wrapper around `DropCk` to make it use the SparseSet storage. Because of this, the inner field is intentionally never read."
    )]
    #[derive(Component)]
    #[component(storage = "SparseSet")]
    struct SparseDropCk(DropCk);

    #[derive(Component)]
    struct DropCk(Arc<AtomicUsize>);
    impl DropCk {
        fn new_pair() -> (Self, Arc<AtomicUsize>) {
            let atomic = Arc::new(AtomicUsize::new(0));
            (DropCk(atomic.clone()), atomic)
        }
    }

    impl Drop for DropCk {
        fn drop(&mut self) {
            self.0.as_ref().fetch_add(1, Ordering::Relaxed);
        }
    }

    #[derive(Component, Resource)]
    struct W<T>(T);

    fn simple_command(world: &mut World) {
        world.spawn((W(0u32), W(42u64)));
    }

    impl FromWorld for W<String> {
        fn from_world(world: &mut World) -> Self {
            let v = world.resource::<W<usize>>();
            Self("*".repeat(v.0))
        }
    }

    #[test]
    fn entity_commands_entry() {
        let mut world = World::default();
        let mut queue = CommandQueue::default();
        let mut commands = Commands::new(&mut queue, &world);
        let entity = commands.spawn_empty().id();
        commands
            .entity(entity)
            .entry::<W<u32>>()
            .and_modify(|_| unreachable!());
        queue.apply(&mut world);
        assert!(!world.entity(entity).contains::<W<u32>>());
        let mut commands = Commands::new(&mut queue, &world);
        commands
            .entity(entity)
            .entry::<W<u32>>()
            .or_insert(W(0))
            .and_modify(|mut val| {
                val.0 = 21;
            });
        queue.apply(&mut world);
        assert_eq!(21, world.get::<W<u32>>(entity).unwrap().0);
        let mut commands = Commands::new(&mut queue, &world);
        commands
            .entity(entity)
            .entry::<W<u64>>()
            .and_modify(|_| unreachable!())
            .or_insert(W(42));
        queue.apply(&mut world);
        assert_eq!(42, world.get::<W<u64>>(entity).unwrap().0);
        world.insert_resource(W(5_usize));
        let mut commands = Commands::new(&mut queue, &world);
        commands.entity(entity).entry::<W<String>>().or_from_world();
        queue.apply(&mut world);
        assert_eq!("*****", &world.get::<W<String>>(entity).unwrap().0);
    }

    #[test]
    fn commands() {
        let mut world = World::default();
        let mut command_queue = CommandQueue::default();
        let entity = Commands::new(&mut command_queue, &world)
            .spawn((W(1u32), W(2u64)))
            .id();
        command_queue.apply(&mut world);
        assert_eq!(world.entities().len(), 1);
        let results = world
            .query::<(&W<u32>, &W<u64>)>()
            .iter(&world)
            .map(|(a, b)| (a.0, b.0))
            .collect::<Vec<_>>();
        assert_eq!(results, vec![(1u32, 2u64)]);
        // test entity despawn
        {
            let mut commands = Commands::new(&mut command_queue, &world);
            commands.entity(entity).despawn();
            commands.entity(entity).despawn(); // double despawn shouldn't panic
        }
        command_queue.apply(&mut world);
        let results2 = world
            .query::<(&W<u32>, &W<u64>)>()
            .iter(&world)
            .map(|(a, b)| (a.0, b.0))
            .collect::<Vec<_>>();
        assert_eq!(results2, vec![]);

        // test adding simple (FnOnce) commands
        {
            let mut commands = Commands::new(&mut command_queue, &world);

            // set up a simple command using a closure that adds one additional entity
            commands.queue(|world: &mut World| {
                world.spawn((W(42u32), W(0u64)));
            });

            // set up a simple command using a function that adds one additional entity
            commands.queue(simple_command);
        }
        command_queue.apply(&mut world);
        let results3 = world
            .query::<(&W<u32>, &W<u64>)>()
            .iter(&world)
            .map(|(a, b)| (a.0, b.0))
            .collect::<Vec<_>>();

        assert_eq!(results3, vec![(42u32, 0u64), (0u32, 42u64)]);
    }

    #[test]
    fn insert_components() {
        let mut world = World::default();
        let mut command_queue1 = CommandQueue::default();

        // insert components
        let entity = Commands::new(&mut command_queue1, &world)
            .spawn(())
            .insert_if(W(1u8), || true)
            .insert_if(W(2u8), || false)
            .insert_if_new(W(1u16))
            .insert_if_new(W(2u16))
            .insert_if_new_and(W(1u32), || false)
            .insert_if_new_and(W(2u32), || true)
            .insert_if_new_and(W(3u32), || true)
            .id();
        command_queue1.apply(&mut world);

        let results = world
            .query::<(&W<u8>, &W<u16>, &W<u32>)>()
            .iter(&world)
            .map(|(a, b, c)| (a.0, b.0, c.0))
            .collect::<Vec<_>>();
        assert_eq!(results, vec![(1u8, 1u16, 2u32)]);

        // try to insert components after despawning entity
        // in another command queue
        Commands::new(&mut command_queue1, &world)
            .entity(entity)
            .try_insert_if_new_and(W(1u64), || true);

        let mut command_queue2 = CommandQueue::default();
        Commands::new(&mut command_queue2, &world)
            .entity(entity)
            .despawn();
        command_queue2.apply(&mut world);
        command_queue1.apply(&mut world);
    }

    #[test]
    fn remove_components() {
        let mut world = World::default();

        let mut command_queue = CommandQueue::default();
        let (dense_dropck, dense_is_dropped) = DropCk::new_pair();
        let (sparse_dropck, sparse_is_dropped) = DropCk::new_pair();
        let sparse_dropck = SparseDropCk(sparse_dropck);

        let entity = Commands::new(&mut command_queue, &world)
            .spawn((W(1u32), W(2u64), dense_dropck, sparse_dropck))
            .id();
        command_queue.apply(&mut world);
        let results_before = world
            .query::<(&W<u32>, &W<u64>)>()
            .iter(&world)
            .map(|(a, b)| (a.0, b.0))
            .collect::<Vec<_>>();
        assert_eq!(results_before, vec![(1u32, 2u64)]);

        // test component removal
        Commands::new(&mut command_queue, &world)
            .entity(entity)
            .remove::<W<u32>>()
            .remove::<(W<u32>, W<u64>, SparseDropCk, DropCk)>();

        assert_eq!(dense_is_dropped.load(Ordering::Relaxed), 0);
        assert_eq!(sparse_is_dropped.load(Ordering::Relaxed), 0);
        command_queue.apply(&mut world);
        assert_eq!(dense_is_dropped.load(Ordering::Relaxed), 1);
        assert_eq!(sparse_is_dropped.load(Ordering::Relaxed), 1);

        let results_after = world
            .query::<(&W<u32>, &W<u64>)>()
            .iter(&world)
            .map(|(a, b)| (a.0, b.0))
            .collect::<Vec<_>>();
        assert_eq!(results_after, vec![]);
        let results_after_u64 = world
            .query::<&W<u64>>()
            .iter(&world)
            .map(|v| v.0)
            .collect::<Vec<_>>();
        assert_eq!(results_after_u64, vec![]);
    }

    #[test]
    fn remove_components_by_id() {
        let mut world = World::default();

        let mut command_queue = CommandQueue::default();
        let (dense_dropck, dense_is_dropped) = DropCk::new_pair();
        let (sparse_dropck, sparse_is_dropped) = DropCk::new_pair();
        let sparse_dropck = SparseDropCk(sparse_dropck);

        let entity = Commands::new(&mut command_queue, &world)
            .spawn((W(1u32), W(2u64), dense_dropck, sparse_dropck))
            .id();
        command_queue.apply(&mut world);
        let results_before = world
            .query::<(&W<u32>, &W<u64>)>()
            .iter(&world)
            .map(|(a, b)| (a.0, b.0))
            .collect::<Vec<_>>();
        assert_eq!(results_before, vec![(1u32, 2u64)]);

        // test component removal
        Commands::new(&mut command_queue, &world)
            .entity(entity)
            .remove_by_id(world.components().get_id(TypeId::of::<W<u32>>()).unwrap())
            .remove_by_id(world.components().get_id(TypeId::of::<W<u64>>()).unwrap())
            .remove_by_id(world.components().get_id(TypeId::of::<DropCk>()).unwrap())
            .remove_by_id(
                world
                    .components()
                    .get_id(TypeId::of::<SparseDropCk>())
                    .unwrap(),
            );

        assert_eq!(dense_is_dropped.load(Ordering::Relaxed), 0);
        assert_eq!(sparse_is_dropped.load(Ordering::Relaxed), 0);
        command_queue.apply(&mut world);
        assert_eq!(dense_is_dropped.load(Ordering::Relaxed), 1);
        assert_eq!(sparse_is_dropped.load(Ordering::Relaxed), 1);

        let results_after = world
            .query::<(&W<u32>, &W<u64>)>()
            .iter(&world)
            .map(|(a, b)| (a.0, b.0))
            .collect::<Vec<_>>();
        assert_eq!(results_after, vec![]);
        let results_after_u64 = world
            .query::<&W<u64>>()
            .iter(&world)
            .map(|v| v.0)
            .collect::<Vec<_>>();
        assert_eq!(results_after_u64, vec![]);
    }

    #[test]
    fn remove_resources() {
        let mut world = World::default();
        let mut queue = CommandQueue::default();
        {
            let mut commands = Commands::new(&mut queue, &world);
            commands.insert_resource(W(123i32));
            commands.insert_resource(W(456.0f64));
        }

        queue.apply(&mut world);
        assert!(world.contains_resource::<W<i32>>());
        assert!(world.contains_resource::<W<f64>>());

        {
            let mut commands = Commands::new(&mut queue, &world);
            // test resource removal
            commands.remove_resource::<W<i32>>();
        }
        queue.apply(&mut world);
        assert!(!world.contains_resource::<W<i32>>());
        assert!(world.contains_resource::<W<f64>>());
    }

    #[test]
    fn remove_component_with_required_components() {
        #[derive(Component)]
        #[require(Y)]
        struct X;

        #[derive(Component, Default)]
        struct Y;

        #[derive(Component)]
        struct Z;

        let mut world = World::default();
        let mut queue = CommandQueue::default();
        let e = {
            let mut commands = Commands::new(&mut queue, &world);
            commands.spawn((X, Z)).id()
        };
        queue.apply(&mut world);

        assert!(world.get::<Y>(e).is_some());
        assert!(world.get::<X>(e).is_some());
        assert!(world.get::<Z>(e).is_some());

        {
            let mut commands = Commands::new(&mut queue, &world);
            commands.entity(e).remove_with_requires::<X>();
        }
        queue.apply(&mut world);

        assert!(world.get::<Y>(e).is_none());
        assert!(world.get::<X>(e).is_none());

        assert!(world.get::<Z>(e).is_some());
    }

    #[test]
    fn unregister_system_cached_commands() {
        let mut world = World::default();
        let mut queue = CommandQueue::default();

        fn nothing() {}

        assert!(world.iter_resources().count() == 0);
        let id = world.register_system_cached(nothing);
        assert!(world.iter_resources().count() == 1);
        assert!(world.get_entity(id.entity).is_ok());

        let mut commands = Commands::new(&mut queue, &world);
        commands.unregister_system_cached(nothing);
        queue.apply(&mut world);
        assert!(world.iter_resources().count() == 0);
        assert!(world.get_entity(id.entity).is_err());
    }

    fn is_send<T: Send>() {}
    fn is_sync<T: Sync>() {}

    #[test]
    fn test_commands_are_send_and_sync() {
        is_send::<Commands>();
        is_sync::<Commands>();
    }

    #[test]
    fn append() {
        let mut world = World::default();
        let mut queue_1 = CommandQueue::default();
        {
            let mut commands = Commands::new(&mut queue_1, &world);
            commands.insert_resource(W(123i32));
        }
        let mut queue_2 = CommandQueue::default();
        {
            let mut commands = Commands::new(&mut queue_2, &world);
            commands.insert_resource(W(456.0f64));
        }
        queue_1.append(&mut queue_2);
        queue_1.apply(&mut world);
        assert!(world.contains_resource::<W<i32>>());
        assert!(world.contains_resource::<W<f64>>());
    }
}<|MERGE_RESOLUTION|>--- conflicted
+++ resolved
@@ -1744,11 +1744,7 @@
     ///
     /// # Note
     ///
-<<<<<<< HEAD
-    /// This will also despawn the entities in any [`RelationshipTarget`](crate::relationship::RelationshipTarget) that is configured
-=======
     /// This will also despawn the entities in any [`RelationshipTarget`](crate::relationship::RelationshipTarget) that are configured
->>>>>>> 21f1e304
     /// to despawn descendants. For example, this will recursively despawn [`Children`](crate::hierarchy::Children).
     pub fn try_despawn(&mut self) {
         self.queue_handled(entity_command::despawn(), error_handler::silent());
