--- conflicted
+++ resolved
@@ -277,7 +277,6 @@
         }
     }
 
-<<<<<<< HEAD
     /// Sets the [`Commands`] instance to ignore errors.
     ///
     /// Any subsequent commands that can fail will do so silently.
@@ -332,71 +331,6 @@
         self
     }
 
-    /// Clones an entity and allows configuring cloning behavior using [`EntityCloneBuilder`], returning [`EntityCommands`] of the cloned entity.
-    ///
-    /// # Example
-    ///
-    /// ```
-    /// # use bevy_ecs::prelude::*;
-    ///
-    /// #[derive(Component, Clone)]
-    /// struct ComponentA(u32);
-    /// #[derive(Component, Clone)]
-    /// struct ComponentB(u32);
-    ///
-    /// fn example_system(mut commands: Commands) {
-    ///     // Create a new entity and retrieve its id.
-    ///     let entity = commands.spawn((ComponentA(10), ComponentB(20))).id();
-    ///
-    ///     // Create a clone of the first entity, but without ComponentB
-    ///     let entity_clone = commands.clone_entity_with(entity, |builder| {
-    ///         builder.deny::<ComponentB>();
-    ///     }).id();
-    /// }
-    /// # bevy_ecs::system::assert_is_system(example_system);
-    pub fn clone_entity_with(
-        &mut self,
-        entity: Entity,
-        f: impl FnOnce(&mut EntityCloneBuilder) + Send + Sync + 'static,
-    ) -> EntityCommands<'_> {
-        let cloned_entity = self.spawn_empty().id();
-        self.queue(move |world: &mut World| {
-            let mut builder = EntityCloneBuilder::new(world);
-            f(&mut builder);
-            builder.clone_entity(entity, cloned_entity);
-        });
-        EntityCommands {
-            commands: self.reborrow(),
-            entity: cloned_entity,
-        }
-    }
-
-    /// Clones an entity and returns [`EntityCommands`] of the cloned entity.
-    ///
-    /// # Example
-    ///
-    /// ```
-    /// # use bevy_ecs::prelude::*;
-    ///
-    /// #[derive(Component, Clone)]
-    /// struct ComponentA(u32);
-    /// #[derive(Component, Clone)]
-    /// struct ComponentB(u32);
-    ///
-    /// fn example_system(mut commands: Commands) {
-    ///     // Create a new entity and retrieve its id.
-    ///     let entity = commands.spawn((ComponentA(10), ComponentB(20))).id();
-    ///
-    ///     // Create a clone of the first entity
-    ///     let entity_clone = commands.clone_entity(entity).id();
-    /// }
-    /// # bevy_ecs::system::assert_is_system(example_system);
-    pub fn clone_entity(&mut self, entity: Entity) -> EntityCommands<'_> {
-        self.clone_entity_with(entity, |_| {})
-    }
-
-=======
->>>>>>> f5de3f08
     /// Reserves a new empty [`Entity`] to be spawned, and returns its corresponding [`EntityCommands`].
     ///
     /// See [`World::spawn_empty`] for more details.
@@ -2102,61 +2036,7 @@
     marker: PhantomData<T>,
 }
 
-<<<<<<< HEAD
-impl<'a, T: Component> EntityEntryCommands<'a, T> {
-    /// Sets the [`EntityEntryCommands`] instance to ignore commands if the entity doesn't exist
-    /// when a command is executed.
-    ///
-    /// # See also:
-    /// - [`log_if_missing`](Self::log_if_missing)
-    /// - [`warn_if_missing`](Self::warn_if_missing)
-    /// - [`panic_if_missing`](Self::panic_if_missing) (default)
-    pub fn ignore_if_missing(&mut self) -> &mut Self {
-        self.entity_commands.ignore_if_missing();
-        self
-    }
-
-    /// Sets the [`EntityEntryCommands`] instance to log if the entity doesn't exist
-    /// when a command is executed.
-    ///
-    /// # See also:
-    /// - [`ignore_if_missing`](Self::ignore_if_missing)
-    /// - [`warn_if_missing`](Self::warn_if_missing)
-    /// - [`panic_if_missing`](Self::panic_if_missing) (default)
-    pub fn log_if_missing(&mut self) -> &mut Self {
-        self.entity_commands.log_if_missing();
-        self
-    }
-
-    /// Sets the [`EntityEntryCommands`] instance to warn if the entity doesn't exist
-    /// when a command is executed.
-    ///
-    /// # See also:
-    /// - [`ignore_if_missing`](Self::ignore_if_missing)
-    /// - [`log_if_missing`](Self::log_if_missing)
-    /// - [`panic_if_missing`](Self::panic_if_missing) (default)
-    pub fn warn_if_missing(&mut self) -> &mut Self {
-        self.entity_commands.warn_if_missing();
-        self
-    }
-
-    /// Sets the [`EntityEntryCommands`] instance to panic if the entity doesn't exist
-    /// when a command is executed.
-    ///
-    /// This is the default setting.
-    ///
-    /// # See also:
-    /// - [`ignore_if_missing`](Self::ignore_if_missing)
-    /// - [`log_if_missing`](Self::log_if_missing)
-    /// - [`warn_if_missing`](Self::warn_if_missing)
-    pub fn panic_if_missing(&mut self) -> &mut Self {
-        self.entity_commands.panic_if_missing();
-        self
-    }
-
-=======
 impl<'a, T: Component<Mutability = Mutable>> EntityEntryCommands<'a, T> {
->>>>>>> f5de3f08
     /// Modify the component `T` if it exists, using the function `modify`.
     pub fn and_modify(&mut self, modify: impl FnOnce(Mut<T>) + Send + Sync + 'static) -> &mut Self {
         self.entity_commands
@@ -2170,6 +2050,56 @@
 }
 
 impl<'a, T: Component> EntityEntryCommands<'a, T> {
+    /// Sets the [`EntityEntryCommands`] instance to ignore commands if the entity doesn't exist
+    /// when a command is executed.
+    ///
+    /// # See also:
+    /// - [`log_if_missing`](Self::log_if_missing)
+    /// - [`warn_if_missing`](Self::warn_if_missing)
+    /// - [`panic_if_missing`](Self::panic_if_missing) (default)
+    pub fn ignore_if_missing(&mut self) -> &mut Self {
+        self.entity_commands.ignore_if_missing();
+        self
+    }
+
+    /// Sets the [`EntityEntryCommands`] instance to log if the entity doesn't exist
+    /// when a command is executed.
+    ///
+    /// # See also:
+    /// - [`ignore_if_missing`](Self::ignore_if_missing)
+    /// - [`warn_if_missing`](Self::warn_if_missing)
+    /// - [`panic_if_missing`](Self::panic_if_missing) (default)
+    pub fn log_if_missing(&mut self) -> &mut Self {
+        self.entity_commands.log_if_missing();
+        self
+    }
+
+    /// Sets the [`EntityEntryCommands`] instance to warn if the entity doesn't exist
+    /// when a command is executed.
+    ///
+    /// # See also:
+    /// - [`ignore_if_missing`](Self::ignore_if_missing)
+    /// - [`log_if_missing`](Self::log_if_missing)
+    /// - [`panic_if_missing`](Self::panic_if_missing) (default)
+    pub fn warn_if_missing(&mut self) -> &mut Self {
+        self.entity_commands.warn_if_missing();
+        self
+    }
+
+    /// Sets the [`EntityEntryCommands`] instance to panic if the entity doesn't exist
+    /// when a command is executed.
+    ///
+    /// This is the default setting.
+    ///
+    /// # See also:
+    /// - [`ignore_if_missing`](Self::ignore_if_missing)
+    /// - [`log_if_missing`](Self::log_if_missing)
+    /// - [`warn_if_missing`](Self::warn_if_missing)
+    pub fn panic_if_missing(&mut self) -> &mut Self {
+        self.entity_commands.panic_if_missing();
+        self
+    }
+
     /// [Insert](EntityCommands::insert) `default` into this entity, if `T` is not already present.
     ///
     /// See also [`or_insert_with`](Self::or_insert_with).
