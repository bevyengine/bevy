mod apply_commands;
mod command_queue;
mod parallel_scope;

use crate::{
    self as bevy_ecs,
    bundle::Bundle,
    entity::{Entities, Entity},
    world::{FromWorld, World},
};
<<<<<<< HEAD
pub use apply_commands::ApplyCommands;
=======
use bevy_ecs_macros::SystemParam;
>>>>>>> e4fd25a9
use bevy_utils::tracing::{error, info};
pub use command_queue::CommandQueue;
pub use parallel_scope::*;
use std::marker::PhantomData;

use super::{Deferred, Resource, SystemBuffer, SystemMeta};

/// A [`World`] mutation.
///
/// Should be used with [`Commands::add`].
///
/// # Usage
///
/// ```
/// # use bevy_ecs::prelude::*;
/// # use bevy_ecs::system::Command;
/// // Our world resource
/// #[derive(Resource, Default)]
/// struct Counter(u64);
///
/// // Our custom command
/// struct AddToCounter(u64);
///
/// impl Command for AddToCounter {
///     fn write(self, world: &mut World) {
///         let mut counter = world.get_resource_or_insert_with(Counter::default);
///         counter.0 += self.0;
///     }
/// }
///
/// fn some_system(mut commands: Commands) {
///     commands.add(AddToCounter(42));
/// }
/// ```
pub trait Command: Send + 'static {
    fn write(self, world: &mut World);
}

/// A [`Command`] queue to perform impactful changes to the [`World`].
///
/// Since each command requires exclusive access to the `World`,
/// all queued commands are automatically applied in sequence
/// when the [`apply_system_buffers`] system runs.
///
/// The command queue of an individual system can also be manually applied
/// by calling [`System::apply_buffers`].
/// Similarly, the command queue of a schedule can be manually applied via [`Schedule::apply_system_buffers`].
///
/// Each command can be used to modify the [`World`] in arbitrary ways:
/// * spawning or despawning entities
/// * inserting components on new or existing entities
/// * inserting resources
/// * etc.
///
/// # Usage
///
/// Add `mut commands: Commands` as a function argument to your system to get a copy of this struct that will be applied the next time a copy of [`apply_system_buffers`] runs.
/// Commands are almost always used as a [`SystemParam`](crate::system::SystemParam).
///
/// ```
/// # use bevy_ecs::prelude::*;
/// #
/// fn my_system(mut commands: Commands) {
///    // ...
/// }
/// # bevy_ecs::system::assert_is_system(my_system);
/// ```
///
/// Alternatively, use [`ApplyCommands`] to apply commands to a `&mut World` immediately.
/// Note that this method of applying commands is inefficient and is mainly used for testing or diagnostics.
///
/// # Implementing
///
/// Each built-in command is implemented as a separate method, e.g. [`spawn`](#method.spawn).
/// In addition to the pre-defined command methods, you can add commands with any arbitrary
/// behavior using [`Commands::add`](#method.add), which accepts any type implementing [`Command`].
///
/// Since closures and other functions implement this trait automatically, this allows one-shot,
/// anonymous custom commands.
///
/// ```
/// # use bevy_ecs::prelude::*;
/// # fn foo(mut commands: Commands) {
/// // NOTE: type inference fails here, so annotations are required on the closure.
/// commands.add(|w: &mut World| {
///     // Mutate the world however you want...
///     # todo!();
/// });
/// # }
/// ```
///
/// [`System::apply_buffers`]: crate::system::System::apply_buffers
/// [`apply_system_buffers`]: crate::schedule::apply_system_buffers
/// [`Schedule::apply_system_buffers`]: crate::schedule::Schedule::apply_system_buffers
#[derive(SystemParam)]
pub struct Commands<'w, 's> {
    queue: Deferred<'s, CommandQueue>,
    entities: &'w Entities,
}

impl SystemBuffer for CommandQueue {
    #[inline]
    fn apply(&mut self, _system_meta: &SystemMeta, world: &mut World) {
        #[cfg(feature = "trace")]
        let _system_span =
            bevy_utils::tracing::info_span!("system_commands", name = _system_meta.name())
                .entered();
        self.apply(world);
    }
}

impl<'w, 's> Commands<'w, 's> {
    /// Returns a new `Commands` instance from a [`CommandQueue`] and a [`World`].
    ///
    /// It is not required to call this constructor when using `Commands` as a [system parameter].
    ///
    /// [system parameter]: crate::system::SystemParam
    pub fn new(queue: &'s mut CommandQueue, world: &'w World) -> Self {
        Self::new_from_entities(queue, world.entities())
    }

    /// Returns a new `Commands` instance from a [`CommandQueue`] and an [`Entities`] reference.
    ///
    /// It is not required to call this constructor when using `Commands` as a [system parameter].
    ///
    /// [system parameter]: crate::system::SystemParam
    pub fn new_from_entities(queue: &'s mut CommandQueue, entities: &'w Entities) -> Self {
        Self {
            queue: Deferred(queue),
            entities,
        }
    }

    /// Pushes a [`Command`] to the queue for creating a new empty [`Entity`],
    /// and returns its corresponding [`EntityCommands`].
    ///
    /// See [`World::spawn_empty`] for more details.
    ///
    /// # Example
    ///
    /// ```
    /// # use bevy_ecs::prelude::*;
    ///
    /// #[derive(Component)]
    /// struct Label(&'static str);
    /// #[derive(Component)]
    /// struct Strength(u32);
    /// #[derive(Component)]
    /// struct Agility(u32);
    ///
    /// fn example_system(mut commands: Commands) {
    ///     // Create a new empty entity and retrieve its id.
    ///     let empty_entity = commands.spawn_empty().id();
    ///
    ///     // Create another empty entity, then add some component to it
    ///     commands.spawn_empty()
    ///         // adds a new component bundle to the entity
    ///         .insert((Strength(1), Agility(2)))
    ///         // adds a single component to the entity
    ///         .insert(Label("hello world"));
    /// }
    /// # bevy_ecs::system::assert_is_system(example_system);
    /// ```
    ///
    /// # See also
    ///
    /// - [`spawn`](Self::spawn) to spawn an entity with a bundle.
    /// - [`spawn_batch`](Self::spawn_batch) to spawn entities with a bundle each.
    pub fn spawn_empty<'a>(&'a mut self) -> EntityCommands<'w, 's, 'a> {
        let entity = self.entities.reserve_entity();
        EntityCommands {
            entity,
            commands: self,
        }
    }

    /// Pushes a [`Command`] to the queue for creating a new [`Entity`] if the given one does not exists,
    /// and returns its corresponding [`EntityCommands`].
    ///
    /// This method silently fails by returning `EntityCommands`
    /// even if the given `Entity` cannot be spawned.
    ///
    /// See [`World::get_or_spawn`] for more details.
    ///
    /// # Note
    ///
    /// Spawning a specific `entity` value is rarely the right choice. Most apps should favor
    /// [`Commands::spawn`]. This method should generally only be used for sharing entities across
    /// apps, and only when they have a scheme worked out to share an ID space (which doesn't happen
    /// by default).
    pub fn get_or_spawn<'a>(&'a mut self, entity: Entity) -> EntityCommands<'w, 's, 'a> {
        self.add(GetOrSpawn { entity });
        EntityCommands {
            entity,
            commands: self,
        }
    }

    /// Pushes a [`Command`] to the queue for creating a new entity with the given [`Bundle`]'s components,
    /// and returns its corresponding [`EntityCommands`].
    ///
    /// # Example
    ///
    /// ```
    /// use bevy_ecs::prelude::*;
    ///
    /// #[derive(Component)]
    /// struct Component1;
    /// #[derive(Component)]
    /// struct Component2;
    /// #[derive(Component)]
    /// struct Label(&'static str);
    /// #[derive(Component)]
    /// struct Strength(u32);
    /// #[derive(Component)]
    /// struct Agility(u32);
    ///
    /// #[derive(Bundle)]
    /// struct ExampleBundle {
    ///     a: Component1,
    ///     b: Component2,
    /// }
    ///
    /// fn example_system(mut commands: Commands) {
    ///     // Create a new entity with a single component.
    ///     commands.spawn(Component1);
    ///
    ///     // Create a new entity with a component bundle.
    ///     commands.spawn(ExampleBundle {
    ///         a: Component1,
    ///         b: Component2,
    ///     });
    ///
    ///     commands
    ///         // Create a new entity with two components using a "tuple bundle".
    ///         .spawn((Component1, Component2))
    ///         // `spawn returns a builder, so you can insert more bundles like this:
    ///         .insert((Strength(1), Agility(2)))
    ///         // or insert single components like this:
    ///         .insert(Label("hello world"));
    /// }
    /// # bevy_ecs::system::assert_is_system(example_system);
    /// ```
    ///
    /// # See also
    ///
    /// - [`spawn_empty`](Self::spawn_empty) to spawn an entity without any components.
    /// - [`spawn_batch`](Self::spawn_batch) to spawn entities with a bundle each.
    pub fn spawn<'a, T: Bundle>(&'a mut self, bundle: T) -> EntityCommands<'w, 's, 'a> {
        let mut e = self.spawn_empty();
        e.insert(bundle);
        e
    }

    /// Returns the [`EntityCommands`] for the requested [`Entity`].
    ///
    /// # Panics
    ///
    /// This method panics if the requested entity does not exist.
    ///
    /// # Example
    ///
    /// ```
    /// use bevy_ecs::prelude::*;
    ///
    /// #[derive(Component)]
    /// struct Label(&'static str);
    /// #[derive(Component)]
    /// struct Strength(u32);
    /// #[derive(Component)]
    /// struct Agility(u32);
    ///
    /// fn example_system(mut commands: Commands) {
    ///     // Create a new, empty entity
    ///     let entity = commands.spawn_empty().id();
    ///
    ///     commands.entity(entity)
    ///         // adds a new component bundle to the entity
    ///         .insert((Strength(1), Agility(2)))
    ///         // adds a single component to the entity
    ///         .insert(Label("hello world"));
    /// }
    /// # bevy_ecs::system::assert_is_system(example_system);
    /// ```
    ///
    /// # See also
    ///
    /// - [`get_entity`](Self::get_entity) for the fallible version.
    #[inline]
    #[track_caller]
    pub fn entity<'a>(&'a mut self, entity: Entity) -> EntityCommands<'w, 's, 'a> {
        self.get_entity(entity).unwrap_or_else(|| {
            panic!(
                "Attempting to create an EntityCommands for entity {entity:?}, which doesn't exist.",
            )
        })
    }

    /// Returns the [`EntityCommands`] for the requested [`Entity`], if it exists.
    ///
    /// Returns `None` if the entity does not exist.
    ///
    /// This method does not guarantee that `EntityCommands` will be successfully applied,
    /// since another command in the queue may delete the entity before them.
    ///
    /// # Example
    ///
    /// ```
    /// use bevy_ecs::prelude::*;
    ///
    /// #[derive(Component)]
    /// struct Label(&'static str);

    /// fn example_system(mut commands: Commands) {
    ///     // Create a new, empty entity
    ///     let entity = commands.spawn_empty().id();
    ///
    ///     // Get the entity if it still exists, which it will in this case
    ///     if let Some(mut entity_commands) = commands.get_entity(entity) {
    ///         // adds a single component to the entity
    ///         entity_commands.insert(Label("hello world"));
    ///     }
    /// }
    /// # bevy_ecs::system::assert_is_system(example_system);
    /// ```
    ///
    /// # See also
    ///
    /// - [`entity`](Self::entity) for the panicking version.
    #[inline]
    #[track_caller]
    pub fn get_entity<'a>(&'a mut self, entity: Entity) -> Option<EntityCommands<'w, 's, 'a>> {
        self.entities.contains(entity).then_some(EntityCommands {
            entity,
            commands: self,
        })
    }

    /// Pushes a [`Command`] to the queue for creating entities with a particular [`Bundle`] type.
    ///
    /// `bundles_iter` is a type that can be converted into a `Bundle` iterator
    /// (it can also be a collection).
    ///
    /// This method is equivalent to iterating `bundles_iter`
    /// and calling [`spawn`](Self::spawn) on each bundle,
    /// but it is faster due to memory pre-allocation.
    ///
    /// # Example
    ///
    /// ```
    /// # use bevy_ecs::prelude::*;
    /// #
    /// # #[derive(Component)]
    /// # struct Name(String);
    /// # #[derive(Component)]
    /// # struct Score(u32);
    /// #
    /// # fn system(mut commands: Commands) {
    /// commands.spawn_batch(vec![
    ///     (
    ///         Name("Alice".to_string()),
    ///         Score(0),
    ///     ),
    ///     (
    ///         Name("Bob".to_string()),
    ///         Score(0),
    ///     ),
    /// ]);
    /// # }
    /// # bevy_ecs::system::assert_is_system(system);
    /// ```
    ///
    /// # See also
    ///
    /// - [`spawn`](Self::spawn) to spawn an entity with a bundle.
    /// - [`spawn_empty`](Self::spawn_empty) to spawn an entity without any components.
    pub fn spawn_batch<I>(&mut self, bundles_iter: I)
    where
        I: IntoIterator + Send + Sync + 'static,
        I::Item: Bundle,
    {
        self.queue.push(SpawnBatch { bundles_iter });
    }

    /// Pushes a [`Command`] to the queue for creating entities, if needed,
    /// and for adding a bundle to each entity.
    ///
    /// `bundles_iter` is a type that can be converted into an ([`Entity`], [`Bundle`]) iterator
    /// (it can also be a collection).
    ///
    /// When the command is applied,
    /// for each (`Entity`, `Bundle`) pair in the given `bundles_iter`,
    /// the `Entity` is spawned, if it does not exist already.
    /// Then, the `Bundle` is added to the entity.
    ///
    /// This method is equivalent to iterating `bundles_iter`,
    /// calling [`get_or_spawn`](Self::get_or_spawn) for each bundle,
    /// and passing it to [`insert`](EntityCommands::insert),
    /// but it is faster due to memory pre-allocation.
    ///
    /// # Note
    ///
    /// Spawning a specific `entity` value is rarely the right choice. Most apps should use [`Commands::spawn_batch`].
    /// This method should generally only be used for sharing entities across apps, and only when they have a scheme
    /// worked out to share an ID space (which doesn't happen by default).
    pub fn insert_or_spawn_batch<I, B>(&mut self, bundles_iter: I)
    where
        I: IntoIterator + Send + Sync + 'static,
        I::IntoIter: Iterator<Item = (Entity, B)>,
        B: Bundle,
    {
        self.queue.push(InsertOrSpawnBatch { bundles_iter });
    }

    /// Pushes a [`Command`] to the queue for inserting a [`Resource`] in the [`World`] with an inferred value.
    ///
    /// The inferred value is determined by the [`FromWorld`] trait of the resource.
    /// When the command is applied,
    /// if the resource already exists, nothing happens.
    ///
    /// See [`World::init_resource`] for more details.
    ///
    /// # Example
    ///
    /// ```
    /// # use bevy_ecs::prelude::*;
    /// #
    /// # #[derive(Resource, Default)]
    /// # struct Scoreboard {
    /// #     current_score: u32,
    /// #     high_score: u32,
    /// # }
    /// #
    /// # fn initialise_scoreboard(mut commands: Commands) {
    /// commands.init_resource::<Scoreboard>();
    /// # }
    /// # bevy_ecs::system::assert_is_system(initialise_scoreboard);
    /// ```
    pub fn init_resource<R: Resource + FromWorld>(&mut self) {
        self.queue.push(InitResource::<R> {
            _phantom: PhantomData::<R>::default(),
        });
    }

    /// Pushes a [`Command`] to the queue for inserting a [`Resource`] in the [`World`] with a specific value.
    ///
    /// This will overwrite any previous value of the same resource type.
    ///
    /// See [`World::insert_resource`] for more details.
    ///
    /// # Example
    ///
    /// ```
    /// # use bevy_ecs::prelude::*;
    /// #
    /// # #[derive(Resource)]
    /// # struct Scoreboard {
    /// #     current_score: u32,
    /// #     high_score: u32,
    /// # }
    /// #
    /// # fn system(mut commands: Commands) {
    /// commands.insert_resource(Scoreboard {
    ///     current_score: 0,
    ///     high_score: 0,
    /// });
    /// # }
    /// # bevy_ecs::system::assert_is_system(system);
    /// ```
    pub fn insert_resource<R: Resource>(&mut self, resource: R) {
        self.queue.push(InsertResource { resource });
    }

    /// Pushes a [`Command`] to the queue for removing a [`Resource`] from the [`World`].
    ///
    /// See [`World::remove_resource`] for more details.
    ///
    /// # Example
    ///
    /// ```
    /// # use bevy_ecs::prelude::*;
    /// #
    /// # #[derive(Resource)]
    /// # struct Scoreboard {
    /// #     current_score: u32,
    /// #     high_score: u32,
    /// # }
    /// #
    /// # fn system(mut commands: Commands) {
    /// commands.remove_resource::<Scoreboard>();
    /// # }
    /// # bevy_ecs::system::assert_is_system(system);
    /// ```
    pub fn remove_resource<R: Resource>(&mut self) {
        self.queue.push(RemoveResource::<R> {
            phantom: PhantomData,
        });
    }

    /// Pushes a generic [`Command`] to the command queue.
    ///
    /// `command` can be a built-in command, custom struct that implements [`Command`] or a closure
    /// that takes [`&mut World`](World) as an argument.
    ///
    /// # Example
    ///
    /// ```
    /// # use bevy_ecs::{system::Command, prelude::*};
    /// #[derive(Resource, Default)]
    /// struct Counter(u64);
    ///
    /// struct AddToCounter(u64);
    ///
    /// impl Command for AddToCounter {
    ///     fn write(self, world: &mut World) {
    ///         let mut counter = world.get_resource_or_insert_with(Counter::default);
    ///         counter.0 += self.0;
    ///     }
    /// }
    ///
    /// fn add_three_to_counter_system(mut commands: Commands) {
    ///     commands.add(AddToCounter(3));
    /// }
    /// fn add_twenty_five_to_counter_system(mut commands: Commands) {
    ///     commands.add(|world: &mut World| {
    ///         let mut counter = world.get_resource_or_insert_with(Counter::default);
    ///         counter.0 += 25;
    ///     });
    /// }

    /// # bevy_ecs::system::assert_is_system(add_three_to_counter_system);
    /// # bevy_ecs::system::assert_is_system(add_twenty_five_to_counter_system);
    /// ```
    pub fn add<C: Command>(&mut self, command: C) {
        self.queue.push(command);
    }
}

/// A [`Command`] which gets executed for a given [`Entity`].
///
/// # Examples
///
/// ```
/// # use std::collections::HashSet;
/// # use bevy_ecs::prelude::*;
/// use bevy_ecs::system::EntityCommand;
/// #
/// # #[derive(Component, PartialEq)]
/// # struct Name(String);
/// # impl Name {
/// #   fn new(s: String) -> Self { Name(s) }
/// #   fn as_str(&self) -> &str { &self.0 }
/// # }
///
/// #[derive(Resource, Default)]
/// struct Counter(i64);
///
/// /// A `Command` which names an entity based on a global counter.
/// struct CountName;
///
/// impl EntityCommand for CountName {
///     fn write(self, id: Entity, world: &mut World) {
///         // Get the current value of the counter, and increment it for next time.
///         let mut counter = world.resource_mut::<Counter>();
///         let i = counter.0;
///         counter.0 += 1;
///
///         // Name the entity after the value of the counter.
///         world.entity_mut(id).insert(Name::new(format!("Entity #{i}")));
///     }
/// }
///
/// // App creation boilerplate omitted...
/// # let mut world = World::new();
/// # world.init_resource::<Counter>();
/// #
/// # let mut setup_schedule = Schedule::new();
/// # setup_schedule.add_system(setup);
/// # let mut assert_schedule = Schedule::new();
/// # assert_schedule.add_system(assert_names);
/// #
/// # setup_schedule.run(&mut world);
/// # assert_schedule.run(&mut world);
///
/// fn setup(mut commands: Commands) {
///     commands.spawn_empty().add(CountName);
///     commands.spawn_empty().add(CountName);
/// }
///
/// fn assert_names(named: Query<&Name>) {
///     // We use a HashSet because we do not care about the order.
///     let names: HashSet<_> = named.iter().map(Name::as_str).collect();
///     assert_eq!(names, HashSet::from_iter(["Entity #0", "Entity #1"]));
/// }
/// ```
pub trait EntityCommand: Send + 'static {
    fn write(self, id: Entity, world: &mut World);
    /// Returns a [`Command`] which executes this [`EntityCommand`] for the given [`Entity`].
    fn with_entity(self, id: Entity) -> WithEntity<Self>
    where
        Self: Sized,
    {
        WithEntity { cmd: self, id }
    }
}

/// Turns an [`EntityCommand`] type into a [`Command`] type.
pub struct WithEntity<C: EntityCommand> {
    cmd: C,
    id: Entity,
}

impl<C: EntityCommand> Command for WithEntity<C> {
    #[inline]
    fn write(self, world: &mut World) {
        self.cmd.write(self.id, world);
    }
}

/// A list of commands that will be run to modify an [entity](crate::entity).
pub struct EntityCommands<'w, 's, 'a> {
    entity: Entity,
    commands: &'a mut Commands<'w, 's>,
}

impl<'w, 's, 'a> EntityCommands<'w, 's, 'a> {
    /// Returns the [`Entity`] id of the entity.
    ///
    /// # Example
    ///
    /// ```
    /// # use bevy_ecs::prelude::*;
    /// #
    /// fn my_system(mut commands: Commands) {
    ///     let entity_id = commands.spawn_empty().id();
    /// }
    /// # bevy_ecs::system::assert_is_system(my_system);
    /// ```
    #[inline]
    #[must_use = "Omit the .id() call if you do not need to store the `Entity` identifier."]
    pub fn id(&self) -> Entity {
        self.entity
    }

    /// Adds a [`Bundle`] of components to the entity.
    ///
    /// This will overwrite any previous value(s) of the same component type.
    ///
    /// # Panics
    ///
    /// The command will panic when applied if the associated entity does not exist.
    ///
    /// # Example
    ///
    /// ```
    /// # use bevy_ecs::prelude::*;
    /// # #[derive(Resource)]
    /// # struct PlayerEntity { entity: Entity }
    /// #[derive(Component)]
    /// struct Health(u32);
    /// #[derive(Component)]
    /// struct Strength(u32);
    /// #[derive(Component)]
    /// struct Defense(u32);
    ///
    /// #[derive(Bundle)]
    /// struct CombatBundle {
    ///     health: Health,
    ///     strength: Strength,
    /// }
    ///
    /// fn add_combat_stats_system(mut commands: Commands, player: Res<PlayerEntity>) {
    ///     commands
    ///         .entity(player.entity)
    ///         // You can insert individual components:
    ///         .insert(Defense(10))
    ///         // You can also insert pre-defined bundles of components:
    ///         .insert(CombatBundle {
    ///             health: Health(100),
    ///             strength: Strength(40),
    ///         })
    ///         // You can also insert tuples of components and bundles.
    ///         // This is equivalent to the calls above:
    ///         .insert((
    ///             Defense(10),
    ///             CombatBundle {
    ///                 health: Health(100),
    ///                 strength: Strength(40),
    ///             },
    ///         ));
    /// }
    /// # bevy_ecs::system::assert_is_system(add_combat_stats_system);
    /// ```
    pub fn insert(&mut self, bundle: impl Bundle) -> &mut Self {
        self.commands.add(Insert {
            entity: self.entity,
            bundle,
        });
        self
    }

    /// Removes a [`Bundle`] of components from the entity.
    ///
    /// See [`EntityMut::remove`](crate::world::EntityMut::remove) for more
    /// details.
    ///
    /// # Example
    ///
    /// ```
    /// # use bevy_ecs::prelude::*;
    /// #
    /// # #[derive(Resource)]
    /// # struct PlayerEntity { entity: Entity }
    /// #[derive(Component)]
    /// struct Health(u32);
    /// #[derive(Component)]
    /// struct Strength(u32);
    /// #[derive(Component)]
    /// struct Defense(u32);
    ///
    /// #[derive(Bundle)]
    /// struct CombatBundle {
    ///     health: Health,
    ///     strength: Strength,
    /// }
    ///
    /// fn remove_combat_stats_system(mut commands: Commands, player: Res<PlayerEntity>) {
    ///     commands
    ///         .entity(player.entity)
    ///         // You can remove individual components:
    ///         .remove::<Defense>()
    ///         // You can also remove pre-defined Bundles of components:
    ///         .remove::<CombatBundle>()
    ///         // You can also remove tuples of components and bundles.
    ///         // This is equivalent to the calls above:
    ///         .remove::<(Defense, CombatBundle)>();
    /// }
    /// # bevy_ecs::system::assert_is_system(remove_combat_stats_system);
    /// ```
    pub fn remove<T>(&mut self) -> &mut Self
    where
        T: Bundle,
    {
        self.commands.add(Remove::<T> {
            entity: self.entity,
            phantom: PhantomData,
        });
        self
    }

    /// Despawns the entity.
    ///
    /// See [`World::despawn`] for more details.
    ///
    /// # Panics
    ///
    /// The command will panic when applied if the associated entity does not exist.
    ///
    /// # Example
    ///
    /// ```
    /// # use bevy_ecs::prelude::*;
    /// #
    /// # #[derive(Resource)]
    /// # struct CharacterToRemove { entity: Entity }
    /// #
    /// fn remove_character_system(
    ///     mut commands: Commands,
    ///     character_to_remove: Res<CharacterToRemove>
    /// )
    /// {
    ///     commands.entity(character_to_remove.entity).despawn();
    /// }
    /// # bevy_ecs::system::assert_is_system(remove_character_system);
    /// ```
    pub fn despawn(&mut self) {
        self.commands.add(Despawn {
            entity: self.entity,
        });
    }

    /// Pushes an [`EntityCommand`] to the queue, which will get executed for the current [`Entity`].
    ///
    /// # Examples
    ///
    /// ```
    /// # use bevy_ecs::prelude::*;
    /// # fn my_system(mut commands: Commands) {
    /// commands
    ///     .spawn_empty()
    ///     // Closures with this signature implement `EntityCommand`.
    ///     .add(|id: Entity, world: &mut World| {
    ///         println!("Executed an EntityCommand for {id:?}");
    ///     });
    /// # }
    /// # bevy_ecs::system::assert_is_system(my_system);
    /// ```
    pub fn add<C: EntityCommand>(&mut self, command: C) -> &mut Self {
        self.commands.add(command.with_entity(self.entity));
        self
    }

    /// Logs the components of the entity at the info level.
    ///
    /// # Panics
    ///
    /// The command will panic when applied if the associated entity does not exist.
    pub fn log_components(&mut self) {
        self.commands.add(LogComponents {
            entity: self.entity,
        });
    }

    /// Returns the underlying [`Commands`].
    pub fn commands(&mut self) -> &mut Commands<'w, 's> {
        self.commands
    }
}

impl<F> Command for F
where
    F: FnOnce(&mut World) + Send + 'static,
{
    fn write(self, world: &mut World) {
        self(world);
    }
}

impl<F> EntityCommand for F
where
    F: FnOnce(Entity, &mut World) + Send + 'static,
{
    fn write(self, id: Entity, world: &mut World) {
        self(id, world);
    }
}

#[derive(Debug)]
pub struct Spawn<T> {
    pub bundle: T,
}

impl<T> Command for Spawn<T>
where
    T: Bundle,
{
    fn write(self, world: &mut World) {
        world.spawn(self.bundle);
    }
}

pub struct GetOrSpawn {
    entity: Entity,
}

impl Command for GetOrSpawn {
    fn write(self, world: &mut World) {
        world.get_or_spawn(self.entity);
    }
}

pub struct SpawnBatch<I>
where
    I: IntoIterator,
    I::Item: Bundle,
{
    pub bundles_iter: I,
}

impl<I> Command for SpawnBatch<I>
where
    I: IntoIterator + Send + Sync + 'static,
    I::Item: Bundle,
{
    fn write(self, world: &mut World) {
        world.spawn_batch(self.bundles_iter);
    }
}

pub struct InsertOrSpawnBatch<I, B>
where
    I: IntoIterator + Send + Sync + 'static,
    B: Bundle,
    I::IntoIter: Iterator<Item = (Entity, B)>,
{
    pub bundles_iter: I,
}

impl<I, B> Command for InsertOrSpawnBatch<I, B>
where
    I: IntoIterator + Send + Sync + 'static,
    B: Bundle,
    I::IntoIter: Iterator<Item = (Entity, B)>,
{
    fn write(self, world: &mut World) {
        if let Err(invalid_entities) = world.insert_or_spawn_batch(self.bundles_iter) {
            error!(
                "Failed to 'insert or spawn' bundle of type {} into the following invalid entities: {:?}",
                std::any::type_name::<B>(),
                invalid_entities
            );
        }
    }
}

#[derive(Debug)]
pub struct Despawn {
    pub entity: Entity,
}

impl Command for Despawn {
    fn write(self, world: &mut World) {
        world.despawn(self.entity);
    }
}

pub struct Insert<T> {
    pub entity: Entity,
    pub bundle: T,
}

impl<T> Command for Insert<T>
where
    T: Bundle + 'static,
{
    fn write(self, world: &mut World) {
        if let Some(mut entity) = world.get_entity_mut(self.entity) {
            entity.insert(self.bundle);
        } else {
            panic!("error[B0003]: Could not insert a bundle (of type `{}`) for entity {:?} because it doesn't exist in this World.", std::any::type_name::<T>(), self.entity);
        }
    }
}

#[derive(Debug)]
pub struct Remove<T> {
    pub entity: Entity,
    pub phantom: PhantomData<T>,
}

impl<T> Command for Remove<T>
where
    T: Bundle,
{
    fn write(self, world: &mut World) {
        if let Some(mut entity_mut) = world.get_entity_mut(self.entity) {
            // remove intersection to gracefully handle components that were removed before running
            // this command
            entity_mut.remove_intersection::<T>();
        }
    }
}

pub struct InitResource<R: Resource + FromWorld> {
    _phantom: PhantomData<R>,
}

impl<R: Resource + FromWorld> Command for InitResource<R> {
    fn write(self, world: &mut World) {
        world.init_resource::<R>();
    }
}

pub struct InsertResource<R: Resource> {
    pub resource: R,
}

impl<R: Resource> Command for InsertResource<R> {
    fn write(self, world: &mut World) {
        world.insert_resource(self.resource);
    }
}

pub struct RemoveResource<R: Resource> {
    pub phantom: PhantomData<R>,
}

impl<R: Resource> Command for RemoveResource<R> {
    fn write(self, world: &mut World) {
        world.remove_resource::<R>();
    }
}

/// [`Command`] to log the components of a given entity. See [`EntityCommands::log_components`].
pub struct LogComponents {
    entity: Entity,
}

impl Command for LogComponents {
    fn write(self, world: &mut World) {
        let debug_infos: Vec<_> = world
            .inspect_entity(self.entity)
            .into_iter()
            .map(|component_info| component_info.name())
            .collect();
        info!("Entity {:?}: {:?}", self.entity, debug_infos);
    }
}

#[cfg(test)]
#[allow(clippy::float_cmp, clippy::approx_constant)]
mod tests {
    use crate::{
        self as bevy_ecs,
        component::Component,
        system::{CommandQueue, Commands, Resource},
        world::World,
    };
    use std::sync::{
        atomic::{AtomicUsize, Ordering},
        Arc,
    };

    #[derive(Component)]
    #[component(storage = "SparseSet")]
    struct SparseDropCk(DropCk);

    #[derive(Component)]
    struct DropCk(Arc<AtomicUsize>);
    impl DropCk {
        fn new_pair() -> (Self, Arc<AtomicUsize>) {
            let atomic = Arc::new(AtomicUsize::new(0));
            (DropCk(atomic.clone()), atomic)
        }
    }

    impl Drop for DropCk {
        fn drop(&mut self) {
            self.0.as_ref().fetch_add(1, Ordering::Relaxed);
        }
    }

    #[derive(Component, Resource)]
    struct W<T>(T);

    fn simple_command(world: &mut World) {
        world.spawn((W(0u32), W(42u64)));
    }

    #[test]
    fn commands() {
        let mut world = World::default();
        let mut command_queue = CommandQueue::default();
        let entity = Commands::new(&mut command_queue, &world)
            .spawn((W(1u32), W(2u64)))
            .id();
        command_queue.apply(&mut world);
        assert!(world.entities().len() == 1);
        let results = world
            .query::<(&W<u32>, &W<u64>)>()
            .iter(&world)
            .map(|(a, b)| (a.0, b.0))
            .collect::<Vec<_>>();
        assert_eq!(results, vec![(1u32, 2u64)]);
        // test entity despawn
        {
            let mut commands = Commands::new(&mut command_queue, &world);
            commands.entity(entity).despawn();
            commands.entity(entity).despawn(); // double despawn shouldn't panic
        }
        command_queue.apply(&mut world);
        let results2 = world
            .query::<(&W<u32>, &W<u64>)>()
            .iter(&world)
            .map(|(a, b)| (a.0, b.0))
            .collect::<Vec<_>>();
        assert_eq!(results2, vec![]);

        // test adding simple (FnOnce) commands
        {
            let mut commands = Commands::new(&mut command_queue, &world);

            // set up a simple command using a closure that adds one additional entity
            commands.add(|world: &mut World| {
                world.spawn((W(42u32), W(0u64)));
            });

            // set up a simple command using a function that adds one additional entity
            commands.add(simple_command);
        }
        command_queue.apply(&mut world);
        let results3 = world
            .query::<(&W<u32>, &W<u64>)>()
            .iter(&world)
            .map(|(a, b)| (a.0, b.0))
            .collect::<Vec<_>>();

        assert_eq!(results3, vec![(42u32, 0u64), (0u32, 42u64)]);
    }

    #[test]
    fn remove_components() {
        let mut world = World::default();

        let mut command_queue = CommandQueue::default();
        let (dense_dropck, dense_is_dropped) = DropCk::new_pair();
        let (sparse_dropck, sparse_is_dropped) = DropCk::new_pair();
        let sparse_dropck = SparseDropCk(sparse_dropck);

        let entity = Commands::new(&mut command_queue, &world)
            .spawn((W(1u32), W(2u64), dense_dropck, sparse_dropck))
            .id();
        command_queue.apply(&mut world);
        let results_before = world
            .query::<(&W<u32>, &W<u64>)>()
            .iter(&world)
            .map(|(a, b)| (a.0, b.0))
            .collect::<Vec<_>>();
        assert_eq!(results_before, vec![(1u32, 2u64)]);

        // test component removal
        Commands::new(&mut command_queue, &world)
            .entity(entity)
            .remove::<W<u32>>()
            .remove::<(W<u32>, W<u64>, SparseDropCk, DropCk)>();

        assert_eq!(dense_is_dropped.load(Ordering::Relaxed), 0);
        assert_eq!(sparse_is_dropped.load(Ordering::Relaxed), 0);
        command_queue.apply(&mut world);
        assert_eq!(dense_is_dropped.load(Ordering::Relaxed), 1);
        assert_eq!(sparse_is_dropped.load(Ordering::Relaxed), 1);

        let results_after = world
            .query::<(&W<u32>, &W<u64>)>()
            .iter(&world)
            .map(|(a, b)| (a.0, b.0))
            .collect::<Vec<_>>();
        assert_eq!(results_after, vec![]);
        let results_after_u64 = world
            .query::<&W<u64>>()
            .iter(&world)
            .map(|v| v.0)
            .collect::<Vec<_>>();
        assert_eq!(results_after_u64, vec![]);
    }

    #[test]
    fn remove_resources() {
        let mut world = World::default();
        let mut queue = CommandQueue::default();
        {
            let mut commands = Commands::new(&mut queue, &world);
            commands.insert_resource(W(123i32));
            commands.insert_resource(W(456.0f64));
        }

        queue.apply(&mut world);
        assert!(world.contains_resource::<W<i32>>());
        assert!(world.contains_resource::<W<f64>>());

        {
            let mut commands = Commands::new(&mut queue, &world);
            // test resource removal
            commands.remove_resource::<W<i32>>();
        }
        queue.apply(&mut world);
        assert!(!world.contains_resource::<W<i32>>());
        assert!(world.contains_resource::<W<f64>>());
    }
}<|MERGE_RESOLUTION|>--- conflicted
+++ resolved
@@ -8,11 +8,8 @@
     entity::{Entities, Entity},
     world::{FromWorld, World},
 };
-<<<<<<< HEAD
+use bevy_ecs_macros::SystemParam;
 pub use apply_commands::ApplyCommands;
-=======
-use bevy_ecs_macros::SystemParam;
->>>>>>> e4fd25a9
 use bevy_utils::tracing::{error, info};
 pub use command_queue::CommandQueue;
 pub use parallel_scope::*;
