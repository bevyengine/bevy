mod command_queue;
mod parallel_scope;

use crate::{
    self as bevy_ecs,
    bundle::Bundle,
    entity::{Entities, Entity},
    system::{RunSystemWithInput, SystemId},
    world::{EntityWorldMut, FromWorld, World},
};
use bevy_ecs_macros::SystemParam;
use bevy_utils::tracing::{error, info};
pub use command_queue::CommandQueue;
pub use parallel_scope::*;
use std::marker::PhantomData;

use super::{Deferred, Resource, SystemBuffer, SystemMeta};

/// A [`World`] mutation.
///
/// Should be used with [`Commands::add`].
///
/// # Usage
///
/// ```
/// # use bevy_ecs::prelude::*;
/// # use bevy_ecs::system::Command;
/// // Our world resource
/// #[derive(Resource, Default)]
/// struct Counter(u64);
///
/// // Our custom command
/// struct AddToCounter(u64);
///
/// impl Command for AddToCounter {
///     fn apply(self, world: &mut World) {
///         let mut counter = world.get_resource_or_insert_with(Counter::default);
///         counter.0 += self.0;
///     }
/// }
///
/// fn some_system(mut commands: Commands) {
///     commands.add(AddToCounter(42));
/// }
/// ```
pub trait Command: Send + 'static {
    /// Applies this command, causing it to mutate the provided `world`.
    ///
    /// This method is used to define what a command "does" when it is ultimately applied.
    /// Because this method takes `self`, you can store data or settings on the type that implements this trait.
    /// This data is set by the system or other source of the command, and then ultimately read in this method.
    fn apply(self, world: &mut World);
}

/// A [`Command`] queue to perform structural changes to the [`World`].
///
/// Since each command requires exclusive access to the `World`,
/// all queued commands are automatically applied in sequence
/// when the [`apply_deferred`] system runs.
///
/// The command queue of an individual system can also be manually applied
/// by calling [`System::apply_deferred`].
/// Similarly, the command queue of a schedule can be manually applied via [`Schedule::apply_deferred`].
///
/// Each command can be used to modify the [`World`] in arbitrary ways:
/// * spawning or despawning entities
/// * inserting components on new or existing entities
/// * inserting resources
/// * etc.
///
/// For a version of [`Commands`] that works in parallel contexts (such as
/// within [`Query::par_iter`](crate::system::Query::par_iter)) see
/// [`ParallelCommands`]
///
/// # Usage
///
/// Add `mut commands: Commands` as a function argument to your system to get a copy of this struct that will be applied the next time a copy of [`apply_deferred`] runs.
/// Commands are almost always used as a [`SystemParam`](crate::system::SystemParam).
///
/// ```
/// # use bevy_ecs::prelude::*;
/// #
/// fn my_system(mut commands: Commands) {
///    // ...
/// }
/// # bevy_ecs::system::assert_is_system(my_system);
/// ```
///
/// # Implementing
///
/// Each built-in command is implemented as a separate method, e.g. [`Commands::spawn`].
/// In addition to the pre-defined command methods, you can add commands with any arbitrary
/// behavior using [`Commands::add`], which accepts any type implementing [`Command`].
///
/// Since closures and other functions implement this trait automatically, this allows one-shot,
/// anonymous custom commands.
///
/// ```
/// # use bevy_ecs::prelude::*;
/// # fn foo(mut commands: Commands) {
/// // NOTE: type inference fails here, so annotations are required on the closure.
/// commands.add(|w: &mut World| {
///     // Mutate the world however you want...
///     # todo!();
/// });
/// # }
/// ```
///
/// [`System::apply_deferred`]: crate::system::System::apply_deferred
/// [`apply_deferred`]: crate::schedule::apply_deferred
/// [`Schedule::apply_deferred`]: crate::schedule::Schedule::apply_deferred
#[derive(SystemParam)]
pub struct Commands<'w, 's> {
    queue: Deferred<'s, CommandQueue>,
    entities: &'w Entities,
}

impl SystemBuffer for CommandQueue {
    #[inline]
    fn apply(&mut self, _system_meta: &SystemMeta, world: &mut World) {
        #[cfg(feature = "trace")]
        let _span_guard = _system_meta.commands_span.enter();
        self.apply(world);
    }
}

impl<'w, 's> Commands<'w, 's> {
    /// Returns a new `Commands` instance from a [`CommandQueue`] and a [`World`].
    ///
    /// It is not required to call this constructor when using `Commands` as a [system parameter].
    ///
    /// [system parameter]: crate::system::SystemParam
    pub fn new(queue: &'s mut CommandQueue, world: &'w World) -> Self {
        Self::new_from_entities(queue, world.entities())
    }

    /// Returns a new `Commands` instance from a [`CommandQueue`] and an [`Entities`] reference.
    ///
    /// It is not required to call this constructor when using `Commands` as a [system parameter].
    ///
    /// [system parameter]: crate::system::SystemParam
    pub fn new_from_entities(queue: &'s mut CommandQueue, entities: &'w Entities) -> Self {
        Self {
            queue: Deferred(queue),
            entities,
        }
    }

    /// Returns a [`Commands`] with a smaller lifetime.
    /// This is useful if you have `&mut Commands` but need `Commands`.
    ///
    /// # Examples
    ///
    /// ```
    /// # use bevy_ecs::prelude::*;
    /// fn my_system(mut commands: Commands) {
    ///     // We do our initialization in a separate function,
    ///     // which expects an owned `Commands`.
    ///     do_initialization(commands.reborrow());
    ///
    ///     // Since we only reborrowed the commands instead of moving them, we can still use them.
    ///     commands.spawn_empty();
    /// }
    /// #
    /// # fn do_initialization(_: Commands) {}
    /// ```
    pub fn reborrow(&mut self) -> Commands<'w, '_> {
        Commands {
            queue: self.queue.reborrow(),
            entities: self.entities,
        }
    }

    /// Take all commands from `other` and append them to `self`, leaving `other` empty
    pub fn append(&mut self, other: &mut CommandQueue) {
        self.queue.append(other);
    }

    /// Pushes a [`Command`] to the queue for creating a new empty [`Entity`],
    /// and returns its corresponding [`EntityCommands`].
    ///
    /// See [`World::spawn_empty`] for more details.
    ///
    /// # Example
    ///
    /// ```
    /// # use bevy_ecs::prelude::*;
    ///
    /// #[derive(Component)]
    /// struct Label(&'static str);
    /// #[derive(Component)]
    /// struct Strength(u32);
    /// #[derive(Component)]
    /// struct Agility(u32);
    ///
    /// fn example_system(mut commands: Commands) {
    ///     // Create a new empty entity and retrieve its id.
    ///     let empty_entity = commands.spawn_empty().id();
    ///
    ///     // Create another empty entity, then add some component to it
    ///     commands.spawn_empty()
    ///         // adds a new component bundle to the entity
    ///         .insert((Strength(1), Agility(2)))
    ///         // adds a single component to the entity
    ///         .insert(Label("hello world"));
    /// }
    /// # bevy_ecs::system::assert_is_system(example_system);
    /// ```
    ///
    /// # See also
    ///
    /// - [`spawn`](Self::spawn) to spawn an entity with a bundle.
    /// - [`spawn_batch`](Self::spawn_batch) to spawn entities with a bundle each.
    pub fn spawn_empty(&mut self) -> EntityCommands {
        let entity = self.entities.reserve_entity();
        EntityCommands {
            entity,
            commands: self.reborrow(),
        }
    }

    /// Pushes a [`Command`] to the queue for creating a new [`Entity`] if the given one does not exists,
    /// and returns its corresponding [`EntityCommands`].
    ///
    /// This method silently fails by returning [`EntityCommands`]
    /// even if the given `Entity` cannot be spawned.
    ///
    /// See [`World::get_or_spawn`] for more details.
    ///
    /// # Note
    ///
    /// Spawning a specific `entity` value is rarely the right choice. Most apps should favor
    /// [`Commands::spawn`]. This method should generally only be used for sharing entities across
    /// apps, and only when they have a scheme worked out to share an ID space (which doesn't happen
    /// by default).
    pub fn get_or_spawn(&mut self, entity: Entity) -> EntityCommands {
        self.add(move |world: &mut World| {
            world.get_or_spawn(entity);
        });
        EntityCommands {
            entity,
            commands: self.reborrow(),
        }
    }

    /// Pushes a [`Command`] to the queue for creating a new entity with the given [`Bundle`]'s components,
    /// and returns its corresponding [`EntityCommands`].
    ///
    /// # Example
    ///
    /// ```
    /// use bevy_ecs::prelude::*;
    ///
    /// #[derive(Component)]
    /// struct Component1;
    /// #[derive(Component)]
    /// struct Component2;
    /// #[derive(Component)]
    /// struct Label(&'static str);
    /// #[derive(Component)]
    /// struct Strength(u32);
    /// #[derive(Component)]
    /// struct Agility(u32);
    ///
    /// #[derive(Bundle)]
    /// struct ExampleBundle {
    ///     a: Component1,
    ///     b: Component2,
    /// }
    ///
    /// fn example_system(mut commands: Commands) {
    ///     // Create a new entity with a single component.
    ///     commands.spawn(Component1);
    ///
    ///     // Create a new entity with a component bundle.
    ///     commands.spawn(ExampleBundle {
    ///         a: Component1,
    ///         b: Component2,
    ///     });
    ///
    ///     commands
    ///         // Create a new entity with two components using a "tuple bundle".
    ///         .spawn((Component1, Component2))
    ///         // `spawn returns a builder, so you can insert more bundles like this:
    ///         .insert((Strength(1), Agility(2)))
    ///         // or insert single components like this:
    ///         .insert(Label("hello world"));
    /// }
    /// # bevy_ecs::system::assert_is_system(example_system);
    /// ```
    ///
    /// # See also
    ///
    /// - [`spawn_empty`](Self::spawn_empty) to spawn an entity without any components.
    /// - [`spawn_batch`](Self::spawn_batch) to spawn entities with a bundle each.
    pub fn spawn<T: Bundle>(&mut self, bundle: T) -> EntityCommands {
        let mut e = self.spawn_empty();
        e.insert(bundle);
        e
    }

    /// Returns the [`EntityCommands`] for the requested [`Entity`].
    ///
    /// # Panics
    ///
    /// This method panics if the requested entity does not exist.
    ///
    /// # Example
    ///
    /// ```
    /// use bevy_ecs::prelude::*;
    ///
    /// #[derive(Component)]
    /// struct Label(&'static str);
    /// #[derive(Component)]
    /// struct Strength(u32);
    /// #[derive(Component)]
    /// struct Agility(u32);
    ///
    /// fn example_system(mut commands: Commands) {
    ///     // Create a new, empty entity
    ///     let entity = commands.spawn_empty().id();
    ///
    ///     commands.entity(entity)
    ///         // adds a new component bundle to the entity
    ///         .insert((Strength(1), Agility(2)))
    ///         // adds a single component to the entity
    ///         .insert(Label("hello world"));
    /// }
    /// # bevy_ecs::system::assert_is_system(example_system);
    /// ```
    ///
    /// # See also
    ///
    /// - [`get_entity`](Self::get_entity) for the fallible version.
    #[inline]
    #[track_caller]
    pub fn entity(&mut self, entity: Entity) -> EntityCommands {
        #[inline(never)]
        #[cold]
        #[track_caller]
        fn panic_no_entity(entity: Entity) -> ! {
            panic!(
                "Attempting to create an EntityCommands for entity {entity:?}, which doesn't exist.",
            );
        }

        match self.get_entity(entity) {
            Some(entity) => entity,
            None => panic_no_entity(entity),
        }
    }

    /// Returns the [`EntityCommands`] for the requested [`Entity`], if it exists.
    ///
    /// Returns `None` if the entity does not exist.
    ///
    /// This method does not guarantee that `EntityCommands` will be successfully applied,
    /// since another command in the queue may delete the entity before them.
    ///
    /// # Example
    ///
    /// ```
    /// use bevy_ecs::prelude::*;
    ///
    /// #[derive(Component)]
    /// struct Label(&'static str);

    /// fn example_system(mut commands: Commands) {
    ///     // Create a new, empty entity
    ///     let entity = commands.spawn_empty().id();
    ///
    ///     // Get the entity if it still exists, which it will in this case
    ///     if let Some(mut entity_commands) = commands.get_entity(entity) {
    ///         // adds a single component to the entity
    ///         entity_commands.insert(Label("hello world"));
    ///     }
    /// }
    /// # bevy_ecs::system::assert_is_system(example_system);
    /// ```
    ///
    /// # See also
    ///
    /// - [`entity`](Self::entity) for the panicking version.
    #[inline]
    #[track_caller]
    pub fn get_entity(&mut self, entity: Entity) -> Option<EntityCommands> {
        self.entities.contains(entity).then_some(EntityCommands {
            entity,
            commands: self.reborrow(),
        })
    }

    /// Pushes a [`Command`] to the queue for creating entities with a particular [`Bundle`] type.
    ///
    /// `bundles_iter` is a type that can be converted into a [`Bundle`] iterator
    /// (it can also be a collection).
    ///
    /// This method is equivalent to iterating `bundles_iter`
    /// and calling [`spawn`](Self::spawn) on each bundle,
    /// but it is faster due to memory pre-allocation.
    ///
    /// # Example
    ///
    /// ```
    /// # use bevy_ecs::prelude::*;
    /// #
    /// # #[derive(Component)]
    /// # struct Name(String);
    /// # #[derive(Component)]
    /// # struct Score(u32);
    /// #
    /// # fn system(mut commands: Commands) {
    /// commands.spawn_batch(vec![
    ///     (
    ///         Name("Alice".to_string()),
    ///         Score(0),
    ///     ),
    ///     (
    ///         Name("Bob".to_string()),
    ///         Score(0),
    ///     ),
    /// ]);
    /// # }
    /// # bevy_ecs::system::assert_is_system(system);
    /// ```
    ///
    /// # See also
    ///
    /// - [`spawn`](Self::spawn) to spawn an entity with a bundle.
    /// - [`spawn_empty`](Self::spawn_empty) to spawn an entity without any components.
    pub fn spawn_batch<I>(&mut self, bundles_iter: I)
    where
        I: IntoIterator + Send + Sync + 'static,
        I::Item: Bundle,
    {
        self.queue.push(spawn_batch(bundles_iter));
    }

    /// Pushes a [`Command`] to the queue for creating entities, if needed,
    /// and for adding a bundle to each entity.
    ///
    /// `bundles_iter` is a type that can be converted into an ([`Entity`], [`Bundle`]) iterator
    /// (it can also be a collection).
    ///
    /// When the command is applied,
    /// for each (`Entity`, `Bundle`) pair in the given `bundles_iter`,
    /// the `Entity` is spawned, if it does not exist already.
    /// Then, the `Bundle` is added to the entity.
    ///
    /// This method is equivalent to iterating `bundles_iter`,
    /// calling [`get_or_spawn`](Self::get_or_spawn) for each bundle,
    /// and passing it to [`insert`](EntityCommands::insert),
    /// but it is faster due to memory pre-allocation.
    ///
    /// # Note
    ///
    /// Spawning a specific `entity` value is rarely the right choice. Most apps should use [`Commands::spawn_batch`].
    /// This method should generally only be used for sharing entities across apps, and only when they have a scheme
    /// worked out to share an ID space (which doesn't happen by default).
    pub fn insert_or_spawn_batch<I, B>(&mut self, bundles: I)
    where
        I: IntoIterator<Item = (Entity, B)> + Send + Sync + 'static,
        B: Bundle,
    {
        self.queue.push(insert_or_spawn_batch(bundles));
    }

    /// Pushes a [`Command`] to the queue for inserting a [`Resource`] in the [`World`] with an inferred value.
    ///
    /// The inferred value is determined by the [`FromWorld`] trait of the resource.
    /// When the command is applied,
    /// if the resource already exists, nothing happens.
    ///
    /// See [`World::init_resource`] for more details.
    ///
    /// # Example
    ///
    /// ```
    /// # use bevy_ecs::prelude::*;
    /// #
    /// # #[derive(Resource, Default)]
    /// # struct Scoreboard {
    /// #     current_score: u32,
    /// #     high_score: u32,
    /// # }
    /// #
    /// # fn initialise_scoreboard(mut commands: Commands) {
    /// commands.init_resource::<Scoreboard>();
    /// # }
    /// # bevy_ecs::system::assert_is_system(initialise_scoreboard);
    /// ```
    pub fn init_resource<R: Resource + FromWorld>(&mut self) {
        self.queue.push(init_resource::<R>);
    }

    /// Pushes a [`Command`] to the queue for inserting a [`Resource`] in the [`World`] with a specific value.
    ///
    /// This will overwrite any previous value of the same resource type.
    ///
    /// See [`World::insert_resource`] for more details.
    ///
    /// # Example
    ///
    /// ```
    /// # use bevy_ecs::prelude::*;
    /// #
    /// # #[derive(Resource)]
    /// # struct Scoreboard {
    /// #     current_score: u32,
    /// #     high_score: u32,
    /// # }
    /// #
    /// # fn system(mut commands: Commands) {
    /// commands.insert_resource(Scoreboard {
    ///     current_score: 0,
    ///     high_score: 0,
    /// });
    /// # }
    /// # bevy_ecs::system::assert_is_system(system);
    /// ```
    pub fn insert_resource<R: Resource>(&mut self, resource: R) {
        self.queue.push(insert_resource(resource));
    }

    /// Pushes a [`Command`] to the queue for removing a [`Resource`] from the [`World`].
    ///
    /// See [`World::remove_resource`] for more details.
    ///
    /// # Example
    ///
    /// ```
    /// # use bevy_ecs::prelude::*;
    /// #
    /// # #[derive(Resource)]
    /// # struct Scoreboard {
    /// #     current_score: u32,
    /// #     high_score: u32,
    /// # }
    /// #
    /// # fn system(mut commands: Commands) {
    /// commands.remove_resource::<Scoreboard>();
    /// # }
    /// # bevy_ecs::system::assert_is_system(system);
    /// ```
    pub fn remove_resource<R: Resource>(&mut self) {
        self.queue.push(remove_resource::<R>);
    }

    /// Runs the system corresponding to the given [`SystemId`].
    /// Systems are ran in an exclusive and single threaded way.
    /// Running slow systems can become a bottleneck.
    ///
    /// Calls [`World::run_system`](World::run_system).
    ///
    /// There is no way to get the output of a system when run as a command, because the
    /// execution of the system happens later. To get the output of a system, use
    /// [`World::run_system`] or [`World::run_system_with_input`] instead of running the system as a command.
    pub fn run_system(&mut self, id: SystemId) {
        self.run_system_with_input(id, ());
    }

    /// Runs the system corresponding to the given [`SystemId`].
    /// Systems are ran in an exclusive and single threaded way.
    /// Running slow systems can become a bottleneck.
    ///
    /// Calls [`World::run_system_with_input`](World::run_system_with_input).
    ///
    /// There is no way to get the output of a system when run as a command, because the
    /// execution of the system happens later. To get the output of a system, use
    /// [`World::run_system`] or [`World::run_system_with_input`] instead of running the system as a command.
    pub fn run_system_with_input<I: 'static + Send>(&mut self, id: SystemId<I>, input: I) {
        self.queue
            .push(RunSystemWithInput::new_with_input(id, input));
    }

    /// Pushes a generic [`Command`] to the command queue.
    ///
    /// `command` can be a built-in command, custom struct that implements [`Command`] or a closure
    /// that takes [`&mut World`](World) as an argument.
    /// # Example
    ///
    /// ```
    /// # use bevy_ecs::{system::Command, prelude::*};
    /// #[derive(Resource, Default)]
    /// struct Counter(u64);
    ///
    /// struct AddToCounter(u64);
    ///
    /// impl Command for AddToCounter {
    ///     fn apply(self, world: &mut World) {
    ///         let mut counter = world.get_resource_or_insert_with(Counter::default);
    ///         counter.0 += self.0;
    ///     }
    /// }
    ///
    /// fn add_three_to_counter_system(mut commands: Commands) {
    ///     commands.add(AddToCounter(3));
    /// }
    /// fn add_twenty_five_to_counter_system(mut commands: Commands) {
    ///     commands.add(|world: &mut World| {
    ///         let mut counter = world.get_resource_or_insert_with(Counter::default);
    ///         counter.0 += 25;
    ///     });
    /// }

    /// # bevy_ecs::system::assert_is_system(add_three_to_counter_system);
    /// # bevy_ecs::system::assert_is_system(add_twenty_five_to_counter_system);
    /// ```
    pub fn add<C: Command>(&mut self, command: C) {
        self.queue.push(command);
    }
}

/// A [`Command`] which gets executed for a given [`Entity`].
///
/// # Examples
///
/// ```
/// # use std::collections::HashSet;
/// # use bevy_ecs::prelude::*;
/// use bevy_ecs::system::EntityCommand;
/// #
/// # #[derive(Component, PartialEq)]
/// # struct Name(String);
/// # impl Name {
/// #   fn new(s: String) -> Self { Name(s) }
/// #   fn as_str(&self) -> &str { &self.0 }
/// # }
///
/// #[derive(Resource, Default)]
/// struct Counter(i64);
///
/// /// A `Command` which names an entity based on a global counter.
/// fn count_name(entity: Entity, world: &mut World) {
///     // Get the current value of the counter, and increment it for next time.
///     let mut counter = world.resource_mut::<Counter>();
///     let i = counter.0;
///     counter.0 += 1;
///
///     // Name the entity after the value of the counter.
///     world.entity_mut(entity).insert(Name::new(format!("Entity #{i}")));
/// }
///
/// // App creation boilerplate omitted...
/// # let mut world = World::new();
/// # world.init_resource::<Counter>();
/// #
/// # let mut setup_schedule = Schedule::default();
/// # setup_schedule.add_systems(setup);
/// # let mut assert_schedule = Schedule::default();
/// # assert_schedule.add_systems(assert_names);
/// #
/// # setup_schedule.run(&mut world);
/// # assert_schedule.run(&mut world);
///
/// fn setup(mut commands: Commands) {
///     commands.spawn_empty().add(count_name);
///     commands.spawn_empty().add(count_name);
/// }
///
/// fn assert_names(named: Query<&Name>) {
///     // We use a HashSet because we do not care about the order.
///     let names: HashSet<_> = named.iter().map(Name::as_str).collect();
///     assert_eq!(names, HashSet::from_iter(["Entity #0", "Entity #1"]));
/// }
/// ```
pub trait EntityCommand<Marker = ()>: Send + 'static {
    /// Executes this command for the given [`Entity`].
    fn apply(self, id: Entity, world: &mut World);

    /// Returns a [`Command`] which executes this [`EntityCommand`] for the given [`Entity`].
<<<<<<< HEAD
    fn with_entity(self, id: Entity) -> impl Command
    where
        Self: Sized,
    {
        move |world: &mut World| self.apply(id, world)
=======
    fn with_entity(self, id: Entity) -> WithEntity<Marker, Self>
    where
        Self: Sized,
    {
        WithEntity {
            cmd: self,
            id,
            marker: PhantomData,
        }
    }
}

/// Turns an [`EntityCommand`] type into a [`Command`] type.
pub struct WithEntity<Marker, C: EntityCommand<Marker>> {
    cmd: C,
    id: Entity,
    marker: PhantomData<fn() -> Marker>,
}

impl<M, C: EntityCommand<M>> Command for WithEntity<M, C>
where
    M: 'static,
{
    #[inline]
    fn apply(self, world: &mut World) {
        self.cmd.apply(self.id, world);
>>>>>>> f1f83bf5
    }
}

/// A list of commands that will be run to modify an [entity](crate::entity).
pub struct EntityCommands<'a> {
    pub(crate) entity: Entity,
    pub(crate) commands: Commands<'a, 'a>,
}

impl EntityCommands<'_> {
    /// Returns the [`Entity`] id of the entity.
    ///
    /// # Example
    ///
    /// ```
    /// # use bevy_ecs::prelude::*;
    /// #
    /// fn my_system(mut commands: Commands) {
    ///     let entity_id = commands.spawn_empty().id();
    /// }
    /// # bevy_ecs::system::assert_is_system(my_system);
    /// ```
    #[inline]
    #[must_use = "Omit the .id() call if you do not need to store the `Entity` identifier."]
    pub fn id(&self) -> Entity {
        self.entity
    }

    /// Returns an [`EntityCommands`] with a smaller lifetime.
    /// This is useful if you have `&mut EntityCommands` but you need `EntityCommands`.
    pub fn reborrow(&mut self) -> EntityCommands {
        EntityCommands {
            entity: self.entity,
            commands: self.commands.reborrow(),
        }
    }

    /// Adds a [`Bundle`] of components to the entity.
    ///
    /// This will overwrite any previous value(s) of the same component type.
    ///
    /// # Panics
    ///
    /// The command will panic when applied if the associated entity does not exist.
    ///
    /// To avoid a panic in this case, use the command [`Self::try_insert`] instead.
    ///
    /// # Example
    ///
    /// ```
    /// # use bevy_ecs::prelude::*;
    /// # #[derive(Resource)]
    /// # struct PlayerEntity { entity: Entity }
    /// #[derive(Component)]
    /// struct Health(u32);
    /// #[derive(Component)]
    /// struct Strength(u32);
    /// #[derive(Component)]
    /// struct Defense(u32);
    ///
    /// #[derive(Bundle)]
    /// struct CombatBundle {
    ///     health: Health,
    ///     strength: Strength,
    /// }
    ///
    /// fn add_combat_stats_system(mut commands: Commands, player: Res<PlayerEntity>) {
    ///     commands
    ///         .entity(player.entity)
    ///         // You can insert individual components:
    ///         .insert(Defense(10))
    ///         // You can also insert pre-defined bundles of components:
    ///         .insert(CombatBundle {
    ///             health: Health(100),
    ///             strength: Strength(40),
    ///         })
    ///         // You can also insert tuples of components and bundles.
    ///         // This is equivalent to the calls above:
    ///         .insert((
    ///             Defense(10),
    ///             CombatBundle {
    ///                 health: Health(100),
    ///                 strength: Strength(40),
    ///             },
    ///         ));
    /// }
    /// # bevy_ecs::system::assert_is_system(add_combat_stats_system);
    /// ```
    pub fn insert(&mut self, bundle: impl Bundle) -> &mut Self {
        self.add(insert(bundle))
    }

    /// Tries to add a [`Bundle`] of components to the entity.
    ///
    /// This will overwrite any previous value(s) of the same component type.
    ///
    /// # Note
    ///
    /// Unlike [`Self::insert`], this will not panic if the associated entity does not exist.
    ///
    /// # Example
    ///
    /// ```
    /// # use bevy_ecs::prelude::*;
    /// # #[derive(Resource)]
    /// # struct PlayerEntity { entity: Entity }
    /// #[derive(Component)]
    /// struct Health(u32);
    /// #[derive(Component)]
    /// struct Strength(u32);
    /// #[derive(Component)]
    /// struct Defense(u32);
    ///
    /// #[derive(Bundle)]
    /// struct CombatBundle {
    ///     health: Health,
    ///     strength: Strength,
    /// }
    ///
    /// fn add_combat_stats_system(mut commands: Commands, player: Res<PlayerEntity>) {
    ///   commands.entity(player.entity)
    ///    // You can try_insert individual components:
    ///     .try_insert(Defense(10))
    ///     
    ///    // You can also insert tuples of components:
    ///     .try_insert(CombatBundle {
    ///         health: Health(100),
    ///         strength: Strength(40),
    ///     });
    ///    
    ///    // Suppose this occurs in a parallel adjacent system or process
    ///    commands.entity(player.entity)
    ///      .despawn();
    ///
    ///    commands.entity(player.entity)
    ///    // This will not panic nor will it add the component
    ///      .try_insert(Defense(5));
    /// }
    /// # bevy_ecs::system::assert_is_system(add_combat_stats_system);
    /// ```
    pub fn try_insert(&mut self, bundle: impl Bundle) -> &mut Self {
        self.add(try_insert(bundle))
    }

    /// Removes a [`Bundle`] of components from the entity.
    ///
    /// # Example
    ///
    /// ```
    /// # use bevy_ecs::prelude::*;
    /// #
    /// # #[derive(Resource)]
    /// # struct PlayerEntity { entity: Entity }
    /// #[derive(Component)]
    /// struct Health(u32);
    /// #[derive(Component)]
    /// struct Strength(u32);
    /// #[derive(Component)]
    /// struct Defense(u32);
    ///
    /// #[derive(Bundle)]
    /// struct CombatBundle {
    ///     health: Health,
    ///     strength: Strength,
    /// }
    ///
    /// fn remove_combat_stats_system(mut commands: Commands, player: Res<PlayerEntity>) {
    ///     commands
    ///         .entity(player.entity)
    ///         // You can remove individual components:
    ///         .remove::<Defense>()
    ///         // You can also remove pre-defined Bundles of components:
    ///         .remove::<CombatBundle>()
    ///         // You can also remove tuples of components and bundles.
    ///         // This is equivalent to the calls above:
    ///         .remove::<(Defense, CombatBundle)>();
    /// }
    /// # bevy_ecs::system::assert_is_system(remove_combat_stats_system);
    /// ```
    pub fn remove<T>(&mut self) -> &mut Self
    where
        T: Bundle,
    {
        self.add(remove::<T>)
    }

    /// Despawns the entity.
    ///
    /// See [`World::despawn`] for more details.
    ///
    /// # Note
    ///
    /// This won't clean up external references to the entity (such as parent-child relationships
    /// if you're using `bevy_hierarchy`), which may leave the world in an invalid state.
    ///
    /// # Panics
    ///
    /// The command will panic when applied if the associated entity does not exist.
    ///
    /// # Example
    ///
    /// ```
    /// # use bevy_ecs::prelude::*;
    /// #
    /// # #[derive(Resource)]
    /// # struct CharacterToRemove { entity: Entity }
    /// #
    /// fn remove_character_system(
    ///     mut commands: Commands,
    ///     character_to_remove: Res<CharacterToRemove>
    /// )
    /// {
    ///     commands.entity(character_to_remove.entity).despawn();
    /// }
    /// # bevy_ecs::system::assert_is_system(remove_character_system);
    /// ```
    pub fn despawn(&mut self) {
        self.add(despawn);
    }

    /// Pushes an [`EntityCommand`] to the queue, which will get executed for the current [`Entity`].
    ///
    /// # Examples
    ///
    /// ```
    /// # use bevy_ecs::prelude::*;
    /// # fn my_system(mut commands: Commands) {
    /// commands
    ///     .spawn_empty()
    ///     // Closures with this signature implement `EntityCommand`.
    ///     .add(|entity: EntityWorldMut| {
    ///         println!("Executed an EntityCommand for {:?}", entity.id());
    ///     });
    /// # }
    /// # bevy_ecs::system::assert_is_system(my_system);
    /// ```
<<<<<<< HEAD
    pub fn add<M: Send + 'static>(&mut self, command: impl EntityCommand<M>) -> &mut Self {
=======
    pub fn add<M: 'static>(&mut self, command: impl EntityCommand<M>) -> &mut Self {
>>>>>>> f1f83bf5
        self.commands.add(command.with_entity(self.entity));
        self
    }

    /// Removes all components except the given [`Bundle`] from the entity.
    ///
    /// This can also be used to remove all the components from the entity by passing it an empty Bundle.
    ///
    /// # Example
    ///
    /// ```
    /// # use bevy_ecs::prelude::*;
    /// #
    /// # #[derive(Resource)]
    /// # struct PlayerEntity { entity: Entity }
    /// #[derive(Component)]
    /// struct Health(u32);
    /// #[derive(Component)]
    /// struct Strength(u32);
    /// #[derive(Component)]
    /// struct Defense(u32);
    ///
    /// #[derive(Bundle)]
    /// struct CombatBundle {
    ///     health: Health,
    ///     strength: Strength,
    /// }
    ///
    /// fn remove_combat_stats_system(mut commands: Commands, player: Res<PlayerEntity>) {
    ///     commands
    ///         .entity(player.entity)
    ///         // You can retain a pre-defined Bundle of components,
    ///         // with this removing only the Defense component
    ///         .retain::<CombatBundle>()
    ///         // You can also retain only a single component
    ///         .retain::<Health>()
    ///         // And you can remove all the components by passing in an empty Bundle
    ///         .retain::<()>();
    /// }
    /// # bevy_ecs::system::assert_is_system(remove_combat_stats_system);
    /// ```
    pub fn retain<T>(&mut self) -> &mut Self
    where
        T: Bundle,
    {
        self.add(retain::<T>)
    }

    /// Logs the components of the entity at the info level.
    ///
    /// # Panics
    ///
    /// The command will panic when applied if the associated entity does not exist.
    pub fn log_components(&mut self) {
        self.add(log_components);
    }

    /// Returns the underlying [`Commands`].
    pub fn commands(&mut self) -> Commands {
        self.commands.reborrow()
    }
}

impl<F> Command for F
where
    F: FnOnce(&mut World) + Send + 'static,
{
    fn apply(self, world: &mut World) {
        self(world);
    }
}

impl<F> EntityCommand<World> for F
where
    F: FnOnce(EntityWorldMut) + Send + 'static,
{
    fn apply(self, id: Entity, world: &mut World) {
        self(world.entity_mut(id));
    }
}

impl<F> EntityCommand for F
<<<<<<< HEAD
where
    F: FnOnce(Entity, &mut World) + Send + 'static,
{
    fn apply(self, id: Entity, world: &mut World) {
        self(id, world);
    }
}

/// A [`Command`] that spawns a new entity and adds the components in a [`Bundle`] to it.
#[derive(Debug)]
pub struct Spawn<T> {
    /// The [`Bundle`] of components that will be added to the newly-spawned entity.
    pub bundle: T,
}

impl<T> Command for Spawn<T>
=======
>>>>>>> f1f83bf5
where
    F: FnOnce(Entity, &mut World) + Send + 'static,
{
    fn apply(self, id: Entity, world: &mut World) {
        self(id, world);
    }
}

/// A [`Command`] that consumes an iterator of [`Bundle`]s to spawn a series of entities.
///
/// This is more efficient than spawning the entities individually.
fn spawn_batch<I, B>(bundles: I) -> impl Command
where
    I: IntoIterator<Item = B> + Send + Sync + 'static,
    B: Bundle,
{
    move |world: &mut World| {
        world.spawn_batch(bundles);
    }
}

/// A [`Command`] that consumes an iterator to add a series of [`Bundle`]s to a set of entities.
/// If any entities do not already exist in the world, they will be spawned.
///
/// This is more efficient than inserting the bundles individually.
fn insert_or_spawn_batch<I, B>(bundles: I) -> impl Command
where
    I: IntoIterator<Item = (Entity, B)> + Send + Sync + 'static,
    B: Bundle,
{
    move |world: &mut World| {
        if let Err(invalid_entities) = world.insert_or_spawn_batch(bundles) {
            error!(
                "Failed to 'insert or spawn' bundle of type {} into the following invalid entities: {:?}",
                std::any::type_name::<B>(),
                invalid_entities
            );
        }
    }
}

/// A [`Command`] that despawns a specific entity.
/// This will emit a warning if the entity does not exist.
///
/// # Note
///
/// This won't clean up external references to the entity (such as parent-child relationships
/// if you're using `bevy_hierarchy`), which may leave the world in an invalid state.
fn despawn(entity: Entity, world: &mut World) {
    world.despawn(entity);
}

/// An [`EntityCommand`] that adds the components in a [`Bundle`] to an entity.
fn insert<T: Bundle>(bundle: T) -> impl EntityCommand {
    move |entity: Entity, world: &mut World| {
        if let Some(mut entity) = world.get_entity_mut(entity) {
            entity.insert(bundle);
        } else {
            panic!("error[B0003]: Could not insert a bundle (of type `{}`) for entity {:?} because it doesn't exist in this World.", std::any::type_name::<T>(), entity);
        }
    }
}

/// An [`EntityCommand`] that attempts to add the components in a [`Bundle`] to an entity.
fn try_insert(bundle: impl Bundle) -> impl EntityCommand {
    move |entity, world: &mut World| {
        if let Some(mut entity) = world.get_entity_mut(entity) {
            entity.insert(bundle);
        }
    }
}

/// A [`Command`] that removes components from an entity.
/// For a [`Bundle`] type `T`, this will remove any components in the bundle.
/// Any components in the bundle that aren't found on the entity will be ignored.
fn remove<T: Bundle>(entity: Entity, world: &mut World) {
    if let Some(mut entity_mut) = world.get_entity_mut(entity) {
        entity_mut.remove::<T>();
    }
}

/// A [`Command`] that removes components from an entity.
/// For a [`Bundle`] type `T`, this will remove all components except those in the bundle.
/// Any components in the bundle that aren't found on the entity will be ignored.
fn retain<T: Bundle>(entity: Entity, world: &mut World) {
    if let Some(mut entity_mut) = world.get_entity_mut(entity) {
        entity_mut.retain::<T>();
    }
}

/// A [`Command`] that inserts a [`Resource`] into the world using a value
/// created with the [`FromWorld`] trait.
fn init_resource<R: Resource + FromWorld>(world: &mut World) {
    world.init_resource::<R>();
}

/// A [`Command`] that removes the [resource](Resource) `R` from the world.
fn remove_resource<R: Resource>(world: &mut World) {
    world.remove_resource::<R>();
}

/// A [`Command`] that inserts a [`Resource`] into the world.
fn insert_resource<R: Resource>(resource: R) -> impl Command {
    move |world: &mut World| {
        world.insert_resource(resource);
    }
}

/// [`EntityCommand`] to log the components of a given entity. See [`EntityCommands::log_components`].
fn log_components(entity: Entity, world: &mut World) {
    let debug_infos: Vec<_> = world
        .inspect_entity(entity)
        .into_iter()
        .map(|component_info| component_info.name())
        .collect();
    info!("Entity {:?}: {:?}", entity, debug_infos);
}

#[cfg(test)]
#[allow(clippy::float_cmp, clippy::approx_constant)]
mod tests {
    use crate::{
        self as bevy_ecs,
        component::Component,
        system::{CommandQueue, Commands, Resource},
        world::World,
    };
    use std::sync::{
        atomic::{AtomicUsize, Ordering},
        Arc,
    };

    #[derive(Component)]
    #[component(storage = "SparseSet")]
    struct SparseDropCk(DropCk);

    #[derive(Component)]
    struct DropCk(Arc<AtomicUsize>);
    impl DropCk {
        fn new_pair() -> (Self, Arc<AtomicUsize>) {
            let atomic = Arc::new(AtomicUsize::new(0));
            (DropCk(atomic.clone()), atomic)
        }
    }

    impl Drop for DropCk {
        fn drop(&mut self) {
            self.0.as_ref().fetch_add(1, Ordering::Relaxed);
        }
    }

    #[derive(Component, Resource)]
    struct W<T>(T);

    fn simple_command(world: &mut World) {
        world.spawn((W(0u32), W(42u64)));
    }

    #[test]
    fn commands() {
        let mut world = World::default();
        let mut command_queue = CommandQueue::default();
        let entity = Commands::new(&mut command_queue, &world)
            .spawn((W(1u32), W(2u64)))
            .id();
        command_queue.apply(&mut world);
        assert_eq!(world.entities().len(), 1);
        let results = world
            .query::<(&W<u32>, &W<u64>)>()
            .iter(&world)
            .map(|(a, b)| (a.0, b.0))
            .collect::<Vec<_>>();
        assert_eq!(results, vec![(1u32, 2u64)]);
        // test entity despawn
        {
            let mut commands = Commands::new(&mut command_queue, &world);
            commands.entity(entity).despawn();
            commands.entity(entity).despawn(); // double despawn shouldn't panic
        }
        command_queue.apply(&mut world);
        let results2 = world
            .query::<(&W<u32>, &W<u64>)>()
            .iter(&world)
            .map(|(a, b)| (a.0, b.0))
            .collect::<Vec<_>>();
        assert_eq!(results2, vec![]);

        // test adding simple (FnOnce) commands
        {
            let mut commands = Commands::new(&mut command_queue, &world);

            // set up a simple command using a closure that adds one additional entity
            commands.add(|world: &mut World| {
                world.spawn((W(42u32), W(0u64)));
            });

            // set up a simple command using a function that adds one additional entity
            commands.add(simple_command);
        }
        command_queue.apply(&mut world);
        let results3 = world
            .query::<(&W<u32>, &W<u64>)>()
            .iter(&world)
            .map(|(a, b)| (a.0, b.0))
            .collect::<Vec<_>>();

        assert_eq!(results3, vec![(42u32, 0u64), (0u32, 42u64)]);
    }

    #[test]
    fn remove_components() {
        let mut world = World::default();

        let mut command_queue = CommandQueue::default();
        let (dense_dropck, dense_is_dropped) = DropCk::new_pair();
        let (sparse_dropck, sparse_is_dropped) = DropCk::new_pair();
        let sparse_dropck = SparseDropCk(sparse_dropck);

        let entity = Commands::new(&mut command_queue, &world)
            .spawn((W(1u32), W(2u64), dense_dropck, sparse_dropck))
            .id();
        command_queue.apply(&mut world);
        let results_before = world
            .query::<(&W<u32>, &W<u64>)>()
            .iter(&world)
            .map(|(a, b)| (a.0, b.0))
            .collect::<Vec<_>>();
        assert_eq!(results_before, vec![(1u32, 2u64)]);

        // test component removal
        Commands::new(&mut command_queue, &world)
            .entity(entity)
            .remove::<W<u32>>()
            .remove::<(W<u32>, W<u64>, SparseDropCk, DropCk)>();

        assert_eq!(dense_is_dropped.load(Ordering::Relaxed), 0);
        assert_eq!(sparse_is_dropped.load(Ordering::Relaxed), 0);
        command_queue.apply(&mut world);
        assert_eq!(dense_is_dropped.load(Ordering::Relaxed), 1);
        assert_eq!(sparse_is_dropped.load(Ordering::Relaxed), 1);

        let results_after = world
            .query::<(&W<u32>, &W<u64>)>()
            .iter(&world)
            .map(|(a, b)| (a.0, b.0))
            .collect::<Vec<_>>();
        assert_eq!(results_after, vec![]);
        let results_after_u64 = world
            .query::<&W<u64>>()
            .iter(&world)
            .map(|v| v.0)
            .collect::<Vec<_>>();
        assert_eq!(results_after_u64, vec![]);
    }

    #[test]
    fn remove_resources() {
        let mut world = World::default();
        let mut queue = CommandQueue::default();
        {
            let mut commands = Commands::new(&mut queue, &world);
            commands.insert_resource(W(123i32));
            commands.insert_resource(W(456.0f64));
        }

        queue.apply(&mut world);
        assert!(world.contains_resource::<W<i32>>());
        assert!(world.contains_resource::<W<f64>>());

        {
            let mut commands = Commands::new(&mut queue, &world);
            // test resource removal
            commands.remove_resource::<W<i32>>();
        }
        queue.apply(&mut world);
        assert!(!world.contains_resource::<W<i32>>());
        assert!(world.contains_resource::<W<f64>>());
    }

    #[test]
    fn append() {
        let mut world = World::default();
        let mut queue_1 = CommandQueue::default();
        {
            let mut commands = Commands::new(&mut queue_1, &world);
            commands.insert_resource(W(123i32));
        }
        let mut queue_2 = CommandQueue::default();
        {
            let mut commands = Commands::new(&mut queue_2, &world);
            commands.insert_resource(W(456.0f64));
        }
        queue_1.append(&mut queue_2);
        queue_1.apply(&mut world);
        assert!(world.contains_resource::<W<i32>>());
        assert!(world.contains_resource::<W<f64>>());
    }
}<|MERGE_RESOLUTION|>--- conflicted
+++ resolved
@@ -670,13 +670,6 @@
     fn apply(self, id: Entity, world: &mut World);
 
     /// Returns a [`Command`] which executes this [`EntityCommand`] for the given [`Entity`].
-<<<<<<< HEAD
-    fn with_entity(self, id: Entity) -> impl Command
-    where
-        Self: Sized,
-    {
-        move |world: &mut World| self.apply(id, world)
-=======
     fn with_entity(self, id: Entity) -> WithEntity<Marker, Self>
     where
         Self: Sized,
@@ -703,7 +696,6 @@
     #[inline]
     fn apply(self, world: &mut World) {
         self.cmd.apply(self.id, world);
->>>>>>> f1f83bf5
     }
 }
 
@@ -940,11 +932,7 @@
     /// # }
     /// # bevy_ecs::system::assert_is_system(my_system);
     /// ```
-<<<<<<< HEAD
-    pub fn add<M: Send + 'static>(&mut self, command: impl EntityCommand<M>) -> &mut Self {
-=======
     pub fn add<M: 'static>(&mut self, command: impl EntityCommand<M>) -> &mut Self {
->>>>>>> f1f83bf5
         self.commands.add(command.with_entity(self.entity));
         self
     }
@@ -1027,25 +1015,6 @@
 }
 
 impl<F> EntityCommand for F
-<<<<<<< HEAD
-where
-    F: FnOnce(Entity, &mut World) + Send + 'static,
-{
-    fn apply(self, id: Entity, world: &mut World) {
-        self(id, world);
-    }
-}
-
-/// A [`Command`] that spawns a new entity and adds the components in a [`Bundle`] to it.
-#[derive(Debug)]
-pub struct Spawn<T> {
-    /// The [`Bundle`] of components that will be added to the newly-spawned entity.
-    pub bundle: T,
-}
-
-impl<T> Command for Spawn<T>
-=======
->>>>>>> f1f83bf5
 where
     F: FnOnce(Entity, &mut World) + Send + 'static,
 {
