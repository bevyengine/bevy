mod parallel_scope;

<<<<<<< HEAD
use super::{Deferred, IntoObserverSystem, ObserverSystem, Resource};
use crate::{
    self as bevy_ecs,
    bundle::Bundle,
    component::{ComponentId, Components},
=======
use super::{Deferred, IntoSystem, RegisterSystem, Resource};
use crate::{
    self as bevy_ecs,
    bundle::Bundle,
    component::ComponentId,
>>>>>>> 9d59e52b
    entity::{Entities, Entity},
    prelude::Component,
    system::{RunSystemWithInput, SystemId},
    world::{Command, CommandQueue, DeferredWorld, EntityWorldMut, FromWorld, World},
};
use bevy_ecs_macros::SystemParam;
use bevy_utils::tracing::{error, info};
pub use parallel_scope::*;
use std::marker::PhantomData;

/// A [`Command`] queue to perform structural changes to the [`World`].
///
/// Since each command requires exclusive access to the `World`,
/// all queued commands are automatically applied in sequence
/// when the `apply_deferred` system runs (see [`apply_deferred`] documentation for more details).
///
/// Each command can be used to modify the [`World`] in arbitrary ways:
/// * spawning or despawning entities
/// * inserting components on new or existing entities
/// * inserting resources
/// * etc.
///
/// For a version of [`Commands`] that works in parallel contexts (such as
/// within [`Query::par_iter`](crate::system::Query::par_iter)) see
/// [`ParallelCommands`]
///
/// # Usage
///
/// Add `mut commands: Commands` as a function argument to your system to get a copy of this struct that will be applied the next time a copy of [`apply_deferred`] runs.
/// Commands are almost always used as a [`SystemParam`](crate::system::SystemParam).
///
/// ```
/// # use bevy_ecs::prelude::*;
/// #
/// fn my_system(mut commands: Commands) {
///    // ...
/// }
/// # bevy_ecs::system::assert_is_system(my_system);
/// ```
///
/// # Implementing
///
/// Each built-in command is implemented as a separate method, e.g. [`Commands::spawn`].
/// In addition to the pre-defined command methods, you can add commands with any arbitrary
/// behavior using [`Commands::add`], which accepts any type implementing [`Command`].
///
/// Since closures and other functions implement this trait automatically, this allows one-shot,
/// anonymous custom commands.
///
/// ```
/// # use bevy_ecs::prelude::*;
/// # fn foo(mut commands: Commands) {
/// // NOTE: type inference fails here, so annotations are required on the closure.
/// commands.add(|w: &mut World| {
///     // Mutate the world however you want...
///     # todo!();
/// });
/// # }
/// ```
///
/// [`apply_deferred`]: crate::schedule::apply_deferred
#[derive(SystemParam)]
pub struct Commands<'w, 's> {
    queue: Deferred<'s, CommandQueue>,
    entities: &'w Entities,
    components: &'w Components,
}

impl<'w, 's> Commands<'w, 's> {
    /// Returns a new `Commands` instance from a [`CommandQueue`] and a [`World`].
    ///
    /// It is not required to call this constructor when using `Commands` as a [system parameter].
    ///
    /// [system parameter]: crate::system::SystemParam
    pub fn new(queue: &'s mut CommandQueue, world: &'w World) -> Self {
        Self::new_from_entities(queue, &world.entities, &world.components)
    }

    /// Returns a new `Commands` instance from a [`CommandQueue`] and an [`Entities`] reference.
    ///
    /// It is not required to call this constructor when using `Commands` as a [system parameter].
    ///
    /// [system parameter]: crate::system::SystemParam
    pub fn new_from_entities(
        queue: &'s mut CommandQueue,
        entities: &'w Entities,
        components: &'w Components,
    ) -> Self {
        Self {
            queue: Deferred(queue),
            components,
            entities,
        }
    }

    /// Returns a [`Commands`] with a smaller lifetime.
    /// This is useful if you have `&mut Commands` but need `Commands`.
    ///
    /// # Examples
    ///
    /// ```
    /// # use bevy_ecs::prelude::*;
    /// fn my_system(mut commands: Commands) {
    ///     // We do our initialization in a separate function,
    ///     // which expects an owned `Commands`.
    ///     do_initialization(commands.reborrow());
    ///
    ///     // Since we only reborrowed the commands instead of moving them, we can still use them.
    ///     commands.spawn_empty();
    /// }
    /// #
    /// # fn do_initialization(_: Commands) {}
    /// ```
    pub fn reborrow(&mut self) -> Commands<'w, '_> {
        Commands {
            queue: self.queue.reborrow(),
            entities: self.entities,
            components: self.components,
        }
    }

    /// Take all commands from `other` and append them to `self`, leaving `other` empty
    pub fn append(&mut self, other: &mut CommandQueue) {
        self.queue.append(other);
    }

    /// Pushes a [`Command`] to the queue for creating a new empty [`Entity`],
    /// and returns its corresponding [`EntityCommands`].
    ///
    /// See [`World::spawn_empty`] for more details.
    ///
    /// # Example
    ///
    /// ```
    /// # use bevy_ecs::prelude::*;
    ///
    /// #[derive(Component)]
    /// struct Label(&'static str);
    /// #[derive(Component)]
    /// struct Strength(u32);
    /// #[derive(Component)]
    /// struct Agility(u32);
    ///
    /// fn example_system(mut commands: Commands) {
    ///     // Create a new empty entity and retrieve its id.
    ///     let empty_entity = commands.spawn_empty().id();
    ///
    ///     // Create another empty entity, then add some component to it
    ///     commands.spawn_empty()
    ///         // adds a new component bundle to the entity
    ///         .insert((Strength(1), Agility(2)))
    ///         // adds a single component to the entity
    ///         .insert(Label("hello world"));
    /// }
    /// # bevy_ecs::system::assert_is_system(example_system);
    /// ```
    ///
    /// # See also
    ///
    /// - [`spawn`](Self::spawn) to spawn an entity with a bundle.
    /// - [`spawn_batch`](Self::spawn_batch) to spawn entities with a bundle each.
    pub fn spawn_empty(&mut self) -> EntityCommands {
        let entity = self.entities.reserve_entity();
        EntityCommands {
            entity,
            commands: self.reborrow(),
        }
    }

    /// Pushes a [`Command`] to the queue for creating a new [`Entity`] if the given one does not exists,
    /// and returns its corresponding [`EntityCommands`].
    ///
    /// This method silently fails by returning [`EntityCommands`]
    /// even if the given `Entity` cannot be spawned.
    ///
    /// See [`World::get_or_spawn`] for more details.
    ///
    /// # Note
    ///
    /// Spawning a specific `entity` value is rarely the right choice. Most apps should favor
    /// [`Commands::spawn`]. This method should generally only be used for sharing entities across
    /// apps, and only when they have a scheme worked out to share an ID space (which doesn't happen
    /// by default).
    pub fn get_or_spawn(&mut self, entity: Entity) -> EntityCommands {
        self.add(move |world: &mut World| {
            world.get_or_spawn(entity);
        });
        EntityCommands {
            entity,
            commands: self.reborrow(),
        }
    }

    /// Pushes a [`Command`] to the queue for creating a new entity with the given [`Bundle`]'s components,
    /// and returns its corresponding [`EntityCommands`].
    ///
    /// # Example
    ///
    /// ```
    /// use bevy_ecs::prelude::*;
    ///
    /// #[derive(Component)]
    /// struct Component1;
    /// #[derive(Component)]
    /// struct Component2;
    /// #[derive(Component)]
    /// struct Label(&'static str);
    /// #[derive(Component)]
    /// struct Strength(u32);
    /// #[derive(Component)]
    /// struct Agility(u32);
    ///
    /// #[derive(Bundle)]
    /// struct ExampleBundle {
    ///     a: Component1,
    ///     b: Component2,
    /// }
    ///
    /// fn example_system(mut commands: Commands) {
    ///     // Create a new entity with a single component.
    ///     commands.spawn(Component1);
    ///
    ///     // Create a new entity with a component bundle.
    ///     commands.spawn(ExampleBundle {
    ///         a: Component1,
    ///         b: Component2,
    ///     });
    ///
    ///     commands
    ///         // Create a new entity with two components using a "tuple bundle".
    ///         .spawn((Component1, Component2))
    ///         // `spawn returns a builder, so you can insert more bundles like this:
    ///         .insert((Strength(1), Agility(2)))
    ///         // or insert single components like this:
    ///         .insert(Label("hello world"));
    /// }
    /// # bevy_ecs::system::assert_is_system(example_system);
    /// ```
    ///
    /// # See also
    ///
    /// - [`spawn_empty`](Self::spawn_empty) to spawn an entity without any components.
    /// - [`spawn_batch`](Self::spawn_batch) to spawn entities with a bundle each.
    pub fn spawn<T: Bundle>(&mut self, bundle: T) -> EntityCommands {
        let mut e = self.spawn_empty();
        e.insert(bundle);
        e
    }

    /// Returns the [`EntityCommands`] for the requested [`Entity`].
    ///
    /// # Panics
    ///
    /// This method panics if the requested entity does not exist.
    ///
    /// # Example
    ///
    /// ```
    /// use bevy_ecs::prelude::*;
    ///
    /// #[derive(Component)]
    /// struct Label(&'static str);
    /// #[derive(Component)]
    /// struct Strength(u32);
    /// #[derive(Component)]
    /// struct Agility(u32);
    ///
    /// fn example_system(mut commands: Commands) {
    ///     // Create a new, empty entity
    ///     let entity = commands.spawn_empty().id();
    ///
    ///     commands.entity(entity)
    ///         // adds a new component bundle to the entity
    ///         .insert((Strength(1), Agility(2)))
    ///         // adds a single component to the entity
    ///         .insert(Label("hello world"));
    /// }
    /// # bevy_ecs::system::assert_is_system(example_system);
    /// ```
    ///
    /// # See also
    ///
    /// - [`get_entity`](Self::get_entity) for the fallible version.
    #[inline]
    #[track_caller]
    pub fn entity(&mut self, entity: Entity) -> EntityCommands {
        #[inline(never)]
        #[cold]
        #[track_caller]
        fn panic_no_entity(entity: Entity) -> ! {
            panic!(
                "Attempting to create an EntityCommands for entity {entity:?}, which doesn't exist.",
            );
        }

        match self.get_entity(entity) {
            Some(entity) => entity,
            None => panic_no_entity(entity),
        }
    }

    /// Returns the [`EntityCommands`] for the requested [`Entity`], if it exists.
    ///
    /// Returns `None` if the entity does not exist.
    ///
    /// This method does not guarantee that `EntityCommands` will be successfully applied,
    /// since another command in the queue may delete the entity before them.
    ///
    /// # Example
    ///
    /// ```
    /// use bevy_ecs::prelude::*;
    ///
    /// #[derive(Component)]
    /// struct Label(&'static str);

    /// fn example_system(mut commands: Commands) {
    ///     // Create a new, empty entity
    ///     let entity = commands.spawn_empty().id();
    ///
    ///     // Get the entity if it still exists, which it will in this case
    ///     if let Some(mut entity_commands) = commands.get_entity(entity) {
    ///         // adds a single component to the entity
    ///         entity_commands.insert(Label("hello world"));
    ///     }
    /// }
    /// # bevy_ecs::system::assert_is_system(example_system);
    /// ```
    ///
    /// # See also
    ///
    /// - [`entity`](Self::entity) for the panicking version.
    #[inline]
    #[track_caller]
    pub fn get_entity(&mut self, entity: Entity) -> Option<EntityCommands> {
        self.entities.contains(entity).then_some(EntityCommands {
            entity,
            commands: self.reborrow(),
        })
    }

    /// Pushes a [`Command`] to the queue for creating entities with a particular [`Bundle`] type.
    ///
    /// `bundles_iter` is a type that can be converted into a [`Bundle`] iterator
    /// (it can also be a collection).
    ///
    /// This method is equivalent to iterating `bundles_iter`
    /// and calling [`spawn`](Self::spawn) on each bundle,
    /// but it is faster due to memory pre-allocation.
    ///
    /// # Example
    ///
    /// ```
    /// # use bevy_ecs::prelude::*;
    /// #
    /// # #[derive(Component)]
    /// # struct Name(String);
    /// # #[derive(Component)]
    /// # struct Score(u32);
    /// #
    /// # fn system(mut commands: Commands) {
    /// commands.spawn_batch(vec![
    ///     (
    ///         Name("Alice".to_string()),
    ///         Score(0),
    ///     ),
    ///     (
    ///         Name("Bob".to_string()),
    ///         Score(0),
    ///     ),
    /// ]);
    /// # }
    /// # bevy_ecs::system::assert_is_system(system);
    /// ```
    ///
    /// # See also
    ///
    /// - [`spawn`](Self::spawn) to spawn an entity with a bundle.
    /// - [`spawn_empty`](Self::spawn_empty) to spawn an entity without any components.
    pub fn spawn_batch<I>(&mut self, bundles_iter: I)
    where
        I: IntoIterator + Send + Sync + 'static,
        I::Item: Bundle,
    {
        self.queue.push(spawn_batch(bundles_iter));
    }

    /// Pushes a [`Command`] to the queue for creating entities, if needed,
    /// and for adding a bundle to each entity.
    ///
    /// `bundles_iter` is a type that can be converted into an ([`Entity`], [`Bundle`]) iterator
    /// (it can also be a collection).
    ///
    /// When the command is applied,
    /// for each (`Entity`, `Bundle`) pair in the given `bundles_iter`,
    /// the `Entity` is spawned, if it does not exist already.
    /// Then, the `Bundle` is added to the entity.
    ///
    /// This method is equivalent to iterating `bundles_iter`,
    /// calling [`get_or_spawn`](Self::get_or_spawn) for each bundle,
    /// and passing it to [`insert`](EntityCommands::insert),
    /// but it is faster due to memory pre-allocation.
    ///
    /// # Note
    ///
    /// Spawning a specific `entity` value is rarely the right choice. Most apps should use [`Commands::spawn_batch`].
    /// This method should generally only be used for sharing entities across apps, and only when they have a scheme
    /// worked out to share an ID space (which doesn't happen by default).
    pub fn insert_or_spawn_batch<I, B>(&mut self, bundles_iter: I)
    where
        I: IntoIterator<Item = (Entity, B)> + Send + Sync + 'static,
        B: Bundle,
    {
        self.queue.push(insert_or_spawn_batch(bundles_iter));
    }

    /// Pushes a [`Command`] to the queue for inserting a [`Resource`] in the [`World`] with an inferred value.
    ///
    /// The inferred value is determined by the [`FromWorld`] trait of the resource.
    /// When the command is applied,
    /// if the resource already exists, nothing happens.
    ///
    /// See [`World::init_resource`] for more details.
    ///
    /// # Example
    ///
    /// ```
    /// # use bevy_ecs::prelude::*;
    /// #
    /// # #[derive(Resource, Default)]
    /// # struct Scoreboard {
    /// #     current_score: u32,
    /// #     high_score: u32,
    /// # }
    /// #
    /// # fn initialise_scoreboard(mut commands: Commands) {
    /// commands.init_resource::<Scoreboard>();
    /// # }
    /// # bevy_ecs::system::assert_is_system(initialise_scoreboard);
    /// ```
    pub fn init_resource<R: Resource + FromWorld>(&mut self) {
        self.queue.push(init_resource::<R>);
    }

    /// Pushes a [`Command`] to the queue for inserting a [`Resource`] in the [`World`] with a specific value.
    ///
    /// This will overwrite any previous value of the same resource type.
    ///
    /// See [`World::insert_resource`] for more details.
    ///
    /// # Example
    ///
    /// ```
    /// # use bevy_ecs::prelude::*;
    /// #
    /// # #[derive(Resource)]
    /// # struct Scoreboard {
    /// #     current_score: u32,
    /// #     high_score: u32,
    /// # }
    /// #
    /// # fn system(mut commands: Commands) {
    /// commands.insert_resource(Scoreboard {
    ///     current_score: 0,
    ///     high_score: 0,
    /// });
    /// # }
    /// # bevy_ecs::system::assert_is_system(system);
    /// ```
    pub fn insert_resource<R: Resource>(&mut self, resource: R) {
        self.queue.push(insert_resource(resource));
    }

    /// Pushes a [`Command`] to the queue for removing a [`Resource`] from the [`World`].
    ///
    /// See [`World::remove_resource`] for more details.
    ///
    /// # Example
    ///
    /// ```
    /// # use bevy_ecs::prelude::*;
    /// #
    /// # #[derive(Resource)]
    /// # struct Scoreboard {
    /// #     current_score: u32,
    /// #     high_score: u32,
    /// # }
    /// #
    /// # fn system(mut commands: Commands) {
    /// commands.remove_resource::<Scoreboard>();
    /// # }
    /// # bevy_ecs::system::assert_is_system(system);
    /// ```
    pub fn remove_resource<R: Resource>(&mut self) {
        self.queue.push(remove_resource::<R>);
    }

    /// Runs the system corresponding to the given [`SystemId`].
    /// Systems are ran in an exclusive and single threaded way.
    /// Running slow systems can become a bottleneck.
    ///
    /// Calls [`World::run_system`](World::run_system).
    ///
    /// There is no way to get the output of a system when run as a command, because the
    /// execution of the system happens later. To get the output of a system, use
    /// [`World::run_system`] or [`World::run_system_with_input`] instead of running the system as a command.
    pub fn run_system(&mut self, id: SystemId) {
        self.run_system_with_input(id, ());
    }

    /// Runs the system corresponding to the given [`SystemId`].
    /// Systems are ran in an exclusive and single threaded way.
    /// Running slow systems can become a bottleneck.
    ///
    /// Calls [`World::run_system_with_input`](World::run_system_with_input).
    ///
    /// There is no way to get the output of a system when run as a command, because the
    /// execution of the system happens later. To get the output of a system, use
    /// [`World::run_system`] or [`World::run_system_with_input`] instead of running the system as a command.
    pub fn run_system_with_input<I: 'static + Send>(&mut self, id: SystemId<I>, input: I) {
        self.queue
            .push(RunSystemWithInput::new_with_input(id, input));
    }

    /// Registers a system and returns a [`SystemId`] so it can later be called by [`World::run_system`].
    ///
    /// It's possible to register the same systems more than once, they'll be stored separately.
    ///
    /// This is different from adding systems to a [`Schedule`](crate::schedule::Schedule),
    /// because the [`SystemId`] that is returned can be used anywhere in the [`World`] to run the associated system.
    /// This allows for running systems in a push-based fashion.
    /// Using a [`Schedule`](crate::schedule::Schedule) is still preferred for most cases
    /// due to its better performance and ability to run non-conflicting systems simultaneously.
    ///
    /// If you want to prevent Commands from registering the same system multiple times, consider using [`Local`](crate::system::Local)
    ///
    /// # Example
    ///
    /// ```
    /// # use bevy_ecs::{prelude::*, world::CommandQueue, system::SystemId};
    ///
    /// #[derive(Resource)]
    /// struct Counter(i32);
    ///
    /// fn register_system(mut local_system: Local<Option<SystemId>>, mut commands: Commands) {
    ///     if let Some(system) = *local_system {
    ///         commands.run_system(system);
    ///     } else {
    ///         *local_system = Some(commands.register_one_shot_system(increment_counter));
    ///     }
    /// }
    ///
    /// fn increment_counter(mut value: ResMut<Counter>) {
    ///     value.0 += 1;
    /// }
    ///
    /// # let mut world = World::default();
    /// # world.insert_resource(Counter(0));
    /// # let mut queue_1 = CommandQueue::default();
    /// # let systemid = {
    /// #   let mut commands = Commands::new(&mut queue_1, &world);
    /// #   commands.register_one_shot_system(increment_counter)
    /// # };
    /// # let mut queue_2 = CommandQueue::default();
    /// # {
    /// #   let mut commands = Commands::new(&mut queue_2, &world);
    /// #   commands.run_system(systemid);
    /// # }
    /// # queue_1.append(&mut queue_2);
    /// # queue_1.apply(&mut world);
    /// # assert_eq!(1, world.resource::<Counter>().0);
    /// # bevy_ecs::system::assert_is_system(register_system);
    /// ```
    pub fn register_one_shot_system<
        I: 'static + Send,
        O: 'static + Send,
        M,
        S: IntoSystem<I, O, M> + 'static,
    >(
        &mut self,
        system: S,
    ) -> SystemId<I, O> {
        let entity = self.spawn_empty().id();
        self.queue.push(RegisterSystem::new(system, entity));
        SystemId::from_entity(entity)
    }

    /// Pushes a generic [`Command`] to the command queue.
    ///
    /// `command` can be a built-in command, custom struct that implements [`Command`] or a closure
    /// that takes [`&mut World`](World) as an argument.
    /// # Example
    ///
    /// ```
    /// # use bevy_ecs::{world::Command, prelude::*};
    /// #[derive(Resource, Default)]
    /// struct Counter(u64);
    ///
    /// struct AddToCounter(u64);
    ///
    /// impl Command for AddToCounter {
    ///     fn apply(self, world: &mut World) {
    ///         let mut counter = world.get_resource_or_insert_with(Counter::default);
    ///         counter.0 += self.0;
    ///     }
    /// }
    ///
    /// fn add_three_to_counter_system(mut commands: Commands) {
    ///     commands.add(AddToCounter(3));
    /// }
    /// fn add_twenty_five_to_counter_system(mut commands: Commands) {
    ///     commands.add(|world: &mut World| {
    ///         let mut counter = world.get_resource_or_insert_with(Counter::default);
    ///         counter.0 += 25;
    ///     });
    /// }

    /// # bevy_ecs::system::assert_is_system(add_three_to_counter_system);
    /// # bevy_ecs::system::assert_is_system(add_twenty_five_to_counter_system);
    /// ```
    pub fn add<C: Command>(&mut self, command: C) {
        self.queue.push(command);
    }

    /// Returns a reference to the [`World`]'s [`Components`].
    pub fn components(&self) -> &Components {
        self.components
    }
}

/// A [`Command`] which gets executed for a given [`Entity`].
///
/// # Examples
///
/// ```
/// # use std::collections::HashSet;
/// # use bevy_ecs::prelude::*;
/// use bevy_ecs::system::EntityCommand;
/// #
/// # #[derive(Component, PartialEq)]
/// # struct Name(String);
/// # impl Name {
/// #   fn new(s: String) -> Self { Name(s) }
/// #   fn as_str(&self) -> &str { &self.0 }
/// # }
///
/// #[derive(Resource, Default)]
/// struct Counter(i64);
///
/// /// A `Command` which names an entity based on a global counter.
/// fn count_name(entity: Entity, world: &mut World) {
///     // Get the current value of the counter, and increment it for next time.
///     let mut counter = world.resource_mut::<Counter>();
///     let i = counter.0;
///     counter.0 += 1;
///
///     // Name the entity after the value of the counter.
///     world.entity_mut(entity).insert(Name::new(format!("Entity #{i}")));
/// }
///
/// // App creation boilerplate omitted...
/// # let mut world = World::new();
/// # world.init_resource::<Counter>();
/// #
/// # let mut setup_schedule = Schedule::default();
/// # setup_schedule.add_systems(setup);
/// # let mut assert_schedule = Schedule::default();
/// # assert_schedule.add_systems(assert_names);
/// #
/// # setup_schedule.run(&mut world);
/// # assert_schedule.run(&mut world);
///
/// fn setup(mut commands: Commands) {
///     commands.spawn_empty().add(count_name);
///     commands.spawn_empty().add(count_name);
/// }
///
/// fn assert_names(named: Query<&Name>) {
///     // We use a HashSet because we do not care about the order.
///     let names: HashSet<_> = named.iter().map(Name::as_str).collect();
///     assert_eq!(names, HashSet::from_iter(["Entity #0", "Entity #1"]));
/// }
/// ```
pub trait EntityCommand<Marker = ()>: Send + 'static {
    /// Executes this command for the given [`Entity`].
    fn apply(self, id: Entity, world: &mut World);
    /// Returns a [`Command`] which executes this [`EntityCommand`] for the given [`Entity`].
    fn with_entity(self, id: Entity) -> WithEntity<Marker, Self>
    where
        Self: Sized,
    {
        WithEntity {
            cmd: self,
            id,
            marker: PhantomData,
        }
    }
}

/// Turns an [`EntityCommand`] type into a [`Command`] type.
pub struct WithEntity<Marker, C: EntityCommand<Marker>> {
    cmd: C,
    id: Entity,
    marker: PhantomData<fn() -> Marker>,
}

impl<M, C: EntityCommand<M>> Command for WithEntity<M, C>
where
    M: 'static,
{
    #[inline]
    fn apply(self, world: &mut World) {
        self.cmd.apply(self.id, world);
    }
}

/// A list of commands that will be run to modify an [entity](crate::entity).
pub struct EntityCommands<'a> {
    pub(crate) entity: Entity,
    pub(crate) commands: Commands<'a, 'a>,
}

impl EntityCommands<'_> {
    /// Returns the [`Entity`] id of the entity.
    ///
    /// # Example
    ///
    /// ```
    /// # use bevy_ecs::prelude::*;
    /// #
    /// fn my_system(mut commands: Commands) {
    ///     let entity_id = commands.spawn_empty().id();
    /// }
    /// # bevy_ecs::system::assert_is_system(my_system);
    /// ```
    #[inline]
    #[must_use = "Omit the .id() call if you do not need to store the `Entity` identifier."]
    pub fn id(&self) -> Entity {
        self.entity
    }

    /// Returns an [`EntityCommands`] with a smaller lifetime.
    /// This is useful if you have `&mut EntityCommands` but you need `EntityCommands`.
    pub fn reborrow(&mut self) -> EntityCommands {
        EntityCommands {
            entity: self.entity,
            commands: self.commands.reborrow(),
        }
    }

    /// Adds a [`Bundle`] of components to the entity.
    ///
    /// This will overwrite any previous value(s) of the same component type.
    ///
    /// # Panics
    ///
    /// The command will panic when applied if the associated entity does not exist.
    ///
    /// To avoid a panic in this case, use the command [`Self::try_insert`] instead.
    ///
    /// # Example
    ///
    /// ```
    /// # use bevy_ecs::prelude::*;
    /// # #[derive(Resource)]
    /// # struct PlayerEntity { entity: Entity }
    /// #[derive(Component)]
    /// struct Health(u32);
    /// #[derive(Component)]
    /// struct Strength(u32);
    /// #[derive(Component)]
    /// struct Defense(u32);
    ///
    /// #[derive(Bundle)]
    /// struct CombatBundle {
    ///     health: Health,
    ///     strength: Strength,
    /// }
    ///
    /// fn add_combat_stats_system(mut commands: Commands, player: Res<PlayerEntity>) {
    ///     commands
    ///         .entity(player.entity)
    ///         // You can insert individual components:
    ///         .insert(Defense(10))
    ///         // You can also insert pre-defined bundles of components:
    ///         .insert(CombatBundle {
    ///             health: Health(100),
    ///             strength: Strength(40),
    ///         })
    ///         // You can also insert tuples of components and bundles.
    ///         // This is equivalent to the calls above:
    ///         .insert((
    ///             Defense(10),
    ///             CombatBundle {
    ///                 health: Health(100),
    ///                 strength: Strength(40),
    ///             },
    ///         ));
    /// }
    /// # bevy_ecs::system::assert_is_system(add_combat_stats_system);
    /// ```
    pub fn insert(&mut self, bundle: impl Bundle) -> &mut Self {
        self.add(insert(bundle))
    }

    /// Tries to add a [`Bundle`] of components to the entity.
    ///
    /// This will overwrite any previous value(s) of the same component type.
    ///
    /// # Note
    ///
    /// Unlike [`Self::insert`], this will not panic if the associated entity does not exist.
    ///
    /// # Example
    ///
    /// ```
    /// # use bevy_ecs::prelude::*;
    /// # #[derive(Resource)]
    /// # struct PlayerEntity { entity: Entity }
    /// #[derive(Component)]
    /// struct Health(u32);
    /// #[derive(Component)]
    /// struct Strength(u32);
    /// #[derive(Component)]
    /// struct Defense(u32);
    ///
    /// #[derive(Bundle)]
    /// struct CombatBundle {
    ///     health: Health,
    ///     strength: Strength,
    /// }
    ///
    /// fn add_combat_stats_system(mut commands: Commands, player: Res<PlayerEntity>) {
    ///   commands.entity(player.entity)
    ///    // You can try_insert individual components:
    ///     .try_insert(Defense(10))
    ///
    ///    // You can also insert tuples of components:
    ///     .try_insert(CombatBundle {
    ///         health: Health(100),
    ///         strength: Strength(40),
    ///     });
    ///
    ///    // Suppose this occurs in a parallel adjacent system or process
    ///    commands.entity(player.entity)
    ///      .despawn();
    ///
    ///    commands.entity(player.entity)
    ///    // This will not panic nor will it add the component
    ///      .try_insert(Defense(5));
    /// }
    /// # bevy_ecs::system::assert_is_system(add_combat_stats_system);
    /// ```
    pub fn try_insert(&mut self, bundle: impl Bundle) -> &mut Self {
        self.add(try_insert(bundle))
    }

    /// Removes a [`Bundle`] of components from the entity.
    ///
    /// # Example
    ///
    /// ```
    /// # use bevy_ecs::prelude::*;
    /// #
    /// # #[derive(Resource)]
    /// # struct PlayerEntity { entity: Entity }
    /// #[derive(Component)]
    /// struct Health(u32);
    /// #[derive(Component)]
    /// struct Strength(u32);
    /// #[derive(Component)]
    /// struct Defense(u32);
    ///
    /// #[derive(Bundle)]
    /// struct CombatBundle {
    ///     health: Health,
    ///     strength: Strength,
    /// }
    ///
    /// fn remove_combat_stats_system(mut commands: Commands, player: Res<PlayerEntity>) {
    ///     commands
    ///         .entity(player.entity)
    ///         // You can remove individual components:
    ///         .remove::<Defense>()
    ///         // You can also remove pre-defined Bundles of components:
    ///         .remove::<CombatBundle>()
    ///         // You can also remove tuples of components and bundles.
    ///         // This is equivalent to the calls above:
    ///         .remove::<(Defense, CombatBundle)>();
    /// }
    /// # bevy_ecs::system::assert_is_system(remove_combat_stats_system);
    /// ```
    pub fn remove<T>(&mut self) -> &mut Self
    where
        T: Bundle,
    {
        self.add(remove::<T>)
    }

    /// Removes a component from the entity.
    pub fn remove_by_id(&mut self, component_id: ComponentId) -> &mut Self {
        self.add(remove_by_id(component_id))
    }

    /// Despawns the entity.
    ///
    /// See [`World::despawn`] for more details.
    ///
    /// # Note
    ///
    /// This won't clean up external references to the entity (such as parent-child relationships
    /// if you're using `bevy_hierarchy`), which may leave the world in an invalid state.
    ///
    /// # Panics
    ///
    /// The command will panic when applied if the associated entity does not exist.
    ///
    /// # Example
    ///
    /// ```
    /// # use bevy_ecs::prelude::*;
    /// #
    /// # #[derive(Resource)]
    /// # struct CharacterToRemove { entity: Entity }
    /// #
    /// fn remove_character_system(
    ///     mut commands: Commands,
    ///     character_to_remove: Res<CharacterToRemove>
    /// )
    /// {
    ///     commands.entity(character_to_remove.entity).despawn();
    /// }
    /// # bevy_ecs::system::assert_is_system(remove_character_system);
    /// ```
    pub fn despawn(&mut self) {
        self.add(despawn);
    }

    /// Pushes an [`EntityCommand`] to the queue, which will get executed for the current [`Entity`].
    ///
    /// # Examples
    ///
    /// ```
    /// # use bevy_ecs::prelude::*;
    /// # fn my_system(mut commands: Commands) {
    /// commands
    ///     .spawn_empty()
    ///     // Closures with this signature implement `EntityCommand`.
    ///     .add(|entity: EntityWorldMut| {
    ///         println!("Executed an EntityCommand for {:?}", entity.id());
    ///     });
    /// # }
    /// # bevy_ecs::system::assert_is_system(my_system);
    /// ```
    pub fn add<M: 'static>(&mut self, command: impl EntityCommand<M>) -> &mut Self {
        self.commands.add(command.with_entity(self.entity));
        self
    }

    /// Removes all components except the given [`Bundle`] from the entity.
    ///
    /// This can also be used to remove all the components from the entity by passing it an empty Bundle.
    ///
    /// # Example
    ///
    /// ```
    /// # use bevy_ecs::prelude::*;
    /// #
    /// # #[derive(Resource)]
    /// # struct PlayerEntity { entity: Entity }
    /// #[derive(Component)]
    /// struct Health(u32);
    /// #[derive(Component)]
    /// struct Strength(u32);
    /// #[derive(Component)]
    /// struct Defense(u32);
    ///
    /// #[derive(Bundle)]
    /// struct CombatBundle {
    ///     health: Health,
    ///     strength: Strength,
    /// }
    ///
    /// fn remove_combat_stats_system(mut commands: Commands, player: Res<PlayerEntity>) {
    ///     commands
    ///         .entity(player.entity)
    ///         // You can retain a pre-defined Bundle of components,
    ///         // with this removing only the Defense component
    ///         .retain::<CombatBundle>()
    ///         // You can also retain only a single component
    ///         .retain::<Health>()
    ///         // And you can remove all the components by passing in an empty Bundle
    ///         .retain::<()>();
    /// }
    /// # bevy_ecs::system::assert_is_system(remove_combat_stats_system);
    /// ```
    pub fn retain<T>(&mut self) -> &mut Self
    where
        T: Bundle,
    {
        self.add(retain::<T>)
    }

    /// Logs the components of the entity at the info level.
    ///
    /// # Panics
    ///
    /// The command will panic when applied if the associated entity does not exist.
    pub fn log_components(&mut self) {
        self.add(log_components);
    }

    /// Returns the underlying [`Commands`].
    pub fn commands(&mut self) -> Commands {
        self.commands.reborrow()
    }

    /// Creates an [`Observer`](crate::observer::Observer) listening for `E` events targeting this entity.
    pub fn observe<E: Component, B: Bundle, M>(
        &mut self,
        system: impl IntoObserverSystem<E, B, M>,
    ) -> &mut Self {
        self.commands.add(Observe::<E, B, _> {
            entity: self.entity,
            system: IntoObserverSystem::into_system(system),
            marker: PhantomData,
        });
        self
    }
}

impl<F> Command for F
where
    F: FnOnce(&mut World) + Send + 'static,
{
    fn apply(self, world: &mut World) {
        self(world);
    }
}

impl<F> EntityCommand<World> for F
where
    F: FnOnce(EntityWorldMut) + Send + 'static,
{
    fn apply(self, id: Entity, world: &mut World) {
        self(world.entity_mut(id));
    }
}

impl<F> EntityCommand for F
where
    F: FnOnce(Entity, &mut World) + Send + 'static,
{
    fn apply(self, id: Entity, world: &mut World) {
        self(id, world);
    }
}

/// A [`Command`] that consumes an iterator of [`Bundle`]s to spawn a series of entities.
///
/// This is more efficient than spawning the entities individually.
fn spawn_batch<I, B>(bundles_iter: I) -> impl Command
where
    I: IntoIterator<Item = B> + Send + Sync + 'static,
    B: Bundle,
{
    move |world: &mut World| {
        world.spawn_batch(bundles_iter);
    }
}

/// A [`Command`] that consumes an iterator to add a series of [`Bundle`]s to a set of entities.
/// If any entities do not already exist in the world, they will be spawned.
///
/// This is more efficient than inserting the bundles individually.
fn insert_or_spawn_batch<I, B>(bundles_iter: I) -> impl Command
where
    I: IntoIterator<Item = (Entity, B)> + Send + Sync + 'static,
    B: Bundle,
{
    move |world: &mut World| {
        if let Err(invalid_entities) = world.insert_or_spawn_batch(bundles_iter) {
            error!(
                "Failed to 'insert or spawn' bundle of type {} into the following invalid entities: {:?}",
                std::any::type_name::<B>(),
                invalid_entities
            );
        }
    }
}

/// A [`Command`] that despawns a specific entity.
/// This will emit a warning if the entity does not exist.
///
/// # Note
///
/// This won't clean up external references to the entity (such as parent-child relationships
/// if you're using `bevy_hierarchy`), which may leave the world in an invalid state.
fn despawn(entity: Entity, world: &mut World) {
    world.despawn(entity);
}

/// An [`EntityCommand`] that adds the components in a [`Bundle`] to an entity.
fn insert<T: Bundle>(bundle: T) -> impl EntityCommand {
    move |entity: Entity, world: &mut World| {
        if let Some(mut entity) = world.get_entity_mut(entity) {
            entity.insert(bundle);
        } else {
            panic!("error[B0003]: Could not insert a bundle (of type `{}`) for entity {:?} because it doesn't exist in this World. See: https://bevyengine.org/learn/errors/#b0003", std::any::type_name::<T>(), entity);
        }
    }
}

/// An [`EntityCommand`] that attempts to add the components in a [`Bundle`] to an entity.
fn try_insert(bundle: impl Bundle) -> impl EntityCommand {
    move |entity, world: &mut World| {
        if let Some(mut entity) = world.get_entity_mut(entity) {
            entity.insert(bundle);
        }
    }
}

/// An [`EntityCommand`] that removes components from an entity.
/// For a [`Bundle`] type `T`, this will remove any components in the bundle.
/// Any components in the bundle that aren't found on the entity will be ignored.
fn remove<T: Bundle>(entity: Entity, world: &mut World) {
    if let Some(mut entity) = world.get_entity_mut(entity) {
        entity.remove::<T>();
    }
}

/// An [`EntityCommand`] that removes components with a provided [`ComponentId`] from an entity.
/// # Panics
///
/// Panics if the provided [`ComponentId`] does not exist in the [`World`].
fn remove_by_id(component_id: ComponentId) -> impl EntityCommand {
    move |entity: Entity, world: &mut World| {
        if let Some(mut entity) = world.get_entity_mut(entity) {
            entity.remove_by_id(component_id);
        }
    }
}

/// An [`EntityCommand`] that removes components from an entity.
/// For a [`Bundle`] type `T`, this will remove all components except those in the bundle.
/// Any components in the bundle that aren't found on the entity will be ignored.
fn retain<T: Bundle>(entity: Entity, world: &mut World) {
    if let Some(mut entity_mut) = world.get_entity_mut(entity) {
        entity_mut.retain::<T>();
    }
}

/// A [`Command`] that inserts a [`Resource`] into the world using a value
/// created with the [`FromWorld`] trait.
fn init_resource<R: Resource + FromWorld>(world: &mut World) {
    world.init_resource::<R>();
}

/// A [`Command`] that removes the [resource](Resource) `R` from the world.
fn remove_resource<R: Resource>(world: &mut World) {
    world.remove_resource::<R>();
}

/// A [`Command`] that inserts a [`Resource`] into the world.
fn insert_resource<R: Resource>(resource: R) -> impl Command {
    move |world: &mut World| {
        world.insert_resource(resource);
    }
}

/// [`EntityCommand`] to log the components of a given entity. See [`EntityCommands::log_components`].
fn log_components(entity: Entity, world: &mut World) {
    let debug_infos: Vec<_> = world
        .inspect_entity(entity)
        .into_iter()
        .map(|component_info| component_info.name())
        .collect();
    info!("Entity {:?}: {:?}", entity, debug_infos);
}

/// A [`Command`] that spawns an observer attached to a specific entity.
#[derive(Debug)]
pub struct Observe<E: Component, B: Bundle, C: ObserverSystem<E, B>> {
    /// The entity that will be observed.
    pub entity: Entity,
    /// The callback to run when the event is observed.
    pub system: C,
    /// Marker for type parameters
    pub marker: PhantomData<(E, B)>,
}

impl<E: Component, B: Bundle, C: ObserverSystem<E, B>> Command for Observe<E, B, C> {
    fn apply(self, world: &mut World) {
        world.entity_mut(self.entity).observe(self.system);
    }
}

/// A [`Command`] that emits an event to be received by observers.
#[derive(Debug)]
pub(crate) struct EmitEcsEvent<E> {
    /// [`ComponentId`] for this event.
    event: ComponentId,
    /// Entities to trigger observers for.
    entities: Vec<Entity>,
    /// Components to trigger observers for.
    components: Vec<ComponentId>,
    /// Data for the event.
    data: E,
}

impl<E> EmitEcsEvent<E> {
    // SAFETY: Caller must ensure the type represented by `event` is accessible as `E`.
    pub(crate) unsafe fn new(
        event: ComponentId,
        entities: Vec<Entity>,
        components: Vec<ComponentId>,
        data: E,
    ) -> Self {
        Self {
            event,
            entities,
            components,
            data,
        }
    }
}

impl<E: Send + 'static> Command for EmitEcsEvent<E> {
    fn apply(mut self, world: &mut World) {
        let mut world = DeferredWorld::from(world);

        if self.entities.is_empty() {
            // SAFETY: E is accessible as the type represented by self.event, ensured in `Self::new`
            unsafe {
                world.trigger_observers_with_data(
                    self.event,
                    None,
                    self.components.iter().cloned(),
                    &mut self.data,
                );
            };
        } else {
            for &target in &self.entities {
                // SAFETY: E is accessible as the type represented by self.event, ensured in `Self::new`
                unsafe {
                    world.trigger_observers_with_data(
                        self.event,
                        Some(target),
                        self.components.iter().cloned(),
                        &mut self.data,
                    );
                };
            }
        }
    }
}

#[cfg(test)]
#[allow(clippy::float_cmp, clippy::approx_constant)]
mod tests {
    use crate::{
        self as bevy_ecs,
        component::Component,
        system::{Commands, Resource},
        world::{CommandQueue, World},
    };
    use std::{
        any::TypeId,
        sync::{
            atomic::{AtomicUsize, Ordering},
            Arc,
        },
    };

    #[allow(dead_code)]
    #[derive(Component)]
    #[component(storage = "SparseSet")]
    struct SparseDropCk(DropCk);

    #[derive(Component)]
    struct DropCk(Arc<AtomicUsize>);
    impl DropCk {
        fn new_pair() -> (Self, Arc<AtomicUsize>) {
            let atomic = Arc::new(AtomicUsize::new(0));
            (DropCk(atomic.clone()), atomic)
        }
    }

    impl Drop for DropCk {
        fn drop(&mut self) {
            self.0.as_ref().fetch_add(1, Ordering::Relaxed);
        }
    }

    #[derive(Component, Resource)]
    struct W<T>(T);

    fn simple_command(world: &mut World) {
        world.spawn((W(0u32), W(42u64)));
    }

    #[test]
    fn commands() {
        let mut world = World::default();
        let mut command_queue = CommandQueue::default();
        let entity = Commands::new(&mut command_queue, &world)
            .spawn((W(1u32), W(2u64)))
            .id();
        command_queue.apply(&mut world);
        assert_eq!(world.entities().len(), 1);
        let results = world
            .query::<(&W<u32>, &W<u64>)>()
            .iter(&world)
            .map(|(a, b)| (a.0, b.0))
            .collect::<Vec<_>>();
        assert_eq!(results, vec![(1u32, 2u64)]);
        // test entity despawn
        {
            let mut commands = Commands::new(&mut command_queue, &world);
            commands.entity(entity).despawn();
            commands.entity(entity).despawn(); // double despawn shouldn't panic
        }
        command_queue.apply(&mut world);
        let results2 = world
            .query::<(&W<u32>, &W<u64>)>()
            .iter(&world)
            .map(|(a, b)| (a.0, b.0))
            .collect::<Vec<_>>();
        assert_eq!(results2, vec![]);

        // test adding simple (FnOnce) commands
        {
            let mut commands = Commands::new(&mut command_queue, &world);

            // set up a simple command using a closure that adds one additional entity
            commands.add(|world: &mut World| {
                world.spawn((W(42u32), W(0u64)));
            });

            // set up a simple command using a function that adds one additional entity
            commands.add(simple_command);
        }
        command_queue.apply(&mut world);
        let results3 = world
            .query::<(&W<u32>, &W<u64>)>()
            .iter(&world)
            .map(|(a, b)| (a.0, b.0))
            .collect::<Vec<_>>();

        assert_eq!(results3, vec![(42u32, 0u64), (0u32, 42u64)]);
    }

    #[test]
    fn remove_components() {
        let mut world = World::default();

        let mut command_queue = CommandQueue::default();
        let (dense_dropck, dense_is_dropped) = DropCk::new_pair();
        let (sparse_dropck, sparse_is_dropped) = DropCk::new_pair();
        let sparse_dropck = SparseDropCk(sparse_dropck);

        let entity = Commands::new(&mut command_queue, &world)
            .spawn((W(1u32), W(2u64), dense_dropck, sparse_dropck))
            .id();
        command_queue.apply(&mut world);
        let results_before = world
            .query::<(&W<u32>, &W<u64>)>()
            .iter(&world)
            .map(|(a, b)| (a.0, b.0))
            .collect::<Vec<_>>();
        assert_eq!(results_before, vec![(1u32, 2u64)]);

        // test component removal
        Commands::new(&mut command_queue, &world)
            .entity(entity)
            .remove::<W<u32>>()
            .remove::<(W<u32>, W<u64>, SparseDropCk, DropCk)>();

        assert_eq!(dense_is_dropped.load(Ordering::Relaxed), 0);
        assert_eq!(sparse_is_dropped.load(Ordering::Relaxed), 0);
        command_queue.apply(&mut world);
        assert_eq!(dense_is_dropped.load(Ordering::Relaxed), 1);
        assert_eq!(sparse_is_dropped.load(Ordering::Relaxed), 1);

        let results_after = world
            .query::<(&W<u32>, &W<u64>)>()
            .iter(&world)
            .map(|(a, b)| (a.0, b.0))
            .collect::<Vec<_>>();
        assert_eq!(results_after, vec![]);
        let results_after_u64 = world
            .query::<&W<u64>>()
            .iter(&world)
            .map(|v| v.0)
            .collect::<Vec<_>>();
        assert_eq!(results_after_u64, vec![]);
    }

    #[test]
    fn remove_components_by_id() {
        let mut world = World::default();

        let mut command_queue = CommandQueue::default();
        let (dense_dropck, dense_is_dropped) = DropCk::new_pair();
        let (sparse_dropck, sparse_is_dropped) = DropCk::new_pair();
        let sparse_dropck = SparseDropCk(sparse_dropck);

        let entity = Commands::new(&mut command_queue, &world)
            .spawn((W(1u32), W(2u64), dense_dropck, sparse_dropck))
            .id();
        command_queue.apply(&mut world);
        let results_before = world
            .query::<(&W<u32>, &W<u64>)>()
            .iter(&world)
            .map(|(a, b)| (a.0, b.0))
            .collect::<Vec<_>>();
        assert_eq!(results_before, vec![(1u32, 2u64)]);

        // test component removal
        Commands::new(&mut command_queue, &world)
            .entity(entity)
            .remove_by_id(world.components().get_id(TypeId::of::<W<u32>>()).unwrap())
            .remove_by_id(world.components().get_id(TypeId::of::<W<u64>>()).unwrap())
            .remove_by_id(world.components().get_id(TypeId::of::<DropCk>()).unwrap())
            .remove_by_id(
                world
                    .components()
                    .get_id(TypeId::of::<SparseDropCk>())
                    .unwrap(),
            );

        assert_eq!(dense_is_dropped.load(Ordering::Relaxed), 0);
        assert_eq!(sparse_is_dropped.load(Ordering::Relaxed), 0);
        command_queue.apply(&mut world);
        assert_eq!(dense_is_dropped.load(Ordering::Relaxed), 1);
        assert_eq!(sparse_is_dropped.load(Ordering::Relaxed), 1);

        let results_after = world
            .query::<(&W<u32>, &W<u64>)>()
            .iter(&world)
            .map(|(a, b)| (a.0, b.0))
            .collect::<Vec<_>>();
        assert_eq!(results_after, vec![]);
        let results_after_u64 = world
            .query::<&W<u64>>()
            .iter(&world)
            .map(|v| v.0)
            .collect::<Vec<_>>();
        assert_eq!(results_after_u64, vec![]);
    }

    #[test]
    fn remove_resources() {
        let mut world = World::default();
        let mut queue = CommandQueue::default();
        {
            let mut commands = Commands::new(&mut queue, &world);
            commands.insert_resource(W(123i32));
            commands.insert_resource(W(456.0f64));
        }

        queue.apply(&mut world);
        assert!(world.contains_resource::<W<i32>>());
        assert!(world.contains_resource::<W<f64>>());

        {
            let mut commands = Commands::new(&mut queue, &world);
            // test resource removal
            commands.remove_resource::<W<i32>>();
        }
        queue.apply(&mut world);
        assert!(!world.contains_resource::<W<i32>>());
        assert!(world.contains_resource::<W<f64>>());
    }

    #[test]
    fn append() {
        let mut world = World::default();
        let mut queue_1 = CommandQueue::default();
        {
            let mut commands = Commands::new(&mut queue_1, &world);
            commands.insert_resource(W(123i32));
        }
        let mut queue_2 = CommandQueue::default();
        {
            let mut commands = Commands::new(&mut queue_2, &world);
            commands.insert_resource(W(456.0f64));
        }
        queue_1.append(&mut queue_2);
        queue_1.apply(&mut world);
        assert!(world.contains_resource::<W<i32>>());
        assert!(world.contains_resource::<W<f64>>());
    }
}<|MERGE_RESOLUTION|>--- conflicted
+++ resolved
@@ -1,18 +1,10 @@
 mod parallel_scope;
 
-<<<<<<< HEAD
-use super::{Deferred, IntoObserverSystem, ObserverSystem, Resource};
+use super::{Deferred, IntoObserverSystem, IntoSystem, ObserverSystem, RegisterSystem, Resource};
 use crate::{
     self as bevy_ecs,
     bundle::Bundle,
     component::{ComponentId, Components},
-=======
-use super::{Deferred, IntoSystem, RegisterSystem, Resource};
-use crate::{
-    self as bevy_ecs,
-    bundle::Bundle,
-    component::ComponentId,
->>>>>>> 9d59e52b
     entity::{Entities, Entity},
     prelude::Component,
     system::{RunSystemWithInput, SystemId},
