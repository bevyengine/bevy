--- conflicted
+++ resolved
@@ -2225,30 +2225,7 @@
                 caller,
             );
         } else {
-<<<<<<< HEAD
-            panic!("error[B0003]: {caller}: Could not insert a bundle (of type `{}`) for entity {} because it doesn't exist in this World. See: https://bevyengine.org/learn/errors/b0003", core::any::type_name::<T>(), entity);
-        }
-    }
-}
-
-/// An [`EntityCommand`] that adds the component using its `FromWorld` implementation.
-#[track_caller]
-fn insert_from_world<T: Component + FromWorld>(mode: InsertMode) -> impl EntityCommand {
-    let caller = Location::caller();
-    move |entity: Entity, world: &mut World| {
-        let value = T::from_world(world);
-        if let Ok(mut entity) = world.get_entity_mut(entity) {
-            entity.insert_with_caller(
-                value,
-                mode,
-                #[cfg(feature = "track_change_detection")]
-                caller,
-            );
-        } else {
-            panic!("error[B0003]: {caller}: Could not insert a bundle (of type `{}`) for entity {} because it doesn't exist in this World. See: https://bevyengine.org/learn/errors/b0003", core::any::type_name::<T>(), entity);
-=======
-            panic!("error[B0003]: {caller}: Could not insert a bundle (of type `{}`) for entity {entity:?}, which {}. See: https://bevyengine.org/learn/errors/b0003", core::any::type_name::<T>(), world.entities().entity_does_not_exist_error_details_message(entity));
->>>>>>> e8fc2797
+            panic!("error[B0003]: {caller}: Could not insert a bundle (of type `{}`) for entity {entity}, which {}. See: https://bevyengine.org/learn/errors/b0003", core::any::type_name::<T>(), world.entities().entity_does_not_exist_error_details_message(entity));
         }
     }
 }
