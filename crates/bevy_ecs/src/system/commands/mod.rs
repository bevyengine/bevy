mod parallel_scope;

use core::{marker::PhantomData, panic::Location};

use super::{
    Deferred, IntoObserverSystem, IntoSystem, RegisterSystem, Resource, RunSystemCachedWith,
    UnregisterSystem,
};
use crate::{
    self as bevy_ecs,
    bundle::{Bundle, InsertMode},
    change_detection::Mut,
<<<<<<< HEAD
    component::{Component, ComponentId, ComponentInfo, Mutable},
    entity::{Entities, Entity},
=======
    component::{Component, ComponentId, ComponentInfo},
    entity::{Entities, Entity, EntityCloneBuilder},
>>>>>>> 5adf831b
    event::{Event, SendEvent},
    observer::{Observer, TriggerEvent, TriggerTargets},
    schedule::ScheduleLabel,
    system::{input::SystemInput, RunSystemWithInput, SystemId},
    world::{
        command_queue::RawCommandQueue, unsafe_world_cell::UnsafeWorldCell, Command, CommandQueue,
        EntityWorldMut, FromWorld, SpawnBatchIter, World,
    },
};
use bevy_ptr::OwningPtr;
use bevy_utils::tracing::{error, info};
pub use parallel_scope::*;

/// A [`Command`] queue to perform structural changes to the [`World`].
///
/// Since each command requires exclusive access to the `World`,
/// all queued commands are automatically applied in sequence
/// when the `apply_deferred` system runs (see [`apply_deferred`] documentation for more details).
///
/// Each command can be used to modify the [`World`] in arbitrary ways:
/// * spawning or despawning entities
/// * inserting components on new or existing entities
/// * inserting resources
/// * etc.
///
/// For a version of [`Commands`] that works in parallel contexts (such as
/// within [`Query::par_iter`](crate::system::Query::par_iter)) see
/// [`ParallelCommands`]
///
/// # Usage
///
/// Add `mut commands: Commands` as a function argument to your system to get a copy of this struct that will be applied the next time a copy of [`apply_deferred`] runs.
/// Commands are almost always used as a [`SystemParam`](crate::system::SystemParam).
///
/// ```
/// # use bevy_ecs::prelude::*;
/// #
/// fn my_system(mut commands: Commands) {
///    // ...
/// }
/// # bevy_ecs::system::assert_is_system(my_system);
/// ```
///
/// # Implementing
///
/// Each built-in command is implemented as a separate method, e.g. [`Commands::spawn`].
/// In addition to the pre-defined command methods, you can add commands with any arbitrary
/// behavior using [`Commands::queue`], which accepts any type implementing [`Command`].
///
/// Since closures and other functions implement this trait automatically, this allows one-shot,
/// anonymous custom commands.
///
/// ```
/// # use bevy_ecs::prelude::*;
/// # fn foo(mut commands: Commands) {
/// // NOTE: type inference fails here, so annotations are required on the closure.
/// commands.queue(|w: &mut World| {
///     // Mutate the world however you want...
///     # todo!();
/// });
/// # }
/// ```
///
/// [`apply_deferred`]: crate::schedule::apply_deferred
pub struct Commands<'w, 's> {
    queue: InternalQueue<'s>,
    entities: &'w Entities,
}

// SAFETY: All commands [`Command`] implement [`Send`]
unsafe impl Send for Commands<'_, '_> {}

// SAFETY: `Commands` never gives access to the inner commands.
unsafe impl Sync for Commands<'_, '_> {}

const _: () = {
    type __StructFieldsAlias<'w, 's> = (Deferred<'s, CommandQueue>, &'w Entities);
    #[doc(hidden)]
    pub struct FetchState {
        state: <__StructFieldsAlias<'static, 'static> as bevy_ecs::system::SystemParam>::State,
    }
    // SAFETY: Only reads Entities
    unsafe impl bevy_ecs::system::SystemParam for Commands<'_, '_> {
        type State = FetchState;

        type Item<'w, 's> = Commands<'w, 's>;

        fn init_state(
            world: &mut World,
            system_meta: &mut bevy_ecs::system::SystemMeta,
        ) -> Self::State {
            FetchState {
                state: <__StructFieldsAlias<'_, '_> as bevy_ecs::system::SystemParam>::init_state(
                    world,
                    system_meta,
                ),
            }
        }

        unsafe fn new_archetype(
            state: &mut Self::State,
            archetype: &bevy_ecs::archetype::Archetype,
            system_meta: &mut bevy_ecs::system::SystemMeta,
        ) {
            // SAFETY: Caller guarantees the archetype is from the world used in `init_state`
            unsafe {
                <__StructFieldsAlias<'_, '_> as bevy_ecs::system::SystemParam>::new_archetype(
                    &mut state.state,
                    archetype,
                    system_meta,
                );
            };
        }

        fn apply(
            state: &mut Self::State,
            system_meta: &bevy_ecs::system::SystemMeta,
            world: &mut World,
        ) {
            <__StructFieldsAlias<'_, '_> as bevy_ecs::system::SystemParam>::apply(
                &mut state.state,
                system_meta,
                world,
            );
        }

        fn queue(
            state: &mut Self::State,
            system_meta: &bevy_ecs::system::SystemMeta,
            world: bevy_ecs::world::DeferredWorld,
        ) {
            <__StructFieldsAlias<'_, '_> as bevy_ecs::system::SystemParam>::queue(
                &mut state.state,
                system_meta,
                world,
            );
        }

        #[inline]
        unsafe fn validate_param(
            state: &Self::State,
            system_meta: &bevy_ecs::system::SystemMeta,
            world: UnsafeWorldCell,
        ) -> bool {
            <(Deferred<CommandQueue>, &Entities) as bevy_ecs::system::SystemParam>::validate_param(
                &state.state,
                system_meta,
                world,
            )
        }

        #[inline]
        unsafe fn get_param<'w, 's>(
            state: &'s mut Self::State,
            system_meta: &bevy_ecs::system::SystemMeta,
            world: UnsafeWorldCell<'w>,
            change_tick: bevy_ecs::component::Tick,
        ) -> Self::Item<'w, 's> {
            let(f0, f1) =  <(Deferred<'s, CommandQueue>, &'w Entities) as bevy_ecs::system::SystemParam>::get_param(&mut state.state, system_meta, world, change_tick);
            Commands {
                queue: InternalQueue::CommandQueue(f0),
                entities: f1,
            }
        }
    }
    // SAFETY: Only reads Entities
    unsafe impl<'w, 's> bevy_ecs::system::ReadOnlySystemParam for Commands<'w, 's>
    where
        Deferred<'s, CommandQueue>: bevy_ecs::system::ReadOnlySystemParam,
        &'w Entities: bevy_ecs::system::ReadOnlySystemParam,
    {
    }
};

enum InternalQueue<'s> {
    CommandQueue(Deferred<'s, CommandQueue>),
    RawCommandQueue(RawCommandQueue),
}

impl<'w, 's> Commands<'w, 's> {
    /// Returns a new `Commands` instance from a [`CommandQueue`] and a [`World`].
    ///
    /// It is not required to call this constructor when using `Commands` as a [system parameter].
    ///
    /// [system parameter]: crate::system::SystemParam
    pub fn new(queue: &'s mut CommandQueue, world: &'w World) -> Self {
        Self::new_from_entities(queue, &world.entities)
    }

    /// Returns a new `Commands` instance from a [`CommandQueue`] and an [`Entities`] reference.
    ///
    /// It is not required to call this constructor when using `Commands` as a [system parameter].
    ///
    /// [system parameter]: crate::system::SystemParam
    pub fn new_from_entities(queue: &'s mut CommandQueue, entities: &'w Entities) -> Self {
        Self {
            queue: InternalQueue::CommandQueue(Deferred(queue)),
            entities,
        }
    }

    /// Returns a new `Commands` instance from a [`RawCommandQueue`] and an [`Entities`] reference.
    ///
    /// This is used when constructing [`Commands`] from a [`DeferredWorld`](crate::world::DeferredWorld).
    ///
    /// # Safety
    ///
    /// * Caller ensures that `queue` must outlive 'w
    pub(crate) unsafe fn new_raw_from_entities(
        queue: RawCommandQueue,
        entities: &'w Entities,
    ) -> Self {
        Self {
            queue: InternalQueue::RawCommandQueue(queue),
            entities,
        }
    }

    /// Returns a [`Commands`] with a smaller lifetime.
    /// This is useful if you have `&mut Commands` but need `Commands`.
    ///
    /// # Examples
    ///
    /// ```
    /// # use bevy_ecs::prelude::*;
    /// fn my_system(mut commands: Commands) {
    ///     // We do our initialization in a separate function,
    ///     // which expects an owned `Commands`.
    ///     do_initialization(commands.reborrow());
    ///
    ///     // Since we only reborrowed the commands instead of moving them, we can still use them.
    ///     commands.spawn_empty();
    /// }
    /// #
    /// # fn do_initialization(_: Commands) {}
    /// ```
    pub fn reborrow(&mut self) -> Commands<'w, '_> {
        Commands {
            queue: match &mut self.queue {
                InternalQueue::CommandQueue(queue) => InternalQueue::CommandQueue(queue.reborrow()),
                InternalQueue::RawCommandQueue(queue) => {
                    InternalQueue::RawCommandQueue(queue.clone())
                }
            },
            entities: self.entities,
        }
    }

    /// Take all commands from `other` and append them to `self`, leaving `other` empty
    pub fn append(&mut self, other: &mut CommandQueue) {
        match &mut self.queue {
            InternalQueue::CommandQueue(queue) => queue.bytes.append(&mut other.bytes),
            InternalQueue::RawCommandQueue(queue) => {
                // SAFETY: Pointers in `RawCommandQueue` are never null
                unsafe { queue.bytes.as_mut() }.append(&mut other.bytes);
            }
        }
    }

    /// Clones an entity and allows configuring cloning behavior using [`EntityCloneBuilder`], returning [`EntityCommands`] of the cloned entity.
    ///
    /// # Example
    ///
    /// ```
    /// # use bevy_ecs::prelude::*;
    ///
    /// #[derive(Component, Clone)]
    /// struct ComponentA(u32);
    /// #[derive(Component, Clone)]
    /// struct ComponentB(u32);
    ///
    /// fn example_system(mut commands: Commands) {
    ///     // Create a new entity and retrieve its id.
    ///     let entity = commands.spawn((ComponentA(10), ComponentB(20))).id();
    ///
    ///     // Create a clone of the first entity, but without ComponentB
    ///     let entity_clone = commands.clone_entity_with(entity, |builder| {
    ///         builder.deny::<ComponentB>();
    ///     }).id();
    /// }
    /// # bevy_ecs::system::assert_is_system(example_system);
    pub fn clone_entity_with(
        &mut self,
        entity: Entity,
        f: impl FnOnce(&mut EntityCloneBuilder) + Send + Sync + 'static,
    ) -> EntityCommands<'_> {
        let cloned_entity = self.spawn_empty().id();
        self.queue(move |world: &mut World| {
            let mut builder = EntityCloneBuilder::new(world);
            f(&mut builder);
            builder.clone_entity(entity, cloned_entity);
        });
        EntityCommands {
            commands: self.reborrow(),
            entity: cloned_entity,
        }
    }

    /// Clones an entity and returns [`EntityCommands`] of the cloned entity.
    ///
    /// # Example
    ///
    /// ```
    /// # use bevy_ecs::prelude::*;
    ///
    /// #[derive(Component, Clone)]
    /// struct ComponentA(u32);
    /// #[derive(Component, Clone)]
    /// struct ComponentB(u32);
    ///
    /// fn example_system(mut commands: Commands) {
    ///     // Create a new entity and retrieve its id.
    ///     let entity = commands.spawn((ComponentA(10), ComponentB(20))).id();
    ///
    ///     // Create a clone of the first entity
    ///     let entity_clone = commands.clone_entity(entity).id();
    /// }
    /// # bevy_ecs::system::assert_is_system(example_system);
    pub fn clone_entity(&mut self, entity: Entity) -> EntityCommands<'_> {
        self.clone_entity_with(entity, |_| {})
    }

    /// Reserves a new empty [`Entity`] to be spawned, and returns its corresponding [`EntityCommands`].
    ///
    /// See [`World::spawn_empty`] for more details.
    ///
    /// # Example
    ///
    /// ```
    /// # use bevy_ecs::prelude::*;
    ///
    /// #[derive(Component)]
    /// struct Label(&'static str);
    /// #[derive(Component)]
    /// struct Strength(u32);
    /// #[derive(Component)]
    /// struct Agility(u32);
    ///
    /// fn example_system(mut commands: Commands) {
    ///     // Create a new empty entity and retrieve its id.
    ///     let empty_entity = commands.spawn_empty().id();
    ///
    ///     // Create another empty entity, then add some component to it
    ///     commands.spawn_empty()
    ///         // adds a new component bundle to the entity
    ///         .insert((Strength(1), Agility(2)))
    ///         // adds a single component to the entity
    ///         .insert(Label("hello world"));
    /// }
    /// # bevy_ecs::system::assert_is_system(example_system);
    /// ```
    ///
    /// # See also
    ///
    /// - [`spawn`](Self::spawn) to spawn an entity with a bundle.
    /// - [`spawn_batch`](Self::spawn_batch) to spawn entities with a bundle each.
    pub fn spawn_empty(&mut self) -> EntityCommands {
        let entity = self.entities.reserve_entity();
        EntityCommands {
            entity,
            commands: self.reborrow(),
        }
    }

    /// Pushes a [`Command`] to the queue for creating a new [`Entity`] if the given one does not exists,
    /// and returns its corresponding [`EntityCommands`].
    ///
    /// This method silently fails by returning [`EntityCommands`]
    /// even if the given `Entity` cannot be spawned.
    ///
    /// See [`World::get_or_spawn`] for more details.
    ///
    /// # Note
    ///
    /// Spawning a specific `entity` value is rarely the right choice. Most apps should favor
    /// [`Commands::spawn`]. This method should generally only be used for sharing entities across
    /// apps, and only when they have a scheme worked out to share an ID space (which doesn't happen
    /// by default).
    #[deprecated(since = "0.15.0", note = "use Commands::spawn instead")]
    pub fn get_or_spawn(&mut self, entity: Entity) -> EntityCommands {
        self.queue(move |world: &mut World| {
            #[allow(deprecated)]
            world.get_or_spawn(entity);
        });
        EntityCommands {
            entity,
            commands: self.reborrow(),
        }
    }

    /// Pushes a [`Command`] to the queue for creating a new entity with the given [`Bundle`]'s components,
    /// and returns its corresponding [`EntityCommands`].
    ///
    /// In case multiple bundles of the same [`Bundle`] type need to be spawned,
    /// [`spawn_batch`](Self::spawn_batch) should be used for better performance.
    ///
    /// # Example
    ///
    /// ```
    /// use bevy_ecs::prelude::*;
    ///
    /// #[derive(Component)]
    /// struct Component1;
    /// #[derive(Component)]
    /// struct Component2;
    /// #[derive(Component)]
    /// struct Label(&'static str);
    /// #[derive(Component)]
    /// struct Strength(u32);
    /// #[derive(Component)]
    /// struct Agility(u32);
    ///
    /// #[derive(Bundle)]
    /// struct ExampleBundle {
    ///     a: Component1,
    ///     b: Component2,
    /// }
    ///
    /// fn example_system(mut commands: Commands) {
    ///     // Create a new entity with a single component.
    ///     commands.spawn(Component1);
    ///
    ///     // Create a new entity with a component bundle.
    ///     commands.spawn(ExampleBundle {
    ///         a: Component1,
    ///         b: Component2,
    ///     });
    ///
    ///     commands
    ///         // Create a new entity with two components using a "tuple bundle".
    ///         .spawn((Component1, Component2))
    ///         // `spawn returns a builder, so you can insert more bundles like this:
    ///         .insert((Strength(1), Agility(2)))
    ///         // or insert single components like this:
    ///         .insert(Label("hello world"));
    /// }
    /// # bevy_ecs::system::assert_is_system(example_system);
    /// ```
    ///
    /// # See also
    ///
    /// - [`spawn_empty`](Self::spawn_empty) to spawn an entity without any components.
    /// - [`spawn_batch`](Self::spawn_batch) to spawn entities with a bundle each.
    #[track_caller]
    pub fn spawn<T: Bundle>(&mut self, bundle: T) -> EntityCommands {
        let mut entity = self.spawn_empty();
        entity.insert(bundle);
        entity
    }

    /// Returns the [`EntityCommands`] for the requested [`Entity`].
    ///
    /// # Panics
    ///
    /// This method panics if the requested entity does not exist.
    ///
    /// # Example
    ///
    /// ```
    /// use bevy_ecs::prelude::*;
    ///
    /// #[derive(Component)]
    /// struct Label(&'static str);
    /// #[derive(Component)]
    /// struct Strength(u32);
    /// #[derive(Component)]
    /// struct Agility(u32);
    ///
    /// fn example_system(mut commands: Commands) {
    ///     // Create a new, empty entity
    ///     let entity = commands.spawn_empty().id();
    ///
    ///     commands.entity(entity)
    ///         // adds a new component bundle to the entity
    ///         .insert((Strength(1), Agility(2)))
    ///         // adds a single component to the entity
    ///         .insert(Label("hello world"));
    /// }
    /// # bevy_ecs::system::assert_is_system(example_system);
    /// ```
    ///
    /// # See also
    ///
    /// - [`get_entity`](Self::get_entity) for the fallible version.
    #[inline]
    #[track_caller]
    pub fn entity(&mut self, entity: Entity) -> EntityCommands {
        #[inline(never)]
        #[cold]
        #[track_caller]
        fn panic_no_entity(entity: Entity) -> ! {
            panic!(
                "Attempting to create an EntityCommands for entity {entity:?}, which doesn't exist.",
            );
        }

        match self.get_entity(entity) {
            Some(entity) => entity,
            None => panic_no_entity(entity),
        }
    }

    /// Returns the [`EntityCommands`] for the requested [`Entity`], if it exists.
    ///
    /// Returns `None` if the entity does not exist.
    ///
    /// This method does not guarantee that `EntityCommands` will be successfully applied,
    /// since another command in the queue may delete the entity before them.
    ///
    /// # Example
    ///
    /// ```
    /// use bevy_ecs::prelude::*;
    ///
    /// #[derive(Component)]
    /// struct Label(&'static str);
    /// fn example_system(mut commands: Commands) {
    ///     // Create a new, empty entity
    ///     let entity = commands.spawn_empty().id();
    ///
    ///     // Get the entity if it still exists, which it will in this case
    ///     if let Some(mut entity_commands) = commands.get_entity(entity) {
    ///         // adds a single component to the entity
    ///         entity_commands.insert(Label("hello world"));
    ///     }
    /// }
    /// # bevy_ecs::system::assert_is_system(example_system);
    /// ```
    ///
    /// # See also
    ///
    /// - [`entity`](Self::entity) for the panicking version.
    #[inline]
    #[track_caller]
    pub fn get_entity(&mut self, entity: Entity) -> Option<EntityCommands> {
        self.entities.contains(entity).then_some(EntityCommands {
            entity,
            commands: self.reborrow(),
        })
    }

    /// Pushes a [`Command`] to the queue for creating entities with a particular [`Bundle`] type.
    ///
    /// `bundles_iter` is a type that can be converted into a [`Bundle`] iterator
    /// (it can also be a collection).
    ///
    /// This method is equivalent to iterating `bundles_iter`
    /// and calling [`spawn`](Self::spawn) on each bundle,
    /// but it is faster due to memory pre-allocation.
    ///
    /// # Example
    ///
    /// ```
    /// # use bevy_ecs::prelude::*;
    /// #
    /// # #[derive(Component)]
    /// # struct Name(String);
    /// # #[derive(Component)]
    /// # struct Score(u32);
    /// #
    /// # fn system(mut commands: Commands) {
    /// commands.spawn_batch(vec![
    ///     (
    ///         Name("Alice".to_string()),
    ///         Score(0),
    ///     ),
    ///     (
    ///         Name("Bob".to_string()),
    ///         Score(0),
    ///     ),
    /// ]);
    /// # }
    /// # bevy_ecs::system::assert_is_system(system);
    /// ```
    ///
    /// # See also
    ///
    /// - [`spawn`](Self::spawn) to spawn an entity with a bundle.
    /// - [`spawn_empty`](Self::spawn_empty) to spawn an entity without any components.
    #[track_caller]
    pub fn spawn_batch<I>(&mut self, bundles_iter: I)
    where
        I: IntoIterator + Send + Sync + 'static,
        I::Item: Bundle,
    {
        self.queue(spawn_batch(bundles_iter));
    }

    /// Pushes a generic [`Command`] to the command queue.
    ///
    /// `command` can be a built-in command, custom struct that implements [`Command`] or a closure
    /// that takes [`&mut World`](World) as an argument.
    /// # Example
    ///
    /// ```
    /// # use bevy_ecs::{world::Command, prelude::*};
    /// #[derive(Resource, Default)]
    /// struct Counter(u64);
    ///
    /// struct AddToCounter(u64);
    ///
    /// impl Command for AddToCounter {
    ///     fn apply(self, world: &mut World) {
    ///         let mut counter = world.get_resource_or_insert_with(Counter::default);
    ///         counter.0 += self.0;
    ///     }
    /// }
    ///
    /// fn add_three_to_counter_system(mut commands: Commands) {
    ///     commands.queue(AddToCounter(3));
    /// }
    /// fn add_twenty_five_to_counter_system(mut commands: Commands) {
    ///     commands.queue(|world: &mut World| {
    ///         let mut counter = world.get_resource_or_insert_with(Counter::default);
    ///         counter.0 += 25;
    ///     });
    /// }
    /// # bevy_ecs::system::assert_is_system(add_three_to_counter_system);
    /// # bevy_ecs::system::assert_is_system(add_twenty_five_to_counter_system);
    /// ```
    pub fn queue<C: Command>(&mut self, command: C) {
        match &mut self.queue {
            InternalQueue::CommandQueue(queue) => {
                queue.push(command);
            }
            InternalQueue::RawCommandQueue(queue) => {
                // SAFETY: `RawCommandQueue` is only every constructed in `Commands::new_raw_from_entities`
                // where the caller of that has ensured that `queue` outlives `self`
                unsafe {
                    queue.push(command);
                }
            }
        }
    }

    /// Pushes a [`Command`] to the queue for creating entities, if needed,
    /// and for adding a bundle to each entity.
    ///
    /// `bundles_iter` is a type that can be converted into an ([`Entity`], [`Bundle`]) iterator
    /// (it can also be a collection).
    ///
    /// When the command is applied,
    /// for each (`Entity`, `Bundle`) pair in the given `bundles_iter`,
    /// the `Entity` is spawned, if it does not exist already.
    /// Then, the `Bundle` is added to the entity.
    ///
    /// This method is equivalent to iterating `bundles_iter`,
    /// calling [`get_or_spawn`](Self::get_or_spawn) for each bundle,
    /// and passing it to [`insert`](EntityCommands::insert),
    /// but it is faster due to memory pre-allocation.
    ///
    /// # Note
    ///
    /// Spawning a specific `entity` value is rarely the right choice. Most apps should use [`Commands::spawn_batch`].
    /// This method should generally only be used for sharing entities across apps, and only when they have a scheme
    /// worked out to share an ID space (which doesn't happen by default).
    #[track_caller]
    pub fn insert_or_spawn_batch<I, B>(&mut self, bundles_iter: I)
    where
        I: IntoIterator<Item = (Entity, B)> + Send + Sync + 'static,
        B: Bundle,
    {
        self.queue(insert_or_spawn_batch(bundles_iter));
    }

    /// Pushes a [`Command`] to the queue for adding a [`Bundle`] type to a batch of [`Entities`](Entity).
    ///
    /// A batch can be any type that implements [`IntoIterator`] containing `(Entity, Bundle)` tuples,
    /// such as a [`Vec<(Entity, Bundle)>`] or an array `[(Entity, Bundle); N]`.
    ///
    /// When the command is applied, for each `(Entity, Bundle)` pair in the given batch,
    /// the `Bundle` is added to the `Entity`, overwriting any existing components shared by the `Bundle`.
    ///
    /// This method is equivalent to iterating the batch,
    /// calling [`entity`](Self::entity) for each pair,
    /// and passing the bundle to [`insert`](EntityCommands::insert),
    /// but it is faster due to memory pre-allocation.
    ///
    /// # Panics
    ///
    /// This command panics if any of the given entities do not exist.
    ///
    /// For the non-panicking version, see [`try_insert_batch`](Self::try_insert_batch).
    #[track_caller]
    pub fn insert_batch<I, B>(&mut self, batch: I)
    where
        I: IntoIterator<Item = (Entity, B)> + Send + Sync + 'static,
        B: Bundle,
    {
        self.queue(insert_batch(batch));
    }

    /// Pushes a [`Command`] to the queue for adding a [`Bundle`] type to a batch of [`Entities`](Entity).
    ///
    /// A batch can be any type that implements [`IntoIterator`] containing `(Entity, Bundle)` tuples,
    /// such as a [`Vec<(Entity, Bundle)>`] or an array `[(Entity, Bundle); N]`.
    ///
    /// When the command is applied, for each `(Entity, Bundle)` pair in the given batch,
    /// the `Bundle` is added to the `Entity`, except for any components already present on the `Entity`.
    ///
    /// This method is equivalent to iterating the batch,
    /// calling [`entity`](Self::entity) for each pair,
    /// and passing the bundle to [`insert_if_new`](EntityCommands::insert_if_new),
    /// but it is faster due to memory pre-allocation.
    ///
    /// # Panics
    ///
    /// This command panics if any of the given entities do not exist.
    ///
    /// For the non-panicking version, see [`try_insert_batch_if_new`](Self::try_insert_batch_if_new).
    #[track_caller]
    pub fn insert_batch_if_new<I, B>(&mut self, batch: I)
    where
        I: IntoIterator<Item = (Entity, B)> + Send + Sync + 'static,
        B: Bundle,
    {
        self.queue(insert_batch_if_new(batch));
    }

    /// Pushes a [`Command`] to the queue for adding a [`Bundle`] type to a batch of [`Entities`](Entity).
    ///
    /// A batch can be any type that implements [`IntoIterator`] containing `(Entity, Bundle)` tuples,
    /// such as a [`Vec<(Entity, Bundle)>`] or an array `[(Entity, Bundle); N]`.
    ///
    /// When the command is applied, for each `(Entity, Bundle)` pair in the given batch,
    /// the `Bundle` is added to the `Entity`, overwriting any existing components shared by the `Bundle`.
    ///
    /// This method is equivalent to iterating the batch,
    /// calling [`get_entity`](Self::get_entity) for each pair,
    /// and passing the bundle to [`insert`](EntityCommands::insert),
    /// but it is faster due to memory pre-allocation.
    ///
    /// This command silently fails by ignoring any entities that do not exist.
    ///
    /// For the panicking version, see [`insert_batch`](Self::insert_batch).
    #[track_caller]
    pub fn try_insert_batch<I, B>(&mut self, batch: I)
    where
        I: IntoIterator<Item = (Entity, B)> + Send + Sync + 'static,
        B: Bundle,
    {
        self.queue(try_insert_batch(batch));
    }

    /// Pushes a [`Command`] to the queue for adding a [`Bundle`] type to a batch of [`Entities`](Entity).
    ///
    /// A batch can be any type that implements [`IntoIterator`] containing `(Entity, Bundle)` tuples,
    /// such as a [`Vec<(Entity, Bundle)>`] or an array `[(Entity, Bundle); N]`.
    ///
    /// When the command is applied, for each `(Entity, Bundle)` pair in the given batch,
    /// the `Bundle` is added to the `Entity`, except for any components already present on the `Entity`.
    ///
    /// This method is equivalent to iterating the batch,
    /// calling [`get_entity`](Self::get_entity) for each pair,
    /// and passing the bundle to [`insert_if_new`](EntityCommands::insert_if_new),
    /// but it is faster due to memory pre-allocation.
    ///
    /// This command silently fails by ignoring any entities that do not exist.
    ///
    /// For the panicking version, see [`insert_batch_if_new`](Self::insert_batch_if_new).
    #[track_caller]
    pub fn try_insert_batch_if_new<I, B>(&mut self, batch: I)
    where
        I: IntoIterator<Item = (Entity, B)> + Send + Sync + 'static,
        B: Bundle,
    {
        self.queue(try_insert_batch_if_new(batch));
    }

    /// Pushes a [`Command`] to the queue for inserting a [`Resource`] in the [`World`] with an inferred value.
    ///
    /// The inferred value is determined by the [`FromWorld`] trait of the resource.
    /// When the command is applied,
    /// if the resource already exists, nothing happens.
    ///
    /// See [`World::init_resource`] for more details.
    ///
    /// # Example
    ///
    /// ```
    /// # use bevy_ecs::prelude::*;
    /// #
    /// # #[derive(Resource, Default)]
    /// # struct Scoreboard {
    /// #     current_score: u32,
    /// #     high_score: u32,
    /// # }
    /// #
    /// # fn initialize_scoreboard(mut commands: Commands) {
    /// commands.init_resource::<Scoreboard>();
    /// # }
    /// # bevy_ecs::system::assert_is_system(initialize_scoreboard);
    /// ```
    #[track_caller]
    pub fn init_resource<R: Resource + FromWorld>(&mut self) {
        self.queue(init_resource::<R>);
    }

    /// Pushes a [`Command`] to the queue for inserting a [`Resource`] in the [`World`] with a specific value.
    ///
    /// This will overwrite any previous value of the same resource type.
    ///
    /// See [`World::insert_resource`] for more details.
    ///
    /// # Example
    ///
    /// ```
    /// # use bevy_ecs::prelude::*;
    /// #
    /// # #[derive(Resource)]
    /// # struct Scoreboard {
    /// #     current_score: u32,
    /// #     high_score: u32,
    /// # }
    /// #
    /// # fn system(mut commands: Commands) {
    /// commands.insert_resource(Scoreboard {
    ///     current_score: 0,
    ///     high_score: 0,
    /// });
    /// # }
    /// # bevy_ecs::system::assert_is_system(system);
    /// ```
    #[track_caller]
    pub fn insert_resource<R: Resource>(&mut self, resource: R) {
        self.queue(insert_resource(resource));
    }

    /// Pushes a [`Command`] to the queue for removing a [`Resource`] from the [`World`].
    ///
    /// See [`World::remove_resource`] for more details.
    ///
    /// # Example
    ///
    /// ```
    /// # use bevy_ecs::prelude::*;
    /// #
    /// # #[derive(Resource)]
    /// # struct Scoreboard {
    /// #     current_score: u32,
    /// #     high_score: u32,
    /// # }
    /// #
    /// # fn system(mut commands: Commands) {
    /// commands.remove_resource::<Scoreboard>();
    /// # }
    /// # bevy_ecs::system::assert_is_system(system);
    /// ```
    pub fn remove_resource<R: Resource>(&mut self) {
        self.queue(remove_resource::<R>);
    }

    /// Runs the system corresponding to the given [`SystemId`].
    /// Systems are ran in an exclusive and single threaded way.
    /// Running slow systems can become a bottleneck.
    ///
    /// Calls [`World::run_system`](World::run_system).
    ///
    /// There is no way to get the output of a system when run as a command, because the
    /// execution of the system happens later. To get the output of a system, use
    /// [`World::run_system`] or [`World::run_system_with_input`] instead of running the system as a command.
    pub fn run_system(&mut self, id: SystemId) {
        self.run_system_with_input(id, ());
    }

    /// Runs the system corresponding to the given [`SystemId`].
    /// Systems are ran in an exclusive and single threaded way.
    /// Running slow systems can become a bottleneck.
    ///
    /// Calls [`World::run_system_with_input`](World::run_system_with_input).
    ///
    /// There is no way to get the output of a system when run as a command, because the
    /// execution of the system happens later. To get the output of a system, use
    /// [`World::run_system`] or [`World::run_system_with_input`] instead of running the system as a command.
    pub fn run_system_with_input<I>(&mut self, id: SystemId<I>, input: I::Inner<'static>)
    where
        I: SystemInput<Inner<'static>: Send> + 'static,
    {
        self.queue(RunSystemWithInput::new_with_input(id, input));
    }

    /// Registers a system and returns a [`SystemId`] so it can later be called by [`World::run_system`].
    ///
    /// It's possible to register the same systems more than once, they'll be stored separately.
    ///
    /// This is different from adding systems to a [`Schedule`](crate::schedule::Schedule),
    /// because the [`SystemId`] that is returned can be used anywhere in the [`World`] to run the associated system.
    /// This allows for running systems in a push-based fashion.
    /// Using a [`Schedule`](crate::schedule::Schedule) is still preferred for most cases
    /// due to its better performance and ability to run non-conflicting systems simultaneously.
    ///
    /// If you want to prevent Commands from registering the same system multiple times, consider using [`Local`](crate::system::Local)
    ///
    /// # Example
    ///
    /// ```
    /// # use bevy_ecs::{prelude::*, world::CommandQueue, system::SystemId};
    ///
    /// #[derive(Resource)]
    /// struct Counter(i32);
    ///
    /// fn register_system(mut local_system: Local<Option<SystemId>>, mut commands: Commands) {
    ///     if let Some(system) = *local_system {
    ///         commands.run_system(system);
    ///     } else {
    ///         *local_system = Some(commands.register_system(increment_counter));
    ///     }
    /// }
    ///
    /// fn increment_counter(mut value: ResMut<Counter>) {
    ///     value.0 += 1;
    /// }
    ///
    /// # let mut world = World::default();
    /// # world.insert_resource(Counter(0));
    /// # let mut queue_1 = CommandQueue::default();
    /// # let systemid = {
    /// #   let mut commands = Commands::new(&mut queue_1, &world);
    /// #   commands.register_system(increment_counter)
    /// # };
    /// # let mut queue_2 = CommandQueue::default();
    /// # {
    /// #   let mut commands = Commands::new(&mut queue_2, &world);
    /// #   commands.run_system(systemid);
    /// # }
    /// # queue_1.append(&mut queue_2);
    /// # queue_1.apply(&mut world);
    /// # assert_eq!(1, world.resource::<Counter>().0);
    /// # bevy_ecs::system::assert_is_system(register_system);
    /// ```
    pub fn register_system<I, O, M>(
        &mut self,
        system: impl IntoSystem<I, O, M> + 'static,
    ) -> SystemId<I, O>
    where
        I: SystemInput + Send + 'static,
        O: Send + 'static,
    {
        let entity = self.spawn_empty().id();
        self.queue(RegisterSystem::new(system, entity));
        SystemId::from_entity(entity)
    }

    /// Removes a system previously registered with [`Commands::register_system`] or [`World::register_system`].
    ///
    /// See [`World::unregister_system`] for more information.
    pub fn unregister_system<I, O>(&mut self, system_id: SystemId<I, O>)
    where
        I: SystemInput + Send + 'static,
        O: Send + 'static,
    {
        self.queue(UnregisterSystem::new(system_id));
    }

    /// Similar to [`Self::run_system`], but caching the [`SystemId`] in a
    /// [`CachedSystemId`](crate::system::CachedSystemId) resource.
    ///
    /// See [`World::register_system_cached`] for more information.
    pub fn run_system_cached<M: 'static, S: IntoSystem<(), (), M> + Send + 'static>(
        &mut self,
        system: S,
    ) {
        self.run_system_cached_with(system, ());
    }

    /// Similar to [`Self::run_system_with_input`], but caching the [`SystemId`] in a
    /// [`CachedSystemId`](crate::system::CachedSystemId) resource.
    ///
    /// See [`World::register_system_cached`] for more information.
    pub fn run_system_cached_with<I, M, S>(&mut self, system: S, input: I::Inner<'static>)
    where
        I: SystemInput<Inner<'static>: Send> + Send + 'static,
        M: 'static,
        S: IntoSystem<I, (), M> + Send + 'static,
    {
        self.queue(RunSystemCachedWith::new(system, input));
    }

    /// Sends a "global" [`Trigger`] without any targets. This will run any [`Observer`] of the `event` that
    /// isn't scoped to specific targets.
    ///
    /// [`Trigger`]: crate::observer::Trigger
    pub fn trigger(&mut self, event: impl Event) {
        self.queue(TriggerEvent { event, targets: () });
    }

    /// Sends a [`Trigger`] for the given targets. This will run any [`Observer`] of the `event` that
    /// watches those targets.
    ///
    /// [`Trigger`]: crate::observer::Trigger
    pub fn trigger_targets(
        &mut self,
        event: impl Event,
        targets: impl TriggerTargets + Send + Sync + 'static,
    ) {
        self.queue(TriggerEvent { event, targets });
    }

    /// Spawns an [`Observer`] and returns the [`EntityCommands`] associated
    /// with the entity that stores the observer.
    ///
    /// **Calling [`observe`](EntityCommands::observe) on the returned
    /// [`EntityCommands`] will observe the observer itself, which you very
    /// likely do not want.**
    pub fn add_observer<E: Event, B: Bundle, M>(
        &mut self,
        observer: impl IntoObserverSystem<E, B, M>,
    ) -> EntityCommands {
        self.spawn(Observer::new(observer))
    }

    /// Sends an arbitrary [`Event`].
    ///
    /// This is a convenience method for sending events without requiring an [`EventWriter`].
    /// ## Performance
    /// Since this is a command, exclusive world access is used, which means that it will not profit from
    /// system-level parallelism on supported platforms.
    /// If these events are performance-critical or very frequently
    /// sent, consider using a typed [`EventWriter`] instead.
    ///
    /// [`EventWriter`]: crate::event::EventWriter
    pub fn send_event<E: Event>(&mut self, event: E) -> &mut Self {
        self.queue(SendEvent { event });
        self
    }

    /// Runs the schedule corresponding to the given [`ScheduleLabel`].
    ///
    /// Calls [`World::try_run_schedule`](World::try_run_schedule).
    ///
    /// This will log an error if the schedule is not available to be run.
    ///
    /// # Examples
    ///
    /// ```
    /// # use bevy_ecs::prelude::*;
    /// # use bevy_ecs::schedule::ScheduleLabel;
    /// #
    /// # #[derive(Default, Resource)]
    /// # struct Counter(u32);
    /// #
    /// #[derive(ScheduleLabel, Hash, Debug, PartialEq, Eq, Clone, Copy)]
    /// struct FooSchedule;
    ///
    /// # fn foo_system(mut counter: ResMut<Counter>) {
    /// #     counter.0 += 1;
    /// # }
    /// #
    /// # let mut schedule = Schedule::new(FooSchedule);
    /// # schedule.add_systems(foo_system);
    /// #
    /// # let mut world = World::default();
    /// #
    /// # world.init_resource::<Counter>();
    /// # world.add_schedule(schedule);
    /// #
    /// # assert_eq!(world.resource::<Counter>().0, 0);
    /// #
    /// # let mut commands = world.commands();
    /// commands.run_schedule(FooSchedule);
    /// #
    /// # world.flush();
    /// #
    /// # assert_eq!(world.resource::<Counter>().0, 1);
    /// ```
    pub fn run_schedule(&mut self, label: impl ScheduleLabel) {
        self.queue(|world: &mut World| {
            if let Err(error) = world.try_run_schedule(label) {
                panic!("Failed to run schedule: {error}");
            }
        });
    }
}

/// A [`Command`] which gets executed for a given [`Entity`].
///
/// # Examples
///
/// ```
/// # use std::collections::HashSet;
/// # use bevy_ecs::prelude::*;
/// use bevy_ecs::system::EntityCommand;
/// #
/// # #[derive(Component, PartialEq)]
/// # struct Name(String);
/// # impl Name {
/// #   fn new(s: String) -> Self { Name(s) }
/// #   fn as_str(&self) -> &str { &self.0 }
/// # }
///
/// #[derive(Resource, Default)]
/// struct Counter(i64);
///
/// /// A `Command` which names an entity based on a global counter.
/// fn count_name(entity: Entity, world: &mut World) {
///     // Get the current value of the counter, and increment it for next time.
///     let mut counter = world.resource_mut::<Counter>();
///     let i = counter.0;
///     counter.0 += 1;
///
///     // Name the entity after the value of the counter.
///     world.entity_mut(entity).insert(Name::new(format!("Entity #{i}")));
/// }
///
/// // App creation boilerplate omitted...
/// # let mut world = World::new();
/// # world.init_resource::<Counter>();
/// #
/// # let mut setup_schedule = Schedule::default();
/// # setup_schedule.add_systems(setup);
/// # let mut assert_schedule = Schedule::default();
/// # assert_schedule.add_systems(assert_names);
/// #
/// # setup_schedule.run(&mut world);
/// # assert_schedule.run(&mut world);
///
/// fn setup(mut commands: Commands) {
///     commands.spawn_empty().queue(count_name);
///     commands.spawn_empty().queue(count_name);
/// }
///
/// fn assert_names(named: Query<&Name>) {
///     // We use a HashSet because we do not care about the order.
///     let names: HashSet<_> = named.iter().map(Name::as_str).collect();
///     assert_eq!(names, HashSet::from_iter(["Entity #0", "Entity #1"]));
/// }
/// ```
pub trait EntityCommand<Marker = ()>: Send + 'static {
    /// Executes this command for the given [`Entity`].
    fn apply(self, entity: Entity, world: &mut World);

    /// Returns a [`Command`] which executes this [`EntityCommand`] for the given [`Entity`].
    ///
    /// This method is called when adding an [`EntityCommand`] to a command queue via [`Commands`].
    /// You can override the provided implementation if you can return a `Command` with a smaller memory
    /// footprint than `(Entity, Self)`.
    /// In most cases the provided implementation is sufficient.
    #[must_use = "commands do nothing unless applied to a `World`"]
    fn with_entity(self, entity: Entity) -> impl Command
    where
        Self: Sized,
    {
        move |world: &mut World| self.apply(entity, world)
    }
}

/// A list of commands that will be run to modify an [entity](crate::entity).
pub struct EntityCommands<'a> {
    pub(crate) entity: Entity,
    pub(crate) commands: Commands<'a, 'a>,
}

impl<'a> EntityCommands<'a> {
    /// Returns the [`Entity`] id of the entity.
    ///
    /// # Example
    ///
    /// ```
    /// # use bevy_ecs::prelude::*;
    /// #
    /// fn my_system(mut commands: Commands) {
    ///     let entity_id = commands.spawn_empty().id();
    /// }
    /// # bevy_ecs::system::assert_is_system(my_system);
    /// ```
    #[inline]
    #[must_use = "Omit the .id() call if you do not need to store the `Entity` identifier."]
    pub fn id(&self) -> Entity {
        self.entity
    }

    /// Returns an [`EntityCommands`] with a smaller lifetime.
    /// This is useful if you have `&mut EntityCommands` but you need `EntityCommands`.
    pub fn reborrow(&mut self) -> EntityCommands {
        EntityCommands {
            entity: self.entity,
            commands: self.commands.reborrow(),
        }
    }

    /// Get an [`EntityEntryCommands`] for the [`Component`] `T`,
    /// allowing you to modify it or insert it if it isn't already present.
    ///
    /// See also [`insert_if_new`](Self::insert_if_new), which lets you insert a [`Bundle`] without overwriting it.
    ///
    /// # Example
    ///
    /// ```
    /// # use bevy_ecs::prelude::*;
    /// # #[derive(Resource)]
    /// # struct PlayerEntity { entity: Entity }
    /// #[derive(Component)]
    /// struct Level(u32);
    ///
    /// fn level_up_system(mut commands: Commands, player: Res<PlayerEntity>) {
    ///     commands
    ///         .entity(player.entity)
    ///         .entry::<Level>()
    ///         // Modify the component if it exists
    ///         .and_modify(|mut lvl| lvl.0 += 1)
    ///         // Otherwise insert a default value
    ///         .or_insert(Level(0));
    /// }
    /// # bevy_ecs::system::assert_is_system(level_up_system);
    /// ```
    pub fn entry<T: Component>(&mut self) -> EntityEntryCommands<T> {
        EntityEntryCommands {
            entity_commands: self.reborrow(),
            marker: PhantomData,
        }
    }

    /// Adds a [`Bundle`] of components to the entity.
    ///
    /// This will overwrite any previous value(s) of the same component type.
    /// See [`EntityCommands::insert_if_new`] to keep the old value instead.
    ///
    /// # Panics
    ///
    /// The command will panic when applied if the associated entity does not exist.
    ///
    /// To avoid a panic in this case, use the command [`Self::try_insert`] instead.
    ///
    /// # Example
    ///
    /// ```
    /// # use bevy_ecs::prelude::*;
    /// # #[derive(Resource)]
    /// # struct PlayerEntity { entity: Entity }
    /// #[derive(Component)]
    /// struct Health(u32);
    /// #[derive(Component)]
    /// struct Strength(u32);
    /// #[derive(Component)]
    /// struct Defense(u32);
    ///
    /// #[derive(Bundle)]
    /// struct CombatBundle {
    ///     health: Health,
    ///     strength: Strength,
    /// }
    ///
    /// fn add_combat_stats_system(mut commands: Commands, player: Res<PlayerEntity>) {
    ///     commands
    ///         .entity(player.entity)
    ///         // You can insert individual components:
    ///         .insert(Defense(10))
    ///         // You can also insert pre-defined bundles of components:
    ///         .insert(CombatBundle {
    ///             health: Health(100),
    ///             strength: Strength(40),
    ///         })
    ///         // You can also insert tuples of components and bundles.
    ///         // This is equivalent to the calls above:
    ///         .insert((
    ///             Defense(10),
    ///             CombatBundle {
    ///                 health: Health(100),
    ///                 strength: Strength(40),
    ///             },
    ///         ));
    /// }
    /// # bevy_ecs::system::assert_is_system(add_combat_stats_system);
    /// ```
    #[track_caller]
    pub fn insert(&mut self, bundle: impl Bundle) -> &mut Self {
        self.queue(insert(bundle, InsertMode::Replace))
    }

    /// Similar to [`Self::insert`] but will only insert if the predicate returns true.
    /// This is useful for chaining method calls.
    ///
    /// # Panics
    ///
    /// The command will panic when applied if the associated entity does not exist.
    ///
    /// To avoid a panic in this case, use the command [`Self::try_insert_if`] instead.
    ///
    /// # Example
    ///
    /// ```
    /// # use bevy_ecs::prelude::*;
    /// # #[derive(Resource)]
    /// # struct PlayerEntity { entity: Entity }
    /// # impl PlayerEntity { fn is_spectator(&self) -> bool { true } }
    /// #[derive(Component)]
    /// struct StillLoadingStats;
    /// #[derive(Component)]
    /// struct Health(u32);
    ///
    /// fn add_health_system(mut commands: Commands, player: Res<PlayerEntity>) {
    ///     commands
    ///         .entity(player.entity)
    ///         .insert_if(Health(10), || !player.is_spectator())
    ///         .remove::<StillLoadingStats>();
    /// }
    /// # bevy_ecs::system::assert_is_system(add_health_system);
    /// ```
    #[track_caller]
    pub fn insert_if<F>(&mut self, bundle: impl Bundle, condition: F) -> &mut Self
    where
        F: FnOnce() -> bool,
    {
        if condition() {
            self.queue(insert(bundle, InsertMode::Replace))
        } else {
            self
        }
    }

    /// Adds a [`Bundle`] of components to the entity without overwriting.
    ///
    /// This is the same as [`EntityCommands::insert`], but in case of duplicate
    /// components will leave the old values instead of replacing them with new
    /// ones.
    ///
    /// See also [`entry`](Self::entry), which lets you modify a [`Component`] if it's present,
    /// as well as initialize it with a default value.
    ///
    /// # Panics
    ///
    /// The command will panic when applied if the associated entity does not exist.
    ///
    /// To avoid a panic in this case, use the command [`Self::try_insert_if_new`] instead.
    pub fn insert_if_new(&mut self, bundle: impl Bundle) -> &mut Self {
        self.queue(insert(bundle, InsertMode::Keep))
    }

    /// Adds a [`Bundle`] of components to the entity without overwriting if the
    /// predicate returns true.
    ///
    /// This is the same as [`EntityCommands::insert_if`], but in case of duplicate
    /// components will leave the old values instead of replacing them with new
    /// ones.
    ///
    /// # Panics
    ///
    /// The command will panic when applied if the associated entity does not
    /// exist.
    ///
    /// To avoid a panic in this case, use the command [`Self::try_insert_if_new`]
    /// instead.
    pub fn insert_if_new_and<F>(&mut self, bundle: impl Bundle, condition: F) -> &mut Self
    where
        F: FnOnce() -> bool,
    {
        if condition() {
            self.insert_if_new(bundle)
        } else {
            self
        }
    }

    /// Adds a dynamic component to an entity.
    ///
    /// See [`EntityWorldMut::insert_by_id`] for more information.
    ///
    /// # Panics
    ///
    /// The command will panic when applied if the associated entity does not exist.
    ///
    /// To avoid a panic in this case, use the command [`Self::try_insert_by_id`] instead.
    ///
    /// # Safety
    ///
    /// - [`ComponentId`] must be from the same world as `self`.
    /// - `T` must have the same layout as the one passed during `component_id` creation.
    #[track_caller]
    pub unsafe fn insert_by_id<T: Send + 'static>(
        &mut self,
        component_id: ComponentId,
        value: T,
    ) -> &mut Self {
        let caller = Location::caller();
        // SAFETY: same invariants as parent call
        self.queue(unsafe {insert_by_id(component_id, value, move |entity| {
            panic!("error[B0003]: {caller}: Could not insert a component {component_id:?} (with type {}) for entity {entity:?} because it doesn't exist in this World. See: https://bevyengine.org/learn/errors/b0003", core::any::type_name::<T>());
        })})
    }

    /// Attempts to add a dynamic component to an entity.
    ///
    /// See [`EntityWorldMut::insert_by_id`] for more information.
    ///
    /// # Safety
    ///
    /// - [`ComponentId`] must be from the same world as `self`.
    /// - `T` must have the same layout as the one passed during `component_id` creation.
    pub unsafe fn try_insert_by_id<T: Send + 'static>(
        &mut self,
        component_id: ComponentId,
        value: T,
    ) -> &mut Self {
        // SAFETY: same invariants as parent call
        self.queue(unsafe { insert_by_id(component_id, value, |_| {}) })
    }

    /// Tries to add a [`Bundle`] of components to the entity.
    ///
    /// This will overwrite any previous value(s) of the same component type.
    ///
    /// # Note
    ///
    /// Unlike [`Self::insert`], this will not panic if the associated entity does not exist.
    ///
    /// # Example
    ///
    /// ```
    /// # use bevy_ecs::prelude::*;
    /// # #[derive(Resource)]
    /// # struct PlayerEntity { entity: Entity }
    /// #[derive(Component)]
    /// struct Health(u32);
    /// #[derive(Component)]
    /// struct Strength(u32);
    /// #[derive(Component)]
    /// struct Defense(u32);
    ///
    /// #[derive(Bundle)]
    /// struct CombatBundle {
    ///     health: Health,
    ///     strength: Strength,
    /// }
    ///
    /// fn add_combat_stats_system(mut commands: Commands, player: Res<PlayerEntity>) {
    ///   commands.entity(player.entity)
    ///    // You can try_insert individual components:
    ///     .try_insert(Defense(10))
    ///
    ///    // You can also insert tuples of components:
    ///     .try_insert(CombatBundle {
    ///         health: Health(100),
    ///         strength: Strength(40),
    ///     });
    ///
    ///    // Suppose this occurs in a parallel adjacent system or process
    ///    commands.entity(player.entity)
    ///      .despawn();
    ///
    ///    commands.entity(player.entity)
    ///    // This will not panic nor will it add the component
    ///      .try_insert(Defense(5));
    /// }
    /// # bevy_ecs::system::assert_is_system(add_combat_stats_system);
    /// ```
    #[track_caller]
    pub fn try_insert(&mut self, bundle: impl Bundle) -> &mut Self {
        self.queue(try_insert(bundle, InsertMode::Replace))
    }

    /// Similar to [`Self::try_insert`] but will only try to insert if the predicate returns true.
    /// This is useful for chaining method calls.
    ///
    /// # Example
    ///
    /// ```
    /// # use bevy_ecs::prelude::*;
    /// # #[derive(Resource)]
    /// # struct PlayerEntity { entity: Entity }
    /// # impl PlayerEntity { fn is_spectator(&self) -> bool { true } }
    /// #[derive(Component)]
    /// struct StillLoadingStats;
    /// #[derive(Component)]
    /// struct Health(u32);
    ///
    /// fn add_health_system(mut commands: Commands, player: Res<PlayerEntity>) {
    ///   commands.entity(player.entity)
    ///     .try_insert_if(Health(10), || !player.is_spectator())
    ///     .remove::<StillLoadingStats>();
    ///
    ///    commands.entity(player.entity)
    ///    // This will not panic nor will it add the component
    ///      .try_insert_if(Health(5), || !player.is_spectator());
    /// }
    /// # bevy_ecs::system::assert_is_system(add_health_system);
    /// ```
    #[track_caller]
    pub fn try_insert_if<F>(&mut self, bundle: impl Bundle, condition: F) -> &mut Self
    where
        F: FnOnce() -> bool,
    {
        if condition() {
            self.queue(try_insert(bundle, InsertMode::Replace))
        } else {
            self
        }
    }

    /// Tries to add a [`Bundle`] of components to the entity without overwriting if the
    /// predicate returns true.
    ///
    /// This is the same as [`EntityCommands::try_insert_if`], but in case of duplicate
    /// components will leave the old values instead of replacing them with new
    /// ones.
    ///
    /// # Note
    ///
    /// Unlike [`Self::insert_if_new_and`], this will not panic if the associated entity does
    /// not exist.
    ///
    /// # Example
    ///
    /// ```
    /// # use bevy_ecs::prelude::*;
    /// # #[derive(Resource)]
    /// # struct PlayerEntity { entity: Entity }
    /// # impl PlayerEntity { fn is_spectator(&self) -> bool { true } }
    /// #[derive(Component)]
    /// struct StillLoadingStats;
    /// #[derive(Component)]
    /// struct Health(u32);
    ///
    /// fn add_health_system(mut commands: Commands, player: Res<PlayerEntity>) {
    ///   commands.entity(player.entity)
    ///     .try_insert_if(Health(10), || player.is_spectator())
    ///     .remove::<StillLoadingStats>();
    ///
    ///    commands.entity(player.entity)
    ///    // This will not panic nor will it overwrite the component
    ///      .try_insert_if_new_and(Health(5), || player.is_spectator());
    /// }
    /// # bevy_ecs::system::assert_is_system(add_health_system);
    /// ```
    pub fn try_insert_if_new_and<F>(&mut self, bundle: impl Bundle, condition: F) -> &mut Self
    where
        F: FnOnce() -> bool,
    {
        if condition() {
            self.try_insert_if_new(bundle)
        } else {
            self
        }
    }

    /// Tries to add a [`Bundle`] of components to the entity without overwriting.
    ///
    /// This is the same as [`EntityCommands::try_insert`], but in case of duplicate
    /// components will leave the old values instead of replacing them with new
    /// ones.
    ///
    /// # Note
    ///
    /// Unlike [`Self::insert_if_new`], this will not panic if the associated entity does not exist.
    pub fn try_insert_if_new(&mut self, bundle: impl Bundle) -> &mut Self {
        self.queue(try_insert(bundle, InsertMode::Keep))
    }

    /// Removes a [`Bundle`] of components from the entity.
    ///
    /// # Example
    ///
    /// ```
    /// # use bevy_ecs::prelude::*;
    /// #
    /// # #[derive(Resource)]
    /// # struct PlayerEntity { entity: Entity }
    /// #[derive(Component)]
    /// struct Health(u32);
    /// #[derive(Component)]
    /// struct Strength(u32);
    /// #[derive(Component)]
    /// struct Defense(u32);
    ///
    /// #[derive(Bundle)]
    /// struct CombatBundle {
    ///     health: Health,
    ///     strength: Strength,
    /// }
    ///
    /// fn remove_combat_stats_system(mut commands: Commands, player: Res<PlayerEntity>) {
    ///     commands
    ///         .entity(player.entity)
    ///         // You can remove individual components:
    ///         .remove::<Defense>()
    ///         // You can also remove pre-defined Bundles of components:
    ///         .remove::<CombatBundle>()
    ///         // You can also remove tuples of components and bundles.
    ///         // This is equivalent to the calls above:
    ///         .remove::<(Defense, CombatBundle)>();
    /// }
    /// # bevy_ecs::system::assert_is_system(remove_combat_stats_system);
    /// ```
    pub fn remove<T>(&mut self) -> &mut Self
    where
        T: Bundle,
    {
        self.queue(remove::<T>)
    }

    /// Removes all components in the [`Bundle`] components and remove all required components for each component in the [`Bundle`] from entity.
    ///
    /// # Example
    ///
    /// ```
    /// use bevy_ecs::prelude::*;
    ///
    /// #[derive(Component)]
    /// #[require(B)]
    /// struct A;
    /// #[derive(Component, Default)]
    /// struct B;
    ///
    /// #[derive(Resource)]
    /// struct PlayerEntity { entity: Entity }
    ///
    /// fn remove_with_requires_system(mut commands: Commands, player: Res<PlayerEntity>) {
    ///     commands
    ///         .entity(player.entity)
    ///         // Remove both A and B components from the entity, because B is required by A
    ///         .remove_with_requires::<A>();
    /// }
    /// # bevy_ecs::system::assert_is_system(remove_with_requires_system);
    /// ```
    pub fn remove_with_requires<T: Bundle>(&mut self) -> &mut Self {
        self.queue(remove_with_requires::<T>)
    }

    /// Removes a component from the entity.
    pub fn remove_by_id(&mut self, component_id: ComponentId) -> &mut Self {
        self.queue(remove_by_id(component_id))
    }

    /// Removes all components associated with the entity.
    pub fn clear(&mut self) -> &mut Self {
        self.queue(clear())
    }

    /// Despawns the entity.
    /// This will emit a warning if the entity does not exist.
    ///
    /// See [`World::despawn`] for more details.
    ///
    /// # Note
    ///
    /// This won't clean up external references to the entity (such as parent-child relationships
    /// if you're using `bevy_hierarchy`), which may leave the world in an invalid state.
    ///
    /// # Example
    ///
    /// ```
    /// # use bevy_ecs::prelude::*;
    /// #
    /// # #[derive(Resource)]
    /// # struct CharacterToRemove { entity: Entity }
    /// #
    /// fn remove_character_system(
    ///     mut commands: Commands,
    ///     character_to_remove: Res<CharacterToRemove>
    /// )
    /// {
    ///     commands.entity(character_to_remove.entity).despawn();
    /// }
    /// # bevy_ecs::system::assert_is_system(remove_character_system);
    /// ```
    #[track_caller]
    pub fn despawn(&mut self) {
        self.queue(despawn());
    }

    /// Despawns the entity.
    /// This will not emit a warning if the entity does not exist, essentially performing
    /// the same function as [`Self::despawn`] without emitting warnings.
    #[track_caller]
    pub fn try_despawn(&mut self) {
        self.queue(try_despawn());
    }

    /// Pushes an [`EntityCommand`] to the queue, which will get executed for the current [`Entity`].
    ///
    /// # Examples
    ///
    /// ```
    /// # use bevy_ecs::prelude::*;
    /// # fn my_system(mut commands: Commands) {
    /// commands
    ///     .spawn_empty()
    ///     // Closures with this signature implement `EntityCommand`.
    ///     .queue(|entity: EntityWorldMut| {
    ///         println!("Executed an EntityCommand for {:?}", entity.id());
    ///     });
    /// # }
    /// # bevy_ecs::system::assert_is_system(my_system);
    /// ```
    pub fn queue<M: 'static>(&mut self, command: impl EntityCommand<M>) -> &mut Self {
        self.commands.queue(command.with_entity(self.entity));
        self
    }

    /// Removes all components except the given [`Bundle`] from the entity.
    ///
    /// This can also be used to remove all the components from the entity by passing it an empty Bundle.
    ///
    /// # Example
    ///
    /// ```
    /// # use bevy_ecs::prelude::*;
    /// #
    /// # #[derive(Resource)]
    /// # struct PlayerEntity { entity: Entity }
    /// #[derive(Component)]
    /// struct Health(u32);
    /// #[derive(Component)]
    /// struct Strength(u32);
    /// #[derive(Component)]
    /// struct Defense(u32);
    ///
    /// #[derive(Bundle)]
    /// struct CombatBundle {
    ///     health: Health,
    ///     strength: Strength,
    /// }
    ///
    /// fn remove_combat_stats_system(mut commands: Commands, player: Res<PlayerEntity>) {
    ///     commands
    ///         .entity(player.entity)
    ///         // You can retain a pre-defined Bundle of components,
    ///         // with this removing only the Defense component
    ///         .retain::<CombatBundle>()
    ///         // You can also retain only a single component
    ///         .retain::<Health>()
    ///         // And you can remove all the components by passing in an empty Bundle
    ///         .retain::<()>();
    /// }
    /// # bevy_ecs::system::assert_is_system(remove_combat_stats_system);
    /// ```
    pub fn retain<T>(&mut self) -> &mut Self
    where
        T: Bundle,
    {
        self.queue(retain::<T>)
    }

    /// Logs the components of the entity at the info level.
    ///
    /// # Panics
    ///
    /// The command will panic when applied if the associated entity does not exist.
    pub fn log_components(&mut self) -> &mut Self {
        self.queue(log_components)
    }

    /// Returns the underlying [`Commands`].
    pub fn commands(&mut self) -> Commands {
        self.commands.reborrow()
    }

    /// Returns a mutable reference to the underlying [`Commands`].
    pub fn commands_mut(&mut self) -> &mut Commands<'a, 'a> {
        &mut self.commands
    }

    /// Sends a [`Trigger`] targeting this entity. This will run any [`Observer`] of the `event` that
    /// watches this entity.
    ///
    /// [`Trigger`]: crate::observer::Trigger
    pub fn trigger(&mut self, event: impl Event) -> &mut Self {
        self.commands.trigger_targets(event, self.entity);
        self
    }

    /// Creates an [`Observer`] listening for a trigger of type `T` that targets this entity.
    pub fn observe<E: Event, B: Bundle, M>(
        &mut self,
        system: impl IntoObserverSystem<E, B, M>,
    ) -> &mut Self {
        self.queue(observe(system))
    }
}

/// A wrapper around [`EntityCommands`] with convenience methods for working with a specified component type.
pub struct EntityEntryCommands<'a, T> {
    entity_commands: EntityCommands<'a>,
    marker: PhantomData<T>,
}

impl<'a, T: Component<Mutability = Mutable>> EntityEntryCommands<'a, T> {
    /// Modify the component `T` if it exists, using the function `modify`.
    pub fn and_modify(&mut self, modify: impl FnOnce(Mut<T>) + Send + Sync + 'static) -> &mut Self {
        self.entity_commands
            .queue(move |mut entity: EntityWorldMut| {
                if let Some(value) = entity.get_mut() {
                    modify(value);
                }
            });
        self
    }
}

impl<'a, T: Component> EntityEntryCommands<'a, T> {
    /// [Insert](EntityCommands::insert) `default` into this entity, if `T` is not already present.
    ///
    /// See also [`or_insert_with`](Self::or_insert_with).
    ///
    /// # Panics
    ///
    /// Panics if the entity does not exist.
    /// See [`or_try_insert`](Self::or_try_insert) for a non-panicking version.
    #[track_caller]
    pub fn or_insert(&mut self, default: T) -> &mut Self {
        self.entity_commands
            .queue(insert(default, InsertMode::Keep));
        self
    }

    /// [Insert](EntityCommands::insert) `default` into this entity, if `T` is not already present.
    ///
    /// Unlike [`or_insert`](Self::or_insert), this will not panic if the entity does not exist.
    ///
    /// See also [`or_insert_with`](Self::or_insert_with).
    #[track_caller]
    pub fn or_try_insert(&mut self, default: T) -> &mut Self {
        self.entity_commands
            .queue(try_insert(default, InsertMode::Keep));
        self
    }

    /// [Insert](EntityCommands::insert) the value returned from `default` into this entity, if `T` is not already present.
    ///
    /// See also [`or_insert`](Self::or_insert) and [`or_try_insert`](Self::or_try_insert).
    ///
    /// # Panics
    ///
    /// Panics if the entity does not exist.
    /// See [`or_try_insert_with`](Self::or_try_insert_with) for a non-panicking version.
    #[track_caller]
    pub fn or_insert_with(&mut self, default: impl Fn() -> T) -> &mut Self {
        self.or_insert(default())
    }

    /// [Insert](EntityCommands::insert) the value returned from `default` into this entity, if `T` is not already present.
    ///
    /// Unlike [`or_insert_with`](Self::or_insert_with), this will not panic if the entity does not exist.
    ///
    /// See also [`or_insert`](Self::or_insert) and [`or_try_insert`](Self::or_try_insert).
    #[track_caller]
    pub fn or_try_insert_with(&mut self, default: impl Fn() -> T) -> &mut Self {
        self.or_try_insert(default())
    }

    /// [Insert](EntityCommands::insert) `T::default` into this entity, if `T` is not already present.
    ///
    /// See also [`or_insert`](Self::or_insert) and [`or_from_world`](Self::or_from_world).
    ///
    /// # Panics
    ///
    /// Panics if the entity does not exist.
    #[track_caller]
    pub fn or_default(&mut self) -> &mut Self
    where
        T: Default,
    {
        #[allow(clippy::unwrap_or_default)]
        // FIXME: use `expect` once stable
        self.or_insert(T::default())
    }

    /// [Insert](EntityCommands::insert) `T::from_world` into this entity, if `T` is not already present.
    ///
    /// See also [`or_insert`](Self::or_insert) and [`or_default`](Self::or_default).
    ///
    /// # Panics
    ///
    /// Panics if the entity does not exist.
    #[track_caller]
    pub fn or_from_world(&mut self) -> &mut Self
    where
        T: FromWorld,
    {
        self.entity_commands
            .queue(insert_from_world::<T>(InsertMode::Keep));
        self
    }
}

impl<F> Command for F
where
    F: FnOnce(&mut World) + Send + 'static,
{
    fn apply(self, world: &mut World) {
        self(world);
    }
}

impl<F> EntityCommand<World> for F
where
    F: FnOnce(EntityWorldMut) + Send + 'static,
{
    fn apply(self, id: Entity, world: &mut World) {
        self(world.entity_mut(id));
    }
}

impl<F> EntityCommand for F
where
    F: FnOnce(Entity, &mut World) + Send + 'static,
{
    fn apply(self, id: Entity, world: &mut World) {
        self(id, world);
    }
}

/// A [`Command`] that consumes an iterator of [`Bundle`]s to spawn a series of entities.
///
/// This is more efficient than spawning the entities individually.
#[track_caller]
fn spawn_batch<I, B>(bundles_iter: I) -> impl Command
where
    I: IntoIterator<Item = B> + Send + Sync + 'static,
    B: Bundle,
{
    #[cfg(feature = "track_change_detection")]
    let caller = Location::caller();
    move |world: &mut World| {
        SpawnBatchIter::new(
            world,
            bundles_iter.into_iter(),
            #[cfg(feature = "track_change_detection")]
            caller,
        );
    }
}

/// A [`Command`] that consumes an iterator to add a series of [`Bundle`]s to a set of entities.
/// If any entities do not already exist in the world, they will be spawned.
///
/// This is more efficient than inserting the bundles individually.
#[track_caller]
fn insert_or_spawn_batch<I, B>(bundles_iter: I) -> impl Command
where
    I: IntoIterator<Item = (Entity, B)> + Send + Sync + 'static,
    B: Bundle,
{
    #[cfg(feature = "track_change_detection")]
    let caller = Location::caller();
    move |world: &mut World| {
        if let Err(invalid_entities) = world.insert_or_spawn_batch_with_caller(
            bundles_iter,
            #[cfg(feature = "track_change_detection")]
            caller,
        ) {
            error!(
                "Failed to 'insert or spawn' bundle of type {} into the following invalid entities: {:?}",
                core::any::type_name::<B>(),
                invalid_entities
            );
        }
    }
}

/// A [`Command`] that consumes an iterator to add a series of [`Bundles`](Bundle) to a set of entities.
/// If any entities do not exist in the world, this command will panic.
///
/// This is more efficient than inserting the bundles individually.
#[track_caller]
fn insert_batch<I, B>(batch: I) -> impl Command
where
    I: IntoIterator<Item = (Entity, B)> + Send + Sync + 'static,
    B: Bundle,
{
    #[cfg(feature = "track_change_detection")]
    let caller = Location::caller();
    move |world: &mut World| {
        world.insert_batch_with_caller(
            batch,
            InsertMode::Replace,
            #[cfg(feature = "track_change_detection")]
            caller,
        );
    }
}

/// A [`Command`] that consumes an iterator to add a series of [`Bundles`](Bundle) to a set of entities.
/// If any entities do not exist in the world, this command will panic.
///
/// This is more efficient than inserting the bundles individually.
#[track_caller]
fn insert_batch_if_new<I, B>(batch: I) -> impl Command
where
    I: IntoIterator<Item = (Entity, B)> + Send + Sync + 'static,
    B: Bundle,
{
    #[cfg(feature = "track_change_detection")]
    let caller = Location::caller();
    move |world: &mut World| {
        world.insert_batch_with_caller(
            batch,
            InsertMode::Keep,
            #[cfg(feature = "track_change_detection")]
            caller,
        );
    }
}

/// A [`Command`] that consumes an iterator to add a series of [`Bundles`](Bundle) to a set of entities.
/// If any entities do not exist in the world, this command will ignore them.
///
/// This is more efficient than inserting the bundles individually.
#[track_caller]
fn try_insert_batch<I, B>(batch: I) -> impl Command
where
    I: IntoIterator<Item = (Entity, B)> + Send + Sync + 'static,
    B: Bundle,
{
    #[cfg(feature = "track_change_detection")]
    let caller = Location::caller();
    move |world: &mut World| {
        world.try_insert_batch_with_caller(
            batch,
            InsertMode::Replace,
            #[cfg(feature = "track_change_detection")]
            caller,
        );
    }
}

/// A [`Command`] that consumes an iterator to add a series of [`Bundles`](Bundle) to a set of entities.
/// If any entities do not exist in the world, this command will ignore them.
///
/// This is more efficient than inserting the bundles individually.
#[track_caller]
fn try_insert_batch_if_new<I, B>(batch: I) -> impl Command
where
    I: IntoIterator<Item = (Entity, B)> + Send + Sync + 'static,
    B: Bundle,
{
    #[cfg(feature = "track_change_detection")]
    let caller = Location::caller();
    move |world: &mut World| {
        world.try_insert_batch_with_caller(
            batch,
            InsertMode::Keep,
            #[cfg(feature = "track_change_detection")]
            caller,
        );
    }
}

/// A [`Command`] that despawns a specific entity.
/// This will emit a warning if the entity does not exist.
///
/// # Note
///
/// This won't clean up external references to the entity (such as parent-child relationships
/// if you're using `bevy_hierarchy`), which may leave the world in an invalid state.
#[track_caller]
fn despawn() -> impl EntityCommand {
    let caller = Location::caller();
    move |entity: Entity, world: &mut World| {
        world.despawn_with_caller(entity, caller, true);
    }
}

/// A [`Command`] that despawns a specific entity.
/// This will not emit a warning if the entity does not exist.
///
/// # Note
///
/// This won't clean up external references to the entity (such as parent-child relationships
/// if you're using `bevy_hierarchy`), which may leave the world in an invalid state.
#[track_caller]
fn try_despawn() -> impl EntityCommand {
    let caller = Location::caller();
    move |entity: Entity, world: &mut World| {
        world.despawn_with_caller(entity, caller, false);
    }
}

/// An [`EntityCommand`] that adds the components in a [`Bundle`] to an entity.
#[track_caller]
fn insert<T: Bundle>(bundle: T, mode: InsertMode) -> impl EntityCommand {
    let caller = Location::caller();
    move |entity: Entity, world: &mut World| {
        if let Ok(mut entity) = world.get_entity_mut(entity) {
            entity.insert_with_caller(
                bundle,
                mode,
                #[cfg(feature = "track_change_detection")]
                caller,
            );
        } else {
            panic!("error[B0003]: {caller}: Could not insert a bundle (of type `{}`) for entity {:?} because it doesn't exist in this World. See: https://bevyengine.org/learn/errors/b0003", core::any::type_name::<T>(), entity);
        }
    }
}

/// An [`EntityCommand`] that adds the component using its `FromWorld` implementation.
#[track_caller]
fn insert_from_world<T: Component + FromWorld>(mode: InsertMode) -> impl EntityCommand {
    let caller = Location::caller();
    move |entity: Entity, world: &mut World| {
        let value = T::from_world(world);
        if let Ok(mut entity) = world.get_entity_mut(entity) {
            entity.insert_with_caller(
                value,
                mode,
                #[cfg(feature = "track_change_detection")]
                caller,
            );
        } else {
            panic!("error[B0003]: {caller}: Could not insert a bundle (of type `{}`) for entity {:?} because it doesn't exist in this World. See: https://bevyengine.org/learn/errors/b0003", core::any::type_name::<T>(), entity);
        }
    }
}

/// An [`EntityCommand`] that attempts to add the components in a [`Bundle`] to an entity.
/// Does nothing if the entity does not exist.
#[track_caller]
fn try_insert(bundle: impl Bundle, mode: InsertMode) -> impl EntityCommand {
    #[cfg(feature = "track_change_detection")]
    let caller = Location::caller();
    move |entity: Entity, world: &mut World| {
        if let Ok(mut entity) = world.get_entity_mut(entity) {
            entity.insert_with_caller(
                bundle,
                mode,
                #[cfg(feature = "track_change_detection")]
                caller,
            );
        }
    }
}

/// An [`EntityCommand`] that attempts to add the dynamic component to an entity.
///
/// # Safety
///
/// - The returned `EntityCommand` must be queued for the world where `component_id` was created.
/// - `T` must be the type represented by `component_id`.
unsafe fn insert_by_id<T: Send + 'static>(
    component_id: ComponentId,
    value: T,
    on_none_entity: impl FnOnce(Entity) + Send + 'static,
) -> impl EntityCommand {
    move |entity: Entity, world: &mut World| {
        if let Ok(mut entity) = world.get_entity_mut(entity) {
            // SAFETY:
            // - `component_id` safety is ensured by the caller
            // - `ptr` is valid within the `make` block;
            OwningPtr::make(value, |ptr| unsafe {
                entity.insert_by_id(component_id, ptr);
            });
        } else {
            on_none_entity(entity);
        }
    }
}

/// An [`EntityCommand`] that removes components from an entity.
///
/// For a [`Bundle`] type `T`, this will remove any components in the bundle.
/// Any components in the bundle that aren't found on the entity will be ignored.
fn remove<T: Bundle>(entity: Entity, world: &mut World) {
    if let Ok(mut entity) = world.get_entity_mut(entity) {
        entity.remove::<T>();
    }
}

/// An [`EntityCommand`] that removes components with a provided [`ComponentId`] from an entity.
/// # Panics
///
/// Panics if the provided [`ComponentId`] does not exist in the [`World`].
fn remove_by_id(component_id: ComponentId) -> impl EntityCommand {
    move |entity: Entity, world: &mut World| {
        if let Ok(mut entity) = world.get_entity_mut(entity) {
            entity.remove_by_id(component_id);
        }
    }
}

/// An [`EntityCommand`] that remove all components in the bundle and remove all required components for each component in the bundle.
fn remove_with_requires<T: Bundle>(entity: Entity, world: &mut World) {
    if let Ok(mut entity) = world.get_entity_mut(entity) {
        entity.remove_with_requires::<T>();
    }
}

/// An [`EntityCommand`] that removes all components associated with a provided entity.
fn clear() -> impl EntityCommand {
    move |entity: Entity, world: &mut World| {
        if let Ok(mut entity) = world.get_entity_mut(entity) {
            entity.clear();
        }
    }
}

/// An [`EntityCommand`] that removes components from an entity.
///
/// For a [`Bundle`] type `T`, this will remove all components except those in the bundle.
/// Any components in the bundle that aren't found on the entity will be ignored.
fn retain<T: Bundle>(entity: Entity, world: &mut World) {
    if let Ok(mut entity_mut) = world.get_entity_mut(entity) {
        entity_mut.retain::<T>();
    }
}

/// A [`Command`] that inserts a [`Resource`] into the world using a value
/// created with the [`FromWorld`] trait.
#[track_caller]
fn init_resource<R: Resource + FromWorld>(world: &mut World) {
    world.init_resource::<R>();
}

/// A [`Command`] that removes the [resource](Resource) `R` from the world.
#[track_caller]
fn remove_resource<R: Resource>(world: &mut World) {
    world.remove_resource::<R>();
}

/// A [`Command`] that inserts a [`Resource`] into the world.
#[track_caller]
fn insert_resource<R: Resource>(resource: R) -> impl Command {
    #[cfg(feature = "track_change_detection")]
    let caller = Location::caller();
    move |world: &mut World| {
        world.insert_resource_with_caller(
            resource,
            #[cfg(feature = "track_change_detection")]
            caller,
        );
    }
}

/// [`EntityCommand`] to log the components of a given entity. See [`EntityCommands::log_components`].
fn log_components(entity: Entity, world: &mut World) {
    let debug_infos: Vec<_> = world
        .inspect_entity(entity)
        .map(ComponentInfo::name)
        .collect();
    info!("Entity {entity}: {debug_infos:?}");
}

fn observe<E: Event, B: Bundle, M>(
    observer: impl IntoObserverSystem<E, B, M>,
) -> impl EntityCommand {
    move |entity: Entity, world: &mut World| {
        if let Ok(mut entity) = world.get_entity_mut(entity) {
            entity.observe(observer);
        }
    }
}

#[cfg(test)]
#[allow(clippy::float_cmp, clippy::approx_constant)]
mod tests {
    use crate::{
        self as bevy_ecs,
        component::Component,
        system::{Commands, Resource},
        world::{CommandQueue, FromWorld, World},
    };
    use alloc::sync::Arc;
    use core::{
        any::TypeId,
        sync::atomic::{AtomicUsize, Ordering},
    };

    #[allow(dead_code)]
    #[derive(Component)]
    #[component(storage = "SparseSet")]
    struct SparseDropCk(DropCk);

    #[derive(Component)]
    struct DropCk(Arc<AtomicUsize>);
    impl DropCk {
        fn new_pair() -> (Self, Arc<AtomicUsize>) {
            let atomic = Arc::new(AtomicUsize::new(0));
            (DropCk(atomic.clone()), atomic)
        }
    }

    impl Drop for DropCk {
        fn drop(&mut self) {
            self.0.as_ref().fetch_add(1, Ordering::Relaxed);
        }
    }

    #[derive(Component, Resource)]
    struct W<T>(T);

    fn simple_command(world: &mut World) {
        world.spawn((W(0u32), W(42u64)));
    }

    impl FromWorld for W<String> {
        fn from_world(world: &mut World) -> Self {
            let v = world.resource::<W<usize>>();
            Self("*".repeat(v.0))
        }
    }

    #[test]
    fn entity_commands_entry() {
        let mut world = World::default();
        let mut queue = CommandQueue::default();
        let mut commands = Commands::new(&mut queue, &world);
        let entity = commands.spawn_empty().id();
        commands
            .entity(entity)
            .entry::<W<u32>>()
            .and_modify(|_| unreachable!());
        queue.apply(&mut world);
        assert!(!world.entity(entity).contains::<W<u32>>());
        let mut commands = Commands::new(&mut queue, &world);
        commands
            .entity(entity)
            .entry::<W<u32>>()
            .or_insert(W(0))
            .and_modify(|mut val| {
                val.0 = 21;
            });
        queue.apply(&mut world);
        assert_eq!(21, world.get::<W<u32>>(entity).unwrap().0);
        let mut commands = Commands::new(&mut queue, &world);
        commands
            .entity(entity)
            .entry::<W<u64>>()
            .and_modify(|_| unreachable!())
            .or_insert(W(42));
        queue.apply(&mut world);
        assert_eq!(42, world.get::<W<u64>>(entity).unwrap().0);
        world.insert_resource(W(5_usize));
        let mut commands = Commands::new(&mut queue, &world);
        commands.entity(entity).entry::<W<String>>().or_from_world();
        queue.apply(&mut world);
        assert_eq!("*****", &world.get::<W<String>>(entity).unwrap().0);
    }

    #[test]
    fn commands() {
        let mut world = World::default();
        let mut command_queue = CommandQueue::default();
        let entity = Commands::new(&mut command_queue, &world)
            .spawn((W(1u32), W(2u64)))
            .id();
        command_queue.apply(&mut world);
        assert_eq!(world.entities().len(), 1);
        let results = world
            .query::<(&W<u32>, &W<u64>)>()
            .iter(&world)
            .map(|(a, b)| (a.0, b.0))
            .collect::<Vec<_>>();
        assert_eq!(results, vec![(1u32, 2u64)]);
        // test entity despawn
        {
            let mut commands = Commands::new(&mut command_queue, &world);
            commands.entity(entity).despawn();
            commands.entity(entity).despawn(); // double despawn shouldn't panic
        }
        command_queue.apply(&mut world);
        let results2 = world
            .query::<(&W<u32>, &W<u64>)>()
            .iter(&world)
            .map(|(a, b)| (a.0, b.0))
            .collect::<Vec<_>>();
        assert_eq!(results2, vec![]);

        // test adding simple (FnOnce) commands
        {
            let mut commands = Commands::new(&mut command_queue, &world);

            // set up a simple command using a closure that adds one additional entity
            commands.queue(|world: &mut World| {
                world.spawn((W(42u32), W(0u64)));
            });

            // set up a simple command using a function that adds one additional entity
            commands.queue(simple_command);
        }
        command_queue.apply(&mut world);
        let results3 = world
            .query::<(&W<u32>, &W<u64>)>()
            .iter(&world)
            .map(|(a, b)| (a.0, b.0))
            .collect::<Vec<_>>();

        assert_eq!(results3, vec![(42u32, 0u64), (0u32, 42u64)]);
    }

    #[test]
    fn insert_components() {
        let mut world = World::default();
        let mut command_queue1 = CommandQueue::default();

        // insert components
        let entity = Commands::new(&mut command_queue1, &world)
            .spawn(())
            .insert_if(W(1u8), || true)
            .insert_if(W(2u8), || false)
            .insert_if_new(W(1u16))
            .insert_if_new(W(2u16))
            .insert_if_new_and(W(1u32), || false)
            .insert_if_new_and(W(2u32), || true)
            .insert_if_new_and(W(3u32), || true)
            .id();
        command_queue1.apply(&mut world);

        let results = world
            .query::<(&W<u8>, &W<u16>, &W<u32>)>()
            .iter(&world)
            .map(|(a, b, c)| (a.0, b.0, c.0))
            .collect::<Vec<_>>();
        assert_eq!(results, vec![(1u8, 1u16, 2u32)]);

        // try to insert components after despawning entity
        // in another command queue
        Commands::new(&mut command_queue1, &world)
            .entity(entity)
            .try_insert_if_new_and(W(1u64), || true);

        let mut command_queue2 = CommandQueue::default();
        Commands::new(&mut command_queue2, &world)
            .entity(entity)
            .despawn();
        command_queue2.apply(&mut world);
        command_queue1.apply(&mut world);
    }

    #[test]
    fn remove_components() {
        let mut world = World::default();

        let mut command_queue = CommandQueue::default();
        let (dense_dropck, dense_is_dropped) = DropCk::new_pair();
        let (sparse_dropck, sparse_is_dropped) = DropCk::new_pair();
        let sparse_dropck = SparseDropCk(sparse_dropck);

        let entity = Commands::new(&mut command_queue, &world)
            .spawn((W(1u32), W(2u64), dense_dropck, sparse_dropck))
            .id();
        command_queue.apply(&mut world);
        let results_before = world
            .query::<(&W<u32>, &W<u64>)>()
            .iter(&world)
            .map(|(a, b)| (a.0, b.0))
            .collect::<Vec<_>>();
        assert_eq!(results_before, vec![(1u32, 2u64)]);

        // test component removal
        Commands::new(&mut command_queue, &world)
            .entity(entity)
            .remove::<W<u32>>()
            .remove::<(W<u32>, W<u64>, SparseDropCk, DropCk)>();

        assert_eq!(dense_is_dropped.load(Ordering::Relaxed), 0);
        assert_eq!(sparse_is_dropped.load(Ordering::Relaxed), 0);
        command_queue.apply(&mut world);
        assert_eq!(dense_is_dropped.load(Ordering::Relaxed), 1);
        assert_eq!(sparse_is_dropped.load(Ordering::Relaxed), 1);

        let results_after = world
            .query::<(&W<u32>, &W<u64>)>()
            .iter(&world)
            .map(|(a, b)| (a.0, b.0))
            .collect::<Vec<_>>();
        assert_eq!(results_after, vec![]);
        let results_after_u64 = world
            .query::<&W<u64>>()
            .iter(&world)
            .map(|v| v.0)
            .collect::<Vec<_>>();
        assert_eq!(results_after_u64, vec![]);
    }

    #[test]
    fn remove_components_by_id() {
        let mut world = World::default();

        let mut command_queue = CommandQueue::default();
        let (dense_dropck, dense_is_dropped) = DropCk::new_pair();
        let (sparse_dropck, sparse_is_dropped) = DropCk::new_pair();
        let sparse_dropck = SparseDropCk(sparse_dropck);

        let entity = Commands::new(&mut command_queue, &world)
            .spawn((W(1u32), W(2u64), dense_dropck, sparse_dropck))
            .id();
        command_queue.apply(&mut world);
        let results_before = world
            .query::<(&W<u32>, &W<u64>)>()
            .iter(&world)
            .map(|(a, b)| (a.0, b.0))
            .collect::<Vec<_>>();
        assert_eq!(results_before, vec![(1u32, 2u64)]);

        // test component removal
        Commands::new(&mut command_queue, &world)
            .entity(entity)
            .remove_by_id(world.components().get_id(TypeId::of::<W<u32>>()).unwrap())
            .remove_by_id(world.components().get_id(TypeId::of::<W<u64>>()).unwrap())
            .remove_by_id(world.components().get_id(TypeId::of::<DropCk>()).unwrap())
            .remove_by_id(
                world
                    .components()
                    .get_id(TypeId::of::<SparseDropCk>())
                    .unwrap(),
            );

        assert_eq!(dense_is_dropped.load(Ordering::Relaxed), 0);
        assert_eq!(sparse_is_dropped.load(Ordering::Relaxed), 0);
        command_queue.apply(&mut world);
        assert_eq!(dense_is_dropped.load(Ordering::Relaxed), 1);
        assert_eq!(sparse_is_dropped.load(Ordering::Relaxed), 1);

        let results_after = world
            .query::<(&W<u32>, &W<u64>)>()
            .iter(&world)
            .map(|(a, b)| (a.0, b.0))
            .collect::<Vec<_>>();
        assert_eq!(results_after, vec![]);
        let results_after_u64 = world
            .query::<&W<u64>>()
            .iter(&world)
            .map(|v| v.0)
            .collect::<Vec<_>>();
        assert_eq!(results_after_u64, vec![]);
    }

    #[test]
    fn remove_resources() {
        let mut world = World::default();
        let mut queue = CommandQueue::default();
        {
            let mut commands = Commands::new(&mut queue, &world);
            commands.insert_resource(W(123i32));
            commands.insert_resource(W(456.0f64));
        }

        queue.apply(&mut world);
        assert!(world.contains_resource::<W<i32>>());
        assert!(world.contains_resource::<W<f64>>());

        {
            let mut commands = Commands::new(&mut queue, &world);
            // test resource removal
            commands.remove_resource::<W<i32>>();
        }
        queue.apply(&mut world);
        assert!(!world.contains_resource::<W<i32>>());
        assert!(world.contains_resource::<W<f64>>());
    }

    #[test]
    fn remove_component_with_required_components() {
        #[derive(Component)]
        #[require(Y)]
        struct X;

        #[derive(Component, Default)]
        struct Y;

        #[derive(Component)]
        struct Z;

        let mut world = World::default();
        let mut queue = CommandQueue::default();
        let e = {
            let mut commands = Commands::new(&mut queue, &world);
            commands.spawn((X, Z)).id()
        };
        queue.apply(&mut world);

        assert!(world.get::<Y>(e).is_some());
        assert!(world.get::<X>(e).is_some());
        assert!(world.get::<Z>(e).is_some());

        {
            let mut commands = Commands::new(&mut queue, &world);
            commands.entity(e).remove_with_requires::<X>();
        }
        queue.apply(&mut world);

        assert!(world.get::<Y>(e).is_none());
        assert!(world.get::<X>(e).is_none());

        assert!(world.get::<Z>(e).is_some());
    }

    fn is_send<T: Send>() {}
    fn is_sync<T: Sync>() {}

    #[test]
    fn test_commands_are_send_and_sync() {
        is_send::<Commands>();
        is_sync::<Commands>();
    }

    #[test]
    fn append() {
        let mut world = World::default();
        let mut queue_1 = CommandQueue::default();
        {
            let mut commands = Commands::new(&mut queue_1, &world);
            commands.insert_resource(W(123i32));
        }
        let mut queue_2 = CommandQueue::default();
        {
            let mut commands = Commands::new(&mut queue_2, &world);
            commands.insert_resource(W(456.0f64));
        }
        queue_1.append(&mut queue_2);
        queue_1.apply(&mut world);
        assert!(world.contains_resource::<W<i32>>());
        assert!(world.contains_resource::<W<f64>>());
    }
}<|MERGE_RESOLUTION|>--- conflicted
+++ resolved
@@ -10,13 +10,8 @@
     self as bevy_ecs,
     bundle::{Bundle, InsertMode},
     change_detection::Mut,
-<<<<<<< HEAD
     component::{Component, ComponentId, ComponentInfo, Mutable},
-    entity::{Entities, Entity},
-=======
-    component::{Component, ComponentId, ComponentInfo},
     entity::{Entities, Entity, EntityCloneBuilder},
->>>>>>> 5adf831b
     event::{Event, SendEvent},
     observer::{Observer, TriggerEvent, TriggerTargets},
     schedule::ScheduleLabel,
