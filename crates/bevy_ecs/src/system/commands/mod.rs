#[cfg(feature = "std")]
mod parallel_scope;

use alloc::{boxed::Box, vec::Vec};
use core::{marker::PhantomData, panic::Location};

use super::{Deferred, IntoObserverSystem, IntoSystem, RegisteredSystem, Resource};
use crate::{
    self as bevy_ecs,
    bundle::{Bundle, InsertMode},
    change_detection::Mut,
    component::{Component, ComponentId, ComponentInfo, Mutable},
    entity::{Entities, Entity, EntityCloneBuilder},
    event::{Event, Events},
    observer::{Observer, TriggerTargets},
    schedule::ScheduleLabel,
    system::{input::SystemInput, SystemId},
    world::{
        command_queue::RawCommandQueue, unsafe_world_cell::UnsafeWorldCell, Command, CommandQueue,
        EntityWorldMut, FromWorld, SpawnBatchIter, World,
    },
};
use bevy_ptr::OwningPtr;
use log::{error, info, warn};

#[cfg(feature = "std")]
pub use parallel_scope::*;

/// A [`Command`] queue to perform structural changes to the [`World`].
///
/// Since each command requires exclusive access to the `World`,
/// all queued commands are automatically applied in sequence
/// when the `ApplyDeferred` system runs (see [`ApplyDeferred`] documentation for more details).
///
/// Each command can be used to modify the [`World`] in arbitrary ways:
/// * spawning or despawning entities
/// * inserting components on new or existing entities
/// * inserting resources
/// * etc.
///
/// For a version of [`Commands`] that works in parallel contexts (such as
/// within [`Query::par_iter`](crate::system::Query::par_iter)) see
/// [`ParallelCommands`]
///
/// # Usage
///
/// Add `mut commands: Commands` as a function argument to your system to get a
/// copy of this struct that will be applied the next time a copy of [`ApplyDeferred`] runs.
/// Commands are almost always used as a [`SystemParam`](crate::system::SystemParam).
///
/// ```
/// # use bevy_ecs::prelude::*;
/// #
/// fn my_system(mut commands: Commands) {
///    // ...
/// }
/// # bevy_ecs::system::assert_is_system(my_system);
/// ```
///
/// # Implementing
///
/// Each built-in command is implemented as a separate method, e.g. [`Commands::spawn`].
/// In addition to the pre-defined command methods, you can add commands with any arbitrary
/// behavior using [`Commands::queue`], which accepts any type implementing [`Command`].
///
/// Since closures and other functions implement this trait automatically, this allows one-shot,
/// anonymous custom commands.
///
/// ```
/// # use bevy_ecs::prelude::*;
/// # fn foo(mut commands: Commands) {
/// // NOTE: type inference fails here, so annotations are required on the closure.
/// commands.queue(|w: &mut World| {
///     // Mutate the world however you want...
///     # todo!();
/// });
/// # }
/// ```
///
/// [`ApplyDeferred`]: crate::schedule::ApplyDeferred
pub struct Commands<'w, 's> {
    queue: InternalQueue<'s>,
    entities: &'w Entities,
}

// SAFETY: All commands [`Command`] implement [`Send`]
unsafe impl Send for Commands<'_, '_> {}

// SAFETY: `Commands` never gives access to the inner commands.
unsafe impl Sync for Commands<'_, '_> {}

const _: () = {
    type __StructFieldsAlias<'w, 's> = (Deferred<'s, CommandQueue>, &'w Entities);
    #[doc(hidden)]
    pub struct FetchState {
        state: <__StructFieldsAlias<'static, 'static> as bevy_ecs::system::SystemParam>::State,
    }
    // SAFETY: Only reads Entities
    unsafe impl bevy_ecs::system::SystemParam for Commands<'_, '_> {
        type State = FetchState;

        type Item<'w, 's> = Commands<'w, 's>;

        fn init_state(
            world: &mut World,
            system_meta: &mut bevy_ecs::system::SystemMeta,
        ) -> Self::State {
            FetchState {
                state: <__StructFieldsAlias<'_, '_> as bevy_ecs::system::SystemParam>::init_state(
                    world,
                    system_meta,
                ),
            }
        }

        unsafe fn new_archetype(
            state: &mut Self::State,
            archetype: &bevy_ecs::archetype::Archetype,
            system_meta: &mut bevy_ecs::system::SystemMeta,
        ) {
            // SAFETY: Caller guarantees the archetype is from the world used in `init_state`
            unsafe {
                <__StructFieldsAlias<'_, '_> as bevy_ecs::system::SystemParam>::new_archetype(
                    &mut state.state,
                    archetype,
                    system_meta,
                );
            };
        }

        fn apply(
            state: &mut Self::State,
            system_meta: &bevy_ecs::system::SystemMeta,
            world: &mut World,
        ) {
            <__StructFieldsAlias<'_, '_> as bevy_ecs::system::SystemParam>::apply(
                &mut state.state,
                system_meta,
                world,
            );
        }

        fn queue(
            state: &mut Self::State,
            system_meta: &bevy_ecs::system::SystemMeta,
            world: bevy_ecs::world::DeferredWorld,
        ) {
            <__StructFieldsAlias<'_, '_> as bevy_ecs::system::SystemParam>::queue(
                &mut state.state,
                system_meta,
                world,
            );
        }

        #[inline]
        unsafe fn validate_param(
            state: &Self::State,
            system_meta: &bevy_ecs::system::SystemMeta,
            world: UnsafeWorldCell,
        ) -> bool {
            <(Deferred<CommandQueue>, &Entities) as bevy_ecs::system::SystemParam>::validate_param(
                &state.state,
                system_meta,
                world,
            )
        }

        #[inline]
        unsafe fn get_param<'w, 's>(
            state: &'s mut Self::State,
            system_meta: &bevy_ecs::system::SystemMeta,
            world: UnsafeWorldCell<'w>,
            change_tick: bevy_ecs::component::Tick,
        ) -> Self::Item<'w, 's> {
            let(f0, f1) =  <(Deferred<'s, CommandQueue>, &'w Entities) as bevy_ecs::system::SystemParam>::get_param(&mut state.state, system_meta, world, change_tick);
            Commands {
                queue: InternalQueue::CommandQueue(f0),
                entities: f1,
            }
        }
    }
    // SAFETY: Only reads Entities
    unsafe impl<'w, 's> bevy_ecs::system::ReadOnlySystemParam for Commands<'w, 's>
    where
        Deferred<'s, CommandQueue>: bevy_ecs::system::ReadOnlySystemParam,
        &'w Entities: bevy_ecs::system::ReadOnlySystemParam,
    {
    }
};

enum InternalQueue<'s> {
    CommandQueue(Deferred<'s, CommandQueue>),
    RawCommandQueue(RawCommandQueue),
}

impl<'w, 's> Commands<'w, 's> {
    /// Returns a new `Commands` instance from a [`CommandQueue`] and a [`World`].
    ///
    /// It is not required to call this constructor when using `Commands` as a [system parameter].
    ///
    /// [system parameter]: crate::system::SystemParam
    pub fn new(queue: &'s mut CommandQueue, world: &'w World) -> Self {
        Self::new_from_entities(queue, &world.entities)
    }

    /// Returns a new `Commands` instance from a [`CommandQueue`] and an [`Entities`] reference.
    ///
    /// It is not required to call this constructor when using `Commands` as a [system parameter].
    ///
    /// [system parameter]: crate::system::SystemParam
    pub fn new_from_entities(queue: &'s mut CommandQueue, entities: &'w Entities) -> Self {
        Self {
            queue: InternalQueue::CommandQueue(Deferred(queue)),
            entities,
        }
    }

    /// Returns a new `Commands` instance from a [`RawCommandQueue`] and an [`Entities`] reference.
    ///
    /// This is used when constructing [`Commands`] from a [`DeferredWorld`](crate::world::DeferredWorld).
    ///
    /// # Safety
    ///
    /// * Caller ensures that `queue` must outlive 'w
    pub(crate) unsafe fn new_raw_from_entities(
        queue: RawCommandQueue,
        entities: &'w Entities,
    ) -> Self {
        Self {
            queue: InternalQueue::RawCommandQueue(queue),
            entities,
        }
    }

    /// Returns a [`Commands`] with a smaller lifetime.
    /// This is useful if you have `&mut Commands` but need `Commands`.
    ///
    /// # Examples
    ///
    /// ```
    /// # use bevy_ecs::prelude::*;
    /// fn my_system(mut commands: Commands) {
    ///     // We do our initialization in a separate function,
    ///     // which expects an owned `Commands`.
    ///     do_initialization(commands.reborrow());
    ///
    ///     // Since we only reborrowed the commands instead of moving them, we can still use them.
    ///     commands.spawn_empty();
    /// }
    /// #
    /// # fn do_initialization(_: Commands) {}
    /// ```
    pub fn reborrow(&mut self) -> Commands<'w, '_> {
        Commands {
            queue: match &mut self.queue {
                InternalQueue::CommandQueue(queue) => InternalQueue::CommandQueue(queue.reborrow()),
                InternalQueue::RawCommandQueue(queue) => {
                    InternalQueue::RawCommandQueue(queue.clone())
                }
            },
            entities: self.entities,
        }
    }

    /// Take all commands from `other` and append them to `self`, leaving `other` empty
    pub fn append(&mut self, other: &mut CommandQueue) {
        match &mut self.queue {
            InternalQueue::CommandQueue(queue) => queue.bytes.append(&mut other.bytes),
            InternalQueue::RawCommandQueue(queue) => {
                // SAFETY: Pointers in `RawCommandQueue` are never null
                unsafe { queue.bytes.as_mut() }.append(&mut other.bytes);
            }
        }
    }

    /// Reserves a new empty [`Entity`] to be spawned, and returns its corresponding [`EntityCommands`].
    ///
    /// See [`World::spawn_empty`] for more details.
    ///
    /// # Example
    ///
    /// ```
    /// # use bevy_ecs::prelude::*;
    ///
    /// #[derive(Component)]
    /// struct Label(&'static str);
    /// #[derive(Component)]
    /// struct Strength(u32);
    /// #[derive(Component)]
    /// struct Agility(u32);
    ///
    /// fn example_system(mut commands: Commands) {
    ///     // Create a new empty entity and retrieve its id.
    ///     let empty_entity = commands.spawn_empty().id();
    ///
    ///     // Create another empty entity, then add some component to it
    ///     commands.spawn_empty()
    ///         // adds a new component bundle to the entity
    ///         .insert((Strength(1), Agility(2)))
    ///         // adds a single component to the entity
    ///         .insert(Label("hello world"));
    /// }
    /// # bevy_ecs::system::assert_is_system(example_system);
    /// ```
    ///
    /// # See also
    ///
    /// - [`spawn`](Self::spawn) to spawn an entity with a bundle.
    /// - [`spawn_batch`](Self::spawn_batch) to spawn entities with a bundle each.
    pub fn spawn_empty(&mut self) -> EntityCommands {
        let entity = self.entities.reserve_entity();
        EntityCommands {
            entity,
            commands: self.reborrow(),
        }
    }

<<<<<<< HEAD
=======
    /// Pushes a [`Command`] to the queue for creating a new [`Entity`] if the given one does not exists,
    /// and returns its corresponding [`EntityCommands`].
    ///
    /// This method silently fails by returning [`EntityCommands`]
    /// even if the given `Entity` cannot be spawned.
    ///
    /// See [`World::get_or_spawn`] for more details.
    ///
    /// # Note
    ///
    /// Spawning a specific `entity` value is rarely the right choice. Most apps should favor
    /// [`Commands::spawn`]. This method should generally only be used for sharing entities across
    /// apps, and only when they have a scheme worked out to share an ID space (which doesn't happen
    /// by default).
    #[deprecated(since = "0.15.0", note = "use Commands::spawn instead")]
    #[track_caller]
    pub fn get_or_spawn(&mut self, entity: Entity) -> EntityCommands {
        #[cfg(feature = "track_location")]
        let caller = Location::caller();
        self.queue(move |world: &mut World| {
            world.get_or_spawn_with_caller(
                entity,
                #[cfg(feature = "track_location")]
                caller,
            );
        });
        EntityCommands {
            entity,
            commands: self.reborrow(),
        }
    }

>>>>>>> 2931e350
    /// Pushes a [`Command`] to the queue for creating a new entity with the given [`Bundle`]'s components,
    /// and returns its corresponding [`EntityCommands`].
    ///
    /// In case multiple bundles of the same [`Bundle`] type need to be spawned,
    /// [`spawn_batch`](Self::spawn_batch) should be used for better performance.
    ///
    /// # Example
    ///
    /// ```
    /// use bevy_ecs::prelude::*;
    ///
    /// #[derive(Component)]
    /// struct Component1;
    /// #[derive(Component)]
    /// struct Component2;
    /// #[derive(Component)]
    /// struct Label(&'static str);
    /// #[derive(Component)]
    /// struct Strength(u32);
    /// #[derive(Component)]
    /// struct Agility(u32);
    ///
    /// #[derive(Bundle)]
    /// struct ExampleBundle {
    ///     a: Component1,
    ///     b: Component2,
    /// }
    ///
    /// fn example_system(mut commands: Commands) {
    ///     // Create a new entity with a single component.
    ///     commands.spawn(Component1);
    ///
    ///     // Create a new entity with a component bundle.
    ///     commands.spawn(ExampleBundle {
    ///         a: Component1,
    ///         b: Component2,
    ///     });
    ///
    ///     commands
    ///         // Create a new entity with two components using a "tuple bundle".
    ///         .spawn((Component1, Component2))
    ///         // `spawn returns a builder, so you can insert more bundles like this:
    ///         .insert((Strength(1), Agility(2)))
    ///         // or insert single components like this:
    ///         .insert(Label("hello world"));
    /// }
    /// # bevy_ecs::system::assert_is_system(example_system);
    /// ```
    ///
    /// # See also
    ///
    /// - [`spawn_empty`](Self::spawn_empty) to spawn an entity without any components.
    /// - [`spawn_batch`](Self::spawn_batch) to spawn entities with a bundle each.
    #[track_caller]
    pub fn spawn<T: Bundle>(&mut self, bundle: T) -> EntityCommands {
        let mut entity = self.spawn_empty();
        entity.insert(bundle);
        entity
    }

    /// Returns the [`EntityCommands`] for the requested [`Entity`].
    ///
    /// # Panics
    ///
    /// This method panics if the requested entity does not exist.
    ///
    /// # Example
    ///
    /// ```
    /// use bevy_ecs::prelude::*;
    ///
    /// #[derive(Component)]
    /// struct Label(&'static str);
    /// #[derive(Component)]
    /// struct Strength(u32);
    /// #[derive(Component)]
    /// struct Agility(u32);
    ///
    /// fn example_system(mut commands: Commands) {
    ///     // Create a new, empty entity
    ///     let entity = commands.spawn_empty().id();
    ///
    ///     commands.entity(entity)
    ///         // adds a new component bundle to the entity
    ///         .insert((Strength(1), Agility(2)))
    ///         // adds a single component to the entity
    ///         .insert(Label("hello world"));
    /// }
    /// # bevy_ecs::system::assert_is_system(example_system);
    /// ```
    ///
    /// # See also
    ///
    /// - [`get_entity`](Self::get_entity) for the fallible version.
    #[inline]
    #[track_caller]
    pub fn entity(&mut self, entity: Entity) -> EntityCommands {
        #[inline(never)]
        #[cold]
        #[track_caller]
        fn panic_no_entity(entities: &Entities, entity: Entity) -> ! {
            panic!(
                "Attempting to create an EntityCommands for entity {entity}, which {}",
                entities.entity_does_not_exist_error_details_message(entity)
            );
        }

        if self.get_entity(entity).is_some() {
            EntityCommands {
                entity,
                commands: self.reborrow(),
            }
        } else {
            panic_no_entity(self.entities, entity)
        }
    }

    /// Returns the [`EntityCommands`] for the requested [`Entity`], if it exists.
    ///
    /// Returns `None` if the entity does not exist.
    ///
    /// This method does not guarantee that `EntityCommands` will be successfully applied,
    /// since another command in the queue may delete the entity before them.
    ///
    /// # Example
    ///
    /// ```
    /// use bevy_ecs::prelude::*;
    ///
    /// #[derive(Component)]
    /// struct Label(&'static str);
    /// fn example_system(mut commands: Commands) {
    ///     // Create a new, empty entity
    ///     let entity = commands.spawn_empty().id();
    ///
    ///     // Get the entity if it still exists, which it will in this case
    ///     if let Some(mut entity_commands) = commands.get_entity(entity) {
    ///         // adds a single component to the entity
    ///         entity_commands.insert(Label("hello world"));
    ///     }
    /// }
    /// # bevy_ecs::system::assert_is_system(example_system);
    /// ```
    ///
    /// # See also
    ///
    /// - [`entity`](Self::entity) for the panicking version.
    #[inline]
    #[track_caller]
    pub fn get_entity(&mut self, entity: Entity) -> Option<EntityCommands> {
        self.entities.contains(entity).then_some(EntityCommands {
            entity,
            commands: self.reborrow(),
        })
    }

    /// Pushes a [`Command`] to the queue for creating entities with a particular [`Bundle`] type.
    ///
    /// `bundles_iter` is a type that can be converted into a [`Bundle`] iterator
    /// (it can also be a collection).
    ///
    /// This method is equivalent to iterating `bundles_iter`
    /// and calling [`spawn`](Self::spawn) on each bundle,
    /// but it is faster due to memory pre-allocation.
    ///
    /// # Example
    ///
    /// ```
    /// # use bevy_ecs::prelude::*;
    /// #
    /// # #[derive(Component)]
    /// # struct Name(String);
    /// # #[derive(Component)]
    /// # struct Score(u32);
    /// #
    /// # fn system(mut commands: Commands) {
    /// commands.spawn_batch(vec![
    ///     (
    ///         Name("Alice".to_string()),
    ///         Score(0),
    ///     ),
    ///     (
    ///         Name("Bob".to_string()),
    ///         Score(0),
    ///     ),
    /// ]);
    /// # }
    /// # bevy_ecs::system::assert_is_system(system);
    /// ```
    ///
    /// # See also
    ///
    /// - [`spawn`](Self::spawn) to spawn an entity with a bundle.
    /// - [`spawn_empty`](Self::spawn_empty) to spawn an entity without any components.
    #[track_caller]
    pub fn spawn_batch<I>(&mut self, bundles_iter: I)
    where
        I: IntoIterator + Send + Sync + 'static,
        I::Item: Bundle,
    {
        #[cfg(feature = "track_location")]
        let caller = Location::caller();
        self.queue(move |world: &mut World| {
            SpawnBatchIter::new(
                world,
                bundles_iter.into_iter(),
                #[cfg(feature = "track_location")]
                caller,
            );
        });
    }

    /// Pushes a generic [`Command`] to the command queue.
    ///
    /// `command` can be a built-in command, custom struct that implements [`Command`] or a closure
    /// that takes [`&mut World`](World) as an argument.
    /// # Example
    ///
    /// ```
    /// # use bevy_ecs::{world::Command, prelude::*};
    /// #[derive(Resource, Default)]
    /// struct Counter(u64);
    ///
    /// struct AddToCounter(u64);
    ///
    /// impl Command for AddToCounter {
    ///     fn apply(self, world: &mut World) {
    ///         let mut counter = world.get_resource_or_insert_with(Counter::default);
    ///         counter.0 += self.0;
    ///     }
    /// }
    ///
    /// fn add_three_to_counter_system(mut commands: Commands) {
    ///     commands.queue(AddToCounter(3));
    /// }
    /// fn add_twenty_five_to_counter_system(mut commands: Commands) {
    ///     commands.queue(|world: &mut World| {
    ///         let mut counter = world.get_resource_or_insert_with(Counter::default);
    ///         counter.0 += 25;
    ///     });
    /// }
    /// # bevy_ecs::system::assert_is_system(add_three_to_counter_system);
    /// # bevy_ecs::system::assert_is_system(add_twenty_five_to_counter_system);
    /// ```
    pub fn queue<C: Command>(&mut self, command: C) {
        match &mut self.queue {
            InternalQueue::CommandQueue(queue) => {
                queue.push(command);
            }
            InternalQueue::RawCommandQueue(queue) => {
                // SAFETY: `RawCommandQueue` is only every constructed in `Commands::new_raw_from_entities`
                // where the caller of that has ensured that `queue` outlives `self`
                unsafe {
                    queue.push(command);
                }
            }
        }
    }

    /// Pushes a [`Command`] to the queue for creating entities, if needed,
    /// and for adding a bundle to each entity.
    ///
    /// `bundles_iter` is a type that can be converted into an ([`Entity`], [`Bundle`]) iterator
    /// (it can also be a collection).
    ///
    /// When the command is applied,
    /// for each (`Entity`, `Bundle`) pair in the given `bundles_iter`,
    /// the `Entity` is spawned, if it does not exist already.
    /// Then, the `Bundle` is added to the entity.
    ///
    /// This method is equivalent to iterating `bundles_iter`,
    /// calling [`spawn`](Self::spawn) for each bundle,
    /// and passing it to [`insert`](EntityCommands::insert),
    /// but it is faster due to memory pre-allocation.
    ///
    /// # Note
    ///
    /// Spawning a specific `entity` value is rarely the right choice. Most apps should use [`Commands::spawn_batch`].
    /// This method should generally only be used for sharing entities across apps, and only when they have a scheme
    /// worked out to share an ID space (which doesn't happen by default).
    #[track_caller]
    pub fn insert_or_spawn_batch<I, B>(&mut self, bundles_iter: I)
    where
        I: IntoIterator<Item = (Entity, B)> + Send + Sync + 'static,
        B: Bundle,
    {
        #[cfg(feature = "track_location")]
        let caller = Location::caller();
        self.queue(move |world: &mut World| {
            if let Err(invalid_entities) = world.insert_or_spawn_batch_with_caller(
                bundles_iter,
                #[cfg(feature = "track_location")]
                caller,
            ) {
                error!(
                    "Failed to 'insert or spawn' bundle of type {} into the following invalid entities: {:?}",
                    core::any::type_name::<B>(),
                    invalid_entities
                );
            }
        });
    }

    /// Pushes a [`Command`] to the queue for adding a [`Bundle`] type to a batch of [`Entities`](Entity).
    ///
    /// A batch can be any type that implements [`IntoIterator`] containing `(Entity, Bundle)` tuples,
    /// such as a [`Vec<(Entity, Bundle)>`] or an array `[(Entity, Bundle); N]`.
    ///
    /// When the command is applied, for each `(Entity, Bundle)` pair in the given batch,
    /// the `Bundle` is added to the `Entity`, overwriting any existing components shared by the `Bundle`.
    ///
    /// This method is equivalent to iterating the batch,
    /// calling [`entity`](Self::entity) for each pair,
    /// and passing the bundle to [`insert`](EntityCommands::insert),
    /// but it is faster due to memory pre-allocation.
    ///
    /// # Panics
    ///
    /// This command panics if any of the given entities do not exist.
    ///
    /// For the non-panicking version, see [`try_insert_batch`](Self::try_insert_batch).
    #[track_caller]
    pub fn insert_batch<I, B>(&mut self, batch: I)
    where
        I: IntoIterator<Item = (Entity, B)> + Send + Sync + 'static,
        B: Bundle,
    {
        self.queue(insert_batch(batch, InsertMode::Replace));
    }

    /// Pushes a [`Command`] to the queue for adding a [`Bundle`] type to a batch of [`Entities`](Entity).
    ///
    /// A batch can be any type that implements [`IntoIterator`] containing `(Entity, Bundle)` tuples,
    /// such as a [`Vec<(Entity, Bundle)>`] or an array `[(Entity, Bundle); N]`.
    ///
    /// When the command is applied, for each `(Entity, Bundle)` pair in the given batch,
    /// the `Bundle` is added to the `Entity`, except for any components already present on the `Entity`.
    ///
    /// This method is equivalent to iterating the batch,
    /// calling [`entity`](Self::entity) for each pair,
    /// and passing the bundle to [`insert_if_new`](EntityCommands::insert_if_new),
    /// but it is faster due to memory pre-allocation.
    ///
    /// # Panics
    ///
    /// This command panics if any of the given entities do not exist.
    ///
    /// For the non-panicking version, see [`try_insert_batch_if_new`](Self::try_insert_batch_if_new).
    #[track_caller]
    pub fn insert_batch_if_new<I, B>(&mut self, batch: I)
    where
        I: IntoIterator<Item = (Entity, B)> + Send + Sync + 'static,
        B: Bundle,
    {
        self.queue(insert_batch(batch, InsertMode::Keep));
    }

    /// Pushes a [`Command`] to the queue for adding a [`Bundle`] type to a batch of [`Entities`](Entity).
    ///
    /// A batch can be any type that implements [`IntoIterator`] containing `(Entity, Bundle)` tuples,
    /// such as a [`Vec<(Entity, Bundle)>`] or an array `[(Entity, Bundle); N]`.
    ///
    /// When the command is applied, for each `(Entity, Bundle)` pair in the given batch,
    /// the `Bundle` is added to the `Entity`, overwriting any existing components shared by the `Bundle`.
    ///
    /// This method is equivalent to iterating the batch,
    /// calling [`get_entity`](Self::get_entity) for each pair,
    /// and passing the bundle to [`insert`](EntityCommands::insert),
    /// but it is faster due to memory pre-allocation.
    ///
    /// This command silently fails by ignoring any entities that do not exist.
    ///
    /// For the panicking version, see [`insert_batch`](Self::insert_batch).
    #[track_caller]
    pub fn try_insert_batch<I, B>(&mut self, batch: I)
    where
        I: IntoIterator<Item = (Entity, B)> + Send + Sync + 'static,
        B: Bundle,
    {
        self.queue(try_insert_batch(batch, InsertMode::Replace));
    }

    /// Pushes a [`Command`] to the queue for adding a [`Bundle`] type to a batch of [`Entities`](Entity).
    ///
    /// A batch can be any type that implements [`IntoIterator`] containing `(Entity, Bundle)` tuples,
    /// such as a [`Vec<(Entity, Bundle)>`] or an array `[(Entity, Bundle); N]`.
    ///
    /// When the command is applied, for each `(Entity, Bundle)` pair in the given batch,
    /// the `Bundle` is added to the `Entity`, except for any components already present on the `Entity`.
    ///
    /// This method is equivalent to iterating the batch,
    /// calling [`get_entity`](Self::get_entity) for each pair,
    /// and passing the bundle to [`insert_if_new`](EntityCommands::insert_if_new),
    /// but it is faster due to memory pre-allocation.
    ///
    /// This command silently fails by ignoring any entities that do not exist.
    ///
    /// For the panicking version, see [`insert_batch_if_new`](Self::insert_batch_if_new).
    #[track_caller]
    pub fn try_insert_batch_if_new<I, B>(&mut self, batch: I)
    where
        I: IntoIterator<Item = (Entity, B)> + Send + Sync + 'static,
        B: Bundle,
    {
        self.queue(try_insert_batch(batch, InsertMode::Keep));
    }

    /// Pushes a [`Command`] to the queue for inserting a [`Resource`] in the [`World`] with an inferred value.
    ///
    /// The inferred value is determined by the [`FromWorld`] trait of the resource.
    /// When the command is applied,
    /// if the resource already exists, nothing happens.
    ///
    /// See [`World::init_resource`] for more details.
    ///
    /// # Example
    ///
    /// ```
    /// # use bevy_ecs::prelude::*;
    /// #
    /// # #[derive(Resource, Default)]
    /// # struct Scoreboard {
    /// #     current_score: u32,
    /// #     high_score: u32,
    /// # }
    /// #
    /// # fn initialize_scoreboard(mut commands: Commands) {
    /// commands.init_resource::<Scoreboard>();
    /// # }
    /// # bevy_ecs::system::assert_is_system(initialize_scoreboard);
    /// ```
    #[track_caller]
    pub fn init_resource<R: Resource + FromWorld>(&mut self) {
        self.queue(move |world: &mut World| {
            world.init_resource::<R>();
        });
    }

    /// Pushes a [`Command`] to the queue for inserting a [`Resource`] in the [`World`] with a specific value.
    ///
    /// This will overwrite any previous value of the same resource type.
    ///
    /// See [`World::insert_resource`] for more details.
    ///
    /// # Example
    ///
    /// ```
    /// # use bevy_ecs::prelude::*;
    /// #
    /// # #[derive(Resource)]
    /// # struct Scoreboard {
    /// #     current_score: u32,
    /// #     high_score: u32,
    /// # }
    /// #
    /// # fn system(mut commands: Commands) {
    /// commands.insert_resource(Scoreboard {
    ///     current_score: 0,
    ///     high_score: 0,
    /// });
    /// # }
    /// # bevy_ecs::system::assert_is_system(system);
    /// ```
    #[track_caller]
    pub fn insert_resource<R: Resource>(&mut self, resource: R) {
        #[cfg(feature = "track_location")]
        let caller = Location::caller();
        self.queue(move |world: &mut World| {
            world.insert_resource_with_caller(
                resource,
                #[cfg(feature = "track_location")]
                caller,
            );
        });
    }

    /// Pushes a [`Command`] to the queue for removing a [`Resource`] from the [`World`].
    ///
    /// See [`World::remove_resource`] for more details.
    ///
    /// # Example
    ///
    /// ```
    /// # use bevy_ecs::prelude::*;
    /// #
    /// # #[derive(Resource)]
    /// # struct Scoreboard {
    /// #     current_score: u32,
    /// #     high_score: u32,
    /// # }
    /// #
    /// # fn system(mut commands: Commands) {
    /// commands.remove_resource::<Scoreboard>();
    /// # }
    /// # bevy_ecs::system::assert_is_system(system);
    /// ```
    pub fn remove_resource<R: Resource>(&mut self) {
        self.queue(move |world: &mut World| {
            world.remove_resource::<R>();
        });
    }

    /// Runs the system corresponding to the given [`SystemId`].
    /// Systems are ran in an exclusive and single threaded way.
    /// Running slow systems can become a bottleneck.
    ///
    /// Calls [`World::run_system`](World::run_system).
    ///
    /// There is no way to get the output of a system when run as a command, because the
    /// execution of the system happens later. To get the output of a system, use
    /// [`World::run_system`] or [`World::run_system_with`] instead of running the system as a command.
    pub fn run_system(&mut self, id: SystemId) {
        self.run_system_with(id, ());
    }

    /// Runs the system corresponding to the given [`SystemId`].
    /// Systems are ran in an exclusive and single threaded way.
    /// Running slow systems can become a bottleneck.
    ///
    /// Calls [`World::run_system_with`](World::run_system_with).
    ///
    /// There is no way to get the output of a system when run as a command, because the
    /// execution of the system happens later. To get the output of a system, use
    /// [`World::run_system`] or [`World::run_system_with`] instead of running the system as a command.
    pub fn run_system_with<I>(&mut self, id: SystemId<I>, input: I::Inner<'static>)
    where
        I: SystemInput<Inner<'static>: Send> + 'static,
    {
        self.queue(move |world: &mut World| {
            if let Err(error) = world.run_system_with(id, input) {
                warn!("{error}");
            }
        });
    }

    /// Registers a system and returns a [`SystemId`] so it can later be called by [`World::run_system`].
    ///
    /// It's possible to register the same systems more than once, they'll be stored separately.
    ///
    /// This is different from adding systems to a [`Schedule`](crate::schedule::Schedule),
    /// because the [`SystemId`] that is returned can be used anywhere in the [`World`] to run the associated system.
    /// This allows for running systems in a push-based fashion.
    /// Using a [`Schedule`](crate::schedule::Schedule) is still preferred for most cases
    /// due to its better performance and ability to run non-conflicting systems simultaneously.
    ///
    /// If you want to prevent Commands from registering the same system multiple times, consider using [`Local`](crate::system::Local)
    ///
    /// # Example
    ///
    /// ```
    /// # use bevy_ecs::{prelude::*, world::CommandQueue, system::SystemId};
    ///
    /// #[derive(Resource)]
    /// struct Counter(i32);
    ///
    /// fn register_system(mut local_system: Local<Option<SystemId>>, mut commands: Commands) {
    ///     if let Some(system) = *local_system {
    ///         commands.run_system(system);
    ///     } else {
    ///         *local_system = Some(commands.register_system(increment_counter));
    ///     }
    /// }
    ///
    /// fn increment_counter(mut value: ResMut<Counter>) {
    ///     value.0 += 1;
    /// }
    ///
    /// # let mut world = World::default();
    /// # world.insert_resource(Counter(0));
    /// # let mut queue_1 = CommandQueue::default();
    /// # let systemid = {
    /// #   let mut commands = Commands::new(&mut queue_1, &world);
    /// #   commands.register_system(increment_counter)
    /// # };
    /// # let mut queue_2 = CommandQueue::default();
    /// # {
    /// #   let mut commands = Commands::new(&mut queue_2, &world);
    /// #   commands.run_system(systemid);
    /// # }
    /// # queue_1.append(&mut queue_2);
    /// # queue_1.apply(&mut world);
    /// # assert_eq!(1, world.resource::<Counter>().0);
    /// # bevy_ecs::system::assert_is_system(register_system);
    /// ```
    pub fn register_system<I, O, M>(
        &mut self,
        system: impl IntoSystem<I, O, M> + 'static,
    ) -> SystemId<I, O>
    where
        I: SystemInput + Send + 'static,
        O: Send + 'static,
    {
        let entity = self.spawn_empty().id();
        let system = RegisteredSystem::new(Box::new(IntoSystem::into_system(system)));
        self.queue(move |world: &mut World| {
            if let Ok(mut entity) = world.get_entity_mut(entity) {
                entity.insert(system);
            }
        });
        SystemId::from_entity(entity)
    }

    /// Removes a system previously registered with [`Commands::register_system`] or [`World::register_system`].
    ///
    /// See [`World::unregister_system`] for more information.
    pub fn unregister_system<I, O>(&mut self, system_id: SystemId<I, O>)
    where
        I: SystemInput + Send + 'static,
        O: Send + 'static,
    {
        self.queue(move |world: &mut World| {
            if let Err(error) = world.unregister_system(system_id) {
                warn!("{error}");
            }
        });
    }

    /// Removes a system previously registered with [`World::register_system_cached`].
    ///
    /// See [`World::unregister_system_cached`] for more information.
    pub fn unregister_system_cached<
        I: SystemInput + Send + 'static,
        O: 'static,
        M: 'static,
        S: IntoSystem<I, O, M> + Send + 'static,
    >(
        &mut self,
        system: S,
    ) {
        self.queue(move |world: &mut World| {
            if let Err(error) = world.unregister_system_cached(system) {
                warn!("{error}");
            }
        });
    }

    /// Similar to [`Self::run_system`], but caching the [`SystemId`] in a
    /// [`CachedSystemId`](crate::system::CachedSystemId) resource.
    ///
    /// See [`World::register_system_cached`] for more information.
    pub fn run_system_cached<M: 'static, S: IntoSystem<(), (), M> + Send + 'static>(
        &mut self,
        system: S,
    ) {
        self.run_system_cached_with(system, ());
    }

    /// Similar to [`Self::run_system_with`], but caching the [`SystemId`] in a
    /// [`CachedSystemId`](crate::system::CachedSystemId) resource.
    ///
    /// See [`World::register_system_cached`] for more information.
    pub fn run_system_cached_with<I, M, S>(&mut self, system: S, input: I::Inner<'static>)
    where
        I: SystemInput<Inner<'static>: Send> + Send + 'static,
        M: 'static,
        S: IntoSystem<I, (), M> + Send + 'static,
    {
        self.queue(move |world: &mut World| {
            if let Err(error) = world.run_system_cached_with(system, input) {
                warn!("{error}");
            }
        });
    }

    /// Sends a "global" [`Trigger`] without any targets. This will run any [`Observer`] of the `event` that
    /// isn't scoped to specific targets.
    ///
    /// [`Trigger`]: crate::observer::Trigger
    pub fn trigger(&mut self, event: impl Event) {
        self.queue(move |world: &mut World| {
            world.trigger(event);
        });
    }

    /// Sends a [`Trigger`] for the given targets. This will run any [`Observer`] of the `event` that
    /// watches those targets.
    ///
    /// [`Trigger`]: crate::observer::Trigger
    pub fn trigger_targets(
        &mut self,
        event: impl Event,
        targets: impl TriggerTargets + Send + Sync + 'static,
    ) {
        self.queue(move |world: &mut World| {
            world.trigger_targets(event, targets);
        });
    }

    /// Spawns an [`Observer`] and returns the [`EntityCommands`] associated
    /// with the entity that stores the observer.
    ///
    /// **Calling [`observe`](EntityCommands::observe) on the returned
    /// [`EntityCommands`] will observe the observer itself, which you very
    /// likely do not want.**
    pub fn add_observer<E: Event, B: Bundle, M>(
        &mut self,
        observer: impl IntoObserverSystem<E, B, M>,
    ) -> EntityCommands {
        self.spawn(Observer::new(observer))
    }

    /// Sends an arbitrary [`Event`].
    ///
    /// This is a convenience method for sending events without requiring an [`EventWriter`].
    /// ## Performance
    /// Since this is a command, exclusive world access is used, which means that it will not profit from
    /// system-level parallelism on supported platforms.
    /// If these events are performance-critical or very frequently
    /// sent, consider using a typed [`EventWriter`] instead.
    ///
    /// [`EventWriter`]: crate::event::EventWriter
    #[track_caller]
    pub fn send_event<E: Event>(&mut self, event: E) -> &mut Self {
        #[cfg(feature = "track_location")]
        let caller = Location::caller();
        self.queue(move |world: &mut World| {
            let mut events = world.resource_mut::<Events<E>>();
            events.send_with_caller(
                event,
                #[cfg(feature = "track_location")]
                caller,
            );
        });
        self
    }

    /// Runs the schedule corresponding to the given [`ScheduleLabel`].
    ///
    /// Calls [`World::try_run_schedule`](World::try_run_schedule).
    ///
    /// This will log an error if the schedule is not available to be run.
    ///
    /// # Examples
    ///
    /// ```
    /// # use bevy_ecs::prelude::*;
    /// # use bevy_ecs::schedule::ScheduleLabel;
    /// #
    /// # #[derive(Default, Resource)]
    /// # struct Counter(u32);
    /// #
    /// #[derive(ScheduleLabel, Hash, Debug, PartialEq, Eq, Clone, Copy)]
    /// struct FooSchedule;
    ///
    /// # fn foo_system(mut counter: ResMut<Counter>) {
    /// #     counter.0 += 1;
    /// # }
    /// #
    /// # let mut schedule = Schedule::new(FooSchedule);
    /// # schedule.add_systems(foo_system);
    /// #
    /// # let mut world = World::default();
    /// #
    /// # world.init_resource::<Counter>();
    /// # world.add_schedule(schedule);
    /// #
    /// # assert_eq!(world.resource::<Counter>().0, 0);
    /// #
    /// # let mut commands = world.commands();
    /// commands.run_schedule(FooSchedule);
    /// #
    /// # world.flush();
    /// #
    /// # assert_eq!(world.resource::<Counter>().0, 1);
    /// ```
    pub fn run_schedule(&mut self, label: impl ScheduleLabel) {
        self.queue(|world: &mut World| {
            if let Err(error) = world.try_run_schedule(label) {
                panic!("Failed to run schedule: {error}");
            }
        });
    }
}

/// A [`Command`] which gets executed for a given [`Entity`].
///
/// # Examples
///
/// ```
/// # use std::collections::HashSet;
/// # use bevy_ecs::prelude::*;
/// use bevy_ecs::system::EntityCommand;
/// #
/// # #[derive(Component, PartialEq)]
/// # struct Name(String);
/// # impl Name {
/// #   fn new(s: String) -> Self { Name(s) }
/// #   fn as_str(&self) -> &str { &self.0 }
/// # }
///
/// #[derive(Resource, Default)]
/// struct Counter(i64);
///
/// /// A `Command` which names an entity based on a global counter.
/// fn count_name(entity: Entity, world: &mut World) {
///     // Get the current value of the counter, and increment it for next time.
///     let mut counter = world.resource_mut::<Counter>();
///     let i = counter.0;
///     counter.0 += 1;
///
///     // Name the entity after the value of the counter.
///     world.entity_mut(entity).insert(Name::new(format!("Entity #{i}")));
/// }
///
/// // App creation boilerplate omitted...
/// # let mut world = World::new();
/// # world.init_resource::<Counter>();
/// #
/// # let mut setup_schedule = Schedule::default();
/// # setup_schedule.add_systems(setup);
/// # let mut assert_schedule = Schedule::default();
/// # assert_schedule.add_systems(assert_names);
/// #
/// # setup_schedule.run(&mut world);
/// # assert_schedule.run(&mut world);
///
/// fn setup(mut commands: Commands) {
///     commands.spawn_empty().queue(count_name);
///     commands.spawn_empty().queue(count_name);
/// }
///
/// fn assert_names(named: Query<&Name>) {
///     // We use a HashSet because we do not care about the order.
///     let names: HashSet<_> = named.iter().map(Name::as_str).collect();
///     assert_eq!(names, HashSet::from_iter(["Entity #0", "Entity #1"]));
/// }
/// ```
pub trait EntityCommand<Marker = ()>: Send + 'static {
    /// Executes this command for the given [`Entity`].
    fn apply(self, entity: Entity, world: &mut World);

    /// Returns a [`Command`] which executes this [`EntityCommand`] for the given [`Entity`].
    ///
    /// This method is called when adding an [`EntityCommand`] to a command queue via [`Commands`].
    /// You can override the provided implementation if you can return a `Command` with a smaller memory
    /// footprint than `(Entity, Self)`.
    /// In most cases the provided implementation is sufficient.
    #[must_use = "commands do nothing unless applied to a `World`"]
    fn with_entity(self, entity: Entity) -> impl Command
    where
        Self: Sized,
    {
        move |world: &mut World| self.apply(entity, world)
    }
}

/// A list of commands that will be run to modify an [entity](crate::entity).
pub struct EntityCommands<'a> {
    pub(crate) entity: Entity,
    pub(crate) commands: Commands<'a, 'a>,
}

impl<'a> EntityCommands<'a> {
    /// Returns the [`Entity`] id of the entity.
    ///
    /// # Example
    ///
    /// ```
    /// # use bevy_ecs::prelude::*;
    /// #
    /// fn my_system(mut commands: Commands) {
    ///     let entity_id = commands.spawn_empty().id();
    /// }
    /// # bevy_ecs::system::assert_is_system(my_system);
    /// ```
    #[inline]
    #[must_use = "Omit the .id() call if you do not need to store the `Entity` identifier."]
    pub fn id(&self) -> Entity {
        self.entity
    }

    /// Returns an [`EntityCommands`] with a smaller lifetime.
    /// This is useful if you have `&mut EntityCommands` but you need `EntityCommands`.
    pub fn reborrow(&mut self) -> EntityCommands {
        EntityCommands {
            entity: self.entity,
            commands: self.commands.reborrow(),
        }
    }

    /// Get an [`EntityEntryCommands`] for the [`Component`] `T`,
    /// allowing you to modify it or insert it if it isn't already present.
    ///
    /// See also [`insert_if_new`](Self::insert_if_new), which lets you insert a [`Bundle`] without overwriting it.
    ///
    /// # Example
    ///
    /// ```
    /// # use bevy_ecs::prelude::*;
    /// # #[derive(Resource)]
    /// # struct PlayerEntity { entity: Entity }
    /// #[derive(Component)]
    /// struct Level(u32);
    ///
    /// fn level_up_system(mut commands: Commands, player: Res<PlayerEntity>) {
    ///     commands
    ///         .entity(player.entity)
    ///         .entry::<Level>()
    ///         // Modify the component if it exists
    ///         .and_modify(|mut lvl| lvl.0 += 1)
    ///         // Otherwise insert a default value
    ///         .or_insert(Level(0));
    /// }
    /// # bevy_ecs::system::assert_is_system(level_up_system);
    /// ```
    pub fn entry<T: Component>(&mut self) -> EntityEntryCommands<T> {
        EntityEntryCommands {
            entity_commands: self.reborrow(),
            marker: PhantomData,
        }
    }

    /// Adds a [`Bundle`] of components to the entity.
    ///
    /// This will overwrite any previous value(s) of the same component type.
    /// See [`EntityCommands::insert_if_new`] to keep the old value instead.
    ///
    /// # Panics
    ///
    /// The command will panic when applied if the associated entity does not exist.
    ///
    /// To avoid a panic in this case, use the command [`Self::try_insert`] instead.
    ///
    /// # Example
    ///
    /// ```
    /// # use bevy_ecs::prelude::*;
    /// # #[derive(Resource)]
    /// # struct PlayerEntity { entity: Entity }
    /// #[derive(Component)]
    /// struct Health(u32);
    /// #[derive(Component)]
    /// struct Strength(u32);
    /// #[derive(Component)]
    /// struct Defense(u32);
    ///
    /// #[derive(Bundle)]
    /// struct CombatBundle {
    ///     health: Health,
    ///     strength: Strength,
    /// }
    ///
    /// fn add_combat_stats_system(mut commands: Commands, player: Res<PlayerEntity>) {
    ///     commands
    ///         .entity(player.entity)
    ///         // You can insert individual components:
    ///         .insert(Defense(10))
    ///         // You can also insert pre-defined bundles of components:
    ///         .insert(CombatBundle {
    ///             health: Health(100),
    ///             strength: Strength(40),
    ///         })
    ///         // You can also insert tuples of components and bundles.
    ///         // This is equivalent to the calls above:
    ///         .insert((
    ///             Defense(10),
    ///             CombatBundle {
    ///                 health: Health(100),
    ///                 strength: Strength(40),
    ///             },
    ///         ));
    /// }
    /// # bevy_ecs::system::assert_is_system(add_combat_stats_system);
    /// ```
    #[track_caller]
    pub fn insert(&mut self, bundle: impl Bundle) -> &mut Self {
        self.queue(insert(bundle, InsertMode::Replace))
    }

    /// Similar to [`Self::insert`] but will only insert if the predicate returns true.
    /// This is useful for chaining method calls.
    ///
    /// # Panics
    ///
    /// The command will panic when applied if the associated entity does not exist.
    ///
    /// To avoid a panic in this case, use the command [`Self::try_insert_if`] instead.
    ///
    /// # Example
    ///
    /// ```
    /// # use bevy_ecs::prelude::*;
    /// # #[derive(Resource)]
    /// # struct PlayerEntity { entity: Entity }
    /// # impl PlayerEntity { fn is_spectator(&self) -> bool { true } }
    /// #[derive(Component)]
    /// struct StillLoadingStats;
    /// #[derive(Component)]
    /// struct Health(u32);
    ///
    /// fn add_health_system(mut commands: Commands, player: Res<PlayerEntity>) {
    ///     commands
    ///         .entity(player.entity)
    ///         .insert_if(Health(10), || !player.is_spectator())
    ///         .remove::<StillLoadingStats>();
    /// }
    /// # bevy_ecs::system::assert_is_system(add_health_system);
    /// ```
    #[track_caller]
    pub fn insert_if<F>(&mut self, bundle: impl Bundle, condition: F) -> &mut Self
    where
        F: FnOnce() -> bool,
    {
        if condition() {
            self.insert(bundle)
        } else {
            self
        }
    }

    /// Adds a [`Bundle`] of components to the entity without overwriting.
    ///
    /// This is the same as [`EntityCommands::insert`], but in case of duplicate
    /// components will leave the old values instead of replacing them with new
    /// ones.
    ///
    /// See also [`entry`](Self::entry), which lets you modify a [`Component`] if it's present,
    /// as well as initialize it with a default value.
    ///
    /// # Panics
    ///
    /// The command will panic when applied if the associated entity does not exist.
    ///
    /// To avoid a panic in this case, use the command [`Self::try_insert_if_new`] instead.
    #[track_caller]
    pub fn insert_if_new(&mut self, bundle: impl Bundle) -> &mut Self {
        self.queue(insert(bundle, InsertMode::Keep))
    }

    /// Adds a [`Bundle`] of components to the entity without overwriting if the
    /// predicate returns true.
    ///
    /// This is the same as [`EntityCommands::insert_if`], but in case of duplicate
    /// components will leave the old values instead of replacing them with new
    /// ones.
    ///
    /// # Panics
    ///
    /// The command will panic when applied if the associated entity does not
    /// exist.
    ///
    /// To avoid a panic in this case, use the command [`Self::try_insert_if_new`]
    /// instead.
    #[track_caller]
    pub fn insert_if_new_and<F>(&mut self, bundle: impl Bundle, condition: F) -> &mut Self
    where
        F: FnOnce() -> bool,
    {
        if condition() {
            self.insert_if_new(bundle)
        } else {
            self
        }
    }

    /// Adds a dynamic component to an entity.
    ///
    /// See [`EntityWorldMut::insert_by_id`] for more information.
    ///
    /// # Panics
    ///
    /// The command will panic when applied if the associated entity does not exist.
    ///
    /// To avoid a panic in this case, use the command [`Self::try_insert_by_id`] instead.
    ///
    /// # Safety
    ///
    /// - [`ComponentId`] must be from the same world as `self`.
    /// - `T` must have the same layout as the one passed during `component_id` creation.
    #[track_caller]
    pub unsafe fn insert_by_id<T: Send + 'static>(
        &mut self,
        component_id: ComponentId,
        value: T,
    ) -> &mut Self {
        let caller = Location::caller();
        self.queue(move |entity: Entity, world: &mut World| {
            if let Ok(mut entity) = world.get_entity_mut(entity) {
                // SAFETY:
                // - `component_id` safety is ensured by the caller
                // - `ptr` is valid within the `make` block
                OwningPtr::make(value, |ptr| unsafe {
                    entity.insert_by_id(component_id, ptr);
                });
            } else {
                panic!("error[B0003]: {caller}: Could not insert a component {component_id:?} (with type {}) for entity {entity}, which {}. See: https://bevyengine.org/learn/errors/b0003", core::any::type_name::<T>(), world.entities().entity_does_not_exist_error_details_message(entity));
            }
        })
    }

    /// Attempts to add a dynamic component to an entity.
    ///
    /// See [`EntityWorldMut::insert_by_id`] for more information.
    ///
    /// # Safety
    ///
    /// - [`ComponentId`] must be from the same world as `self`.
    /// - `T` must have the same layout as the one passed during `component_id` creation.
    #[track_caller]
    pub unsafe fn try_insert_by_id<T: Send + 'static>(
        &mut self,
        component_id: ComponentId,
        value: T,
    ) -> &mut Self {
        self.queue(move |entity: Entity, world: &mut World| {
            if let Ok(mut entity) = world.get_entity_mut(entity) {
                // SAFETY:
                // - `component_id` safety is ensured by the caller
                // - `ptr` is valid within the `make` block
                OwningPtr::make(value, |ptr| unsafe {
                    entity.insert_by_id(component_id, ptr);
                });
            }
        })
    }

    /// Tries to add a [`Bundle`] of components to the entity.
    ///
    /// This will overwrite any previous value(s) of the same component type.
    ///
    /// # Note
    ///
    /// Unlike [`Self::insert`], this will not panic if the associated entity does not exist.
    ///
    /// # Example
    ///
    /// ```
    /// # use bevy_ecs::prelude::*;
    /// # #[derive(Resource)]
    /// # struct PlayerEntity { entity: Entity }
    /// #[derive(Component)]
    /// struct Health(u32);
    /// #[derive(Component)]
    /// struct Strength(u32);
    /// #[derive(Component)]
    /// struct Defense(u32);
    ///
    /// #[derive(Bundle)]
    /// struct CombatBundle {
    ///     health: Health,
    ///     strength: Strength,
    /// }
    ///
    /// fn add_combat_stats_system(mut commands: Commands, player: Res<PlayerEntity>) {
    ///   commands.entity(player.entity)
    ///    // You can try_insert individual components:
    ///     .try_insert(Defense(10))
    ///
    ///    // You can also insert tuples of components:
    ///     .try_insert(CombatBundle {
    ///         health: Health(100),
    ///         strength: Strength(40),
    ///     });
    ///
    ///    // Suppose this occurs in a parallel adjacent system or process
    ///    commands.entity(player.entity)
    ///      .despawn();
    ///
    ///    commands.entity(player.entity)
    ///    // This will not panic nor will it add the component
    ///      .try_insert(Defense(5));
    /// }
    /// # bevy_ecs::system::assert_is_system(add_combat_stats_system);
    /// ```
    #[track_caller]
    pub fn try_insert(&mut self, bundle: impl Bundle) -> &mut Self {
        self.queue(try_insert(bundle, InsertMode::Replace))
    }

    /// Similar to [`Self::try_insert`] but will only try to insert if the predicate returns true.
    /// This is useful for chaining method calls.
    ///
    /// # Example
    ///
    /// ```
    /// # use bevy_ecs::prelude::*;
    /// # #[derive(Resource)]
    /// # struct PlayerEntity { entity: Entity }
    /// # impl PlayerEntity { fn is_spectator(&self) -> bool { true } }
    /// #[derive(Component)]
    /// struct StillLoadingStats;
    /// #[derive(Component)]
    /// struct Health(u32);
    ///
    /// fn add_health_system(mut commands: Commands, player: Res<PlayerEntity>) {
    ///   commands.entity(player.entity)
    ///     .try_insert_if(Health(10), || !player.is_spectator())
    ///     .remove::<StillLoadingStats>();
    ///
    ///    commands.entity(player.entity)
    ///    // This will not panic nor will it add the component
    ///      .try_insert_if(Health(5), || !player.is_spectator());
    /// }
    /// # bevy_ecs::system::assert_is_system(add_health_system);
    /// ```
    #[track_caller]
    pub fn try_insert_if<F>(&mut self, bundle: impl Bundle, condition: F) -> &mut Self
    where
        F: FnOnce() -> bool,
    {
        if condition() {
            self.try_insert(bundle)
        } else {
            self
        }
    }

    /// Tries to add a [`Bundle`] of components to the entity without overwriting if the
    /// predicate returns true.
    ///
    /// This is the same as [`EntityCommands::try_insert_if`], but in case of duplicate
    /// components will leave the old values instead of replacing them with new
    /// ones.
    ///
    /// # Note
    ///
    /// Unlike [`Self::insert_if_new_and`], this will not panic if the associated entity does
    /// not exist.
    ///
    /// # Example
    ///
    /// ```
    /// # use bevy_ecs::prelude::*;
    /// # #[derive(Resource)]
    /// # struct PlayerEntity { entity: Entity }
    /// # impl PlayerEntity { fn is_spectator(&self) -> bool { true } }
    /// #[derive(Component)]
    /// struct StillLoadingStats;
    /// #[derive(Component)]
    /// struct Health(u32);
    ///
    /// fn add_health_system(mut commands: Commands, player: Res<PlayerEntity>) {
    ///   commands.entity(player.entity)
    ///     .try_insert_if(Health(10), || player.is_spectator())
    ///     .remove::<StillLoadingStats>();
    ///
    ///    commands.entity(player.entity)
    ///    // This will not panic nor will it overwrite the component
    ///      .try_insert_if_new_and(Health(5), || player.is_spectator());
    /// }
    /// # bevy_ecs::system::assert_is_system(add_health_system);
    /// ```
    #[track_caller]
    pub fn try_insert_if_new_and<F>(&mut self, bundle: impl Bundle, condition: F) -> &mut Self
    where
        F: FnOnce() -> bool,
    {
        if condition() {
            self.try_insert_if_new(bundle)
        } else {
            self
        }
    }

    /// Tries to add a [`Bundle`] of components to the entity without overwriting.
    ///
    /// This is the same as [`EntityCommands::try_insert`], but in case of duplicate
    /// components will leave the old values instead of replacing them with new
    /// ones.
    ///
    /// # Note
    ///
    /// Unlike [`Self::insert_if_new`], this will not panic if the associated entity does not exist.
    #[track_caller]
    pub fn try_insert_if_new(&mut self, bundle: impl Bundle) -> &mut Self {
        self.queue(try_insert(bundle, InsertMode::Keep))
    }

    /// Removes a [`Bundle`] of components from the entity.
    ///
    /// # Example
    ///
    /// ```
    /// # use bevy_ecs::prelude::*;
    /// #
    /// # #[derive(Resource)]
    /// # struct PlayerEntity { entity: Entity }
    /// #[derive(Component)]
    /// struct Health(u32);
    /// #[derive(Component)]
    /// struct Strength(u32);
    /// #[derive(Component)]
    /// struct Defense(u32);
    ///
    /// #[derive(Bundle)]
    /// struct CombatBundle {
    ///     health: Health,
    ///     strength: Strength,
    /// }
    ///
    /// fn remove_combat_stats_system(mut commands: Commands, player: Res<PlayerEntity>) {
    ///     commands
    ///         .entity(player.entity)
    ///         // You can remove individual components:
    ///         .remove::<Defense>()
    ///         // You can also remove pre-defined Bundles of components:
    ///         .remove::<CombatBundle>()
    ///         // You can also remove tuples of components and bundles.
    ///         // This is equivalent to the calls above:
    ///         .remove::<(Defense, CombatBundle)>();
    /// }
    /// # bevy_ecs::system::assert_is_system(remove_combat_stats_system);
    /// ```
    pub fn remove<T>(&mut self) -> &mut Self
    where
        T: Bundle,
    {
        self.queue(move |entity: Entity, world: &mut World| {
            if let Ok(mut entity) = world.get_entity_mut(entity) {
                entity.remove::<T>();
            }
        })
    }

    /// Removes all components in the [`Bundle`] components and remove all required components for each component in the [`Bundle`] from entity.
    ///
    /// # Example
    ///
    /// ```
    /// use bevy_ecs::prelude::*;
    ///
    /// #[derive(Component)]
    /// #[require(B)]
    /// struct A;
    /// #[derive(Component, Default)]
    /// struct B;
    ///
    /// #[derive(Resource)]
    /// struct PlayerEntity { entity: Entity }
    ///
    /// fn remove_with_requires_system(mut commands: Commands, player: Res<PlayerEntity>) {
    ///     commands
    ///         .entity(player.entity)
    ///         // Remove both A and B components from the entity, because B is required by A
    ///         .remove_with_requires::<A>();
    /// }
    /// # bevy_ecs::system::assert_is_system(remove_with_requires_system);
    /// ```
    pub fn remove_with_requires<T: Bundle>(&mut self) -> &mut Self {
        self.queue(move |entity: Entity, world: &mut World| {
            if let Ok(mut entity) = world.get_entity_mut(entity) {
                entity.remove_with_requires::<T>();
            }
        })
    }

    /// Removes a dynamic [`Component`] from the entity if it exists.
    ///
    /// # Panics
    ///
    /// Panics if the provided [`ComponentId`] does not exist in the [`World`].
    pub fn remove_by_id(&mut self, component_id: ComponentId) -> &mut Self {
        self.queue(move |entity: Entity, world: &mut World| {
            if let Ok(mut entity) = world.get_entity_mut(entity) {
                entity.remove_by_id(component_id);
            }
        })
    }

    /// Removes all components associated with the entity.
    pub fn clear(&mut self) -> &mut Self {
        self.queue(move |entity: Entity, world: &mut World| {
            if let Ok(mut entity) = world.get_entity_mut(entity) {
                entity.clear();
            }
        })
    }

    /// Despawns the entity.
    /// This will emit a warning if the entity does not exist.
    ///
    /// See [`World::despawn`] for more details.
    ///
    /// # Note
    ///
    /// This won't clean up external references to the entity (such as parent-child relationships
    /// if you're using `bevy_hierarchy`), which may leave the world in an invalid state.
    ///
    /// # Example
    ///
    /// ```
    /// # use bevy_ecs::prelude::*;
    /// #
    /// # #[derive(Resource)]
    /// # struct CharacterToRemove { entity: Entity }
    /// #
    /// fn remove_character_system(
    ///     mut commands: Commands,
    ///     character_to_remove: Res<CharacterToRemove>
    /// )
    /// {
    ///     commands.entity(character_to_remove.entity).despawn();
    /// }
    /// # bevy_ecs::system::assert_is_system(remove_character_system);
    /// ```
    #[track_caller]
    pub fn despawn(&mut self) {
        self.queue(despawn(true));
    }

    /// Despawns the entity.
    /// This will not emit a warning if the entity does not exist, essentially performing
    /// the same function as [`Self::despawn`] without emitting warnings.
    #[track_caller]
    pub fn try_despawn(&mut self) {
        self.queue(despawn(false));
    }

    /// Pushes an [`EntityCommand`] to the queue, which will get executed for the current [`Entity`].
    ///
    /// # Examples
    ///
    /// ```
    /// # use bevy_ecs::prelude::*;
    /// # fn my_system(mut commands: Commands) {
    /// commands
    ///     .spawn_empty()
    ///     // Closures with this signature implement `EntityCommand`.
    ///     .queue(|entity: EntityWorldMut| {
    ///         println!("Executed an EntityCommand for {}", entity.id());
    ///     });
    /// # }
    /// # bevy_ecs::system::assert_is_system(my_system);
    /// ```
    pub fn queue<M: 'static>(&mut self, command: impl EntityCommand<M>) -> &mut Self {
        self.commands.queue(command.with_entity(self.entity));
        self
    }

    /// Removes all components except the given [`Bundle`] from the entity.
    ///
    /// This can also be used to remove all the components from the entity by passing it an empty Bundle.
    ///
    /// # Example
    ///
    /// ```
    /// # use bevy_ecs::prelude::*;
    /// #
    /// # #[derive(Resource)]
    /// # struct PlayerEntity { entity: Entity }
    /// #[derive(Component)]
    /// struct Health(u32);
    /// #[derive(Component)]
    /// struct Strength(u32);
    /// #[derive(Component)]
    /// struct Defense(u32);
    ///
    /// #[derive(Bundle)]
    /// struct CombatBundle {
    ///     health: Health,
    ///     strength: Strength,
    /// }
    ///
    /// fn remove_combat_stats_system(mut commands: Commands, player: Res<PlayerEntity>) {
    ///     commands
    ///         .entity(player.entity)
    ///         // You can retain a pre-defined Bundle of components,
    ///         // with this removing only the Defense component
    ///         .retain::<CombatBundle>()
    ///         // You can also retain only a single component
    ///         .retain::<Health>()
    ///         // And you can remove all the components by passing in an empty Bundle
    ///         .retain::<()>();
    /// }
    /// # bevy_ecs::system::assert_is_system(remove_combat_stats_system);
    /// ```
    pub fn retain<T>(&mut self) -> &mut Self
    where
        T: Bundle,
    {
        self.queue(move |entity: Entity, world: &mut World| {
            if let Ok(mut entity) = world.get_entity_mut(entity) {
                entity.retain::<T>();
            }
        })
    }

    /// Logs the components of the entity at the info level.
    ///
    /// # Panics
    ///
    /// The command will panic when applied if the associated entity does not exist.
    pub fn log_components(&mut self) -> &mut Self {
        self.queue(move |entity: Entity, world: &mut World| {
            let debug_infos: Vec<_> = world
                .inspect_entity(entity)
                .map(ComponentInfo::name)
                .collect();
            info!("Entity {entity}: {debug_infos:?}");
        })
    }

    /// Returns the underlying [`Commands`].
    pub fn commands(&mut self) -> Commands {
        self.commands.reborrow()
    }

    /// Returns a mutable reference to the underlying [`Commands`].
    pub fn commands_mut(&mut self) -> &mut Commands<'a, 'a> {
        &mut self.commands
    }

    /// Sends a [`Trigger`] targeting this entity. This will run any [`Observer`] of the `event` that
    /// watches this entity.
    ///
    /// [`Trigger`]: crate::observer::Trigger
    pub fn trigger(&mut self, event: impl Event) -> &mut Self {
        self.commands.trigger_targets(event, self.entity);
        self
    }

    /// Creates an [`Observer`] listening for a trigger of type `T` that targets this entity.
    pub fn observe<E: Event, B: Bundle, M>(
        &mut self,
        observer: impl IntoObserverSystem<E, B, M>,
    ) -> &mut Self {
        self.queue(move |entity: Entity, world: &mut World| {
            if let Ok(mut entity) = world.get_entity_mut(entity) {
                entity.observe(observer);
            }
        })
    }

    /// Clones parts of an entity (components, observers, etc.) onto another entity,
    /// configured through [`EntityCloneBuilder`].
    ///
    /// By default, the other entity will receive all the components of the original that implement
    /// [`Clone`] or [`Reflect`](bevy_reflect::Reflect).
    ///
    /// # Panics
    ///
    /// The command will panic when applied if the target entity does not exist.
    ///
    /// # Example
    ///
    /// Configure through [`EntityCloneBuilder`] as follows:
    /// ```
    /// # use bevy_ecs::prelude::*;
    ///
    /// #[derive(Component, Clone)]
    /// struct ComponentA(u32);
    /// #[derive(Component, Clone)]
    /// struct ComponentB(u32);
    ///
    /// fn example_system(mut commands: Commands) {
    ///     // Create an empty entity
    ///     let target = commands.spawn_empty().id();
    ///
    ///     // Create a new entity and keep its EntityCommands
    ///     let mut entity = commands.spawn((ComponentA(10), ComponentB(20)));
    ///
    ///     // Clone only ComponentA onto the target
    ///     entity.clone_with(target, |builder| {
    ///         builder.deny::<ComponentB>();
    ///     });
    /// }
    /// # bevy_ecs::system::assert_is_system(example_system);
    /// ```
    ///
    /// See the following for more options:
    /// - [`EntityCloneBuilder`]
    /// - [`CloneEntityWithObserversExt`](crate::observer::CloneEntityWithObserversExt)
    /// - `CloneEntityHierarchyExt`
    pub fn clone_with(
        &mut self,
        target: Entity,
        config: impl FnOnce(&mut EntityCloneBuilder) + Send + Sync + 'static,
    ) -> &mut Self {
        self.queue(move |entity: Entity, world: &mut World| {
            if let Ok(mut entity) = world.get_entity_mut(entity) {
                entity.clone_with(target, config);
            }
        })
    }

    /// Spawns a clone of this entity and returns the [`EntityCommands`] of the clone.
    ///
    /// The clone will receive all the components of the original that implement
    /// [`Clone`] or [`Reflect`](bevy_reflect::Reflect).
    ///
    /// To configure cloning behavior (such as only cloning certain components),
    /// use [`EntityCommands::clone_and_spawn_with`].
    ///
    /// # Note
    ///
    /// If the original entity does not exist when this command is applied,
    /// the returned entity will have no components.
    ///
    /// # Example
    ///
    /// ```
    /// # use bevy_ecs::prelude::*;
    ///
    /// #[derive(Component, Clone)]
    /// struct ComponentA(u32);
    /// #[derive(Component, Clone)]
    /// struct ComponentB(u32);
    ///
    /// fn example_system(mut commands: Commands) {
    ///     // Create a new entity and keep its EntityCommands
    ///     let mut entity = commands.spawn((ComponentA(10), ComponentB(20)));
    ///
    ///     // Create a clone of the first entity
    ///     let mut entity_clone = entity.clone_and_spawn();
    /// }
    /// # bevy_ecs::system::assert_is_system(example_system);
    pub fn clone_and_spawn(&mut self) -> EntityCommands<'_> {
        self.clone_and_spawn_with(|_| {})
    }

    /// Spawns a clone of this entity and allows configuring cloning behavior
    /// using [`EntityCloneBuilder`], returning the [`EntityCommands`] of the clone.
    ///
    /// By default, the clone will receive all the components of the original that implement
    /// [`Clone`] or [`Reflect`](bevy_reflect::Reflect).
    ///
    /// To exclude specific components, use [`EntityCloneBuilder::deny`].
    /// To only include specific components, use [`EntityCloneBuilder::deny_all`]
    /// followed by [`EntityCloneBuilder::allow`].
    ///
    /// See the methods on [`EntityCloneBuilder`] for more options.
    ///
    /// # Note
    ///
    /// If the original entity does not exist when this command is applied,
    /// the returned entity will have no components.
    ///
    /// # Example
    ///
    /// ```
    /// # use bevy_ecs::prelude::*;
    ///
    /// #[derive(Component, Clone)]
    /// struct ComponentA(u32);
    /// #[derive(Component, Clone)]
    /// struct ComponentB(u32);
    ///
    /// fn example_system(mut commands: Commands) {
    ///     // Create a new entity and keep its EntityCommands
    ///     let mut entity = commands.spawn((ComponentA(10), ComponentB(20)));
    ///
    ///     // Create a clone of the first entity, but without ComponentB
    ///     let mut entity_clone = entity.clone_and_spawn_with(|builder| {
    ///         builder.deny::<ComponentB>();
    ///     });
    /// }
    /// # bevy_ecs::system::assert_is_system(example_system);
    pub fn clone_and_spawn_with(
        &mut self,
        config: impl FnOnce(&mut EntityCloneBuilder) + Send + Sync + 'static,
    ) -> EntityCommands<'_> {
        let entity_clone = self.commands().spawn_empty().id();
        self.clone_with(entity_clone, config);
        EntityCommands {
            commands: self.commands_mut().reborrow(),
            entity: entity_clone,
        }
    }

    /// Clones the specified components of this entity and inserts them into another entity.
    ///
    /// Components can only be cloned if they implement
    /// [`Clone`] or [`Reflect`](bevy_reflect::Reflect).
    ///
    /// # Panics
    ///
    /// The command will panic when applied if the target entity does not exist.
    pub fn clone_components<B: Bundle>(&mut self, target: Entity) -> &mut Self {
        self.queue(move |entity: Entity, world: &mut World| {
            if let Ok(mut entity) = world.get_entity_mut(entity) {
                entity.clone_components::<B>(target);
            }
        })
    }

    /// Clones the specified components of this entity and inserts them into another entity,
    /// then removes the components from this entity.
    ///
    /// Components can only be cloned if they implement
    /// [`Clone`] or [`Reflect`](bevy_reflect::Reflect).
    ///
    /// # Panics
    ///
    /// The command will panic when applied if the target entity does not exist.
    pub fn move_components<B: Bundle>(&mut self, target: Entity) -> &mut Self {
        self.queue(move |entity: Entity, world: &mut World| {
            if let Ok(mut entity) = world.get_entity_mut(entity) {
                entity.move_components::<B>(target);
            }
        })
    }
}

/// A wrapper around [`EntityCommands`] with convenience methods for working with a specified component type.
pub struct EntityEntryCommands<'a, T> {
    entity_commands: EntityCommands<'a>,
    marker: PhantomData<T>,
}

impl<'a, T: Component<Mutability = Mutable>> EntityEntryCommands<'a, T> {
    /// Modify the component `T` if it exists, using the function `modify`.
    pub fn and_modify(&mut self, modify: impl FnOnce(Mut<T>) + Send + Sync + 'static) -> &mut Self {
        self.entity_commands
            .queue(move |mut entity: EntityWorldMut| {
                if let Some(value) = entity.get_mut() {
                    modify(value);
                }
            });
        self
    }
}

impl<'a, T: Component> EntityEntryCommands<'a, T> {
    /// [Insert](EntityCommands::insert) `default` into this entity, if `T` is not already present.
    ///
    /// See also [`or_insert_with`](Self::or_insert_with).
    ///
    /// # Panics
    ///
    /// Panics if the entity does not exist.
    /// See [`or_try_insert`](Self::or_try_insert) for a non-panicking version.
    #[track_caller]
    pub fn or_insert(&mut self, default: T) -> &mut Self {
        self.entity_commands.insert_if_new(default);
        self
    }

    /// [Insert](EntityCommands::insert) `default` into this entity, if `T` is not already present.
    ///
    /// Unlike [`or_insert`](Self::or_insert), this will not panic if the entity does not exist.
    ///
    /// See also [`or_insert_with`](Self::or_insert_with).
    #[track_caller]
    pub fn or_try_insert(&mut self, default: T) -> &mut Self {
        self.entity_commands.try_insert_if_new(default);
        self
    }

    /// [Insert](EntityCommands::insert) the value returned from `default` into this entity, if `T` is not already present.
    ///
    /// See also [`or_insert`](Self::or_insert) and [`or_try_insert`](Self::or_try_insert).
    ///
    /// # Panics
    ///
    /// Panics if the entity does not exist.
    /// See [`or_try_insert_with`](Self::or_try_insert_with) for a non-panicking version.
    #[track_caller]
    pub fn or_insert_with(&mut self, default: impl Fn() -> T) -> &mut Self {
        self.or_insert(default())
    }

    /// [Insert](EntityCommands::insert) the value returned from `default` into this entity, if `T` is not already present.
    ///
    /// Unlike [`or_insert_with`](Self::or_insert_with), this will not panic if the entity does not exist.
    ///
    /// See also [`or_insert`](Self::or_insert) and [`or_try_insert`](Self::or_try_insert).
    #[track_caller]
    pub fn or_try_insert_with(&mut self, default: impl Fn() -> T) -> &mut Self {
        self.or_try_insert(default())
    }

    /// [Insert](EntityCommands::insert) `T::default` into this entity, if `T` is not already present.
    ///
    /// See also [`or_insert`](Self::or_insert) and [`or_from_world`](Self::or_from_world).
    ///
    /// # Panics
    ///
    /// Panics if the entity does not exist.
    #[track_caller]
    pub fn or_default(&mut self) -> &mut Self
    where
        T: Default,
    {
        self.or_insert(T::default())
    }

    /// [Insert](EntityCommands::insert) `T::from_world` into this entity, if `T` is not already present.
    ///
    /// See also [`or_insert`](Self::or_insert) and [`or_default`](Self::or_default).
    ///
    /// # Panics
    ///
    /// Panics if the entity does not exist.
    #[track_caller]
    pub fn or_from_world(&mut self) -> &mut Self
    where
        T: FromWorld,
    {
        let caller = Location::caller();
        self.entity_commands.queue(move |entity: Entity, world: &mut World| {
            let value = T::from_world(world);
            if let Ok(mut entity) = world.get_entity_mut(entity) {
                entity.insert_with_caller(
                    value,
                    InsertMode::Keep,
                    #[cfg(feature = "track_location")]
                    caller,
                );
            } else {
                panic!("error[B0003]: {caller}: Could not insert a bundle (of type `{}`) for {entity}, which {}. See: https://bevyengine.org/learn/errors/b0003", core::any::type_name::<T>(), world.entities().entity_does_not_exist_error_details_message(entity) );
            }
        });
        self
    }
}

impl<F> Command for F
where
    F: FnOnce(&mut World) + Send + 'static,
{
    fn apply(self, world: &mut World) {
        self(world);
    }
}

impl<F> EntityCommand<World> for F
where
    F: FnOnce(EntityWorldMut) + Send + 'static,
{
    fn apply(self, id: Entity, world: &mut World) {
        self(world.entity_mut(id));
    }
}

impl<F> EntityCommand for F
where
    F: FnOnce(Entity, &mut World) + Send + 'static,
{
    fn apply(self, id: Entity, world: &mut World) {
        self(id, world);
    }
}

/// A [`Command`] that consumes an iterator to add a series of [`Bundles`](Bundle) to a set of entities.
/// If any entities do not exist in the world, this command will panic.
///
/// This is more efficient than inserting the bundles individually.
#[track_caller]
fn insert_batch<I, B>(batch: I, mode: InsertMode) -> impl Command
where
    I: IntoIterator<Item = (Entity, B)> + Send + Sync + 'static,
    B: Bundle,
{
    #[cfg(feature = "track_location")]
    let caller = Location::caller();
    move |world: &mut World| {
        world.insert_batch_with_caller(
            batch,
            mode,
            #[cfg(feature = "track_location")]
            caller,
        );
    }
}

/// A [`Command`] that consumes an iterator to add a series of [`Bundles`](Bundle) to a set of entities.
/// If any entities do not exist in the world, this command will ignore them.
///
/// This is more efficient than inserting the bundles individually.
#[track_caller]
fn try_insert_batch<I, B>(batch: I, mode: InsertMode) -> impl Command
where
    I: IntoIterator<Item = (Entity, B)> + Send + Sync + 'static,
    B: Bundle,
{
    #[cfg(feature = "track_location")]
    let caller = Location::caller();
    move |world: &mut World| {
        world.try_insert_batch_with_caller(
            batch,
            mode,
            #[cfg(feature = "track_location")]
            caller,
        );
    }
}

/// A [`Command`] that despawns a specific entity.
/// This will emit a warning if the entity does not exist.
///
/// # Note
///
/// This won't clean up external references to the entity (such as parent-child relationships
/// if you're using `bevy_hierarchy`), which may leave the world in an invalid state.
#[track_caller]
fn despawn(log_warning: bool) -> impl EntityCommand {
    let caller = Location::caller();
    move |entity: Entity, world: &mut World| {
        world.despawn_with_caller(entity, caller, log_warning);
    }
}

/// An [`EntityCommand`] that adds the components in a [`Bundle`] to an entity.
#[track_caller]
fn insert<T: Bundle>(bundle: T, mode: InsertMode) -> impl EntityCommand {
    let caller = Location::caller();
    move |entity: Entity, world: &mut World| {
        if let Ok(mut entity) = world.get_entity_mut(entity) {
            entity.insert_with_caller(
                bundle,
                mode,
                #[cfg(feature = "track_location")]
                caller,
            );
        } else {
            panic!("error[B0003]: {caller}: Could not insert a bundle (of type `{}`) for entity {entity}, which {}. See: https://bevyengine.org/learn/errors/b0003", core::any::type_name::<T>(), world.entities().entity_does_not_exist_error_details_message(entity));
        }
    }
}

/// An [`EntityCommand`] that attempts to add the components in a [`Bundle`] to an entity.
/// Does nothing if the entity does not exist.
#[track_caller]
fn try_insert(bundle: impl Bundle, mode: InsertMode) -> impl EntityCommand {
    #[cfg(feature = "track_location")]
    let caller = Location::caller();
    move |entity: Entity, world: &mut World| {
        if let Ok(mut entity) = world.get_entity_mut(entity) {
            entity.insert_with_caller(
                bundle,
                mode,
                #[cfg(feature = "track_location")]
                caller,
            );
        }
    }
}

#[cfg(test)]
#[allow(clippy::float_cmp, clippy::approx_constant)]
mod tests {
    use crate::{
        self as bevy_ecs,
        component::{require, Component},
        system::{Commands, Resource},
        world::{CommandQueue, FromWorld, World},
    };
    use alloc::sync::Arc;
    use core::{
        any::TypeId,
        sync::atomic::{AtomicUsize, Ordering},
    };

    #[allow(dead_code)]
    #[derive(Component)]
    #[component(storage = "SparseSet")]
    struct SparseDropCk(DropCk);

    #[derive(Component)]
    struct DropCk(Arc<AtomicUsize>);
    impl DropCk {
        fn new_pair() -> (Self, Arc<AtomicUsize>) {
            let atomic = Arc::new(AtomicUsize::new(0));
            (DropCk(atomic.clone()), atomic)
        }
    }

    impl Drop for DropCk {
        fn drop(&mut self) {
            self.0.as_ref().fetch_add(1, Ordering::Relaxed);
        }
    }

    #[derive(Component, Resource)]
    struct W<T>(T);

    fn simple_command(world: &mut World) {
        world.spawn((W(0u32), W(42u64)));
    }

    impl FromWorld for W<String> {
        fn from_world(world: &mut World) -> Self {
            let v = world.resource::<W<usize>>();
            Self("*".repeat(v.0))
        }
    }

    #[test]
    fn entity_commands_entry() {
        let mut world = World::default();
        let mut queue = CommandQueue::default();
        let mut commands = Commands::new(&mut queue, &world);
        let entity = commands.spawn_empty().id();
        commands
            .entity(entity)
            .entry::<W<u32>>()
            .and_modify(|_| unreachable!());
        queue.apply(&mut world);
        assert!(!world.entity(entity).contains::<W<u32>>());
        let mut commands = Commands::new(&mut queue, &world);
        commands
            .entity(entity)
            .entry::<W<u32>>()
            .or_insert(W(0))
            .and_modify(|mut val| {
                val.0 = 21;
            });
        queue.apply(&mut world);
        assert_eq!(21, world.get::<W<u32>>(entity).unwrap().0);
        let mut commands = Commands::new(&mut queue, &world);
        commands
            .entity(entity)
            .entry::<W<u64>>()
            .and_modify(|_| unreachable!())
            .or_insert(W(42));
        queue.apply(&mut world);
        assert_eq!(42, world.get::<W<u64>>(entity).unwrap().0);
        world.insert_resource(W(5_usize));
        let mut commands = Commands::new(&mut queue, &world);
        commands.entity(entity).entry::<W<String>>().or_from_world();
        queue.apply(&mut world);
        assert_eq!("*****", &world.get::<W<String>>(entity).unwrap().0);
    }

    #[test]
    fn commands() {
        let mut world = World::default();
        let mut command_queue = CommandQueue::default();
        let entity = Commands::new(&mut command_queue, &world)
            .spawn((W(1u32), W(2u64)))
            .id();
        command_queue.apply(&mut world);
        assert_eq!(world.entities().len(), 1);
        let results = world
            .query::<(&W<u32>, &W<u64>)>()
            .iter(&world)
            .map(|(a, b)| (a.0, b.0))
            .collect::<Vec<_>>();
        assert_eq!(results, vec![(1u32, 2u64)]);
        // test entity despawn
        {
            let mut commands = Commands::new(&mut command_queue, &world);
            commands.entity(entity).despawn();
            commands.entity(entity).despawn(); // double despawn shouldn't panic
        }
        command_queue.apply(&mut world);
        let results2 = world
            .query::<(&W<u32>, &W<u64>)>()
            .iter(&world)
            .map(|(a, b)| (a.0, b.0))
            .collect::<Vec<_>>();
        assert_eq!(results2, vec![]);

        // test adding simple (FnOnce) commands
        {
            let mut commands = Commands::new(&mut command_queue, &world);

            // set up a simple command using a closure that adds one additional entity
            commands.queue(|world: &mut World| {
                world.spawn((W(42u32), W(0u64)));
            });

            // set up a simple command using a function that adds one additional entity
            commands.queue(simple_command);
        }
        command_queue.apply(&mut world);
        let results3 = world
            .query::<(&W<u32>, &W<u64>)>()
            .iter(&world)
            .map(|(a, b)| (a.0, b.0))
            .collect::<Vec<_>>();

        assert_eq!(results3, vec![(42u32, 0u64), (0u32, 42u64)]);
    }

    #[test]
    fn insert_components() {
        let mut world = World::default();
        let mut command_queue1 = CommandQueue::default();

        // insert components
        let entity = Commands::new(&mut command_queue1, &world)
            .spawn(())
            .insert_if(W(1u8), || true)
            .insert_if(W(2u8), || false)
            .insert_if_new(W(1u16))
            .insert_if_new(W(2u16))
            .insert_if_new_and(W(1u32), || false)
            .insert_if_new_and(W(2u32), || true)
            .insert_if_new_and(W(3u32), || true)
            .id();
        command_queue1.apply(&mut world);

        let results = world
            .query::<(&W<u8>, &W<u16>, &W<u32>)>()
            .iter(&world)
            .map(|(a, b, c)| (a.0, b.0, c.0))
            .collect::<Vec<_>>();
        assert_eq!(results, vec![(1u8, 1u16, 2u32)]);

        // try to insert components after despawning entity
        // in another command queue
        Commands::new(&mut command_queue1, &world)
            .entity(entity)
            .try_insert_if_new_and(W(1u64), || true);

        let mut command_queue2 = CommandQueue::default();
        Commands::new(&mut command_queue2, &world)
            .entity(entity)
            .despawn();
        command_queue2.apply(&mut world);
        command_queue1.apply(&mut world);
    }

    #[test]
    fn remove_components() {
        let mut world = World::default();

        let mut command_queue = CommandQueue::default();
        let (dense_dropck, dense_is_dropped) = DropCk::new_pair();
        let (sparse_dropck, sparse_is_dropped) = DropCk::new_pair();
        let sparse_dropck = SparseDropCk(sparse_dropck);

        let entity = Commands::new(&mut command_queue, &world)
            .spawn((W(1u32), W(2u64), dense_dropck, sparse_dropck))
            .id();
        command_queue.apply(&mut world);
        let results_before = world
            .query::<(&W<u32>, &W<u64>)>()
            .iter(&world)
            .map(|(a, b)| (a.0, b.0))
            .collect::<Vec<_>>();
        assert_eq!(results_before, vec![(1u32, 2u64)]);

        // test component removal
        Commands::new(&mut command_queue, &world)
            .entity(entity)
            .remove::<W<u32>>()
            .remove::<(W<u32>, W<u64>, SparseDropCk, DropCk)>();

        assert_eq!(dense_is_dropped.load(Ordering::Relaxed), 0);
        assert_eq!(sparse_is_dropped.load(Ordering::Relaxed), 0);
        command_queue.apply(&mut world);
        assert_eq!(dense_is_dropped.load(Ordering::Relaxed), 1);
        assert_eq!(sparse_is_dropped.load(Ordering::Relaxed), 1);

        let results_after = world
            .query::<(&W<u32>, &W<u64>)>()
            .iter(&world)
            .map(|(a, b)| (a.0, b.0))
            .collect::<Vec<_>>();
        assert_eq!(results_after, vec![]);
        let results_after_u64 = world
            .query::<&W<u64>>()
            .iter(&world)
            .map(|v| v.0)
            .collect::<Vec<_>>();
        assert_eq!(results_after_u64, vec![]);
    }

    #[test]
    fn remove_components_by_id() {
        let mut world = World::default();

        let mut command_queue = CommandQueue::default();
        let (dense_dropck, dense_is_dropped) = DropCk::new_pair();
        let (sparse_dropck, sparse_is_dropped) = DropCk::new_pair();
        let sparse_dropck = SparseDropCk(sparse_dropck);

        let entity = Commands::new(&mut command_queue, &world)
            .spawn((W(1u32), W(2u64), dense_dropck, sparse_dropck))
            .id();
        command_queue.apply(&mut world);
        let results_before = world
            .query::<(&W<u32>, &W<u64>)>()
            .iter(&world)
            .map(|(a, b)| (a.0, b.0))
            .collect::<Vec<_>>();
        assert_eq!(results_before, vec![(1u32, 2u64)]);

        // test component removal
        Commands::new(&mut command_queue, &world)
            .entity(entity)
            .remove_by_id(world.components().get_id(TypeId::of::<W<u32>>()).unwrap())
            .remove_by_id(world.components().get_id(TypeId::of::<W<u64>>()).unwrap())
            .remove_by_id(world.components().get_id(TypeId::of::<DropCk>()).unwrap())
            .remove_by_id(
                world
                    .components()
                    .get_id(TypeId::of::<SparseDropCk>())
                    .unwrap(),
            );

        assert_eq!(dense_is_dropped.load(Ordering::Relaxed), 0);
        assert_eq!(sparse_is_dropped.load(Ordering::Relaxed), 0);
        command_queue.apply(&mut world);
        assert_eq!(dense_is_dropped.load(Ordering::Relaxed), 1);
        assert_eq!(sparse_is_dropped.load(Ordering::Relaxed), 1);

        let results_after = world
            .query::<(&W<u32>, &W<u64>)>()
            .iter(&world)
            .map(|(a, b)| (a.0, b.0))
            .collect::<Vec<_>>();
        assert_eq!(results_after, vec![]);
        let results_after_u64 = world
            .query::<&W<u64>>()
            .iter(&world)
            .map(|v| v.0)
            .collect::<Vec<_>>();
        assert_eq!(results_after_u64, vec![]);
    }

    #[test]
    fn remove_resources() {
        let mut world = World::default();
        let mut queue = CommandQueue::default();
        {
            let mut commands = Commands::new(&mut queue, &world);
            commands.insert_resource(W(123i32));
            commands.insert_resource(W(456.0f64));
        }

        queue.apply(&mut world);
        assert!(world.contains_resource::<W<i32>>());
        assert!(world.contains_resource::<W<f64>>());

        {
            let mut commands = Commands::new(&mut queue, &world);
            // test resource removal
            commands.remove_resource::<W<i32>>();
        }
        queue.apply(&mut world);
        assert!(!world.contains_resource::<W<i32>>());
        assert!(world.contains_resource::<W<f64>>());
    }

    #[test]
    fn remove_component_with_required_components() {
        #[derive(Component)]
        #[require(Y)]
        struct X;

        #[derive(Component, Default)]
        struct Y;

        #[derive(Component)]
        struct Z;

        let mut world = World::default();
        let mut queue = CommandQueue::default();
        let e = {
            let mut commands = Commands::new(&mut queue, &world);
            commands.spawn((X, Z)).id()
        };
        queue.apply(&mut world);

        assert!(world.get::<Y>(e).is_some());
        assert!(world.get::<X>(e).is_some());
        assert!(world.get::<Z>(e).is_some());

        {
            let mut commands = Commands::new(&mut queue, &world);
            commands.entity(e).remove_with_requires::<X>();
        }
        queue.apply(&mut world);

        assert!(world.get::<Y>(e).is_none());
        assert!(world.get::<X>(e).is_none());

        assert!(world.get::<Z>(e).is_some());
    }

    #[test]
    fn unregister_system_cached_commands() {
        let mut world = World::default();
        let mut queue = CommandQueue::default();

        fn nothing() {}

        assert!(world.iter_resources().count() == 0);
        let id = world.register_system_cached(nothing);
        assert!(world.iter_resources().count() == 1);
        assert!(world.get_entity(id.entity).is_ok());

        let mut commands = Commands::new(&mut queue, &world);
        commands.unregister_system_cached(nothing);
        queue.apply(&mut world);
        assert!(world.iter_resources().count() == 0);
        assert!(world.get_entity(id.entity).is_err());
    }

    fn is_send<T: Send>() {}
    fn is_sync<T: Sync>() {}

    #[test]
    fn test_commands_are_send_and_sync() {
        is_send::<Commands>();
        is_sync::<Commands>();
    }

    #[test]
    fn append() {
        let mut world = World::default();
        let mut queue_1 = CommandQueue::default();
        {
            let mut commands = Commands::new(&mut queue_1, &world);
            commands.insert_resource(W(123i32));
        }
        let mut queue_2 = CommandQueue::default();
        {
            let mut commands = Commands::new(&mut queue_2, &world);
            commands.insert_resource(W(456.0f64));
        }
        queue_1.append(&mut queue_2);
        queue_1.apply(&mut world);
        assert!(world.contains_resource::<W<i32>>());
        assert!(world.contains_resource::<W<f64>>());
    }
}<|MERGE_RESOLUTION|>--- conflicted
+++ resolved
@@ -315,8 +315,6 @@
         }
     }
 
-<<<<<<< HEAD
-=======
     /// Pushes a [`Command`] to the queue for creating a new [`Entity`] if the given one does not exists,
     /// and returns its corresponding [`EntityCommands`].
     ///
@@ -349,7 +347,6 @@
         }
     }
 
->>>>>>> 2931e350
     /// Pushes a [`Command`] to the queue for creating a new entity with the given [`Bundle`]'s components,
     /// and returns its corresponding [`EntityCommands`].
     ///
