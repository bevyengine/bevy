pub mod command;
pub mod entity_command;

#[cfg(feature = "std")]
mod parallel_scope;

use bevy_ptr::move_as_ptr;
pub use command::Command;
pub use entity_command::EntityCommand;

#[cfg(feature = "std")]
pub use parallel_scope::*;

use alloc::boxed::Box;
use core::marker::PhantomData;

use crate::{
    self as bevy_ecs,
    bundle::{Bundle, InsertMode, NoBundleEffect},
    change_detection::{MaybeLocation, Mut},
    component::{Component, ComponentId, Mutable},
    entity::{
        ConstructedEntityDoesNotExistError, Entities, EntitiesAllocator, Entity,
        EntityClonerBuilder, EntityDoesNotExistError, OptIn, OptOut,
    },
    error::{warn, BevyError, CommandWithEntity, ErrorContext, HandleError},
    event::{EntityEvent, Event},
    message::Message,
    observer::Observer,
    resource::Resource,
    schedule::ScheduleLabel,
    system::{
        Deferred, IntoObserverSystem, IntoSystem, RegisteredSystem, SystemId, SystemInput,
        SystemParamValidationError,
    },
    world::{
        command_queue::RawCommandQueue, unsafe_world_cell::UnsafeWorldCell, CommandQueue,
        EntityWorldMut, FromWorld, World,
    },
};

/// A [`Command`] queue to perform structural changes to the [`World`].
///
/// Since each command requires exclusive access to the `World`,
/// all queued commands are automatically applied in sequence
/// when the `ApplyDeferred` system runs (see [`ApplyDeferred`] documentation for more details).
///
/// Each command can be used to modify the [`World`] in arbitrary ways:
/// * spawning or despawning entities
/// * inserting components on new or existing entities
/// * inserting resources
/// * etc.
///
/// For a version of [`Commands`] that works in parallel contexts (such as
/// within [`Query::par_iter`](crate::system::Query::par_iter)) see
/// [`ParallelCommands`]
///
/// # Usage
///
/// Add `mut commands: Commands` as a function argument to your system to get a
/// copy of this struct that will be applied the next time a copy of [`ApplyDeferred`] runs.
/// Commands are almost always used as a [`SystemParam`](crate::system::SystemParam).
///
/// ```
/// # use bevy_ecs::prelude::*;
/// fn my_system(mut commands: Commands) {
///    // ...
/// }
/// # bevy_ecs::system::assert_is_system(my_system);
/// ```
///
/// # Implementing
///
/// Each built-in command is implemented as a separate method, e.g. [`Commands::spawn`].
/// In addition to the pre-defined command methods, you can add commands with any arbitrary
/// behavior using [`Commands::queue`], which accepts any type implementing [`Command`].
///
/// Since closures and other functions implement this trait automatically, this allows one-shot,
/// anonymous custom commands.
///
/// ```
/// # use bevy_ecs::prelude::*;
/// # fn foo(mut commands: Commands) {
/// // NOTE: type inference fails here, so annotations are required on the closure.
/// commands.queue(|w: &mut World| {
///     // Mutate the world however you want...
/// });
/// # }
/// ```
///
/// # Error handling
///
/// A [`Command`] can return a [`Result`](crate::error::Result),
/// which will be passed to an [error handler](crate::error) if the `Result` is an error.
///
/// The default error handler panics. It can be configured via
/// the [`DefaultErrorHandler`](crate::error::DefaultErrorHandler) resource.
///
/// Alternatively, you can customize the error handler for a specific command
/// by calling [`Commands::queue_handled`].
///
/// The [`error`](crate::error) module provides some simple error handlers for convenience.
///
/// [`ApplyDeferred`]: crate::schedule::ApplyDeferred
pub struct Commands<'w, 's> {
    queue: InternalQueue<'s>,
    entities: &'w Entities,
    allocator: &'w EntitiesAllocator,
}

// SAFETY: All commands [`Command`] implement [`Send`]
unsafe impl Send for Commands<'_, '_> {}

// SAFETY: `Commands` never gives access to the inner commands.
unsafe impl Sync for Commands<'_, '_> {}

const _: () = {
    type __StructFieldsAlias<'w, 's> = (
        Deferred<'s, CommandQueue>,
        &'w EntitiesAllocator,
        &'w Entities,
    );
    #[doc(hidden)]
    pub struct FetchState {
        state: <__StructFieldsAlias<'static, 'static> as bevy_ecs::system::SystemParam>::State,
    }
    // SAFETY: Only reads Entities
    unsafe impl bevy_ecs::system::SystemParam for Commands<'_, '_> {
        type State = FetchState;

        type Item<'w, 's> = Commands<'w, 's>;

        fn init_state(world: &mut World) -> Self::State {
            FetchState {
                state: <__StructFieldsAlias<'_, '_> as bevy_ecs::system::SystemParam>::init_state(
                    world,
                ),
            }
        }

        fn init_access(
            state: &Self::State,
            system_meta: &mut bevy_ecs::system::SystemMeta,
            component_access_set: &mut bevy_ecs::query::FilteredAccessSet,
            world: &mut World,
        ) {
            <__StructFieldsAlias<'_, '_> as bevy_ecs::system::SystemParam>::init_access(
                &state.state,
                system_meta,
                component_access_set,
                world,
            );
        }

        fn apply(
            state: &mut Self::State,
            system_meta: &bevy_ecs::system::SystemMeta,
            world: &mut World,
        ) {
            <__StructFieldsAlias<'_, '_> as bevy_ecs::system::SystemParam>::apply(
                &mut state.state,
                system_meta,
                world,
            );
        }

        fn queue(
            state: &mut Self::State,
            system_meta: &bevy_ecs::system::SystemMeta,
            world: bevy_ecs::world::DeferredWorld,
        ) {
            <__StructFieldsAlias<'_, '_> as bevy_ecs::system::SystemParam>::queue(
                &mut state.state,
                system_meta,
                world,
            );
        }

        #[inline]
        unsafe fn validate_param(
            state: &mut Self::State,
            system_meta: &bevy_ecs::system::SystemMeta,
            world: UnsafeWorldCell,
        ) -> Result<(), SystemParamValidationError> {
            <__StructFieldsAlias as bevy_ecs::system::SystemParam>::validate_param(
                &mut state.state,
                system_meta,
                world,
            )
        }

        #[inline]
        unsafe fn get_param<'w, 's>(
            state: &'s mut Self::State,
            system_meta: &bevy_ecs::system::SystemMeta,
            world: UnsafeWorldCell<'w>,
            change_tick: bevy_ecs::change_detection::Tick,
        ) -> Self::Item<'w, 's> {
            let params = <__StructFieldsAlias as bevy_ecs::system::SystemParam>::get_param(
                &mut state.state,
                system_meta,
                world,
                change_tick,
            );
            Commands {
                queue: InternalQueue::CommandQueue(params.0),
                allocator: params.1,
                entities: params.2,
            }
        }
    }
    // SAFETY: Only reads Entities
    unsafe impl<'w, 's> bevy_ecs::system::ReadOnlySystemParam for Commands<'w, 's>
    where
        Deferred<'s, CommandQueue>: bevy_ecs::system::ReadOnlySystemParam,
        &'w Entities: bevy_ecs::system::ReadOnlySystemParam,
    {
    }
};

enum InternalQueue<'s> {
    CommandQueue(Deferred<'s, CommandQueue>),
    RawCommandQueue(RawCommandQueue),
}

impl<'w, 's> Commands<'w, 's> {
    /// Returns a new `Commands` instance from a [`CommandQueue`] and a [`World`].
    pub fn new(queue: &'s mut CommandQueue, world: &'w World) -> Self {
        Self::new_from_entities(queue, &world.allocator, &world.entities)
    }

    /// Returns a new `Commands` instance from a [`CommandQueue`] and an [`Entities`] reference.
    pub fn new_from_entities(
        queue: &'s mut CommandQueue,
        allocator: &'w EntitiesAllocator,
        entities: &'w Entities,
    ) -> Self {
        Self {
            queue: InternalQueue::CommandQueue(Deferred(queue)),
            allocator,
            entities,
        }
    }

    /// Returns a new `Commands` instance from a [`RawCommandQueue`] and an [`Entities`] reference.
    ///
    /// This is used when constructing [`Commands`] from a [`DeferredWorld`](crate::world::DeferredWorld).
    ///
    /// # Safety
    ///
    /// * Caller ensures that `queue` must outlive `'w`
    pub(crate) unsafe fn new_raw_from_entities(
        queue: RawCommandQueue,
        allocator: &'w EntitiesAllocator,
        entities: &'w Entities,
    ) -> Self {
        Self {
            queue: InternalQueue::RawCommandQueue(queue),
            allocator,
            entities,
        }
    }

    /// Returns a [`Commands`] with a smaller lifetime.
    ///
    /// This is useful if you have `&mut Commands` but need `Commands`.
    ///
    /// # Example
    ///
    /// ```
    /// # use bevy_ecs::prelude::*;
    /// fn my_system(mut commands: Commands) {
    ///     // We do our initialization in a separate function,
    ///     // which expects an owned `Commands`.
    ///     do_initialization(commands.reborrow());
    ///
    ///     // Since we only reborrowed the commands instead of moving them, we can still use them.
    ///     commands.spawn_empty();
    /// }
    /// #
    /// # fn do_initialization(_: Commands) {}
    /// ```
    pub fn reborrow(&mut self) -> Commands<'w, '_> {
        Commands {
            queue: match &mut self.queue {
                InternalQueue::CommandQueue(queue) => InternalQueue::CommandQueue(queue.reborrow()),
                InternalQueue::RawCommandQueue(queue) => {
                    InternalQueue::RawCommandQueue(queue.clone())
                }
            },
            allocator: self.allocator,
            entities: self.entities,
        }
    }

    /// Take all commands from `other` and append them to `self`, leaving `other` empty.
    pub fn append(&mut self, other: &mut CommandQueue) {
        match &mut self.queue {
            InternalQueue::CommandQueue(queue) => queue.bytes.append(&mut other.bytes),
            InternalQueue::RawCommandQueue(queue) => {
                // SAFETY: Pointers in `RawCommandQueue` are never null
                unsafe { queue.bytes.as_mut() }.append(&mut other.bytes);
            }
        }
    }

    /// Spawns a new empty [`Entity`] and returns its corresponding [`EntityCommands`].
    ///
    /// # Example
    ///
    /// ```
    /// # use bevy_ecs::prelude::*;
    /// #[derive(Component)]
    /// struct Label(&'static str);
    /// #[derive(Component)]
    /// struct Strength(u32);
    /// #[derive(Component)]
    /// struct Agility(u32);
    ///
    /// fn example_system(mut commands: Commands) {
    ///     // Create a new empty entity.
    ///     commands.spawn_empty();
    ///
    ///     // Create another empty entity.
    ///     commands.spawn_empty()
    ///         // Add a new component bundle to the entity.
    ///         .insert((Strength(1), Agility(2)))
    ///         // Add a single component to the entity.
    ///         .insert(Label("hello world"));
    /// }
    /// # bevy_ecs::system::assert_is_system(example_system);
    /// ```
    ///
    /// # See also
    ///
    /// - [`spawn`](Self::spawn) to spawn an entity with components.
    /// - [`spawn_batch`](Self::spawn_batch) to spawn many entities
    ///   with the same combination of components.
    #[track_caller]
<<<<<<< HEAD
    pub fn spawn_empty(&mut self) -> EntityCommands {
        let entity = self.allocator.alloc();
=======
    pub fn spawn_empty(&mut self) -> EntityCommands<'_> {
        let entity = self.entities.reserve_entity();
        let mut entity_commands = EntityCommands {
            entity,
            commands: self.reborrow(),
        };
>>>>>>> bcee3757
        let caller = MaybeLocation::caller();
        self.queue(move |world: &mut World| {
            world
                .construct_empty_with_caller(entity, caller)
                .map(|_| ())
        });
        self.entity(entity)
    }

    /// Spawns a new [`Entity`] with the given components
    /// and returns the entity's corresponding [`EntityCommands`].
    ///
    /// To spawn many entities with the same combination of components,
    /// [`spawn_batch`](Self::spawn_batch) can be used for better performance.
    ///
    /// # Example
    ///
    /// ```
    /// # use bevy_ecs::prelude::*;
    /// #[derive(Component)]
    /// struct ComponentA(u32);
    /// #[derive(Component)]
    /// struct ComponentB(u32);
    ///
    /// #[derive(Bundle)]
    /// struct ExampleBundle {
    ///     a: ComponentA,
    ///     b: ComponentB,
    /// }
    ///
    /// fn example_system(mut commands: Commands) {
    ///     // Create a new entity with a single component.
    ///     commands.spawn(ComponentA(1));
    ///
    ///     // Create a new entity with two components using a "tuple bundle".
    ///     commands.spawn((ComponentA(2), ComponentB(1)));
    ///
    ///     // Create a new entity with a component bundle.
    ///     commands.spawn(ExampleBundle {
    ///         a: ComponentA(3),
    ///         b: ComponentB(2),
    ///     });
    /// }
    /// # bevy_ecs::system::assert_is_system(example_system);
    /// ```
    ///
    /// # See also
    ///
    /// - [`spawn_empty`](Self::spawn_empty) to spawn an entity without any components.
    /// - [`spawn_batch`](Self::spawn_batch) to spawn many entities
    ///   with the same combination of components.
    #[track_caller]
<<<<<<< HEAD
    pub fn spawn<T: Bundle>(&mut self, bundle: T) -> EntityCommands {
        let entity = self.allocator.alloc();
        let caller = MaybeLocation::caller();
        self.queue(move |world: &mut World| {
            world
                .construct_with_caller(entity, bundle, caller)
                .map(|_| ())
=======
    pub fn spawn<T: Bundle>(&mut self, bundle: T) -> EntityCommands<'_> {
        let entity = self.entities.reserve_entity();
        let mut entity_commands = EntityCommands {
            entity,
            commands: self.reborrow(),
        };
        let caller = MaybeLocation::caller();

        entity_commands.queue(move |mut entity: EntityWorldMut| {
            // Store metadata about the spawn operation.
            // This is the same as in `spawn_empty`, but merged into
            // the same command for better performance.
            let index = entity.id().index();
            entity.world_scope(|world| {
                let tick = world.change_tick();
                // SAFETY: Entity has been flushed
                unsafe {
                    world.entities_mut().mark_spawn_despawn(index, caller, tick);
                }
            });

            move_as_ptr!(bundle);
            entity.insert_with_caller(
                bundle,
                InsertMode::Replace,
                caller,
                crate::relationship::RelationshipHookMode::Run,
            );
>>>>>>> bcee3757
        });
        self.entity(entity)
    }

    /// Returns the [`EntityCommands`] for the given [`Entity`].
    ///
    /// This method does not guarantee that commands queued by the returned `EntityCommands`
    /// will be successful, since the entity could be despawned before they are executed.
    ///
    /// # Example
    ///
    /// ```
    /// # use bevy_ecs::prelude::*;
    /// #[derive(Resource)]
    /// struct PlayerEntity {
    ///     entity: Entity
    /// }
    ///
    /// #[derive(Component)]
    /// struct Label(&'static str);
    ///
    /// fn example_system(mut commands: Commands, player: Res<PlayerEntity>) {
    ///     // Get the entity and add a component.
    ///     commands.entity(player.entity).insert(Label("hello world"));
    /// }
    /// # bevy_ecs::system::assert_is_system(example_system);
    /// ```
    ///
    /// # See also
    ///
    /// - [`get_entity`](Self::get_entity) for the fallible version.
    #[inline]
    #[track_caller]
    pub fn entity(&mut self, entity: Entity) -> EntityCommands<'_> {
        EntityCommands {
            entity,
            commands: self.reborrow(),
        }
    }

    /// Returns the [`EntityCommands`] for the requested [`Entity`] if it exists.
    /// This method does not guarantee that commands queued by the returned `EntityCommands`
    /// will be successful, since the entity could be despawned before they are executed.
    /// This also does not error when the entity has not been constructed.
    /// For that behavior, see [`get_constructed_entity`](Self::get_constructed_entity),
    /// which should be preferred for accessing entities you expect to already exist, like those found from a query.
    /// For details on entity construction, see [`entity`](crate::entity) module docs.
    ///
    /// # Errors
    ///
    /// Returns [`EntityDoesNotExistError`] if the requested entity does not exist.
    ///
    /// # Example
    ///
    /// ```
    /// # use bevy_ecs::prelude::*;
    /// #[derive(Resource)]
    /// struct PlayerEntity {
    ///     entity: Entity
    /// }
    ///
    /// #[derive(Component)]
    /// struct Label(&'static str);
    ///
    /// fn example_system(mut commands: Commands, player: Res<PlayerEntity>) -> Result {
    ///     // Get the entity if it still exists and store the `EntityCommands`.
    ///     // If it doesn't exist, the `?` operator will propagate the returned error
    ///     // to the system, and the system will pass it to an error handler.
    ///     let mut entity_commands = commands.get_entity(player.entity)?;
    ///
    ///     // Add a component to the entity.
    ///     entity_commands.insert(Label("hello world"));
    ///
    ///     // Return from the system successfully.
    ///     Ok(())
    /// }
    /// # bevy_ecs::system::assert_is_system::<(), (), _>(example_system);
    /// ```
    ///
    /// # See also
    ///
    /// - [`entity`](Self::entity) for the infallible version.
    #[inline]
    #[track_caller]
    pub fn get_entity(
        &mut self,
        entity: Entity,
<<<<<<< HEAD
    ) -> Result<EntityCommands, EntityDoesNotExistError> {
        let _location = self.entities.get(entity)?;
        Ok(EntityCommands {
            entity,
            commands: self.reborrow(),
        })
    }

    /// Returns the [`EntityCommands`] for the requested [`Entity`] if it exists in the world *now*.
    /// Note that for entities that have not been constructed, like ones from [`spawn`](Self::spawn), this will error.
    /// If that is not desired, try [`get_entity`](Self::get_entity).
    /// This should be used over [`get_entity`](Self::get_entity) when you expect the entity to already exist constructed in the world.
    /// If it doesn't currently exists but is not constructed, this will error that information, where [`get_entity`](Self::get_entity) would succeed, leading to potentially surprising results.
    /// For details on entity construction, see [`entity`](crate::entity) module docs.
    ///
    /// This method does not guarantee that commands queued by the returned `EntityCommands`
    /// will be successful, since the entity could be despawned before they are executed.
    ///
    /// # Errors
    ///
    /// Returns [`EntityDoesNotExistError`] if the requested entity does not exist.
    ///
    /// # Example
    ///
    /// ```
    /// # use bevy_ecs::prelude::*;
    /// #[derive(Resource)]
    /// struct PlayerEntity {
    ///     entity: Entity
    /// }
    ///
    /// #[derive(Component)]
    /// struct Label(&'static str);
    ///
    /// fn example_system(mut commands: Commands, player: Res<PlayerEntity>) -> Result {
    ///     // Get the entity if it still exists and store the `EntityCommands`.
    ///     // If it doesn't exist, the `?` operator will propagate the returned error
    ///     // to the system, and the system will pass it to an error handler.
    ///     let mut entity_commands = commands.get_constructed_entity(player.entity)?;
    ///
    ///     // Add a component to the entity.
    ///     entity_commands.insert(Label("hello world"));
    ///
    ///     // Return from the system successfully.
    ///     Ok(())
    /// }
    /// # bevy_ecs::system::assert_is_system::<(), (), _>(example_system);
    /// ```
    ///
    /// # See also
    ///
    /// - [`entity`](Self::entity) for the infallible version.
    #[inline]
    #[track_caller]
    pub fn get_constructed_entity(
        &mut self,
        entity: Entity,
    ) -> Result<EntityCommands, ConstructedEntityDoesNotExistError> {
        let _location = self.entities.get_constructed(entity)?;
        Ok(EntityCommands {
            entity,
            commands: self.reborrow(),
        })
=======
    ) -> Result<EntityCommands<'_>, EntityDoesNotExistError> {
        if self.entities.contains(entity) {
            Ok(EntityCommands {
                entity,
                commands: self.reborrow(),
            })
        } else {
            Err(EntityDoesNotExistError::new(entity, self.entities))
        }
>>>>>>> bcee3757
    }

    /// Spawns multiple entities with the same combination of components,
    /// based on a batch of [`Bundles`](Bundle).
    ///
    /// A batch can be any type that implements [`IntoIterator`] and contains bundles,
    /// such as a [`Vec<Bundle>`](alloc::vec::Vec) or an array `[Bundle; N]`.
    ///
    /// This method is equivalent to iterating the batch
    /// and calling [`spawn`](Self::spawn) for each bundle,
    /// but is faster by pre-allocating memory and having exclusive [`World`] access.
    ///
    /// # Example
    ///
    /// ```
    /// use bevy_ecs::prelude::*;
    ///
    /// #[derive(Component)]
    /// struct Score(u32);
    ///
    /// fn example_system(mut commands: Commands) {
    ///     commands.spawn_batch([
    ///         (Name::new("Alice"), Score(0)),
    ///         (Name::new("Bob"), Score(0)),
    ///     ]);
    /// }
    /// # bevy_ecs::system::assert_is_system(example_system);
    /// ```
    ///
    /// # See also
    ///
    /// - [`spawn`](Self::spawn) to spawn an entity with components.
    /// - [`spawn_empty`](Self::spawn_empty) to spawn an entity without components.
    #[track_caller]
    pub fn spawn_batch<I>(&mut self, batch: I)
    where
        I: IntoIterator + Send + Sync + 'static,
        I::Item: Bundle<Effect: NoBundleEffect>,
    {
        self.queue(command::spawn_batch(batch));
    }

    /// Pushes a generic [`Command`] to the command queue.
    ///
    /// If the [`Command`] returns a [`Result`],
    /// it will be handled using the [default error handler](crate::error::DefaultErrorHandler).
    ///
    /// To use a custom error handler, see [`Commands::queue_handled`].
    ///
    /// The command can be:
    /// - A custom struct that implements [`Command`].
    /// - A closure or function that matches one of the following signatures:
    ///   - [`(&mut World)`](World)
    /// - A built-in command from the [`command`] module.
    ///
    /// # Example
    ///
    /// ```
    /// # use bevy_ecs::prelude::*;
    /// #[derive(Resource, Default)]
    /// struct Counter(u64);
    ///
    /// struct AddToCounter(String);
    ///
    /// impl Command<Result> for AddToCounter {
    ///     fn apply(self, world: &mut World) -> Result {
    ///         let mut counter = world.get_resource_or_insert_with(Counter::default);
    ///         let amount: u64 = self.0.parse()?;
    ///         counter.0 += amount;
    ///         Ok(())
    ///     }
    /// }
    ///
    /// fn add_three_to_counter_system(mut commands: Commands) {
    ///     commands.queue(AddToCounter("3".to_string()));
    /// }
    ///
    /// fn add_twenty_five_to_counter_system(mut commands: Commands) {
    ///     commands.queue(|world: &mut World| {
    ///         let mut counter = world.get_resource_or_insert_with(Counter::default);
    ///         counter.0 += 25;
    ///     });
    /// }
    /// # bevy_ecs::system::assert_is_system(add_three_to_counter_system);
    /// # bevy_ecs::system::assert_is_system(add_twenty_five_to_counter_system);
    /// ```
    pub fn queue<C: Command<T> + HandleError<T>, T>(&mut self, command: C) {
        self.queue_internal(command.handle_error());
    }

    /// Pushes a generic [`Command`] to the command queue.
    ///
    /// If the [`Command`] returns a [`Result`],
    /// the given `error_handler` will be used to handle error cases.
    ///
    /// To implicitly use the default error handler, see [`Commands::queue`].
    ///
    /// The command can be:
    /// - A custom struct that implements [`Command`].
    /// - A closure or function that matches one of the following signatures:
    ///   - [`(&mut World)`](World)
    ///   - [`(&mut World)`](World) `->` [`Result`]
    /// - A built-in command from the [`command`] module.
    ///
    /// # Example
    ///
    /// ```
    /// # use bevy_ecs::prelude::*;
    /// use bevy_ecs::error::warn;
    ///
    /// #[derive(Resource, Default)]
    /// struct Counter(u64);
    ///
    /// struct AddToCounter(String);
    ///
    /// impl Command<Result> for AddToCounter {
    ///     fn apply(self, world: &mut World) -> Result {
    ///         let mut counter = world.get_resource_or_insert_with(Counter::default);
    ///         let amount: u64 = self.0.parse()?;
    ///         counter.0 += amount;
    ///         Ok(())
    ///     }
    /// }
    ///
    /// fn add_three_to_counter_system(mut commands: Commands) {
    ///     commands.queue_handled(AddToCounter("3".to_string()), warn);
    /// }
    ///
    /// fn add_twenty_five_to_counter_system(mut commands: Commands) {
    ///     commands.queue(|world: &mut World| {
    ///         let mut counter = world.get_resource_or_insert_with(Counter::default);
    ///         counter.0 += 25;
    ///     });
    /// }
    /// # bevy_ecs::system::assert_is_system(add_three_to_counter_system);
    /// # bevy_ecs::system::assert_is_system(add_twenty_five_to_counter_system);
    /// ```
    pub fn queue_handled<C: Command<T> + HandleError<T>, T>(
        &mut self,
        command: C,
        error_handler: fn(BevyError, ErrorContext),
    ) {
        self.queue_internal(command.handle_error_with(error_handler));
    }

    /// Pushes a generic [`Command`] to the queue like [`Commands::queue_handled`], but instead silently ignores any errors.
    pub fn queue_silenced<C: Command<T> + HandleError<T>, T>(&mut self, command: C) {
        self.queue_internal(command.ignore_error());
    }

    fn queue_internal(&mut self, command: impl Command) {
        match &mut self.queue {
            InternalQueue::CommandQueue(queue) => {
                queue.push(command);
            }
            InternalQueue::RawCommandQueue(queue) => {
                // SAFETY: `RawCommandQueue` is only every constructed in `Commands::new_raw_from_entities`
                // where the caller of that has ensured that `queue` outlives `self`
                unsafe {
                    queue.push(command);
                }
            }
        }
    }

    /// Adds a series of [`Bundles`](Bundle) to each [`Entity`] they are paired with,
    /// based on a batch of `(Entity, Bundle)` pairs.
    ///
    /// A batch can be any type that implements [`IntoIterator`]
    /// and contains `(Entity, Bundle)` tuples,
    /// such as a [`Vec<(Entity, Bundle)>`](alloc::vec::Vec)
    /// or an array `[(Entity, Bundle); N]`.
    ///
    /// This will overwrite any pre-existing components shared by the [`Bundle`] type.
    /// Use [`Commands::insert_batch_if_new`] to keep the pre-existing components instead.
    ///
    /// This method is equivalent to iterating the batch
    /// and calling [`insert`](EntityCommands::insert) for each pair,
    /// but is faster by caching data that is shared between entities.
    ///
    /// # Fallible
    ///
    /// This command will fail if any of the given entities do not exist.
    ///
    /// It will internally return a [`TryInsertBatchError`](crate::world::error::TryInsertBatchError),
    /// which will be handled by the [default error handler](crate::error::DefaultErrorHandler).
    #[track_caller]
    pub fn insert_batch<I, B>(&mut self, batch: I)
    where
        I: IntoIterator<Item = (Entity, B)> + Send + Sync + 'static,
        B: Bundle<Effect: NoBundleEffect>,
    {
        self.queue(command::insert_batch(batch, InsertMode::Replace));
    }

    /// Adds a series of [`Bundles`](Bundle) to each [`Entity`] they are paired with,
    /// based on a batch of `(Entity, Bundle)` pairs.
    ///
    /// A batch can be any type that implements [`IntoIterator`]
    /// and contains `(Entity, Bundle)` tuples,
    /// such as a [`Vec<(Entity, Bundle)>`](alloc::vec::Vec)
    /// or an array `[(Entity, Bundle); N]`.
    ///
    /// This will keep any pre-existing components shared by the [`Bundle`] type
    /// and discard the new values.
    /// Use [`Commands::insert_batch`] to overwrite the pre-existing components instead.
    ///
    /// This method is equivalent to iterating the batch
    /// and calling [`insert_if_new`](EntityCommands::insert_if_new) for each pair,
    /// but is faster by caching data that is shared between entities.
    ///
    /// # Fallible
    ///
    /// This command will fail if any of the given entities do not exist.
    ///
    /// It will internally return a [`TryInsertBatchError`](crate::world::error::TryInsertBatchError),
    /// which will be handled by the [default error handler](crate::error::DefaultErrorHandler).
    #[track_caller]
    pub fn insert_batch_if_new<I, B>(&mut self, batch: I)
    where
        I: IntoIterator<Item = (Entity, B)> + Send + Sync + 'static,
        B: Bundle<Effect: NoBundleEffect>,
    {
        self.queue(command::insert_batch(batch, InsertMode::Keep));
    }

    /// Adds a series of [`Bundles`](Bundle) to each [`Entity`] they are paired with,
    /// based on a batch of `(Entity, Bundle)` pairs.
    ///
    /// A batch can be any type that implements [`IntoIterator`]
    /// and contains `(Entity, Bundle)` tuples,
    /// such as a [`Vec<(Entity, Bundle)>`](alloc::vec::Vec)
    /// or an array `[(Entity, Bundle); N]`.
    ///
    /// This will overwrite any pre-existing components shared by the [`Bundle`] type.
    /// Use [`Commands::try_insert_batch_if_new`] to keep the pre-existing components instead.
    ///
    /// This method is equivalent to iterating the batch
    /// and calling [`insert`](EntityCommands::insert) for each pair,
    /// but is faster by caching data that is shared between entities.
    ///
    /// # Fallible
    ///
    /// This command will fail if any of the given entities do not exist.
    ///
    /// It will internally return a [`TryInsertBatchError`](crate::world::error::TryInsertBatchError),
    /// which will be handled by [logging the error at the `warn` level](warn).
    #[track_caller]
    pub fn try_insert_batch<I, B>(&mut self, batch: I)
    where
        I: IntoIterator<Item = (Entity, B)> + Send + Sync + 'static,
        B: Bundle<Effect: NoBundleEffect>,
    {
        self.queue(command::insert_batch(batch, InsertMode::Replace).handle_error_with(warn));
    }

    /// Adds a series of [`Bundles`](Bundle) to each [`Entity`] they are paired with,
    /// based on a batch of `(Entity, Bundle)` pairs.
    ///
    /// A batch can be any type that implements [`IntoIterator`]
    /// and contains `(Entity, Bundle)` tuples,
    /// such as a [`Vec<(Entity, Bundle)>`](alloc::vec::Vec)
    /// or an array `[(Entity, Bundle); N]`.
    ///
    /// This will keep any pre-existing components shared by the [`Bundle`] type
    /// and discard the new values.
    /// Use [`Commands::try_insert_batch`] to overwrite the pre-existing components instead.
    ///
    /// This method is equivalent to iterating the batch
    /// and calling [`insert_if_new`](EntityCommands::insert_if_new) for each pair,
    /// but is faster by caching data that is shared between entities.
    ///
    /// # Fallible
    ///
    /// This command will fail if any of the given entities do not exist.
    ///
    /// It will internally return a [`TryInsertBatchError`](crate::world::error::TryInsertBatchError),
    /// which will be handled by [logging the error at the `warn` level](warn).
    #[track_caller]
    pub fn try_insert_batch_if_new<I, B>(&mut self, batch: I)
    where
        I: IntoIterator<Item = (Entity, B)> + Send + Sync + 'static,
        B: Bundle<Effect: NoBundleEffect>,
    {
        self.queue(command::insert_batch(batch, InsertMode::Keep).handle_error_with(warn));
    }

    /// Inserts a [`Resource`] into the [`World`] with an inferred value.
    ///
    /// The inferred value is determined by the [`FromWorld`] trait of the resource.
    /// Note that any resource with the [`Default`] trait automatically implements [`FromWorld`],
    /// and those default values will be used.
    ///
    /// If the resource already exists when the command is applied, nothing happens.
    ///
    /// # Example
    ///
    /// ```
    /// # use bevy_ecs::prelude::*;
    /// #[derive(Resource, Default)]
    /// struct Scoreboard {
    ///     current_score: u32,
    ///     high_score: u32,
    /// }
    ///
    /// fn initialize_scoreboard(mut commands: Commands) {
    ///     commands.init_resource::<Scoreboard>();
    /// }
    /// # bevy_ecs::system::assert_is_system(initialize_scoreboard);
    /// ```
    #[track_caller]
    pub fn init_resource<R: Resource + FromWorld>(&mut self) {
        self.queue(command::init_resource::<R>());
    }

    /// Inserts a [`Resource`] into the [`World`] with a specific value.
    ///
    /// This will overwrite any previous value of the same resource type.
    ///
    /// # Example
    ///
    /// ```
    /// # use bevy_ecs::prelude::*;
    /// #[derive(Resource)]
    /// struct Scoreboard {
    ///     current_score: u32,
    ///     high_score: u32,
    /// }
    ///
    /// fn system(mut commands: Commands) {
    ///     commands.insert_resource(Scoreboard {
    ///         current_score: 0,
    ///         high_score: 0,
    ///     });
    /// }
    /// # bevy_ecs::system::assert_is_system(system);
    /// ```
    #[track_caller]
    pub fn insert_resource<R: Resource>(&mut self, resource: R) {
        self.queue(command::insert_resource(resource));
    }

    /// Removes a [`Resource`] from the [`World`].
    ///
    /// # Example
    ///
    /// ```
    /// # use bevy_ecs::prelude::*;
    /// #[derive(Resource)]
    /// struct Scoreboard {
    ///     current_score: u32,
    ///     high_score: u32,
    /// }
    ///
    /// fn system(mut commands: Commands) {
    ///     commands.remove_resource::<Scoreboard>();
    /// }
    /// # bevy_ecs::system::assert_is_system(system);
    /// ```
    pub fn remove_resource<R: Resource>(&mut self) {
        self.queue(command::remove_resource::<R>());
    }

    /// Runs the system corresponding to the given [`SystemId`].
    /// Before running a system, it must first be registered via
    /// [`Commands::register_system`] or [`World::register_system`].
    ///
    /// The system is run in an exclusive and single-threaded way.
    /// Running slow systems can become a bottleneck.
    ///
    /// There is no way to get the output of a system when run as a command, because the
    /// execution of the system happens later. To get the output of a system, use
    /// [`World::run_system`] or [`World::run_system_with`] instead of running the system as a command.
    ///
    /// # Fallible
    ///
    /// This command will fail if the given [`SystemId`]
    /// does not correspond to a [`System`](crate::system::System).
    ///
    /// It will internally return a [`RegisteredSystemError`](crate::system::system_registry::RegisteredSystemError),
    /// which will be handled by [logging the error at the `warn` level](warn).
    pub fn run_system(&mut self, id: SystemId) {
        self.queue(command::run_system(id).handle_error_with(warn));
    }

    /// Runs the system corresponding to the given [`SystemId`] with input.
    /// Before running a system, it must first be registered via
    /// [`Commands::register_system`] or [`World::register_system`].
    ///
    /// The system is run in an exclusive and single-threaded way.
    /// Running slow systems can become a bottleneck.
    ///
    /// There is no way to get the output of a system when run as a command, because the
    /// execution of the system happens later. To get the output of a system, use
    /// [`World::run_system`] or [`World::run_system_with`] instead of running the system as a command.
    ///
    /// # Fallible
    ///
    /// This command will fail if the given [`SystemId`]
    /// does not correspond to a [`System`](crate::system::System).
    ///
    /// It will internally return a [`RegisteredSystemError`](crate::system::system_registry::RegisteredSystemError),
    /// which will be handled by [logging the error at the `warn` level](warn).
    pub fn run_system_with<I>(&mut self, id: SystemId<I>, input: I::Inner<'static>)
    where
        I: SystemInput<Inner<'static>: Send> + 'static,
    {
        self.queue(command::run_system_with(id, input).handle_error_with(warn));
    }

    /// Registers a system and returns its [`SystemId`] so it can later be called by
    /// [`Commands::run_system`] or [`World::run_system`].
    ///
    /// This is different from adding systems to a [`Schedule`](crate::schedule::Schedule),
    /// because the [`SystemId`] that is returned can be used anywhere in the [`World`] to run the associated system.
    ///
    /// Using a [`Schedule`](crate::schedule::Schedule) is still preferred for most cases
    /// due to its better performance and ability to run non-conflicting systems simultaneously.
    ///
    /// # Note
    ///
    /// If the same system is registered more than once,
    /// each registration will be considered a different system,
    /// and they will each be given their own [`SystemId`].
    ///
    /// If you want to avoid registering the same system multiple times,
    /// consider using [`Commands::run_system_cached`] or storing the [`SystemId`]
    /// in a [`Local`](crate::system::Local).
    ///
    /// # Example
    ///
    /// ```
    /// # use bevy_ecs::{prelude::*, world::CommandQueue, system::SystemId};
    /// #[derive(Resource)]
    /// struct Counter(i32);
    ///
    /// fn register_system(
    ///     mut commands: Commands,
    ///     mut local_system: Local<Option<SystemId>>,
    /// ) {
    ///     if let Some(system) = *local_system {
    ///         commands.run_system(system);
    ///     } else {
    ///         *local_system = Some(commands.register_system(increment_counter));
    ///     }
    /// }
    ///
    /// fn increment_counter(mut value: ResMut<Counter>) {
    ///     value.0 += 1;
    /// }
    ///
    /// # let mut world = World::default();
    /// # world.insert_resource(Counter(0));
    /// # let mut queue_1 = CommandQueue::default();
    /// # let systemid = {
    /// #   let mut commands = Commands::new(&mut queue_1, &world);
    /// #   commands.register_system(increment_counter)
    /// # };
    /// # let mut queue_2 = CommandQueue::default();
    /// # {
    /// #   let mut commands = Commands::new(&mut queue_2, &world);
    /// #   commands.run_system(systemid);
    /// # }
    /// # queue_1.append(&mut queue_2);
    /// # queue_1.apply(&mut world);
    /// # assert_eq!(1, world.resource::<Counter>().0);
    /// # bevy_ecs::system::assert_is_system(register_system);
    /// ```
    pub fn register_system<I, O, M>(
        &mut self,
        system: impl IntoSystem<I, O, M> + 'static,
    ) -> SystemId<I, O>
    where
        I: SystemInput + Send + 'static,
        O: Send + 'static,
    {
        let entity = self.spawn_empty().id();
        let system = RegisteredSystem::<I, O>::new(Box::new(IntoSystem::into_system(system)));
        self.entity(entity).insert(system);
        SystemId::from_entity(entity)
    }

    /// Removes a system previously registered with [`Commands::register_system`]
    /// or [`World::register_system`].
    ///
    /// After removing a system, the [`SystemId`] becomes invalid
    /// and attempting to use it afterwards will result in an error.
    /// Re-adding the removed system will register it with a new `SystemId`.
    ///
    /// # Fallible
    ///
    /// This command will fail if the given [`SystemId`]
    /// does not correspond to a [`System`](crate::system::System).
    ///
    /// It will internally return a [`RegisteredSystemError`](crate::system::system_registry::RegisteredSystemError),
    /// which will be handled by [logging the error at the `warn` level](warn).
    pub fn unregister_system<I, O>(&mut self, system_id: SystemId<I, O>)
    where
        I: SystemInput + Send + 'static,
        O: Send + 'static,
    {
        self.queue(command::unregister_system(system_id).handle_error_with(warn));
    }

    /// Removes a system previously registered with one of the following:
    /// - [`Commands::run_system_cached`]
    /// - [`World::run_system_cached`]
    /// - [`World::register_system_cached`]
    ///
    /// # Fallible
    ///
    /// This command will fail if the given system
    /// is not currently cached in a [`CachedSystemId`](crate::system::CachedSystemId) resource.
    ///
    /// It will internally return a [`RegisteredSystemError`](crate::system::system_registry::RegisteredSystemError),
    /// which will be handled by [logging the error at the `warn` level](warn).
    pub fn unregister_system_cached<I, O, M, S>(&mut self, system: S)
    where
        I: SystemInput + Send + 'static,
        O: 'static,
        M: 'static,
        S: IntoSystem<I, O, M> + Send + 'static,
    {
        self.queue(command::unregister_system_cached(system).handle_error_with(warn));
    }

    /// Runs a cached system, registering it if necessary.
    ///
    /// Unlike [`Commands::run_system`], this method does not require manual registration.
    ///
    /// The first time this method is called for a particular system,
    /// it will register the system and store its [`SystemId`] in a
    /// [`CachedSystemId`](crate::system::CachedSystemId) resource for later.
    ///
    /// If you would rather manage the [`SystemId`] yourself,
    /// or register multiple copies of the same system,
    /// use [`Commands::register_system`] instead.
    ///
    /// # Limitations
    ///
    /// This method only accepts ZST (zero-sized) systems to guarantee that any two systems of
    /// the same type must be equal. This means that closures that capture the environment, and
    /// function pointers, are not accepted.
    ///
    /// If you want to access values from the environment within a system,
    /// consider passing them in as inputs via [`Commands::run_system_cached_with`].
    ///
    /// If that's not an option, consider [`Commands::register_system`] instead.
    pub fn run_system_cached<M, S>(&mut self, system: S)
    where
        M: 'static,
        S: IntoSystem<(), (), M> + Send + 'static,
    {
        self.queue(command::run_system_cached(system).handle_error_with(warn));
    }

    /// Runs a cached system with an input, registering it if necessary.
    ///
    /// Unlike [`Commands::run_system_with`], this method does not require manual registration.
    ///
    /// The first time this method is called for a particular system,
    /// it will register the system and store its [`SystemId`] in a
    /// [`CachedSystemId`](crate::system::CachedSystemId) resource for later.
    ///
    /// If you would rather manage the [`SystemId`] yourself,
    /// or register multiple copies of the same system,
    /// use [`Commands::register_system`] instead.
    ///
    /// # Limitations
    ///
    /// This method only accepts ZST (zero-sized) systems to guarantee that any two systems of
    /// the same type must be equal. This means that closures that capture the environment, and
    /// function pointers, are not accepted.
    ///
    /// If you want to access values from the environment within a system,
    /// consider passing them in as inputs.
    ///
    /// If that's not an option, consider [`Commands::register_system`] instead.
    pub fn run_system_cached_with<I, M, S>(&mut self, system: S, input: I::Inner<'static>)
    where
        I: SystemInput<Inner<'static>: Send> + Send + 'static,
        M: 'static,
        S: IntoSystem<I, (), M> + Send + 'static,
    {
        self.queue(command::run_system_cached_with(system, input).handle_error_with(warn));
    }

    /// Triggers the given [`Event`], which will run any [`Observer`]s watching for it.
    ///
    /// [`Observer`]: crate::observer::Observer
    #[track_caller]
    pub fn trigger<'a>(&mut self, event: impl Event<Trigger<'a>: Default>) {
        self.queue(command::trigger(event));
    }

    /// A deprecated alias for [`trigger`](Self::trigger) to ease migration.
    ///
    /// Instead of specifying the trigger target separately,
    /// information about the target of the event is embedded in the data held by
    /// the event type itself.
    #[deprecated(since = "0.17.0", note = "Use `Commands::trigger` instead.")]
    pub fn trigger_targets<'a>(&mut self, event: impl Event<Trigger<'a>: Default>) {
        self.trigger(event);
    }

    /// Triggers the given [`Event`] using the given [`Trigger`], which will run any [`Observer`]s watching for it.
    ///
    /// [`Trigger`]: crate::event::Trigger
    /// [`Observer`]: crate::observer::Observer
    #[track_caller]
    pub fn trigger_with<E: Event<Trigger<'static>: Send + Sync>>(
        &mut self,
        event: E,
        trigger: E::Trigger<'static>,
    ) {
        self.queue(command::trigger_with(event, trigger));
    }

    /// Spawns an [`Observer`] and returns the [`EntityCommands`] associated
    /// with the entity that stores the observer.
    ///
    /// `observer` can be any system whose first parameter is [`On`].
    ///
    /// **Calling [`observe`](EntityCommands::observe) on the returned
    /// [`EntityCommands`] will observe the observer itself, which you very
    /// likely do not want.**
    ///
    /// # Panics
    ///
    /// Panics if the given system is an exclusive system.
    ///
    /// [`On`]: crate::observer::On
    pub fn add_observer<E: Event, B: Bundle, M>(
        &mut self,
        observer: impl IntoObserverSystem<E, B, M>,
    ) -> EntityCommands<'_> {
        self.spawn(Observer::new(observer))
    }

    /// Writes an arbitrary [`Message`].
    ///
    /// This is a convenience method for writing messages
    /// without requiring a [`MessageWriter`](crate::message::MessageWriter).
    ///
    /// # Performance
    ///
    /// Since this is a command, exclusive world access is used, which means that it will not profit from
    /// system-level parallelism on supported platforms.
    ///
    /// If these messages are performance-critical or very frequently sent,
    /// consider using a [`MessageWriter`](crate::message::MessageWriter) instead.
    #[track_caller]
    pub fn write_message<M: Message>(&mut self, message: M) -> &mut Self {
        self.queue(command::write_message(message));
        self
    }

    /// Writes an arbitrary [`Message`].
    ///
    /// This is a convenience method for writing events
    /// without requiring a [`MessageWriter`](crate::message::MessageWriter).
    ///
    /// # Performance
    ///
    /// Since this is a command, exclusive world access is used, which means that it will not profit from
    /// system-level parallelism on supported platforms.
    ///
    /// If these events are performance-critical or very frequently sent,
    /// consider using a typed [`MessageWriter`](crate::message::MessageWriter) instead.
    #[track_caller]
    #[deprecated(since = "0.17.0", note = "Use `Commands::write_message` instead.")]
    pub fn send_event<E: Message>(&mut self, event: E) -> &mut Self {
        self.write_message(event)
    }

    /// Runs the schedule corresponding to the given [`ScheduleLabel`].
    ///
    /// Calls [`World::try_run_schedule`](World::try_run_schedule).
    ///
    /// # Fallible
    ///
    /// This command will fail if the given [`ScheduleLabel`]
    /// does not correspond to a [`Schedule`](crate::schedule::Schedule).
    ///
    /// It will internally return a [`TryRunScheduleError`](crate::world::error::TryRunScheduleError),
    /// which will be handled by [logging the error at the `warn` level](warn).
    ///
    /// # Example
    ///
    /// ```
    /// # use bevy_ecs::prelude::*;
    /// # use bevy_ecs::schedule::ScheduleLabel;
    /// # #[derive(Default, Resource)]
    /// # struct Counter(u32);
    /// #[derive(ScheduleLabel, Hash, Debug, PartialEq, Eq, Clone, Copy)]
    /// struct FooSchedule;
    ///
    /// # fn foo_system(mut counter: ResMut<Counter>) {
    /// #     counter.0 += 1;
    /// # }
    /// #
    /// # let mut schedule = Schedule::new(FooSchedule);
    /// # schedule.add_systems(foo_system);
    /// #
    /// # let mut world = World::default();
    /// #
    /// # world.init_resource::<Counter>();
    /// # world.add_schedule(schedule);
    /// #
    /// # assert_eq!(world.resource::<Counter>().0, 0);
    /// #
    /// # let mut commands = world.commands();
    /// commands.run_schedule(FooSchedule);
    /// #
    /// # world.flush();
    /// #
    /// # assert_eq!(world.resource::<Counter>().0, 1);
    /// ```
    pub fn run_schedule(&mut self, label: impl ScheduleLabel) {
        self.queue(command::run_schedule(label).handle_error_with(warn));
    }
}

/// A list of commands that will be run to modify an [`Entity`].
///
/// # Note
///
/// Most [`Commands`] (and thereby [`EntityCommands`]) are deferred:
/// when you call the command, if it requires mutable access to the [`World`]
/// (that is, if it removes, adds, or changes something), it's not executed immediately.
///
/// Instead, the command is added to a "command queue."
/// The command queue is applied later
/// when the [`ApplyDeferred`](crate::schedule::ApplyDeferred) system runs.
/// Commands are executed one-by-one so that
/// each command can have exclusive access to the `World`.
///
/// # Fallible
///
/// Due to their deferred nature, an entity you're trying to change with an [`EntityCommand`]
/// can be despawned by the time the command is executed.
///
/// All deferred entity commands will check whether the entity exists at the time of execution
/// and will return an error if it doesn't.
///
/// # Error handling
///
/// An [`EntityCommand`] can return a [`Result`](crate::error::Result),
/// which will be passed to an [error handler](crate::error) if the `Result` is an error.
///
/// The default error handler panics. It can be configured via
/// the [`DefaultErrorHandler`](crate::error::DefaultErrorHandler) resource.
///
/// Alternatively, you can customize the error handler for a specific command
/// by calling [`EntityCommands::queue_handled`].
///
/// The [`error`](crate::error) module provides some simple error handlers for convenience.
pub struct EntityCommands<'a> {
    pub(crate) entity: Entity,
    pub(crate) commands: Commands<'a, 'a>,
}

impl<'a> EntityCommands<'a> {
    /// Returns the [`Entity`] id of the entity.
    ///
    /// # Example
    ///
    /// ```
    /// # use bevy_ecs::prelude::*;
    /// #
    /// fn my_system(mut commands: Commands) {
    ///     let entity_id = commands.spawn_empty().id();
    /// }
    /// # bevy_ecs::system::assert_is_system(my_system);
    /// ```
    #[inline]
    #[must_use = "Omit the .id() call if you do not need to store the `Entity` identifier."]
    pub fn id(&self) -> Entity {
        self.entity
    }

    /// Returns an [`EntityCommands`] with a smaller lifetime.
    ///
    /// This is useful if you have `&mut EntityCommands` but you need `EntityCommands`.
    pub fn reborrow(&mut self) -> EntityCommands<'_> {
        EntityCommands {
            entity: self.entity,
            commands: self.commands.reborrow(),
        }
    }

    /// Get an [`EntityEntryCommands`] for the [`Component`] `T`,
    /// allowing you to modify it or insert it if it isn't already present.
    ///
    /// See also [`insert_if_new`](Self::insert_if_new),
    /// which lets you insert a [`Bundle`] without overwriting it.
    ///
    /// # Example
    ///
    /// ```
    /// # use bevy_ecs::prelude::*;
    /// # #[derive(Resource)]
    /// # struct PlayerEntity { entity: Entity }
    /// #[derive(Component)]
    /// struct Level(u32);
    ///
    ///
    /// #[derive(Component, Default)]
    /// struct Mana {
    ///     max: u32,
    ///     current: u32,
    /// }
    ///
    /// fn level_up_system(mut commands: Commands, player: Res<PlayerEntity>) {
    ///     // If a component already exists then modify it, otherwise insert a default value
    ///     commands
    ///         .entity(player.entity)
    ///         .entry::<Level>()
    ///         .and_modify(|mut lvl| lvl.0 += 1)
    ///         .or_insert(Level(0));
    ///
    ///     // Add a default value if none exists, and then modify the existing or new value
    ///     commands
    ///         .entity(player.entity)
    ///         .entry::<Mana>()
    ///         .or_default()
    ///         .and_modify(|mut mana| {
    ///             mana.max += 10;
    ///             mana.current = mana.max;
    ///     });
    /// }
    ///
    /// # bevy_ecs::system::assert_is_system(level_up_system);
    /// ```
    pub fn entry<T: Component>(&mut self) -> EntityEntryCommands<'_, T> {
        EntityEntryCommands {
            entity_commands: self.reborrow(),
            marker: PhantomData,
        }
    }

    /// Adds a [`Bundle`] of components to the entity.
    ///
    /// This will overwrite any previous value(s) of the same component type.
    /// See [`EntityCommands::insert_if_new`] to keep the old value instead.
    ///
    /// # Example
    ///
    /// ```
    /// # use bevy_ecs::prelude::*;
    /// # #[derive(Resource)]
    /// # struct PlayerEntity { entity: Entity }
    /// #[derive(Component)]
    /// struct Health(u32);
    /// #[derive(Component)]
    /// struct Strength(u32);
    /// #[derive(Component)]
    /// struct Defense(u32);
    ///
    /// #[derive(Bundle)]
    /// struct CombatBundle {
    ///     health: Health,
    ///     strength: Strength,
    /// }
    ///
    /// fn add_combat_stats_system(mut commands: Commands, player: Res<PlayerEntity>) {
    ///     commands
    ///         .entity(player.entity)
    ///         // You can insert individual components:
    ///         .insert(Defense(10))
    ///         // You can also insert pre-defined bundles of components:
    ///         .insert(CombatBundle {
    ///             health: Health(100),
    ///             strength: Strength(40),
    ///         })
    ///         // You can also insert tuples of components and bundles.
    ///         // This is equivalent to the calls above:
    ///         .insert((
    ///             Defense(10),
    ///             CombatBundle {
    ///                 health: Health(100),
    ///                 strength: Strength(40),
    ///             },
    ///         ));
    /// }
    /// # bevy_ecs::system::assert_is_system(add_combat_stats_system);
    /// ```
    #[track_caller]
    pub fn insert(&mut self, bundle: impl Bundle) -> &mut Self {
        self.queue(entity_command::insert(bundle, InsertMode::Replace))
    }

    /// Adds a [`Bundle`] of components to the entity if the predicate returns true.
    ///
    /// This is useful for chaining method calls.
    ///
    /// # Example
    ///
    /// ```
    /// # use bevy_ecs::prelude::*;
    /// # #[derive(Resource)]
    /// # struct PlayerEntity { entity: Entity }
    /// # impl PlayerEntity { fn is_spectator(&self) -> bool { true } }
    /// #[derive(Component)]
    /// struct StillLoadingStats;
    /// #[derive(Component)]
    /// struct Health(u32);
    ///
    /// fn add_health_system(mut commands: Commands, player: Res<PlayerEntity>) {
    ///     commands
    ///         .entity(player.entity)
    ///         .insert_if(Health(10), || !player.is_spectator())
    ///         .remove::<StillLoadingStats>();
    /// }
    /// # bevy_ecs::system::assert_is_system(add_health_system);
    /// ```
    #[track_caller]
    pub fn insert_if<F>(&mut self, bundle: impl Bundle, condition: F) -> &mut Self
    where
        F: FnOnce() -> bool,
    {
        if condition() {
            self.insert(bundle)
        } else {
            self
        }
    }

    /// Adds a [`Bundle`] of components to the entity without overwriting.
    ///
    /// This is the same as [`EntityCommands::insert`], but in case of duplicate
    /// components will leave the old values instead of replacing them with new ones.
    ///
    /// See also [`entry`](Self::entry), which lets you modify a [`Component`] if it's present,
    /// as well as initialize it with a default value.
    #[track_caller]
    pub fn insert_if_new(&mut self, bundle: impl Bundle) -> &mut Self {
        self.queue(entity_command::insert(bundle, InsertMode::Keep))
    }

    /// Adds a [`Bundle`] of components to the entity without overwriting if the
    /// predicate returns true.
    ///
    /// This is the same as [`EntityCommands::insert_if`], but in case of duplicate
    /// components will leave the old values instead of replacing them with new ones.
    #[track_caller]
    pub fn insert_if_new_and<F>(&mut self, bundle: impl Bundle, condition: F) -> &mut Self
    where
        F: FnOnce() -> bool,
    {
        if condition() {
            self.insert_if_new(bundle)
        } else {
            self
        }
    }

    /// Adds a dynamic [`Component`] to the entity.
    ///
    /// This will overwrite any previous value(s) of the same component type.
    ///
    /// You should prefer to use the typed API [`EntityCommands::insert`] where possible.
    ///
    /// # Safety
    ///
    /// - [`ComponentId`] must be from the same world as `self`.
    /// - `T` must have the same layout as the one passed during `component_id` creation.
    #[track_caller]
    pub unsafe fn insert_by_id<T: Send + 'static>(
        &mut self,
        component_id: ComponentId,
        value: T,
    ) -> &mut Self {
        self.queue(
            // SAFETY:
            // - `ComponentId` safety is ensured by the caller.
            // - `T` safety is ensured by the caller.
            unsafe { entity_command::insert_by_id(component_id, value, InsertMode::Replace) },
        )
    }

    /// Adds a dynamic [`Component`] to the entity.
    ///
    /// This will overwrite any previous value(s) of the same component type.
    ///
    /// You should prefer to use the typed API [`EntityCommands::try_insert`] where possible.
    ///
    /// # Note
    ///
    /// If the entity does not exist when this command is executed,
    /// the resulting error will be ignored.
    ///
    /// # Safety
    ///
    /// - [`ComponentId`] must be from the same world as `self`.
    /// - `T` must have the same layout as the one passed during `component_id` creation.
    #[track_caller]
    pub unsafe fn try_insert_by_id<T: Send + 'static>(
        &mut self,
        component_id: ComponentId,
        value: T,
    ) -> &mut Self {
        self.queue_silenced(
            // SAFETY:
            // - `ComponentId` safety is ensured by the caller.
            // - `T` safety is ensured by the caller.
            unsafe { entity_command::insert_by_id(component_id, value, InsertMode::Replace) },
        )
    }

    /// Adds a [`Bundle`] of components to the entity.
    ///
    /// This will overwrite any previous value(s) of the same component type.
    ///
    /// # Note
    ///
    /// If the entity does not exist when this command is executed,
    /// the resulting error will be ignored.
    ///
    /// # Example
    ///
    /// ```
    /// # use bevy_ecs::prelude::*;
    /// # #[derive(Resource)]
    /// # struct PlayerEntity { entity: Entity }
    /// #[derive(Component)]
    /// struct Health(u32);
    /// #[derive(Component)]
    /// struct Strength(u32);
    /// #[derive(Component)]
    /// struct Defense(u32);
    ///
    /// #[derive(Bundle)]
    /// struct CombatBundle {
    ///     health: Health,
    ///     strength: Strength,
    /// }
    ///
    /// fn add_combat_stats_system(mut commands: Commands, player: Res<PlayerEntity>) {
    ///     commands.entity(player.entity)
    ///         // You can insert individual components:
    ///         .try_insert(Defense(10))
    ///         // You can also insert tuples of components:
    ///         .try_insert(CombatBundle {
    ///             health: Health(100),
    ///             strength: Strength(40),
    ///         });
    ///
    ///     // Suppose this occurs in a parallel adjacent system or process.
    ///     commands.entity(player.entity).despawn();
    ///
    ///     // This will not panic nor will it add the component.
    ///     commands.entity(player.entity).try_insert(Defense(5));
    /// }
    /// # bevy_ecs::system::assert_is_system(add_combat_stats_system);
    /// ```
    #[track_caller]
    pub fn try_insert(&mut self, bundle: impl Bundle) -> &mut Self {
        self.queue_silenced(entity_command::insert(bundle, InsertMode::Replace))
    }

    /// Adds a [`Bundle`] of components to the entity if the predicate returns true.
    ///
    /// This is useful for chaining method calls.
    ///
    /// # Note
    ///
    /// If the entity does not exist when this command is executed,
    /// the resulting error will be ignored.
    #[track_caller]
    pub fn try_insert_if<F>(&mut self, bundle: impl Bundle, condition: F) -> &mut Self
    where
        F: FnOnce() -> bool,
    {
        if condition() {
            self.try_insert(bundle)
        } else {
            self
        }
    }

    /// Adds a [`Bundle`] of components to the entity without overwriting if the
    /// predicate returns true.
    ///
    /// This is the same as [`EntityCommands::try_insert_if`], but in case of duplicate
    /// components will leave the old values instead of replacing them with new ones.
    ///
    /// # Note
    ///
    /// If the entity does not exist when this command is executed,
    /// the resulting error will be ignored.
    #[track_caller]
    pub fn try_insert_if_new_and<F>(&mut self, bundle: impl Bundle, condition: F) -> &mut Self
    where
        F: FnOnce() -> bool,
    {
        if condition() {
            self.try_insert_if_new(bundle)
        } else {
            self
        }
    }

    /// Adds a [`Bundle`] of components to the entity without overwriting.
    ///
    /// This is the same as [`EntityCommands::try_insert`], but in case of duplicate
    /// components will leave the old values instead of replacing them with new ones.
    ///
    /// # Note
    ///
    /// If the entity does not exist when this command is executed,
    /// the resulting error will be ignored.
    #[track_caller]
    pub fn try_insert_if_new(&mut self, bundle: impl Bundle) -> &mut Self {
        self.queue_silenced(entity_command::insert(bundle, InsertMode::Keep))
    }

    /// Removes a [`Bundle`] of components from the entity.
    ///
    /// This will remove all components that intersect with the provided bundle;
    /// the entity does not need to have all the components in the bundle.
    ///
    /// This will emit a warning if the entity does not exist.
    ///
    /// # Example
    ///
    /// ```
    /// # use bevy_ecs::prelude::*;
    /// # #[derive(Resource)]
    /// # struct PlayerEntity { entity: Entity }
    /// #[derive(Component)]
    /// struct Health(u32);
    /// #[derive(Component)]
    /// struct Strength(u32);
    /// #[derive(Component)]
    /// struct Defense(u32);
    ///
    /// #[derive(Bundle)]
    /// struct CombatBundle {
    ///     health: Health,
    ///     strength: Strength,
    /// }
    ///
    /// fn remove_combat_stats_system(mut commands: Commands, player: Res<PlayerEntity>) {
    ///     commands
    ///         .entity(player.entity)
    ///         // You can remove individual components:
    ///         .remove::<Defense>()
    ///         // You can also remove pre-defined bundles of components:
    ///         .remove::<CombatBundle>()
    ///         // You can also remove tuples of components and bundles.
    ///         // This is equivalent to the calls above:
    ///         .remove::<(Defense, CombatBundle)>();
    /// }
    /// # bevy_ecs::system::assert_is_system(remove_combat_stats_system);
    /// ```
    #[track_caller]
    pub fn remove<B: Bundle>(&mut self) -> &mut Self {
        self.queue_handled(entity_command::remove::<B>(), warn)
    }

    /// Removes a [`Bundle`] of components from the entity if the predicate returns true.
    ///
    /// This is useful for chaining method calls.
    ///
    /// # Example
    ///
    /// ```
    /// # use bevy_ecs::prelude::*;
    /// # #[derive(Resource)]
    /// # struct PlayerEntity { entity: Entity }
    /// # impl PlayerEntity { fn is_spectator(&self) -> bool { true } }
    /// #[derive(Component)]
    /// struct Health(u32);
    /// #[derive(Component)]
    /// struct Strength(u32);
    /// #[derive(Component)]
    /// struct Defense(u32);
    ///
    /// #[derive(Bundle)]
    /// struct CombatBundle {
    ///     health: Health,
    ///     strength: Strength,
    /// }
    ///
    /// fn remove_combat_stats_system(mut commands: Commands, player: Res<PlayerEntity>) {
    ///     commands
    ///         .entity(player.entity)
    ///         .remove_if::<(Defense, CombatBundle)>(|| !player.is_spectator());
    /// }
    /// # bevy_ecs::system::assert_is_system(remove_combat_stats_system);
    /// ```
    #[track_caller]
    pub fn remove_if<B: Bundle>(&mut self, condition: impl FnOnce() -> bool) -> &mut Self {
        if condition() {
            self.remove::<B>()
        } else {
            self
        }
    }

    /// Removes a [`Bundle`] of components from the entity if the predicate returns true.
    ///
    /// This is useful for chaining method calls.
    ///
    /// # Note
    ///
    /// If the entity does not exist when this command is executed,
    /// the resulting error will be ignored.
    #[track_caller]
    pub fn try_remove_if<B: Bundle>(&mut self, condition: impl FnOnce() -> bool) -> &mut Self {
        if condition() {
            self.try_remove::<B>()
        } else {
            self
        }
    }

    /// Removes a [`Bundle`] of components from the entity.
    ///
    /// This will remove all components that intersect with the provided bundle;
    /// the entity does not need to have all the components in the bundle.
    ///
    /// Unlike [`Self::remove`],
    /// this will not emit a warning if the entity does not exist.
    ///
    /// # Example
    ///
    /// ```
    /// # use bevy_ecs::prelude::*;
    /// # #[derive(Resource)]
    /// # struct PlayerEntity { entity: Entity }
    /// #[derive(Component)]
    /// struct Health(u32);
    /// #[derive(Component)]
    /// struct Strength(u32);
    /// #[derive(Component)]
    /// struct Defense(u32);
    ///
    /// #[derive(Bundle)]
    /// struct CombatBundle {
    ///     health: Health,
    ///     strength: Strength,
    /// }
    ///
    /// fn remove_combat_stats_system(mut commands: Commands, player: Res<PlayerEntity>) {
    ///     commands
    ///         .entity(player.entity)
    ///         // You can remove individual components:
    ///         .try_remove::<Defense>()
    ///         // You can also remove pre-defined bundles of components:
    ///         .try_remove::<CombatBundle>()
    ///         // You can also remove tuples of components and bundles.
    ///         // This is equivalent to the calls above:
    ///         .try_remove::<(Defense, CombatBundle)>();
    /// }
    /// # bevy_ecs::system::assert_is_system(remove_combat_stats_system);
    /// ```
    pub fn try_remove<B: Bundle>(&mut self) -> &mut Self {
        self.queue_silenced(entity_command::remove::<B>())
    }

    /// Removes a [`Bundle`] of components from the entity,
    /// and also removes any components required by the components in the bundle.
    ///
    /// This will remove all components that intersect with the provided bundle;
    /// the entity does not need to have all the components in the bundle.
    ///
    /// # Example
    ///
    /// ```
    /// # use bevy_ecs::prelude::*;
    /// # #[derive(Resource)]
    /// # struct PlayerEntity { entity: Entity }
    /// #
    /// #[derive(Component)]
    /// #[require(B)]
    /// struct A;
    /// #[derive(Component, Default)]
    /// struct B;
    ///
    /// fn remove_with_requires_system(mut commands: Commands, player: Res<PlayerEntity>) {
    ///     commands
    ///         .entity(player.entity)
    ///         // Removes both A and B from the entity, because B is required by A.
    ///         .remove_with_requires::<A>();
    /// }
    /// # bevy_ecs::system::assert_is_system(remove_with_requires_system);
    /// ```
    #[track_caller]
    pub fn remove_with_requires<B: Bundle>(&mut self) -> &mut Self {
        self.queue(entity_command::remove_with_requires::<B>())
    }

    /// Removes a dynamic [`Component`] from the entity if it exists.
    ///
    /// # Panics
    ///
    /// Panics if the provided [`ComponentId`] does not exist in the [`World`].
    #[track_caller]
    pub fn remove_by_id(&mut self, component_id: ComponentId) -> &mut Self {
        self.queue(entity_command::remove_by_id(component_id))
    }

    /// Removes all components associated with the entity.
    #[track_caller]
    pub fn clear(&mut self) -> &mut Self {
        self.queue(entity_command::clear())
    }

    /// Despawns the entity.
    ///
    /// This will emit a warning if the entity does not exist.
    ///
    /// # Note
    ///
    /// This will also despawn the entities in any [`RelationshipTarget`](crate::relationship::RelationshipTarget)
    /// that is configured to despawn descendants.
    ///
    /// For example, this will recursively despawn [`Children`](crate::hierarchy::Children).
    ///
    /// # Example
    ///
    /// ```
    /// # use bevy_ecs::prelude::*;
    /// # #[derive(Resource)]
    /// # struct CharacterToRemove { entity: Entity }
    /// #
    /// fn remove_character_system(
    ///     mut commands: Commands,
    ///     character_to_remove: Res<CharacterToRemove>
    /// ) {
    ///     commands.entity(character_to_remove.entity).despawn();
    /// }
    /// # bevy_ecs::system::assert_is_system(remove_character_system);
    /// ```
    #[track_caller]
    pub fn despawn(&mut self) {
        self.queue_handled(entity_command::despawn(), warn);
    }

    /// Despawns the entity.
    ///
    /// Unlike [`Self::despawn`],
    /// this will not emit a warning if the entity does not exist.
    ///
    /// # Note
    ///
    /// This will also despawn the entities in any [`RelationshipTarget`](crate::relationship::RelationshipTarget)
    /// that is configured to despawn descendants.
    ///
    /// For example, this will recursively despawn [`Children`](crate::hierarchy::Children).
    pub fn try_despawn(&mut self) {
        self.queue_silenced(entity_command::despawn());
    }

    /// Pushes an [`EntityCommand`] to the queue,
    /// which will get executed for the current [`Entity`].
    ///
    /// The [default error handler](crate::error::DefaultErrorHandler)
    /// will be used to handle error cases.
    /// Every [`EntityCommand`] checks whether the entity exists at the time of execution
    /// and returns an error if it does not.
    ///
    /// To use a custom error handler, see [`EntityCommands::queue_handled`].
    ///
    /// The command can be:
    /// - A custom struct that implements [`EntityCommand`].
    /// - A closure or function that matches the following signature:
    ///   - [`(EntityWorldMut)`](EntityWorldMut)
    ///   - [`(EntityWorldMut)`](EntityWorldMut) `->` [`Result`]
    /// - A built-in command from the [`entity_command`] module.
    ///
    /// # Example
    ///
    /// ```
    /// # use bevy_ecs::prelude::*;
    /// # fn my_system(mut commands: Commands) {
    /// commands
    ///     .spawn_empty()
    ///     // Closures with this signature implement `EntityCommand`.
    ///     .queue(|entity: EntityWorldMut| {
    ///         println!("Executed an EntityCommand for {}", entity.id());
    ///     });
    /// # }
    /// # bevy_ecs::system::assert_is_system(my_system);
    /// ```
    pub fn queue<C: EntityCommand<T> + CommandWithEntity<M>, T, M>(
        &mut self,
        command: C,
    ) -> &mut Self {
        self.commands.queue(command.with_entity(self.entity));
        self
    }

    /// Pushes an [`EntityCommand`] to the queue,
    /// which will get executed for the current [`Entity`].
    ///
    /// The given `error_handler` will be used to handle error cases.
    /// Every [`EntityCommand`] checks whether the entity exists at the time of execution
    /// and returns an error if it does not.
    ///
    /// To implicitly use the default error handler, see [`EntityCommands::queue`].
    ///
    /// The command can be:
    /// - A custom struct that implements [`EntityCommand`].
    /// - A closure or function that matches the following signature:
    ///   - [`(EntityWorldMut)`](EntityWorldMut)
    ///   - [`(EntityWorldMut)`](EntityWorldMut) `->` [`Result`]
    /// - A built-in command from the [`entity_command`] module.
    ///
    /// # Example
    ///
    /// ```
    /// # use bevy_ecs::prelude::*;
    /// # fn my_system(mut commands: Commands) {
    /// use bevy_ecs::error::warn;
    ///
    /// commands
    ///     .spawn_empty()
    ///     // Closures with this signature implement `EntityCommand`.
    ///     .queue_handled(
    ///         |entity: EntityWorldMut| -> Result {
    ///             let value: usize = "100".parse()?;
    ///             println!("Successfully parsed the value {} for entity {}", value, entity.id());
    ///             Ok(())
    ///         },
    ///         warn
    ///     );
    /// # }
    /// # bevy_ecs::system::assert_is_system(my_system);
    /// ```
    pub fn queue_handled<C: EntityCommand<T> + CommandWithEntity<M>, T, M>(
        &mut self,
        command: C,
        error_handler: fn(BevyError, ErrorContext),
    ) -> &mut Self {
        self.commands
            .queue_handled(command.with_entity(self.entity), error_handler);
        self
    }

    /// Pushes an [`EntityCommand`] to the queue, which will get executed for the current [`Entity`].
    ///
    /// Unlike [`EntityCommands::queue_handled`], this will completely ignore any errors that occur.
    pub fn queue_silenced<C: EntityCommand<T> + CommandWithEntity<M>, T, M>(
        &mut self,
        command: C,
    ) -> &mut Self {
        self.commands
            .queue_silenced(command.with_entity(self.entity));
        self
    }

    /// Removes all components except the given [`Bundle`] from the entity.
    ///
    /// # Example
    ///
    /// ```
    /// # use bevy_ecs::prelude::*;
    /// # #[derive(Resource)]
    /// # struct PlayerEntity { entity: Entity }
    /// #[derive(Component)]
    /// struct Health(u32);
    /// #[derive(Component)]
    /// struct Strength(u32);
    /// #[derive(Component)]
    /// struct Defense(u32);
    ///
    /// #[derive(Bundle)]
    /// struct CombatBundle {
    ///     health: Health,
    ///     strength: Strength,
    /// }
    ///
    /// fn remove_combat_stats_system(mut commands: Commands, player: Res<PlayerEntity>) {
    ///     commands
    ///         .entity(player.entity)
    ///         // You can retain a pre-defined Bundle of components,
    ///         // with this removing only the Defense component.
    ///         .retain::<CombatBundle>()
    ///         // You can also retain only a single component.
    ///         .retain::<Health>();
    /// }
    /// # bevy_ecs::system::assert_is_system(remove_combat_stats_system);
    /// ```
    #[track_caller]
    pub fn retain<B: Bundle>(&mut self) -> &mut Self {
        self.queue(entity_command::retain::<B>())
    }

    /// Logs the components of the entity at the [`info`](log::info) level.
    pub fn log_components(&mut self) -> &mut Self {
        self.queue(entity_command::log_components())
    }

    /// Returns the underlying [`Commands`].
    pub fn commands(&mut self) -> Commands<'_, '_> {
        self.commands.reborrow()
    }

    /// Returns a mutable reference to the underlying [`Commands`].
    pub fn commands_mut(&mut self) -> &mut Commands<'a, 'a> {
        &mut self.commands
    }

    /// Creates an [`Observer`] watching for an [`EntityEvent`] of type `E` whose [`EntityEvent::event_target`]
    /// targets this entity.
    pub fn observe<E: EntityEvent, B: Bundle, M>(
        &mut self,
        observer: impl IntoObserverSystem<E, B, M>,
    ) -> &mut Self {
        self.queue(entity_command::observe(observer))
    }

    /// Clones parts of an entity (components, observers, etc.) onto another entity,
    /// configured through [`EntityClonerBuilder`].
    ///
    /// The other entity will receive all the components of the original that implement
    /// [`Clone`] or [`Reflect`](bevy_reflect::Reflect) except those that are
    /// [denied](EntityClonerBuilder::deny) in the `config`.
    ///
    /// # Panics
    ///
    /// The command will panic when applied if the target entity does not exist.
    ///
    /// # Example
    ///
    /// Configure through [`EntityClonerBuilder<OptOut>`] as follows:
    /// ```
    /// # use bevy_ecs::prelude::*;
    /// #[derive(Component, Clone)]
    /// struct ComponentA(u32);
    /// #[derive(Component, Clone)]
    /// struct ComponentB(u32);
    ///
    /// fn example_system(mut commands: Commands) {
    ///     // Create an empty entity.
    ///     let target = commands.spawn_empty().id();
    ///
    ///     // Create a new entity and keep its EntityCommands.
    ///     let mut entity = commands.spawn((ComponentA(10), ComponentB(20)));
    ///
    ///     // Clone ComponentA but not ComponentB onto the target.
    ///     entity.clone_with_opt_out(target, |builder| {
    ///         builder.deny::<ComponentB>();
    ///     });
    /// }
    /// # bevy_ecs::system::assert_is_system(example_system);
    /// ```
    ///
    /// See [`EntityClonerBuilder`] for more options.
    pub fn clone_with_opt_out(
        &mut self,
        target: Entity,
        config: impl FnOnce(&mut EntityClonerBuilder<OptOut>) + Send + Sync + 'static,
    ) -> &mut Self {
        self.queue(entity_command::clone_with_opt_out(target, config))
    }

    /// Clones parts of an entity (components, observers, etc.) onto another entity,
    /// configured through [`EntityClonerBuilder`].
    ///
    /// The other entity will receive only the components of the original that implement
    /// [`Clone`] or [`Reflect`](bevy_reflect::Reflect) and are
    /// [allowed](EntityClonerBuilder::allow) in the `config`.
    ///
    /// # Panics
    ///
    /// The command will panic when applied if the target entity does not exist.
    ///
    /// # Example
    ///
    /// Configure through [`EntityClonerBuilder<OptIn>`] as follows:
    /// ```
    /// # use bevy_ecs::prelude::*;
    /// #[derive(Component, Clone)]
    /// struct ComponentA(u32);
    /// #[derive(Component, Clone)]
    /// struct ComponentB(u32);
    ///
    /// fn example_system(mut commands: Commands) {
    ///     // Create an empty entity.
    ///     let target = commands.spawn_empty().id();
    ///
    ///     // Create a new entity and keep its EntityCommands.
    ///     let mut entity = commands.spawn((ComponentA(10), ComponentB(20)));
    ///
    ///     // Clone ComponentA but not ComponentB onto the target.
    ///     entity.clone_with_opt_in(target, |builder| {
    ///         builder.allow::<ComponentA>();
    ///     });
    /// }
    /// # bevy_ecs::system::assert_is_system(example_system);
    /// ```
    ///
    /// See [`EntityClonerBuilder`] for more options.
    pub fn clone_with_opt_in(
        &mut self,
        target: Entity,
        config: impl FnOnce(&mut EntityClonerBuilder<OptIn>) + Send + Sync + 'static,
    ) -> &mut Self {
        self.queue(entity_command::clone_with_opt_in(target, config))
    }

    /// Spawns a clone of this entity and returns the [`EntityCommands`] of the clone.
    ///
    /// The clone will receive all the components of the original that implement
    /// [`Clone`] or [`Reflect`](bevy_reflect::Reflect).
    ///
    /// To configure cloning behavior (such as only cloning certain components),
    /// use [`EntityCommands::clone_and_spawn_with_opt_out`]/
    /// [`opt_out`](EntityCommands::clone_and_spawn_with_opt_out).
    ///
    /// # Note
    ///
    /// If the original entity does not exist when this command is applied,
    /// the returned entity will have no components.
    ///
    /// # Example
    ///
    /// ```
    /// # use bevy_ecs::prelude::*;
    /// #[derive(Component, Clone)]
    /// struct ComponentA(u32);
    /// #[derive(Component, Clone)]
    /// struct ComponentB(u32);
    ///
    /// fn example_system(mut commands: Commands) {
    ///     // Create a new entity and store its EntityCommands.
    ///     let mut entity = commands.spawn((ComponentA(10), ComponentB(20)));
    ///
    ///     // Create a clone of the entity.
    ///     let mut entity_clone = entity.clone_and_spawn();
    /// }
    /// # bevy_ecs::system::assert_is_system(example_system);
    pub fn clone_and_spawn(&mut self) -> EntityCommands<'_> {
        self.clone_and_spawn_with_opt_out(|_| {})
    }

    /// Spawns a clone of this entity and allows configuring cloning behavior
    /// using [`EntityClonerBuilder`], returning the [`EntityCommands`] of the clone.
    ///
    /// The clone will receive all the components of the original that implement
    /// [`Clone`] or [`Reflect`](bevy_reflect::Reflect) except those that are
    /// [denied](EntityClonerBuilder::deny) in the `config`.
    ///
    /// See the methods on [`EntityClonerBuilder<OptOut>`] for more options.
    ///
    /// # Note
    ///
    /// If the original entity does not exist when this command is applied,
    /// the returned entity will have no components.
    ///
    /// # Example
    ///
    /// ```
    /// # use bevy_ecs::prelude::*;
    /// #[derive(Component, Clone)]
    /// struct ComponentA(u32);
    /// #[derive(Component, Clone)]
    /// struct ComponentB(u32);
    ///
    /// fn example_system(mut commands: Commands) {
    ///     // Create a new entity and store its EntityCommands.
    ///     let mut entity = commands.spawn((ComponentA(10), ComponentB(20)));
    ///
    ///     // Create a clone of the entity with ComponentA but without ComponentB.
    ///     let mut entity_clone = entity.clone_and_spawn_with_opt_out(|builder| {
    ///         builder.deny::<ComponentB>();
    ///     });
    /// }
    /// # bevy_ecs::system::assert_is_system(example_system);
    pub fn clone_and_spawn_with_opt_out(
        &mut self,
        config: impl FnOnce(&mut EntityClonerBuilder<OptOut>) + Send + Sync + 'static,
    ) -> EntityCommands<'_> {
        let entity_clone = self.commands().spawn_empty().id();
        self.clone_with_opt_out(entity_clone, config);
        EntityCommands {
            commands: self.commands_mut().reborrow(),
            entity: entity_clone,
        }
    }

    /// Spawns a clone of this entity and allows configuring cloning behavior
    /// using [`EntityClonerBuilder`], returning the [`EntityCommands`] of the clone.
    ///
    /// The clone will receive only the components of the original that implement
    /// [`Clone`] or [`Reflect`](bevy_reflect::Reflect) and are
    /// [allowed](EntityClonerBuilder::allow) in the `config`.
    ///
    /// See the methods on [`EntityClonerBuilder<OptIn>`] for more options.
    ///
    /// # Note
    ///
    /// If the original entity does not exist when this command is applied,
    /// the returned entity will have no components.
    ///
    /// # Example
    ///
    /// ```
    /// # use bevy_ecs::prelude::*;
    /// #[derive(Component, Clone)]
    /// struct ComponentA(u32);
    /// #[derive(Component, Clone)]
    /// struct ComponentB(u32);
    ///
    /// fn example_system(mut commands: Commands) {
    ///     // Create a new entity and store its EntityCommands.
    ///     let mut entity = commands.spawn((ComponentA(10), ComponentB(20)));
    ///
    ///     // Create a clone of the entity with ComponentA but without ComponentB.
    ///     let mut entity_clone = entity.clone_and_spawn_with_opt_in(|builder| {
    ///         builder.allow::<ComponentA>();
    ///     });
    /// }
    /// # bevy_ecs::system::assert_is_system(example_system);
    pub fn clone_and_spawn_with_opt_in(
        &mut self,
        config: impl FnOnce(&mut EntityClonerBuilder<OptIn>) + Send + Sync + 'static,
    ) -> EntityCommands<'_> {
        let entity_clone = self.commands().spawn_empty().id();
        self.clone_with_opt_in(entity_clone, config);
        EntityCommands {
            commands: self.commands_mut().reborrow(),
            entity: entity_clone,
        }
    }

    /// Clones the specified components of this entity and inserts them into another entity.
    ///
    /// Components can only be cloned if they implement
    /// [`Clone`] or [`Reflect`](bevy_reflect::Reflect).
    ///
    /// # Panics
    ///
    /// The command will panic when applied if the target entity does not exist.
    pub fn clone_components<B: Bundle>(&mut self, target: Entity) -> &mut Self {
        self.queue(entity_command::clone_components::<B>(target))
    }

    /// Moves the specified components of this entity into another entity.
    ///
    /// Components with [`Ignore`] clone behavior will not be moved, while components that
    /// have a [`Custom`] clone behavior will be cloned using it and then removed from the source entity.
    /// All other components will be moved without any other special handling.
    ///
    /// Note that this will trigger `on_remove` hooks/observers on this entity and `on_insert`/`on_add` hooks/observers on the target entity.
    ///
    /// # Panics
    ///
    /// The command will panic when applied if the target entity does not exist.
    ///
    /// [`Ignore`]: crate::component::ComponentCloneBehavior::Ignore
    /// [`Custom`]: crate::component::ComponentCloneBehavior::Custom
    pub fn move_components<B: Bundle>(&mut self, target: Entity) -> &mut Self {
        self.queue(entity_command::move_components::<B>(target))
    }

    /// Passes the current entity into the given function, and triggers the [`EntityEvent`] returned by that function.
    ///
    /// # Example
    ///
    /// A surprising number of functions meet the trait bounds for `event_fn`:
    ///
    /// ```rust
    /// # use bevy_ecs::prelude::*;
    ///
    /// #[derive(EntityEvent)]
    /// struct Explode(Entity);
    ///
    /// impl From<Entity> for Explode {
    ///    fn from(entity: Entity) -> Self {
    ///       Explode(entity)
    ///    }
    /// }
    ///
    ///
    /// fn trigger_via_constructor(mut commands: Commands) {
    ///     // The fact that `Epxlode` is a single-field tuple struct
    ///     // ensures that `Explode(entity)` is a function that generates
    ///     // an EntityEvent, meeting the trait bounds for `event_fn`.
    ///     commands.spawn_empty().trigger(Explode);
    ///
    /// }
    ///
    ///
    /// fn trigger_via_from_trait(mut commands: Commands) {
    ///     // This variant also works for events like `struct Explode { entity: Entity }`
    ///     commands.spawn_empty().trigger(Explode::from);
    /// }
    ///
    /// fn trigger_via_closure(mut commands: Commands) {
    ///     commands.spawn_empty().trigger(|entity| Explode(entity));
    /// }
    /// ```
    #[track_caller]
    pub fn trigger<'t, E: EntityEvent<Trigger<'t>: Default>>(
        &mut self,
        event_fn: impl FnOnce(Entity) -> E,
    ) -> &mut Self {
        let event = (event_fn)(self.entity);
        self.commands.trigger(event);
        self
    }
}

/// A wrapper around [`EntityCommands`] with convenience methods for working with a specified component type.
pub struct EntityEntryCommands<'a, T> {
    entity_commands: EntityCommands<'a>,
    marker: PhantomData<T>,
}

impl<'a, T: Component<Mutability = Mutable>> EntityEntryCommands<'a, T> {
    /// Modify the component `T` if it exists, using the function `modify`.
    pub fn and_modify(&mut self, modify: impl FnOnce(Mut<T>) + Send + Sync + 'static) -> &mut Self {
        self.entity_commands
            .queue(move |mut entity: EntityWorldMut| {
                if let Some(value) = entity.get_mut() {
                    modify(value);
                }
            });
        self
    }
}

impl<'a, T: Component> EntityEntryCommands<'a, T> {
    /// [Insert](EntityCommands::insert) `default` into this entity,
    /// if `T` is not already present.
    #[track_caller]
    pub fn or_insert(&mut self, default: T) -> &mut Self {
        self.entity_commands.insert_if_new(default);
        self
    }

    /// [Insert](EntityCommands::insert) `default` into this entity,
    /// if `T` is not already present.
    ///
    /// # Note
    ///
    /// If the entity does not exist when this command is executed,
    /// the resulting error will be ignored.
    #[track_caller]
    pub fn or_try_insert(&mut self, default: T) -> &mut Self {
        self.entity_commands.try_insert_if_new(default);
        self
    }

    /// [Insert](EntityCommands::insert) the value returned from `default` into this entity,
    /// if `T` is not already present.
    ///
    /// `default` will only be invoked if the component will actually be inserted.
    #[track_caller]
    pub fn or_insert_with<F>(&mut self, default: F) -> &mut Self
    where
        F: FnOnce() -> T + Send + 'static,
    {
        self.entity_commands
            .queue(entity_command::insert_with(default, InsertMode::Keep));
        self
    }

    /// [Insert](EntityCommands::insert) the value returned from `default` into this entity,
    /// if `T` is not already present.
    ///
    /// `default` will only be invoked if the component will actually be inserted.
    ///
    /// # Note
    ///
    /// If the entity does not exist when this command is executed,
    /// the resulting error will be ignored.
    #[track_caller]
    pub fn or_try_insert_with<F>(&mut self, default: F) -> &mut Self
    where
        F: FnOnce() -> T + Send + 'static,
    {
        self.entity_commands
            .queue_silenced(entity_command::insert_with(default, InsertMode::Keep));
        self
    }

    /// [Insert](EntityCommands::insert) `T::default` into this entity,
    /// if `T` is not already present.
    ///
    /// `T::default` will only be invoked if the component will actually be inserted.
    #[track_caller]
    pub fn or_default(&mut self) -> &mut Self
    where
        T: Default,
    {
        self.or_insert_with(T::default)
    }

    /// [Insert](EntityCommands::insert) `T::from_world` into this entity,
    /// if `T` is not already present.
    ///
    /// `T::from_world` will only be invoked if the component will actually be inserted.
    #[track_caller]
    pub fn or_from_world(&mut self) -> &mut Self
    where
        T: FromWorld,
    {
        self.entity_commands
            .queue(entity_command::insert_from_world::<T>(InsertMode::Keep));
        self
    }

    /// Get the [`EntityCommands`] from which the [`EntityEntryCommands`] was initiated.
    ///
    /// This allows you to continue chaining method calls after calling [`EntityCommands::entry`].
    ///
    /// # Example
    ///
    /// ```
    /// # use bevy_ecs::prelude::*;
    /// # #[derive(Resource)]
    /// # struct PlayerEntity { entity: Entity }
    /// #[derive(Component)]
    /// struct Level(u32);
    ///
    /// fn level_up_system(mut commands: Commands, player: Res<PlayerEntity>) {
    ///     commands
    ///         .entity(player.entity)
    ///         .entry::<Level>()
    ///         // Modify the component if it exists.
    ///         .and_modify(|mut lvl| lvl.0 += 1)
    ///         // Otherwise, insert a default value.
    ///         .or_insert(Level(0))
    ///         // Return the EntityCommands for the entity.
    ///         .entity()
    ///         // Continue chaining method calls.
    ///         .insert(Name::new("Player"));
    /// }
    /// # bevy_ecs::system::assert_is_system(level_up_system);
    /// ```
    pub fn entity(&mut self) -> EntityCommands<'_> {
        self.entity_commands.reborrow()
    }
}

#[cfg(test)]
mod tests {
    use crate::{
        component::Component,
        resource::Resource,
        system::Commands,
        world::{CommandQueue, FromWorld, World},
    };
    use alloc::{string::String, sync::Arc, vec, vec::Vec};
    use core::{
        any::TypeId,
        sync::atomic::{AtomicUsize, Ordering},
    };

    #[expect(
        dead_code,
        reason = "This struct is used to test how `Drop` behavior works in regards to SparseSet storage, and as such is solely a wrapper around `DropCk` to make it use the SparseSet storage. Because of this, the inner field is intentionally never read."
    )]
    #[derive(Component)]
    #[component(storage = "SparseSet")]
    struct SparseDropCk(DropCk);

    #[derive(Component)]
    struct DropCk(Arc<AtomicUsize>);
    impl DropCk {
        fn new_pair() -> (Self, Arc<AtomicUsize>) {
            let atomic = Arc::new(AtomicUsize::new(0));
            (DropCk(atomic.clone()), atomic)
        }
    }

    impl Drop for DropCk {
        fn drop(&mut self) {
            self.0.as_ref().fetch_add(1, Ordering::Relaxed);
        }
    }

    #[derive(Component)]
    struct W<T>(T);

    #[derive(Resource)]
    struct V<T>(T);

    fn simple_command(world: &mut World) {
        world.spawn((W(0u32), W(42u64)));
    }

    impl FromWorld for W<String> {
        fn from_world(world: &mut World) -> Self {
            let v = world.resource::<V<usize>>();
            Self("*".repeat(v.0))
        }
    }

    impl Default for W<u8> {
        fn default() -> Self {
            unreachable!()
        }
    }

    #[test]
    fn entity_commands_entry() {
        let mut world = World::default();
        let mut queue = CommandQueue::default();
        let mut commands = Commands::new(&mut queue, &world);
        let entity = commands.spawn_empty().id();
        commands
            .entity(entity)
            .entry::<W<u32>>()
            .and_modify(|_| unreachable!());
        queue.apply(&mut world);
        assert!(!world.entity(entity).contains::<W<u32>>());
        let mut commands = Commands::new(&mut queue, &world);
        commands
            .entity(entity)
            .entry::<W<u32>>()
            .or_insert(W(0))
            .and_modify(|mut val| {
                val.0 = 21;
            });
        queue.apply(&mut world);
        assert_eq!(21, world.get::<W<u32>>(entity).unwrap().0);
        let mut commands = Commands::new(&mut queue, &world);
        commands
            .entity(entity)
            .entry::<W<u64>>()
            .and_modify(|_| unreachable!())
            .or_insert(W(42));
        queue.apply(&mut world);
        assert_eq!(42, world.get::<W<u64>>(entity).unwrap().0);
        world.insert_resource(V(5_usize));
        let mut commands = Commands::new(&mut queue, &world);
        commands.entity(entity).entry::<W<String>>().or_from_world();
        queue.apply(&mut world);
        assert_eq!("*****", &world.get::<W<String>>(entity).unwrap().0);
        let mut commands = Commands::new(&mut queue, &world);
        let id = commands.entity(entity).entry::<W<u64>>().entity().id();
        queue.apply(&mut world);
        assert_eq!(id, entity);
        let mut commands = Commands::new(&mut queue, &world);
        commands
            .entity(entity)
            .entry::<W<u8>>()
            .or_insert_with(|| W(5))
            .or_insert_with(|| unreachable!())
            .or_try_insert_with(|| unreachable!())
            .or_default()
            .or_from_world();
        queue.apply(&mut world);
        assert_eq!(5, world.get::<W<u8>>(entity).unwrap().0);
    }

    #[test]
    fn commands() {
        let mut world = World::default();
        let mut command_queue = CommandQueue::default();
        let entity = Commands::new(&mut command_queue, &world)
            .spawn((W(1u32), W(2u64)))
            .id();
        command_queue.apply(&mut world);
        assert_eq!(world.query::<&W<u32>>().query(&world).count(), 1);
        let results = world
            .query::<(&W<u32>, &W<u64>)>()
            .iter(&world)
            .map(|(a, b)| (a.0, b.0))
            .collect::<Vec<_>>();
        assert_eq!(results, vec![(1u32, 2u64)]);
        // test entity despawn
        {
            let mut commands = Commands::new(&mut command_queue, &world);
            commands.entity(entity).despawn();
            commands.entity(entity).despawn(); // double despawn shouldn't panic
        }
        command_queue.apply(&mut world);
        let results2 = world
            .query::<(&W<u32>, &W<u64>)>()
            .iter(&world)
            .map(|(a, b)| (a.0, b.0))
            .collect::<Vec<_>>();
        assert_eq!(results2, vec![]);

        // test adding simple (FnOnce) commands
        {
            let mut commands = Commands::new(&mut command_queue, &world);

            // set up a simple command using a closure that adds one additional entity
            commands.queue(|world: &mut World| {
                world.spawn((W(42u32), W(0u64)));
            });

            // set up a simple command using a function that adds one additional entity
            commands.queue(simple_command);
        }
        command_queue.apply(&mut world);
        let results3 = world
            .query::<(&W<u32>, &W<u64>)>()
            .iter(&world)
            .map(|(a, b)| (a.0, b.0))
            .collect::<Vec<_>>();

        assert_eq!(results3, vec![(42u32, 0u64), (0u32, 42u64)]);
    }

    #[test]
    fn insert_components() {
        let mut world = World::default();
        let mut command_queue1 = CommandQueue::default();

        // insert components
        let entity = Commands::new(&mut command_queue1, &world)
            .spawn(())
            .insert_if(W(1u8), || true)
            .insert_if(W(2u8), || false)
            .insert_if_new(W(1u16))
            .insert_if_new(W(2u16))
            .insert_if_new_and(W(1u32), || false)
            .insert_if_new_and(W(2u32), || true)
            .insert_if_new_and(W(3u32), || true)
            .id();
        command_queue1.apply(&mut world);

        let results = world
            .query::<(&W<u8>, &W<u16>, &W<u32>)>()
            .iter(&world)
            .map(|(a, b, c)| (a.0, b.0, c.0))
            .collect::<Vec<_>>();
        assert_eq!(results, vec![(1u8, 1u16, 2u32)]);

        // try to insert components after despawning entity
        // in another command queue
        Commands::new(&mut command_queue1, &world)
            .entity(entity)
            .try_insert_if_new_and(W(1u64), || true);

        let mut command_queue2 = CommandQueue::default();
        Commands::new(&mut command_queue2, &world)
            .entity(entity)
            .despawn();
        command_queue2.apply(&mut world);
        command_queue1.apply(&mut world);
    }

    #[test]
    fn remove_components() {
        let mut world = World::default();

        let mut command_queue = CommandQueue::default();
        let (dense_dropck, dense_is_dropped) = DropCk::new_pair();
        let (sparse_dropck, sparse_is_dropped) = DropCk::new_pair();
        let sparse_dropck = SparseDropCk(sparse_dropck);

        let entity = Commands::new(&mut command_queue, &world)
            .spawn((W(1u32), W(2u64), dense_dropck, sparse_dropck))
            .id();
        command_queue.apply(&mut world);
        let results_before = world
            .query::<(&W<u32>, &W<u64>)>()
            .iter(&world)
            .map(|(a, b)| (a.0, b.0))
            .collect::<Vec<_>>();
        assert_eq!(results_before, vec![(1u32, 2u64)]);

        // test component removal
        Commands::new(&mut command_queue, &world)
            .entity(entity)
            .remove::<W<u32>>()
            .remove::<(W<u32>, W<u64>, SparseDropCk, DropCk)>();

        assert_eq!(dense_is_dropped.load(Ordering::Relaxed), 0);
        assert_eq!(sparse_is_dropped.load(Ordering::Relaxed), 0);
        command_queue.apply(&mut world);
        assert_eq!(dense_is_dropped.load(Ordering::Relaxed), 1);
        assert_eq!(sparse_is_dropped.load(Ordering::Relaxed), 1);

        let results_after = world
            .query::<(&W<u32>, &W<u64>)>()
            .iter(&world)
            .map(|(a, b)| (a.0, b.0))
            .collect::<Vec<_>>();
        assert_eq!(results_after, vec![]);
        let results_after_u64 = world
            .query::<&W<u64>>()
            .iter(&world)
            .map(|v| v.0)
            .collect::<Vec<_>>();
        assert_eq!(results_after_u64, vec![]);
    }

    #[test]
    fn remove_components_by_id() {
        let mut world = World::default();

        let mut command_queue = CommandQueue::default();
        let (dense_dropck, dense_is_dropped) = DropCk::new_pair();
        let (sparse_dropck, sparse_is_dropped) = DropCk::new_pair();
        let sparse_dropck = SparseDropCk(sparse_dropck);

        let entity = Commands::new(&mut command_queue, &world)
            .spawn((W(1u32), W(2u64), dense_dropck, sparse_dropck))
            .id();
        command_queue.apply(&mut world);
        let results_before = world
            .query::<(&W<u32>, &W<u64>)>()
            .iter(&world)
            .map(|(a, b)| (a.0, b.0))
            .collect::<Vec<_>>();
        assert_eq!(results_before, vec![(1u32, 2u64)]);

        // test component removal
        Commands::new(&mut command_queue, &world)
            .entity(entity)
            .remove_by_id(world.components().get_id(TypeId::of::<W<u32>>()).unwrap())
            .remove_by_id(world.components().get_id(TypeId::of::<W<u64>>()).unwrap())
            .remove_by_id(world.components().get_id(TypeId::of::<DropCk>()).unwrap())
            .remove_by_id(
                world
                    .components()
                    .get_id(TypeId::of::<SparseDropCk>())
                    .unwrap(),
            );

        assert_eq!(dense_is_dropped.load(Ordering::Relaxed), 0);
        assert_eq!(sparse_is_dropped.load(Ordering::Relaxed), 0);
        command_queue.apply(&mut world);
        assert_eq!(dense_is_dropped.load(Ordering::Relaxed), 1);
        assert_eq!(sparse_is_dropped.load(Ordering::Relaxed), 1);

        let results_after = world
            .query::<(&W<u32>, &W<u64>)>()
            .iter(&world)
            .map(|(a, b)| (a.0, b.0))
            .collect::<Vec<_>>();
        assert_eq!(results_after, vec![]);
        let results_after_u64 = world
            .query::<&W<u64>>()
            .iter(&world)
            .map(|v| v.0)
            .collect::<Vec<_>>();
        assert_eq!(results_after_u64, vec![]);
    }

    #[test]
    fn remove_resources() {
        let mut world = World::default();
        let mut queue = CommandQueue::default();
        {
            let mut commands = Commands::new(&mut queue, &world);
            commands.insert_resource(V(123i32));
            commands.insert_resource(V(456.0f64));
        }

        queue.apply(&mut world);
        assert!(world.contains_resource::<V<i32>>());
        assert!(world.contains_resource::<V<f64>>());

        {
            let mut commands = Commands::new(&mut queue, &world);
            // test resource removal
            commands.remove_resource::<V<i32>>();
        }
        queue.apply(&mut world);
        assert!(!world.contains_resource::<V<i32>>());
        assert!(world.contains_resource::<V<f64>>());
    }

    #[test]
    fn remove_component_with_required_components() {
        #[derive(Component)]
        #[require(Y)]
        struct X;

        #[derive(Component, Default)]
        struct Y;

        #[derive(Component)]
        struct Z;

        let mut world = World::default();
        let mut queue = CommandQueue::default();
        let e = {
            let mut commands = Commands::new(&mut queue, &world);
            commands.spawn((X, Z)).id()
        };
        queue.apply(&mut world);

        assert!(world.get::<Y>(e).is_some());
        assert!(world.get::<X>(e).is_some());
        assert!(world.get::<Z>(e).is_some());

        {
            let mut commands = Commands::new(&mut queue, &world);
            commands.entity(e).remove_with_requires::<X>();
        }
        queue.apply(&mut world);

        assert!(world.get::<Y>(e).is_none());
        assert!(world.get::<X>(e).is_none());

        assert!(world.get::<Z>(e).is_some());
    }

    #[test]
    fn unregister_system_cached_commands() {
        let mut world = World::default();
        let mut queue = CommandQueue::default();

        fn nothing() {}

        let resources = world.iter_resources().count();
        let id = world.register_system_cached(nothing);
        assert_eq!(world.iter_resources().count(), resources + 1);
        assert!(world.get_entity(id.entity).is_ok());

        let mut commands = Commands::new(&mut queue, &world);
        commands.unregister_system_cached(nothing);
        queue.apply(&mut world);
        assert_eq!(world.iter_resources().count(), resources);
        assert!(world.get_entity(id.entity).is_err());
    }

    fn is_send<T: Send>() {}
    fn is_sync<T: Sync>() {}

    #[test]
    fn test_commands_are_send_and_sync() {
        is_send::<Commands>();
        is_sync::<Commands>();
    }

    #[test]
    fn append() {
        let mut world = World::default();
        let mut queue_1 = CommandQueue::default();
        {
            let mut commands = Commands::new(&mut queue_1, &world);
            commands.insert_resource(V(123i32));
        }
        let mut queue_2 = CommandQueue::default();
        {
            let mut commands = Commands::new(&mut queue_2, &world);
            commands.insert_resource(V(456.0f64));
        }
        queue_1.append(&mut queue_2);
        queue_1.apply(&mut world);
        assert!(world.contains_resource::<V<i32>>());
        assert!(world.contains_resource::<V<f64>>());
    }

    #[test]
    fn track_spawn_ticks() {
        let mut world = World::default();
        world.increment_change_tick();
        let expected = world.change_tick();
        let id = world.commands().spawn_empty().id();
        world.flush();
        assert_eq!(
            Some(expected),
            world.entities().entity_get_spawn_or_despawn_tick(id)
        );
    }
}<|MERGE_RESOLUTION|>--- conflicted
+++ resolved
@@ -337,17 +337,8 @@
     /// - [`spawn_batch`](Self::spawn_batch) to spawn many entities
     ///   with the same combination of components.
     #[track_caller]
-<<<<<<< HEAD
     pub fn spawn_empty(&mut self) -> EntityCommands {
         let entity = self.allocator.alloc();
-=======
-    pub fn spawn_empty(&mut self) -> EntityCommands<'_> {
-        let entity = self.entities.reserve_entity();
-        let mut entity_commands = EntityCommands {
-            entity,
-            commands: self.reborrow(),
-        };
->>>>>>> bcee3757
         let caller = MaybeLocation::caller();
         self.queue(move |world: &mut World| {
             world
@@ -400,44 +391,14 @@
     /// - [`spawn_batch`](Self::spawn_batch) to spawn many entities
     ///   with the same combination of components.
     #[track_caller]
-<<<<<<< HEAD
     pub fn spawn<T: Bundle>(&mut self, bundle: T) -> EntityCommands {
         let entity = self.allocator.alloc();
         let caller = MaybeLocation::caller();
         self.queue(move |world: &mut World| {
+            move_as_ptr!(bundle);
             world
                 .construct_with_caller(entity, bundle, caller)
                 .map(|_| ())
-=======
-    pub fn spawn<T: Bundle>(&mut self, bundle: T) -> EntityCommands<'_> {
-        let entity = self.entities.reserve_entity();
-        let mut entity_commands = EntityCommands {
-            entity,
-            commands: self.reborrow(),
-        };
-        let caller = MaybeLocation::caller();
-
-        entity_commands.queue(move |mut entity: EntityWorldMut| {
-            // Store metadata about the spawn operation.
-            // This is the same as in `spawn_empty`, but merged into
-            // the same command for better performance.
-            let index = entity.id().index();
-            entity.world_scope(|world| {
-                let tick = world.change_tick();
-                // SAFETY: Entity has been flushed
-                unsafe {
-                    world.entities_mut().mark_spawn_despawn(index, caller, tick);
-                }
-            });
-
-            move_as_ptr!(bundle);
-            entity.insert_with_caller(
-                bundle,
-                InsertMode::Replace,
-                caller,
-                crate::relationship::RelationshipHookMode::Run,
-            );
->>>>>>> bcee3757
         });
         self.entity(entity)
     }
@@ -525,7 +486,6 @@
     pub fn get_entity(
         &mut self,
         entity: Entity,
-<<<<<<< HEAD
     ) -> Result<EntityCommands, EntityDoesNotExistError> {
         let _location = self.entities.get(entity)?;
         Ok(EntityCommands {
@@ -589,17 +549,6 @@
             entity,
             commands: self.reborrow(),
         })
-=======
-    ) -> Result<EntityCommands<'_>, EntityDoesNotExistError> {
-        if self.entities.contains(entity) {
-            Ok(EntityCommands {
-                entity,
-                commands: self.reborrow(),
-            })
-        } else {
-            Err(EntityDoesNotExistError::new(entity, self.entities))
-        }
->>>>>>> bcee3757
     }
 
     /// Spawns multiple entities with the same combination of components,
@@ -2958,7 +2907,7 @@
         world.flush();
         assert_eq!(
             Some(expected),
-            world.entities().entity_get_spawn_or_despawn_tick(id)
+            world.entities().entity_get_spawned_or_despawned_at(id)
         );
     }
 }