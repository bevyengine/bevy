--- conflicted
+++ resolved
@@ -17,9 +17,6 @@
     fn write(self, world: &mut World);
 }
 
-<<<<<<< HEAD
-/// A list of commands that will be run to modify a [`World`].
-=======
 /// A list of commands that modify a [`World`], running at the end of the stage where they
 /// have been invoked.
 ///
@@ -37,7 +34,6 @@
 /// ```
 ///
 /// Then, commands can be invoked by calling the methods of `commands`.
->>>>>>> 997eae61
 pub struct Commands<'w, 's> {
     queue: &'s mut CommandQueue,
     entities: &'w Entities,
@@ -247,17 +243,11 @@
 
     /// For a given batch of ([Entity], [Bundle]) pairs, either spawns each [Entity] with the given
     /// bundle (if the entity does not exist), or inserts the [Bundle] (if the entity already exists).
-<<<<<<< HEAD
+    ///
     /// This is faster than doing equivalent operations one-by-one.
     ///
     /// # Note
-=======
-    ///
-    /// This is faster than doing equivalent operations one-by-one.
-    ///
-    /// # Note
-    ///
->>>>>>> 997eae61
+    ///
     /// Spawning a specific `entity` value is rarely the right choice. Most apps should use [`Commands::spawn_batch`].
     /// This method should generally only be used for sharing entities across apps, and only when they have a scheme
     /// worked out to share an ID space (which doesn't happen by default).
@@ -270,10 +260,6 @@
         self.queue.push(InsertOrSpawnBatch { bundles_iter });
     }
 
-<<<<<<< HEAD
-    /// See [`World::insert_resource`].
-    pub fn insert_resource<T: Component>(&mut self, resource: T) {
-=======
     /// Inserts a resource to the [`World`], overwriting any previous value of the same type.
     ///
     /// See [`World::insert_resource`] for more details.
@@ -297,7 +283,6 @@
     /// # system.system();
     /// ```
     pub fn insert_resource<T: Resource>(&mut self, resource: T) {
->>>>>>> 997eae61
         self.queue.push(InsertResource { resource })
     }
 
@@ -366,20 +351,13 @@
     }
 }
 
-<<<<<<< HEAD
-/// A list of commands that will be run to modify an [`Entity`].
-=======
 /// A list of commands that will be run to modify an [entity](crate::entity).
->>>>>>> 997eae61
 pub struct EntityCommands<'w, 's, 'a> {
     entity: Entity,
     commands: &'a mut Commands<'w, 's>,
 }
 
 impl<'w, 's, 'a> EntityCommands<'w, 's, 'a> {
-<<<<<<< HEAD
-    /// Retrieves the current entity's unique [`Entity`] id.
-=======
     /// Returns the [`Entity`] id of the entity.
     ///
     /// # Example
@@ -392,7 +370,6 @@
     /// }
     /// # my_system.system();
     /// ```
->>>>>>> 997eae61
     #[inline]
     pub fn id(&self) -> Entity {
         self.entity
@@ -569,11 +546,7 @@
         })
     }
 
-<<<<<<< HEAD
-    /// Returns the underlying `[Commands]`.
-=======
     /// Returns the underlying [`Commands`].
->>>>>>> 997eae61
     pub fn commands(&mut self) -> &mut Commands<'w, 's> {
         self.commands
     }
