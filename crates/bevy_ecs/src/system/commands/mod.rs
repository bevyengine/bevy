--- conflicted
+++ resolved
@@ -5,12 +5,8 @@
     self as bevy_ecs,
     bundle::Bundle,
     entity::{Entities, Entity},
-<<<<<<< HEAD
-    system::{IntoSystem, RunSystemById, RunSystemCommand, SystemId},
-    world::{EntityMut, FromWorld, World},
-=======
+    system::{IntoSystem, RunSystemById, RunSystemCommand, SystemId
     world::{EntityWorldMut, FromWorld, World},
->>>>>>> 4f212a5b
 };
 use bevy_ecs_macros::SystemParam;
 use bevy_utils::tracing::{error, info};
