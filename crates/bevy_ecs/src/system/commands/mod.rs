pub mod command;
pub mod entity_command;
pub mod error_handler;

#[cfg(feature = "std")]
mod parallel_scope;

pub use command::Command;
pub use entity_command::EntityCommand;

#[cfg(feature = "std")]
pub use parallel_scope::*;

use alloc::boxed::Box;
use core::marker::PhantomData;
use log::error;

use crate::{
    self as bevy_ecs,
<<<<<<< HEAD
    bundle::{Bundle, InsertMode},
    change_detection::{MaybeLocation, Mut},
=======
    bundle::{Bundle, InsertMode, NoBundleEffect},
    change_detection::Mut,
>>>>>>> ea578415
    component::{Component, ComponentId, Mutable},
    entity::{Entities, Entity, EntityClonerBuilder},
    event::Event,
    observer::{Observer, TriggerTargets},
    resource::Resource,
    result::Error,
    schedule::ScheduleLabel,
    system::{
        command::HandleError, entity_command::CommandWithEntity, input::SystemInput, Deferred,
        IntoObserverSystem, IntoSystem, RegisteredSystem, SystemId,
    },
    world::{
        command_queue::RawCommandQueue, unsafe_world_cell::UnsafeWorldCell, CommandQueue,
        EntityWorldMut, FromWorld, World,
    },
};

/// A [`Command`] queue to perform structural changes to the [`World`].
///
/// Since each command requires exclusive access to the `World`,
/// all queued commands are automatically applied in sequence
/// when the `ApplyDeferred` system runs (see [`ApplyDeferred`] documentation for more details).
///
/// Each command can be used to modify the [`World`] in arbitrary ways:
/// * spawning or despawning entities
/// * inserting components on new or existing entities
/// * inserting resources
/// * etc.
///
/// For a version of [`Commands`] that works in parallel contexts (such as
/// within [`Query::par_iter`](crate::system::Query::par_iter)) see
/// [`ParallelCommands`]
///
/// # Usage
///
/// Add `mut commands: Commands` as a function argument to your system to get a
/// copy of this struct that will be applied the next time a copy of [`ApplyDeferred`] runs.
/// Commands are almost always used as a [`SystemParam`](crate::system::SystemParam).
///
/// ```
/// # use bevy_ecs::prelude::*;
/// #
/// fn my_system(mut commands: Commands) {
///    // ...
/// }
/// # bevy_ecs::system::assert_is_system(my_system);
/// ```
///
/// # Implementing
///
/// Each built-in command is implemented as a separate method, e.g. [`Commands::spawn`].
/// In addition to the pre-defined command methods, you can add commands with any arbitrary
/// behavior using [`Commands::queue`], which accepts any type implementing [`Command`].
///
/// Since closures and other functions implement this trait automatically, this allows one-shot,
/// anonymous custom commands.
///
/// ```
/// # use bevy_ecs::prelude::*;
/// # fn foo(mut commands: Commands) {
/// // NOTE: type inference fails here, so annotations are required on the closure.
/// commands.queue(|w: &mut World| {
///     // Mutate the world however you want...
///     # todo!();
/// });
/// # }
/// ```
///
/// # Error handling
///
/// Commands can return a [`Result`](crate::result::Result), which can be passed to
/// an error handler. Error handlers are functions/closures of the form
/// `fn(&mut World, CommandError)`.
///
/// The default error handler panics. It can be configured by enabling the `configurable_error_handler`
/// cargo feature, then setting the `GLOBAL_ERROR_HANDLER`.
///
/// Alternatively, you can customize the error handler for a specific command by calling [`Commands::queue_handled`].
///
/// The [`error_handler`] module provides some simple error handlers for convenience.
///
/// [`ApplyDeferred`]: crate::schedule::ApplyDeferred
pub struct Commands<'w, 's> {
    queue: InternalQueue<'s>,
    entities: &'w Entities,
}

// SAFETY: All commands [`Command`] implement [`Send`]
unsafe impl Send for Commands<'_, '_> {}

// SAFETY: `Commands` never gives access to the inner commands.
unsafe impl Sync for Commands<'_, '_> {}

const _: () = {
    type __StructFieldsAlias<'w, 's> = (Deferred<'s, CommandQueue>, &'w Entities);
    #[doc(hidden)]
    pub struct FetchState {
        state: <__StructFieldsAlias<'static, 'static> as bevy_ecs::system::SystemParam>::State,
    }
    // SAFETY: Only reads Entities
    unsafe impl bevy_ecs::system::SystemParam for Commands<'_, '_> {
        type State = FetchState;

        type Item<'w, 's> = Commands<'w, 's>;

        fn init_state(
            world: &mut World,
            system_meta: &mut bevy_ecs::system::SystemMeta,
        ) -> Self::State {
            FetchState {
                state: <__StructFieldsAlias<'_, '_> as bevy_ecs::system::SystemParam>::init_state(
                    world,
                    system_meta,
                ),
            }
        }

        unsafe fn new_archetype(
            state: &mut Self::State,
            archetype: &bevy_ecs::archetype::Archetype,
            system_meta: &mut bevy_ecs::system::SystemMeta,
        ) {
            // SAFETY: Caller guarantees the archetype is from the world used in `init_state`
            unsafe {
                <__StructFieldsAlias<'_, '_> as bevy_ecs::system::SystemParam>::new_archetype(
                    &mut state.state,
                    archetype,
                    system_meta,
                );
            };
        }

        fn apply(
            state: &mut Self::State,
            system_meta: &bevy_ecs::system::SystemMeta,
            world: &mut World,
        ) {
            <__StructFieldsAlias<'_, '_> as bevy_ecs::system::SystemParam>::apply(
                &mut state.state,
                system_meta,
                world,
            );
        }

        fn queue(
            state: &mut Self::State,
            system_meta: &bevy_ecs::system::SystemMeta,
            world: bevy_ecs::world::DeferredWorld,
        ) {
            <__StructFieldsAlias<'_, '_> as bevy_ecs::system::SystemParam>::queue(
                &mut state.state,
                system_meta,
                world,
            );
        }

        #[inline]
        unsafe fn validate_param(
            state: &Self::State,
            system_meta: &bevy_ecs::system::SystemMeta,
            world: UnsafeWorldCell,
        ) -> bool {
            <(Deferred<CommandQueue>, &Entities) as bevy_ecs::system::SystemParam>::validate_param(
                &state.state,
                system_meta,
                world,
            )
        }

        #[inline]
        unsafe fn get_param<'w, 's>(
            state: &'s mut Self::State,
            system_meta: &bevy_ecs::system::SystemMeta,
            world: UnsafeWorldCell<'w>,
            change_tick: bevy_ecs::component::Tick,
        ) -> Self::Item<'w, 's> {
            let(f0, f1) =  <(Deferred<'s, CommandQueue>, &'w Entities) as bevy_ecs::system::SystemParam>::get_param(&mut state.state, system_meta, world, change_tick);
            Commands {
                queue: InternalQueue::CommandQueue(f0),
                entities: f1,
            }
        }
    }
    // SAFETY: Only reads Entities
    unsafe impl<'w, 's> bevy_ecs::system::ReadOnlySystemParam for Commands<'w, 's>
    where
        Deferred<'s, CommandQueue>: bevy_ecs::system::ReadOnlySystemParam,
        &'w Entities: bevy_ecs::system::ReadOnlySystemParam,
    {
    }
};

enum InternalQueue<'s> {
    CommandQueue(Deferred<'s, CommandQueue>),
    RawCommandQueue(RawCommandQueue),
}

impl<'w, 's> Commands<'w, 's> {
    /// Returns a new `Commands` instance from a [`CommandQueue`] and a [`World`].
    ///
    /// It is not required to call this constructor when using `Commands` as a [system parameter].
    ///
    /// [system parameter]: crate::system::SystemParam
    pub fn new(queue: &'s mut CommandQueue, world: &'w World) -> Self {
        Self::new_from_entities(queue, &world.entities)
    }

    /// Returns a new `Commands` instance from a [`CommandQueue`] and an [`Entities`] reference.
    ///
    /// It is not required to call this constructor when using `Commands` as a [system parameter].
    ///
    /// [system parameter]: crate::system::SystemParam
    pub fn new_from_entities(queue: &'s mut CommandQueue, entities: &'w Entities) -> Self {
        Self {
            queue: InternalQueue::CommandQueue(Deferred(queue)),
            entities,
        }
    }

    /// Returns a new `Commands` instance from a [`RawCommandQueue`] and an [`Entities`] reference.
    ///
    /// This is used when constructing [`Commands`] from a [`DeferredWorld`](crate::world::DeferredWorld).
    ///
    /// # Safety
    ///
    /// * Caller ensures that `queue` must outlive 'w
    pub(crate) unsafe fn new_raw_from_entities(
        queue: RawCommandQueue,
        entities: &'w Entities,
    ) -> Self {
        Self {
            queue: InternalQueue::RawCommandQueue(queue),
            entities,
        }
    }

    /// Returns a [`Commands`] with a smaller lifetime.
    /// This is useful if you have `&mut Commands` but need `Commands`.
    ///
    /// # Examples
    ///
    /// ```
    /// # use bevy_ecs::prelude::*;
    /// fn my_system(mut commands: Commands) {
    ///     // We do our initialization in a separate function,
    ///     // which expects an owned `Commands`.
    ///     do_initialization(commands.reborrow());
    ///
    ///     // Since we only reborrowed the commands instead of moving them, we can still use them.
    ///     commands.spawn_empty();
    /// }
    /// #
    /// # fn do_initialization(_: Commands) {}
    /// ```
    pub fn reborrow(&mut self) -> Commands<'w, '_> {
        Commands {
            queue: match &mut self.queue {
                InternalQueue::CommandQueue(queue) => InternalQueue::CommandQueue(queue.reborrow()),
                InternalQueue::RawCommandQueue(queue) => {
                    InternalQueue::RawCommandQueue(queue.clone())
                }
            },
            entities: self.entities,
        }
    }

    /// Take all commands from `other` and append them to `self`, leaving `other` empty
    pub fn append(&mut self, other: &mut CommandQueue) {
        match &mut self.queue {
            InternalQueue::CommandQueue(queue) => queue.bytes.append(&mut other.bytes),
            InternalQueue::RawCommandQueue(queue) => {
                // SAFETY: Pointers in `RawCommandQueue` are never null
                unsafe { queue.bytes.as_mut() }.append(&mut other.bytes);
            }
        }
    }

    /// Reserves a new empty [`Entity`] to be spawned, and returns its corresponding [`EntityCommands`].
    ///
    /// See [`World::spawn_empty`] for more details.
    ///
    /// # Example
    ///
    /// ```
    /// # use bevy_ecs::prelude::*;
    ///
    /// #[derive(Component)]
    /// struct Label(&'static str);
    /// #[derive(Component)]
    /// struct Strength(u32);
    /// #[derive(Component)]
    /// struct Agility(u32);
    ///
    /// fn example_system(mut commands: Commands) {
    ///     // Create a new empty entity and retrieve its id.
    ///     let empty_entity = commands.spawn_empty().id();
    ///
    ///     // Create another empty entity, then add some component to it
    ///     commands.spawn_empty()
    ///         // adds a new component bundle to the entity
    ///         .insert((Strength(1), Agility(2)))
    ///         // adds a single component to the entity
    ///         .insert(Label("hello world"));
    /// }
    /// # bevy_ecs::system::assert_is_system(example_system);
    /// ```
    ///
    /// # See also
    ///
    /// - [`spawn`](Self::spawn) to spawn an entity with a bundle.
    /// - [`spawn_batch`](Self::spawn_batch) to spawn entities with a bundle each.
    pub fn spawn_empty(&mut self) -> EntityCommands {
        let entity = self.entities.reserve_entity();
        EntityCommands {
            entity,
            commands: self.reborrow(),
        }
    }

    /// Pushes a [`Command`] to the queue for creating a new entity with the given [`Bundle`]'s components,
    /// and returns its corresponding [`EntityCommands`].
    ///
    /// In case multiple bundles of the same [`Bundle`] type need to be spawned,
    /// [`spawn_batch`](Self::spawn_batch) should be used for better performance.
    ///
    /// # Example
    ///
    /// ```
    /// use bevy_ecs::prelude::*;
    ///
    /// #[derive(Component)]
    /// struct Component1;
    /// #[derive(Component)]
    /// struct Component2;
    /// #[derive(Component)]
    /// struct Label(&'static str);
    /// #[derive(Component)]
    /// struct Strength(u32);
    /// #[derive(Component)]
    /// struct Agility(u32);
    ///
    /// #[derive(Bundle)]
    /// struct ExampleBundle {
    ///     a: Component1,
    ///     b: Component2,
    /// }
    ///
    /// fn example_system(mut commands: Commands) {
    ///     // Create a new entity with a single component.
    ///     commands.spawn(Component1);
    ///
    ///     // Create a new entity with a component bundle.
    ///     commands.spawn(ExampleBundle {
    ///         a: Component1,
    ///         b: Component2,
    ///     });
    ///
    ///     commands
    ///         // Create a new entity with two components using a "tuple bundle".
    ///         .spawn((Component1, Component2))
    ///         // `spawn returns a builder, so you can insert more bundles like this:
    ///         .insert((Strength(1), Agility(2)))
    ///         // or insert single components like this:
    ///         .insert(Label("hello world"));
    /// }
    /// # bevy_ecs::system::assert_is_system(example_system);
    /// ```
    ///
    /// # See also
    ///
    /// - [`spawn_empty`](Self::spawn_empty) to spawn an entity without any components.
    /// - [`spawn_batch`](Self::spawn_batch) to spawn entities with a bundle each.
    #[track_caller]
    pub fn spawn<T: Bundle>(&mut self, bundle: T) -> EntityCommands {
        let mut entity = self.spawn_empty();
        entity.insert(bundle);
        entity
    }

    /// Returns the [`EntityCommands`] for the requested [`Entity`].
    ///
    /// This method does not guarantee that commands queued by the `EntityCommands`
    /// will be successful, since the entity could be despawned before they are executed.
    ///
    /// # Panics
    ///
    /// This method panics if the requested entity does not exist.
    ///
    /// # Example
    ///
    /// ```
    /// use bevy_ecs::prelude::*;
    ///
    /// #[derive(Component)]
    /// struct Label(&'static str);
    /// #[derive(Component)]
    /// struct Strength(u32);
    /// #[derive(Component)]
    /// struct Agility(u32);
    ///
    /// fn example_system(mut commands: Commands) {
    ///     // Create a new, empty entity
    ///     let entity = commands.spawn_empty().id();
    ///
    ///     commands.entity(entity)
    ///         // adds a new component bundle to the entity
    ///         .insert((Strength(1), Agility(2)))
    ///         // adds a single component to the entity
    ///         .insert(Label("hello world"));
    /// }
    /// # bevy_ecs::system::assert_is_system(example_system);
    /// ```
    ///
    /// # See also
    ///
    /// - [`get_entity`](Self::get_entity) for the fallible version.
    #[inline]
    #[track_caller]
    pub fn entity(&mut self, entity: Entity) -> EntityCommands {
        #[inline(never)]
        #[cold]
        #[track_caller]
        fn panic_no_entity(entities: &Entities, entity: Entity) -> ! {
            panic!(
                "Attempting to create an EntityCommands for entity {entity}, which {}",
                entities.entity_does_not_exist_error_details(entity)
            );
        }

        if self.get_entity(entity).is_some() {
            EntityCommands {
                entity,
                commands: self.reborrow(),
            }
        } else {
            panic_no_entity(self.entities, entity)
        }
    }

    /// Returns the [`EntityCommands`] for the requested [`Entity`], if it exists.
    ///
    /// Returns `None` if the entity does not exist.
    ///
    /// This method does not guarantee that commands queued by the `EntityCommands`
    /// will be successful, since the entity could be despawned before they are executed.
    ///
    /// # Example
    ///
    /// ```
    /// use bevy_ecs::prelude::*;
    ///
    /// #[derive(Component)]
    /// struct Label(&'static str);
    /// fn example_system(mut commands: Commands) {
    ///     // Create a new, empty entity
    ///     let entity = commands.spawn_empty().id();
    ///
    ///     // Get the entity if it still exists, which it will in this case
    ///     if let Some(mut entity_commands) = commands.get_entity(entity) {
    ///         // adds a single component to the entity
    ///         entity_commands.insert(Label("hello world"));
    ///     }
    /// }
    /// # bevy_ecs::system::assert_is_system(example_system);
    /// ```
    ///
    /// # See also
    ///
    /// - [`entity`](Self::entity) for the panicking version.
    #[inline]
    #[track_caller]
    pub fn get_entity(&mut self, entity: Entity) -> Option<EntityCommands> {
        self.entities.contains(entity).then_some(EntityCommands {
            entity,
            commands: self.reborrow(),
        })
    }

    /// Pushes a [`Command`] to the queue for creating entities with a particular [`Bundle`] type.
    ///
    /// `bundles_iter` is a type that can be converted into a [`Bundle`] iterator
    /// (it can also be a collection).
    ///
    /// This method is equivalent to iterating `bundles_iter`
    /// and calling [`spawn`](Self::spawn) on each bundle,
    /// but it is faster due to memory pre-allocation.
    ///
    /// # Example
    ///
    /// ```
    /// # use bevy_ecs::prelude::*;
    /// #
    /// # #[derive(Component)]
    /// # struct Name(String);
    /// # #[derive(Component)]
    /// # struct Score(u32);
    /// #
    /// # fn system(mut commands: Commands) {
    /// commands.spawn_batch(vec![
    ///     (
    ///         Name("Alice".to_string()),
    ///         Score(0),
    ///     ),
    ///     (
    ///         Name("Bob".to_string()),
    ///         Score(0),
    ///     ),
    /// ]);
    /// # }
    /// # bevy_ecs::system::assert_is_system(system);
    /// ```
    ///
    /// # See also
    ///
    /// - [`spawn`](Self::spawn) to spawn an entity with a bundle.
    /// - [`spawn_empty`](Self::spawn_empty) to spawn an entity without any components.
    #[track_caller]
    pub fn spawn_batch<I>(&mut self, bundles_iter: I)
    where
        I: IntoIterator + Send + Sync + 'static,
        I::Item: Bundle<Effect: NoBundleEffect>,
    {
        self.queue(command::spawn_batch(bundles_iter));
    }

    /// Pushes a generic [`Command`] to the command queue.
    ///
    /// If the [`Command`] returns a [`Result`], it will be handled using the [default error handler](error_handler::default).
    ///
    /// To use a custom error handler, see [`Commands::queue_handled`].
    ///
    /// The command can be:
    /// - A custom struct that implements [`Command`].
    /// - A closure or function that matches one of the following signatures:
    ///   - [`(&mut World)`](World)
    /// - A built-in command from the [`command`] module.
    ///
    /// # Example
    ///
    /// ```
    /// # use bevy_ecs::prelude::*;
    /// #[derive(Resource, Default)]
    /// struct Counter(u64);
    ///
    /// struct AddToCounter(String);
    ///
    /// impl Command<Result> for AddToCounter {
    ///     fn apply(self, world: &mut World) -> Result {
    ///         let mut counter = world.get_resource_or_insert_with(Counter::default);
    ///         let amount: u64 = self.0.parse()?;
    ///         counter.0 += amount;
    ///         Ok(())
    ///     }
    /// }
    ///
    /// fn add_three_to_counter_system(mut commands: Commands) {
    ///     commands.queue(AddToCounter("3".to_string()));
    /// }
    /// fn add_twenty_five_to_counter_system(mut commands: Commands) {
    ///     commands.queue(|world: &mut World| {
    ///         let mut counter = world.get_resource_or_insert_with(Counter::default);
    ///         counter.0 += 25;
    ///     });
    /// }
    /// # bevy_ecs::system::assert_is_system(add_three_to_counter_system);
    /// # bevy_ecs::system::assert_is_system(add_twenty_five_to_counter_system);
    /// ```
    pub fn queue<C: Command<T> + HandleError<T>, T>(&mut self, command: C) {
        self.queue_internal(command.handle_error());
    }
    /// Pushes a generic [`Command`] to the command queue. If the command returns a [`Result`] the given
    /// `error_handler` will be used to handle error cases.
    ///
    /// To implicitly use the default error handler, see [`Commands::queue`].
    ///
    /// The command can be:
    /// - A custom struct that implements [`Command`].
    /// - A closure or function that matches one of the following signatures:
    ///   - [`(&mut World)`](World)
    ///   - [`(&mut World)`](World) `->` [`Result`]
    /// - A built-in command from the [`command`] module.
    ///
    /// # Example
    ///
    /// ```
    /// # use bevy_ecs::prelude::*;
    /// # use bevy_ecs::system::error_handler;
    /// #[derive(Resource, Default)]
    /// struct Counter(u64);
    ///
    /// struct AddToCounter(String);
    ///
    /// impl Command<Result> for AddToCounter {
    ///     fn apply(self, world: &mut World) -> Result {
    ///         let mut counter = world.get_resource_or_insert_with(Counter::default);
    ///         let amount: u64 = self.0.parse()?;
    ///         counter.0 += amount;
    ///         Ok(())
    ///     }
    /// }
    ///
    /// fn add_three_to_counter_system(mut commands: Commands) {
    ///     commands.queue_handled(AddToCounter("3".to_string()), error_handler::warn());
    /// }
    /// fn add_twenty_five_to_counter_system(mut commands: Commands) {
    ///     commands.queue(|world: &mut World| {
    ///         let mut counter = world.get_resource_or_insert_with(Counter::default);
    ///         counter.0 += 25;
    ///     });
    /// }
    /// # bevy_ecs::system::assert_is_system(add_three_to_counter_system);
    /// # bevy_ecs::system::assert_is_system(add_twenty_five_to_counter_system);
    /// ```
    pub fn queue_handled<C: Command<T> + HandleError<T>, T>(
        &mut self,
        command: C,
        error_handler: fn(&mut World, Error),
    ) {
        self.queue_internal(command.handle_error_with(error_handler));
    }

    fn queue_internal(&mut self, command: impl Command) {
        match &mut self.queue {
            InternalQueue::CommandQueue(queue) => {
                queue.push(command);
            }
            InternalQueue::RawCommandQueue(queue) => {
                // SAFETY: `RawCommandQueue` is only every constructed in `Commands::new_raw_from_entities`
                // where the caller of that has ensured that `queue` outlives `self`
                unsafe {
                    queue.push(command);
                }
            }
        }
    }

    /// Pushes a [`Command`] to the queue for creating entities, if needed,
    /// and for adding a bundle to each entity.
    ///
    /// `bundles_iter` is a type that can be converted into an ([`Entity`], [`Bundle`]) iterator
    /// (it can also be a collection).
    ///
    /// When the command is applied,
    /// for each (`Entity`, `Bundle`) pair in the given `bundles_iter`,
    /// the `Entity` is spawned, if it does not exist already.
    /// Then, the `Bundle` is added to the entity.
    ///
    /// This method is equivalent to iterating `bundles_iter`,
    /// calling [`spawn`](Self::spawn) for each bundle,
    /// and passing it to [`insert`](EntityCommands::insert),
    /// but it is faster due to memory pre-allocation.
    ///
    /// # Note
    ///
    /// Spawning a specific `entity` value is rarely the right choice. Most apps should use [`Commands::spawn_batch`].
    /// This method should generally only be used for sharing entities across apps, and only when they have a scheme
    /// worked out to share an ID space (which doesn't happen by default).
    #[track_caller]
    pub fn insert_or_spawn_batch<I, B>(&mut self, bundles_iter: I)
    where
        I: IntoIterator<Item = (Entity, B)> + Send + Sync + 'static,
        B: Bundle<Effect: NoBundleEffect>,
    {
        let caller = MaybeLocation::caller();
        self.queue(move |world: &mut World| {
            if let Err(invalid_entities) = world.insert_or_spawn_batch_with_caller(
                bundles_iter,
                caller,
            ) {
                error!(
                    "{caller}: Failed to 'insert or spawn' bundle of type {} into the following invalid entities: {:?}",
                    core::any::type_name::<B>(),
                    invalid_entities
                );
            }
        });
    }

    /// Pushes a [`Command`] to the queue for adding a [`Bundle`] type to a batch of [`Entities`](Entity).
    ///
    /// A batch can be any type that implements [`IntoIterator`] containing `(Entity, Bundle)` tuples,
    /// such as a [`Vec<(Entity, Bundle)>`](alloc::vec::Vec) or an array `[(Entity, Bundle); N]`.
    ///
    /// When the command is applied, for each `(Entity, Bundle)` pair in the given batch,
    /// the `Bundle` is added to the `Entity`, overwriting any existing components shared by the `Bundle`.
    ///
    /// This method is equivalent to iterating the batch,
    /// calling [`entity`](Self::entity) for each pair,
    /// and passing the bundle to [`insert`](EntityCommands::insert),
    /// but it is faster due to memory pre-allocation.
    ///
    /// # Panics
    ///
    /// This command panics if any of the given entities do not exist.
    ///
    /// For the non-panicking version, see [`try_insert_batch`](Self::try_insert_batch).
    #[track_caller]
    pub fn insert_batch<I, B>(&mut self, batch: I)
    where
        I: IntoIterator<Item = (Entity, B)> + Send + Sync + 'static,
        B: Bundle<Effect: NoBundleEffect>,
    {
        self.queue(command::insert_batch(batch, InsertMode::Replace));
    }

    /// Pushes a [`Command`] to the queue for adding a [`Bundle`] type to a batch of [`Entities`](Entity).
    ///
    /// A batch can be any type that implements [`IntoIterator`] containing `(Entity, Bundle)` tuples,
    /// such as a [`Vec<(Entity, Bundle)>`](alloc::vec::Vec) or an array `[(Entity, Bundle); N]`.
    ///
    /// When the command is applied, for each `(Entity, Bundle)` pair in the given batch,
    /// the `Bundle` is added to the `Entity`, except for any components already present on the `Entity`.
    ///
    /// This method is equivalent to iterating the batch,
    /// calling [`entity`](Self::entity) for each pair,
    /// and passing the bundle to [`insert_if_new`](EntityCommands::insert_if_new),
    /// but it is faster due to memory pre-allocation.
    ///
    /// # Panics
    ///
    /// This command panics if any of the given entities do not exist.
    ///
    /// For the non-panicking version, see [`try_insert_batch_if_new`](Self::try_insert_batch_if_new).
    #[track_caller]
    pub fn insert_batch_if_new<I, B>(&mut self, batch: I)
    where
        I: IntoIterator<Item = (Entity, B)> + Send + Sync + 'static,
        B: Bundle<Effect: NoBundleEffect>,
    {
        self.queue(command::insert_batch(batch, InsertMode::Keep));
    }

    /// Pushes a [`Command`] to the queue for adding a [`Bundle`] type to a batch of [`Entities`](Entity).
    ///
    /// A batch can be any type that implements [`IntoIterator`] containing `(Entity, Bundle)` tuples,
    /// such as a [`Vec<(Entity, Bundle)>`](alloc::vec::Vec) or an array `[(Entity, Bundle); N]`.
    ///
    /// When the command is applied, for each `(Entity, Bundle)` pair in the given batch,
    /// the `Bundle` is added to the `Entity`, overwriting any existing components shared by the `Bundle`.
    ///
    /// This method is equivalent to iterating the batch,
    /// calling [`get_entity`](Self::get_entity) for each pair,
    /// and passing the bundle to [`insert`](EntityCommands::insert),
    /// but it is faster due to memory pre-allocation.
    ///
    /// This command will send a warning if any of the given entities do not exist.
    ///
    /// For the panicking version, see [`insert_batch`](Self::insert_batch).
    #[track_caller]
    pub fn try_insert_batch<I, B>(&mut self, batch: I)
    where
        I: IntoIterator<Item = (Entity, B)> + Send + Sync + 'static,
        B: Bundle<Effect: NoBundleEffect>,
    {
        self.queue(
            command::insert_batch(batch, InsertMode::Replace)
                .handle_error_with(error_handler::warn()),
        );
    }

    /// Pushes a [`Command`] to the queue for adding a [`Bundle`] type to a batch of [`Entities`](Entity).
    ///
    /// A batch can be any type that implements [`IntoIterator`] containing `(Entity, Bundle)` tuples,
    /// such as a [`Vec<(Entity, Bundle)>`](alloc::vec::Vec) or an array `[(Entity, Bundle); N]`.
    ///
    /// When the command is applied, for each `(Entity, Bundle)` pair in the given batch,
    /// the `Bundle` is added to the `Entity`, except for any components already present on the `Entity`.
    ///
    /// This method is equivalent to iterating the batch,
    /// calling [`get_entity`](Self::get_entity) for each pair,
    /// and passing the bundle to [`insert_if_new`](EntityCommands::insert_if_new),
    /// but it is faster due to memory pre-allocation.
    ///
    /// This command will send a warning if any of the given entities do not exist.
    ///
    /// For the panicking version, see [`insert_batch_if_new`](Self::insert_batch_if_new).
    #[track_caller]
    pub fn try_insert_batch_if_new<I, B>(&mut self, batch: I)
    where
        I: IntoIterator<Item = (Entity, B)> + Send + Sync + 'static,
        B: Bundle<Effect: NoBundleEffect>,
    {
        self.queue(
            command::insert_batch(batch, InsertMode::Keep).handle_error_with(error_handler::warn()),
        );
    }

    /// Pushes a [`Command`] to the queue for inserting a [`Resource`] in the [`World`] with an inferred value.
    ///
    /// The inferred value is determined by the [`FromWorld`] trait of the resource.
    /// When the command is applied,
    /// if the resource already exists, nothing happens.
    ///
    /// See [`World::init_resource`] for more details.
    ///
    /// # Example
    ///
    /// ```
    /// # use bevy_ecs::prelude::*;
    /// #
    /// # #[derive(Resource, Default)]
    /// # struct Scoreboard {
    /// #     current_score: u32,
    /// #     high_score: u32,
    /// # }
    /// #
    /// # fn initialize_scoreboard(mut commands: Commands) {
    /// commands.init_resource::<Scoreboard>();
    /// # }
    /// # bevy_ecs::system::assert_is_system(initialize_scoreboard);
    /// ```
    #[track_caller]
    pub fn init_resource<R: Resource + FromWorld>(&mut self) {
        self.queue(command::init_resource::<R>());
    }

    /// Pushes a [`Command`] to the queue for inserting a [`Resource`] in the [`World`] with a specific value.
    ///
    /// This will overwrite any previous value of the same resource type.
    ///
    /// See [`World::insert_resource`] for more details.
    ///
    /// # Example
    ///
    /// ```
    /// # use bevy_ecs::prelude::*;
    /// #
    /// # #[derive(Resource)]
    /// # struct Scoreboard {
    /// #     current_score: u32,
    /// #     high_score: u32,
    /// # }
    /// #
    /// # fn system(mut commands: Commands) {
    /// commands.insert_resource(Scoreboard {
    ///     current_score: 0,
    ///     high_score: 0,
    /// });
    /// # }
    /// # bevy_ecs::system::assert_is_system(system);
    /// ```
    #[track_caller]
    pub fn insert_resource<R: Resource>(&mut self, resource: R) {
        self.queue(command::insert_resource(resource));
    }

    /// Pushes a [`Command`] to the queue for removing a [`Resource`] from the [`World`].
    ///
    /// See [`World::remove_resource`] for more details.
    ///
    /// # Example
    ///
    /// ```
    /// # use bevy_ecs::prelude::*;
    /// #
    /// # #[derive(Resource)]
    /// # struct Scoreboard {
    /// #     current_score: u32,
    /// #     high_score: u32,
    /// # }
    /// #
    /// # fn system(mut commands: Commands) {
    /// commands.remove_resource::<Scoreboard>();
    /// # }
    /// # bevy_ecs::system::assert_is_system(system);
    /// ```
    pub fn remove_resource<R: Resource>(&mut self) {
        self.queue(command::remove_resource::<R>());
    }

    /// Runs the system corresponding to the given [`SystemId`].
    /// Systems are ran in an exclusive and single threaded way.
    /// Running slow systems can become a bottleneck.
    ///
    /// Calls [`World::run_system`](World::run_system).
    ///
    /// There is no way to get the output of a system when run as a command, because the
    /// execution of the system happens later. To get the output of a system, use
    /// [`World::run_system`] or [`World::run_system_with`] instead of running the system as a command.
    pub fn run_system(&mut self, id: SystemId) {
        self.queue(command::run_system(id).handle_error_with(error_handler::warn()));
    }

    /// Runs the system corresponding to the given [`SystemId`].
    /// Systems are ran in an exclusive and single threaded way.
    /// Running slow systems can become a bottleneck.
    ///
    /// Calls [`World::run_system_with`](World::run_system_with).
    ///
    /// There is no way to get the output of a system when run as a command, because the
    /// execution of the system happens later. To get the output of a system, use
    /// [`World::run_system`] or [`World::run_system_with`] instead of running the system as a command.
    pub fn run_system_with<I>(&mut self, id: SystemId<I>, input: I::Inner<'static>)
    where
        I: SystemInput<Inner<'static>: Send> + 'static,
    {
        self.queue(command::run_system_with(id, input).handle_error_with(error_handler::warn()));
    }

    /// Registers a system and returns a [`SystemId`] so it can later be called by [`World::run_system`].
    ///
    /// It's possible to register the same systems more than once, they'll be stored separately.
    ///
    /// This is different from adding systems to a [`Schedule`](crate::schedule::Schedule),
    /// because the [`SystemId`] that is returned can be used anywhere in the [`World`] to run the associated system.
    /// This allows for running systems in a push-based fashion.
    /// Using a [`Schedule`](crate::schedule::Schedule) is still preferred for most cases
    /// due to its better performance and ability to run non-conflicting systems simultaneously.
    ///
    /// If you want to prevent Commands from registering the same system multiple times, consider using [`Local`](crate::system::Local)
    ///
    /// # Example
    ///
    /// ```
    /// # use bevy_ecs::{prelude::*, world::CommandQueue, system::SystemId};
    ///
    /// #[derive(Resource)]
    /// struct Counter(i32);
    ///
    /// fn register_system(mut local_system: Local<Option<SystemId>>, mut commands: Commands) {
    ///     if let Some(system) = *local_system {
    ///         commands.run_system(system);
    ///     } else {
    ///         *local_system = Some(commands.register_system(increment_counter));
    ///     }
    /// }
    ///
    /// fn increment_counter(mut value: ResMut<Counter>) {
    ///     value.0 += 1;
    /// }
    ///
    /// # let mut world = World::default();
    /// # world.insert_resource(Counter(0));
    /// # let mut queue_1 = CommandQueue::default();
    /// # let systemid = {
    /// #   let mut commands = Commands::new(&mut queue_1, &world);
    /// #   commands.register_system(increment_counter)
    /// # };
    /// # let mut queue_2 = CommandQueue::default();
    /// # {
    /// #   let mut commands = Commands::new(&mut queue_2, &world);
    /// #   commands.run_system(systemid);
    /// # }
    /// # queue_1.append(&mut queue_2);
    /// # queue_1.apply(&mut world);
    /// # assert_eq!(1, world.resource::<Counter>().0);
    /// # bevy_ecs::system::assert_is_system(register_system);
    /// ```
    pub fn register_system<I, O, M>(
        &mut self,
        system: impl IntoSystem<I, O, M> + 'static,
    ) -> SystemId<I, O>
    where
        I: SystemInput + Send + 'static,
        O: Send + 'static,
    {
        let entity = self.spawn_empty().id();
        let system = RegisteredSystem::<I, O>::new(Box::new(IntoSystem::into_system(system)));
        self.entity(entity).insert(system);
        SystemId::from_entity(entity)
    }

    /// Removes a system previously registered with [`Commands::register_system`] or [`World::register_system`].
    ///
    /// See [`World::unregister_system`] for more information.
    pub fn unregister_system<I, O>(&mut self, system_id: SystemId<I, O>)
    where
        I: SystemInput + Send + 'static,
        O: Send + 'static,
    {
        self.queue(command::unregister_system(system_id).handle_error_with(error_handler::warn()));
    }

    /// Removes a system previously registered with [`World::register_system_cached`].
    ///
    /// See [`World::unregister_system_cached`] for more information.
    pub fn unregister_system_cached<
        I: SystemInput + Send + 'static,
        O: 'static,
        M: 'static,
        S: IntoSystem<I, O, M> + Send + 'static,
    >(
        &mut self,
        system: S,
    ) {
        self.queue(
            command::unregister_system_cached(system).handle_error_with(error_handler::warn()),
        );
    }

    /// Similar to [`Self::run_system`], but caching the [`SystemId`] in a
    /// [`CachedSystemId`](crate::system::CachedSystemId) resource.
    ///
    /// See [`World::register_system_cached`] for more information.
    pub fn run_system_cached<M: 'static, S: IntoSystem<(), (), M> + Send + 'static>(
        &mut self,
        system: S,
    ) {
        self.queue(command::run_system_cached(system).handle_error_with(error_handler::warn()));
    }

    /// Similar to [`Self::run_system_with`], but caching the [`SystemId`] in a
    /// [`CachedSystemId`](crate::system::CachedSystemId) resource.
    ///
    /// See [`World::register_system_cached`] for more information.
    pub fn run_system_cached_with<I, M, S>(&mut self, system: S, input: I::Inner<'static>)
    where
        I: SystemInput<Inner<'static>: Send> + Send + 'static,
        M: 'static,
        S: IntoSystem<I, (), M> + Send + 'static,
    {
        self.queue(
            command::run_system_cached_with(system, input).handle_error_with(error_handler::warn()),
        );
    }

    /// Sends a "global" [`Trigger`] without any targets. This will run any [`Observer`] of the `event` that
    /// isn't scoped to specific targets.
    ///
    /// [`Trigger`]: crate::observer::Trigger
    #[track_caller]
    pub fn trigger(&mut self, event: impl Event) {
        self.queue(command::trigger(event));
    }

    /// Sends a [`Trigger`] for the given targets. This will run any [`Observer`] of the `event` that
    /// watches those targets.
    ///
    /// [`Trigger`]: crate::observer::Trigger
    #[track_caller]
    pub fn trigger_targets(
        &mut self,
        event: impl Event,
        targets: impl TriggerTargets + Send + Sync + 'static,
    ) {
        self.queue(command::trigger_targets(event, targets));
    }

    /// Spawns an [`Observer`] and returns the [`EntityCommands`] associated
    /// with the entity that stores the observer.
    ///
    /// **Calling [`observe`](EntityCommands::observe) on the returned
    /// [`EntityCommands`] will observe the observer itself, which you very
    /// likely do not want.**
    pub fn add_observer<E: Event, B: Bundle, M>(
        &mut self,
        observer: impl IntoObserverSystem<E, B, M>,
    ) -> EntityCommands {
        self.spawn(Observer::new(observer))
    }

    /// Sends an arbitrary [`Event`].
    ///
    /// This is a convenience method for sending events without requiring an [`EventWriter`].
    /// ## Performance
    /// Since this is a command, exclusive world access is used, which means that it will not profit from
    /// system-level parallelism on supported platforms.
    /// If these events are performance-critical or very frequently
    /// sent, consider using a typed [`EventWriter`] instead.
    ///
    /// [`EventWriter`]: crate::event::EventWriter
    #[track_caller]
    pub fn send_event<E: Event>(&mut self, event: E) -> &mut Self {
        self.queue(command::send_event(event));
        self
    }

    /// Runs the schedule corresponding to the given [`ScheduleLabel`].
    ///
    /// Calls [`World::try_run_schedule`](World::try_run_schedule).
    ///
    /// This will log an error if the schedule is not available to be run.
    ///
    /// # Examples
    ///
    /// ```
    /// # use bevy_ecs::prelude::*;
    /// # use bevy_ecs::schedule::ScheduleLabel;
    /// #
    /// # #[derive(Default, Resource)]
    /// # struct Counter(u32);
    /// #
    /// #[derive(ScheduleLabel, Hash, Debug, PartialEq, Eq, Clone, Copy)]
    /// struct FooSchedule;
    ///
    /// # fn foo_system(mut counter: ResMut<Counter>) {
    /// #     counter.0 += 1;
    /// # }
    /// #
    /// # let mut schedule = Schedule::new(FooSchedule);
    /// # schedule.add_systems(foo_system);
    /// #
    /// # let mut world = World::default();
    /// #
    /// # world.init_resource::<Counter>();
    /// # world.add_schedule(schedule);
    /// #
    /// # assert_eq!(world.resource::<Counter>().0, 0);
    /// #
    /// # let mut commands = world.commands();
    /// commands.run_schedule(FooSchedule);
    /// #
    /// # world.flush();
    /// #
    /// # assert_eq!(world.resource::<Counter>().0, 1);
    /// ```
    pub fn run_schedule(&mut self, label: impl ScheduleLabel) {
        self.queue(command::run_schedule(label).handle_error_with(error_handler::warn()));
    }
}

/// A list of commands that will be run to modify an [`Entity`].
///
/// # Note
///
/// Most [`Commands`] (and thereby [`EntityCommands`]) are deferred: when you call the command,
/// if it requires mutable access to the [`World`] (that is, if it removes, adds, or changes something),
/// it's not executed immediately. Instead, the command is added to a "command queue."
/// The command queue is applied between [`Schedules`](bevy_ecs::schedule::Schedule), one by one,
/// so that each command can have exclusive access to the World.
///
/// # Fallible
///
/// Due to their deferred nature, an entity you're trying to change with an [`EntityCommand`] can be
/// despawned by the time the command is executed. All deferred entity commands will check if the
/// entity exists at the time of execution and will return an error if it doesn't.
///
/// # Error handling
///
/// [`EntityCommands`] can return a [`Result`](crate::result::Result), which can be passed to
/// an error handler. Error handlers are functions/closures of the form
/// `fn(&mut World, CommandError)`.
///
/// The default error handler panics. It can be configured by enabling the `configurable_error_handler`
/// cargo feature, then setting the `GLOBAL_ERROR_HANDLER`.
///
/// Alternatively, you can customize the error handler for a specific command by calling [`EntityCommands::queue_handled`].
///
/// The [`error_handler`] module provides some simple error handlers for convenience.
pub struct EntityCommands<'a> {
    pub(crate) entity: Entity,
    pub(crate) commands: Commands<'a, 'a>,
}

impl<'a> EntityCommands<'a> {
    /// Returns the [`Entity`] id of the entity.
    ///
    /// # Example
    ///
    /// ```
    /// # use bevy_ecs::prelude::*;
    /// #
    /// fn my_system(mut commands: Commands) {
    ///     let entity_id = commands.spawn_empty().id();
    /// }
    /// # bevy_ecs::system::assert_is_system(my_system);
    /// ```
    #[inline]
    #[must_use = "Omit the .id() call if you do not need to store the `Entity` identifier."]
    pub fn id(&self) -> Entity {
        self.entity
    }

    /// Returns an [`EntityCommands`] with a smaller lifetime.
    /// This is useful if you have `&mut EntityCommands` but you need `EntityCommands`.
    pub fn reborrow(&mut self) -> EntityCommands {
        EntityCommands {
            entity: self.entity,
            commands: self.commands.reborrow(),
        }
    }

    /// Get an [`EntityEntryCommands`] for the [`Component`] `T`,
    /// allowing you to modify it or insert it if it isn't already present.
    ///
    /// See also [`insert_if_new`](Self::insert_if_new), which lets you insert a [`Bundle`] without overwriting it.
    ///
    /// # Example
    ///
    /// ```
    /// # use bevy_ecs::prelude::*;
    /// # #[derive(Resource)]
    /// # struct PlayerEntity { entity: Entity }
    /// #[derive(Component)]
    /// struct Level(u32);
    ///
    /// fn level_up_system(mut commands: Commands, player: Res<PlayerEntity>) {
    ///     commands
    ///         .entity(player.entity)
    ///         .entry::<Level>()
    ///         // Modify the component if it exists
    ///         .and_modify(|mut lvl| lvl.0 += 1)
    ///         // Otherwise insert a default value
    ///         .or_insert(Level(0));
    /// }
    /// # bevy_ecs::system::assert_is_system(level_up_system);
    /// ```
    pub fn entry<T: Component>(&mut self) -> EntityEntryCommands<T> {
        EntityEntryCommands {
            entity_commands: self.reborrow(),
            marker: PhantomData,
        }
    }

    /// Adds a [`Bundle`] of components to the entity.
    ///
    /// This will overwrite any previous value(s) of the same component type.
    /// See [`EntityCommands::insert_if_new`] to keep the old value instead.
    ///
    /// # Panics
    ///
    /// The command will panic when applied if the associated entity does not exist.
    ///
    /// To avoid a panic in this case, use the command [`Self::try_insert`] instead.
    ///
    /// # Example
    ///
    /// ```
    /// # use bevy_ecs::prelude::*;
    /// # #[derive(Resource)]
    /// # struct PlayerEntity { entity: Entity }
    /// #[derive(Component)]
    /// struct Health(u32);
    /// #[derive(Component)]
    /// struct Strength(u32);
    /// #[derive(Component)]
    /// struct Defense(u32);
    ///
    /// #[derive(Bundle)]
    /// struct CombatBundle {
    ///     health: Health,
    ///     strength: Strength,
    /// }
    ///
    /// fn add_combat_stats_system(mut commands: Commands, player: Res<PlayerEntity>) {
    ///     commands
    ///         .entity(player.entity)
    ///         // You can insert individual components:
    ///         .insert(Defense(10))
    ///         // You can also insert pre-defined bundles of components:
    ///         .insert(CombatBundle {
    ///             health: Health(100),
    ///             strength: Strength(40),
    ///         })
    ///         // You can also insert tuples of components and bundles.
    ///         // This is equivalent to the calls above:
    ///         .insert((
    ///             Defense(10),
    ///             CombatBundle {
    ///                 health: Health(100),
    ///                 strength: Strength(40),
    ///             },
    ///         ));
    /// }
    /// # bevy_ecs::system::assert_is_system(add_combat_stats_system);
    /// ```
    #[track_caller]
    pub fn insert(&mut self, bundle: impl Bundle) -> &mut Self {
        self.queue(entity_command::insert(bundle))
    }

    /// Similar to [`Self::insert`] but will only insert if the predicate returns true.
    /// This is useful for chaining method calls.
    ///
    /// # Panics
    ///
    /// The command will panic when applied if the associated entity does not exist.
    ///
    /// To avoid a panic in this case, use the command [`Self::try_insert_if`] instead.
    ///
    /// # Example
    ///
    /// ```
    /// # use bevy_ecs::prelude::*;
    /// # #[derive(Resource)]
    /// # struct PlayerEntity { entity: Entity }
    /// # impl PlayerEntity { fn is_spectator(&self) -> bool { true } }
    /// #[derive(Component)]
    /// struct StillLoadingStats;
    /// #[derive(Component)]
    /// struct Health(u32);
    ///
    /// fn add_health_system(mut commands: Commands, player: Res<PlayerEntity>) {
    ///     commands
    ///         .entity(player.entity)
    ///         .insert_if(Health(10), || !player.is_spectator())
    ///         .remove::<StillLoadingStats>();
    /// }
    /// # bevy_ecs::system::assert_is_system(add_health_system);
    /// ```
    #[track_caller]
    pub fn insert_if<F>(&mut self, bundle: impl Bundle, condition: F) -> &mut Self
    where
        F: FnOnce() -> bool,
    {
        if condition() {
            self.insert(bundle)
        } else {
            self
        }
    }

    /// Adds a [`Bundle`] of components to the entity without overwriting.
    ///
    /// This is the same as [`EntityCommands::insert`], but in case of duplicate
    /// components will leave the old values instead of replacing them with new
    /// ones.
    ///
    /// See also [`entry`](Self::entry), which lets you modify a [`Component`] if it's present,
    /// as well as initialize it with a default value.
    ///
    /// # Panics
    ///
    /// The command will panic when applied if the associated entity does not exist.
    ///
    /// To avoid a panic in this case, use the command [`Self::try_insert_if_new`] instead.
    #[track_caller]
    pub fn insert_if_new(&mut self, bundle: impl Bundle) -> &mut Self {
        self.queue(entity_command::insert_if_new(bundle))
    }

    /// Adds a [`Bundle`] of components to the entity without overwriting if the
    /// predicate returns true.
    ///
    /// This is the same as [`EntityCommands::insert_if`], but in case of duplicate
    /// components will leave the old values instead of replacing them with new
    /// ones.
    ///
    /// # Panics
    ///
    /// The command will panic when applied if the associated entity does not
    /// exist.
    ///
    /// To avoid a panic in this case, use the command [`Self::try_insert_if_new`]
    /// instead.
    #[track_caller]
    pub fn insert_if_new_and<F>(&mut self, bundle: impl Bundle, condition: F) -> &mut Self
    where
        F: FnOnce() -> bool,
    {
        if condition() {
            self.insert_if_new(bundle)
        } else {
            self
        }
    }

    /// Adds a dynamic component to an entity.
    ///
    /// See [`EntityWorldMut::insert_by_id`] for more information.
    ///
    /// # Panics
    ///
    /// The command will panic when applied if the associated entity does not exist.
    ///
    /// To avoid a panic in this case, use the command [`Self::try_insert_by_id`] instead.
    ///
    /// # Safety
    ///
    /// - [`ComponentId`] must be from the same world as `self`.
    /// - `T` must have the same layout as the one passed during `component_id` creation.
    #[track_caller]
    pub unsafe fn insert_by_id<T: Send + 'static>(
        &mut self,
        component_id: ComponentId,
        value: T,
    ) -> &mut Self {
        self.queue(entity_command::insert_by_id(component_id, value))
    }

    /// Attempts to add a dynamic component to an entity.
    ///
    /// See [`EntityWorldMut::insert_by_id`] for more information.
    ///
    /// # Safety
    ///
    /// - [`ComponentId`] must be from the same world as `self`.
    /// - `T` must have the same layout as the one passed during `component_id` creation.
    #[track_caller]
    pub unsafe fn try_insert_by_id<T: Send + 'static>(
        &mut self,
        component_id: ComponentId,
        value: T,
    ) -> &mut Self {
        self.queue_handled(
            entity_command::insert_by_id(component_id, value),
            error_handler::silent(),
        )
    }

    /// Tries to add a [`Bundle`] of components to the entity.
    ///
    /// This will overwrite any previous value(s) of the same component type.
    ///
    /// # Note
    ///
    /// Unlike [`Self::insert`], this will not panic if the associated entity does not exist.
    ///
    /// # Example
    ///
    /// ```
    /// # use bevy_ecs::prelude::*;
    /// # #[derive(Resource)]
    /// # struct PlayerEntity { entity: Entity }
    /// #[derive(Component)]
    /// struct Health(u32);
    /// #[derive(Component)]
    /// struct Strength(u32);
    /// #[derive(Component)]
    /// struct Defense(u32);
    ///
    /// #[derive(Bundle)]
    /// struct CombatBundle {
    ///     health: Health,
    ///     strength: Strength,
    /// }
    ///
    /// fn add_combat_stats_system(mut commands: Commands, player: Res<PlayerEntity>) {
    ///   commands.entity(player.entity)
    ///    // You can try_insert individual components:
    ///     .try_insert(Defense(10))
    ///
    ///    // You can also insert tuples of components:
    ///     .try_insert(CombatBundle {
    ///         health: Health(100),
    ///         strength: Strength(40),
    ///     });
    ///
    ///    // Suppose this occurs in a parallel adjacent system or process
    ///    commands.entity(player.entity)
    ///      .despawn();
    ///
    ///    commands.entity(player.entity)
    ///    // This will not panic nor will it add the component
    ///      .try_insert(Defense(5));
    /// }
    /// # bevy_ecs::system::assert_is_system(add_combat_stats_system);
    /// ```
    #[track_caller]
    pub fn try_insert(&mut self, bundle: impl Bundle) -> &mut Self {
        self.queue_handled(entity_command::insert(bundle), error_handler::silent())
    }

    /// Similar to [`Self::try_insert`] but will only try to insert if the predicate returns true.
    /// This is useful for chaining method calls.
    ///
    /// # Example
    ///
    /// ```
    /// # use bevy_ecs::prelude::*;
    /// # #[derive(Resource)]
    /// # struct PlayerEntity { entity: Entity }
    /// # impl PlayerEntity { fn is_spectator(&self) -> bool { true } }
    /// #[derive(Component)]
    /// struct StillLoadingStats;
    /// #[derive(Component)]
    /// struct Health(u32);
    ///
    /// fn add_health_system(mut commands: Commands, player: Res<PlayerEntity>) {
    ///   commands.entity(player.entity)
    ///     .try_insert_if(Health(10), || !player.is_spectator())
    ///     .remove::<StillLoadingStats>();
    ///
    ///    commands.entity(player.entity)
    ///    // This will not panic nor will it add the component
    ///      .try_insert_if(Health(5), || !player.is_spectator());
    /// }
    /// # bevy_ecs::system::assert_is_system(add_health_system);
    /// ```
    #[track_caller]
    pub fn try_insert_if<F>(&mut self, bundle: impl Bundle, condition: F) -> &mut Self
    where
        F: FnOnce() -> bool,
    {
        if condition() {
            self.try_insert(bundle)
        } else {
            self
        }
    }

    /// Tries to add a [`Bundle`] of components to the entity without overwriting if the
    /// predicate returns true.
    ///
    /// This is the same as [`EntityCommands::try_insert_if`], but in case of duplicate
    /// components will leave the old values instead of replacing them with new
    /// ones.
    ///
    /// # Note
    ///
    /// Unlike [`Self::insert_if_new_and`], this will not panic if the associated entity does
    /// not exist.
    ///
    /// # Example
    ///
    /// ```
    /// # use bevy_ecs::prelude::*;
    /// # #[derive(Resource)]
    /// # struct PlayerEntity { entity: Entity }
    /// # impl PlayerEntity { fn is_spectator(&self) -> bool { true } }
    /// #[derive(Component)]
    /// struct StillLoadingStats;
    /// #[derive(Component)]
    /// struct Health(u32);
    ///
    /// fn add_health_system(mut commands: Commands, player: Res<PlayerEntity>) {
    ///   commands.entity(player.entity)
    ///     .try_insert_if(Health(10), || player.is_spectator())
    ///     .remove::<StillLoadingStats>();
    ///
    ///    commands.entity(player.entity)
    ///    // This will not panic nor will it overwrite the component
    ///      .try_insert_if_new_and(Health(5), || player.is_spectator());
    /// }
    /// # bevy_ecs::system::assert_is_system(add_health_system);
    /// ```
    #[track_caller]
    pub fn try_insert_if_new_and<F>(&mut self, bundle: impl Bundle, condition: F) -> &mut Self
    where
        F: FnOnce() -> bool,
    {
        if condition() {
            self.try_insert_if_new(bundle)
        } else {
            self
        }
    }

    /// Tries to add a [`Bundle`] of components to the entity without overwriting.
    ///
    /// This is the same as [`EntityCommands::try_insert`], but in case of duplicate
    /// components will leave the old values instead of replacing them with new
    /// ones.
    ///
    /// # Note
    ///
    /// Unlike [`Self::insert_if_new`], this will not panic if the associated entity does not exist.
    #[track_caller]
    pub fn try_insert_if_new(&mut self, bundle: impl Bundle) -> &mut Self {
        self.queue_handled(
            entity_command::insert_if_new(bundle),
            error_handler::silent(),
        )
    }

    /// Removes a [`Bundle`] of components from the entity.
    ///
    /// # Example
    ///
    /// ```
    /// # use bevy_ecs::prelude::*;
    /// #
    /// # #[derive(Resource)]
    /// # struct PlayerEntity { entity: Entity }
    /// #[derive(Component)]
    /// struct Health(u32);
    /// #[derive(Component)]
    /// struct Strength(u32);
    /// #[derive(Component)]
    /// struct Defense(u32);
    ///
    /// #[derive(Bundle)]
    /// struct CombatBundle {
    ///     health: Health,
    ///     strength: Strength,
    /// }
    ///
    /// fn remove_combat_stats_system(mut commands: Commands, player: Res<PlayerEntity>) {
    ///     commands
    ///         .entity(player.entity)
    ///         // You can remove individual components:
    ///         .remove::<Defense>()
    ///         // You can also remove pre-defined Bundles of components:
    ///         .remove::<CombatBundle>()
    ///         // You can also remove tuples of components and bundles.
    ///         // This is equivalent to the calls above:
    ///         .remove::<(Defense, CombatBundle)>();
    /// }
    /// # bevy_ecs::system::assert_is_system(remove_combat_stats_system);
    /// ```
    #[track_caller]
    pub fn remove<T>(&mut self) -> &mut Self
    where
        T: Bundle,
    {
        self.queue_handled(entity_command::remove::<T>(), error_handler::warn())
    }

    /// Removes a [`Bundle`] of components from the entity.
    ///
    /// # Note
    ///
    /// Unlike [`Self::remove`], this will not panic if the associated entity does not exist.
    ///
    /// # Example
    ///
    /// ```
    /// # use bevy_ecs::prelude::*;
    /// #
    /// # #[derive(Resource)]
    /// # struct PlayerEntity { entity: Entity }
    /// #[derive(Component)]
    /// struct Health(u32);
    /// #[derive(Component)]
    /// struct Strength(u32);
    /// #[derive(Component)]
    /// struct Defense(u32);
    ///
    /// #[derive(Bundle)]
    /// struct CombatBundle {
    ///     health: Health,
    ///     strength: Strength,
    /// }
    ///
    /// fn remove_combat_stats_system(mut commands: Commands, player: Res<PlayerEntity>) {
    ///     commands
    ///         .entity(player.entity)
    ///         // You can remove individual components:
    ///         .try_remove::<Defense>()
    ///         // You can also remove pre-defined Bundles of components:
    ///         .try_remove::<CombatBundle>()
    ///         // You can also remove tuples of components and bundles.
    ///         // This is equivalent to the calls above:
    ///         .try_remove::<(Defense, CombatBundle)>();
    /// }
    /// # bevy_ecs::system::assert_is_system(remove_combat_stats_system);
    /// ```
    pub fn try_remove<T>(&mut self) -> &mut Self
    where
        T: Bundle,
    {
        self.queue_handled(entity_command::remove::<T>(), error_handler::silent())
    }

    /// Removes all components in the [`Bundle`] components and remove all required components for each component in the [`Bundle`] from entity.
    ///
    /// # Example
    ///
    /// ```
    /// use bevy_ecs::prelude::*;
    ///
    /// #[derive(Component)]
    /// #[require(B)]
    /// struct A;
    /// #[derive(Component, Default)]
    /// struct B;
    ///
    /// #[derive(Resource)]
    /// struct PlayerEntity { entity: Entity }
    ///
    /// fn remove_with_requires_system(mut commands: Commands, player: Res<PlayerEntity>) {
    ///     commands
    ///         .entity(player.entity)
    ///         // Remove both A and B components from the entity, because B is required by A
    ///         .remove_with_requires::<A>();
    /// }
    /// # bevy_ecs::system::assert_is_system(remove_with_requires_system);
    /// ```
    #[track_caller]
    pub fn remove_with_requires<T: Bundle>(&mut self) -> &mut Self {
        self.queue(entity_command::remove_with_requires::<T>())
    }

    /// Removes a dynamic [`Component`] from the entity if it exists.
    ///
    /// # Panics
    ///
    /// Panics if the provided [`ComponentId`] does not exist in the [`World`].
    #[track_caller]
    pub fn remove_by_id(&mut self, component_id: ComponentId) -> &mut Self {
        self.queue(entity_command::remove_by_id(component_id))
    }

    /// Removes all components associated with the entity.
    #[track_caller]
    pub fn clear(&mut self) -> &mut Self {
        self.queue(entity_command::clear())
    }

    /// Despawns the entity.
    ///
    /// This will emit a warning if the entity does not exist.
    ///
    /// See [`World::despawn`] for more details.
    ///
    /// # Note
    ///
    /// This will also despawn the entities in any [`RelationshipTarget`](crate::relationship::RelationshipTarget) that is configured
    /// to despawn descendants. For example, this will recursively despawn [`Children`](crate::hierarchy::Children).
    ///
    /// # Example
    ///
    /// ```
    /// # use bevy_ecs::prelude::*;
    /// #
    /// # #[derive(Resource)]
    /// # struct CharacterToRemove { entity: Entity }
    /// #
    /// fn remove_character_system(
    ///     mut commands: Commands,
    ///     character_to_remove: Res<CharacterToRemove>
    /// )
    /// {
    ///     commands.entity(character_to_remove.entity).despawn();
    /// }
    /// # bevy_ecs::system::assert_is_system(remove_character_system);
    /// ```
    #[track_caller]
    pub fn despawn(&mut self) {
        self.queue_handled(entity_command::despawn(), error_handler::warn());
    }
    /// Despawns the provided entity and its descendants.
    #[deprecated(
        since = "0.16.0",
        note = "Use entity.despawn(), which now automatically despawns recursively."
    )]
    pub fn despawn_recursive(&mut self) {
        self.despawn();
    }

    /// Despawns the entity.
    ///
    /// This will not emit a warning if the entity does not exist, essentially performing
    /// the same function as [`Self::despawn`] without emitting warnings.
    ///
    /// # Note
    ///
    /// This will also despawn the entities in any [`RelationshipTarget`](crate::relationship::RelationshipTarget) that are configured
    /// to despawn descendants. For example, this will recursively despawn [`Children`](crate::hierarchy::Children).
    pub fn try_despawn(&mut self) {
        self.queue_handled(entity_command::despawn(), error_handler::silent());
    }

    /// Pushes an [`EntityCommand`] to the queue, which will get executed for the current [`Entity`].
    ///
    /// If the [`EntityCommand`] returns a [`Result`], it will be handled using the [default error handler](error_handler::default).
    ///
    /// To use a custom error handler, see [`EntityCommands::queue_handled`].
    ///
    /// The command can be:
    /// - A custom struct that implements [`EntityCommand`].
    /// - A closure or function that matches the following signature:
    ///   - [`(EntityWorldMut)`](EntityWorldMut)
    ///   - [`(EntityWorldMut)`](EntityWorldMut) `->` [`Result`]
    /// - A built-in command from the [`entity_command`] module.
    ///
    /// # Examples
    ///
    /// ```
    /// # use bevy_ecs::prelude::*;
    /// # fn my_system(mut commands: Commands) {
    /// commands
    ///     .spawn_empty()
    ///     // Closures with this signature implement `EntityCommand`.
    ///     .queue(|entity: EntityWorldMut| {
    ///         println!("Executed an EntityCommand for {}", entity.id());
    ///     });
    /// # }
    /// # bevy_ecs::system::assert_is_system(my_system);
    /// ```
    pub fn queue<C: EntityCommand<T> + CommandWithEntity<M>, T, M>(
        &mut self,
        command: C,
    ) -> &mut Self {
        self.commands.queue(command.with_entity(self.entity));
        self
    }

    /// Pushes an [`EntityCommand`] to the queue, which will get executed for the current [`Entity`].
    /// If the command returns a [`Result`] the given `error_handler` will be used to handle error cases.
    ///
    /// To implicitly use the default error handler, see [`EntityCommands::queue`].
    ///
    /// The command can be:
    /// - A custom struct that implements [`EntityCommand`].
    /// - A closure or function that matches the following signature:
    ///   - [`(EntityWorldMut)`](EntityWorldMut)
    ///   - [`(EntityWorldMut)`](EntityWorldMut) `->` [`Result`]
    /// - A built-in command from the [`entity_command`] module.
    ///
    /// # Examples
    ///
    /// ```
    /// # use bevy_ecs::prelude::*;
    /// # use bevy_ecs::system::error_handler;
    /// # fn my_system(mut commands: Commands) {
    /// commands
    ///     .spawn_empty()
    ///     // Closures with this signature implement `EntityCommand`.
    ///     .queue_handled(
    ///         |entity: EntityWorldMut| -> Result {
    ///             let value: usize = "100".parse()?;
    ///             println!("Successfully parsed the value {} for entity {}", value, entity.id());
    ///             Ok(())
    ///         },
    ///         error_handler::warn()
    ///     );
    /// # }
    /// # bevy_ecs::system::assert_is_system(my_system);
    /// ```
    pub fn queue_handled<C: EntityCommand<T> + CommandWithEntity<M>, T, M>(
        &mut self,
        command: C,
        error_handler: fn(&mut World, Error),
    ) -> &mut Self {
        self.commands
            .queue_handled(command.with_entity(self.entity), error_handler);
        self
    }

    /// Removes all components except the given [`Bundle`] from the entity.
    ///
    /// This can also be used to remove all the components from the entity by passing it an empty Bundle.
    ///
    /// # Example
    ///
    /// ```
    /// # use bevy_ecs::prelude::*;
    /// #
    /// # #[derive(Resource)]
    /// # struct PlayerEntity { entity: Entity }
    /// #[derive(Component)]
    /// struct Health(u32);
    /// #[derive(Component)]
    /// struct Strength(u32);
    /// #[derive(Component)]
    /// struct Defense(u32);
    ///
    /// #[derive(Bundle)]
    /// struct CombatBundle {
    ///     health: Health,
    ///     strength: Strength,
    /// }
    ///
    /// fn remove_combat_stats_system(mut commands: Commands, player: Res<PlayerEntity>) {
    ///     commands
    ///         .entity(player.entity)
    ///         // You can retain a pre-defined Bundle of components,
    ///         // with this removing only the Defense component
    ///         .retain::<CombatBundle>()
    ///         // You can also retain only a single component
    ///         .retain::<Health>()
    ///         // And you can remove all the components by passing in an empty Bundle
    ///         .retain::<()>();
    /// }
    /// # bevy_ecs::system::assert_is_system(remove_combat_stats_system);
    /// ```
    #[track_caller]
    pub fn retain<T>(&mut self) -> &mut Self
    where
        T: Bundle,
    {
        self.queue(entity_command::retain::<T>())
    }

    /// Logs the components of the entity at the info level.
    ///
    /// # Panics
    ///
    /// The command will panic when applied if the associated entity does not exist.
    pub fn log_components(&mut self) -> &mut Self {
        self.queue(entity_command::log_components())
    }

    /// Returns the underlying [`Commands`].
    pub fn commands(&mut self) -> Commands {
        self.commands.reborrow()
    }

    /// Returns a mutable reference to the underlying [`Commands`].
    pub fn commands_mut(&mut self) -> &mut Commands<'a, 'a> {
        &mut self.commands
    }

    /// Sends a [`Trigger`] targeting this entity. This will run any [`Observer`] of the `event` that
    /// watches this entity.
    ///
    /// [`Trigger`]: crate::observer::Trigger
    pub fn trigger(&mut self, event: impl Event) -> &mut Self {
        self.commands.trigger_targets(event, self.entity);
        self
    }

    /// Creates an [`Observer`] listening for events of type `E` targeting this entity.
    pub fn observe<E: Event, B: Bundle, M>(
        &mut self,
        observer: impl IntoObserverSystem<E, B, M>,
    ) -> &mut Self {
        self.queue(entity_command::observe(observer))
    }

    /// Clones parts of an entity (components, observers, etc.) onto another entity,
    /// configured through [`EntityClonerBuilder`].
    ///
    /// By default, the other entity will receive all the components of the original that implement
    /// [`Clone`] or [`Reflect`](bevy_reflect::Reflect).
    ///
    /// # Panics
    ///
    /// The command will panic when applied if the target entity does not exist.
    ///
    /// # Example
    ///
    /// Configure through [`EntityClonerBuilder`] as follows:
    /// ```
    /// # use bevy_ecs::prelude::*;
    ///
    /// #[derive(Component, Clone)]
    /// struct ComponentA(u32);
    /// #[derive(Component, Clone)]
    /// struct ComponentB(u32);
    ///
    /// fn example_system(mut commands: Commands) {
    ///     // Create an empty entity
    ///     let target = commands.spawn_empty().id();
    ///
    ///     // Create a new entity and keep its EntityCommands
    ///     let mut entity = commands.spawn((ComponentA(10), ComponentB(20)));
    ///
    ///     // Clone only ComponentA onto the target
    ///     entity.clone_with(target, |builder| {
    ///         builder.deny::<ComponentB>();
    ///     });
    /// }
    /// # bevy_ecs::system::assert_is_system(example_system);
    /// ```
    ///
    /// See [`EntityClonerBuilder`] for more options.
    pub fn clone_with(
        &mut self,
        target: Entity,
        config: impl FnOnce(&mut EntityClonerBuilder) + Send + Sync + 'static,
    ) -> &mut Self {
        self.queue(entity_command::clone_with(target, config))
    }

    /// Spawns a clone of this entity and returns the [`EntityCommands`] of the clone.
    ///
    /// The clone will receive all the components of the original that implement
    /// [`Clone`] or [`Reflect`](bevy_reflect::Reflect).
    ///
    /// To configure cloning behavior (such as only cloning certain components),
    /// use [`EntityCommands::clone_and_spawn_with`].
    ///
    /// # Note
    ///
    /// If the original entity does not exist when this command is applied,
    /// the returned entity will have no components.
    ///
    /// # Example
    ///
    /// ```
    /// # use bevy_ecs::prelude::*;
    ///
    /// #[derive(Component, Clone)]
    /// struct ComponentA(u32);
    /// #[derive(Component, Clone)]
    /// struct ComponentB(u32);
    ///
    /// fn example_system(mut commands: Commands) {
    ///     // Create a new entity and keep its EntityCommands
    ///     let mut entity = commands.spawn((ComponentA(10), ComponentB(20)));
    ///
    ///     // Create a clone of the first entity
    ///     let mut entity_clone = entity.clone_and_spawn();
    /// }
    /// # bevy_ecs::system::assert_is_system(example_system);
    pub fn clone_and_spawn(&mut self) -> EntityCommands<'_> {
        self.clone_and_spawn_with(|_| {})
    }

    /// Spawns a clone of this entity and allows configuring cloning behavior
    /// using [`EntityClonerBuilder`], returning the [`EntityCommands`] of the clone.
    ///
    /// By default, the clone will receive all the components of the original that implement
    /// [`Clone`] or [`Reflect`](bevy_reflect::Reflect).
    ///
    /// To exclude specific components, use [`EntityClonerBuilder::deny`].
    /// To only include specific components, use [`EntityClonerBuilder::deny_all`]
    /// followed by [`EntityClonerBuilder::allow`].
    ///
    /// See the methods on [`EntityClonerBuilder`] for more options.
    ///
    /// # Note
    ///
    /// If the original entity does not exist when this command is applied,
    /// the returned entity will have no components.
    ///
    /// # Example
    ///
    /// ```
    /// # use bevy_ecs::prelude::*;
    ///
    /// #[derive(Component, Clone)]
    /// struct ComponentA(u32);
    /// #[derive(Component, Clone)]
    /// struct ComponentB(u32);
    ///
    /// fn example_system(mut commands: Commands) {
    ///     // Create a new entity and keep its EntityCommands
    ///     let mut entity = commands.spawn((ComponentA(10), ComponentB(20)));
    ///
    ///     // Create a clone of the first entity, but without ComponentB
    ///     let mut entity_clone = entity.clone_and_spawn_with(|builder| {
    ///         builder.deny::<ComponentB>();
    ///     });
    /// }
    /// # bevy_ecs::system::assert_is_system(example_system);
    pub fn clone_and_spawn_with(
        &mut self,
        config: impl FnOnce(&mut EntityClonerBuilder) + Send + Sync + 'static,
    ) -> EntityCommands<'_> {
        let entity_clone = self.commands().spawn_empty().id();
        self.clone_with(entity_clone, config);
        EntityCommands {
            commands: self.commands_mut().reborrow(),
            entity: entity_clone,
        }
    }

    /// Clones the specified components of this entity and inserts them into another entity.
    ///
    /// Components can only be cloned if they implement
    /// [`Clone`] or [`Reflect`](bevy_reflect::Reflect).
    ///
    /// # Panics
    ///
    /// The command will panic when applied if the target entity does not exist.
    pub fn clone_components<B: Bundle>(&mut self, target: Entity) -> &mut Self {
        self.queue(entity_command::clone_components::<B>(target))
    }

    /// Clones the specified components of this entity and inserts them into another entity,
    /// then removes the components from this entity.
    ///
    /// Components can only be cloned if they implement
    /// [`Clone`] or [`Reflect`](bevy_reflect::Reflect).
    ///
    /// # Panics
    ///
    /// The command will panic when applied if the target entity does not exist.
    pub fn move_components<B: Bundle>(&mut self, target: Entity) -> &mut Self {
        self.queue(entity_command::move_components::<B>(target))
    }
}

/// A wrapper around [`EntityCommands`] with convenience methods for working with a specified component type.
pub struct EntityEntryCommands<'a, T> {
    entity_commands: EntityCommands<'a>,
    marker: PhantomData<T>,
}

impl<'a, T: Component<Mutability = Mutable>> EntityEntryCommands<'a, T> {
    /// Modify the component `T` if it exists, using the function `modify`.
    pub fn and_modify(&mut self, modify: impl FnOnce(Mut<T>) + Send + Sync + 'static) -> &mut Self {
        self.entity_commands
            .queue(move |mut entity: EntityWorldMut| {
                if let Some(value) = entity.get_mut() {
                    modify(value);
                }
            });
        self
    }
}

impl<'a, T: Component> EntityEntryCommands<'a, T> {
    /// [Insert](EntityCommands::insert) `default` into this entity, if `T` is not already present.
    ///
    /// See also [`or_insert_with`](Self::or_insert_with).
    ///
    /// # Panics
    ///
    /// Panics if the entity does not exist.
    /// See [`or_try_insert`](Self::or_try_insert) for a non-panicking version.
    #[track_caller]
    pub fn or_insert(&mut self, default: T) -> &mut Self {
        self.entity_commands.insert_if_new(default);
        self
    }

    /// [Insert](EntityCommands::insert) `default` into this entity, if `T` is not already present.
    ///
    /// Unlike [`or_insert`](Self::or_insert), this will not panic if the entity does not exist.
    ///
    /// See also [`or_insert_with`](Self::or_insert_with).
    #[track_caller]
    pub fn or_try_insert(&mut self, default: T) -> &mut Self {
        self.entity_commands.try_insert_if_new(default);
        self
    }

    /// [Insert](EntityCommands::insert) the value returned from `default` into this entity, if `T` is not already present.
    ///
    /// See also [`or_insert`](Self::or_insert) and [`or_try_insert`](Self::or_try_insert).
    ///
    /// # Panics
    ///
    /// Panics if the entity does not exist.
    /// See [`or_try_insert_with`](Self::or_try_insert_with) for a non-panicking version.
    #[track_caller]
    pub fn or_insert_with(&mut self, default: impl Fn() -> T) -> &mut Self {
        self.or_insert(default())
    }

    /// [Insert](EntityCommands::insert) the value returned from `default` into this entity, if `T` is not already present.
    ///
    /// Unlike [`or_insert_with`](Self::or_insert_with), this will not panic if the entity does not exist.
    ///
    /// See also [`or_insert`](Self::or_insert) and [`or_try_insert`](Self::or_try_insert).
    #[track_caller]
    pub fn or_try_insert_with(&mut self, default: impl Fn() -> T) -> &mut Self {
        self.or_try_insert(default())
    }

    /// [Insert](EntityCommands::insert) `T::default` into this entity, if `T` is not already present.
    ///
    /// See also [`or_insert`](Self::or_insert) and [`or_from_world`](Self::or_from_world).
    ///
    /// # Panics
    ///
    /// Panics if the entity does not exist.
    #[track_caller]
    pub fn or_default(&mut self) -> &mut Self
    where
        T: Default,
    {
        self.or_insert(T::default())
    }

    /// [Insert](EntityCommands::insert) `T::from_world` into this entity, if `T` is not already present.
    ///
    /// See also [`or_insert`](Self::or_insert) and [`or_default`](Self::or_default).
    ///
    /// # Panics
    ///
    /// Panics if the entity does not exist.
    #[track_caller]
    pub fn or_from_world(&mut self) -> &mut Self
    where
        T: FromWorld,
    {
        self.entity_commands
            .queue(entity_command::insert_from_world::<T>(InsertMode::Keep));
        self
    }

    /// Get the [`EntityCommands`] from which the [`EntityEntryCommands`] was initiated.
    ///
    /// This allows you to continue chaining method calls after calling [`EntityCommands::entry`].
    ///
    /// # Example
    ///
    /// ```
    /// # use bevy_ecs::prelude::*;
    /// # #[derive(Resource)]
    /// # struct PlayerEntity { entity: Entity }
    /// #[derive(Component)]
    /// struct Level(u32);
    ///
    /// fn level_up_system(mut commands: Commands, player: Res<PlayerEntity>) {
    ///     commands
    ///         .entity(player.entity)
    ///         .entry::<Level>()
    ///         // Modify the component if it exists
    ///         .and_modify(|mut lvl| lvl.0 += 1)
    ///         // Otherwise insert a default value
    ///         .or_insert(Level(0))
    ///         // Return the EntityCommands for the entity
    ///         .entity()
    ///         // And continue chaining method calls
    ///         .insert(Name::new("Player"));
    /// }
    /// # bevy_ecs::system::assert_is_system(level_up_system);
    /// ```
    pub fn entity(&mut self) -> EntityCommands {
        self.entity_commands.reborrow()
    }
}

#[cfg(test)]
mod tests {
    use crate::{
        component::{require, Component},
        resource::Resource,
        system::Commands,
        world::{CommandQueue, FromWorld, World},
    };
    use alloc::{string::String, sync::Arc, vec, vec::Vec};
    use core::{
        any::TypeId,
        sync::atomic::{AtomicUsize, Ordering},
    };

    #[expect(
        dead_code,
        reason = "This struct is used to test how `Drop` behavior works in regards to SparseSet storage, and as such is solely a wrapper around `DropCk` to make it use the SparseSet storage. Because of this, the inner field is intentionally never read."
    )]
    #[derive(Component)]
    #[component(storage = "SparseSet")]
    struct SparseDropCk(DropCk);

    #[derive(Component)]
    struct DropCk(Arc<AtomicUsize>);
    impl DropCk {
        fn new_pair() -> (Self, Arc<AtomicUsize>) {
            let atomic = Arc::new(AtomicUsize::new(0));
            (DropCk(atomic.clone()), atomic)
        }
    }

    impl Drop for DropCk {
        fn drop(&mut self) {
            self.0.as_ref().fetch_add(1, Ordering::Relaxed);
        }
    }

    #[derive(Component, Resource)]
    struct W<T>(T);

    fn simple_command(world: &mut World) {
        world.spawn((W(0u32), W(42u64)));
    }

    impl FromWorld for W<String> {
        fn from_world(world: &mut World) -> Self {
            let v = world.resource::<W<usize>>();
            Self("*".repeat(v.0))
        }
    }

    #[test]
    fn entity_commands_entry() {
        let mut world = World::default();
        let mut queue = CommandQueue::default();
        let mut commands = Commands::new(&mut queue, &world);
        let entity = commands.spawn_empty().id();
        commands
            .entity(entity)
            .entry::<W<u32>>()
            .and_modify(|_| unreachable!());
        queue.apply(&mut world);
        assert!(!world.entity(entity).contains::<W<u32>>());
        let mut commands = Commands::new(&mut queue, &world);
        commands
            .entity(entity)
            .entry::<W<u32>>()
            .or_insert(W(0))
            .and_modify(|mut val| {
                val.0 = 21;
            });
        queue.apply(&mut world);
        assert_eq!(21, world.get::<W<u32>>(entity).unwrap().0);
        let mut commands = Commands::new(&mut queue, &world);
        commands
            .entity(entity)
            .entry::<W<u64>>()
            .and_modify(|_| unreachable!())
            .or_insert(W(42));
        queue.apply(&mut world);
        assert_eq!(42, world.get::<W<u64>>(entity).unwrap().0);
        world.insert_resource(W(5_usize));
        let mut commands = Commands::new(&mut queue, &world);
        commands.entity(entity).entry::<W<String>>().or_from_world();
        queue.apply(&mut world);
        assert_eq!("*****", &world.get::<W<String>>(entity).unwrap().0);
        let mut commands = Commands::new(&mut queue, &world);
        let id = commands.entity(entity).entry::<W<u64>>().entity().id();
        queue.apply(&mut world);
        assert_eq!(id, entity);
    }

    #[test]
    fn commands() {
        let mut world = World::default();
        let mut command_queue = CommandQueue::default();
        let entity = Commands::new(&mut command_queue, &world)
            .spawn((W(1u32), W(2u64)))
            .id();
        command_queue.apply(&mut world);
        assert_eq!(world.entities().len(), 1);
        let results = world
            .query::<(&W<u32>, &W<u64>)>()
            .iter(&world)
            .map(|(a, b)| (a.0, b.0))
            .collect::<Vec<_>>();
        assert_eq!(results, vec![(1u32, 2u64)]);
        // test entity despawn
        {
            let mut commands = Commands::new(&mut command_queue, &world);
            commands.entity(entity).despawn();
            commands.entity(entity).despawn(); // double despawn shouldn't panic
        }
        command_queue.apply(&mut world);
        let results2 = world
            .query::<(&W<u32>, &W<u64>)>()
            .iter(&world)
            .map(|(a, b)| (a.0, b.0))
            .collect::<Vec<_>>();
        assert_eq!(results2, vec![]);

        // test adding simple (FnOnce) commands
        {
            let mut commands = Commands::new(&mut command_queue, &world);

            // set up a simple command using a closure that adds one additional entity
            commands.queue(|world: &mut World| {
                world.spawn((W(42u32), W(0u64)));
            });

            // set up a simple command using a function that adds one additional entity
            commands.queue(simple_command);
        }
        command_queue.apply(&mut world);
        let results3 = world
            .query::<(&W<u32>, &W<u64>)>()
            .iter(&world)
            .map(|(a, b)| (a.0, b.0))
            .collect::<Vec<_>>();

        assert_eq!(results3, vec![(42u32, 0u64), (0u32, 42u64)]);
    }

    #[test]
    fn insert_components() {
        let mut world = World::default();
        let mut command_queue1 = CommandQueue::default();

        // insert components
        let entity = Commands::new(&mut command_queue1, &world)
            .spawn(())
            .insert_if(W(1u8), || true)
            .insert_if(W(2u8), || false)
            .insert_if_new(W(1u16))
            .insert_if_new(W(2u16))
            .insert_if_new_and(W(1u32), || false)
            .insert_if_new_and(W(2u32), || true)
            .insert_if_new_and(W(3u32), || true)
            .id();
        command_queue1.apply(&mut world);

        let results = world
            .query::<(&W<u8>, &W<u16>, &W<u32>)>()
            .iter(&world)
            .map(|(a, b, c)| (a.0, b.0, c.0))
            .collect::<Vec<_>>();
        assert_eq!(results, vec![(1u8, 1u16, 2u32)]);

        // try to insert components after despawning entity
        // in another command queue
        Commands::new(&mut command_queue1, &world)
            .entity(entity)
            .try_insert_if_new_and(W(1u64), || true);

        let mut command_queue2 = CommandQueue::default();
        Commands::new(&mut command_queue2, &world)
            .entity(entity)
            .despawn();
        command_queue2.apply(&mut world);
        command_queue1.apply(&mut world);
    }

    #[test]
    fn remove_components() {
        let mut world = World::default();

        let mut command_queue = CommandQueue::default();
        let (dense_dropck, dense_is_dropped) = DropCk::new_pair();
        let (sparse_dropck, sparse_is_dropped) = DropCk::new_pair();
        let sparse_dropck = SparseDropCk(sparse_dropck);

        let entity = Commands::new(&mut command_queue, &world)
            .spawn((W(1u32), W(2u64), dense_dropck, sparse_dropck))
            .id();
        command_queue.apply(&mut world);
        let results_before = world
            .query::<(&W<u32>, &W<u64>)>()
            .iter(&world)
            .map(|(a, b)| (a.0, b.0))
            .collect::<Vec<_>>();
        assert_eq!(results_before, vec![(1u32, 2u64)]);

        // test component removal
        Commands::new(&mut command_queue, &world)
            .entity(entity)
            .remove::<W<u32>>()
            .remove::<(W<u32>, W<u64>, SparseDropCk, DropCk)>();

        assert_eq!(dense_is_dropped.load(Ordering::Relaxed), 0);
        assert_eq!(sparse_is_dropped.load(Ordering::Relaxed), 0);
        command_queue.apply(&mut world);
        assert_eq!(dense_is_dropped.load(Ordering::Relaxed), 1);
        assert_eq!(sparse_is_dropped.load(Ordering::Relaxed), 1);

        let results_after = world
            .query::<(&W<u32>, &W<u64>)>()
            .iter(&world)
            .map(|(a, b)| (a.0, b.0))
            .collect::<Vec<_>>();
        assert_eq!(results_after, vec![]);
        let results_after_u64 = world
            .query::<&W<u64>>()
            .iter(&world)
            .map(|v| v.0)
            .collect::<Vec<_>>();
        assert_eq!(results_after_u64, vec![]);
    }

    #[test]
    fn remove_components_by_id() {
        let mut world = World::default();

        let mut command_queue = CommandQueue::default();
        let (dense_dropck, dense_is_dropped) = DropCk::new_pair();
        let (sparse_dropck, sparse_is_dropped) = DropCk::new_pair();
        let sparse_dropck = SparseDropCk(sparse_dropck);

        let entity = Commands::new(&mut command_queue, &world)
            .spawn((W(1u32), W(2u64), dense_dropck, sparse_dropck))
            .id();
        command_queue.apply(&mut world);
        let results_before = world
            .query::<(&W<u32>, &W<u64>)>()
            .iter(&world)
            .map(|(a, b)| (a.0, b.0))
            .collect::<Vec<_>>();
        assert_eq!(results_before, vec![(1u32, 2u64)]);

        // test component removal
        Commands::new(&mut command_queue, &world)
            .entity(entity)
            .remove_by_id(world.components().get_id(TypeId::of::<W<u32>>()).unwrap())
            .remove_by_id(world.components().get_id(TypeId::of::<W<u64>>()).unwrap())
            .remove_by_id(world.components().get_id(TypeId::of::<DropCk>()).unwrap())
            .remove_by_id(
                world
                    .components()
                    .get_id(TypeId::of::<SparseDropCk>())
                    .unwrap(),
            );

        assert_eq!(dense_is_dropped.load(Ordering::Relaxed), 0);
        assert_eq!(sparse_is_dropped.load(Ordering::Relaxed), 0);
        command_queue.apply(&mut world);
        assert_eq!(dense_is_dropped.load(Ordering::Relaxed), 1);
        assert_eq!(sparse_is_dropped.load(Ordering::Relaxed), 1);

        let results_after = world
            .query::<(&W<u32>, &W<u64>)>()
            .iter(&world)
            .map(|(a, b)| (a.0, b.0))
            .collect::<Vec<_>>();
        assert_eq!(results_after, vec![]);
        let results_after_u64 = world
            .query::<&W<u64>>()
            .iter(&world)
            .map(|v| v.0)
            .collect::<Vec<_>>();
        assert_eq!(results_after_u64, vec![]);
    }

    #[test]
    fn remove_resources() {
        let mut world = World::default();
        let mut queue = CommandQueue::default();
        {
            let mut commands = Commands::new(&mut queue, &world);
            commands.insert_resource(W(123i32));
            commands.insert_resource(W(456.0f64));
        }

        queue.apply(&mut world);
        assert!(world.contains_resource::<W<i32>>());
        assert!(world.contains_resource::<W<f64>>());

        {
            let mut commands = Commands::new(&mut queue, &world);
            // test resource removal
            commands.remove_resource::<W<i32>>();
        }
        queue.apply(&mut world);
        assert!(!world.contains_resource::<W<i32>>());
        assert!(world.contains_resource::<W<f64>>());
    }

    #[test]
    fn remove_component_with_required_components() {
        #[derive(Component)]
        #[require(Y)]
        struct X;

        #[derive(Component, Default)]
        struct Y;

        #[derive(Component)]
        struct Z;

        let mut world = World::default();
        let mut queue = CommandQueue::default();
        let e = {
            let mut commands = Commands::new(&mut queue, &world);
            commands.spawn((X, Z)).id()
        };
        queue.apply(&mut world);

        assert!(world.get::<Y>(e).is_some());
        assert!(world.get::<X>(e).is_some());
        assert!(world.get::<Z>(e).is_some());

        {
            let mut commands = Commands::new(&mut queue, &world);
            commands.entity(e).remove_with_requires::<X>();
        }
        queue.apply(&mut world);

        assert!(world.get::<Y>(e).is_none());
        assert!(world.get::<X>(e).is_none());

        assert!(world.get::<Z>(e).is_some());
    }

    #[test]
    fn unregister_system_cached_commands() {
        let mut world = World::default();
        let mut queue = CommandQueue::default();

        fn nothing() {}

        let resources = world.iter_resources().count();
        let id = world.register_system_cached(nothing);
        assert_eq!(world.iter_resources().count(), resources + 1);
        assert!(world.get_entity(id.entity).is_ok());

        let mut commands = Commands::new(&mut queue, &world);
        commands.unregister_system_cached(nothing);
        queue.apply(&mut world);
        assert_eq!(world.iter_resources().count(), resources);
        assert!(world.get_entity(id.entity).is_err());
    }

    fn is_send<T: Send>() {}
    fn is_sync<T: Sync>() {}

    #[test]
    fn test_commands_are_send_and_sync() {
        is_send::<Commands>();
        is_sync::<Commands>();
    }

    #[test]
    fn append() {
        let mut world = World::default();
        let mut queue_1 = CommandQueue::default();
        {
            let mut commands = Commands::new(&mut queue_1, &world);
            commands.insert_resource(W(123i32));
        }
        let mut queue_2 = CommandQueue::default();
        {
            let mut commands = Commands::new(&mut queue_2, &world);
            commands.insert_resource(W(456.0f64));
        }
        queue_1.append(&mut queue_2);
        queue_1.apply(&mut world);
        assert!(world.contains_resource::<W<i32>>());
        assert!(world.contains_resource::<W<f64>>());
    }
}<|MERGE_RESOLUTION|>--- conflicted
+++ resolved
@@ -17,13 +17,8 @@
 
 use crate::{
     self as bevy_ecs,
-<<<<<<< HEAD
-    bundle::{Bundle, InsertMode},
+    bundle::{Bundle, InsertMode, NoBundleEffect},
     change_detection::{MaybeLocation, Mut},
-=======
-    bundle::{Bundle, InsertMode, NoBundleEffect},
-    change_detection::Mut,
->>>>>>> ea578415
     component::{Component, ComponentId, Mutable},
     entity::{Entities, Entity, EntityClonerBuilder},
     event::Event,
