mod parallel_scope;

use super::{Deferred, Resource};
use crate::{
    self as bevy_ecs,
    bundle::Bundle,
    entity::{Entities, Entity},
    system::{RunSystemWithInput, SystemId},
    world::{Command, CommandQueue, EntityWorldMut, FromWorld, World},
};
use bevy_ecs_macros::SystemParam;
use bevy_utils::tracing::{error, info};
pub use parallel_scope::*;
use std::marker::PhantomData;

<<<<<<< HEAD
use super::{Deferred, IntoSystem, RegisterSystem, Resource, SystemBuffer, SystemMeta};

/// A [`World`] mutation.
///
/// Should be used with [`Commands::add`].
///
/// # Usage
///
/// ```
/// # use bevy_ecs::prelude::*;
/// # use bevy_ecs::system::Command;
/// // Our world resource
/// #[derive(Resource, Default)]
/// struct Counter(u64);
///
/// // Our custom command
/// struct AddToCounter(u64);
///
/// impl Command for AddToCounter {
///     fn apply(self, world: &mut World) {
///         let mut counter = world.get_resource_or_insert_with(Counter::default);
///         counter.0 += self.0;
///     }
/// }
///
/// fn some_system(mut commands: Commands) {
///     commands.add(AddToCounter(42));
/// }
/// ```
pub trait Command: Send + 'static {
    /// Applies this command, causing it to mutate the provided `world`.
    ///
    /// This method is used to define what a command "does" when it is ultimately applied.
    /// Because this method takes `self`, you can store data or settings on the type that implements this trait.
    /// This data is set by the system or other source of the command, and then ultimately read in this method.
    fn apply(self, world: &mut World);
}

=======
>>>>>>> e33b93e3
/// A [`Command`] queue to perform structural changes to the [`World`].
///
/// Since each command requires exclusive access to the `World`,
/// all queued commands are automatically applied in sequence
/// when the `apply_deferred` system runs (see [`apply_deferred`] documentation for more details).
///
/// Each command can be used to modify the [`World`] in arbitrary ways:
/// * spawning or despawning entities
/// * inserting components on new or existing entities
/// * inserting resources
/// * etc.
///
/// For a version of [`Commands`] that works in parallel contexts (such as
/// within [`Query::par_iter`](crate::system::Query::par_iter)) see
/// [`ParallelCommands`]
///
/// # Usage
///
/// Add `mut commands: Commands` as a function argument to your system to get a copy of this struct that will be applied the next time a copy of [`apply_deferred`] runs.
/// Commands are almost always used as a [`SystemParam`](crate::system::SystemParam).
///
/// ```
/// # use bevy_ecs::prelude::*;
/// #
/// fn my_system(mut commands: Commands) {
///    // ...
/// }
/// # bevy_ecs::system::assert_is_system(my_system);
/// ```
///
/// # Implementing
///
/// Each built-in command is implemented as a separate method, e.g. [`Commands::spawn`].
/// In addition to the pre-defined command methods, you can add commands with any arbitrary
/// behavior using [`Commands::add`], which accepts any type implementing [`Command`].
///
/// Since closures and other functions implement this trait automatically, this allows one-shot,
/// anonymous custom commands.
///
/// ```
/// # use bevy_ecs::prelude::*;
/// # fn foo(mut commands: Commands) {
/// // NOTE: type inference fails here, so annotations are required on the closure.
/// commands.add(|w: &mut World| {
///     // Mutate the world however you want...
///     # todo!();
/// });
/// # }
/// ```
///
/// [`apply_deferred`]: crate::schedule::apply_deferred
#[derive(SystemParam)]
pub struct Commands<'w, 's> {
    queue: Deferred<'s, CommandQueue>,
    entities: &'w Entities,
}

impl<'w, 's> Commands<'w, 's> {
    /// Returns a new `Commands` instance from a [`CommandQueue`] and a [`World`].
    ///
    /// It is not required to call this constructor when using `Commands` as a [system parameter].
    ///
    /// [system parameter]: crate::system::SystemParam
    pub fn new(queue: &'s mut CommandQueue, world: &'w World) -> Self {
        Self::new_from_entities(queue, world.entities())
    }

    /// Returns a new `Commands` instance from a [`CommandQueue`] and an [`Entities`] reference.
    ///
    /// It is not required to call this constructor when using `Commands` as a [system parameter].
    ///
    /// [system parameter]: crate::system::SystemParam
    pub fn new_from_entities(queue: &'s mut CommandQueue, entities: &'w Entities) -> Self {
        Self {
            queue: Deferred(queue),
            entities,
        }
    }

    /// Returns a [`Commands`] with a smaller lifetime.
    /// This is useful if you have `&mut Commands` but need `Commands`.
    ///
    /// # Examples
    ///
    /// ```
    /// # use bevy_ecs::prelude::*;
    /// fn my_system(mut commands: Commands) {
    ///     // We do our initialization in a separate function,
    ///     // which expects an owned `Commands`.
    ///     do_initialization(commands.reborrow());
    ///
    ///     // Since we only reborrowed the commands instead of moving them, we can still use them.
    ///     commands.spawn_empty();
    /// }
    /// #
    /// # fn do_initialization(_: Commands) {}
    /// ```
    pub fn reborrow(&mut self) -> Commands<'w, '_> {
        Commands {
            queue: self.queue.reborrow(),
            entities: self.entities,
        }
    }

    /// Take all commands from `other` and append them to `self`, leaving `other` empty
    pub fn append(&mut self, other: &mut CommandQueue) {
        self.queue.append(other);
    }

    /// Pushes a [`Command`] to the queue for creating a new empty [`Entity`],
    /// and returns its corresponding [`EntityCommands`].
    ///
    /// See [`World::spawn_empty`] for more details.
    ///
    /// # Example
    ///
    /// ```
    /// # use bevy_ecs::prelude::*;
    ///
    /// #[derive(Component)]
    /// struct Label(&'static str);
    /// #[derive(Component)]
    /// struct Strength(u32);
    /// #[derive(Component)]
    /// struct Agility(u32);
    ///
    /// fn example_system(mut commands: Commands) {
    ///     // Create a new empty entity and retrieve its id.
    ///     let empty_entity = commands.spawn_empty().id();
    ///
    ///     // Create another empty entity, then add some component to it
    ///     commands.spawn_empty()
    ///         // adds a new component bundle to the entity
    ///         .insert((Strength(1), Agility(2)))
    ///         // adds a single component to the entity
    ///         .insert(Label("hello world"));
    /// }
    /// # bevy_ecs::system::assert_is_system(example_system);
    /// ```
    ///
    /// # See also
    ///
    /// - [`spawn`](Self::spawn) to spawn an entity with a bundle.
    /// - [`spawn_batch`](Self::spawn_batch) to spawn entities with a bundle each.
    pub fn spawn_empty(&mut self) -> EntityCommands {
        let entity = self.entities.reserve_entity();
        EntityCommands {
            entity,
            commands: self.reborrow(),
        }
    }

    /// Pushes a [`Command`] to the queue for creating a new [`Entity`] if the given one does not exists,
    /// and returns its corresponding [`EntityCommands`].
    ///
    /// This method silently fails by returning [`EntityCommands`]
    /// even if the given `Entity` cannot be spawned.
    ///
    /// See [`World::get_or_spawn`] for more details.
    ///
    /// # Note
    ///
    /// Spawning a specific `entity` value is rarely the right choice. Most apps should favor
    /// [`Commands::spawn`]. This method should generally only be used for sharing entities across
    /// apps, and only when they have a scheme worked out to share an ID space (which doesn't happen
    /// by default).
    pub fn get_or_spawn(&mut self, entity: Entity) -> EntityCommands {
        self.add(move |world: &mut World| {
            world.get_or_spawn(entity);
        });
        EntityCommands {
            entity,
            commands: self.reborrow(),
        }
    }

    /// Pushes a [`Command`] to the queue for creating a new entity with the given [`Bundle`]'s components,
    /// and returns its corresponding [`EntityCommands`].
    ///
    /// # Example
    ///
    /// ```
    /// use bevy_ecs::prelude::*;
    ///
    /// #[derive(Component)]
    /// struct Component1;
    /// #[derive(Component)]
    /// struct Component2;
    /// #[derive(Component)]
    /// struct Label(&'static str);
    /// #[derive(Component)]
    /// struct Strength(u32);
    /// #[derive(Component)]
    /// struct Agility(u32);
    ///
    /// #[derive(Bundle)]
    /// struct ExampleBundle {
    ///     a: Component1,
    ///     b: Component2,
    /// }
    ///
    /// fn example_system(mut commands: Commands) {
    ///     // Create a new entity with a single component.
    ///     commands.spawn(Component1);
    ///
    ///     // Create a new entity with a component bundle.
    ///     commands.spawn(ExampleBundle {
    ///         a: Component1,
    ///         b: Component2,
    ///     });
    ///
    ///     commands
    ///         // Create a new entity with two components using a "tuple bundle".
    ///         .spawn((Component1, Component2))
    ///         // `spawn returns a builder, so you can insert more bundles like this:
    ///         .insert((Strength(1), Agility(2)))
    ///         // or insert single components like this:
    ///         .insert(Label("hello world"));
    /// }
    /// # bevy_ecs::system::assert_is_system(example_system);
    /// ```
    ///
    /// # See also
    ///
    /// - [`spawn_empty`](Self::spawn_empty) to spawn an entity without any components.
    /// - [`spawn_batch`](Self::spawn_batch) to spawn entities with a bundle each.
    pub fn spawn<T: Bundle>(&mut self, bundle: T) -> EntityCommands {
        let mut e = self.spawn_empty();
        e.insert(bundle);
        e
    }

    /// Returns the [`EntityCommands`] for the requested [`Entity`].
    ///
    /// # Panics
    ///
    /// This method panics if the requested entity does not exist.
    ///
    /// # Example
    ///
    /// ```
    /// use bevy_ecs::prelude::*;
    ///
    /// #[derive(Component)]
    /// struct Label(&'static str);
    /// #[derive(Component)]
    /// struct Strength(u32);
    /// #[derive(Component)]
    /// struct Agility(u32);
    ///
    /// fn example_system(mut commands: Commands) {
    ///     // Create a new, empty entity
    ///     let entity = commands.spawn_empty().id();
    ///
    ///     commands.entity(entity)
    ///         // adds a new component bundle to the entity
    ///         .insert((Strength(1), Agility(2)))
    ///         // adds a single component to the entity
    ///         .insert(Label("hello world"));
    /// }
    /// # bevy_ecs::system::assert_is_system(example_system);
    /// ```
    ///
    /// # See also
    ///
    /// - [`get_entity`](Self::get_entity) for the fallible version.
    #[inline]
    #[track_caller]
    pub fn entity(&mut self, entity: Entity) -> EntityCommands {
        #[inline(never)]
        #[cold]
        #[track_caller]
        fn panic_no_entity(entity: Entity) -> ! {
            panic!(
                "Attempting to create an EntityCommands for entity {entity:?}, which doesn't exist.",
            );
        }

        match self.get_entity(entity) {
            Some(entity) => entity,
            None => panic_no_entity(entity),
        }
    }

    /// Returns the [`EntityCommands`] for the requested [`Entity`], if it exists.
    ///
    /// Returns `None` if the entity does not exist.
    ///
    /// This method does not guarantee that `EntityCommands` will be successfully applied,
    /// since another command in the queue may delete the entity before them.
    ///
    /// # Example
    ///
    /// ```
    /// use bevy_ecs::prelude::*;
    ///
    /// #[derive(Component)]
    /// struct Label(&'static str);

    /// fn example_system(mut commands: Commands) {
    ///     // Create a new, empty entity
    ///     let entity = commands.spawn_empty().id();
    ///
    ///     // Get the entity if it still exists, which it will in this case
    ///     if let Some(mut entity_commands) = commands.get_entity(entity) {
    ///         // adds a single component to the entity
    ///         entity_commands.insert(Label("hello world"));
    ///     }
    /// }
    /// # bevy_ecs::system::assert_is_system(example_system);
    /// ```
    ///
    /// # See also
    ///
    /// - [`entity`](Self::entity) for the panicking version.
    #[inline]
    #[track_caller]
    pub fn get_entity(&mut self, entity: Entity) -> Option<EntityCommands> {
        self.entities.contains(entity).then_some(EntityCommands {
            entity,
            commands: self.reborrow(),
        })
    }

    /// Pushes a [`Command`] to the queue for creating entities with a particular [`Bundle`] type.
    ///
    /// `bundles_iter` is a type that can be converted into a [`Bundle`] iterator
    /// (it can also be a collection).
    ///
    /// This method is equivalent to iterating `bundles_iter`
    /// and calling [`spawn`](Self::spawn) on each bundle,
    /// but it is faster due to memory pre-allocation.
    ///
    /// # Example
    ///
    /// ```
    /// # use bevy_ecs::prelude::*;
    /// #
    /// # #[derive(Component)]
    /// # struct Name(String);
    /// # #[derive(Component)]
    /// # struct Score(u32);
    /// #
    /// # fn system(mut commands: Commands) {
    /// commands.spawn_batch(vec![
    ///     (
    ///         Name("Alice".to_string()),
    ///         Score(0),
    ///     ),
    ///     (
    ///         Name("Bob".to_string()),
    ///         Score(0),
    ///     ),
    /// ]);
    /// # }
    /// # bevy_ecs::system::assert_is_system(system);
    /// ```
    ///
    /// # See also
    ///
    /// - [`spawn`](Self::spawn) to spawn an entity with a bundle.
    /// - [`spawn_empty`](Self::spawn_empty) to spawn an entity without any components.
    pub fn spawn_batch<I>(&mut self, bundles_iter: I)
    where
        I: IntoIterator + Send + Sync + 'static,
        I::Item: Bundle,
    {
        self.queue.push(spawn_batch(bundles_iter));
    }

    /// Pushes a [`Command`] to the queue for creating entities, if needed,
    /// and for adding a bundle to each entity.
    ///
    /// `bundles_iter` is a type that can be converted into an ([`Entity`], [`Bundle`]) iterator
    /// (it can also be a collection).
    ///
    /// When the command is applied,
    /// for each (`Entity`, `Bundle`) pair in the given `bundles_iter`,
    /// the `Entity` is spawned, if it does not exist already.
    /// Then, the `Bundle` is added to the entity.
    ///
    /// This method is equivalent to iterating `bundles_iter`,
    /// calling [`get_or_spawn`](Self::get_or_spawn) for each bundle,
    /// and passing it to [`insert`](EntityCommands::insert),
    /// but it is faster due to memory pre-allocation.
    ///
    /// # Note
    ///
    /// Spawning a specific `entity` value is rarely the right choice. Most apps should use [`Commands::spawn_batch`].
    /// This method should generally only be used for sharing entities across apps, and only when they have a scheme
    /// worked out to share an ID space (which doesn't happen by default).
    pub fn insert_or_spawn_batch<I, B>(&mut self, bundles: I)
    where
        I: IntoIterator<Item = (Entity, B)> + Send + Sync + 'static,
        B: Bundle,
    {
        self.queue.push(insert_or_spawn_batch(bundles));
    }

    /// Pushes a [`Command`] to the queue for inserting a [`Resource`] in the [`World`] with an inferred value.
    ///
    /// The inferred value is determined by the [`FromWorld`] trait of the resource.
    /// When the command is applied,
    /// if the resource already exists, nothing happens.
    ///
    /// See [`World::init_resource`] for more details.
    ///
    /// # Example
    ///
    /// ```
    /// # use bevy_ecs::prelude::*;
    /// #
    /// # #[derive(Resource, Default)]
    /// # struct Scoreboard {
    /// #     current_score: u32,
    /// #     high_score: u32,
    /// # }
    /// #
    /// # fn initialise_scoreboard(mut commands: Commands) {
    /// commands.init_resource::<Scoreboard>();
    /// # }
    /// # bevy_ecs::system::assert_is_system(initialise_scoreboard);
    /// ```
    pub fn init_resource<R: Resource + FromWorld>(&mut self) {
        self.queue.push(init_resource::<R>);
    }

    /// Pushes a [`Command`] to the queue for inserting a [`Resource`] in the [`World`] with a specific value.
    ///
    /// This will overwrite any previous value of the same resource type.
    ///
    /// See [`World::insert_resource`] for more details.
    ///
    /// # Example
    ///
    /// ```
    /// # use bevy_ecs::prelude::*;
    /// #
    /// # #[derive(Resource)]
    /// # struct Scoreboard {
    /// #     current_score: u32,
    /// #     high_score: u32,
    /// # }
    /// #
    /// # fn system(mut commands: Commands) {
    /// commands.insert_resource(Scoreboard {
    ///     current_score: 0,
    ///     high_score: 0,
    /// });
    /// # }
    /// # bevy_ecs::system::assert_is_system(system);
    /// ```
    pub fn insert_resource<R: Resource>(&mut self, resource: R) {
        self.queue.push(insert_resource(resource));
    }

    /// Pushes a [`Command`] to the queue for removing a [`Resource`] from the [`World`].
    ///
    /// See [`World::remove_resource`] for more details.
    ///
    /// # Example
    ///
    /// ```
    /// # use bevy_ecs::prelude::*;
    /// #
    /// # #[derive(Resource)]
    /// # struct Scoreboard {
    /// #     current_score: u32,
    /// #     high_score: u32,
    /// # }
    /// #
    /// # fn system(mut commands: Commands) {
    /// commands.remove_resource::<Scoreboard>();
    /// # }
    /// # bevy_ecs::system::assert_is_system(system);
    /// ```
    pub fn remove_resource<R: Resource>(&mut self) {
        self.queue.push(remove_resource::<R>);
    }

    /// Runs the system corresponding to the given [`SystemId`].
    /// Systems are ran in an exclusive and single threaded way.
    /// Running slow systems can become a bottleneck.
    ///
    /// Calls [`World::run_system`](World::run_system).
    ///
    /// There is no way to get the output of a system when run as a command, because the
    /// execution of the system happens later. To get the output of a system, use
    /// [`World::run_system`] or [`World::run_system_with_input`] instead of running the system as a command.
    pub fn run_system(&mut self, id: SystemId) {
        self.run_system_with_input(id, ());
    }

    /// Runs the system corresponding to the given [`SystemId`].
    /// Systems are ran in an exclusive and single threaded way.
    /// Running slow systems can become a bottleneck.
    ///
    /// Calls [`World::run_system_with_input`](World::run_system_with_input).
    ///
    /// There is no way to get the output of a system when run as a command, because the
    /// execution of the system happens later. To get the output of a system, use
    /// [`World::run_system`] or [`World::run_system_with_input`] instead of running the system as a command.
    pub fn run_system_with_input<I: 'static + Send>(&mut self, id: SystemId<I>, input: I) {
        self.queue
            .push(RunSystemWithInput::new_with_input(id, input));
    }

    /// Registers a system and returns a [`SystemId`] so it can later be called by [`World::run_system`].
    ///
    /// It's possible to register the same systems more than once, they'll be stored separately.
    ///
    /// This is different from adding systems to a [`Schedule`](crate::schedule::Schedule),
    /// because the [`SystemId`] that is returned can be used anywhere in the [`World`] to run the associated system.
    /// This allows for running systems in a push-based fashion.
    /// Using a [`Schedule`](crate::schedule::Schedule) is still preferred for most cases
    /// due to its better performance and ability to run non-conflicting systems simultaneously.
    ///
    /// If you want to prevent Commands from registrating the same system multiple times, consider using [`Local`](crate::system::Local)
    ///
    /// # Example
    ///
    /// ```
    /// # use bevy_ecs::{prelude::*, system::{SystemId, CommandQueue}};
    ///
    /// #[derive(Resource)]
    /// struct Counter(i32);
    ///
    /// fn register_system(mut local_system: Local<Option<SystemId>>, mut commands: Commands) {
    ///     if let Some(system) = *local_system {
    ///         commands.run_system(system);
    ///     } else {
    ///         *local_system = Some(commands.register_one_shot_system(increment_counter));
    ///     }
    /// }
    ///
    /// fn increment_counter(mut value: ResMut<Counter>) {
    ///     value.0 += 1;
    /// }
    ///
    /// # let mut world = World::default();
    /// # world.insert_resource(Counter(0));
    /// # let mut queue_1 = CommandQueue::default();
    /// # let systemid = {
    /// #   let mut commands = Commands::new(&mut queue_1, &world);
    /// #   commands.register_one_shot_system(increment_counter)
    /// # };
    /// # let mut queue_2 = CommandQueue::default();
    /// # {
    /// #   let mut commands = Commands::new(&mut queue_2, &world);
    /// #   commands.run_system(systemid);
    /// # }
    /// # queue_1.append(&mut queue_2);
    /// # queue_1.apply(&mut world);
    /// # assert_eq!(1, world.resource::<Counter>().0);
    /// # bevy_ecs::system::assert_is_system(register_system);
    /// ```
    pub fn register_one_shot_system<
        I: 'static + Send,
        O: 'static + Send,
        M,
        S: IntoSystem<I, O, M> + 'static,
    >(
        &mut self,
        system: S,
    ) -> SystemId<I, O> {
        let entity = self.spawn_empty().id();
        self.queue.push(RegisterSystem::new(system, entity));
        SystemId {
            entity,
            marker: std::marker::PhantomData,
        }
    }

    /// Pushes a generic [`Command`] to the command queue.
    ///
    /// `command` can be a built-in command, custom struct that implements [`Command`] or a closure
    /// that takes [`&mut World`](World) as an argument.
    /// # Example
    ///
    /// ```
    /// # use bevy_ecs::{world::Command, prelude::*};
    /// #[derive(Resource, Default)]
    /// struct Counter(u64);
    ///
    /// struct AddToCounter(u64);
    ///
    /// impl Command for AddToCounter {
    ///     fn apply(self, world: &mut World) {
    ///         let mut counter = world.get_resource_or_insert_with(Counter::default);
    ///         counter.0 += self.0;
    ///     }
    /// }
    ///
    /// fn add_three_to_counter_system(mut commands: Commands) {
    ///     commands.add(AddToCounter(3));
    /// }
    /// fn add_twenty_five_to_counter_system(mut commands: Commands) {
    ///     commands.add(|world: &mut World| {
    ///         let mut counter = world.get_resource_or_insert_with(Counter::default);
    ///         counter.0 += 25;
    ///     });
    /// }

    /// # bevy_ecs::system::assert_is_system(add_three_to_counter_system);
    /// # bevy_ecs::system::assert_is_system(add_twenty_five_to_counter_system);
    /// ```
    pub fn add<C: Command>(&mut self, command: C) {
        self.queue.push(command);
    }
}

/// A [`Command`] which gets executed for a given [`Entity`].
///
/// # Examples
///
/// ```
/// # use std::collections::HashSet;
/// # use bevy_ecs::prelude::*;
/// use bevy_ecs::system::EntityCommand;
/// #
/// # #[derive(Component, PartialEq)]
/// # struct Name(String);
/// # impl Name {
/// #   fn new(s: String) -> Self { Name(s) }
/// #   fn as_str(&self) -> &str { &self.0 }
/// # }
///
/// #[derive(Resource, Default)]
/// struct Counter(i64);
///
/// /// A `Command` which names an entity based on a global counter.
/// fn count_name(entity: Entity, world: &mut World) {
///     // Get the current value of the counter, and increment it for next time.
///     let mut counter = world.resource_mut::<Counter>();
///     let i = counter.0;
///     counter.0 += 1;
///
///     // Name the entity after the value of the counter.
///     world.entity_mut(entity).insert(Name::new(format!("Entity #{i}")));
/// }
///
/// // App creation boilerplate omitted...
/// # let mut world = World::new();
/// # world.init_resource::<Counter>();
/// #
/// # let mut setup_schedule = Schedule::default();
/// # setup_schedule.add_systems(setup);
/// # let mut assert_schedule = Schedule::default();
/// # assert_schedule.add_systems(assert_names);
/// #
/// # setup_schedule.run(&mut world);
/// # assert_schedule.run(&mut world);
///
/// fn setup(mut commands: Commands) {
///     commands.spawn_empty().add(count_name);
///     commands.spawn_empty().add(count_name);
/// }
///
/// fn assert_names(named: Query<&Name>) {
///     // We use a HashSet because we do not care about the order.
///     let names: HashSet<_> = named.iter().map(Name::as_str).collect();
///     assert_eq!(names, HashSet::from_iter(["Entity #0", "Entity #1"]));
/// }
/// ```
pub trait EntityCommand<Marker = ()>: Send + 'static {
    /// Executes this command for the given [`Entity`].
    fn apply(self, id: Entity, world: &mut World);
    /// Returns a [`Command`] which executes this [`EntityCommand`] for the given [`Entity`].
    fn with_entity(self, id: Entity) -> WithEntity<Marker, Self>
    where
        Self: Sized,
    {
        WithEntity {
            cmd: self,
            id,
            marker: PhantomData,
        }
    }
}

/// Turns an [`EntityCommand`] type into a [`Command`] type.
pub struct WithEntity<Marker, C: EntityCommand<Marker>> {
    cmd: C,
    id: Entity,
    marker: PhantomData<fn() -> Marker>,
}

impl<M, C: EntityCommand<M>> Command for WithEntity<M, C>
where
    M: 'static,
{
    #[inline]
    fn apply(self, world: &mut World) {
        self.cmd.apply(self.id, world);
    }
}

/// A list of commands that will be run to modify an [entity](crate::entity).
pub struct EntityCommands<'a> {
    pub(crate) entity: Entity,
    pub(crate) commands: Commands<'a, 'a>,
}

impl EntityCommands<'_> {
    /// Returns the [`Entity`] id of the entity.
    ///
    /// # Example
    ///
    /// ```
    /// # use bevy_ecs::prelude::*;
    /// #
    /// fn my_system(mut commands: Commands) {
    ///     let entity_id = commands.spawn_empty().id();
    /// }
    /// # bevy_ecs::system::assert_is_system(my_system);
    /// ```
    #[inline]
    #[must_use = "Omit the .id() call if you do not need to store the `Entity` identifier."]
    pub fn id(&self) -> Entity {
        self.entity
    }

    /// Returns an [`EntityCommands`] with a smaller lifetime.
    /// This is useful if you have `&mut EntityCommands` but you need `EntityCommands`.
    pub fn reborrow(&mut self) -> EntityCommands {
        EntityCommands {
            entity: self.entity,
            commands: self.commands.reborrow(),
        }
    }

    /// Adds a [`Bundle`] of components to the entity.
    ///
    /// This will overwrite any previous value(s) of the same component type.
    ///
    /// # Panics
    ///
    /// The command will panic when applied if the associated entity does not exist.
    ///
    /// To avoid a panic in this case, use the command [`Self::try_insert`] instead.
    ///
    /// # Example
    ///
    /// ```
    /// # use bevy_ecs::prelude::*;
    /// # #[derive(Resource)]
    /// # struct PlayerEntity { entity: Entity }
    /// #[derive(Component)]
    /// struct Health(u32);
    /// #[derive(Component)]
    /// struct Strength(u32);
    /// #[derive(Component)]
    /// struct Defense(u32);
    ///
    /// #[derive(Bundle)]
    /// struct CombatBundle {
    ///     health: Health,
    ///     strength: Strength,
    /// }
    ///
    /// fn add_combat_stats_system(mut commands: Commands, player: Res<PlayerEntity>) {
    ///     commands
    ///         .entity(player.entity)
    ///         // You can insert individual components:
    ///         .insert(Defense(10))
    ///         // You can also insert pre-defined bundles of components:
    ///         .insert(CombatBundle {
    ///             health: Health(100),
    ///             strength: Strength(40),
    ///         })
    ///         // You can also insert tuples of components and bundles.
    ///         // This is equivalent to the calls above:
    ///         .insert((
    ///             Defense(10),
    ///             CombatBundle {
    ///                 health: Health(100),
    ///                 strength: Strength(40),
    ///             },
    ///         ));
    /// }
    /// # bevy_ecs::system::assert_is_system(add_combat_stats_system);
    /// ```
    pub fn insert(&mut self, bundle: impl Bundle) -> &mut Self {
        self.add(insert(bundle))
    }

    /// Tries to add a [`Bundle`] of components to the entity.
    ///
    /// This will overwrite any previous value(s) of the same component type.
    ///
    /// # Note
    ///
    /// Unlike [`Self::insert`], this will not panic if the associated entity does not exist.
    ///
    /// # Example
    ///
    /// ```
    /// # use bevy_ecs::prelude::*;
    /// # #[derive(Resource)]
    /// # struct PlayerEntity { entity: Entity }
    /// #[derive(Component)]
    /// struct Health(u32);
    /// #[derive(Component)]
    /// struct Strength(u32);
    /// #[derive(Component)]
    /// struct Defense(u32);
    ///
    /// #[derive(Bundle)]
    /// struct CombatBundle {
    ///     health: Health,
    ///     strength: Strength,
    /// }
    ///
    /// fn add_combat_stats_system(mut commands: Commands, player: Res<PlayerEntity>) {
    ///   commands.entity(player.entity)
    ///    // You can try_insert individual components:
    ///     .try_insert(Defense(10))
    ///
    ///    // You can also insert tuples of components:
    ///     .try_insert(CombatBundle {
    ///         health: Health(100),
    ///         strength: Strength(40),
    ///     });
    ///
    ///    // Suppose this occurs in a parallel adjacent system or process
    ///    commands.entity(player.entity)
    ///      .despawn();
    ///
    ///    commands.entity(player.entity)
    ///    // This will not panic nor will it add the component
    ///      .try_insert(Defense(5));
    /// }
    /// # bevy_ecs::system::assert_is_system(add_combat_stats_system);
    /// ```
    pub fn try_insert(&mut self, bundle: impl Bundle) -> &mut Self {
        self.add(try_insert(bundle))
    }

    /// Removes a [`Bundle`] of components from the entity.
    ///
    /// # Example
    ///
    /// ```
    /// # use bevy_ecs::prelude::*;
    /// #
    /// # #[derive(Resource)]
    /// # struct PlayerEntity { entity: Entity }
    /// #[derive(Component)]
    /// struct Health(u32);
    /// #[derive(Component)]
    /// struct Strength(u32);
    /// #[derive(Component)]
    /// struct Defense(u32);
    ///
    /// #[derive(Bundle)]
    /// struct CombatBundle {
    ///     health: Health,
    ///     strength: Strength,
    /// }
    ///
    /// fn remove_combat_stats_system(mut commands: Commands, player: Res<PlayerEntity>) {
    ///     commands
    ///         .entity(player.entity)
    ///         // You can remove individual components:
    ///         .remove::<Defense>()
    ///         // You can also remove pre-defined Bundles of components:
    ///         .remove::<CombatBundle>()
    ///         // You can also remove tuples of components and bundles.
    ///         // This is equivalent to the calls above:
    ///         .remove::<(Defense, CombatBundle)>();
    /// }
    /// # bevy_ecs::system::assert_is_system(remove_combat_stats_system);
    /// ```
    pub fn remove<T>(&mut self) -> &mut Self
    where
        T: Bundle,
    {
        self.add(remove::<T>)
    }

    /// Despawns the entity.
    ///
    /// See [`World::despawn`] for more details.
    ///
    /// # Note
    ///
    /// This won't clean up external references to the entity (such as parent-child relationships
    /// if you're using `bevy_hierarchy`), which may leave the world in an invalid state.
    ///
    /// # Panics
    ///
    /// The command will panic when applied if the associated entity does not exist.
    ///
    /// # Example
    ///
    /// ```
    /// # use bevy_ecs::prelude::*;
    /// #
    /// # #[derive(Resource)]
    /// # struct CharacterToRemove { entity: Entity }
    /// #
    /// fn remove_character_system(
    ///     mut commands: Commands,
    ///     character_to_remove: Res<CharacterToRemove>
    /// )
    /// {
    ///     commands.entity(character_to_remove.entity).despawn();
    /// }
    /// # bevy_ecs::system::assert_is_system(remove_character_system);
    /// ```
    pub fn despawn(&mut self) {
        self.add(despawn);
    }

    /// Pushes an [`EntityCommand`] to the queue, which will get executed for the current [`Entity`].
    ///
    /// # Examples
    ///
    /// ```
    /// # use bevy_ecs::prelude::*;
    /// # fn my_system(mut commands: Commands) {
    /// commands
    ///     .spawn_empty()
    ///     // Closures with this signature implement `EntityCommand`.
    ///     .add(|entity: EntityWorldMut| {
    ///         println!("Executed an EntityCommand for {:?}", entity.id());
    ///     });
    /// # }
    /// # bevy_ecs::system::assert_is_system(my_system);
    /// ```
    pub fn add<M: 'static>(&mut self, command: impl EntityCommand<M>) -> &mut Self {
        self.commands.add(command.with_entity(self.entity));
        self
    }

    /// Removes all components except the given [`Bundle`] from the entity.
    ///
    /// This can also be used to remove all the components from the entity by passing it an empty Bundle.
    ///
    /// # Example
    ///
    /// ```
    /// # use bevy_ecs::prelude::*;
    /// #
    /// # #[derive(Resource)]
    /// # struct PlayerEntity { entity: Entity }
    /// #[derive(Component)]
    /// struct Health(u32);
    /// #[derive(Component)]
    /// struct Strength(u32);
    /// #[derive(Component)]
    /// struct Defense(u32);
    ///
    /// #[derive(Bundle)]
    /// struct CombatBundle {
    ///     health: Health,
    ///     strength: Strength,
    /// }
    ///
    /// fn remove_combat_stats_system(mut commands: Commands, player: Res<PlayerEntity>) {
    ///     commands
    ///         .entity(player.entity)
    ///         // You can retain a pre-defined Bundle of components,
    ///         // with this removing only the Defense component
    ///         .retain::<CombatBundle>()
    ///         // You can also retain only a single component
    ///         .retain::<Health>()
    ///         // And you can remove all the components by passing in an empty Bundle
    ///         .retain::<()>();
    /// }
    /// # bevy_ecs::system::assert_is_system(remove_combat_stats_system);
    /// ```
    pub fn retain<T>(&mut self) -> &mut Self
    where
        T: Bundle,
    {
        self.add(retain::<T>)
    }

    /// Logs the components of the entity at the info level.
    ///
    /// # Panics
    ///
    /// The command will panic when applied if the associated entity does not exist.
    pub fn log_components(&mut self) {
        self.add(log_components);
    }

    /// Returns the underlying [`Commands`].
    pub fn commands(&mut self) -> Commands {
        self.commands.reborrow()
    }
}

impl<F> Command for F
where
    F: FnOnce(&mut World) + Send + 'static,
{
    fn apply(self, world: &mut World) {
        self(world);
    }
}

impl<F> EntityCommand<World> for F
where
    F: FnOnce(EntityWorldMut) + Send + 'static,
{
    fn apply(self, id: Entity, world: &mut World) {
        self(world.entity_mut(id));
    }
}

impl<F> EntityCommand for F
where
    F: FnOnce(Entity, &mut World) + Send + 'static,
{
    fn apply(self, id: Entity, world: &mut World) {
        self(id, world);
    }
}

/// A [`Command`] that consumes an iterator of [`Bundle`]s to spawn a series of entities.
///
/// This is more efficient than spawning the entities individually.
fn spawn_batch<I, B>(bundles: I) -> impl Command
where
    I: IntoIterator<Item = B> + Send + Sync + 'static,
    B: Bundle,
{
    move |world: &mut World| {
        world.spawn_batch(bundles);
    }
}

/// A [`Command`] that consumes an iterator to add a series of [`Bundle`]s to a set of entities.
/// If any entities do not already exist in the world, they will be spawned.
///
/// This is more efficient than inserting the bundles individually.
fn insert_or_spawn_batch<I, B>(bundles: I) -> impl Command
where
    I: IntoIterator<Item = (Entity, B)> + Send + Sync + 'static,
    B: Bundle,
{
    move |world: &mut World| {
        if let Err(invalid_entities) = world.insert_or_spawn_batch(bundles) {
            error!(
                "Failed to 'insert or spawn' bundle of type {} into the following invalid entities: {:?}",
                std::any::type_name::<B>(),
                invalid_entities
            );
        }
    }
}

/// A [`Command`] that despawns a specific entity.
/// This will emit a warning if the entity does not exist.
///
/// # Note
///
/// This won't clean up external references to the entity (such as parent-child relationships
/// if you're using `bevy_hierarchy`), which may leave the world in an invalid state.
fn despawn(entity: Entity, world: &mut World) {
    world.despawn(entity);
}

/// An [`EntityCommand`] that adds the components in a [`Bundle`] to an entity.
fn insert<T: Bundle>(bundle: T) -> impl EntityCommand {
    move |entity: Entity, world: &mut World| {
        if let Some(mut entity) = world.get_entity_mut(entity) {
            entity.insert(bundle);
        } else {
            panic!("error[B0003]: Could not insert a bundle (of type `{}`) for entity {:?} because it doesn't exist in this World. See: https://bevyengine.org/learn/errors/#b0003", std::any::type_name::<T>(), entity);
        }
    }
}

/// An [`EntityCommand`] that attempts to add the components in a [`Bundle`] to an entity.
fn try_insert(bundle: impl Bundle) -> impl EntityCommand {
    move |entity, world: &mut World| {
        if let Some(mut entity) = world.get_entity_mut(entity) {
            entity.insert(bundle);
        }
    }
}

/// An [`EntityCommand`] that removes components from an entity.
/// For a [`Bundle`] type `T`, this will remove any components in the bundle.
/// Any components in the bundle that aren't found on the entity will be ignored.
fn remove<T: Bundle>(entity: Entity, world: &mut World) {
    if let Some(mut entity_mut) = world.get_entity_mut(entity) {
        entity_mut.remove::<T>();
    }
}

/// An [`EntityCommand`] that removes components from an entity.
/// For a [`Bundle`] type `T`, this will remove all components except those in the bundle.
/// Any components in the bundle that aren't found on the entity will be ignored.
fn retain<T: Bundle>(entity: Entity, world: &mut World) {
    if let Some(mut entity_mut) = world.get_entity_mut(entity) {
        entity_mut.retain::<T>();
    }
}

/// A [`Command`] that inserts a [`Resource`] into the world using a value
/// created with the [`FromWorld`] trait.
fn init_resource<R: Resource + FromWorld>(world: &mut World) {
    world.init_resource::<R>();
}

/// A [`Command`] that removes the [resource](Resource) `R` from the world.
fn remove_resource<R: Resource>(world: &mut World) {
    world.remove_resource::<R>();
}

/// A [`Command`] that inserts a [`Resource`] into the world.
fn insert_resource<R: Resource>(resource: R) -> impl Command {
    move |world: &mut World| {
        world.insert_resource(resource);
    }
}

/// [`EntityCommand`] to log the components of a given entity. See [`EntityCommands::log_components`].
fn log_components(entity: Entity, world: &mut World) {
    let debug_infos: Vec<_> = world
        .inspect_entity(entity)
        .into_iter()
        .map(|component_info| component_info.name())
        .collect();
    info!("Entity {:?}: {:?}", entity, debug_infos);
}

#[cfg(test)]
#[allow(clippy::float_cmp, clippy::approx_constant)]
mod tests {
    use crate::{
        self as bevy_ecs,
        component::Component,
        system::{Commands, Resource},
        world::{CommandQueue, World},
    };
    use std::sync::{
        atomic::{AtomicUsize, Ordering},
        Arc,
    };

    #[allow(dead_code)]
    #[derive(Component)]
    #[component(storage = "SparseSet")]
    struct SparseDropCk(DropCk);

    #[derive(Component)]
    struct DropCk(Arc<AtomicUsize>);
    impl DropCk {
        fn new_pair() -> (Self, Arc<AtomicUsize>) {
            let atomic = Arc::new(AtomicUsize::new(0));
            (DropCk(atomic.clone()), atomic)
        }
    }

    impl Drop for DropCk {
        fn drop(&mut self) {
            self.0.as_ref().fetch_add(1, Ordering::Relaxed);
        }
    }

    #[derive(Component, Resource)]
    struct W<T>(T);

    fn simple_command(world: &mut World) {
        world.spawn((W(0u32), W(42u64)));
    }

    #[test]
    fn commands() {
        let mut world = World::default();
        let mut command_queue = CommandQueue::default();
        let entity = Commands::new(&mut command_queue, &world)
            .spawn((W(1u32), W(2u64)))
            .id();
        command_queue.apply(&mut world);
        assert_eq!(world.entities().len(), 1);
        let results = world
            .query::<(&W<u32>, &W<u64>)>()
            .iter(&world)
            .map(|(a, b)| (a.0, b.0))
            .collect::<Vec<_>>();
        assert_eq!(results, vec![(1u32, 2u64)]);
        // test entity despawn
        {
            let mut commands = Commands::new(&mut command_queue, &world);
            commands.entity(entity).despawn();
            commands.entity(entity).despawn(); // double despawn shouldn't panic
        }
        command_queue.apply(&mut world);
        let results2 = world
            .query::<(&W<u32>, &W<u64>)>()
            .iter(&world)
            .map(|(a, b)| (a.0, b.0))
            .collect::<Vec<_>>();
        assert_eq!(results2, vec![]);

        // test adding simple (FnOnce) commands
        {
            let mut commands = Commands::new(&mut command_queue, &world);

            // set up a simple command using a closure that adds one additional entity
            commands.add(|world: &mut World| {
                world.spawn((W(42u32), W(0u64)));
            });

            // set up a simple command using a function that adds one additional entity
            commands.add(simple_command);
        }
        command_queue.apply(&mut world);
        let results3 = world
            .query::<(&W<u32>, &W<u64>)>()
            .iter(&world)
            .map(|(a, b)| (a.0, b.0))
            .collect::<Vec<_>>();

        assert_eq!(results3, vec![(42u32, 0u64), (0u32, 42u64)]);
    }

    #[test]
    fn remove_components() {
        let mut world = World::default();

        let mut command_queue = CommandQueue::default();
        let (dense_dropck, dense_is_dropped) = DropCk::new_pair();
        let (sparse_dropck, sparse_is_dropped) = DropCk::new_pair();
        let sparse_dropck = SparseDropCk(sparse_dropck);

        let entity = Commands::new(&mut command_queue, &world)
            .spawn((W(1u32), W(2u64), dense_dropck, sparse_dropck))
            .id();
        command_queue.apply(&mut world);
        let results_before = world
            .query::<(&W<u32>, &W<u64>)>()
            .iter(&world)
            .map(|(a, b)| (a.0, b.0))
            .collect::<Vec<_>>();
        assert_eq!(results_before, vec![(1u32, 2u64)]);

        // test component removal
        Commands::new(&mut command_queue, &world)
            .entity(entity)
            .remove::<W<u32>>()
            .remove::<(W<u32>, W<u64>, SparseDropCk, DropCk)>();

        assert_eq!(dense_is_dropped.load(Ordering::Relaxed), 0);
        assert_eq!(sparse_is_dropped.load(Ordering::Relaxed), 0);
        command_queue.apply(&mut world);
        assert_eq!(dense_is_dropped.load(Ordering::Relaxed), 1);
        assert_eq!(sparse_is_dropped.load(Ordering::Relaxed), 1);

        let results_after = world
            .query::<(&W<u32>, &W<u64>)>()
            .iter(&world)
            .map(|(a, b)| (a.0, b.0))
            .collect::<Vec<_>>();
        assert_eq!(results_after, vec![]);
        let results_after_u64 = world
            .query::<&W<u64>>()
            .iter(&world)
            .map(|v| v.0)
            .collect::<Vec<_>>();
        assert_eq!(results_after_u64, vec![]);
    }

    #[test]
    fn remove_resources() {
        let mut world = World::default();
        let mut queue = CommandQueue::default();
        {
            let mut commands = Commands::new(&mut queue, &world);
            commands.insert_resource(W(123i32));
            commands.insert_resource(W(456.0f64));
        }

        queue.apply(&mut world);
        assert!(world.contains_resource::<W<i32>>());
        assert!(world.contains_resource::<W<f64>>());

        {
            let mut commands = Commands::new(&mut queue, &world);
            // test resource removal
            commands.remove_resource::<W<i32>>();
        }
        queue.apply(&mut world);
        assert!(!world.contains_resource::<W<i32>>());
        assert!(world.contains_resource::<W<f64>>());
    }

    #[test]
    fn append() {
        let mut world = World::default();
        let mut queue_1 = CommandQueue::default();
        {
            let mut commands = Commands::new(&mut queue_1, &world);
            commands.insert_resource(W(123i32));
        }
        let mut queue_2 = CommandQueue::default();
        {
            let mut commands = Commands::new(&mut queue_2, &world);
            commands.insert_resource(W(456.0f64));
        }
        queue_1.append(&mut queue_2);
        queue_1.apply(&mut world);
        assert!(world.contains_resource::<W<i32>>());
        assert!(world.contains_resource::<W<f64>>());
    }
}<|MERGE_RESOLUTION|>--- conflicted
+++ resolved
@@ -1,6 +1,6 @@
 mod parallel_scope;
 
-use super::{Deferred, Resource};
+use super::{Deferred, IntoSystem, RegisterSystem, Resource};
 use crate::{
     self as bevy_ecs,
     bundle::Bundle,
@@ -13,47 +13,6 @@
 pub use parallel_scope::*;
 use std::marker::PhantomData;
 
-<<<<<<< HEAD
-use super::{Deferred, IntoSystem, RegisterSystem, Resource, SystemBuffer, SystemMeta};
-
-/// A [`World`] mutation.
-///
-/// Should be used with [`Commands::add`].
-///
-/// # Usage
-///
-/// ```
-/// # use bevy_ecs::prelude::*;
-/// # use bevy_ecs::system::Command;
-/// // Our world resource
-/// #[derive(Resource, Default)]
-/// struct Counter(u64);
-///
-/// // Our custom command
-/// struct AddToCounter(u64);
-///
-/// impl Command for AddToCounter {
-///     fn apply(self, world: &mut World) {
-///         let mut counter = world.get_resource_or_insert_with(Counter::default);
-///         counter.0 += self.0;
-///     }
-/// }
-///
-/// fn some_system(mut commands: Commands) {
-///     commands.add(AddToCounter(42));
-/// }
-/// ```
-pub trait Command: Send + 'static {
-    /// Applies this command, causing it to mutate the provided `world`.
-    ///
-    /// This method is used to define what a command "does" when it is ultimately applied.
-    /// Because this method takes `self`, you can store data or settings on the type that implements this trait.
-    /// This data is set by the system or other source of the command, and then ultimately read in this method.
-    fn apply(self, world: &mut World);
-}
-
-=======
->>>>>>> e33b93e3
 /// A [`Command`] queue to perform structural changes to the [`World`].
 ///
 /// Since each command requires exclusive access to the `World`,
@@ -576,7 +535,7 @@
     /// # Example
     ///
     /// ```
-    /// # use bevy_ecs::{prelude::*, system::{SystemId, CommandQueue}};
+    /// # use bevy_ecs::{prelude::*, world::CommandQueue, system::SystemId};
     ///
     /// #[derive(Resource)]
     /// struct Counter(i32);
