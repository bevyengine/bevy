pub mod command;
pub mod entity_command;
pub mod error;
pub mod error_handler;

#[cfg(feature = "std")]
mod parallel_scope;

pub use command::Command;
pub use entity_command::EntityCommand;
pub use error::CommandError;

#[cfg(feature = "std")]
pub use parallel_scope::*;

use alloc::boxed::Box;
use core::marker::PhantomData;
use log::error;

#[cfg(feature = "track_location")]
use core::panic::Location;

use crate::{
    self as bevy_ecs,
    bundle::{Bundle, InsertMode},
    change_detection::Mut,
    component::{Component, ComponentId, Mutable},
    entity::{Entities, Entity, EntityCloneBuilder},
    event::Event,
    observer::{Observer, TriggerTargets},
    schedule::ScheduleLabel,
    system::{
        input::SystemInput, Deferred, IntoObserverSystem, IntoSystem, RegisteredSystem, Resource,
        SystemId,
    },
    world::{
        command_queue::RawCommandQueue, unsafe_world_cell::UnsafeWorldCell, CommandQueue,
        EntityWorldMut, FromWorld, World,
    },
};

/// A [`Command`] queue to perform structural changes to the [`World`].
///
/// Since each command requires exclusive access to the `World`,
/// all queued commands are automatically applied in sequence
/// when the `ApplyDeferred` system runs (see [`ApplyDeferred`] documentation for more details).
///
/// Each command can be used to modify the [`World`] in arbitrary ways:
/// * spawning or despawning entities
/// * inserting components on new or existing entities
/// * inserting resources
/// * etc.
///
/// For a version of [`Commands`] that works in parallel contexts (such as
/// within [`Query::par_iter`](crate::system::Query::par_iter)) see
/// [`ParallelCommands`]
///
/// # Usage
///
/// Add `mut commands: Commands` as a function argument to your system to get a
/// copy of this struct that will be applied the next time a copy of [`ApplyDeferred`] runs.
/// Commands are almost always used as a [`SystemParam`](crate::system::SystemParam).
///
/// ```
/// # use bevy_ecs::prelude::*;
/// #
/// fn my_system(mut commands: Commands) {
///    // ...
/// }
/// # bevy_ecs::system::assert_is_system(my_system);
/// ```
///
/// # Implementing
///
/// Each built-in command is implemented as a separate method, e.g. [`Commands::spawn`].
/// In addition to the pre-defined command methods, you can add commands with any arbitrary
/// behavior using [`Commands::queue`], which accepts any type implementing [`Command`].
///
/// Since closures and other functions implement this trait automatically, this allows one-shot,
/// anonymous custom commands.
///
/// ```
/// # use bevy_ecs::prelude::*;
/// # fn foo(mut commands: Commands) {
/// // NOTE: type inference fails here, so annotations are required on the closure.
/// commands.queue(|w: &mut World| {
///     // Mutate the world however you want...
///     # todo!();
/// });
/// # }
/// ```
///
/// # Error handling
///
/// Commands return a [`Result`](crate::result::Result), which gets passed to
/// an error handler. Error handlers are functions/closures of the form
/// `fn(&mut World, CommandError)`.
///
/// By default, if a command returns an error, it will be passed to the
/// global error handler. Currently, the global error handler just panics;
/// in the future, this will be configurable.
///
/// [`Commands::override_error_handler`] allows you to override a [`Commands`]
/// instance's default error handler. This method takes an error handler
/// which will be used by all subsequent commands queued through either
/// [`Commands::queue_fallible`] or built-in commands' dedicated methods.
///
/// [`Commands::queue_fallible_with`] allows you to provide an error handler
/// directly to a command. This is unaffected by any default or override.
/// If you would like to use this method with built-in commands,
/// the [`command`] module provides unqueued forms of built-in commands
/// that you can queue manually.
///
/// The [`error_handler`] module provides some simple error handlers for convenience.
///
/// [`ApplyDeferred`]: crate::schedule::ApplyDeferred
pub struct Commands<'w, 's> {
    queue: InternalQueue<'s>,
    entities: &'w Entities,
    /// This can be set using [`Commands::override_error_handler`] to override
    /// the global error handler for all subsequent commands, which would be
    /// more convenient than using [`Commands::queue_fallible_with`] to override
    /// each command individually if you wanted to use the same error handler for
    /// all of them.
    error_handler_override: Option<fn(&mut World, CommandError)>,
}

// SAFETY: All commands [`Command`] implement [`Send`]
unsafe impl Send for Commands<'_, '_> {}

// SAFETY: `Commands` never gives access to the inner commands.
unsafe impl Sync for Commands<'_, '_> {}

const _: () = {
    type __StructFieldsAlias<'w, 's> = (Deferred<'s, CommandQueue>, &'w Entities);
    #[doc(hidden)]
    pub struct FetchState {
        state: <__StructFieldsAlias<'static, 'static> as bevy_ecs::system::SystemParam>::State,
    }
    // SAFETY: Only reads Entities
    unsafe impl bevy_ecs::system::SystemParam for Commands<'_, '_> {
        type State = FetchState;

        type Item<'w, 's> = Commands<'w, 's>;

        fn init_state(
            world: &mut World,
            system_meta: &mut bevy_ecs::system::SystemMeta,
        ) -> Self::State {
            FetchState {
                state: <__StructFieldsAlias<'_, '_> as bevy_ecs::system::SystemParam>::init_state(
                    world,
                    system_meta,
                ),
            }
        }

        unsafe fn new_archetype(
            state: &mut Self::State,
            archetype: &bevy_ecs::archetype::Archetype,
            system_meta: &mut bevy_ecs::system::SystemMeta,
        ) {
            // SAFETY: Caller guarantees the archetype is from the world used in `init_state`
            unsafe {
                <__StructFieldsAlias<'_, '_> as bevy_ecs::system::SystemParam>::new_archetype(
                    &mut state.state,
                    archetype,
                    system_meta,
                );
            };
        }

        fn apply(
            state: &mut Self::State,
            system_meta: &bevy_ecs::system::SystemMeta,
            world: &mut World,
        ) {
            <__StructFieldsAlias<'_, '_> as bevy_ecs::system::SystemParam>::apply(
                &mut state.state,
                system_meta,
                world,
            );
        }

        fn queue(
            state: &mut Self::State,
            system_meta: &bevy_ecs::system::SystemMeta,
            world: bevy_ecs::world::DeferredWorld,
        ) {
            <__StructFieldsAlias<'_, '_> as bevy_ecs::system::SystemParam>::queue(
                &mut state.state,
                system_meta,
                world,
            );
        }

        #[inline]
        unsafe fn validate_param(
            state: &Self::State,
            system_meta: &bevy_ecs::system::SystemMeta,
            world: UnsafeWorldCell,
        ) -> bool {
            <(Deferred<CommandQueue>, &Entities) as bevy_ecs::system::SystemParam>::validate_param(
                &state.state,
                system_meta,
                world,
            )
        }

        #[inline]
        unsafe fn get_param<'w, 's>(
            state: &'s mut Self::State,
            system_meta: &bevy_ecs::system::SystemMeta,
            world: UnsafeWorldCell<'w>,
            change_tick: bevy_ecs::component::Tick,
        ) -> Self::Item<'w, 's> {
            let(f0, f1) =  <(Deferred<'s, CommandQueue>, &'w Entities) as bevy_ecs::system::SystemParam>::get_param(&mut state.state, system_meta, world, change_tick);
            Commands {
                queue: InternalQueue::CommandQueue(f0),
                entities: f1,
                error_handler_override: None,
            }
        }
    }
    // SAFETY: Only reads Entities
    unsafe impl<'w, 's> bevy_ecs::system::ReadOnlySystemParam for Commands<'w, 's>
    where
        Deferred<'s, CommandQueue>: bevy_ecs::system::ReadOnlySystemParam,
        &'w Entities: bevy_ecs::system::ReadOnlySystemParam,
    {
    }
};

enum InternalQueue<'s> {
    CommandQueue(Deferred<'s, CommandQueue>),
    RawCommandQueue(RawCommandQueue),
}

impl<'w, 's> Commands<'w, 's> {
    /// Returns a new `Commands` instance from a [`CommandQueue`] and a [`World`].
    ///
    /// It is not required to call this constructor when using `Commands` as a [system parameter].
    ///
    /// [system parameter]: crate::system::SystemParam
    pub fn new(queue: &'s mut CommandQueue, world: &'w World) -> Self {
        Self::new_from_entities(queue, &world.entities)
    }

    /// Returns a new `Commands` instance from a [`CommandQueue`] and an [`Entities`] reference.
    ///
    /// It is not required to call this constructor when using `Commands` as a [system parameter].
    ///
    /// [system parameter]: crate::system::SystemParam
    pub fn new_from_entities(queue: &'s mut CommandQueue, entities: &'w Entities) -> Self {
        Self {
            queue: InternalQueue::CommandQueue(Deferred(queue)),
            entities,
            error_handler_override: None,
        }
    }

    /// Returns a new `Commands` instance from a [`RawCommandQueue`] and an [`Entities`] reference.
    ///
    /// This is used when constructing [`Commands`] from a [`DeferredWorld`](crate::world::DeferredWorld).
    ///
    /// # Safety
    ///
    /// * Caller ensures that `queue` must outlive 'w
    pub(crate) unsafe fn new_raw_from_entities(
        queue: RawCommandQueue,
        entities: &'w Entities,
    ) -> Self {
        Self {
            queue: InternalQueue::RawCommandQueue(queue),
            entities,
            error_handler_override: None,
        }
    }

    /// Returns a [`Commands`] with a smaller lifetime.
    /// This is useful if you have `&mut Commands` but need `Commands`.
    ///
    /// # Examples
    ///
    /// ```
    /// # use bevy_ecs::prelude::*;
    /// fn my_system(mut commands: Commands) {
    ///     // We do our initialization in a separate function,
    ///     // which expects an owned `Commands`.
    ///     do_initialization(commands.reborrow());
    ///
    ///     // Since we only reborrowed the commands instead of moving them, we can still use them.
    ///     commands.spawn_empty();
    /// }
    /// #
    /// # fn do_initialization(_: Commands) {}
    /// ```
    pub fn reborrow(&mut self) -> Commands<'w, '_> {
        Commands {
            queue: match &mut self.queue {
                InternalQueue::CommandQueue(queue) => InternalQueue::CommandQueue(queue.reborrow()),
                InternalQueue::RawCommandQueue(queue) => {
                    InternalQueue::RawCommandQueue(queue.clone())
                }
            },
            entities: self.entities,
            error_handler_override: self.error_handler_override,
        }
    }

    /// Take all commands from `other` and append them to `self`, leaving `other` empty
    pub fn append(&mut self, other: &mut CommandQueue) {
        match &mut self.queue {
            InternalQueue::CommandQueue(queue) => queue.bytes.append(&mut other.bytes),
            InternalQueue::RawCommandQueue(queue) => {
                // SAFETY: Pointers in `RawCommandQueue` are never null
                unsafe { queue.bytes.as_mut() }.append(&mut other.bytes);
            }
        }
    }

    /// Reserves a new empty [`Entity`] to be spawned, and returns its corresponding [`EntityCommands`].
    ///
    /// See [`World::spawn_empty`] for more details.
    ///
    /// # Example
    ///
    /// ```
    /// # use bevy_ecs::prelude::*;
    ///
    /// #[derive(Component)]
    /// struct Label(&'static str);
    /// #[derive(Component)]
    /// struct Strength(u32);
    /// #[derive(Component)]
    /// struct Agility(u32);
    ///
    /// fn example_system(mut commands: Commands) {
    ///     // Create a new empty entity and retrieve its id.
    ///     let empty_entity = commands.spawn_empty().id();
    ///
    ///     // Create another empty entity, then add some component to it
    ///     commands.spawn_empty()
    ///         // adds a new component bundle to the entity
    ///         .insert((Strength(1), Agility(2)))
    ///         // adds a single component to the entity
    ///         .insert(Label("hello world"));
    /// }
    /// # bevy_ecs::system::assert_is_system(example_system);
    /// ```
    ///
    /// # See also
    ///
    /// - [`spawn`](Self::spawn) to spawn an entity with a bundle.
    /// - [`spawn_batch`](Self::spawn_batch) to spawn entities with a bundle each.
    pub fn spawn_empty(&mut self) -> EntityCommands {
        let entity = self.entities.reserve_entity();
        EntityCommands {
            entity,
            commands: self.reborrow(),
        }
    }

    /// Pushes a [`Command`] to the queue for creating a new entity with the given [`Bundle`]'s components,
    /// and returns its corresponding [`EntityCommands`].
    ///
    /// In case multiple bundles of the same [`Bundle`] type need to be spawned,
    /// [`spawn_batch`](Self::spawn_batch) should be used for better performance.
    ///
    /// # Example
    ///
    /// ```
    /// use bevy_ecs::prelude::*;
    ///
    /// #[derive(Component)]
    /// struct Component1;
    /// #[derive(Component)]
    /// struct Component2;
    /// #[derive(Component)]
    /// struct Label(&'static str);
    /// #[derive(Component)]
    /// struct Strength(u32);
    /// #[derive(Component)]
    /// struct Agility(u32);
    ///
    /// #[derive(Bundle)]
    /// struct ExampleBundle {
    ///     a: Component1,
    ///     b: Component2,
    /// }
    ///
    /// fn example_system(mut commands: Commands) {
    ///     // Create a new entity with a single component.
    ///     commands.spawn(Component1);
    ///
    ///     // Create a new entity with a component bundle.
    ///     commands.spawn(ExampleBundle {
    ///         a: Component1,
    ///         b: Component2,
    ///     });
    ///
    ///     commands
    ///         // Create a new entity with two components using a "tuple bundle".
    ///         .spawn((Component1, Component2))
    ///         // `spawn returns a builder, so you can insert more bundles like this:
    ///         .insert((Strength(1), Agility(2)))
    ///         // or insert single components like this:
    ///         .insert(Label("hello world"));
    /// }
    /// # bevy_ecs::system::assert_is_system(example_system);
    /// ```
    ///
    /// # See also
    ///
    /// - [`spawn_empty`](Self::spawn_empty) to spawn an entity without any components.
    /// - [`spawn_batch`](Self::spawn_batch) to spawn entities with a bundle each.
    #[track_caller]
    pub fn spawn<T: Bundle>(&mut self, bundle: T) -> EntityCommands {
        let mut entity = self.spawn_empty();
        entity.insert(bundle);
        entity
    }

    /// Returns the [`EntityCommands`] for the requested [`Entity`].
    ///
    /// This method does not guarantee that commands queued by the `EntityCommands`
    /// will be successful, since the entity could be despawned before they are executed.
    ///
    /// # Panics
    ///
    /// This method panics if the requested entity does not exist.
    ///
    /// # Example
    ///
    /// ```
    /// use bevy_ecs::prelude::*;
    ///
    /// #[derive(Component)]
    /// struct Label(&'static str);
    /// #[derive(Component)]
    /// struct Strength(u32);
    /// #[derive(Component)]
    /// struct Agility(u32);
    ///
    /// fn example_system(mut commands: Commands) {
    ///     // Create a new, empty entity
    ///     let entity = commands.spawn_empty().id();
    ///
    ///     commands.entity(entity)
    ///         // adds a new component bundle to the entity
    ///         .insert((Strength(1), Agility(2)))
    ///         // adds a single component to the entity
    ///         .insert(Label("hello world"));
    /// }
    /// # bevy_ecs::system::assert_is_system(example_system);
    /// ```
    ///
    /// # See also
    ///
    /// - [`get_entity`](Self::get_entity) for the fallible version.
    #[inline]
    #[track_caller]
    pub fn entity(&mut self, entity: Entity) -> EntityCommands {
        #[inline(never)]
        #[cold]
        #[track_caller]
        fn panic_no_entity(entities: &Entities, entity: Entity) -> ! {
            panic!(
                "Attempting to create an EntityCommands for entity {entity}, which {}",
                entities.entity_does_not_exist_error_details_message(entity)
            );
        }

        if self.get_entity(entity).is_some() {
            EntityCommands {
                entity,
                commands: self.reborrow(),
            }
        } else {
            panic_no_entity(self.entities, entity)
        }
    }

    /// Returns the [`EntityCommands`] for the requested [`Entity`], if it exists.
    ///
    /// Returns `None` if the entity does not exist.
    ///
    /// This method does not guarantee that commands queued by the `EntityCommands`
    /// will be successful, since the entity could be despawned before they are executed.
    ///
    /// # Example
    ///
    /// ```
    /// use bevy_ecs::prelude::*;
    ///
    /// #[derive(Component)]
    /// struct Label(&'static str);
    /// fn example_system(mut commands: Commands) {
    ///     // Create a new, empty entity
    ///     let entity = commands.spawn_empty().id();
    ///
    ///     // Get the entity if it still exists, which it will in this case
    ///     if let Some(mut entity_commands) = commands.get_entity(entity) {
    ///         // adds a single component to the entity
    ///         entity_commands.insert(Label("hello world"));
    ///     }
    /// }
    /// # bevy_ecs::system::assert_is_system(example_system);
    /// ```
    ///
    /// # See also
    ///
    /// - [`entity`](Self::entity) for the panicking version.
    #[inline]
    #[track_caller]
    pub fn get_entity(&mut self, entity: Entity) -> Option<EntityCommands> {
        self.entities.contains(entity).then_some(EntityCommands {
            entity,
            commands: self.reborrow(),
        })
    }

    /// Pushes a [`Command`] to the queue for creating entities with a particular [`Bundle`] type.
    ///
    /// `bundles_iter` is a type that can be converted into a [`Bundle`] iterator
    /// (it can also be a collection).
    ///
    /// This method is equivalent to iterating `bundles_iter`
    /// and calling [`spawn`](Self::spawn) on each bundle,
    /// but it is faster due to memory pre-allocation.
    ///
    /// # Example
    ///
    /// ```
    /// # use bevy_ecs::prelude::*;
    /// #
    /// # #[derive(Component)]
    /// # struct Name(String);
    /// # #[derive(Component)]
    /// # struct Score(u32);
    /// #
    /// # fn system(mut commands: Commands) {
    /// commands.spawn_batch(vec![
    ///     (
    ///         Name("Alice".to_string()),
    ///         Score(0),
    ///     ),
    ///     (
    ///         Name("Bob".to_string()),
    ///         Score(0),
    ///     ),
    /// ]);
    /// # }
    /// # bevy_ecs::system::assert_is_system(system);
    /// ```
    ///
    /// # See also
    ///
    /// - [`spawn`](Self::spawn) to spawn an entity with a bundle.
    /// - [`spawn_empty`](Self::spawn_empty) to spawn an entity without any components.
    #[track_caller]
    pub fn spawn_batch<I>(&mut self, bundles_iter: I)
    where
        I: IntoIterator + Send + Sync + 'static,
        I::Item: Bundle,
    {
        self.queue(command::spawn_batch(bundles_iter));
    }

    /// Pushes a generic [`Command`] to the command queue.
    ///
    /// The command can be:
    /// - A custom struct that implements [`Command`].
    /// - A closure or function that matches one of the following signatures:
    ///   - [`(&mut World)`](World)
    ///   - [`(&mut World)`](World)`->`[`Result`](crate::result::Result)
    /// - A built-in command from the [`command`] module.
    ///
    /// Commands can return a [`Result`], but this method will ignore them.
    /// If you want to queue a command with error handling,
    /// use [`Commands::queue_fallible`] or [`Commands::queue_fallible_with`].
    ///
    /// # Example
    ///
    /// ```
    /// # use bevy_ecs::prelude::*;
    /// #[derive(Resource, Default)]
    /// struct Counter(u64);
    ///
    /// struct AddToCounter(u64);
    ///
    /// impl Command for AddToCounter {
    ///     fn apply(self, world: &mut World) -> Result {
    ///         let mut counter = world.get_resource_or_insert_with(Counter::default);
    ///         counter.0 += self.0;
    ///         Ok(())
    ///     }
    /// }
    ///
    /// fn add_three_to_counter_system(mut commands: Commands) {
    ///     commands.queue(AddToCounter(3));
    /// }
    /// fn add_twenty_five_to_counter_system(mut commands: Commands) {
    ///     commands.queue(|world: &mut World| {
    ///         let mut counter = world.get_resource_or_insert_with(Counter::default);
    ///         counter.0 += 25;
    ///     });
    /// }
    /// # bevy_ecs::system::assert_is_system(add_three_to_counter_system);
    /// # bevy_ecs::system::assert_is_system(add_twenty_five_to_counter_system);
    /// ```
    pub fn queue<C: Command<M>, M: 'static>(&mut self, command: C) {
        match &mut self.queue {
            InternalQueue::CommandQueue(queue) => {
                queue.push(command);
            }
            InternalQueue::RawCommandQueue(queue) => {
                // SAFETY: `RawCommandQueue` is only every constructed in `Commands::new_raw_from_entities`
                // where the caller of that has ensured that `queue` outlives `self`
                unsafe {
                    queue.push(command);
                }
            }
        }
    }

    /// Pushes a generic [`Command`] to the command queue with error handling.
    ///
    /// The command can be:
    /// - A custom struct that implements [`Command`].
    /// - A closure or function that has the signature [`(&mut World)`](World)`->`[`Result`](crate::result::Result).
    /// - A built-in command from the [`command`] module.
    ///
    /// If the command returns an error, it will panic by default. You can use
    /// [`Commands::queue_fallible_with`] to override an individual command's error handler,
    /// or you can use [`Commands::override_error_handler`] to override the default
    /// error handler for all subsequent commands queued by this [`Commands`] instance.
    pub fn queue_fallible<C: Command<M>, M: 'static>(&mut self, command: C) {
        self.queue(command.with_error_handling(self.error_handler_override));
    }

    /// Pushes a generic [`Command`] to the command queue with a particular error handler.
    ///
    /// The command can be:
    /// - A custom struct that implements [`Command`].
    /// - A closure or function that has the signature [`(&mut World)`](World)`->`[`Result`](crate::result::Result).
    /// - A built-in command from the [`command`] module.
    ///
    /// If the command returns an error, it will be passed to `error_handler`.
    ///
    /// See the [`command`] module for built-in fallible commands that can be
    /// queued manually, as well as the [`error_handler`] module for simple
    /// error handlers.
    pub fn queue_fallible_with<C: Command<M>, M: 'static>(
        &mut self,
        command: C,
        error_handler: fn(&mut World, CommandError),
    ) {
        self.queue(command.with_error_handling(Some(error_handler)));
    }

    /// Pushes a generic [`Command`] to the command queue with error handling.
    ///
    /// If the command returns an error, it will be passed to the [`Commands`] instance's
    /// error handler override if set, or `error_handler` otherwise.
    // TODO: This is only useful for commands that fail differently (non-panic) by default, but
    // still want to be overridden by the Commands instance's setting. It can be removed once
    // all commands obey the global error handler by default.
    fn queue_fallible_with_default<C: Command<M>, M: 'static>(
        &mut self,
        command: C,
        error_handler: fn(&mut World, CommandError),
    ) {
        let error_handler = self.error_handler_override.unwrap_or(error_handler);
        self.queue(command.with_error_handling(Some(error_handler)));
    }

    /// Sets the [`Commands`] instance to use a custom error handler when encountering an error.
    ///
    /// This will apply to all subsequent commands. You can use [`Self::reset_error_handler`] to undo this.
    ///
    /// `fn()` can be a closure if it doesn't capture its environment.
    pub fn override_error_handler(&mut self, error_handler: fn(&mut World, CommandError)) {
        self.error_handler_override = Some(error_handler);
    }

    /// Resets the [`Commands`] instance's error handler, allowing commands
    /// to respond to errors in their default manner.
    ///
    /// This is only useful if the instance's error handler was previously overridden
    /// by [`Self::override_error_handler`].
    pub fn reset_error_handler(&mut self) {
        self.error_handler_override = None;
    }

    /// Pushes a [`Command`] to the queue for creating entities, if needed,
    /// and for adding a bundle to each entity.
    ///
    /// `bundles_iter` is a type that can be converted into an ([`Entity`], [`Bundle`]) iterator
    /// (it can also be a collection).
    ///
    /// When the command is applied,
    /// for each (`Entity`, `Bundle`) pair in the given `bundles_iter`,
    /// the `Entity` is spawned, if it does not exist already.
    /// Then, the `Bundle` is added to the entity.
    ///
    /// This method is equivalent to iterating `bundles_iter`,
    /// calling [`spawn`](Self::spawn) for each bundle,
    /// and passing it to [`insert`](EntityCommands::insert),
    /// but it is faster due to memory pre-allocation.
    ///
    /// # Note
    ///
    /// Spawning a specific `entity` value is rarely the right choice. Most apps should use [`Commands::spawn_batch`].
    /// This method should generally only be used for sharing entities across apps, and only when they have a scheme
    /// worked out to share an ID space (which doesn't happen by default).
    #[track_caller]
    pub fn insert_or_spawn_batch<I, B>(&mut self, bundles_iter: I)
    where
        I: IntoIterator<Item = (Entity, B)> + Send + Sync + 'static,
        B: Bundle,
    {
        #[cfg(feature = "track_location")]
        let caller = Location::caller();
        self.queue(move |world: &mut World| {
            if let Err(invalid_entities) = world.insert_or_spawn_batch_with_caller(
                bundles_iter,
                #[cfg(feature = "track_location")]
                caller,
            ) {
                error!(
                    "Failed to 'insert or spawn' bundle of type {} into the following invalid entities: {:?}",
                    core::any::type_name::<B>(),
                    invalid_entities
                );
            }
        });
    }

    /// Pushes a [`Command`] to the queue for adding a [`Bundle`] type to a batch of [`Entities`](Entity).
    ///
    /// A batch can be any type that implements [`IntoIterator`] containing `(Entity, Bundle)` tuples,
    /// such as a [`Vec<(Entity, Bundle)>`] or an array `[(Entity, Bundle); N]`.
    ///
    /// When the command is applied, for each `(Entity, Bundle)` pair in the given batch,
    /// the `Bundle` is added to the `Entity`, overwriting any existing components shared by the `Bundle`.
    ///
    /// This method is equivalent to iterating the batch,
    /// calling [`entity`](Self::entity) for each pair,
    /// and passing the bundle to [`insert`](EntityCommands::insert),
    /// but it is faster due to memory pre-allocation.
    ///
    /// # Panics
    ///
    /// This command panics if any of the given entities do not exist.
    ///
    /// For the non-panicking version, see [`try_insert_batch`](Self::try_insert_batch).
    #[track_caller]
    pub fn insert_batch<I, B>(&mut self, batch: I)
    where
        I: IntoIterator<Item = (Entity, B)> + Send + Sync + 'static,
        B: Bundle,
    {
        self.queue(command::insert_batch(batch, InsertMode::Replace));
    }

    /// Pushes a [`Command`] to the queue for adding a [`Bundle`] type to a batch of [`Entities`](Entity).
    ///
    /// A batch can be any type that implements [`IntoIterator`] containing `(Entity, Bundle)` tuples,
    /// such as a [`Vec<(Entity, Bundle)>`] or an array `[(Entity, Bundle); N]`.
    ///
    /// When the command is applied, for each `(Entity, Bundle)` pair in the given batch,
    /// the `Bundle` is added to the `Entity`, except for any components already present on the `Entity`.
    ///
    /// This method is equivalent to iterating the batch,
    /// calling [`entity`](Self::entity) for each pair,
    /// and passing the bundle to [`insert_if_new`](EntityCommands::insert_if_new),
    /// but it is faster due to memory pre-allocation.
    ///
    /// # Panics
    ///
    /// This command panics if any of the given entities do not exist.
    ///
    /// For the non-panicking version, see [`try_insert_batch_if_new`](Self::try_insert_batch_if_new).
    #[track_caller]
    pub fn insert_batch_if_new<I, B>(&mut self, batch: I)
    where
        I: IntoIterator<Item = (Entity, B)> + Send + Sync + 'static,
        B: Bundle,
    {
        self.queue(command::insert_batch(batch, InsertMode::Keep));
    }

    /// Pushes a [`Command`] to the queue for adding a [`Bundle`] type to a batch of [`Entities`](Entity).
    ///
    /// A batch can be any type that implements [`IntoIterator`] containing `(Entity, Bundle)` tuples,
    /// such as a [`Vec<(Entity, Bundle)>`] or an array `[(Entity, Bundle); N]`.
    ///
    /// When the command is applied, for each `(Entity, Bundle)` pair in the given batch,
    /// the `Bundle` is added to the `Entity`, overwriting any existing components shared by the `Bundle`.
    ///
    /// This method is equivalent to iterating the batch,
    /// calling [`get_entity`](Self::get_entity) for each pair,
    /// and passing the bundle to [`insert`](EntityCommands::insert),
    /// but it is faster due to memory pre-allocation.
    ///
    /// This command silently fails by ignoring any entities that do not exist.
    ///
    /// For the panicking version, see [`insert_batch`](Self::insert_batch).
    #[track_caller]
    pub fn try_insert_batch<I, B>(&mut self, batch: I)
    where
        I: IntoIterator<Item = (Entity, B)> + Send + Sync + 'static,
        B: Bundle,
    {
        self.queue(command::try_insert_batch(batch, InsertMode::Replace));
    }

    /// Pushes a [`Command`] to the queue for adding a [`Bundle`] type to a batch of [`Entities`](Entity).
    ///
    /// A batch can be any type that implements [`IntoIterator`] containing `(Entity, Bundle)` tuples,
    /// such as a [`Vec<(Entity, Bundle)>`] or an array `[(Entity, Bundle); N]`.
    ///
    /// When the command is applied, for each `(Entity, Bundle)` pair in the given batch,
    /// the `Bundle` is added to the `Entity`, except for any components already present on the `Entity`.
    ///
    /// This method is equivalent to iterating the batch,
    /// calling [`get_entity`](Self::get_entity) for each pair,
    /// and passing the bundle to [`insert_if_new`](EntityCommands::insert_if_new),
    /// but it is faster due to memory pre-allocation.
    ///
    /// This command silently fails by ignoring any entities that do not exist.
    ///
    /// For the panicking version, see [`insert_batch_if_new`](Self::insert_batch_if_new).
    #[track_caller]
    pub fn try_insert_batch_if_new<I, B>(&mut self, batch: I)
    where
        I: IntoIterator<Item = (Entity, B)> + Send + Sync + 'static,
        B: Bundle,
    {
        self.queue(command::try_insert_batch(batch, InsertMode::Keep));
    }

    /// Pushes a [`Command`] to the queue for inserting a [`Resource`] in the [`World`] with an inferred value.
    ///
    /// The inferred value is determined by the [`FromWorld`] trait of the resource.
    /// When the command is applied,
    /// if the resource already exists, nothing happens.
    ///
    /// See [`World::init_resource`] for more details.
    ///
    /// # Example
    ///
    /// ```
    /// # use bevy_ecs::prelude::*;
    /// #
    /// # #[derive(Resource, Default)]
    /// # struct Scoreboard {
    /// #     current_score: u32,
    /// #     high_score: u32,
    /// # }
    /// #
    /// # fn initialize_scoreboard(mut commands: Commands) {
    /// commands.init_resource::<Scoreboard>();
    /// # }
    /// # bevy_ecs::system::assert_is_system(initialize_scoreboard);
    /// ```
    #[track_caller]
    pub fn init_resource<R: Resource + FromWorld>(&mut self) {
        self.queue(command::init_resource::<R>());
    }

    /// Pushes a [`Command`] to the queue for inserting a [`Resource`] in the [`World`] with a specific value.
    ///
    /// This will overwrite any previous value of the same resource type.
    ///
    /// See [`World::insert_resource`] for more details.
    ///
    /// # Example
    ///
    /// ```
    /// # use bevy_ecs::prelude::*;
    /// #
    /// # #[derive(Resource)]
    /// # struct Scoreboard {
    /// #     current_score: u32,
    /// #     high_score: u32,
    /// # }
    /// #
    /// # fn system(mut commands: Commands) {
    /// commands.insert_resource(Scoreboard {
    ///     current_score: 0,
    ///     high_score: 0,
    /// });
    /// # }
    /// # bevy_ecs::system::assert_is_system(system);
    /// ```
    #[track_caller]
    pub fn insert_resource<R: Resource>(&mut self, resource: R) {
        self.queue(command::insert_resource(resource));
    }

    /// Pushes a [`Command`] to the queue for removing a [`Resource`] from the [`World`].
    ///
    /// See [`World::remove_resource`] for more details.
    ///
    /// # Example
    ///
    /// ```
    /// # use bevy_ecs::prelude::*;
    /// #
    /// # #[derive(Resource)]
    /// # struct Scoreboard {
    /// #     current_score: u32,
    /// #     high_score: u32,
    /// # }
    /// #
    /// # fn system(mut commands: Commands) {
    /// commands.remove_resource::<Scoreboard>();
    /// # }
    /// # bevy_ecs::system::assert_is_system(system);
    /// ```
    pub fn remove_resource<R: Resource>(&mut self) {
        self.queue(command::remove_resource::<R>());
    }

    /// Runs the system corresponding to the given [`SystemId`].
    /// Systems are ran in an exclusive and single threaded way.
    /// Running slow systems can become a bottleneck.
    ///
    /// Calls [`World::run_system`](World::run_system).
    ///
    /// There is no way to get the output of a system when run as a command, because the
    /// execution of the system happens later. To get the output of a system, use
    /// [`World::run_system`] or [`World::run_system_with`] instead of running the system as a command.
    pub fn run_system(&mut self, id: SystemId) {
        self.queue_fallible_with_default(command::run_system(id), error_handler::warn());
    }

    /// Runs the system corresponding to the given [`SystemId`].
    /// Systems are ran in an exclusive and single threaded way.
    /// Running slow systems can become a bottleneck.
    ///
    /// Calls [`World::run_system_with`](World::run_system_with).
    ///
    /// There is no way to get the output of a system when run as a command, because the
    /// execution of the system happens later. To get the output of a system, use
    /// [`World::run_system`] or [`World::run_system_with`] instead of running the system as a command.
    pub fn run_system_with<I>(&mut self, id: SystemId<I>, input: I::Inner<'static>)
    where
        I: SystemInput<Inner<'static>: Send> + 'static,
    {
        self.queue_fallible_with_default(
            command::run_system_with(id, input),
            error_handler::warn(),
        );
    }

    /// Registers a system and returns a [`SystemId`] so it can later be called by [`World::run_system`].
    ///
    /// It's possible to register the same systems more than once, they'll be stored separately.
    ///
    /// This is different from adding systems to a [`Schedule`](crate::schedule::Schedule),
    /// because the [`SystemId`] that is returned can be used anywhere in the [`World`] to run the associated system.
    /// This allows for running systems in a push-based fashion.
    /// Using a [`Schedule`](crate::schedule::Schedule) is still preferred for most cases
    /// due to its better performance and ability to run non-conflicting systems simultaneously.
    ///
    /// If you want to prevent Commands from registering the same system multiple times, consider using [`Local`](crate::system::Local)
    ///
    /// # Example
    ///
    /// ```
    /// # use bevy_ecs::{prelude::*, world::CommandQueue, system::SystemId};
    ///
    /// #[derive(Resource)]
    /// struct Counter(i32);
    ///
    /// fn register_system(mut local_system: Local<Option<SystemId>>, mut commands: Commands) {
    ///     if let Some(system) = *local_system {
    ///         commands.run_system(system);
    ///     } else {
    ///         *local_system = Some(commands.register_system(increment_counter));
    ///     }
    /// }
    ///
    /// fn increment_counter(mut value: ResMut<Counter>) {
    ///     value.0 += 1;
    /// }
    ///
    /// # let mut world = World::default();
    /// # world.insert_resource(Counter(0));
    /// # let mut queue_1 = CommandQueue::default();
    /// # let systemid = {
    /// #   let mut commands = Commands::new(&mut queue_1, &world);
    /// #   commands.register_system(increment_counter)
    /// # };
    /// # let mut queue_2 = CommandQueue::default();
    /// # {
    /// #   let mut commands = Commands::new(&mut queue_2, &world);
    /// #   commands.run_system(systemid);
    /// # }
    /// # queue_1.append(&mut queue_2);
    /// # queue_1.apply(&mut world);
    /// # assert_eq!(1, world.resource::<Counter>().0);
    /// # bevy_ecs::system::assert_is_system(register_system);
    /// ```
    pub fn register_system<I, O, M>(
        &mut self,
        system: impl IntoSystem<I, O, M> + 'static,
    ) -> SystemId<I, O>
    where
        I: SystemInput + Send + 'static,
        O: Send + 'static,
    {
        let entity = self.spawn_empty().id();
        let system = RegisteredSystem::<I, O>::new(Box::new(IntoSystem::into_system(system)));
        self.entity(entity).insert(system);
        SystemId::from_entity(entity)
    }

    /// Removes a system previously registered with [`Commands::register_system`] or [`World::register_system`].
    ///
    /// See [`World::unregister_system`] for more information.
    pub fn unregister_system<I, O>(&mut self, system_id: SystemId<I, O>)
    where
        I: SystemInput + Send + 'static,
        O: Send + 'static,
    {
        self.queue_fallible_with_default(
            command::unregister_system(system_id),
            error_handler::warn(),
        );
    }

    /// Removes a system previously registered with [`World::register_system_cached`].
    ///
    /// See [`World::unregister_system_cached`] for more information.
    pub fn unregister_system_cached<
        I: SystemInput + Send + 'static,
        O: 'static,
        M: 'static,
        S: IntoSystem<I, O, M> + Send + 'static,
    >(
        &mut self,
        system: S,
    ) {
        self.queue_fallible_with_default(
            command::unregister_system_cached(system),
            error_handler::warn(),
        );
    }

    /// Similar to [`Self::run_system`], but caching the [`SystemId`] in a
    /// [`CachedSystemId`](crate::system::CachedSystemId) resource.
    ///
    /// See [`World::register_system_cached`] for more information.
    pub fn run_system_cached<M: 'static, S: IntoSystem<(), (), M> + Send + 'static>(
        &mut self,
        system: S,
    ) {
        self.queue_fallible_with_default(command::run_system_cached(system), error_handler::warn());
    }

    /// Similar to [`Self::run_system_with`], but caching the [`SystemId`] in a
    /// [`CachedSystemId`](crate::system::CachedSystemId) resource.
    ///
    /// See [`World::register_system_cached`] for more information.
    pub fn run_system_cached_with<I, M, S>(&mut self, system: S, input: I::Inner<'static>)
    where
        I: SystemInput<Inner<'static>: Send> + Send + 'static,
        M: 'static,
        S: IntoSystem<I, (), M> + Send + 'static,
    {
        self.queue_fallible_with_default(
            command::run_system_cached_with(system, input),
            error_handler::warn(),
        );
    }

    /// Sends a "global" [`Trigger`] without any targets. This will run any [`Observer`] of the `event` that
    /// isn't scoped to specific targets.
    ///
    /// [`Trigger`]: crate::observer::Trigger
    #[track_caller]
    pub fn trigger(&mut self, event: impl Event) {
<<<<<<< HEAD
        self.queue(command::trigger(event));
=======
        self.queue(TriggerEvent {
            event,
            targets: (),
            #[cfg(feature = "track_change_detection")]
            caller: Location::caller(),
        });
>>>>>>> b2fbe410
    }

    /// Sends a [`Trigger`] for the given targets. This will run any [`Observer`] of the `event` that
    /// watches those targets.
    ///
    /// [`Trigger`]: crate::observer::Trigger
    #[track_caller]
    pub fn trigger_targets(
        &mut self,
        event: impl Event,
        targets: impl TriggerTargets + Send + Sync + 'static,
    ) {
<<<<<<< HEAD
        self.queue(command::trigger_targets(event, targets));
=======
        self.queue(TriggerEvent {
            event,
            targets,
            #[cfg(feature = "track_change_detection")]
            caller: Location::caller(),
        });
>>>>>>> b2fbe410
    }

    /// Spawns an [`Observer`] and returns the [`EntityCommands`] associated
    /// with the entity that stores the observer.
    ///
    /// **Calling [`observe`](EntityCommands::observe) on the returned
    /// [`EntityCommands`] will observe the observer itself, which you very
    /// likely do not want.**
    pub fn add_observer<E: Event, B: Bundle, M>(
        &mut self,
        observer: impl IntoObserverSystem<E, B, M>,
    ) -> EntityCommands {
        self.spawn(Observer::new(observer))
    }

    /// Sends an arbitrary [`Event`].
    ///
    /// This is a convenience method for sending events without requiring an [`EventWriter`].
    /// ## Performance
    /// Since this is a command, exclusive world access is used, which means that it will not profit from
    /// system-level parallelism on supported platforms.
    /// If these events are performance-critical or very frequently
    /// sent, consider using a typed [`EventWriter`] instead.
    ///
    /// [`EventWriter`]: crate::event::EventWriter
    #[track_caller]
    pub fn send_event<E: Event>(&mut self, event: E) -> &mut Self {
        self.queue(command::send_event(event));
        self
    }

    /// Runs the schedule corresponding to the given [`ScheduleLabel`].
    ///
    /// Calls [`World::try_run_schedule`](World::try_run_schedule).
    ///
    /// This will log an error if the schedule is not available to be run.
    ///
    /// # Examples
    ///
    /// ```
    /// # use bevy_ecs::prelude::*;
    /// # use bevy_ecs::schedule::ScheduleLabel;
    /// #
    /// # #[derive(Default, Resource)]
    /// # struct Counter(u32);
    /// #
    /// #[derive(ScheduleLabel, Hash, Debug, PartialEq, Eq, Clone, Copy)]
    /// struct FooSchedule;
    ///
    /// # fn foo_system(mut counter: ResMut<Counter>) {
    /// #     counter.0 += 1;
    /// # }
    /// #
    /// # let mut schedule = Schedule::new(FooSchedule);
    /// # schedule.add_systems(foo_system);
    /// #
    /// # let mut world = World::default();
    /// #
    /// # world.init_resource::<Counter>();
    /// # world.add_schedule(schedule);
    /// #
    /// # assert_eq!(world.resource::<Counter>().0, 0);
    /// #
    /// # let mut commands = world.commands();
    /// commands.run_schedule(FooSchedule);
    /// #
    /// # world.flush();
    /// #
    /// # assert_eq!(world.resource::<Counter>().0, 1);
    /// ```
    pub fn run_schedule(&mut self, label: impl ScheduleLabel) {
        self.queue_fallible_with_default(command::run_schedule(label), error_handler::warn());
    }
}

/// A list of commands that will be run to modify an [`Entity`].
///
/// # Note
///
/// Most [`Commands`] (and thereby [`EntityCommands`]) are deferred: when you call the command,
/// if it requires mutable access to the [`World`] (that is, if it removes, adds, or changes something),
/// it's not executed immediately. Instead, the command is added to a "command queue."
/// The command queue is applied between [`Schedules`](bevy_ecs::schedule::Schedule), one by one,
/// so that each command can have exclusive access to the World.
///
/// # Fallible
///
/// Due to their deferred nature, an entity you're trying to change with an [`EntityCommand`] can be
/// despawned by the time the command is executed. All deferred entity commands will check if the
/// entity exists at the time of execution and will return an error if it doesn't.
///
/// # Error handling
///
/// Entity commands return a [`Result`](crate::result::Result), which gets passed to
/// an error handler. Error handlers are functions/closures of the form
/// `fn(&mut World, CommandError)`.
///
/// By default, if a command returns an error, it will be passed to the
/// global error handler. Currently, the global error handler just panics;
/// in the future, this will be configurable.
///
/// [`EntityCommands::override_error_handler`] allows you to override an [`EntityCommands`]
/// instance's default error handler. This method takes an error handler
/// which will be used by all subsequent commands queued through either
/// [`EntityCommands::queue`] or built-in commands' dedicated methods.
///
/// [`EntityCommands::queue_with`] allows you to provide an error handler
/// directly to a command. This is unaffected by any default or override.
/// If you would like to use this method with built-in commands,
/// the [`entity_command`] module provides unqueued forms of built-in entity commands
/// that you can queue manually.
///
/// The [`error_handler`] module provides some simple error handlers for convenience.
pub struct EntityCommands<'a> {
    pub(crate) entity: Entity,
    pub(crate) commands: Commands<'a, 'a>,
}

impl<'a> EntityCommands<'a> {
    /// Returns the [`Entity`] id of the entity.
    ///
    /// # Example
    ///
    /// ```
    /// # use bevy_ecs::prelude::*;
    /// #
    /// fn my_system(mut commands: Commands) {
    ///     let entity_id = commands.spawn_empty().id();
    /// }
    /// # bevy_ecs::system::assert_is_system(my_system);
    /// ```
    #[inline]
    #[must_use = "Omit the .id() call if you do not need to store the `Entity` identifier."]
    pub fn id(&self) -> Entity {
        self.entity
    }

    /// Returns an [`EntityCommands`] with a smaller lifetime.
    /// This is useful if you have `&mut EntityCommands` but you need `EntityCommands`.
    pub fn reborrow(&mut self) -> EntityCommands {
        EntityCommands {
            entity: self.entity,
            commands: self.commands.reborrow(),
        }
    }

    /// Get an [`EntityEntryCommands`] for the [`Component`] `T`,
    /// allowing you to modify it or insert it if it isn't already present.
    ///
    /// See also [`insert_if_new`](Self::insert_if_new), which lets you insert a [`Bundle`] without overwriting it.
    ///
    /// # Example
    ///
    /// ```
    /// # use bevy_ecs::prelude::*;
    /// # #[derive(Resource)]
    /// # struct PlayerEntity { entity: Entity }
    /// #[derive(Component)]
    /// struct Level(u32);
    ///
    /// fn level_up_system(mut commands: Commands, player: Res<PlayerEntity>) {
    ///     commands
    ///         .entity(player.entity)
    ///         .entry::<Level>()
    ///         // Modify the component if it exists
    ///         .and_modify(|mut lvl| lvl.0 += 1)
    ///         // Otherwise insert a default value
    ///         .or_insert(Level(0));
    /// }
    /// # bevy_ecs::system::assert_is_system(level_up_system);
    /// ```
    pub fn entry<T: Component>(&mut self) -> EntityEntryCommands<T> {
        EntityEntryCommands {
            entity_commands: self.reborrow(),
            marker: PhantomData,
        }
    }

    /// Adds a [`Bundle`] of components to the entity.
    ///
    /// This will overwrite any previous value(s) of the same component type.
    /// See [`EntityCommands::insert_if_new`] to keep the old value instead.
    ///
    /// # Panics
    ///
    /// The command will panic when applied if the associated entity does not exist.
    ///
    /// To avoid a panic in this case, use the command [`Self::try_insert`] instead.
    ///
    /// # Example
    ///
    /// ```
    /// # use bevy_ecs::prelude::*;
    /// # #[derive(Resource)]
    /// # struct PlayerEntity { entity: Entity }
    /// #[derive(Component)]
    /// struct Health(u32);
    /// #[derive(Component)]
    /// struct Strength(u32);
    /// #[derive(Component)]
    /// struct Defense(u32);
    ///
    /// #[derive(Bundle)]
    /// struct CombatBundle {
    ///     health: Health,
    ///     strength: Strength,
    /// }
    ///
    /// fn add_combat_stats_system(mut commands: Commands, player: Res<PlayerEntity>) {
    ///     commands
    ///         .entity(player.entity)
    ///         // You can insert individual components:
    ///         .insert(Defense(10))
    ///         // You can also insert pre-defined bundles of components:
    ///         .insert(CombatBundle {
    ///             health: Health(100),
    ///             strength: Strength(40),
    ///         })
    ///         // You can also insert tuples of components and bundles.
    ///         // This is equivalent to the calls above:
    ///         .insert((
    ///             Defense(10),
    ///             CombatBundle {
    ///                 health: Health(100),
    ///                 strength: Strength(40),
    ///             },
    ///         ));
    /// }
    /// # bevy_ecs::system::assert_is_system(add_combat_stats_system);
    /// ```
    #[track_caller]
    pub fn insert(&mut self, bundle: impl Bundle) -> &mut Self {
        self.queue(entity_command::insert(bundle))
    }

    /// Similar to [`Self::insert`] but will only insert if the predicate returns true.
    /// This is useful for chaining method calls.
    ///
    /// # Panics
    ///
    /// The command will panic when applied if the associated entity does not exist.
    ///
    /// To avoid a panic in this case, use the command [`Self::try_insert_if`] instead.
    ///
    /// # Example
    ///
    /// ```
    /// # use bevy_ecs::prelude::*;
    /// # #[derive(Resource)]
    /// # struct PlayerEntity { entity: Entity }
    /// # impl PlayerEntity { fn is_spectator(&self) -> bool { true } }
    /// #[derive(Component)]
    /// struct StillLoadingStats;
    /// #[derive(Component)]
    /// struct Health(u32);
    ///
    /// fn add_health_system(mut commands: Commands, player: Res<PlayerEntity>) {
    ///     commands
    ///         .entity(player.entity)
    ///         .insert_if(Health(10), || !player.is_spectator())
    ///         .remove::<StillLoadingStats>();
    /// }
    /// # bevy_ecs::system::assert_is_system(add_health_system);
    /// ```
    #[track_caller]
    pub fn insert_if<F>(&mut self, bundle: impl Bundle, condition: F) -> &mut Self
    where
        F: FnOnce() -> bool,
    {
        if condition() {
            self.insert(bundle)
        } else {
            self
        }
    }

    /// Adds a [`Bundle`] of components to the entity without overwriting.
    ///
    /// This is the same as [`EntityCommands::insert`], but in case of duplicate
    /// components will leave the old values instead of replacing them with new
    /// ones.
    ///
    /// See also [`entry`](Self::entry), which lets you modify a [`Component`] if it's present,
    /// as well as initialize it with a default value.
    ///
    /// # Panics
    ///
    /// The command will panic when applied if the associated entity does not exist.
    ///
    /// To avoid a panic in this case, use the command [`Self::try_insert_if_new`] instead.
    #[track_caller]
    pub fn insert_if_new(&mut self, bundle: impl Bundle) -> &mut Self {
        self.queue(entity_command::insert_if_new(bundle))
    }

    /// Adds a [`Bundle`] of components to the entity without overwriting if the
    /// predicate returns true.
    ///
    /// This is the same as [`EntityCommands::insert_if`], but in case of duplicate
    /// components will leave the old values instead of replacing them with new
    /// ones.
    ///
    /// # Panics
    ///
    /// The command will panic when applied if the associated entity does not
    /// exist.
    ///
    /// To avoid a panic in this case, use the command [`Self::try_insert_if_new`]
    /// instead.
    #[track_caller]
    pub fn insert_if_new_and<F>(&mut self, bundle: impl Bundle, condition: F) -> &mut Self
    where
        F: FnOnce() -> bool,
    {
        if condition() {
            self.insert_if_new(bundle)
        } else {
            self
        }
    }

    /// Adds a dynamic component to an entity.
    ///
    /// See [`EntityWorldMut::insert_by_id`] for more information.
    ///
    /// # Panics
    ///
    /// The command will panic when applied if the associated entity does not exist.
    ///
    /// To avoid a panic in this case, use the command [`Self::try_insert_by_id`] instead.
    ///
    /// # Safety
    ///
    /// - [`ComponentId`] must be from the same world as `self`.
    /// - `T` must have the same layout as the one passed during `component_id` creation.
    #[track_caller]
    pub unsafe fn insert_by_id<T: Send + 'static>(
        &mut self,
        component_id: ComponentId,
        value: T,
    ) -> &mut Self {
        self.queue(entity_command::insert_by_id(component_id, value))
    }

    /// Attempts to add a dynamic component to an entity.
    ///
    /// See [`EntityWorldMut::insert_by_id`] for more information.
    ///
    /// # Safety
    ///
    /// - [`ComponentId`] must be from the same world as `self`.
    /// - `T` must have the same layout as the one passed during `component_id` creation.
    #[track_caller]
    pub unsafe fn try_insert_by_id<T: Send + 'static>(
        &mut self,
        component_id: ComponentId,
        value: T,
    ) -> &mut Self {
        self.queue_with_default(
            entity_command::insert_by_id(component_id, value),
            error_handler::silent(),
        )
    }

    /// Tries to add a [`Bundle`] of components to the entity.
    ///
    /// This will overwrite any previous value(s) of the same component type.
    ///
    /// # Note
    ///
    /// Unlike [`Self::insert`], this will not panic if the associated entity does not exist.
    ///
    /// # Example
    ///
    /// ```
    /// # use bevy_ecs::prelude::*;
    /// # #[derive(Resource)]
    /// # struct PlayerEntity { entity: Entity }
    /// #[derive(Component)]
    /// struct Health(u32);
    /// #[derive(Component)]
    /// struct Strength(u32);
    /// #[derive(Component)]
    /// struct Defense(u32);
    ///
    /// #[derive(Bundle)]
    /// struct CombatBundle {
    ///     health: Health,
    ///     strength: Strength,
    /// }
    ///
    /// fn add_combat_stats_system(mut commands: Commands, player: Res<PlayerEntity>) {
    ///   commands.entity(player.entity)
    ///    // You can try_insert individual components:
    ///     .try_insert(Defense(10))
    ///
    ///    // You can also insert tuples of components:
    ///     .try_insert(CombatBundle {
    ///         health: Health(100),
    ///         strength: Strength(40),
    ///     });
    ///
    ///    // Suppose this occurs in a parallel adjacent system or process
    ///    commands.entity(player.entity)
    ///      .despawn();
    ///
    ///    commands.entity(player.entity)
    ///    // This will not panic nor will it add the component
    ///      .try_insert(Defense(5));
    /// }
    /// # bevy_ecs::system::assert_is_system(add_combat_stats_system);
    /// ```
    #[track_caller]
    pub fn try_insert(&mut self, bundle: impl Bundle) -> &mut Self {
        self.queue_with_default(entity_command::insert(bundle), error_handler::silent())
    }

    /// Similar to [`Self::try_insert`] but will only try to insert if the predicate returns true.
    /// This is useful for chaining method calls.
    ///
    /// # Example
    ///
    /// ```
    /// # use bevy_ecs::prelude::*;
    /// # #[derive(Resource)]
    /// # struct PlayerEntity { entity: Entity }
    /// # impl PlayerEntity { fn is_spectator(&self) -> bool { true } }
    /// #[derive(Component)]
    /// struct StillLoadingStats;
    /// #[derive(Component)]
    /// struct Health(u32);
    ///
    /// fn add_health_system(mut commands: Commands, player: Res<PlayerEntity>) {
    ///   commands.entity(player.entity)
    ///     .try_insert_if(Health(10), || !player.is_spectator())
    ///     .remove::<StillLoadingStats>();
    ///
    ///    commands.entity(player.entity)
    ///    // This will not panic nor will it add the component
    ///      .try_insert_if(Health(5), || !player.is_spectator());
    /// }
    /// # bevy_ecs::system::assert_is_system(add_health_system);
    /// ```
    #[track_caller]
    pub fn try_insert_if<F>(&mut self, bundle: impl Bundle, condition: F) -> &mut Self
    where
        F: FnOnce() -> bool,
    {
        if condition() {
            self.try_insert(bundle)
        } else {
            self
        }
    }

    /// Tries to add a [`Bundle`] of components to the entity without overwriting if the
    /// predicate returns true.
    ///
    /// This is the same as [`EntityCommands::try_insert_if`], but in case of duplicate
    /// components will leave the old values instead of replacing them with new
    /// ones.
    ///
    /// # Note
    ///
    /// Unlike [`Self::insert_if_new_and`], this will not panic if the associated entity does
    /// not exist.
    ///
    /// # Example
    ///
    /// ```
    /// # use bevy_ecs::prelude::*;
    /// # #[derive(Resource)]
    /// # struct PlayerEntity { entity: Entity }
    /// # impl PlayerEntity { fn is_spectator(&self) -> bool { true } }
    /// #[derive(Component)]
    /// struct StillLoadingStats;
    /// #[derive(Component)]
    /// struct Health(u32);
    ///
    /// fn add_health_system(mut commands: Commands, player: Res<PlayerEntity>) {
    ///   commands.entity(player.entity)
    ///     .try_insert_if(Health(10), || player.is_spectator())
    ///     .remove::<StillLoadingStats>();
    ///
    ///    commands.entity(player.entity)
    ///    // This will not panic nor will it overwrite the component
    ///      .try_insert_if_new_and(Health(5), || player.is_spectator());
    /// }
    /// # bevy_ecs::system::assert_is_system(add_health_system);
    /// ```
    #[track_caller]
    pub fn try_insert_if_new_and<F>(&mut self, bundle: impl Bundle, condition: F) -> &mut Self
    where
        F: FnOnce() -> bool,
    {
        if condition() {
            self.try_insert_if_new(bundle)
        } else {
            self
        }
    }

    /// Tries to add a [`Bundle`] of components to the entity without overwriting.
    ///
    /// This is the same as [`EntityCommands::try_insert`], but in case of duplicate
    /// components will leave the old values instead of replacing them with new
    /// ones.
    ///
    /// # Note
    ///
    /// Unlike [`Self::insert_if_new`], this will not panic if the associated entity does not exist.
    #[track_caller]
    pub fn try_insert_if_new(&mut self, bundle: impl Bundle) -> &mut Self {
        self.queue_with_default(
            entity_command::insert_if_new(bundle),
            error_handler::silent(),
        )
    }

    /// Removes a [`Bundle`] of components from the entity.
    ///
    /// # Example
    ///
    /// ```
    /// # use bevy_ecs::prelude::*;
    /// #
    /// # #[derive(Resource)]
    /// # struct PlayerEntity { entity: Entity }
    /// #[derive(Component)]
    /// struct Health(u32);
    /// #[derive(Component)]
    /// struct Strength(u32);
    /// #[derive(Component)]
    /// struct Defense(u32);
    ///
    /// #[derive(Bundle)]
    /// struct CombatBundle {
    ///     health: Health,
    ///     strength: Strength,
    /// }
    ///
    /// fn remove_combat_stats_system(mut commands: Commands, player: Res<PlayerEntity>) {
    ///     commands
    ///         .entity(player.entity)
    ///         // You can remove individual components:
    ///         .remove::<Defense>()
    ///         // You can also remove pre-defined Bundles of components:
    ///         .remove::<CombatBundle>()
    ///         // You can also remove tuples of components and bundles.
    ///         // This is equivalent to the calls above:
    ///         .remove::<(Defense, CombatBundle)>();
    /// }
    /// # bevy_ecs::system::assert_is_system(remove_combat_stats_system);
    /// ```
    #[track_caller]
    pub fn remove<T>(&mut self) -> &mut Self
    where
        T: Bundle,
    {
<<<<<<< HEAD
        self.queue_with_default(entity_command::remove::<T>(), error_handler::silent())
=======
        self.queue(remove::<T>())
>>>>>>> b2fbe410
    }

    /// Removes all components in the [`Bundle`] components and remove all required components for each component in the [`Bundle`] from entity.
    ///
    /// # Example
    ///
    /// ```
    /// use bevy_ecs::prelude::*;
    ///
    /// #[derive(Component)]
    /// #[require(B)]
    /// struct A;
    /// #[derive(Component, Default)]
    /// struct B;
    ///
    /// #[derive(Resource)]
    /// struct PlayerEntity { entity: Entity }
    ///
    /// fn remove_with_requires_system(mut commands: Commands, player: Res<PlayerEntity>) {
    ///     commands
    ///         .entity(player.entity)
    ///         // Remove both A and B components from the entity, because B is required by A
    ///         .remove_with_requires::<A>();
    /// }
    /// # bevy_ecs::system::assert_is_system(remove_with_requires_system);
    /// ```
    #[track_caller]
    pub fn remove_with_requires<T: Bundle>(&mut self) -> &mut Self {
<<<<<<< HEAD
        self.queue_with_default(
            entity_command::remove_with_requires::<T>(),
            error_handler::silent(),
        )
    }

    /// Removes a dynamic [`Component`] from the entity if it exists.
    ///
    /// # Panics
    ///
    /// Panics if the provided [`ComponentId`] does not exist in the [`World`].
=======
        self.queue(remove_with_requires::<T>())
    }

    /// Removes a component from the entity.
    #[track_caller]
>>>>>>> b2fbe410
    pub fn remove_by_id(&mut self, component_id: ComponentId) -> &mut Self {
        self.queue_with_default(
            entity_command::remove_by_id(component_id),
            error_handler::silent(),
        )
    }

    /// Removes all components associated with the entity.
    #[track_caller]
    pub fn clear(&mut self) -> &mut Self {
        self.queue_with_default(entity_command::clear(), error_handler::silent())
    }

    /// Despawns the entity.
    ///
    /// This will emit a warning if the entity does not exist.
    ///
    /// See [`World::despawn`] for more details.
    ///
    /// # Note
    ///
    /// This won't clean up external references to the entity (such as parent-child relationships
    /// if you're using `bevy_hierarchy`), which may leave the world in an invalid state.
    ///
    /// # Example
    ///
    /// ```
    /// # use bevy_ecs::prelude::*;
    /// #
    /// # #[derive(Resource)]
    /// # struct CharacterToRemove { entity: Entity }
    /// #
    /// fn remove_character_system(
    ///     mut commands: Commands,
    ///     character_to_remove: Res<CharacterToRemove>
    /// )
    /// {
    ///     commands.entity(character_to_remove.entity).despawn();
    /// }
    /// # bevy_ecs::system::assert_is_system(remove_character_system);
    /// ```
    #[track_caller]
    pub fn despawn(&mut self) {
        self.queue_with_default(entity_command::despawn(), error_handler::warn());
    }

    /// Despawns the entity.
    ///
    /// This will not emit a warning if the entity does not exist, essentially performing
    /// the same function as [`Self::despawn`] without emitting warnings.
    #[track_caller]
    pub fn try_despawn(&mut self) {
        self.queue_with_default(entity_command::despawn(), error_handler::silent());
    }

    /// Pushes an [`EntityCommand`] to the queue, which will get executed for the current [`Entity`].
    ///
    /// The command can be:
    /// - A custom struct that implements [`EntityCommand`].
    /// - A closure or function that matches one of the following signatures:
    ///   - `(Entity, &mut World)`
    ///   - `(Entity, &mut World) ->`[`Result`](crate::result::Result)
    ///   - [`(EntityWorldMut)`](EntityWorldMut)
    ///   - [`(EntityWorldMut)`](EntityWorldMut)`->`[`Result`](crate::result::Result)
    /// - A built-in command from the [`entity_command`] module.
    ///
    /// All entity commands are fallible, because they must return an error if the entity
    /// doesn't exist when the command is executed. Therefore, all entity commands are
    /// queued with error handling.
    ///
    /// If the command returns an error, it will panic by default. You can use
    /// [`EntityCommands::queue_with`] to override an individual command's error handler,
    /// or you can use [`EntityCommands::override_error_handler`] to override the default
    /// error handler for all subsequent commands queued by this [`EntityCommands`] instance.
    ///
    /// # Examples
    ///
    /// ```
    /// # use bevy_ecs::prelude::*;
    /// # fn my_system(mut commands: Commands) {
    /// commands
    ///     .spawn_empty()
    ///     // Closures with this signature implement `EntityCommand`.
    ///     .queue(|entity: EntityWorldMut| {
    ///         println!("Executed an EntityCommand for {}", entity.id());
    ///     });
    /// # }
    /// # bevy_ecs::system::assert_is_system(my_system);
    /// ```
    pub fn queue<M: 'static>(&mut self, command: impl EntityCommand<M>) -> &mut Self {
        self.commands
            .queue_fallible(command.with_entity(self.entity));
        self
    }

    /// Pushes an [`EntityCommand`] to the queue, which will get executed for the current [`Entity`].
    ///
    /// The command can be:
    /// - A custom struct that implements [`EntityCommand`].
    /// - A closure or function that matches one of the following signatures:
    ///   - `(Entity, &mut World)`
    ///   - `(Entity, &mut World) ->`[`Result`](crate::result::Result)
    ///   - [`(EntityWorldMut)`](EntityWorldMut)
    ///   - [`(EntityWorldMut)`](EntityWorldMut)`->`[`Result`](crate::result::Result)
    /// - A built-in command from the [`entity_command`] module.
    ///
    /// All entity commands are fallible, because they must return an error if the entity
    /// doesn't exist when the command is executed. Therefore, all entity commands are
    /// queued with error handling.
    ///
    /// If the command returns an error, it will be passed to `error_handler`.
    ///
    /// See the [`entity_command`] module for built-in entity commands that can be
    /// queued manually, as well as the [`error_handler`] module for simple
    /// error handlers.
    pub fn queue_with<M: 'static>(
        &mut self,
        command: impl EntityCommand<M>,
        error_handler: fn(&mut World, CommandError),
    ) -> &mut Self {
        self.commands
            .queue_fallible_with(command.with_entity(self.entity), error_handler);
        self
    }

    /// Pushes an [`EntityCommand`] to the queue, which will get executed for the current [`Entity`].
    ///
    /// If the command returns an error, it will be passed to the [`EntityCommands`] instance's
    /// error handler override if set, or `default_error_handler` otherwise.
    // TODO: This is only useful for commands that fail differently (non-panic) by default, but
    // still want to be overridden by the EntityCommands instance's setting. It can be removed once
    // all commands obey the global error handler by default.
    fn queue_with_default<M: 'static>(
        &mut self,
        command: impl EntityCommand<M>,
        default_error_handler: fn(&mut World, CommandError),
    ) -> &mut Self {
        let error_handler = self
            .commands
            .error_handler_override
            .unwrap_or(default_error_handler);
        self.commands
            .queue_fallible_with(command.with_entity(self.entity), error_handler);
        self
    }

    /// Sets the [`EntityCommands`] instance to use a custom error handler when encountering an error.
    ///
    /// This will apply to all subsequent commands. You can use [`Self::reset_error_handler`] to undo this.
    ///
    /// `fn()` can be a closure if it doesn't capture its environment.
    pub fn override_error_handler(
        &mut self,
        error_handler: fn(&mut World, CommandError),
    ) -> &mut Self {
        self.commands.override_error_handler(error_handler);
        self
    }

    /// Resets the [`EntityCommands`] instance's error handler, allowing commands
    /// to respond to errors in their default manner.
    ///
    /// This is only useful if the instance's error handler was previously overridden
    /// by [`Self::override_error_handler`].
    pub fn reset_error_handler(&mut self) -> &mut Self {
        self.commands.reset_error_handler();
        self
    }

    /// Removes all components except the given [`Bundle`] from the entity.
    ///
    /// This can also be used to remove all the components from the entity by passing it an empty Bundle.
    ///
    /// # Example
    ///
    /// ```
    /// # use bevy_ecs::prelude::*;
    /// #
    /// # #[derive(Resource)]
    /// # struct PlayerEntity { entity: Entity }
    /// #[derive(Component)]
    /// struct Health(u32);
    /// #[derive(Component)]
    /// struct Strength(u32);
    /// #[derive(Component)]
    /// struct Defense(u32);
    ///
    /// #[derive(Bundle)]
    /// struct CombatBundle {
    ///     health: Health,
    ///     strength: Strength,
    /// }
    ///
    /// fn remove_combat_stats_system(mut commands: Commands, player: Res<PlayerEntity>) {
    ///     commands
    ///         .entity(player.entity)
    ///         // You can retain a pre-defined Bundle of components,
    ///         // with this removing only the Defense component
    ///         .retain::<CombatBundle>()
    ///         // You can also retain only a single component
    ///         .retain::<Health>()
    ///         // And you can remove all the components by passing in an empty Bundle
    ///         .retain::<()>();
    /// }
    /// # bevy_ecs::system::assert_is_system(remove_combat_stats_system);
    /// ```
    pub fn retain<T>(&mut self) -> &mut Self
    where
        T: Bundle,
    {
<<<<<<< HEAD
        self.queue_with_default(entity_command::retain::<T>(), error_handler::panic())
=======
        self.queue(retain::<T>())
>>>>>>> b2fbe410
    }

    /// Logs the components of the entity at the info level.
    ///
    /// # Panics
    ///
    /// The command will panic when applied if the associated entity does not exist.
    pub fn log_components(&mut self) -> &mut Self {
        self.queue(entity_command::log_components())
    }

    /// Returns the underlying [`Commands`].
    pub fn commands(&mut self) -> Commands {
        self.commands.reborrow()
    }

    /// Returns a mutable reference to the underlying [`Commands`].
    pub fn commands_mut(&mut self) -> &mut Commands<'a, 'a> {
        &mut self.commands
    }

    /// Sends a [`Trigger`] targeting this entity. This will run any [`Observer`] of the `event` that
    /// watches this entity.
    ///
    /// [`Trigger`]: crate::observer::Trigger
    pub fn trigger(&mut self, event: impl Event) -> &mut Self {
        self.commands.trigger_targets(event, self.entity);
        self
    }

    /// Creates an [`Observer`] listening for events of type `E` targeting this entity.
    pub fn observe<E: Event, B: Bundle, M>(
        &mut self,
        observer: impl IntoObserverSystem<E, B, M>,
    ) -> &mut Self {
        self.queue_with_default(entity_command::observe(observer), error_handler::silent())
    }

    /// Clones parts of an entity (components, observers, etc.) onto another entity,
    /// configured through [`EntityCloneBuilder`].
    ///
    /// By default, the other entity will receive all the components of the original that implement
    /// [`Clone`] or [`Reflect`](bevy_reflect::Reflect).
    ///
    /// # Panics
    ///
    /// The command will panic when applied if the target entity does not exist.
    ///
    /// # Example
    ///
    /// Configure through [`EntityCloneBuilder`] as follows:
    /// ```
    /// # use bevy_ecs::prelude::*;
    ///
    /// #[derive(Component, Clone)]
    /// struct ComponentA(u32);
    /// #[derive(Component, Clone)]
    /// struct ComponentB(u32);
    ///
    /// fn example_system(mut commands: Commands) {
    ///     // Create an empty entity
    ///     let target = commands.spawn_empty().id();
    ///
    ///     // Create a new entity and keep its EntityCommands
    ///     let mut entity = commands.spawn((ComponentA(10), ComponentB(20)));
    ///
    ///     // Clone only ComponentA onto the target
    ///     entity.clone_with(target, |builder| {
    ///         builder.deny::<ComponentB>();
    ///     });
    /// }
    /// # bevy_ecs::system::assert_is_system(example_system);
    /// ```
    ///
    /// See the following for more options:
    /// - [`EntityCloneBuilder`]
    /// - [`CloneEntityWithObserversExt`](crate::observer::CloneEntityWithObserversExt)
    /// - `CloneEntityHierarchyExt`
    pub fn clone_with(
        &mut self,
        target: Entity,
        config: impl FnOnce(&mut EntityCloneBuilder) + Send + Sync + 'static,
    ) -> &mut Self {
        self.queue_with_default(
            entity_command::clone_with(target, config),
            error_handler::silent(),
        )
    }

    /// Spawns a clone of this entity and returns the [`EntityCommands`] of the clone.
    ///
    /// The clone will receive all the components of the original that implement
    /// [`Clone`] or [`Reflect`](bevy_reflect::Reflect).
    ///
    /// To configure cloning behavior (such as only cloning certain components),
    /// use [`EntityCommands::clone_and_spawn_with`].
    ///
    /// # Note
    ///
    /// If the original entity does not exist when this command is applied,
    /// the returned entity will have no components.
    ///
    /// # Example
    ///
    /// ```
    /// # use bevy_ecs::prelude::*;
    ///
    /// #[derive(Component, Clone)]
    /// struct ComponentA(u32);
    /// #[derive(Component, Clone)]
    /// struct ComponentB(u32);
    ///
    /// fn example_system(mut commands: Commands) {
    ///     // Create a new entity and keep its EntityCommands
    ///     let mut entity = commands.spawn((ComponentA(10), ComponentB(20)));
    ///
    ///     // Create a clone of the first entity
    ///     let mut entity_clone = entity.clone_and_spawn();
    /// }
    /// # bevy_ecs::system::assert_is_system(example_system);
    pub fn clone_and_spawn(&mut self) -> EntityCommands<'_> {
        self.clone_and_spawn_with(|_| {})
    }

    /// Spawns a clone of this entity and allows configuring cloning behavior
    /// using [`EntityCloneBuilder`], returning the [`EntityCommands`] of the clone.
    ///
    /// By default, the clone will receive all the components of the original that implement
    /// [`Clone`] or [`Reflect`](bevy_reflect::Reflect).
    ///
    /// To exclude specific components, use [`EntityCloneBuilder::deny`].
    /// To only include specific components, use [`EntityCloneBuilder::deny_all`]
    /// followed by [`EntityCloneBuilder::allow`].
    ///
    /// See the methods on [`EntityCloneBuilder`] for more options.
    ///
    /// # Note
    ///
    /// If the original entity does not exist when this command is applied,
    /// the returned entity will have no components.
    ///
    /// # Example
    ///
    /// ```
    /// # use bevy_ecs::prelude::*;
    ///
    /// #[derive(Component, Clone)]
    /// struct ComponentA(u32);
    /// #[derive(Component, Clone)]
    /// struct ComponentB(u32);
    ///
    /// fn example_system(mut commands: Commands) {
    ///     // Create a new entity and keep its EntityCommands
    ///     let mut entity = commands.spawn((ComponentA(10), ComponentB(20)));
    ///
    ///     // Create a clone of the first entity, but without ComponentB
    ///     let mut entity_clone = entity.clone_and_spawn_with(|builder| {
    ///         builder.deny::<ComponentB>();
    ///     });
    /// }
    /// # bevy_ecs::system::assert_is_system(example_system);
    pub fn clone_and_spawn_with(
        &mut self,
        config: impl FnOnce(&mut EntityCloneBuilder) + Send + Sync + 'static,
    ) -> EntityCommands<'_> {
        let entity_clone = self.commands().spawn_empty().id();
        self.clone_with(entity_clone, config);
        EntityCommands {
            commands: self.commands_mut().reborrow(),
            entity: entity_clone,
        }
    }

    /// Clones the specified components of this entity and inserts them into another entity.
    ///
    /// Components can only be cloned if they implement
    /// [`Clone`] or [`Reflect`](bevy_reflect::Reflect).
    ///
    /// # Panics
    ///
    /// The command will panic when applied if the target entity does not exist.
    pub fn clone_components<B: Bundle>(&mut self, target: Entity) -> &mut Self {
        self.queue_with_default(
            entity_command::clone_components::<B>(target),
            error_handler::silent(),
        )
    }

    /// Clones the specified components of this entity and inserts them into another entity,
    /// then removes the components from this entity.
    ///
    /// Components can only be cloned if they implement
    /// [`Clone`] or [`Reflect`](bevy_reflect::Reflect).
    ///
    /// # Panics
    ///
    /// The command will panic when applied if the target entity does not exist.
    pub fn move_components<B: Bundle>(&mut self, target: Entity) -> &mut Self {
        self.queue_with_default(
            entity_command::move_components::<B>(target),
            error_handler::silent(),
        )
    }
}

/// A wrapper around [`EntityCommands`] with convenience methods for working with a specified component type.
pub struct EntityEntryCommands<'a, T> {
    entity_commands: EntityCommands<'a>,
    marker: PhantomData<T>,
}

impl<'a, T: Component<Mutability = Mutable>> EntityEntryCommands<'a, T> {
    /// Modify the component `T` if it exists, using the function `modify`.
    pub fn and_modify(&mut self, modify: impl FnOnce(Mut<T>) + Send + Sync + 'static) -> &mut Self {
        self.entity_commands
            .queue(move |mut entity: EntityWorldMut| {
                if let Some(value) = entity.get_mut() {
                    modify(value);
                }
            });
        self
    }
}

impl<'a, T: Component> EntityEntryCommands<'a, T> {
    /// Sets the [`EntityEntryCommands`] instance to use a custom error handler when encountering an error.
    ///
    /// This will apply to all subsequent commands. You can use [`Self::reset_error_handler`] to undo this.
    ///
    /// `fn()` can be a closure if it doesn't capture its environment.
    pub fn override_error_handler(
        &mut self,
        error_handler: fn(&mut World, CommandError),
    ) -> &mut Self {
        self.entity_commands.override_error_handler(error_handler);
        self
    }

    /// Resets the [`EntityEntryCommands`] instance's error handler, allowing commands
    /// to respond to errors in their default manner.
    ///
    /// This is only useful if the instance's error handler was previously overridden
    /// by [`Self::override_error_handler`].
    pub fn reset_error_handler(&mut self) -> &mut Self {
        self.entity_commands.reset_error_handler();
        self
    }

    /// [Insert](EntityCommands::insert) `default` into this entity, if `T` is not already present.
    ///
    /// See also [`or_insert_with`](Self::or_insert_with).
    ///
    /// # Panics
    ///
    /// Panics if the entity does not exist.
    /// See [`or_try_insert`](Self::or_try_insert) for a non-panicking version.
    #[track_caller]
    pub fn or_insert(&mut self, default: T) -> &mut Self {
        self.entity_commands.insert_if_new(default);
        self
    }

    /// [Insert](EntityCommands::insert) `default` into this entity, if `T` is not already present.
    ///
    /// Unlike [`or_insert`](Self::or_insert), this will not panic if the entity does not exist.
    ///
    /// See also [`or_insert_with`](Self::or_insert_with).
    #[track_caller]
    pub fn or_try_insert(&mut self, default: T) -> &mut Self {
        self.entity_commands.try_insert_if_new(default);
        self
    }

    /// [Insert](EntityCommands::insert) the value returned from `default` into this entity, if `T` is not already present.
    ///
    /// See also [`or_insert`](Self::or_insert) and [`or_try_insert`](Self::or_try_insert).
    ///
    /// # Panics
    ///
    /// Panics if the entity does not exist.
    /// See [`or_try_insert_with`](Self::or_try_insert_with) for a non-panicking version.
    #[track_caller]
    pub fn or_insert_with(&mut self, default: impl Fn() -> T) -> &mut Self {
        self.or_insert(default())
    }

    /// [Insert](EntityCommands::insert) the value returned from `default` into this entity, if `T` is not already present.
    ///
    /// Unlike [`or_insert_with`](Self::or_insert_with), this will not panic if the entity does not exist.
    ///
    /// See also [`or_insert`](Self::or_insert) and [`or_try_insert`](Self::or_try_insert).
    #[track_caller]
    pub fn or_try_insert_with(&mut self, default: impl Fn() -> T) -> &mut Self {
        self.or_try_insert(default())
    }

    /// [Insert](EntityCommands::insert) `T::default` into this entity, if `T` is not already present.
    ///
    /// See also [`or_insert`](Self::or_insert) and [`or_from_world`](Self::or_from_world).
    ///
    /// # Panics
    ///
    /// Panics if the entity does not exist.
    #[track_caller]
    pub fn or_default(&mut self) -> &mut Self
    where
        T: Default,
    {
        self.or_insert(T::default())
    }

    /// [Insert](EntityCommands::insert) `T::from_world` into this entity, if `T` is not already present.
    ///
    /// See also [`or_insert`](Self::or_insert) and [`or_default`](Self::or_default).
    ///
    /// # Panics
    ///
    /// Panics if the entity does not exist.
    #[track_caller]
    pub fn or_from_world(&mut self) -> &mut Self
    where
        T: FromWorld,
    {
        self.entity_commands
            .queue(entity_command::insert_from_world::<T>(InsertMode::Keep));
        self
    }
}

<<<<<<< HEAD
=======
impl<F> Command for F
where
    F: FnOnce(&mut World) + Send + 'static,
{
    fn apply(self, world: &mut World) {
        self(world);
    }
}

impl<F> EntityCommand<World> for F
where
    F: FnOnce(EntityWorldMut) + Send + 'static,
{
    fn apply(self, id: Entity, world: &mut World) {
        self(world.entity_mut(id));
    }
}

impl<F> EntityCommand for F
where
    F: FnOnce(Entity, &mut World) + Send + 'static,
{
    fn apply(self, id: Entity, world: &mut World) {
        self(id, world);
    }
}

/// A [`Command`] that consumes an iterator of [`Bundle`]s to spawn a series of entities.
///
/// This is more efficient than spawning the entities individually.
#[track_caller]
fn spawn_batch<I, B>(bundles_iter: I) -> impl Command
where
    I: IntoIterator<Item = B> + Send + Sync + 'static,
    B: Bundle,
{
    #[cfg(feature = "track_change_detection")]
    let caller = Location::caller();
    move |world: &mut World| {
        SpawnBatchIter::new(
            world,
            bundles_iter.into_iter(),
            #[cfg(feature = "track_change_detection")]
            caller,
        );
    }
}

/// A [`Command`] that consumes an iterator to add a series of [`Bundle`]s to a set of entities.
/// If any entities do not already exist in the world, they will be spawned.
///
/// This is more efficient than inserting the bundles individually.
#[track_caller]
fn insert_or_spawn_batch<I, B>(bundles_iter: I) -> impl Command
where
    I: IntoIterator<Item = (Entity, B)> + Send + Sync + 'static,
    B: Bundle,
{
    let caller = Location::caller();
    move |world: &mut World| {
        if let Err(invalid_entities) = world.insert_or_spawn_batch_with_caller(
            bundles_iter,
            #[cfg(feature = "track_change_detection")]
            caller,
        ) {
            error!(
                "{caller}: Failed to 'insert or spawn' bundle of type {} into the following invalid entities: {:?}",
                core::any::type_name::<B>(),
                invalid_entities
            );
        }
    }
}

/// A [`Command`] that consumes an iterator to add a series of [`Bundles`](Bundle) to a set of entities.
/// If any entities do not exist in the world, this command will panic.
///
/// This is more efficient than inserting the bundles individually.
#[track_caller]
fn insert_batch<I, B>(batch: I) -> impl Command
where
    I: IntoIterator<Item = (Entity, B)> + Send + Sync + 'static,
    B: Bundle,
{
    #[cfg(feature = "track_change_detection")]
    let caller = Location::caller();
    move |world: &mut World| {
        world.insert_batch_with_caller(
            batch,
            InsertMode::Replace,
            #[cfg(feature = "track_change_detection")]
            caller,
        );
    }
}

/// A [`Command`] that consumes an iterator to add a series of [`Bundles`](Bundle) to a set of entities.
/// If any entities do not exist in the world, this command will panic.
///
/// This is more efficient than inserting the bundles individually.
#[track_caller]
fn insert_batch_if_new<I, B>(batch: I) -> impl Command
where
    I: IntoIterator<Item = (Entity, B)> + Send + Sync + 'static,
    B: Bundle,
{
    #[cfg(feature = "track_change_detection")]
    let caller = Location::caller();
    move |world: &mut World| {
        world.insert_batch_with_caller(
            batch,
            InsertMode::Keep,
            #[cfg(feature = "track_change_detection")]
            caller,
        );
    }
}

/// A [`Command`] that consumes an iterator to add a series of [`Bundles`](Bundle) to a set of entities.
/// If any entities do not exist in the world, this command will ignore them.
///
/// This is more efficient than inserting the bundles individually.
#[track_caller]
fn try_insert_batch<I, B>(batch: I) -> impl Command
where
    I: IntoIterator<Item = (Entity, B)> + Send + Sync + 'static,
    B: Bundle,
{
    #[cfg(feature = "track_change_detection")]
    let caller = Location::caller();
    move |world: &mut World| {
        world.try_insert_batch_with_caller(
            batch,
            InsertMode::Replace,
            #[cfg(feature = "track_change_detection")]
            caller,
        );
    }
}

/// A [`Command`] that consumes an iterator to add a series of [`Bundles`](Bundle) to a set of entities.
/// If any entities do not exist in the world, this command will ignore them.
///
/// This is more efficient than inserting the bundles individually.
#[track_caller]
fn try_insert_batch_if_new<I, B>(batch: I) -> impl Command
where
    I: IntoIterator<Item = (Entity, B)> + Send + Sync + 'static,
    B: Bundle,
{
    #[cfg(feature = "track_change_detection")]
    let caller = Location::caller();
    move |world: &mut World| {
        world.try_insert_batch_with_caller(
            batch,
            InsertMode::Keep,
            #[cfg(feature = "track_change_detection")]
            caller,
        );
    }
}

/// A [`Command`] that despawns a specific entity.
/// This will emit a warning if the entity does not exist.
///
/// # Note
///
/// This won't clean up external references to the entity (such as parent-child relationships
/// if you're using `bevy_hierarchy`), which may leave the world in an invalid state.
#[track_caller]
fn despawn() -> impl EntityCommand {
    let caller = Location::caller();
    move |entity: Entity, world: &mut World| {
        world.despawn_with_caller(entity, caller, true);
    }
}

/// A [`Command`] that despawns a specific entity.
/// This will not emit a warning if the entity does not exist.
///
/// # Note
///
/// This won't clean up external references to the entity (such as parent-child relationships
/// if you're using `bevy_hierarchy`), which may leave the world in an invalid state.
#[track_caller]
fn try_despawn() -> impl EntityCommand {
    let caller = Location::caller();
    move |entity: Entity, world: &mut World| {
        world.despawn_with_caller(entity, caller, false);
    }
}

/// An [`EntityCommand`] that adds the components in a [`Bundle`] to an entity.
#[track_caller]
fn insert<T: Bundle>(bundle: T, mode: InsertMode) -> impl EntityCommand {
    let caller = Location::caller();
    move |entity: Entity, world: &mut World| {
        if let Ok(mut entity) = world.get_entity_mut(entity) {
            entity.insert_with_caller(
                bundle,
                mode,
                #[cfg(feature = "track_change_detection")]
                caller,
            );
        } else {
            panic!("error[B0003]: {caller}: Could not insert a bundle (of type `{}`) for entity {entity:?}, which {}. See: https://bevyengine.org/learn/errors/b0003", core::any::type_name::<T>(), world.entities().entity_does_not_exist_error_details_message(entity));
        }
    }
}

/// An [`EntityCommand`] that adds the component using its `FromWorld` implementation.
#[track_caller]
fn insert_from_world<T: Component + FromWorld>(mode: InsertMode) -> impl EntityCommand {
    let caller = Location::caller();
    move |entity: Entity, world: &mut World| {
        let value = T::from_world(world);
        if let Ok(mut entity) = world.get_entity_mut(entity) {
            entity.insert_with_caller(
                value,
                mode,
                #[cfg(feature = "track_change_detection")]
                caller,
            );
        } else {
            panic!("error[B0003]: {caller}: Could not insert a bundle (of type `{}`) for {entity:?}, which {}. See: https://bevyengine.org/learn/errors/b0003", core::any::type_name::<T>(), world.entities().entity_does_not_exist_error_details_message(entity) );
        }
    }
}

/// An [`EntityCommand`] that attempts to add the components in a [`Bundle`] to an entity.
/// Does nothing if the entity does not exist.
#[track_caller]
fn try_insert(bundle: impl Bundle, mode: InsertMode) -> impl EntityCommand {
    #[cfg(feature = "track_change_detection")]
    let caller = Location::caller();
    move |entity: Entity, world: &mut World| {
        if let Ok(mut entity) = world.get_entity_mut(entity) {
            entity.insert_with_caller(
                bundle,
                mode,
                #[cfg(feature = "track_change_detection")]
                caller,
            );
        }
    }
}

/// An [`EntityCommand`] that attempts to add the dynamic component to an entity.
///
/// # Safety
///
/// - The returned `EntityCommand` must be queued for the world where `component_id` was created.
/// - `T` must be the type represented by `component_id`.
#[track_caller]
unsafe fn insert_by_id<T: Send + 'static>(
    component_id: ComponentId,
    value: T,
    on_none_entity: impl FnOnce(&mut World, Entity) + Send + 'static,
) -> impl EntityCommand {
    #[cfg(feature = "track_change_detection")]
    let caller = Location::caller();
    move |entity: Entity, world: &mut World| {
        if let Ok(mut entity) = world.get_entity_mut(entity) {
            // SAFETY:
            // - `component_id` safety is ensured by the caller
            // - `ptr` is valid within the `make` block;
            OwningPtr::make(value, |ptr| unsafe {
                entity.insert_by_id_with_caller(
                    component_id,
                    ptr,
                    #[cfg(feature = "track_change_detection")]
                    caller,
                );
            });
        } else {
            on_none_entity(world, entity);
        }
    }
}

/// An [`EntityCommand`] that removes components from an entity.
///
/// For a [`Bundle`] type `T`, this will remove any components in the bundle.
/// Any components in the bundle that aren't found on the entity will be ignored.
#[track_caller]
fn remove<T: Bundle>() -> impl EntityCommand {
    #[cfg(feature = "track_change_detection")]
    let caller = Location::caller();
    move |entity: Entity, world: &mut World| {
        if let Ok(mut entity) = world.get_entity_mut(entity) {
            entity.remove_with_caller::<T>(
                #[cfg(feature = "track_change_detection")]
                caller,
            );
        }
    }
}

/// An [`EntityCommand`] that removes components with a provided [`ComponentId`] from an entity.
///
/// # Panics
/// Panics if the provided [`ComponentId`] does not exist in the [`World`].
#[track_caller]
fn remove_by_id(component_id: ComponentId) -> impl EntityCommand {
    #[cfg(feature = "track_change_detection")]
    let caller = Location::caller();
    move |entity: Entity, world: &mut World| {
        if let Ok(mut entity) = world.get_entity_mut(entity) {
            entity.remove_by_id_with_caller(
                component_id,
                #[cfg(feature = "track_change_detection")]
                caller,
            );
        }
    }
}

/// An [`EntityCommand`] that remove all components in the bundle and remove all required components for each component in the bundle.
#[track_caller]
fn remove_with_requires<T: Bundle>() -> impl EntityCommand {
    #[cfg(feature = "track_change_detection")]
    let caller = Location::caller();
    move |entity: Entity, world: &mut World| {
        if let Ok(mut entity) = world.get_entity_mut(entity) {
            entity.remove_with_requires_with_caller::<T>(
                #[cfg(feature = "track_change_detection")]
                caller,
            );
        }
    }
}

/// An [`EntityCommand`] that removes all components associated with a provided entity.
#[track_caller]
fn clear() -> impl EntityCommand {
    #[cfg(feature = "track_change_detection")]
    let caller = Location::caller();
    move |entity: Entity, world: &mut World| {
        if let Ok(mut entity) = world.get_entity_mut(entity) {
            entity.clear_with_caller(
                #[cfg(feature = "track_change_detection")]
                caller,
            );
        }
    }
}

/// An [`EntityCommand`] that removes components from an entity.
///
/// For a [`Bundle`] type `T`, this will remove all components except those in the bundle.
/// Any components in the bundle that aren't found on the entity will be ignored.
#[track_caller]
fn retain<T: Bundle>() -> impl EntityCommand {
    #[cfg(feature = "track_change_detection")]
    let caller = Location::caller();
    move |entity: Entity, world: &mut World| {
        if let Ok(mut entity_mut) = world.get_entity_mut(entity) {
            entity_mut.retain_with_caller::<T>(
                #[cfg(feature = "track_change_detection")]
                caller,
            );
        }
    }
}

/// A [`Command`] that inserts a [`Resource`] into the world using a value
/// created with the [`FromWorld`] trait.
#[track_caller]
fn init_resource<R: Resource + FromWorld>(world: &mut World) {
    world.init_resource::<R>();
}

/// A [`Command`] that removes the [resource](Resource) `R` from the world.
#[track_caller]
fn remove_resource<R: Resource>(world: &mut World) {
    world.remove_resource::<R>();
}

/// A [`Command`] that inserts a [`Resource`] into the world.
#[track_caller]
fn insert_resource<R: Resource>(resource: R) -> impl Command {
    #[cfg(feature = "track_change_detection")]
    let caller = Location::caller();
    move |world: &mut World| {
        world.insert_resource_with_caller(
            resource,
            #[cfg(feature = "track_change_detection")]
            caller,
        );
    }
}

/// [`EntityCommand`] to log the components of a given entity. See [`EntityCommands::log_components`].
fn log_components(entity: Entity, world: &mut World) {
    let debug_infos: Vec<_> = world
        .inspect_entity(entity)
        .map(ComponentInfo::name)
        .collect();
    info!("Entity {entity}: {debug_infos:?}");
}

fn observe<E: Event, B: Bundle, M>(
    observer: impl IntoObserverSystem<E, B, M>,
) -> impl EntityCommand {
    move |entity: Entity, world: &mut World| {
        if let Ok(mut entity) = world.get_entity_mut(entity) {
            entity.observe(observer);
        }
    }
}

/// An [`EntityCommand`] that clones an entity with configurable cloning behavior.
fn clone_with(
    target: Entity,
    config: impl FnOnce(&mut EntityCloneBuilder) + Send + Sync + 'static,
) -> impl EntityCommand {
    move |entity: Entity, world: &mut World| {
        if let Ok(mut entity) = world.get_entity_mut(entity) {
            entity.clone_with(target, config);
        }
    }
}

/// An [`EntityCommand`] that clones the specified components into another entity.
fn clone_components<B: Bundle>(target: Entity) -> impl EntityCommand {
    move |entity: Entity, world: &mut World| {
        if let Ok(mut entity) = world.get_entity_mut(entity) {
            entity.clone_components::<B>(target);
        }
    }
}

/// An [`EntityCommand`] that clones the specified components into another entity
/// and removes them from the original entity.
fn move_components<B: Bundle>(target: Entity) -> impl EntityCommand {
    move |entity: Entity, world: &mut World| {
        if let Ok(mut entity) = world.get_entity_mut(entity) {
            entity.move_components::<B>(target);
        }
    }
}

>>>>>>> b2fbe410
#[cfg(test)]
#[allow(clippy::float_cmp, clippy::approx_constant)]
mod tests {
    use crate::{
        self as bevy_ecs,
        component::{require, Component},
        system::{Commands, Resource},
        world::{CommandQueue, FromWorld, World},
    };
    use alloc::{string::String, sync::Arc, vec, vec::Vec};
    use core::{
        any::TypeId,
        sync::atomic::{AtomicUsize, Ordering},
    };

    #[allow(dead_code)]
    #[derive(Component)]
    #[component(storage = "SparseSet")]
    struct SparseDropCk(DropCk);

    #[derive(Component)]
    struct DropCk(Arc<AtomicUsize>);
    impl DropCk {
        fn new_pair() -> (Self, Arc<AtomicUsize>) {
            let atomic = Arc::new(AtomicUsize::new(0));
            (DropCk(atomic.clone()), atomic)
        }
    }

    impl Drop for DropCk {
        fn drop(&mut self) {
            self.0.as_ref().fetch_add(1, Ordering::Relaxed);
        }
    }

    #[derive(Component, Resource)]
    struct W<T>(T);

    fn simple_command(world: &mut World) {
        world.spawn((W(0u32), W(42u64)));
    }

    impl FromWorld for W<String> {
        fn from_world(world: &mut World) -> Self {
            let v = world.resource::<W<usize>>();
            Self("*".repeat(v.0))
        }
    }

    #[test]
    fn entity_commands_entry() {
        let mut world = World::default();
        let mut queue = CommandQueue::default();
        let mut commands = Commands::new(&mut queue, &world);
        let entity = commands.spawn_empty().id();
        commands
            .entity(entity)
            .entry::<W<u32>>()
            .and_modify(|_| unreachable!());
        queue.apply(&mut world);
        assert!(!world.entity(entity).contains::<W<u32>>());
        let mut commands = Commands::new(&mut queue, &world);
        commands
            .entity(entity)
            .entry::<W<u32>>()
            .or_insert(W(0))
            .and_modify(|mut val| {
                val.0 = 21;
            });
        queue.apply(&mut world);
        assert_eq!(21, world.get::<W<u32>>(entity).unwrap().0);
        let mut commands = Commands::new(&mut queue, &world);
        commands
            .entity(entity)
            .entry::<W<u64>>()
            .and_modify(|_| unreachable!())
            .or_insert(W(42));
        queue.apply(&mut world);
        assert_eq!(42, world.get::<W<u64>>(entity).unwrap().0);
        world.insert_resource(W(5_usize));
        let mut commands = Commands::new(&mut queue, &world);
        commands.entity(entity).entry::<W<String>>().or_from_world();
        queue.apply(&mut world);
        assert_eq!("*****", &world.get::<W<String>>(entity).unwrap().0);
    }

    #[test]
    fn commands() {
        let mut world = World::default();
        let mut command_queue = CommandQueue::default();
        let entity = Commands::new(&mut command_queue, &world)
            .spawn((W(1u32), W(2u64)))
            .id();
        command_queue.apply(&mut world);
        assert_eq!(world.entities().len(), 1);
        let results = world
            .query::<(&W<u32>, &W<u64>)>()
            .iter(&world)
            .map(|(a, b)| (a.0, b.0))
            .collect::<Vec<_>>();
        assert_eq!(results, vec![(1u32, 2u64)]);
        // test entity despawn
        {
            let mut commands = Commands::new(&mut command_queue, &world);
            commands.entity(entity).despawn();
            commands.entity(entity).despawn(); // double despawn shouldn't panic
        }
        command_queue.apply(&mut world);
        let results2 = world
            .query::<(&W<u32>, &W<u64>)>()
            .iter(&world)
            .map(|(a, b)| (a.0, b.0))
            .collect::<Vec<_>>();
        assert_eq!(results2, vec![]);

        // test adding simple (FnOnce) commands
        {
            let mut commands = Commands::new(&mut command_queue, &world);

            // set up a simple command using a closure that adds one additional entity
            commands.queue(|world: &mut World| {
                world.spawn((W(42u32), W(0u64)));
            });

            // set up a simple command using a function that adds one additional entity
            commands.queue(simple_command);
        }
        command_queue.apply(&mut world);
        let results3 = world
            .query::<(&W<u32>, &W<u64>)>()
            .iter(&world)
            .map(|(a, b)| (a.0, b.0))
            .collect::<Vec<_>>();

        assert_eq!(results3, vec![(42u32, 0u64), (0u32, 42u64)]);
    }

    #[test]
    fn insert_components() {
        let mut world = World::default();
        let mut command_queue1 = CommandQueue::default();

        // insert components
        let entity = Commands::new(&mut command_queue1, &world)
            .spawn(())
            .insert_if(W(1u8), || true)
            .insert_if(W(2u8), || false)
            .insert_if_new(W(1u16))
            .insert_if_new(W(2u16))
            .insert_if_new_and(W(1u32), || false)
            .insert_if_new_and(W(2u32), || true)
            .insert_if_new_and(W(3u32), || true)
            .id();
        command_queue1.apply(&mut world);

        let results = world
            .query::<(&W<u8>, &W<u16>, &W<u32>)>()
            .iter(&world)
            .map(|(a, b, c)| (a.0, b.0, c.0))
            .collect::<Vec<_>>();
        assert_eq!(results, vec![(1u8, 1u16, 2u32)]);

        // try to insert components after despawning entity
        // in another command queue
        Commands::new(&mut command_queue1, &world)
            .entity(entity)
            .try_insert_if_new_and(W(1u64), || true);

        let mut command_queue2 = CommandQueue::default();
        Commands::new(&mut command_queue2, &world)
            .entity(entity)
            .despawn();
        command_queue2.apply(&mut world);
        command_queue1.apply(&mut world);
    }

    #[test]
    fn remove_components() {
        let mut world = World::default();

        let mut command_queue = CommandQueue::default();
        let (dense_dropck, dense_is_dropped) = DropCk::new_pair();
        let (sparse_dropck, sparse_is_dropped) = DropCk::new_pair();
        let sparse_dropck = SparseDropCk(sparse_dropck);

        let entity = Commands::new(&mut command_queue, &world)
            .spawn((W(1u32), W(2u64), dense_dropck, sparse_dropck))
            .id();
        command_queue.apply(&mut world);
        let results_before = world
            .query::<(&W<u32>, &W<u64>)>()
            .iter(&world)
            .map(|(a, b)| (a.0, b.0))
            .collect::<Vec<_>>();
        assert_eq!(results_before, vec![(1u32, 2u64)]);

        // test component removal
        Commands::new(&mut command_queue, &world)
            .entity(entity)
            .remove::<W<u32>>()
            .remove::<(W<u32>, W<u64>, SparseDropCk, DropCk)>();

        assert_eq!(dense_is_dropped.load(Ordering::Relaxed), 0);
        assert_eq!(sparse_is_dropped.load(Ordering::Relaxed), 0);
        command_queue.apply(&mut world);
        assert_eq!(dense_is_dropped.load(Ordering::Relaxed), 1);
        assert_eq!(sparse_is_dropped.load(Ordering::Relaxed), 1);

        let results_after = world
            .query::<(&W<u32>, &W<u64>)>()
            .iter(&world)
            .map(|(a, b)| (a.0, b.0))
            .collect::<Vec<_>>();
        assert_eq!(results_after, vec![]);
        let results_after_u64 = world
            .query::<&W<u64>>()
            .iter(&world)
            .map(|v| v.0)
            .collect::<Vec<_>>();
        assert_eq!(results_after_u64, vec![]);
    }

    #[test]
    fn remove_components_by_id() {
        let mut world = World::default();

        let mut command_queue = CommandQueue::default();
        let (dense_dropck, dense_is_dropped) = DropCk::new_pair();
        let (sparse_dropck, sparse_is_dropped) = DropCk::new_pair();
        let sparse_dropck = SparseDropCk(sparse_dropck);

        let entity = Commands::new(&mut command_queue, &world)
            .spawn((W(1u32), W(2u64), dense_dropck, sparse_dropck))
            .id();
        command_queue.apply(&mut world);
        let results_before = world
            .query::<(&W<u32>, &W<u64>)>()
            .iter(&world)
            .map(|(a, b)| (a.0, b.0))
            .collect::<Vec<_>>();
        assert_eq!(results_before, vec![(1u32, 2u64)]);

        // test component removal
        Commands::new(&mut command_queue, &world)
            .entity(entity)
            .remove_by_id(world.components().get_id(TypeId::of::<W<u32>>()).unwrap())
            .remove_by_id(world.components().get_id(TypeId::of::<W<u64>>()).unwrap())
            .remove_by_id(world.components().get_id(TypeId::of::<DropCk>()).unwrap())
            .remove_by_id(
                world
                    .components()
                    .get_id(TypeId::of::<SparseDropCk>())
                    .unwrap(),
            );

        assert_eq!(dense_is_dropped.load(Ordering::Relaxed), 0);
        assert_eq!(sparse_is_dropped.load(Ordering::Relaxed), 0);
        command_queue.apply(&mut world);
        assert_eq!(dense_is_dropped.load(Ordering::Relaxed), 1);
        assert_eq!(sparse_is_dropped.load(Ordering::Relaxed), 1);

        let results_after = world
            .query::<(&W<u32>, &W<u64>)>()
            .iter(&world)
            .map(|(a, b)| (a.0, b.0))
            .collect::<Vec<_>>();
        assert_eq!(results_after, vec![]);
        let results_after_u64 = world
            .query::<&W<u64>>()
            .iter(&world)
            .map(|v| v.0)
            .collect::<Vec<_>>();
        assert_eq!(results_after_u64, vec![]);
    }

    #[test]
    fn remove_resources() {
        let mut world = World::default();
        let mut queue = CommandQueue::default();
        {
            let mut commands = Commands::new(&mut queue, &world);
            commands.insert_resource(W(123i32));
            commands.insert_resource(W(456.0f64));
        }

        queue.apply(&mut world);
        assert!(world.contains_resource::<W<i32>>());
        assert!(world.contains_resource::<W<f64>>());

        {
            let mut commands = Commands::new(&mut queue, &world);
            // test resource removal
            commands.remove_resource::<W<i32>>();
        }
        queue.apply(&mut world);
        assert!(!world.contains_resource::<W<i32>>());
        assert!(world.contains_resource::<W<f64>>());
    }

    #[test]
    fn remove_component_with_required_components() {
        #[derive(Component)]
        #[require(Y)]
        struct X;

        #[derive(Component, Default)]
        struct Y;

        #[derive(Component)]
        struct Z;

        let mut world = World::default();
        let mut queue = CommandQueue::default();
        let e = {
            let mut commands = Commands::new(&mut queue, &world);
            commands.spawn((X, Z)).id()
        };
        queue.apply(&mut world);

        assert!(world.get::<Y>(e).is_some());
        assert!(world.get::<X>(e).is_some());
        assert!(world.get::<Z>(e).is_some());

        {
            let mut commands = Commands::new(&mut queue, &world);
            commands.entity(e).remove_with_requires::<X>();
        }
        queue.apply(&mut world);

        assert!(world.get::<Y>(e).is_none());
        assert!(world.get::<X>(e).is_none());

        assert!(world.get::<Z>(e).is_some());
    }

    #[test]
    fn unregister_system_cached_commands() {
        let mut world = World::default();
        let mut queue = CommandQueue::default();

        fn nothing() {}

        assert!(world.iter_resources().count() == 0);
        let id = world.register_system_cached(nothing);
        assert!(world.iter_resources().count() == 1);
        assert!(world.get_entity(id.entity).is_ok());

        let mut commands = Commands::new(&mut queue, &world);
        commands.unregister_system_cached(nothing);
        queue.apply(&mut world);
        assert!(world.iter_resources().count() == 0);
        assert!(world.get_entity(id.entity).is_err());
    }

    fn is_send<T: Send>() {}
    fn is_sync<T: Sync>() {}

    #[test]
    fn test_commands_are_send_and_sync() {
        is_send::<Commands>();
        is_sync::<Commands>();
    }

    #[test]
    fn append() {
        let mut world = World::default();
        let mut queue_1 = CommandQueue::default();
        {
            let mut commands = Commands::new(&mut queue_1, &world);
            commands.insert_resource(W(123i32));
        }
        let mut queue_2 = CommandQueue::default();
        {
            let mut commands = Commands::new(&mut queue_2, &world);
            commands.insert_resource(W(456.0f64));
        }
        queue_1.append(&mut queue_2);
        queue_1.apply(&mut world);
        assert!(world.contains_resource::<W<i32>>());
        assert!(world.contains_resource::<W<f64>>());
    }
}<|MERGE_RESOLUTION|>--- conflicted
+++ resolved
@@ -720,7 +720,6 @@
         I: IntoIterator<Item = (Entity, B)> + Send + Sync + 'static,
         B: Bundle,
     {
-        #[cfg(feature = "track_location")]
         let caller = Location::caller();
         self.queue(move |world: &mut World| {
             if let Err(invalid_entities) = world.insert_or_spawn_batch_with_caller(
@@ -729,7 +728,7 @@
                 caller,
             ) {
                 error!(
-                    "Failed to 'insert or spawn' bundle of type {} into the following invalid entities: {:?}",
+                    "{caller}: Failed to 'insert or spawn' bundle of type {} into the following invalid entities: {:?}",
                     core::any::type_name::<B>(),
                     invalid_entities
                 );
@@ -1084,16 +1083,7 @@
     /// [`Trigger`]: crate::observer::Trigger
     #[track_caller]
     pub fn trigger(&mut self, event: impl Event) {
-<<<<<<< HEAD
         self.queue(command::trigger(event));
-=======
-        self.queue(TriggerEvent {
-            event,
-            targets: (),
-            #[cfg(feature = "track_change_detection")]
-            caller: Location::caller(),
-        });
->>>>>>> b2fbe410
     }
 
     /// Sends a [`Trigger`] for the given targets. This will run any [`Observer`] of the `event` that
@@ -1106,16 +1096,7 @@
         event: impl Event,
         targets: impl TriggerTargets + Send + Sync + 'static,
     ) {
-<<<<<<< HEAD
         self.queue(command::trigger_targets(event, targets));
-=======
-        self.queue(TriggerEvent {
-            event,
-            targets,
-            #[cfg(feature = "track_change_detection")]
-            caller: Location::caller(),
-        });
->>>>>>> b2fbe410
     }
 
     /// Spawns an [`Observer`] and returns the [`EntityCommands`] associated
@@ -1675,11 +1656,7 @@
     where
         T: Bundle,
     {
-<<<<<<< HEAD
         self.queue_with_default(entity_command::remove::<T>(), error_handler::silent())
-=======
-        self.queue(remove::<T>())
->>>>>>> b2fbe410
     }
 
     /// Removes all components in the [`Bundle`] components and remove all required components for each component in the [`Bundle`] from entity.
@@ -1708,7 +1685,6 @@
     /// ```
     #[track_caller]
     pub fn remove_with_requires<T: Bundle>(&mut self) -> &mut Self {
-<<<<<<< HEAD
         self.queue_with_default(
             entity_command::remove_with_requires::<T>(),
             error_handler::silent(),
@@ -1720,13 +1696,7 @@
     /// # Panics
     ///
     /// Panics if the provided [`ComponentId`] does not exist in the [`World`].
-=======
-        self.queue(remove_with_requires::<T>())
-    }
-
-    /// Removes a component from the entity.
-    #[track_caller]
->>>>>>> b2fbe410
+    #[track_caller]
     pub fn remove_by_id(&mut self, component_id: ComponentId) -> &mut Self {
         self.queue_with_default(
             entity_command::remove_by_id(component_id),
@@ -1933,15 +1903,12 @@
     /// }
     /// # bevy_ecs::system::assert_is_system(remove_combat_stats_system);
     /// ```
+    #[track_caller]
     pub fn retain<T>(&mut self) -> &mut Self
     where
         T: Bundle,
     {
-<<<<<<< HEAD
         self.queue_with_default(entity_command::retain::<T>(), error_handler::panic())
-=======
-        self.queue(retain::<T>())
->>>>>>> b2fbe410
     }
 
     /// Logs the components of the entity at the info level.
@@ -2271,451 +2238,6 @@
     }
 }
 
-<<<<<<< HEAD
-=======
-impl<F> Command for F
-where
-    F: FnOnce(&mut World) + Send + 'static,
-{
-    fn apply(self, world: &mut World) {
-        self(world);
-    }
-}
-
-impl<F> EntityCommand<World> for F
-where
-    F: FnOnce(EntityWorldMut) + Send + 'static,
-{
-    fn apply(self, id: Entity, world: &mut World) {
-        self(world.entity_mut(id));
-    }
-}
-
-impl<F> EntityCommand for F
-where
-    F: FnOnce(Entity, &mut World) + Send + 'static,
-{
-    fn apply(self, id: Entity, world: &mut World) {
-        self(id, world);
-    }
-}
-
-/// A [`Command`] that consumes an iterator of [`Bundle`]s to spawn a series of entities.
-///
-/// This is more efficient than spawning the entities individually.
-#[track_caller]
-fn spawn_batch<I, B>(bundles_iter: I) -> impl Command
-where
-    I: IntoIterator<Item = B> + Send + Sync + 'static,
-    B: Bundle,
-{
-    #[cfg(feature = "track_change_detection")]
-    let caller = Location::caller();
-    move |world: &mut World| {
-        SpawnBatchIter::new(
-            world,
-            bundles_iter.into_iter(),
-            #[cfg(feature = "track_change_detection")]
-            caller,
-        );
-    }
-}
-
-/// A [`Command`] that consumes an iterator to add a series of [`Bundle`]s to a set of entities.
-/// If any entities do not already exist in the world, they will be spawned.
-///
-/// This is more efficient than inserting the bundles individually.
-#[track_caller]
-fn insert_or_spawn_batch<I, B>(bundles_iter: I) -> impl Command
-where
-    I: IntoIterator<Item = (Entity, B)> + Send + Sync + 'static,
-    B: Bundle,
-{
-    let caller = Location::caller();
-    move |world: &mut World| {
-        if let Err(invalid_entities) = world.insert_or_spawn_batch_with_caller(
-            bundles_iter,
-            #[cfg(feature = "track_change_detection")]
-            caller,
-        ) {
-            error!(
-                "{caller}: Failed to 'insert or spawn' bundle of type {} into the following invalid entities: {:?}",
-                core::any::type_name::<B>(),
-                invalid_entities
-            );
-        }
-    }
-}
-
-/// A [`Command`] that consumes an iterator to add a series of [`Bundles`](Bundle) to a set of entities.
-/// If any entities do not exist in the world, this command will panic.
-///
-/// This is more efficient than inserting the bundles individually.
-#[track_caller]
-fn insert_batch<I, B>(batch: I) -> impl Command
-where
-    I: IntoIterator<Item = (Entity, B)> + Send + Sync + 'static,
-    B: Bundle,
-{
-    #[cfg(feature = "track_change_detection")]
-    let caller = Location::caller();
-    move |world: &mut World| {
-        world.insert_batch_with_caller(
-            batch,
-            InsertMode::Replace,
-            #[cfg(feature = "track_change_detection")]
-            caller,
-        );
-    }
-}
-
-/// A [`Command`] that consumes an iterator to add a series of [`Bundles`](Bundle) to a set of entities.
-/// If any entities do not exist in the world, this command will panic.
-///
-/// This is more efficient than inserting the bundles individually.
-#[track_caller]
-fn insert_batch_if_new<I, B>(batch: I) -> impl Command
-where
-    I: IntoIterator<Item = (Entity, B)> + Send + Sync + 'static,
-    B: Bundle,
-{
-    #[cfg(feature = "track_change_detection")]
-    let caller = Location::caller();
-    move |world: &mut World| {
-        world.insert_batch_with_caller(
-            batch,
-            InsertMode::Keep,
-            #[cfg(feature = "track_change_detection")]
-            caller,
-        );
-    }
-}
-
-/// A [`Command`] that consumes an iterator to add a series of [`Bundles`](Bundle) to a set of entities.
-/// If any entities do not exist in the world, this command will ignore them.
-///
-/// This is more efficient than inserting the bundles individually.
-#[track_caller]
-fn try_insert_batch<I, B>(batch: I) -> impl Command
-where
-    I: IntoIterator<Item = (Entity, B)> + Send + Sync + 'static,
-    B: Bundle,
-{
-    #[cfg(feature = "track_change_detection")]
-    let caller = Location::caller();
-    move |world: &mut World| {
-        world.try_insert_batch_with_caller(
-            batch,
-            InsertMode::Replace,
-            #[cfg(feature = "track_change_detection")]
-            caller,
-        );
-    }
-}
-
-/// A [`Command`] that consumes an iterator to add a series of [`Bundles`](Bundle) to a set of entities.
-/// If any entities do not exist in the world, this command will ignore them.
-///
-/// This is more efficient than inserting the bundles individually.
-#[track_caller]
-fn try_insert_batch_if_new<I, B>(batch: I) -> impl Command
-where
-    I: IntoIterator<Item = (Entity, B)> + Send + Sync + 'static,
-    B: Bundle,
-{
-    #[cfg(feature = "track_change_detection")]
-    let caller = Location::caller();
-    move |world: &mut World| {
-        world.try_insert_batch_with_caller(
-            batch,
-            InsertMode::Keep,
-            #[cfg(feature = "track_change_detection")]
-            caller,
-        );
-    }
-}
-
-/// A [`Command`] that despawns a specific entity.
-/// This will emit a warning if the entity does not exist.
-///
-/// # Note
-///
-/// This won't clean up external references to the entity (such as parent-child relationships
-/// if you're using `bevy_hierarchy`), which may leave the world in an invalid state.
-#[track_caller]
-fn despawn() -> impl EntityCommand {
-    let caller = Location::caller();
-    move |entity: Entity, world: &mut World| {
-        world.despawn_with_caller(entity, caller, true);
-    }
-}
-
-/// A [`Command`] that despawns a specific entity.
-/// This will not emit a warning if the entity does not exist.
-///
-/// # Note
-///
-/// This won't clean up external references to the entity (such as parent-child relationships
-/// if you're using `bevy_hierarchy`), which may leave the world in an invalid state.
-#[track_caller]
-fn try_despawn() -> impl EntityCommand {
-    let caller = Location::caller();
-    move |entity: Entity, world: &mut World| {
-        world.despawn_with_caller(entity, caller, false);
-    }
-}
-
-/// An [`EntityCommand`] that adds the components in a [`Bundle`] to an entity.
-#[track_caller]
-fn insert<T: Bundle>(bundle: T, mode: InsertMode) -> impl EntityCommand {
-    let caller = Location::caller();
-    move |entity: Entity, world: &mut World| {
-        if let Ok(mut entity) = world.get_entity_mut(entity) {
-            entity.insert_with_caller(
-                bundle,
-                mode,
-                #[cfg(feature = "track_change_detection")]
-                caller,
-            );
-        } else {
-            panic!("error[B0003]: {caller}: Could not insert a bundle (of type `{}`) for entity {entity:?}, which {}. See: https://bevyengine.org/learn/errors/b0003", core::any::type_name::<T>(), world.entities().entity_does_not_exist_error_details_message(entity));
-        }
-    }
-}
-
-/// An [`EntityCommand`] that adds the component using its `FromWorld` implementation.
-#[track_caller]
-fn insert_from_world<T: Component + FromWorld>(mode: InsertMode) -> impl EntityCommand {
-    let caller = Location::caller();
-    move |entity: Entity, world: &mut World| {
-        let value = T::from_world(world);
-        if let Ok(mut entity) = world.get_entity_mut(entity) {
-            entity.insert_with_caller(
-                value,
-                mode,
-                #[cfg(feature = "track_change_detection")]
-                caller,
-            );
-        } else {
-            panic!("error[B0003]: {caller}: Could not insert a bundle (of type `{}`) for {entity:?}, which {}. See: https://bevyengine.org/learn/errors/b0003", core::any::type_name::<T>(), world.entities().entity_does_not_exist_error_details_message(entity) );
-        }
-    }
-}
-
-/// An [`EntityCommand`] that attempts to add the components in a [`Bundle`] to an entity.
-/// Does nothing if the entity does not exist.
-#[track_caller]
-fn try_insert(bundle: impl Bundle, mode: InsertMode) -> impl EntityCommand {
-    #[cfg(feature = "track_change_detection")]
-    let caller = Location::caller();
-    move |entity: Entity, world: &mut World| {
-        if let Ok(mut entity) = world.get_entity_mut(entity) {
-            entity.insert_with_caller(
-                bundle,
-                mode,
-                #[cfg(feature = "track_change_detection")]
-                caller,
-            );
-        }
-    }
-}
-
-/// An [`EntityCommand`] that attempts to add the dynamic component to an entity.
-///
-/// # Safety
-///
-/// - The returned `EntityCommand` must be queued for the world where `component_id` was created.
-/// - `T` must be the type represented by `component_id`.
-#[track_caller]
-unsafe fn insert_by_id<T: Send + 'static>(
-    component_id: ComponentId,
-    value: T,
-    on_none_entity: impl FnOnce(&mut World, Entity) + Send + 'static,
-) -> impl EntityCommand {
-    #[cfg(feature = "track_change_detection")]
-    let caller = Location::caller();
-    move |entity: Entity, world: &mut World| {
-        if let Ok(mut entity) = world.get_entity_mut(entity) {
-            // SAFETY:
-            // - `component_id` safety is ensured by the caller
-            // - `ptr` is valid within the `make` block;
-            OwningPtr::make(value, |ptr| unsafe {
-                entity.insert_by_id_with_caller(
-                    component_id,
-                    ptr,
-                    #[cfg(feature = "track_change_detection")]
-                    caller,
-                );
-            });
-        } else {
-            on_none_entity(world, entity);
-        }
-    }
-}
-
-/// An [`EntityCommand`] that removes components from an entity.
-///
-/// For a [`Bundle`] type `T`, this will remove any components in the bundle.
-/// Any components in the bundle that aren't found on the entity will be ignored.
-#[track_caller]
-fn remove<T: Bundle>() -> impl EntityCommand {
-    #[cfg(feature = "track_change_detection")]
-    let caller = Location::caller();
-    move |entity: Entity, world: &mut World| {
-        if let Ok(mut entity) = world.get_entity_mut(entity) {
-            entity.remove_with_caller::<T>(
-                #[cfg(feature = "track_change_detection")]
-                caller,
-            );
-        }
-    }
-}
-
-/// An [`EntityCommand`] that removes components with a provided [`ComponentId`] from an entity.
-///
-/// # Panics
-/// Panics if the provided [`ComponentId`] does not exist in the [`World`].
-#[track_caller]
-fn remove_by_id(component_id: ComponentId) -> impl EntityCommand {
-    #[cfg(feature = "track_change_detection")]
-    let caller = Location::caller();
-    move |entity: Entity, world: &mut World| {
-        if let Ok(mut entity) = world.get_entity_mut(entity) {
-            entity.remove_by_id_with_caller(
-                component_id,
-                #[cfg(feature = "track_change_detection")]
-                caller,
-            );
-        }
-    }
-}
-
-/// An [`EntityCommand`] that remove all components in the bundle and remove all required components for each component in the bundle.
-#[track_caller]
-fn remove_with_requires<T: Bundle>() -> impl EntityCommand {
-    #[cfg(feature = "track_change_detection")]
-    let caller = Location::caller();
-    move |entity: Entity, world: &mut World| {
-        if let Ok(mut entity) = world.get_entity_mut(entity) {
-            entity.remove_with_requires_with_caller::<T>(
-                #[cfg(feature = "track_change_detection")]
-                caller,
-            );
-        }
-    }
-}
-
-/// An [`EntityCommand`] that removes all components associated with a provided entity.
-#[track_caller]
-fn clear() -> impl EntityCommand {
-    #[cfg(feature = "track_change_detection")]
-    let caller = Location::caller();
-    move |entity: Entity, world: &mut World| {
-        if let Ok(mut entity) = world.get_entity_mut(entity) {
-            entity.clear_with_caller(
-                #[cfg(feature = "track_change_detection")]
-                caller,
-            );
-        }
-    }
-}
-
-/// An [`EntityCommand`] that removes components from an entity.
-///
-/// For a [`Bundle`] type `T`, this will remove all components except those in the bundle.
-/// Any components in the bundle that aren't found on the entity will be ignored.
-#[track_caller]
-fn retain<T: Bundle>() -> impl EntityCommand {
-    #[cfg(feature = "track_change_detection")]
-    let caller = Location::caller();
-    move |entity: Entity, world: &mut World| {
-        if let Ok(mut entity_mut) = world.get_entity_mut(entity) {
-            entity_mut.retain_with_caller::<T>(
-                #[cfg(feature = "track_change_detection")]
-                caller,
-            );
-        }
-    }
-}
-
-/// A [`Command`] that inserts a [`Resource`] into the world using a value
-/// created with the [`FromWorld`] trait.
-#[track_caller]
-fn init_resource<R: Resource + FromWorld>(world: &mut World) {
-    world.init_resource::<R>();
-}
-
-/// A [`Command`] that removes the [resource](Resource) `R` from the world.
-#[track_caller]
-fn remove_resource<R: Resource>(world: &mut World) {
-    world.remove_resource::<R>();
-}
-
-/// A [`Command`] that inserts a [`Resource`] into the world.
-#[track_caller]
-fn insert_resource<R: Resource>(resource: R) -> impl Command {
-    #[cfg(feature = "track_change_detection")]
-    let caller = Location::caller();
-    move |world: &mut World| {
-        world.insert_resource_with_caller(
-            resource,
-            #[cfg(feature = "track_change_detection")]
-            caller,
-        );
-    }
-}
-
-/// [`EntityCommand`] to log the components of a given entity. See [`EntityCommands::log_components`].
-fn log_components(entity: Entity, world: &mut World) {
-    let debug_infos: Vec<_> = world
-        .inspect_entity(entity)
-        .map(ComponentInfo::name)
-        .collect();
-    info!("Entity {entity}: {debug_infos:?}");
-}
-
-fn observe<E: Event, B: Bundle, M>(
-    observer: impl IntoObserverSystem<E, B, M>,
-) -> impl EntityCommand {
-    move |entity: Entity, world: &mut World| {
-        if let Ok(mut entity) = world.get_entity_mut(entity) {
-            entity.observe(observer);
-        }
-    }
-}
-
-/// An [`EntityCommand`] that clones an entity with configurable cloning behavior.
-fn clone_with(
-    target: Entity,
-    config: impl FnOnce(&mut EntityCloneBuilder) + Send + Sync + 'static,
-) -> impl EntityCommand {
-    move |entity: Entity, world: &mut World| {
-        if let Ok(mut entity) = world.get_entity_mut(entity) {
-            entity.clone_with(target, config);
-        }
-    }
-}
-
-/// An [`EntityCommand`] that clones the specified components into another entity.
-fn clone_components<B: Bundle>(target: Entity) -> impl EntityCommand {
-    move |entity: Entity, world: &mut World| {
-        if let Ok(mut entity) = world.get_entity_mut(entity) {
-            entity.clone_components::<B>(target);
-        }
-    }
-}
-
-/// An [`EntityCommand`] that clones the specified components into another entity
-/// and removes them from the original entity.
-fn move_components<B: Bundle>(target: Entity) -> impl EntityCommand {
-    move |entity: Entity, world: &mut World| {
-        if let Ok(mut entity) = world.get_entity_mut(entity) {
-            entity.move_components::<B>(target);
-        }
-    }
-}
-
->>>>>>> b2fbe410
 #[cfg(test)]
 #[allow(clippy::float_cmp, clippy::approx_constant)]
 mod tests {
