--- conflicted
+++ resolved
@@ -11,13 +11,8 @@
     change_detection::Mut,
     component::{Component, ComponentId, ComponentInfo, Mutable},
     entity::{Entities, Entity, EntityCloneBuilder},
-<<<<<<< HEAD
     event::{Event, Events},
-    observer::{Observer, TriggerEvent, TriggerTargets},
-=======
-    event::{Event, SendEvent},
     observer::{Observer, TriggerTargets},
->>>>>>> 0f2b2de3
     schedule::ScheduleLabel,
     system::{input::SystemInput, SystemId},
     world::{
