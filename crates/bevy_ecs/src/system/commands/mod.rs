--- conflicted
+++ resolved
@@ -2008,28 +2008,9 @@
         &mut self.commands
     }
 
-<<<<<<< HEAD
-    /// Sends an [`EntityEvent`] targeting the entity.
-    ///
-    /// This will run any [`Observer`] of the given [`EntityEvent`] watching this entity.
-    ///
-    /// If the entity that this command targets does not exist when the command is applied,
-    /// the command will fail, possibly causing it to panic based on the default error handler set.
-    /// To queue this command with a handler, use [`EntityCommands::queue_handled`]
-    /// with [`entity_command::trigger(event)`](entity_command::trigger).
-    /// [`EntityCommands::queue_silenced`] may also be used to ignore the error completely.
-    #[track_caller]
-    pub fn trigger(&mut self, event: impl EntityEvent) -> &mut Self {
-        self.queue(entity_command::trigger(event))
-    }
-
-    /// Creates an [`Observer`] listening for events of type `E` targeting this entity.
-    pub fn observe<E: EntityEvent, B: StaticBundle, M>(
-=======
     /// Creates an [`Observer`] watching for an [`EntityEvent`] of type `E` whose [`EntityEvent::event_target`]
     /// targets this entity.
-    pub fn observe<E: EntityEvent, B: Bundle, M>(
->>>>>>> 859a3cba
+    pub fn observe<E: EntityEvent, B: StaticBundle, M>(
         &mut self,
         observer: impl IntoObserverSystem<E, B, M>,
     ) -> &mut Self {
