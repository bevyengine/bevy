--- conflicted
+++ resolved
@@ -1016,7 +1016,7 @@
     ///
     /// To avoid a panic in this case, use the command [`Self::try_insert_if_new`] instead.
     pub fn insert_if_new(self, bundle: impl Bundle) -> Self {
-        self.add(insert(bundle, InsertMode::Keep))
+        self.queue(insert(bundle, InsertMode::Keep))
     }
 
     /// Adds a [`Bundle`] of components to the entity without overwriting if the
@@ -1033,10 +1033,6 @@
     ///
     /// To avoid a panic in this case, use the command [`Self::try_insert_if_new`]
     /// instead.
-<<<<<<< HEAD
-    pub fn insert_if_new(self, bundle: impl Bundle) -> Self {
-        self.queue(insert(bundle, InsertMode::Keep))
-=======
     pub fn insert_if_new_and<F>(self, bundle: impl Bundle, condition: F) -> Self
     where
         F: FnOnce() -> bool,
@@ -1046,7 +1042,6 @@
         } else {
             self
         }
->>>>>>> cf5afecd
     }
 
     /// Adds a dynamic component to an entity.
