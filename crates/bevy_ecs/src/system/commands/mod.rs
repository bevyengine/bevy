--- conflicted
+++ resolved
@@ -206,30 +206,6 @@
         self.queue.push(SpawnBatch { bundles_iter });
     }
 
-<<<<<<< HEAD
-    /// Inserts a resource to the [`World`], overwriting any previous value of the same type.
-    ///
-    /// See [`World::insert_resource`] for more details.
-    ///
-    /// # Example
-    ///
-    /// ```
-    /// # use bevy_ecs::prelude::*;
-    /// #
-    /// # struct Scoreboard {
-    /// #     current_score: u32,
-    /// #     high_score: u32,
-    /// # }
-    /// #
-    /// # fn system(mut commands: Commands) {
-    /// commands.insert_resource(Scoreboard {
-    ///     current_score: 0,
-    ///     high_score: 0,
-    /// });
-    /// # }
-    /// # system.system();
-    /// ```
-=======
     /// For a given batch of ([Entity], [Bundle]) pairs, either spawns each [Entity] with the given
     /// bundle (if the entity does not exist), or inserts the [Bundle] (if the entity already exists).
     /// This is faster than doing equivalent operations one-by-one.
@@ -247,8 +223,28 @@
         self.queue.push(InsertOrSpawnBatch { bundles_iter });
     }
 
-    /// See [`World::insert_resource`].
->>>>>>> f6b42b86
+    /// Inserts a resource to the [`World`], overwriting any previous value of the same type.
+    ///
+    /// See [`World::insert_resource`] for more details.
+    ///
+    /// # Example
+    ///
+    /// ```
+    /// # use bevy_ecs::prelude::*;
+    /// #
+    /// # struct Scoreboard {
+    /// #     current_score: u32,
+    /// #     high_score: u32,
+    /// # }
+    /// #
+    /// # fn system(mut commands: Commands) {
+    /// commands.insert_resource(Scoreboard {
+    ///     current_score: 0,
+    ///     high_score: 0,
+    /// });
+    /// # }
+    /// # system.system();
+    /// ```
     pub fn insert_resource<T: Component>(&mut self, resource: T) {
         self.queue.push(InsertResource { resource })
     }
