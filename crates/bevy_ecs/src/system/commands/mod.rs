--- conflicted
+++ resolved
@@ -645,40 +645,11 @@
     fn apply(self, entity: Entity, world: &mut World);
 
     /// Returns a [`Command`] which executes this [`EntityCommand`] for the given [`Entity`].
-<<<<<<< HEAD
     fn with_entity(self, entity: Entity) -> impl Command
     where
         Self: Sized,
     {
         move |world: &mut World| self.apply(entity, world)
-=======
-    fn with_entity(self, id: Entity) -> WithEntity<Marker, Self>
-    where
-        Self: Sized,
-    {
-        WithEntity {
-            cmd: self,
-            id,
-            marker: PhantomData,
-        }
-    }
-}
-
-/// Turns an [`EntityCommand`] type into a [`Command`] type.
-pub struct WithEntity<Marker, C: EntityCommand<Marker>> {
-    cmd: C,
-    id: Entity,
-    marker: PhantomData<fn() -> Marker>,
-}
-
-impl<M, C: EntityCommand<M>> Command for WithEntity<M, C>
-where
-    M: 'static,
-{
-    #[inline]
-    fn apply(self, world: &mut World) {
-        self.cmd.apply(self.id, world);
->>>>>>> 39cca41f
     }
 }
 
