mod parallel_scope;

use core::{marker::PhantomData, panic::Location};

use super::{
    Deferred, IntoObserverSystem, IntoSystem, RegisterSystem, Resource, RunSystemCachedWith,
};
use crate::{
    self as bevy_ecs,
    bundle::{Bundle, InsertMode},
    change_detection::Mut,
    component::{Component, ComponentId, ComponentInfo},
    entity::{Entities, Entity},
    event::{Event, SendEvent},
    observer::{Observer, TriggerEvent, TriggerTargets},
    system::{input::SystemInput, RunSystemWithInput, SystemId},
    world::{
        command_queue::RawCommandQueue, unsafe_world_cell::UnsafeWorldCell, Command, CommandQueue,
        EntityWorldMut, FailureMode, FromWorld, SpawnBatchIter, World,
    },
};
use bevy_ptr::OwningPtr;
use bevy_utils::tracing::{error, info, warn};
pub use parallel_scope::*;

/// A [`Command`] queue to perform structural changes to the [`World`].
///
/// Since each command requires exclusive access to the `World`,
/// all queued commands are automatically applied in sequence
/// when the `apply_deferred` system runs (see [`apply_deferred`] documentation for more details).
///
/// Each command can be used to modify the [`World`] in arbitrary ways:
/// * spawning or despawning entities
/// * inserting components on new or existing entities
/// * inserting resources
/// * etc.
///
/// For a version of [`Commands`] that works in parallel contexts (such as
/// within [`Query::par_iter`](crate::system::Query::par_iter)) see
/// [`ParallelCommands`]
///
/// # Usage
///
/// Add `mut commands: Commands` as a function argument to your system to get a copy of this struct that will be applied the next time a copy of [`apply_deferred`] runs.
/// Commands are almost always used as a [`SystemParam`](crate::system::SystemParam).
///
/// ```
/// # use bevy_ecs::prelude::*;
/// #
/// fn my_system(mut commands: Commands) {
///    // ...
/// }
/// # bevy_ecs::system::assert_is_system(my_system);
/// ```
///
/// # Implementing
///
/// Each built-in command is implemented as a separate method, e.g. [`Commands::spawn`].
/// In addition to the pre-defined command methods, you can add commands with any arbitrary
/// behavior using [`Commands::queue`], which accepts any type implementing [`Command`].
///
/// Since closures and other functions implement this trait automatically, this allows one-shot,
/// anonymous custom commands.
///
/// ```
/// # use bevy_ecs::prelude::*;
/// # fn foo(mut commands: Commands) {
/// // NOTE: type inference fails here, so annotations are required on the closure.
/// commands.queue(|w: &mut World| {
///     // Mutate the world however you want...
///     # todo!();
/// });
/// # }
/// ```
///
/// [`apply_deferred`]: crate::schedule::apply_deferred
pub struct Commands<'w, 's> {
    queue: InternalQueue<'s>,
    entities: &'w Entities,
    pub(crate) failure_mode: FailureMode,
}

// SAFETY: All commands [`Command`] implement [`Send`]
unsafe impl Send for Commands<'_, '_> {}

// SAFETY: `Commands` never gives access to the inner commands.
unsafe impl Sync for Commands<'_, '_> {}

const _: () = {
    type __StructFieldsAlias<'w, 's> = (Deferred<'s, CommandQueue>, &'w Entities);
    #[doc(hidden)]
    pub struct FetchState {
        state: <__StructFieldsAlias<'static, 'static> as bevy_ecs::system::SystemParam>::State,
    }
    // SAFETY: Only reads Entities
    unsafe impl bevy_ecs::system::SystemParam for Commands<'_, '_> {
        type State = FetchState;

        type Item<'w, 's> = Commands<'w, 's>;

        fn init_state(
            world: &mut World,
            system_meta: &mut bevy_ecs::system::SystemMeta,
        ) -> Self::State {
            FetchState {
                state: <__StructFieldsAlias<'_, '_> as bevy_ecs::system::SystemParam>::init_state(
                    world,
                    system_meta,
                ),
            }
        }

        unsafe fn new_archetype(
            state: &mut Self::State,
            archetype: &bevy_ecs::archetype::Archetype,
            system_meta: &mut bevy_ecs::system::SystemMeta,
        ) {
            // SAFETY: Caller guarantees the archetype is from the world used in `init_state`
            unsafe {
                <__StructFieldsAlias<'_, '_> as bevy_ecs::system::SystemParam>::new_archetype(
                    &mut state.state,
                    archetype,
                    system_meta,
                );
            };
        }

        fn apply(
            state: &mut Self::State,
            system_meta: &bevy_ecs::system::SystemMeta,
            world: &mut World,
        ) {
            <__StructFieldsAlias<'_, '_> as bevy_ecs::system::SystemParam>::apply(
                &mut state.state,
                system_meta,
                world,
            );
        }

        fn queue(
            state: &mut Self::State,
            system_meta: &bevy_ecs::system::SystemMeta,
            world: bevy_ecs::world::DeferredWorld,
        ) {
            <__StructFieldsAlias<'_, '_> as bevy_ecs::system::SystemParam>::queue(
                &mut state.state,
                system_meta,
                world,
            );
        }

        #[inline]
        unsafe fn validate_param(
            state: &Self::State,
            system_meta: &bevy_ecs::system::SystemMeta,
            world: UnsafeWorldCell,
        ) -> bool {
            <(Deferred<CommandQueue>, &Entities) as bevy_ecs::system::SystemParam>::validate_param(
                &state.state,
                system_meta,
                world,
            )
        }

        #[inline]
        unsafe fn get_param<'w, 's>(
            state: &'s mut Self::State,
            system_meta: &bevy_ecs::system::SystemMeta,
            world: UnsafeWorldCell<'w>,
            change_tick: bevy_ecs::component::Tick,
        ) -> Self::Item<'w, 's> {
            let(f0, f1) =  <(Deferred<'s, CommandQueue>, &'w Entities) as bevy_ecs::system::SystemParam>::get_param(&mut state.state, system_meta, world, change_tick);
            Commands {
                queue: InternalQueue::CommandQueue(f0),
                entities: f1,
                failure_mode: FailureMode::default(),
            }
        }
    }
    // SAFETY: Only reads Entities
    unsafe impl<'w, 's> bevy_ecs::system::ReadOnlySystemParam for Commands<'w, 's>
    where
        Deferred<'s, CommandQueue>: bevy_ecs::system::ReadOnlySystemParam,
        &'w Entities: bevy_ecs::system::ReadOnlySystemParam,
    {
    }
};

enum InternalQueue<'s> {
    CommandQueue(Deferred<'s, CommandQueue>),
    RawCommandQueue(RawCommandQueue),
}

impl<'w, 's> Commands<'w, 's> {
    /// Returns a new `Commands` instance from a [`CommandQueue`] and a [`World`].
    ///
    /// It is not required to call this constructor when using `Commands` as a [system parameter].
    ///
    /// [system parameter]: crate::system::SystemParam
    pub fn new(queue: &'s mut CommandQueue, world: &'w World) -> Self {
        Self::new_from_entities(queue, &world.entities)
    }

    /// Returns a new `Commands` instance from a [`CommandQueue`] and an [`Entities`] reference.
    ///
    /// It is not required to call this constructor when using `Commands` as a [system parameter].
    ///
    /// [system parameter]: crate::system::SystemParam
    pub fn new_from_entities(queue: &'s mut CommandQueue, entities: &'w Entities) -> Self {
        Self {
            queue: InternalQueue::CommandQueue(Deferred(queue)),
            entities,
            failure_mode: FailureMode::default(),
        }
    }

    /// Returns a new `Commands` instance from a [`RawCommandQueue`] and an [`Entities`] reference.
    ///
    /// This is used when constructing [`Commands`] from a [`DeferredWorld`](crate::world::DeferredWorld).
    ///
    /// # Safety
    ///
    /// * Caller ensures that `queue` must outlive 'w
    pub(crate) unsafe fn new_raw_from_entities(
        queue: RawCommandQueue,
        entities: &'w Entities,
    ) -> Self {
        Self {
            queue: InternalQueue::RawCommandQueue(queue),
            entities,
            failure_mode: FailureMode::default(),
        }
    }

    /// Returns a [`Commands`] with a smaller lifetime.
    /// This is useful if you have `&mut Commands` but need `Commands`.
    ///
    /// # Examples
    ///
    /// ```
    /// # use bevy_ecs::prelude::*;
    /// fn my_system(mut commands: Commands) {
    ///     // We do our initialization in a separate function,
    ///     // which expects an owned `Commands`.
    ///     do_initialization(commands.reborrow());
    ///
    ///     // Since we only reborrowed the commands instead of moving them, we can still use them.
    ///     commands.spawn_empty();
    /// }
    /// #
    /// # fn do_initialization(_: Commands) {}
    /// ```
    pub fn reborrow(&mut self) -> Commands<'w, '_> {
        Commands {
            queue: match &mut self.queue {
                InternalQueue::CommandQueue(queue) => InternalQueue::CommandQueue(queue.reborrow()),
                InternalQueue::RawCommandQueue(queue) => {
                    InternalQueue::RawCommandQueue(queue.clone())
                }
            },
            entities: self.entities,
            failure_mode: self.failure_mode,
        }
    }

    /// Take all commands from `other` and append them to `self`, leaving `other` empty
    pub fn append(&mut self, other: &mut CommandQueue) {
        match &mut self.queue {
            InternalQueue::CommandQueue(queue) => queue.bytes.append(&mut other.bytes),
            InternalQueue::RawCommandQueue(queue) => {
                // SAFETY: Pointers in `RawCommandQueue` are never null
                unsafe { queue.bytes.as_mut() }.append(&mut other.bytes);
            }
        }
    }

    /// Sets the [`Commands`] instance to ignore errors.
    ///
    /// Any subsequent commands that can fail will do so silently.
    ///
    /// # See also:
    /// - [`log_on_error`](Self::log_on_error) (default)
    /// - [`warn_on_error`](Self::warn_on_error)
    /// - [`panic_on_error`](Self::panic_on_error)
    pub fn ignore_on_error(&mut self) -> &mut Self {
        self.failure_mode = FailureMode::Ignore;
        self
    }

    /// Sets the [`Commands`] instance to log errors.
    ///
    /// Any subsequent commands that can fail will log each failure.
    ///
    /// This is the default setting.
    ///
    /// # See also:
    /// - [`ignore_on_error`](Self::ignore_on_error)
    /// - [`warn_on_error`](Self::warn_on_error)
    /// - [`panic_on_error`](Self::panic_on_error)
    pub fn log_on_error(&mut self) -> &mut Self {
        self.failure_mode = FailureMode::Log;
        self
    }

    /// Sets the [`Commands`] instance to send warnings upon encountering errors.
    ///
    /// Any subsequent commands that can fail will warn for each failure.
    ///
    /// # See also:
    /// - [`ignore_on_error`](Self::ignore_on_error)
    /// - [`log_on_error`](Self::log_on_error) (default)
    /// - [`panic_on_error`](Self::panic_on_error)
    pub fn warn_on_error(&mut self) -> &mut Self {
        self.failure_mode = FailureMode::Warn;
        self
    }

    /// Sets the [`Commands`] instance to panic upon encountering an error.
    ///
    /// Any subsequent commands that can fail will panic if they do.
    ///
    /// # See also:
    /// - [`ignore_on_error`](Self::ignore_on_error)
    /// - [`log_on_error`](Self::log_on_error) (default)
    /// - [`warn_on_error`](Self::warn_on_error)
    pub fn panic_on_error(&mut self) -> &mut Self {
        self.failure_mode = FailureMode::Panic;
        self
    }

    /// Reserves a new empty [`Entity`] to be spawned, and returns its corresponding [`EntityCommands`].
    ///
    /// See [`World::spawn_empty`] for more details.
    ///
    /// # Example
    ///
    /// ```
    /// # use bevy_ecs::prelude::*;
    ///
    /// #[derive(Component)]
    /// struct Label(&'static str);
    /// #[derive(Component)]
    /// struct Strength(u32);
    /// #[derive(Component)]
    /// struct Agility(u32);
    ///
    /// fn example_system(mut commands: Commands) {
    ///     // Create a new empty entity and retrieve its id.
    ///     let empty_entity = commands.spawn_empty().id();
    ///
    ///     // Create another empty entity, then add some component to it
    ///     commands.spawn_empty()
    ///         // adds a new component bundle to the entity
    ///         .insert((Strength(1), Agility(2)))
    ///         // adds a single component to the entity
    ///         .insert(Label("hello world"));
    /// }
    /// # bevy_ecs::system::assert_is_system(example_system);
    /// ```
    ///
    /// # See also
    ///
    /// - [`spawn`](Self::spawn) to spawn an entity with a bundle.
    /// - [`spawn_batch`](Self::spawn_batch) to spawn entities with a bundle each.
    pub fn spawn_empty(&mut self) -> EntityCommands {
        let entity = self.entities.reserve_entity();
        EntityCommands {
            entity,
            commands: self.reborrow(),
        }
    }

    /// Pushes a [`Command`] to the queue for creating a new [`Entity`] if the given one does not exists,
    /// and returns its corresponding [`EntityCommands`].
    ///
    /// This method silently fails by returning [`EntityCommands`]
    /// even if the given `Entity` cannot be spawned.
    ///
    /// See [`World::get_or_spawn`] for more details.
    ///
    /// # Note
    ///
    /// Spawning a specific `entity` value is rarely the right choice. Most apps should favor
    /// [`Commands::spawn`]. This method should generally only be used for sharing entities across
    /// apps, and only when they have a scheme worked out to share an ID space (which doesn't happen
    /// by default).
    #[deprecated(since = "0.15.0", note = "use Commands::spawn instead")]
    pub fn get_or_spawn(&mut self, entity: Entity) -> EntityCommands {
        self.queue(move |world: &mut World| {
            #[allow(deprecated)]
            world.get_or_spawn(entity);
        });
        EntityCommands {
            entity,
            commands: self.reborrow(),
        }
    }

    /// Pushes a [`Command`] to the queue for creating a new entity with the given [`Bundle`]'s components,
    /// and returns its corresponding [`EntityCommands`].
    ///
    /// In case multiple bundles of the same [`Bundle`] type need to be spawned,
    /// [`spawn_batch`](Self::spawn_batch) should be used for better performance.
    ///
    /// # Example
    ///
    /// ```
    /// use bevy_ecs::prelude::*;
    ///
    /// #[derive(Component)]
    /// struct Component1;
    /// #[derive(Component)]
    /// struct Component2;
    /// #[derive(Component)]
    /// struct Label(&'static str);
    /// #[derive(Component)]
    /// struct Strength(u32);
    /// #[derive(Component)]
    /// struct Agility(u32);
    ///
    /// #[derive(Bundle)]
    /// struct ExampleBundle {
    ///     a: Component1,
    ///     b: Component2,
    /// }
    ///
    /// fn example_system(mut commands: Commands) {
    ///     // Create a new entity with a single component.
    ///     commands.spawn(Component1);
    ///
    ///     // Create a new entity with a component bundle.
    ///     commands.spawn(ExampleBundle {
    ///         a: Component1,
    ///         b: Component2,
    ///     });
    ///
    ///     commands
    ///         // Create a new entity with two components using a "tuple bundle".
    ///         .spawn((Component1, Component2))
    ///         // `spawn returns a builder, so you can insert more bundles like this:
    ///         .insert((Strength(1), Agility(2)))
    ///         // or insert single components like this:
    ///         .insert(Label("hello world"));
    /// }
    /// # bevy_ecs::system::assert_is_system(example_system);
    /// ```
    ///
    /// # See also
    ///
    /// - [`spawn_empty`](Self::spawn_empty) to spawn an entity without any components.
    /// - [`spawn_batch`](Self::spawn_batch) to spawn entities with a bundle each.
    #[track_caller]
    pub fn spawn<T: Bundle>(&mut self, bundle: T) -> EntityCommands {
        let mut entity = self.spawn_empty();
        entity.insert(bundle);
        entity
    }

    /// Returns the [`EntityCommands`] for the requested [`Entity`].
    ///
    /// This method does not guarantee that `EntityCommands` will be successfully applied,
    /// since another command in the queue may delete the entity before them.
    ///
    /// # Fallible
    ///
    /// This command can fail if the entity does not exist. If the [`Commands`] instance
    /// is not set to [`panic`] on failure, this command will return an invalid `EntityCommands`,
    /// which will do nothing except [`warn`]/[`log`]/[`ignore`] the entity's non-existence
    /// according to the instance's current setting.
    ///
    /// To get an [`Option`] instead, see [`get_entity`](Self::get_entity).
    ///
    /// # Example
    ///
    /// ```
    /// use bevy_ecs::prelude::*;
    ///
    /// #[derive(Component)]
    /// struct Label(&'static str);
    /// #[derive(Component)]
    /// struct Strength(u32);
    /// #[derive(Component)]
    /// struct Agility(u32);
    ///
    /// fn example_system(mut commands: Commands) {
    ///     // Create a new, empty entity
    ///     let entity = commands.spawn_empty().id();
    ///
    ///     commands.entity(entity)
    ///         // adds a new component bundle to the entity
    ///         .insert((Strength(1), Agility(2)))
    ///         // adds a single component to the entity
    ///         .insert(Label("hello world"));
    /// }
    /// # bevy_ecs::system::assert_is_system(example_system);
    /// ```
    ///
    /// [`panic`]: Self::panic_on_error
    /// [`warn`]: Self::warn_on_error
    /// [`log`]: Self::log_on_error
    /// [`ignore`]: Self::ignore_on_error
    #[inline]
    #[track_caller]
    pub fn entity(&mut self, entity: Entity) -> EntityCommands {
        if !self.entities.contains(entity) {
            match self.failure_mode {
                FailureMode::Ignore => (),
                FailureMode::Log => info!("Attempted to create an EntityCommands for Entity {entity:?}, which doesn't exist; returned invalid EntityCommands"),
                FailureMode::Warn => warn!("Attempted to create an EntityCommands for Entity {entity:?}, which doesn't exist; returned invalid EntityCommands"),
                FailureMode::Panic => panic!("Attempted to create an EntityCommands for Entity {entity:?}, which doesn't exist"),
            };
        }
        EntityCommands {
            entity,
            commands: self.reborrow(),
        }
    }

    /// Returns the [`EntityCommands`] for the requested [`Entity`], if it exists.
    ///
    /// Returns `None` if the entity does not exist.
    ///
    /// This method does not guarantee that `EntityCommands` will be successfully applied,
    /// since another command in the queue may delete the entity before them.
    ///
    /// # Example
    ///
    /// ```
    /// use bevy_ecs::prelude::*;
    ///
    /// #[derive(Component)]
    /// struct Label(&'static str);
    /// fn example_system(mut commands: Commands) {
    ///     // Create a new, empty entity
    ///     let entity = commands.spawn_empty().id();
    ///
    ///     // Get the entity if it still exists, which it will in this case
    ///     if let Some(mut entity_commands) = commands.get_entity(entity) {
    ///         // adds a single component to the entity
    ///         entity_commands.insert(Label("hello world"));
    ///     }
    /// }
    /// # bevy_ecs::system::assert_is_system(example_system);
    /// ```
    ///
    /// # See also
    ///
    /// - [`entity`](Self::entity) for the unwrapped version.
    #[inline]
    #[track_caller]
    pub fn get_entity(&mut self, entity: Entity) -> Option<EntityCommands> {
        self.entities.contains(entity).then_some(EntityCommands {
            entity,
            commands: self.reborrow(),
        })
    }

    /// Pushes a [`Command`] to the queue for creating entities with a particular [`Bundle`] type.
    ///
    /// `bundles_iter` is a type that can be converted into a [`Bundle`] iterator
    /// (it can also be a collection).
    ///
    /// This method is equivalent to iterating `bundles_iter`
    /// and calling [`spawn`](Self::spawn) on each bundle,
    /// but it is faster due to memory pre-allocation.
    ///
    /// # Example
    ///
    /// ```
    /// # use bevy_ecs::prelude::*;
    /// #
    /// # #[derive(Component)]
    /// # struct Name(String);
    /// # #[derive(Component)]
    /// # struct Score(u32);
    /// #
    /// # fn system(mut commands: Commands) {
    /// commands.spawn_batch(vec![
    ///     (
    ///         Name("Alice".to_string()),
    ///         Score(0),
    ///     ),
    ///     (
    ///         Name("Bob".to_string()),
    ///         Score(0),
    ///     ),
    /// ]);
    /// # }
    /// # bevy_ecs::system::assert_is_system(system);
    /// ```
    ///
    /// # See also
    ///
    /// - [`spawn`](Self::spawn) to spawn an entity with a bundle.
    /// - [`spawn_empty`](Self::spawn_empty) to spawn an entity without any components.
    #[track_caller]
    pub fn spawn_batch<I>(&mut self, bundles_iter: I)
    where
        I: IntoIterator + Send + Sync + 'static,
        I::Item: Bundle,
    {
        self.queue(spawn_batch(bundles_iter));
    }

    /// Pushes a generic [`Command`] to the command queue.
    ///
    /// `command` can be a built-in command, custom struct that implements [`Command`] or a closure
    /// that takes [`&mut World`](World) as an argument.
    /// # Example
    ///
    /// ```
    /// # use bevy_ecs::{world::Command, prelude::*};
    /// #[derive(Resource, Default)]
    /// struct Counter(u64);
    ///
    /// struct AddToCounter(u64);
    ///
    /// impl Command for AddToCounter {
    ///     fn apply(self, world: &mut World) {
    ///         let mut counter = world.get_resource_or_insert_with(Counter::default);
    ///         counter.0 += self.0;
    ///     }
    /// }
    ///
    /// fn add_three_to_counter_system(mut commands: Commands) {
    ///     commands.queue(AddToCounter(3));
    /// }
    /// fn add_twenty_five_to_counter_system(mut commands: Commands) {
    ///     commands.queue(|world: &mut World| {
    ///         let mut counter = world.get_resource_or_insert_with(Counter::default);
    ///         counter.0 += 25;
    ///     });
    /// }
    /// # bevy_ecs::system::assert_is_system(add_three_to_counter_system);
    /// # bevy_ecs::system::assert_is_system(add_twenty_five_to_counter_system);
    /// ```
    pub fn queue<C: Command>(&mut self, command: C) {
        match &mut self.queue {
            InternalQueue::CommandQueue(queue) => {
                queue.push(command);
            }
            InternalQueue::RawCommandQueue(queue) => {
                // SAFETY: `RawCommandQueue` is only every constructed in `Commands::new_raw_from_entities`
                // where the caller of that has ensured that `queue` outlives `self`
                unsafe {
                    queue.push(command);
                }
            }
        }
    }

    /// Pushes a [`Command`] to the queue for creating entities, if needed,
    /// and for adding a bundle to each entity.
    ///
    /// `bundles_iter` is a type that can be converted into an ([`Entity`], [`Bundle`]) iterator
    /// (it can also be a collection).
    ///
    /// When the command is applied,
    /// for each (`Entity`, `Bundle`) pair in the given `bundles_iter`,
    /// the `Entity` is spawned, if it does not exist already.
    /// Then, the `Bundle` is added to the entity.
    ///
    /// This method is equivalent to iterating `bundles_iter`,
    /// calling [`get_or_spawn`](Self::get_or_spawn) for each bundle,
    /// and passing it to [`insert`](EntityCommands::insert),
    /// but it is faster due to memory pre-allocation.
    ///
    /// # Note
    ///
    /// Spawning a specific `entity` value is rarely the right choice. Most apps should use [`Commands::spawn_batch`].
    /// This method should generally only be used for sharing entities across apps, and only when they have a scheme
    /// worked out to share an ID space (which doesn't happen by default).
    #[track_caller]
    pub fn insert_or_spawn_batch<I, B>(&mut self, bundles_iter: I)
    where
        I: IntoIterator<Item = (Entity, B)> + Send + Sync + 'static,
        B: Bundle,
    {
        self.queue(insert_or_spawn_batch(bundles_iter));
    }

    /// Pushes a [`Command`] to the queue for adding a [`Bundle`] type to a batch of [`Entities`](Entity).
    ///
    /// A batch can be any type that implements [`IntoIterator`] containing `(Entity, Bundle)` tuples,
    /// such as a [`Vec<(Entity, Bundle)>`] or an array `[(Entity, Bundle); N]`.
    ///
    /// When the command is applied, for each `(Entity, Bundle)` pair in the given batch,
    /// the `Bundle` is added to the `Entity`, overwriting any existing components shared by the `Bundle`.
    ///
    /// This method is equivalent to iterating the batch,
    /// calling [`entity`](Self::entity) for each pair,
    /// and passing the bundle to [`insert`](EntityCommands::insert),
    /// but it is faster due to memory pre-allocation.
    ///
    /// # Fallible
    /// This command can fail if any of the entities do not exist. It will [`panic`]/[`warn`]/[`log`]/[`ignore`]
    /// according the `Commands` instance's current setting.
    ///
    /// [`panic`]: Self::panic_on_error
    /// [`warn`]: Self::warn_on_error
    /// [`log`]: Self::log_on_error
    /// [`ignore`]: Self::ignore_on_error
    #[track_caller]
    pub fn insert_batch<I, B>(&mut self, batch: I)
    where
        I: IntoIterator<Item = (Entity, B)> + Send + Sync + 'static,
        B: Bundle,
    {
        self.queue(insert_batch(batch, self.failure_mode));
    }

    /// Pushes a [`Command`] to the queue for adding a [`Bundle`] type to a batch of [`Entities`](Entity).
    ///
    /// A batch can be any type that implements [`IntoIterator`] containing `(Entity, Bundle)` tuples,
    /// such as a [`Vec<(Entity, Bundle)>`] or an array `[(Entity, Bundle); N]`.
    ///
    /// When the command is applied, for each `(Entity, Bundle)` pair in the given batch,
    /// the `Bundle` is added to the `Entity`, except for any components already present on the `Entity`.
    ///
    /// This method is equivalent to iterating the batch,
    /// calling [`entity`](Self::entity) for each pair,
    /// and passing the bundle to [`insert_if_new`](EntityCommands::insert_if_new),
    /// but it is faster due to memory pre-allocation.
    ///
    /// # Fallible
    /// This command can fail if any of the entities do not exist. It will [`panic`]/[`warn`]/[`log`]/[`ignore`]
    /// according the `Commands` instance's current setting.
    ///
    /// [`panic`]: Self::panic_on_error
    /// [`warn`]: Self::warn_on_error
    /// [`log`]: Self::log_on_error
    /// [`ignore`]: Self::ignore_on_error
    #[track_caller]
    pub fn insert_batch_if_new<I, B>(&mut self, batch: I)
    where
        I: IntoIterator<Item = (Entity, B)> + Send + Sync + 'static,
        B: Bundle,
    {
        self.queue(insert_batch_if_new(batch, self.failure_mode));
    }

    /// Pushes a [`Command`] to the queue for adding a [`Bundle`] type to a batch of [`Entities`](Entity).
    ///
    /// A batch can be any type that implements [`IntoIterator`] containing `(Entity, Bundle)` tuples,
    /// such as a [`Vec<(Entity, Bundle)>`] or an array `[(Entity, Bundle); N]`.
    ///
    /// When the command is applied, for each `(Entity, Bundle)` pair in the given batch,
    /// the `Bundle` is added to the `Entity`, overwriting any existing components shared by the `Bundle`.
    ///
    /// This method is equivalent to iterating the batch,
    /// calling [`get_entity`](Self::get_entity) for each pair,
    /// and passing the bundle to [`insert`](EntityCommands::insert),
    /// but it is faster due to memory pre-allocation.
    ///
    /// This command silently fails by ignoring any entities that do not exist.
    ///
    /// For the customizable version, see [`insert_batch`](Self::insert_batch).
    #[track_caller]
    pub fn try_insert_batch<I, B>(&mut self, batch: I)
    where
        I: IntoIterator<Item = (Entity, B)> + Send + Sync + 'static,
        B: Bundle,
    {
        self.queue(try_insert_batch(batch));
    }

    /// Pushes a [`Command`] to the queue for adding a [`Bundle`] type to a batch of [`Entities`](Entity).
    ///
    /// A batch can be any type that implements [`IntoIterator`] containing `(Entity, Bundle)` tuples,
    /// such as a [`Vec<(Entity, Bundle)>`] or an array `[(Entity, Bundle); N]`.
    ///
    /// When the command is applied, for each `(Entity, Bundle)` pair in the given batch,
    /// the `Bundle` is added to the `Entity`, except for any components already present on the `Entity`.
    ///
    /// This method is equivalent to iterating the batch,
    /// calling [`get_entity`](Self::get_entity) for each pair,
    /// and passing the bundle to [`insert_if_new`](EntityCommands::insert_if_new),
    /// but it is faster due to memory pre-allocation.
    ///
    /// This command silently fails by ignoring any entities that do not exist.
    ///
    /// For the customizable version, see [`insert_batch_if_new`](Self::insert_batch_if_new).
    #[track_caller]
    pub fn try_insert_batch_if_new<I, B>(&mut self, batch: I)
    where
        I: IntoIterator<Item = (Entity, B)> + Send + Sync + 'static,
        B: Bundle,
    {
        self.queue(try_insert_batch_if_new(batch));
    }

    /// Pushes a [`Command`] to the queue for inserting a [`Resource`] in the [`World`] with an inferred value.
    ///
    /// The inferred value is determined by the [`FromWorld`] trait of the resource.
    /// When the command is applied,
    /// if the resource already exists, nothing happens.
    ///
    /// See [`World::init_resource`] for more details.
    ///
    /// # Example
    ///
    /// ```
    /// # use bevy_ecs::prelude::*;
    /// #
    /// # #[derive(Resource, Default)]
    /// # struct Scoreboard {
    /// #     current_score: u32,
    /// #     high_score: u32,
    /// # }
    /// #
    /// # fn initialize_scoreboard(mut commands: Commands) {
    /// commands.init_resource::<Scoreboard>();
    /// # }
    /// # bevy_ecs::system::assert_is_system(initialize_scoreboard);
    /// ```
    #[track_caller]
    pub fn init_resource<R: Resource + FromWorld>(&mut self) {
        self.queue(init_resource::<R>);
    }

    /// Pushes a [`Command`] to the queue for inserting a [`Resource`] in the [`World`] with a specific value.
    ///
    /// This will overwrite any previous value of the same resource type.
    ///
    /// See [`World::insert_resource`] for more details.
    ///
    /// # Example
    ///
    /// ```
    /// # use bevy_ecs::prelude::*;
    /// #
    /// # #[derive(Resource)]
    /// # struct Scoreboard {
    /// #     current_score: u32,
    /// #     high_score: u32,
    /// # }
    /// #
    /// # fn system(mut commands: Commands) {
    /// commands.insert_resource(Scoreboard {
    ///     current_score: 0,
    ///     high_score: 0,
    /// });
    /// # }
    /// # bevy_ecs::system::assert_is_system(system);
    /// ```
    #[track_caller]
    pub fn insert_resource<R: Resource>(&mut self, resource: R) {
        self.queue(insert_resource(resource));
    }

    /// Pushes a [`Command`] to the queue for removing a [`Resource`] from the [`World`].
    ///
    /// See [`World::remove_resource`] for more details.
    ///
    /// # Example
    ///
    /// ```
    /// # use bevy_ecs::prelude::*;
    /// #
    /// # #[derive(Resource)]
    /// # struct Scoreboard {
    /// #     current_score: u32,
    /// #     high_score: u32,
    /// # }
    /// #
    /// # fn system(mut commands: Commands) {
    /// commands.remove_resource::<Scoreboard>();
    /// # }
    /// # bevy_ecs::system::assert_is_system(system);
    /// ```
    pub fn remove_resource<R: Resource>(&mut self) {
        self.queue(remove_resource::<R>);
    }

    /// Runs the system corresponding to the given [`SystemId`].
    /// Systems are ran in an exclusive and single threaded way.
    /// Running slow systems can become a bottleneck.
    ///
    /// Calls [`World::run_system`](World::run_system).
    ///
    /// There is no way to get the output of a system when run as a command, because the
    /// execution of the system happens later. To get the output of a system, use
    /// [`World::run_system`] or [`World::run_system_with_input`] instead of running the system as a command.
    pub fn run_system(&mut self, id: SystemId) {
        self.run_system_with_input(id, ());
    }

    /// Runs the system corresponding to the given [`SystemId`].
    /// Systems are ran in an exclusive and single threaded way.
    /// Running slow systems can become a bottleneck.
    ///
    /// Calls [`World::run_system_with_input`](World::run_system_with_input).
    ///
    /// There is no way to get the output of a system when run as a command, because the
    /// execution of the system happens later. To get the output of a system, use
    /// [`World::run_system`] or [`World::run_system_with_input`] instead of running the system as a command.
    pub fn run_system_with_input<I>(&mut self, id: SystemId<I>, input: I::Inner<'static>)
    where
        I: SystemInput<Inner<'static>: Send> + 'static,
    {
        self.queue(RunSystemWithInput::new_with_input(id, input));
    }

    /// Registers a system and returns a [`SystemId`] so it can later be called by [`World::run_system`].
    ///
    /// It's possible to register the same systems more than once, they'll be stored separately.
    ///
    /// This is different from adding systems to a [`Schedule`](crate::schedule::Schedule),
    /// because the [`SystemId`] that is returned can be used anywhere in the [`World`] to run the associated system.
    /// This allows for running systems in a push-based fashion.
    /// Using a [`Schedule`](crate::schedule::Schedule) is still preferred for most cases
    /// due to its better performance and ability to run non-conflicting systems simultaneously.
    ///
    /// If you want to prevent Commands from registering the same system multiple times, consider using [`Local`](crate::system::Local)
    ///
    /// # Example
    ///
    /// ```
    /// # use bevy_ecs::{prelude::*, world::CommandQueue, system::SystemId};
    ///
    /// #[derive(Resource)]
    /// struct Counter(i32);
    ///
    /// fn register_system(mut local_system: Local<Option<SystemId>>, mut commands: Commands) {
    ///     if let Some(system) = *local_system {
    ///         commands.run_system(system);
    ///     } else {
    ///         *local_system = Some(commands.register_system(increment_counter));
    ///     }
    /// }
    ///
    /// fn increment_counter(mut value: ResMut<Counter>) {
    ///     value.0 += 1;
    /// }
    ///
    /// # let mut world = World::default();
    /// # world.insert_resource(Counter(0));
    /// # let mut queue_1 = CommandQueue::default();
    /// # let systemid = {
    /// #   let mut commands = Commands::new(&mut queue_1, &world);
    /// #   commands.register_system(increment_counter)
    /// # };
    /// # let mut queue_2 = CommandQueue::default();
    /// # {
    /// #   let mut commands = Commands::new(&mut queue_2, &world);
    /// #   commands.run_system(systemid);
    /// # }
    /// # queue_1.append(&mut queue_2);
    /// # queue_1.apply(&mut world);
    /// # assert_eq!(1, world.resource::<Counter>().0);
    /// # bevy_ecs::system::assert_is_system(register_system);
    /// ```
    pub fn register_system<I, O, M>(
        &mut self,
        system: impl IntoSystem<I, O, M> + 'static,
    ) -> SystemId<I, O>
    where
        I: SystemInput + Send + 'static,
        O: Send + 'static,
    {
        let entity = self.spawn_empty().id();
        self.queue(RegisterSystem::new(system, entity));
        SystemId::from_entity(entity)
    }

    /// Similar to [`Self::run_system`], but caching the [`SystemId`] in a
    /// [`CachedSystemId`](crate::system::CachedSystemId) resource.
    ///
    /// See [`World::register_system_cached`] for more information.
    pub fn run_system_cached<M: 'static, S: IntoSystem<(), (), M> + Send + 'static>(
        &mut self,
        system: S,
    ) {
        self.run_system_cached_with(system, ());
    }

    /// Similar to [`Self::run_system_with_input`], but caching the [`SystemId`] in a
    /// [`CachedSystemId`](crate::system::CachedSystemId) resource.
    ///
    /// See [`World::register_system_cached`] for more information.
    pub fn run_system_cached_with<I, M, S>(&mut self, system: S, input: I::Inner<'static>)
    where
        I: SystemInput<Inner<'static>: Send> + Send + 'static,
        M: 'static,
        S: IntoSystem<I, (), M> + Send + 'static,
    {
        self.queue(RunSystemCachedWith::new(system, input));
    }

    /// Sends a "global" [`Trigger`] without any targets. This will run any [`Observer`] of the `event` that
    /// isn't scoped to specific targets.
    ///
    /// [`Trigger`]: crate::observer::Trigger
    pub fn trigger(&mut self, event: impl Event) {
        self.queue(TriggerEvent { event, targets: () });
    }

    /// Sends a [`Trigger`] for the given targets. This will run any [`Observer`] of the `event` that
    /// watches those targets.
    ///
    /// [`Trigger`]: crate::observer::Trigger
    pub fn trigger_targets(
        &mut self,
        event: impl Event,
        targets: impl TriggerTargets + Send + Sync + 'static,
    ) {
        self.queue(TriggerEvent { event, targets });
    }

    /// Spawns an [`Observer`] and returns the [`EntityCommands`] associated
    /// with the entity that stores the observer.
    ///
    /// **Calling [`observe`](EntityCommands::observe) on the returned
    /// [`EntityCommands`] will observe the observer itself, which you very
    /// likely do not want.**
    pub fn add_observer<E: Event, B: Bundle, M>(
        &mut self,
        observer: impl IntoObserverSystem<E, B, M>,
    ) -> EntityCommands {
        self.spawn(Observer::new(observer))
    }

    /// Sends an arbitrary [`Event`].
    ///
    /// This is a convenience method for sending events without requiring an [`EventWriter`].
    /// ## Performance
    /// Since this is a command, exclusive world access is used, which means that it will not profit from
    /// system-level parallelism on supported platforms.
    /// If these events are performance-critical or very frequently
    /// sent, consider using a typed [`EventWriter`] instead.
    ///
    /// [`EventWriter`]: crate::event::EventWriter
    pub fn send_event<E: Event>(&mut self, event: E) -> &mut Self {
        self.queue(SendEvent { event });
        self
    }
}

/// A [`Command`] which gets executed for a given [`Entity`].
///
/// # Example
///
/// ```
/// # use std::collections::HashSet;
/// # use bevy_ecs::prelude::*;
/// use bevy_ecs::system::EntityCommand;
/// #
/// # #[derive(Component, PartialEq)]
/// # struct Name(String);
/// # impl Name {
/// #   fn new(s: String) -> Self { Name(s) }
/// #   fn as_str(&self) -> &str { &self.0 }
/// # }
///
/// #[derive(Resource, Default)]
/// struct Counter(i64);
///
/// /// A `Command` which names an entity based on a global counter.
/// fn count_name(entity: Entity, world: &mut World) {
///     // Get the current value of the counter, and increment it for next time.
///     let mut counter = world.resource_mut::<Counter>();
///     let i = counter.0;
///     counter.0 += 1;
///
///     // Name the entity after the value of the counter.
///     world.entity_mut(entity).insert(Name::new(format!("Entity #{i}")));
/// }
///
/// // App creation boilerplate omitted...
/// # let mut world = World::new();
/// # world.init_resource::<Counter>();
/// #
/// # let mut setup_schedule = Schedule::default();
/// # setup_schedule.add_systems(setup);
/// # let mut assert_schedule = Schedule::default();
/// # assert_schedule.add_systems(assert_names);
/// #
/// # setup_schedule.run(&mut world);
/// # assert_schedule.run(&mut world);
///
/// fn setup(mut commands: Commands) {
///     commands.spawn_empty().queue(count_name);
///     commands.spawn_empty().queue(count_name);
/// }
///
/// fn assert_names(named: Query<&Name>) {
///     // We use a HashSet because we do not care about the order.
///     let names: HashSet<_> = named.iter().map(Name::as_str).collect();
///     assert_eq!(names, HashSet::from_iter(["Entity #0", "Entity #1"]));
/// }
/// ```
///
/// # Custom commands
///
/// There are three ways to create a new `EntityCommand`:
///
/// ## Function
///
/// As seen above, a function can be used as an `EntityCommand` if it takes the parameters
/// `(Entity, &mut World)` and returns nothing:
///
/// ```ignore
/// fn new_command(entity: Entity, world: &mut World) {
///     // Command code
/// }
/// commands.entity(entity).queue(new_command);
/// ```
///
/// Note that this approach does not allow the command to take additional parameters
/// (see below if that's what you need).
///
/// ## Closure
///
/// A closure can be used as an `EntityCommand` if it takes the parameters
/// `(Entity, &mut World)` and returns nothing.
///
/// The most versatile form of this (and the way most built-in `EntityCommand`s are implemented)
/// is a function that returns such a closure. This allows you to take in parameters for the command:
///
/// ```ignore
/// fn new_command(whatever_parameters: i32) -> impl EntityCommand {
///     move |entity: Entity, world: &mut World| {
///         // Command code (can access parameters here)
///     }
/// }
/// commands.entity(entity).queue(new_command(5));
/// ```
///
/// You can also queue a closure directly if so desired:
///
/// ```ignore
/// commands.entity(entity).queue(|entity: Entity, world: &mut World| {
///     // Command code
/// });
/// ```
///
/// ## Struct
///
/// A struct (or enum) can be used as an `EntityCommand` if it implements the trait
/// and its `apply` method:
///
/// ```ignore
/// struct NewCommand {
///     // Fields act as parameters
///     whatever_parameters: i32,
/// }
/// impl EntityCommand for NewCommand {
///     fn apply(self, entity: Entity, world: &mut World) {
///         // Command code
///     }
/// }
/// commands.entity(entity).queue(NewCommand { whatever_parameters: 5 });
/// ```
pub trait EntityCommand<Marker = ()>: Send + 'static {
    /// Executes this command for the given [`Entity`].
    fn apply(self, entity: Entity, world: &mut World);

    /// Returns a [`Command`] which executes this [`EntityCommand`] for the given [`Entity`].
    ///
    /// This method is called when adding an [`EntityCommand`] to a command queue via [`Commands`].
    /// You can override the provided implementation if you can return a `Command` with a smaller memory
    /// footprint than `(Entity, Self)`.
    /// In most cases the provided implementation is sufficient.
    #[must_use = "commands do nothing unless applied to a `World`"]
    fn with_entity(self, entity: Entity, failure_mode: FailureMode) -> impl Command
    where
        Self: Sized,
    {
        move |world: &mut World| {
            if world.entities.contains(entity) {
                self.apply(entity, world);
            } else {
                match failure_mode {
                    FailureMode::Ignore => (),
                    FailureMode::Log => {
                        info!("Could not execute EntityCommand because its Entity {entity:?} was missing");
                    }
                    FailureMode::Warn => {
                        warn!("Could not execute EntityCommand because its Entity {entity:?} was missing");
                    }
                    FailureMode::Panic => {
                        panic!("Could not execute EntityCommand because its Entity {entity:?} was missing");
                    }
                };
            }
        }
    }
}

/// A list of commands that will be run to modify an [`Entity`].
///
/// Most [`Commands`] (and thereby [`EntityCommands`]) are deferred: when you call the command,
/// if it requires mutable access to the [`World`] (that is, if it removes, adds, or changes something),
/// it's not executed immediately. Instead, the command is added to a "command queue."
/// The command queue is applied between [`Schedules`](bevy_ecs::schedule::Schedule), one by one,
/// so that each command can have exclusive access to the World.
///
/// # Fallible
///
/// Due to their deferred nature, an entity you're trying change with an `EntityCommand` can be
/// despawned by the time the command is executed. Use the following commands to set how you
/// would like subsequent commands to respond if the entity is missing:
/// - [`ignore_if_missing`](Self::ignore_if_missing)
/// - [`log_if_missing`](Self::log_if_missing) (default)
/// - [`warn_if_missing`](Self::warn_if_missing)
/// - [`panic_if_missing`](Self::panic_if_missing)
pub struct EntityCommands<'a> {
    pub(crate) entity: Entity,
    pub(crate) commands: Commands<'a, 'a>,
}

impl<'a> EntityCommands<'a> {
    /// Returns the [`Entity`] id of the entity.
    ///
    /// # Example
    ///
    /// ```
    /// # use bevy_ecs::prelude::*;
    /// #
    /// fn my_system(mut commands: Commands) {
    ///     let entity_id = commands.spawn_empty().id();
    /// }
    /// # bevy_ecs::system::assert_is_system(my_system);
    /// ```
    #[inline]
    #[must_use = "Omit the .id() call if you do not need to store the `Entity` identifier."]
    pub fn id(&self) -> Entity {
        self.entity
    }

    /// Returns an [`EntityCommands`] with a smaller lifetime.
    /// This is useful if you have `&mut EntityCommands` but you need `EntityCommands`.
    pub fn reborrow(&mut self) -> EntityCommands {
        EntityCommands {
            entity: self.entity,
            commands: self.commands.reborrow(),
        }
    }

    /// Sets the [`EntityCommands`] instance to ignore commands if the entity doesn't exist.
    ///
    /// # See also:
    /// - [`log_if_missing`](Self::log_if_missing) (default)
    /// - [`warn_if_missing`](Self::warn_if_missing)
    /// - [`panic_if_missing`](Self::panic_if_missing)
    pub fn ignore_if_missing(&mut self) -> &mut Self {
        self.commands.ignore_on_error();
        self
    }

    /// Sets the [`EntityCommands`] instance to log if the entity doesn't exist when a command is executed.
    ///
    /// This is the default setting.
    ///
    /// # See also:
    /// - [`ignore_if_missing`](Self::ignore_if_missing)
    /// - [`warn_if_missing`](Self::warn_if_missing)
    /// - [`panic_if_missing`](Self::panic_if_missing)
    pub fn log_if_missing(&mut self) -> &mut Self {
        self.commands.log_on_error();
        self
    }

    /// Sets the [`EntityCommands`] instance to warn if the entity doesn't exist when a command is executed.
    ///
    /// # See also:
    /// - [`ignore_if_missing`](Self::ignore_if_missing)
    /// - [`log_if_missing`](Self::log_if_missing) (default)
    /// - [`panic_if_missing`](Self::panic_if_missing)
    pub fn warn_if_missing(&mut self) -> &mut Self {
        self.commands.warn_on_error();
        self
    }

    /// Sets the [`EntityCommands`] instance to panic if the entity doesn't exist when a command is executed.
    ///
    /// # See also:
    /// - [`ignore_if_missing`](Self::ignore_if_missing)
    /// - [`log_if_missing`](Self::log_if_missing) (default)
    /// - [`warn_if_missing`](Self::warn_if_missing)
    pub fn panic_if_missing(&mut self) -> &mut Self {
        self.commands.panic_on_error();
        self
    }

    /// Get an [`EntityEntryCommands`] for the [`Component`] `T`,
    /// allowing you to modify it or insert it if it isn't already present.
    ///
    /// See also [`insert_if_new`](Self::insert_if_new), which lets you insert a [`Bundle`] without overwriting it.
    ///
    /// # Example
    ///
    /// ```
    /// # use bevy_ecs::prelude::*;
    /// # #[derive(Resource)]
    /// # struct PlayerEntity { entity: Entity }
    /// #[derive(Component)]
    /// struct Level(u32);
    ///
    /// fn level_up_system(mut commands: Commands, player: Res<PlayerEntity>) {
    ///     commands
    ///         .entity(player.entity)
    ///         .entry::<Level>()
    ///         // Modify the component if it exists
    ///         .and_modify(|mut lvl| lvl.0 += 1)
    ///         // Otherwise insert a default value
    ///         .or_insert(Level(0));
    /// }
    /// # bevy_ecs::system::assert_is_system(level_up_system);
    /// ```
    pub fn entry<T: Component>(&mut self) -> EntityEntryCommands<T> {
        EntityEntryCommands {
            entity_commands: self.reborrow(),
            marker: PhantomData,
        }
    }

    /// Adds a [`Bundle`] of components to the entity.
    ///
    /// This will overwrite any previous value(s) of the same component type.
    /// See [`EntityCommands::insert_if_new`] to keep the old value instead.
    ///
    /// # Example
    ///
    /// ```
    /// # use bevy_ecs::prelude::*;
    /// # #[derive(Resource)]
    /// # struct PlayerEntity { entity: Entity }
    /// #[derive(Component)]
    /// struct Health(u32);
    /// #[derive(Component)]
    /// struct Strength(u32);
    /// #[derive(Component)]
    /// struct Defense(u32);
    ///
    /// #[derive(Bundle)]
    /// struct CombatBundle {
    ///     health: Health,
    ///     strength: Strength,
    /// }
    ///
    /// fn add_combat_stats_system(mut commands: Commands, player: Res<PlayerEntity>) {
    ///     commands
    ///         .entity(player.entity)
    ///         // You can insert individual components:
    ///         .insert(Defense(10))
    ///         // You can also insert pre-defined bundles of components:
    ///         .insert(CombatBundle {
    ///             health: Health(100),
    ///             strength: Strength(40),
    ///         })
    ///         // You can also insert tuples of components and bundles.
    ///         // This is equivalent to the calls above:
    ///         .insert((
    ///             Defense(10),
    ///             CombatBundle {
    ///                 health: Health(100),
    ///                 strength: Strength(40),
    ///             },
    ///         ));
    /// }
    /// # bevy_ecs::system::assert_is_system(add_combat_stats_system);
    /// ```
    #[track_caller]
    pub fn insert(&mut self, bundle: impl Bundle) -> &mut Self {
        self.queue(insert(bundle, InsertMode::Replace))
    }

    /// Similar to [`Self::insert`] but will only insert if the predicate returns true.
    /// This is useful for chaining method calls.
    ///
    /// # Example
    ///
    /// ```
    /// # use bevy_ecs::prelude::*;
    /// # #[derive(Resource)]
    /// # struct PlayerEntity { entity: Entity }
    /// # impl PlayerEntity { fn is_spectator(&self) -> bool { true } }
    /// #[derive(Component)]
    /// struct StillLoadingStats;
    /// #[derive(Component)]
    /// struct Health(u32);
    ///
    /// fn add_health_system(mut commands: Commands, player: Res<PlayerEntity>) {
    ///     commands
    ///         .entity(player.entity)
    ///         .insert_if(Health(10), || !player.is_spectator())
    ///         .remove::<StillLoadingStats>();
    /// }
    /// # bevy_ecs::system::assert_is_system(add_health_system);
    /// ```
    #[track_caller]
    pub fn insert_if<F>(&mut self, bundle: impl Bundle, condition: F) -> &mut Self
    where
        F: FnOnce() -> bool,
    {
        if condition() {
            self.queue(insert(bundle, InsertMode::Replace))
        } else {
            self
        }
    }

    /// Adds a [`Bundle`] of components to the entity without overwriting.
    ///
    /// This is the same as [`EntityCommands::insert`], but in case of duplicate
    /// components will leave the old values instead of replacing them with new
    /// ones.
    ///
    /// See also [`entry`](Self::entry), which lets you modify a [`Component`] if it's present,
    /// as well as initialize it with a default value.
    pub fn insert_if_new(&mut self, bundle: impl Bundle) -> &mut Self {
        self.queue(insert(bundle, InsertMode::Keep))
    }

    /// Adds a [`Bundle`] of components to the entity without overwriting if the
    /// predicate returns true.
    ///
    /// This is the same as [`EntityCommands::insert_if`], but in case of duplicate
    /// components will leave the old values instead of replacing them with new
    /// ones.
    pub fn insert_if_new_and<F>(&mut self, bundle: impl Bundle, condition: F) -> &mut Self
    where
        F: FnOnce() -> bool,
    {
        if condition() {
            self.insert_if_new(bundle)
        } else {
            self
        }
    }

    /// Adds a dynamic component to an entity.
    ///
    /// See [`EntityWorldMut::insert_by_id`] for more information.
    ///
    /// # Safety
    ///
    /// - [`ComponentId`] must be from the same world as `self`.
    /// - `T` must have the same layout as the one passed during `component_id` creation.
    #[track_caller]
    pub unsafe fn insert_by_id<T: Send + 'static>(
        &mut self,
        component_id: ComponentId,
        value: T,
    ) -> &mut Self {
        // SAFETY: same invariants as parent call
        self.queue(unsafe { insert_by_id(component_id, value) })
    }

    /// Attempts to add a dynamic component to an entity.
    ///
    /// See [`EntityWorldMut::insert_by_id`] for more information.
    ///
    /// # Safety
    ///
    /// - [`ComponentId`] must be from the same world as `self`.
    /// - `T` must have the same layout as the one passed during `component_id` creation.
    pub unsafe fn try_insert_by_id<T: Send + 'static>(
        &mut self,
        component_id: ComponentId,
        value: T,
    ) -> &mut Self {
        // SAFETY: same invariants as parent call
        self.queue(unsafe { insert_by_id(component_id, value) })
    }

    /// Tries to add a [`Bundle`] of components to the entity.
    ///
    /// This will overwrite any previous value(s) of the same component type.
    ///
    /// # Note
    ///
    /// [`Self::insert`] used to panic if the entity was missing, and this was the non-panicking version.
    /// `EntityCommands` no longer need to handle missing entities individually, so just use [`Self::insert`]
    ///
    /// # Example
    ///
    /// ```
    /// # use bevy_ecs::prelude::*;
    /// # #[derive(Resource)]
    /// # struct PlayerEntity { entity: Entity }
    /// #[derive(Component)]
    /// struct Health(u32);
    /// #[derive(Component)]
    /// struct Strength(u32);
    /// #[derive(Component)]
    /// struct Defense(u32);
    ///
    /// #[derive(Bundle)]
    /// struct CombatBundle {
    ///     health: Health,
    ///     strength: Strength,
    /// }
    ///
    /// fn add_combat_stats_system(mut commands: Commands, player: Res<PlayerEntity>) {
    ///   commands.entity(player.entity)
    ///    // You can try_insert individual components:
    ///     .try_insert(Defense(10))
    ///
    ///    // You can also insert tuples of components:
    ///     .try_insert(CombatBundle {
    ///         health: Health(100),
    ///         strength: Strength(40),
    ///     });
    ///
    ///    // Suppose this occurs in a parallel adjacent system or process
    ///    commands.entity(player.entity)
    ///      .despawn();
    ///
    ///    commands.entity(player.entity)
    ///    // This will not panic nor will it add the component
    ///      .try_insert(Defense(5));
    /// }
    /// # bevy_ecs::system::assert_is_system(add_combat_stats_system);
    /// ```
    #[track_caller]
    pub fn try_insert(&mut self, bundle: impl Bundle) -> &mut Self {
        self.queue(try_insert(bundle, InsertMode::Replace))
    }

    /// Similar to [`Self::try_insert`] but will only try to insert if the predicate returns true.
    /// This is useful for chaining method calls.
    ///
    /// # Example
    ///
    /// ```
    /// # use bevy_ecs::prelude::*;
    /// # #[derive(Resource)]
    /// # struct PlayerEntity { entity: Entity }
    /// # impl PlayerEntity { fn is_spectator(&self) -> bool { true } }
    /// #[derive(Component)]
    /// struct StillLoadingStats;
    /// #[derive(Component)]
    /// struct Health(u32);
    ///
    /// fn add_health_system(mut commands: Commands, player: Res<PlayerEntity>) {
    ///   commands.entity(player.entity)
    ///     .try_insert_if(Health(10), || !player.is_spectator())
    ///     .remove::<StillLoadingStats>();
    ///
    ///    commands.entity(player.entity)
    ///    // This will not panic nor will it add the component
    ///      .try_insert_if(Health(5), || !player.is_spectator());
    /// }
    /// # bevy_ecs::system::assert_is_system(add_health_system);
    /// ```
    #[track_caller]
    pub fn try_insert_if<F>(&mut self, bundle: impl Bundle, condition: F) -> &mut Self
    where
        F: FnOnce() -> bool,
    {
        if condition() {
            self.queue(try_insert(bundle, InsertMode::Replace))
        } else {
            self
        }
    }

    /// Tries to add a [`Bundle`] of components to the entity without overwriting if the
    /// predicate returns true.
    ///
    /// This is the same as [`EntityCommands::try_insert_if`], but in case of duplicate
    /// components will leave the old values instead of replacing them with new
    /// ones.
    ///
    /// # Note
    ///
    /// [`Self::insert_if_new_and`] used to panic if the entity was missing, and this was the non-panicking version.
    /// `EntityCommands` no longer need to handle missing entities individually, so just use [`Self::insert_if_new_and`]
    ///
    /// # Example
    ///
    /// ```
    /// # use bevy_ecs::prelude::*;
    /// # #[derive(Resource)]
    /// # struct PlayerEntity { entity: Entity }
    /// # impl PlayerEntity { fn is_spectator(&self) -> bool { true } }
    /// #[derive(Component)]
    /// struct StillLoadingStats;
    /// #[derive(Component)]
    /// struct Health(u32);
    ///
    /// fn add_health_system(mut commands: Commands, player: Res<PlayerEntity>) {
    ///   commands.entity(player.entity)
    ///     .try_insert_if(Health(10), || player.is_spectator())
    ///     .remove::<StillLoadingStats>();
    ///
    ///    commands.entity(player.entity)
    ///    // This will not panic nor will it overwrite the component
    ///      .try_insert_if_new_and(Health(5), || player.is_spectator());
    /// }
    /// # bevy_ecs::system::assert_is_system(add_health_system);
    /// ```
    pub fn try_insert_if_new_and<F>(&mut self, bundle: impl Bundle, condition: F) -> &mut Self
    where
        F: FnOnce() -> bool,
    {
        if condition() {
            self.try_insert_if_new(bundle)
        } else {
            self
        }
    }

    /// Tries to add a [`Bundle`] of components to the entity without overwriting.
    ///
    /// This is the same as [`EntityCommands::try_insert`], but in case of duplicate
    /// components will leave the old values instead of replacing them with new
    /// ones.
    ///
    /// # Note
    ///
    /// [`Self::insert_if_new`] used to panic if the entity was missing, and this was the non-panicking version.
    /// `EntityCommands` no longer need to handle missing entities individually, so just use [`Self::insert_if_new`]
    pub fn try_insert_if_new(&mut self, bundle: impl Bundle) -> &mut Self {
        self.queue(try_insert(bundle, InsertMode::Keep))
    }

    /// Removes a [`Bundle`] of components from the entity.
    ///
    /// # Example
    ///
    /// ```
    /// # use bevy_ecs::prelude::*;
    /// #
    /// # #[derive(Resource)]
    /// # struct PlayerEntity { entity: Entity }
    /// #[derive(Component)]
    /// struct Health(u32);
    /// #[derive(Component)]
    /// struct Strength(u32);
    /// #[derive(Component)]
    /// struct Defense(u32);
    ///
    /// #[derive(Bundle)]
    /// struct CombatBundle {
    ///     health: Health,
    ///     strength: Strength,
    /// }
    ///
    /// fn remove_combat_stats_system(mut commands: Commands, player: Res<PlayerEntity>) {
    ///     commands
    ///         .entity(player.entity)
    ///         // You can remove individual components:
    ///         .remove::<Defense>()
    ///         // You can also remove pre-defined Bundles of components:
    ///         .remove::<CombatBundle>()
    ///         // You can also remove tuples of components and bundles.
    ///         // This is equivalent to the calls above:
    ///         .remove::<(Defense, CombatBundle)>();
    /// }
    /// # bevy_ecs::system::assert_is_system(remove_combat_stats_system);
    /// ```
    pub fn remove<T>(&mut self) -> &mut Self
    where
        T: Bundle,
    {
        self.queue(remove::<T>)
    }

    /// Removes all components in the [`Bundle`] components and remove all required components for each component in the [`Bundle`] from entity.
    ///
    /// # Example
    ///
    /// ```
    /// use bevy_ecs::prelude::*;
    ///
    /// #[derive(Component)]
    /// #[require(B)]
    /// struct A;
    /// #[derive(Component, Default)]
    /// struct B;
    ///
    /// #[derive(Resource)]
    /// struct PlayerEntity { entity: Entity }
    ///
    /// fn remove_with_requires_system(mut commands: Commands, player: Res<PlayerEntity>) {
    ///     commands
    ///         .entity(player.entity)
    ///         // Remove both A and B components from the entity, because B is required by A
    ///         .remove_with_requires::<A>();
    /// }
    /// # bevy_ecs::system::assert_is_system(remove_with_requires_system);
    /// ```
    pub fn remove_with_requires<T: Bundle>(&mut self) -> &mut Self {
        self.queue(remove_with_requires::<T>)
    }

    /// Removes a component from the entity.
    pub fn remove_by_id(&mut self, component_id: ComponentId) -> &mut Self {
        self.queue(remove_by_id(component_id))
    }

    /// Removes all components associated with the entity.
    pub fn clear(&mut self) -> &mut Self {
        self.queue(clear())
    }

    /// Despawns the entity.
    ///
    /// See [`World::despawn`] for more details.
    ///
    /// # Note
    ///
    /// This won't clean up external references to the entity (such as parent-child relationships
    /// if you're using `bevy_hierarchy`), which may leave the world in an invalid state.
    ///
    /// # Example
    ///
    /// ```
    /// # use bevy_ecs::prelude::*;
    /// #
    /// # #[derive(Resource)]
    /// # struct CharacterToRemove { entity: Entity }
    /// #
    /// fn remove_character_system(
    ///     mut commands: Commands,
    ///     character_to_remove: Res<CharacterToRemove>
    /// )
    /// {
    ///     commands.entity(character_to_remove.entity).despawn();
    /// }
    /// # bevy_ecs::system::assert_is_system(remove_character_system);
    /// ```
    #[track_caller]
    pub fn despawn(&mut self) {
        self.queue(despawn());
    }

    /// Despawns the entity.
    ///
    /// [`Self::despawn`] used to warn if the entity was missing, and this was the silent version.
    /// `EntityCommands` no longer need to handle missing entities individually, so just use [`Self::despawn`]
    #[track_caller]
    pub fn try_despawn(&mut self) {
        self.queue(try_despawn());
    }

    /// Pushes an [`EntityCommand`] to the queue, which will get executed for the current [`Entity`].
    ///
    /// # Examples
    ///
    /// ```
    /// # use bevy_ecs::prelude::*;
    /// # fn my_system(mut commands: Commands) {
    /// commands
    ///     .spawn_empty()
    ///     // Closures with this signature implement `EntityCommand`.
    ///     .queue(|entity: EntityWorldMut| {
    ///         println!("Executed an EntityCommand for {:?}", entity.id());
    ///     });
    /// # }
    /// # bevy_ecs::system::assert_is_system(my_system);
    /// ```
    pub fn queue<M: 'static>(&mut self, command: impl EntityCommand<M>) -> &mut Self {
        self.commands
            .queue(command.with_entity(self.entity, self.commands.failure_mode));
        self
    }

    /// Removes all components except the given [`Bundle`] from the entity.
    ///
    /// This can also be used to remove all the components from the entity by passing it an empty Bundle.
    ///
    /// # Example
    ///
    /// ```
    /// # use bevy_ecs::prelude::*;
    /// #
    /// # #[derive(Resource)]
    /// # struct PlayerEntity { entity: Entity }
    /// #[derive(Component)]
    /// struct Health(u32);
    /// #[derive(Component)]
    /// struct Strength(u32);
    /// #[derive(Component)]
    /// struct Defense(u32);
    ///
    /// #[derive(Bundle)]
    /// struct CombatBundle {
    ///     health: Health,
    ///     strength: Strength,
    /// }
    ///
    /// fn remove_combat_stats_system(mut commands: Commands, player: Res<PlayerEntity>) {
    ///     commands
    ///         .entity(player.entity)
    ///         // You can retain a pre-defined Bundle of components,
    ///         // with this removing only the Defense component
    ///         .retain::<CombatBundle>()
    ///         // You can also retain only a single component
    ///         .retain::<Health>()
    ///         // And you can remove all the components by passing in an empty Bundle
    ///         .retain::<()>();
    /// }
    /// # bevy_ecs::system::assert_is_system(remove_combat_stats_system);
    /// ```
    pub fn retain<T>(&mut self) -> &mut Self
    where
        T: Bundle,
    {
        self.queue(retain::<T>)
    }

    /// Logs the components of the entity at the info level.
    pub fn log_components(&mut self) -> &mut Self {
        self.queue(log_components)
    }

    /// Returns the underlying [`Commands`].
    pub fn commands(&mut self) -> Commands {
        self.commands.reborrow()
    }

    /// Returns a mutable reference to the underlying [`Commands`].
    pub fn commands_mut(&mut self) -> &mut Commands<'a, 'a> {
        &mut self.commands
    }

    /// Sends a [`Trigger`] targeting this entity. This will run any [`Observer`] of the `event` that
    /// watches this entity.
    ///
    /// [`Trigger`]: crate::observer::Trigger
    pub fn trigger(&mut self, event: impl Event) -> &mut Self {
        self.commands.trigger_targets(event, self.entity);
        self
    }

    /// Creates an [`Observer`] listening for a trigger of type `T` that targets this entity.
    pub fn observe<E: Event, B: Bundle, M>(
        &mut self,
        system: impl IntoObserverSystem<E, B, M>,
    ) -> &mut Self {
        self.queue(observe(system))
    }
}

/// A wrapper around [`EntityCommands`] with convenience methods for working with a specified component type.
pub struct EntityEntryCommands<'a, T> {
    entity_commands: EntityCommands<'a>,
    marker: PhantomData<T>,
}

impl<'a, T: Component> EntityEntryCommands<'a, T> {
<<<<<<< HEAD
    /// Sets the [`EntityEntryCommands`] instance to ignore commands if the entity doesn't exist.
    ///
    /// # See also:
    /// - [`log_if_missing`](Self::log_if_missing) (default)
    /// - [`warn_if_missing`](Self::warn_if_missing)
    /// - [`panic_if_missing`](Self::panic_if_missing)
    pub fn ignore_if_missing(&mut self) -> &mut Self {
        self.entity_commands.ignore_if_missing();
        self
    }

    /// Sets the [`EntityEntryCommands`] instance to log if the entity doesn't exist when a command is executed.
    ///
    /// This is the default setting.
    ///
    /// # See also:
    /// - [`ignore_if_missing`](Self::ignore_if_missing)
    /// - [`warn_if_missing`](Self::warn_if_missing)
    /// - [`panic_if_missing`](Self::panic_if_missing)
    pub fn log_if_missing(&mut self) -> &mut Self {
        self.entity_commands.log_if_missing();
        self
    }

    /// Sets the [`EntityEntryCommands`] instance to warn if the entity doesn't exist when a command is executed.
    ///
    /// # See also:
    /// - [`ignore_if_missing`](Self::ignore_if_missing)
    /// - [`log_if_missing`](Self::log_if_missing) (default)
    /// - [`panic_if_missing`](Self::panic_if_missing)
    pub fn warn_if_missing(&mut self) -> &mut Self {
        self.entity_commands.warn_if_missing();
        self
    }

    /// Sets the [`EntityEntryCommands`] instance to panic if the entity doesn't exist when a command is executed.
    ///
    /// # See also:
    /// - [`ignore_if_missing`](Self::ignore_if_missing)
    /// - [`log_if_missing`](Self::log_if_missing) (default)
    /// - [`warn_if_missing`](Self::warn_if_missing)
    pub fn panic_if_missing(&mut self) -> &mut Self {
        self.entity_commands.panic_if_missing();
        self
    }

=======
>>>>>>> 30d84519
    /// Modify the component `T` if it exists, using the function `modify`.
    pub fn and_modify(&mut self, modify: impl FnOnce(Mut<T>) + Send + Sync + 'static) -> &mut Self {
        self.entity_commands
            .queue(move |mut entity: EntityWorldMut| {
                if let Some(value) = entity.get_mut() {
                    modify(value);
                }
            });
        self
    }

    /// [Insert](EntityCommands::insert) `default` into this entity, if `T` is not already present.
    ///
    /// See also [`or_insert_with`](Self::or_insert_with).
    #[track_caller]
    pub fn or_insert(&mut self, default: T) -> &mut Self {
        self.entity_commands
            .queue(insert(default, InsertMode::Keep));
        self
    }

    /// [Insert](EntityCommands::insert) `default` into this entity, if `T` is not already present.
    ///
    /// [`Self::or_insert`] used to panic if the entity was missing, and this was the non-panicking version.
    /// `EntityCommands` no longer need to handle missing entities individually, so just use [`Self::or_insert`]
    ///
    /// See also [`or_insert_with`](Self::or_insert_with).
    #[track_caller]
    pub fn or_try_insert(&mut self, default: T) -> &mut Self {
        self.entity_commands
            .queue(try_insert(default, InsertMode::Keep));
        self
    }

    /// [Insert](EntityCommands::insert) the value returned from `default` into this entity, if `T` is not already present.
    ///
    /// See also [`or_insert`](Self::or_insert) and [`or_try_insert`](Self::or_try_insert).
    #[track_caller]
    pub fn or_insert_with(&mut self, default: impl Fn() -> T) -> &mut Self {
        self.or_insert(default())
    }

    /// [Insert](EntityCommands::insert) the value returned from `default` into this entity, if `T` is not already present.
    ///
    /// [`Self::or_insert_with`] used to panic if the entity was missing, and this was the non-panicking version.
    /// `EntityCommands` no longer need to handle missing entities individually, so just use [`Self::or_insert_with`]
    ///
    /// See also [`or_insert`](Self::or_insert) and [`or_try_insert`](Self::or_try_insert).
    #[track_caller]
    pub fn or_try_insert_with(&mut self, default: impl Fn() -> T) -> &mut Self {
        self.or_try_insert(default())
    }

    /// [Insert](EntityCommands::insert) `T::default` into this entity, if `T` is not already present.
    ///
    /// See also [`or_insert`](Self::or_insert) and [`or_from_world`](Self::or_from_world).
    #[track_caller]
    pub fn or_default(&mut self) -> &mut Self
    where
        T: Default,
    {
        #[allow(clippy::unwrap_or_default)]
        // FIXME: use `expect` once stable
        self.or_insert(T::default())
    }

    /// [Insert](EntityCommands::insert) `T::from_world` into this entity, if `T` is not already present.
    ///
    /// See also [`or_insert`](Self::or_insert) and [`or_default`](Self::or_default).
    #[track_caller]
    pub fn or_from_world(&mut self) -> &mut Self
    where
        T: FromWorld,
    {
        self.entity_commands
            .queue(insert_from_world::<T>(InsertMode::Keep));
        self
    }
}

impl<F> Command for F
where
    F: FnOnce(&mut World) + Send + 'static,
{
    fn apply(self, world: &mut World) {
        self(world);
    }
}

impl<F> EntityCommand<World> for F
where
    F: FnOnce(EntityWorldMut) + Send + 'static,
{
    fn apply(self, id: Entity, world: &mut World) {
        self(world.entity_mut(id));
    }
}

impl<F> EntityCommand for F
where
    F: FnOnce(Entity, &mut World) + Send + 'static,
{
    fn apply(self, id: Entity, world: &mut World) {
        self(id, world);
    }
}

/// A [`Command`] that consumes an iterator of [`Bundle`]s to spawn a series of entities.
///
/// This is more efficient than spawning the entities individually.
#[track_caller]
fn spawn_batch<I, B>(bundles_iter: I) -> impl Command
where
    I: IntoIterator<Item = B> + Send + Sync + 'static,
    B: Bundle,
{
    #[cfg(feature = "track_change_detection")]
    let caller = Location::caller();
    move |world: &mut World| {
        SpawnBatchIter::new(
            world,
            bundles_iter.into_iter(),
            #[cfg(feature = "track_change_detection")]
            caller,
        );
    }
}

/// A [`Command`] that consumes an iterator to add a series of [`Bundle`]s to a set of entities.
/// If any entities do not already exist in the world, they will be spawned.
///
/// This is more efficient than inserting the bundles individually.
#[track_caller]
fn insert_or_spawn_batch<I, B>(bundles_iter: I) -> impl Command
where
    I: IntoIterator<Item = (Entity, B)> + Send + Sync + 'static,
    B: Bundle,
{
    #[cfg(feature = "track_change_detection")]
    let caller = Location::caller();
    move |world: &mut World| {
        if let Err(invalid_entities) = world.insert_or_spawn_batch_with_caller(
            bundles_iter,
            #[cfg(feature = "track_change_detection")]
            caller,
        ) {
            error!(
                "Failed to 'insert or spawn' bundle of type {} into the following invalid entities: {:?}",
                core::any::type_name::<B>(),
                invalid_entities
            );
        }
    }
}

/// A [`Command`] that consumes an iterator to add a series of [`Bundles`](Bundle) to a set of entities.
/// If any entities do not exist in the world, this command will fail according to `failure_mode`.
///
/// This is more efficient than inserting the bundles individually.
#[track_caller]
fn insert_batch<I, B>(batch: I, failure_mode: FailureMode) -> impl Command
where
    I: IntoIterator<Item = (Entity, B)> + Send + Sync + 'static,
    B: Bundle,
{
    #[cfg(feature = "track_change_detection")]
    let caller = Location::caller();
    move |world: &mut World| {
        world.insert_batch_with_caller(
            batch,
            InsertMode::Replace,
            failure_mode,
            #[cfg(feature = "track_change_detection")]
            caller,
        );
    }
}

/// A [`Command`] that consumes an iterator to add a series of [`Bundles`](Bundle) to a set of entities.
/// If any entities do not exist in the world, this command will fail according to `failure_mode`.
///
/// This is more efficient than inserting the bundles individually.
#[track_caller]
fn insert_batch_if_new<I, B>(batch: I, failure_mode: FailureMode) -> impl Command
where
    I: IntoIterator<Item = (Entity, B)> + Send + Sync + 'static,
    B: Bundle,
{
    #[cfg(feature = "track_change_detection")]
    let caller = Location::caller();
    move |world: &mut World| {
        world.insert_batch_with_caller(
            batch,
            InsertMode::Keep,
            failure_mode,
            #[cfg(feature = "track_change_detection")]
            caller,
        );
    }
}

/// A [`Command`] that consumes an iterator to add a series of [`Bundles`](Bundle) to a set of entities.
/// If any entities do not exist in the world, this command will ignore them.
///
/// This is more efficient than inserting the bundles individually.
#[track_caller]
fn try_insert_batch<I, B>(batch: I) -> impl Command
where
    I: IntoIterator<Item = (Entity, B)> + Send + Sync + 'static,
    B: Bundle,
{
    #[cfg(feature = "track_change_detection")]
    let caller = Location::caller();
    move |world: &mut World| {
        world.try_insert_batch_with_caller(
            batch,
            InsertMode::Replace,
            #[cfg(feature = "track_change_detection")]
            caller,
        );
    }
}

/// A [`Command`] that consumes an iterator to add a series of [`Bundles`](Bundle) to a set of entities.
/// If any entities do not exist in the world, this command will ignore them.
///
/// This is more efficient than inserting the bundles individually.
#[track_caller]
fn try_insert_batch_if_new<I, B>(batch: I) -> impl Command
where
    I: IntoIterator<Item = (Entity, B)> + Send + Sync + 'static,
    B: Bundle,
{
    #[cfg(feature = "track_change_detection")]
    let caller = Location::caller();
    move |world: &mut World| {
        world.try_insert_batch_with_caller(
            batch,
            InsertMode::Keep,
            #[cfg(feature = "track_change_detection")]
            caller,
        );
    }
}

/// A [`Command`] that despawns a specific entity.
///
/// # Note
///
/// This won't clean up external references to the entity (such as parent-child relationships
/// if you're using `bevy_hierarchy`), which may leave the world in an invalid state.
#[track_caller]
fn despawn() -> impl EntityCommand {
    let caller = Location::caller();
    move |entity: Entity, world: &mut World| {
        world.despawn_with_caller(entity, caller, true);
    }
}

/// A [`Command`] that despawns a specific entity.
///
/// # Note
///
/// This won't clean up external references to the entity (such as parent-child relationships
/// if you're using `bevy_hierarchy`), which may leave the world in an invalid state.
#[track_caller]
fn try_despawn() -> impl EntityCommand {
    let caller = Location::caller();
    move |entity: Entity, world: &mut World| {
        world.despawn_with_caller(entity, caller, false);
    }
}

/// An [`EntityCommand`] that adds the components in a [`Bundle`] to an entity.
#[track_caller]
fn insert<T: Bundle>(bundle: T, mode: InsertMode) -> impl EntityCommand {
    #[cfg(feature = "track_change_detection")]
    let caller = Location::caller();
    move |entity: Entity, world: &mut World| {
        let mut entity = world.entity_mut(entity);
        entity.insert_with_caller(
            bundle,
            mode,
            #[cfg(feature = "track_change_detection")]
            caller,
        );
    }
}

/// An [`EntityCommand`] that adds the component using its `FromWorld` implementation.
#[track_caller]
fn insert_from_world<T: Component + FromWorld>(mode: InsertMode) -> impl EntityCommand {
    #[cfg(feature = "track_change_detection")]
    let caller = Location::caller();
    move |entity: Entity, world: &mut World| {
        let value = T::from_world(world);
        let mut entity = world.entity_mut(entity);
        entity.insert_with_caller(
            value,
            mode,
            #[cfg(feature = "track_change_detection")]
            caller,
        );
    }
}

/// An [`EntityCommand`] that attempts to add the components in a [`Bundle`] to an entity.
/// Does nothing if the entity does not exist.
#[track_caller]
fn try_insert(bundle: impl Bundle, mode: InsertMode) -> impl EntityCommand {
    #[cfg(feature = "track_change_detection")]
    let caller = Location::caller();
    move |entity: Entity, world: &mut World| {
        let mut entity = world.entity_mut(entity);
        entity.insert_with_caller(
            bundle,
            mode,
            #[cfg(feature = "track_change_detection")]
            caller,
        );
    }
}

/// An [`EntityCommand`] that attempts to add the dynamic component to an entity.
///
/// # Safety
///
/// - The returned `EntityCommand` must be queued for the world where `component_id` was created.
/// - `T` must be the type represented by `component_id`.
unsafe fn insert_by_id<T: Send + 'static>(
    component_id: ComponentId,
    value: T,
) -> impl EntityCommand {
    move |entity: Entity, world: &mut World| {
        let mut entity = world.entity_mut(entity);
        // SAFETY:
        // - `component_id` safety is ensured by the caller
        // - `ptr` is valid within the `make` block;
        OwningPtr::make(value, |ptr| unsafe {
            entity.insert_by_id(component_id, ptr);
        });
    }
}

/// An [`EntityCommand`] that removes components from an entity.
///
/// For a [`Bundle`] type `T`, this will remove any components in the bundle.
/// Any components in the bundle that aren't found on the entity will be ignored.
fn remove<T: Bundle>(entity: Entity, world: &mut World) {
    let mut entity = world.entity_mut(entity);
    entity.remove::<T>();
}

/// An [`EntityCommand`] that removes components with a provided [`ComponentId`] from an entity.
/// # Panics
///
/// Panics if the provided [`ComponentId`] does not exist in the [`World`].
fn remove_by_id(component_id: ComponentId) -> impl EntityCommand {
    move |entity: Entity, world: &mut World| {
        let mut entity = world.entity_mut(entity);
        entity.remove_by_id(component_id);
    }
}

/// An [`EntityCommand`] that remove all components in the bundle and remove all required components for each component in the bundle.
fn remove_with_requires<T: Bundle>(entity: Entity, world: &mut World) {
    let mut entity = world.entity_mut(entity);
    entity.remove_with_requires::<T>();
}

/// An [`EntityCommand`] that removes all components associated with a provided entity.
fn clear() -> impl EntityCommand {
    move |entity: Entity, world: &mut World| {
        let mut entity = world.entity_mut(entity);
        entity.clear();
    }
}

/// An [`EntityCommand`] that removes components from an entity.
///
/// For a [`Bundle`] type `T`, this will remove all components except those in the bundle.
/// Any components in the bundle that aren't found on the entity will be ignored.
fn retain<T: Bundle>(entity: Entity, world: &mut World) {
    let mut entity = world.entity_mut(entity);
    entity.retain::<T>();
}

/// A [`Command`] that inserts a [`Resource`] into the world using a value
/// created with the [`FromWorld`] trait.
#[track_caller]
fn init_resource<R: Resource + FromWorld>(world: &mut World) {
    world.init_resource::<R>();
}

/// A [`Command`] that removes the [resource](Resource) `R` from the world.
#[track_caller]
fn remove_resource<R: Resource>(world: &mut World) {
    world.remove_resource::<R>();
}

/// A [`Command`] that inserts a [`Resource`] into the world.
#[track_caller]
fn insert_resource<R: Resource>(resource: R) -> impl Command {
    #[cfg(feature = "track_change_detection")]
    let caller = Location::caller();
    move |world: &mut World| {
        world.insert_resource_with_caller(
            resource,
            #[cfg(feature = "track_change_detection")]
            caller,
        );
    }
}

/// [`EntityCommand`] to log the components of a given entity. See [`EntityCommands::log_components`].
fn log_components(entity: Entity, world: &mut World) {
    let debug_infos: Vec<_> = world
        .inspect_entity(entity)
        .map(ComponentInfo::name)
        .collect();
    info!("Entity {entity}: {debug_infos:?}");
}

fn observe<E: Event, B: Bundle, M>(
    observer: impl IntoObserverSystem<E, B, M>,
) -> impl EntityCommand {
    move |entity: Entity, world: &mut World| {
        let mut entity = world.entity_mut(entity);
        entity.observe(observer);
    }
}

#[cfg(test)]
#[allow(clippy::float_cmp, clippy::approx_constant)]
mod tests {
    use crate::{
        self as bevy_ecs,
        component::Component,
        system::{Commands, Resource},
        world::{CommandQueue, FromWorld, World},
    };
    use alloc::sync::Arc;
    use core::{
        any::TypeId,
        sync::atomic::{AtomicUsize, Ordering},
    };

    #[allow(dead_code)]
    #[derive(Component)]
    #[component(storage = "SparseSet")]
    struct SparseDropCk(DropCk);

    #[derive(Component)]
    struct DropCk(Arc<AtomicUsize>);
    impl DropCk {
        fn new_pair() -> (Self, Arc<AtomicUsize>) {
            let atomic = Arc::new(AtomicUsize::new(0));
            (DropCk(atomic.clone()), atomic)
        }
    }

    impl Drop for DropCk {
        fn drop(&mut self) {
            self.0.as_ref().fetch_add(1, Ordering::Relaxed);
        }
    }

    #[derive(Component, Resource)]
    struct W<T>(T);

    fn simple_command(world: &mut World) {
        world.spawn((W(0u32), W(42u64)));
    }

    impl FromWorld for W<String> {
        fn from_world(world: &mut World) -> Self {
            let v = world.resource::<W<usize>>();
            Self("*".repeat(v.0))
        }
    }

    #[test]
    fn entity_commands_entry() {
        let mut world = World::default();
        let mut queue = CommandQueue::default();
        let mut commands = Commands::new(&mut queue, &world);
        let entity = commands.spawn_empty().id();
        commands
            .entity(entity)
            .entry::<W<u32>>()
            .and_modify(|_| unreachable!());
        queue.apply(&mut world);
        assert!(!world.entity(entity).contains::<W<u32>>());
        let mut commands = Commands::new(&mut queue, &world);
        commands
            .entity(entity)
            .entry::<W<u32>>()
            .or_insert(W(0))
            .and_modify(|mut val| {
                val.0 = 21;
            });
        queue.apply(&mut world);
        assert_eq!(21, world.get::<W<u32>>(entity).unwrap().0);
        let mut commands = Commands::new(&mut queue, &world);
        commands
            .entity(entity)
            .entry::<W<u64>>()
            .and_modify(|_| unreachable!())
            .or_insert(W(42));
        queue.apply(&mut world);
        assert_eq!(42, world.get::<W<u64>>(entity).unwrap().0);
        world.insert_resource(W(5_usize));
        let mut commands = Commands::new(&mut queue, &world);
        commands.entity(entity).entry::<W<String>>().or_from_world();
        queue.apply(&mut world);
        assert_eq!("*****", &world.get::<W<String>>(entity).unwrap().0);
    }

    #[test]
    fn entity_commands_failure() {
        #[derive(Component)]
        struct X;

        let mut world = World::default();

        let mut queue_a = CommandQueue::default();
        let mut queue_b = CommandQueue::default();

        let mut commands_a = Commands::new(&mut queue_a, &world);
        let mut commands_b = Commands::new(&mut queue_b, &world);

        let entity = commands_a.spawn_empty().id();

        commands_a.entity(entity).despawn();
        commands_b.entity(entity).warn_if_missing().insert(X);

        queue_a.apply(&mut world);
        queue_b.apply(&mut world);
    }

    #[test]
    fn commands() {
        let mut world = World::default();
        let mut command_queue = CommandQueue::default();
        let entity = Commands::new(&mut command_queue, &world)
            .spawn((W(1u32), W(2u64)))
            .id();
        command_queue.apply(&mut world);
        assert_eq!(world.entities().len(), 1);
        let results = world
            .query::<(&W<u32>, &W<u64>)>()
            .iter(&world)
            .map(|(a, b)| (a.0, b.0))
            .collect::<Vec<_>>();
        assert_eq!(results, vec![(1u32, 2u64)]);
        // test entity despawn
        {
            let mut commands = Commands::new(&mut command_queue, &world);
            commands.entity(entity).despawn();
            commands.entity(entity).despawn(); // double despawn shouldn't panic
        }
        command_queue.apply(&mut world);
        let results2 = world
            .query::<(&W<u32>, &W<u64>)>()
            .iter(&world)
            .map(|(a, b)| (a.0, b.0))
            .collect::<Vec<_>>();
        assert_eq!(results2, vec![]);

        // test adding simple (FnOnce) commands
        {
            let mut commands = Commands::new(&mut command_queue, &world);

            // set up a simple command using a closure that adds one additional entity
            commands.queue(|world: &mut World| {
                world.spawn((W(42u32), W(0u64)));
            });

            // set up a simple command using a function that adds one additional entity
            commands.queue(simple_command);
        }
        command_queue.apply(&mut world);
        let results3 = world
            .query::<(&W<u32>, &W<u64>)>()
            .iter(&world)
            .map(|(a, b)| (a.0, b.0))
            .collect::<Vec<_>>();

        assert_eq!(results3, vec![(42u32, 0u64), (0u32, 42u64)]);
    }

    #[test]
    fn insert_components() {
        let mut world = World::default();
        let mut command_queue1 = CommandQueue::default();

        // insert components
        let entity = Commands::new(&mut command_queue1, &world)
            .spawn(())
            .insert_if(W(1u8), || true)
            .insert_if(W(2u8), || false)
            .insert_if_new(W(1u16))
            .insert_if_new(W(2u16))
            .insert_if_new_and(W(1u32), || false)
            .insert_if_new_and(W(2u32), || true)
            .insert_if_new_and(W(3u32), || true)
            .id();
        command_queue1.apply(&mut world);

        let results = world
            .query::<(&W<u8>, &W<u16>, &W<u32>)>()
            .iter(&world)
            .map(|(a, b, c)| (a.0, b.0, c.0))
            .collect::<Vec<_>>();
        assert_eq!(results, vec![(1u8, 1u16, 2u32)]);

        // try to insert components after despawning entity
        // in another command queue
        Commands::new(&mut command_queue1, &world)
            .entity(entity)
            .try_insert_if_new_and(W(1u64), || true);

        let mut command_queue2 = CommandQueue::default();
        Commands::new(&mut command_queue2, &world)
            .entity(entity)
            .despawn();
        command_queue2.apply(&mut world);
        command_queue1.apply(&mut world);
    }

    #[test]
    fn remove_components() {
        let mut world = World::default();

        let mut command_queue = CommandQueue::default();
        let (dense_dropck, dense_is_dropped) = DropCk::new_pair();
        let (sparse_dropck, sparse_is_dropped) = DropCk::new_pair();
        let sparse_dropck = SparseDropCk(sparse_dropck);

        let entity = Commands::new(&mut command_queue, &world)
            .spawn((W(1u32), W(2u64), dense_dropck, sparse_dropck))
            .id();
        command_queue.apply(&mut world);
        let results_before = world
            .query::<(&W<u32>, &W<u64>)>()
            .iter(&world)
            .map(|(a, b)| (a.0, b.0))
            .collect::<Vec<_>>();
        assert_eq!(results_before, vec![(1u32, 2u64)]);

        // test component removal
        Commands::new(&mut command_queue, &world)
            .entity(entity)
            .remove::<W<u32>>()
            .remove::<(W<u32>, W<u64>, SparseDropCk, DropCk)>();

        assert_eq!(dense_is_dropped.load(Ordering::Relaxed), 0);
        assert_eq!(sparse_is_dropped.load(Ordering::Relaxed), 0);
        command_queue.apply(&mut world);
        assert_eq!(dense_is_dropped.load(Ordering::Relaxed), 1);
        assert_eq!(sparse_is_dropped.load(Ordering::Relaxed), 1);

        let results_after = world
            .query::<(&W<u32>, &W<u64>)>()
            .iter(&world)
            .map(|(a, b)| (a.0, b.0))
            .collect::<Vec<_>>();
        assert_eq!(results_after, vec![]);
        let results_after_u64 = world
            .query::<&W<u64>>()
            .iter(&world)
            .map(|v| v.0)
            .collect::<Vec<_>>();
        assert_eq!(results_after_u64, vec![]);
    }

    #[test]
    fn remove_components_by_id() {
        let mut world = World::default();

        let mut command_queue = CommandQueue::default();
        let (dense_dropck, dense_is_dropped) = DropCk::new_pair();
        let (sparse_dropck, sparse_is_dropped) = DropCk::new_pair();
        let sparse_dropck = SparseDropCk(sparse_dropck);

        let entity = Commands::new(&mut command_queue, &world)
            .spawn((W(1u32), W(2u64), dense_dropck, sparse_dropck))
            .id();
        command_queue.apply(&mut world);
        let results_before = world
            .query::<(&W<u32>, &W<u64>)>()
            .iter(&world)
            .map(|(a, b)| (a.0, b.0))
            .collect::<Vec<_>>();
        assert_eq!(results_before, vec![(1u32, 2u64)]);

        // test component removal
        Commands::new(&mut command_queue, &world)
            .entity(entity)
            .remove_by_id(world.components().get_id(TypeId::of::<W<u32>>()).unwrap())
            .remove_by_id(world.components().get_id(TypeId::of::<W<u64>>()).unwrap())
            .remove_by_id(world.components().get_id(TypeId::of::<DropCk>()).unwrap())
            .remove_by_id(
                world
                    .components()
                    .get_id(TypeId::of::<SparseDropCk>())
                    .unwrap(),
            );

        assert_eq!(dense_is_dropped.load(Ordering::Relaxed), 0);
        assert_eq!(sparse_is_dropped.load(Ordering::Relaxed), 0);
        command_queue.apply(&mut world);
        assert_eq!(dense_is_dropped.load(Ordering::Relaxed), 1);
        assert_eq!(sparse_is_dropped.load(Ordering::Relaxed), 1);

        let results_after = world
            .query::<(&W<u32>, &W<u64>)>()
            .iter(&world)
            .map(|(a, b)| (a.0, b.0))
            .collect::<Vec<_>>();
        assert_eq!(results_after, vec![]);
        let results_after_u64 = world
            .query::<&W<u64>>()
            .iter(&world)
            .map(|v| v.0)
            .collect::<Vec<_>>();
        assert_eq!(results_after_u64, vec![]);
    }

    #[test]
    fn remove_resources() {
        let mut world = World::default();
        let mut queue = CommandQueue::default();
        {
            let mut commands = Commands::new(&mut queue, &world);
            commands.insert_resource(W(123i32));
            commands.insert_resource(W(456.0f64));
        }

        queue.apply(&mut world);
        assert!(world.contains_resource::<W<i32>>());
        assert!(world.contains_resource::<W<f64>>());

        {
            let mut commands = Commands::new(&mut queue, &world);
            // test resource removal
            commands.remove_resource::<W<i32>>();
        }
        queue.apply(&mut world);
        assert!(!world.contains_resource::<W<i32>>());
        assert!(world.contains_resource::<W<f64>>());
    }

    #[test]
    fn remove_component_with_required_components() {
        #[derive(Component)]
        #[require(Y)]
        struct X;

        #[derive(Component, Default)]
        struct Y;

        #[derive(Component)]
        struct Z;

        let mut world = World::default();
        let mut queue = CommandQueue::default();
        let e = {
            let mut commands = Commands::new(&mut queue, &world);
            commands.spawn((X, Z)).id()
        };
        queue.apply(&mut world);

        assert!(world.get::<Y>(e).is_some());
        assert!(world.get::<X>(e).is_some());
        assert!(world.get::<Z>(e).is_some());

        {
            let mut commands = Commands::new(&mut queue, &world);
            commands.entity(e).remove_with_requires::<X>();
        }
        queue.apply(&mut world);

        assert!(world.get::<Y>(e).is_none());
        assert!(world.get::<X>(e).is_none());

        assert!(world.get::<Z>(e).is_some());
    }

    fn is_send<T: Send>() {}
    fn is_sync<T: Sync>() {}

    #[test]
    fn test_commands_are_send_and_sync() {
        is_send::<Commands>();
        is_sync::<Commands>();
    }

    #[test]
    fn append() {
        let mut world = World::default();
        let mut queue_1 = CommandQueue::default();
        {
            let mut commands = Commands::new(&mut queue_1, &world);
            commands.insert_resource(W(123i32));
        }
        let mut queue_2 = CommandQueue::default();
        {
            let mut commands = Commands::new(&mut queue_2, &world);
            commands.insert_resource(W(456.0f64));
        }
        queue_1.append(&mut queue_2);
        queue_1.apply(&mut world);
        assert!(world.contains_resource::<W<i32>>());
        assert!(world.contains_resource::<W<f64>>());
    }
}<|MERGE_RESOLUTION|>--- conflicted
+++ resolved
@@ -1843,7 +1843,6 @@
 }
 
 impl<'a, T: Component> EntityEntryCommands<'a, T> {
-<<<<<<< HEAD
     /// Sets the [`EntityEntryCommands`] instance to ignore commands if the entity doesn't exist.
     ///
     /// # See also:
@@ -1890,8 +1889,7 @@
         self
     }
 
-=======
->>>>>>> 30d84519
+
     /// Modify the component `T` if it exists, using the function `modify`.
     pub fn and_modify(&mut self, modify: impl FnOnce(Mut<T>) + Send + Sync + 'static) -> &mut Self {
         self.entity_commands
