--- conflicted
+++ resolved
@@ -276,7 +276,6 @@
         }
     }
 
-<<<<<<< HEAD
     /// Sets the [`Commands`] instance to ignore errors.
     ///
     /// Any subsequent commands that can fail will do so silently.
@@ -329,7 +328,7 @@
     pub fn panic_on_error(&mut self) -> &mut Self {
         self.failure_handling_mode = FailureHandlingMode::Panic;
         self
-=======
+
     /// Clones an entity and allows configuring cloning behavior using [`EntityCloneBuilder`], returning [`EntityCommands`] of the cloned entity.
     ///
     /// # Example
@@ -391,7 +390,6 @@
     /// # bevy_ecs::system::assert_is_system(example_system);
     pub fn clone_entity(&mut self, entity: Entity) -> EntityCommands<'_> {
         self.clone_entity_with(entity, |_| {})
->>>>>>> f59ae0f5
     }
 
     /// Reserves a new empty [`Entity`] to be spawned, and returns its corresponding [`EntityCommands`].
