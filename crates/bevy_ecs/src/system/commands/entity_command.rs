//! Contains the definition of the [`EntityCommand`] trait,
//! as well as the blanket implementation of the trait for closures.
//!
//! It also contains functions that return closures for use with
//! [`EntityCommands`](crate::system::EntityCommands).

use alloc::vec::Vec;
use log::info;

use crate::{
    bundle::{Bundle, InsertMode},
    change_detection::MaybeLocation,
    component::{Component, ComponentId, ComponentInfo},
<<<<<<< HEAD
    entity::{AllowAll, DenyAll, Entity, EntityClonerBuilder},
    event::Event,
=======
    entity::{Entity, EntityClonerBuilder},
    event::EntityEvent,
>>>>>>> 3926f020
    relationship::RelationshipHookMode,
    system::IntoObserverSystem,
    world::{error::EntityMutableFetchError, EntityWorldMut, FromWorld},
};
use bevy_ptr::OwningPtr;

/// A command which gets executed for a given [`Entity`].
///
/// Should be used with [`EntityCommands::queue`](crate::system::EntityCommands::queue).
///
/// The `Out` generic parameter is the returned "output" of the command.
///
/// # Examples
///
/// ```
/// # use std::collections::HashSet;
/// # use bevy_ecs::prelude::*;
/// use bevy_ecs::system::EntityCommand;
/// #
/// # #[derive(Component, PartialEq)]
/// # struct Name(String);
/// # impl Name {
/// #   fn new(s: String) -> Self { Name(s) }
/// #   fn as_str(&self) -> &str { &self.0 }
/// # }
///
/// #[derive(Resource, Default)]
/// struct Counter(i64);
///
/// /// A `Command` which names an entity based on a global counter.
/// fn count_name(mut entity: EntityWorldMut) {
///     // Get the current value of the counter, and increment it for next time.
///     let i = {
///         let mut counter = entity.resource_mut::<Counter>();
///         let i = counter.0;
///         counter.0 += 1;
///         i
///     };
///     // Name the entity after the value of the counter.
///     entity.insert(Name::new(format!("Entity #{i}")));
/// }
///
/// // App creation boilerplate omitted...
/// # let mut world = World::new();
/// # world.init_resource::<Counter>();
/// #
/// # let mut setup_schedule = Schedule::default();
/// # setup_schedule.add_systems(setup);
/// # let mut assert_schedule = Schedule::default();
/// # assert_schedule.add_systems(assert_names);
/// #
/// # setup_schedule.run(&mut world);
/// # assert_schedule.run(&mut world);
///
/// fn setup(mut commands: Commands) {
///     commands.spawn_empty().queue(count_name);
///     commands.spawn_empty().queue(count_name);
/// }
///
/// fn assert_names(named: Query<&Name>) {
///     // We use a HashSet because we do not care about the order.
///     let names: HashSet<_> = named.iter().map(Name::as_str).collect();
///     assert_eq!(names, HashSet::from_iter(["Entity #0", "Entity #1"]));
/// }
/// ```
pub trait EntityCommand<Out = ()>: Send + 'static {
    /// Executes this command for the given [`Entity`].
    fn apply(self, entity: EntityWorldMut) -> Out;
}

/// An error that occurs when running an [`EntityCommand`] on a specific entity.
#[derive(thiserror::Error, Debug)]
pub enum EntityCommandError<E> {
    /// The entity this [`EntityCommand`] tried to run on could not be fetched.
    #[error(transparent)]
    EntityFetchError(#[from] EntityMutableFetchError),
    /// An error that occurred while running the [`EntityCommand`].
    #[error("{0}")]
    CommandFailed(E),
}

impl<Out, F> EntityCommand<Out> for F
where
    F: FnOnce(EntityWorldMut) -> Out + Send + 'static,
{
    fn apply(self, entity: EntityWorldMut) -> Out {
        self(entity)
    }
}

/// An [`EntityCommand`] that adds the components in a [`Bundle`] to an entity.
#[track_caller]
pub fn insert(bundle: impl Bundle, mode: InsertMode) -> impl EntityCommand {
    let caller = MaybeLocation::caller();
    move |mut entity: EntityWorldMut| {
        entity.insert_with_caller(bundle, mode, caller, RelationshipHookMode::Run);
    }
}

/// An [`EntityCommand`] that adds a dynamic component to an entity.
///
/// # Safety
///
/// - [`ComponentId`] must be from the same world as the target entity.
/// - `T` must have the same layout as the one passed during `component_id` creation.
#[track_caller]
pub unsafe fn insert_by_id<T: Send + 'static>(
    component_id: ComponentId,
    value: T,
    mode: InsertMode,
) -> impl EntityCommand {
    let caller = MaybeLocation::caller();
    move |mut entity: EntityWorldMut| {
        // SAFETY:
        // - `component_id` safety is ensured by the caller
        // - `ptr` is valid within the `make` block
        OwningPtr::make(value, |ptr| unsafe {
            entity.insert_by_id_with_caller(
                component_id,
                ptr,
                mode,
                caller,
                RelationshipHookMode::Run,
            );
        });
    }
}

/// An [`EntityCommand`] that adds a component to an entity using
/// the component's [`FromWorld`] implementation.
#[track_caller]
pub fn insert_from_world<T: Component + FromWorld>(mode: InsertMode) -> impl EntityCommand {
    let caller = MaybeLocation::caller();
    move |mut entity: EntityWorldMut| {
        let value = entity.world_scope(|world| T::from_world(world));
        entity.insert_with_caller(value, mode, caller, RelationshipHookMode::Run);
    }
}

/// An [`EntityCommand`] that removes the components in a [`Bundle`] from an entity.
#[track_caller]
pub fn remove<T: Bundle>() -> impl EntityCommand {
    let caller = MaybeLocation::caller();
    move |mut entity: EntityWorldMut| {
        entity.remove_with_caller::<T>(caller);
    }
}

/// An [`EntityCommand`] that removes the components in a [`Bundle`] from an entity,
/// as well as the required components for each component removed.
#[track_caller]
pub fn remove_with_requires<T: Bundle>() -> impl EntityCommand {
    let caller = MaybeLocation::caller();
    move |mut entity: EntityWorldMut| {
        entity.remove_with_requires_with_caller::<T>(caller);
    }
}

/// An [`EntityCommand`] that removes a dynamic component from an entity.
#[track_caller]
pub fn remove_by_id(component_id: ComponentId) -> impl EntityCommand {
    let caller = MaybeLocation::caller();
    move |mut entity: EntityWorldMut| {
        entity.remove_by_id_with_caller(component_id, caller);
    }
}

/// An [`EntityCommand`] that removes all components from an entity.
#[track_caller]
pub fn clear() -> impl EntityCommand {
    let caller = MaybeLocation::caller();
    move |mut entity: EntityWorldMut| {
        entity.clear_with_caller(caller);
    }
}

/// An [`EntityCommand`] that removes all components from an entity,
/// except for those in the given [`Bundle`].
#[track_caller]
pub fn retain<T: Bundle>() -> impl EntityCommand {
    let caller = MaybeLocation::caller();
    move |mut entity: EntityWorldMut| {
        entity.retain_with_caller::<T>(caller);
    }
}

/// An [`EntityCommand`] that despawns an entity.
///
/// # Note
///
/// This will also despawn the entities in any [`RelationshipTarget`](crate::relationship::RelationshipTarget)
/// that is configured to despawn descendants.
///
/// For example, this will recursively despawn [`Children`](crate::hierarchy::Children).
#[track_caller]
pub fn despawn() -> impl EntityCommand {
    let caller = MaybeLocation::caller();
    move |entity: EntityWorldMut| {
        entity.despawn_with_caller(caller);
    }
}

/// An [`EntityCommand`] that creates an [`Observer`](crate::observer::Observer)
/// listening for events of type `E` targeting an entity
#[track_caller]
pub fn observe<E: EntityEvent, B: Bundle, M>(
    observer: impl IntoObserverSystem<E, B, M>,
) -> impl EntityCommand {
    let caller = MaybeLocation::caller();
    move |mut entity: EntityWorldMut| {
        entity.observe_with_caller(observer, caller);
    }
}

/// An [`EntityCommand`] that sends an [`EntityEvent`] targeting an entity.
///
/// This will run any [`Observer`](crate::observer::Observer) of the given [`EntityEvent`] watching the entity.
#[track_caller]
pub fn trigger(event: impl EntityEvent) -> impl EntityCommand {
    let caller = MaybeLocation::caller();
    move |mut entity: EntityWorldMut| {
        let id = entity.id();
        entity.world_scope(|world| {
            world.trigger_targets_with_caller(event, id, caller);
        });
    }
}

/// An [`EntityCommand`] that clones parts of an entity onto another entity,
/// configured through [`EntityClonerBuilder`].
///
/// This builder tries to clone every component from the source entity except
/// for components that were explicitly denied, for example by using the
/// [`deny`](EntityClonerBuilder<AllowAll>::deny) method.
///
/// Required components are not considered by denied components and must be
/// explicitly denied as well if desired.
pub fn clone_with_allow_all(
    target: Entity,
    config: impl FnOnce(&mut EntityClonerBuilder<AllowAll>) + Send + Sync + 'static,
) -> impl EntityCommand {
    move |mut entity: EntityWorldMut| {
        entity.clone_with_allow_all(target, config);
    }
}

/// An [`EntityCommand`] that clones parts of an entity onto another entity,
/// configured through [`EntityClonerBuilder`].
///
/// This builder tries to clone every component that was explicitly allowed
/// from the source entity, for example by using the
/// [`allow`](EntityClonerBuilder<DenyAll>::allow) method.
///
/// Required components are also cloned when the target entity does not contain them.
pub fn clone_with_deny_all(
    target: Entity,
    config: impl FnOnce(&mut EntityClonerBuilder<DenyAll>) + Send + Sync + 'static,
) -> impl EntityCommand {
    move |mut entity: EntityWorldMut| {
        entity.clone_with_deny_all(target, config);
    }
}

/// An [`EntityCommand`] that clones the specified components of an entity
/// and inserts them into another entity.
pub fn clone_components<B: Bundle>(target: Entity) -> impl EntityCommand {
    move |mut entity: EntityWorldMut| {
        entity.clone_components::<B>(target);
    }
}

/// An [`EntityCommand`] that clones the specified components of an entity
/// and inserts them into another entity, then removes them from the original entity.
pub fn move_components<B: Bundle>(target: Entity) -> impl EntityCommand {
    move |mut entity: EntityWorldMut| {
        entity.move_components::<B>(target);
    }
}

/// An [`EntityCommand`] that logs the components of an entity.
pub fn log_components() -> impl EntityCommand {
    move |entity: EntityWorldMut| {
        let debug_infos: Vec<_> = entity
            .world()
            .inspect_entity(entity.id())
            .expect("Entity existence is verified before an EntityCommand is executed")
            .map(ComponentInfo::name)
            .collect();
        info!("Entity {}: {debug_infos:?}", entity.id());
    }
}<|MERGE_RESOLUTION|>--- conflicted
+++ resolved
@@ -11,13 +11,8 @@
     bundle::{Bundle, InsertMode},
     change_detection::MaybeLocation,
     component::{Component, ComponentId, ComponentInfo},
-<<<<<<< HEAD
     entity::{AllowAll, DenyAll, Entity, EntityClonerBuilder},
-    event::Event,
-=======
-    entity::{Entity, EntityClonerBuilder},
     event::EntityEvent,
->>>>>>> 3926f020
     relationship::RelationshipHookMode,
     system::IntoObserverSystem,
     world::{error::EntityMutableFetchError, EntityWorldMut, FromWorld},
