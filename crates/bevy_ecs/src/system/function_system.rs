--- conflicted
+++ resolved
@@ -309,14 +309,10 @@
             SystemParamFunction<Marker, In = In, Out = Result<Out, RunSystemError>, Param = Param>,
     {
         FunctionSystem {
-<<<<<<< HEAD
             func: FallibleFunctionSystem::new(func),
-=======
-            func,
             #[cfg(feature = "hotpatching")]
             current_ptr: subsecond::HotFn::current(<F as SystemParamFunction<Marker>>::run)
                 .ptr_address(),
->>>>>>> 3dc6a07d
             state: Some(FunctionSystemState {
                 param: self.param_state,
                 world_id: self.world_id,
@@ -596,14 +592,10 @@
     type System = FunctionSystem<Marker, FallibleFunctionSystem<F, Out>>;
     fn into_system(func: Self) -> Self::System {
         FunctionSystem {
-<<<<<<< HEAD
             func: FallibleFunctionSystem::new(func),
-=======
-            func,
             #[cfg(feature = "hotpatching")]
             current_ptr: subsecond::HotFn::current(<F as SystemParamFunction<Marker>>::run)
                 .ptr_address(),
->>>>>>> 3dc6a07d
             state: None,
             system_meta: SystemMeta::new::<F>(),
             marker: PhantomData,
