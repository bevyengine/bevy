--- conflicted
+++ resolved
@@ -448,15 +448,9 @@
             self.system_meta.name.as_ref(),
         );
     }
-<<<<<<< HEAD
-
-    #[inline]
-    fn default_labels(&self) -> Vec<Box<dyn SystemLabel>> {
-        vec![Box::new(self.func.as_system_label())]
-=======
+    
     fn default_labels(&self) -> Vec<SystemLabelId> {
         vec![self.func.as_system_label().as_label()]
->>>>>>> 4078273e
     }
 }
 
@@ -464,20 +458,18 @@
 #[derive(Default)]
 pub struct SystemTypeIdLabel<T: 'static>(PhantomData<fn() -> T>);
 
-<<<<<<< HEAD
-impl<T: 'static> SystemTypeIdLabel<T> {
+impl<T: 'static> SystemLabel for SystemTypeIdLabel<T> {
     /// Constructs a new copy of the [`SystemTypeIdLabel`] for the type `T`
     ///
     /// You can also construct this by using [`.as_system_label()`](crate::system::AsSystemLabel) on a concrete instance
     /// of your function type.
     pub fn new() -> Self {
         Self(PhantomData::default())
-=======
-impl<T: 'static> SystemLabel for SystemTypeIdLabel<T> {
+    }
+
     #[inline]
     fn as_str(&self) -> &'static str {
         std::any::type_name::<T>()
->>>>>>> 4078273e
     }
 }
 
