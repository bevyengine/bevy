--- conflicted
+++ resolved
@@ -38,17 +38,11 @@
 ///
 /// These are opaque identifiers, keyed to a specific [`World`],
 /// and are created via [`World::register_system`].
-<<<<<<< HEAD
-#[derive(Eq)]
 pub struct SystemId<I = (), O = ()> {
     pub(crate) entity: Entity,
     pub(crate) marker: std::marker::PhantomData<fn(I) -> O>,
 }
-=======
-pub struct SystemId<I = (), O = ()>(Entity, std::marker::PhantomData<fn(I) -> O>);
->>>>>>> e33b93e3
-
-// A manual impl is used because the trait bounds should ignore the `I` and `O` phantom parameters.
+
 impl<I, O> Eq for SystemId<I, O> {}
 
 // A manual impl is used because the trait bounds should ignore the `I` and `O` phantom parameters.
@@ -91,7 +85,7 @@
     /// is really an entity with associated handler function.
     ///
     /// For example, this is useful if you want to assign a name label to a system.
-    fn from(SystemId(entity, _): SystemId<I, O>) -> Self {
+    fn from(SystemId { entity, .. }: SystemId<I, O>) -> Self {
         entity
     }
 }
