--- conflicted
+++ resolved
@@ -14,7 +14,6 @@
 pub use base::{Event, EventId};
 pub use bevy_ecs_macros::Event;
 pub use collections::{Events, SendBatchIds};
-<<<<<<< HEAD
 pub use event_cursor::EventCursor;
 #[cfg(feature = "multi_threaded")]
 pub use iterators::EventParIter;
@@ -24,12 +23,6 @@
 pub use mut_iterators::{EventMutIterator, EventMutIteratorWithId};
 pub use mutator::EventMutator;
 pub use reader::EventReader;
-=======
-#[cfg(feature = "multi_threaded")]
-pub use iterators::EventParIter;
-pub use iterators::{EventIterator, EventIteratorWithId};
-pub use reader::{EventReader, ManualEventReader};
->>>>>>> 4c3b4a44
 pub use registry::{EventRegistry, ShouldUpdateEvents};
 pub use update::{
     event_update_condition, event_update_system, signal_event_update_system, EventUpdates,
@@ -587,7 +580,6 @@
 
     #[allow(clippy::iter_nth_zero)]
     #[test]
-<<<<<<< HEAD
     fn test_event_mutator_iter_nth() {
         use bevy_ecs::prelude::*;
 
@@ -610,34 +602,7 @@
 
             assert!(events.is_empty());
         });
-=======
-    fn test_events_par_iter() {
-        use crate::prelude::*;
-        use std::sync::atomic::{AtomicUsize, Ordering};
-
-        #[derive(Resource)]
-        struct Counter(AtomicUsize);
-
-        let mut world = World::new();
-        world.init_resource::<Events<TestEvent>>();
-        for _ in 0..100 {
-            world.send_event(TestEvent { i: 1 });
-        }
-        let mut schedule = Schedule::default();
-        schedule.add_systems(
-            |mut events: EventReader<TestEvent>, counter: ResMut<Counter>| {
-                events.par_read().for_each(|event| {
-                    counter.0.fetch_add(event.i, Ordering::Relaxed);
-                });
-            },
-        );
-        world.insert_resource(Counter(AtomicUsize::new(0)));
-        schedule.run(&mut world);
-        let counter = world.remove_resource::<Counter>().unwrap();
-        assert_eq!(counter.0.into_inner(), 100);
-
-        world.insert_resource(Counter(AtomicUsize::new(0)));
->>>>>>> 4c3b4a44
+
         schedule.run(&mut world);
         let counter = world.remove_resource::<Counter>().unwrap();
         assert_eq!(counter.0.into_inner(), 0);
