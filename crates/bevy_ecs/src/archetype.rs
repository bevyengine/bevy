//! Types for defining [`Archetype`]s, collections of entities that have the same set of
//! components.
//!
//! An archetype uniquely describes a group of entities that share the same components:
//! a world only has one archetype for each unique combination of components, and all
//! entities that have those components and only those components belong to that
//! archetype.
//!
//! Archetypes are not to be confused with [`Table`]s. Each archetype stores its table
//! components in one table, and each archetype uniquely points to one table, but multiple
//! archetypes may store their table components in the same table. These archetypes
//! differ only by the [`SparseSet`] components.
//!
//! Like tables, archetypes can be created but are never cleaned up. Empty archetypes are
//! not removed, and persist until the world is dropped.
//!
//! Archetypes can be fetched from [`Archetypes`], which is accessible via [`World::archetypes`].
//!
//! [`Table`]: crate::storage::Table
//! [`World::archetypes`]: crate::world::World::archetypes

use crate::{
    bundle::BundleId,
    component::{ComponentId, Components, RequiredComponentConstructor, StorageType},
    entity::{Entity, EntityLocation},
    event::Event,
    fragmenting_value::{FragmentingValue, FragmentingValuesBorrowed, FragmentingValuesOwned},
    observer::Observers,
    storage::{ImmutableSparseSet, SparseArray, SparseSet, TableId, TableRow},
};
use alloc::{boxed::Box, vec::Vec};
use bevy_platform::collections::{hash_map::Entry, HashMap};
use core::{
    hash::Hash,
    ops::{Index, IndexMut, RangeFrom},
};
use nonmax::NonMaxU32;

#[derive(Event)]
#[expect(dead_code, reason = "Prepare for the upcoming Query as Entities")]
pub(crate) struct ArchetypeCreated(pub ArchetypeId);

/// An opaque location within a [`Archetype`].
///
/// This can be used in conjunction with [`ArchetypeId`] to find the exact location
/// of an [`Entity`] within a [`World`]. An entity's archetype and index can be
/// retrieved via [`Entities::get`].
///
/// [`World`]: crate::world::World
/// [`Entities::get`]: crate::entity::Entities
#[derive(Debug, Copy, Clone, Eq, PartialEq)]
// SAFETY: Must be repr(transparent) due to the safety requirements on EntityLocation
#[repr(transparent)]
pub struct ArchetypeRow(NonMaxU32);

impl ArchetypeRow {
    /// Index indicating an invalid archetype row.
    /// This is meant to be used as a placeholder.
    // TODO: Deprecate in favor of options, since `INVALID` is, technically, valid.
    pub const INVALID: ArchetypeRow = ArchetypeRow(NonMaxU32::MAX);

    /// Creates a `ArchetypeRow`.
    #[inline]
    pub const fn new(index: NonMaxU32) -> Self {
        Self(index)
    }

    /// Gets the index of the row.
    #[inline]
    pub const fn index(self) -> usize {
        self.0.get() as usize
    }

    /// Gets the index of the row.
    #[inline]
    pub const fn index_u32(self) -> u32 {
        self.0.get()
    }
}

/// An opaque unique ID for a single [`Archetype`] within a [`World`].
///
/// Archetype IDs are only valid for a given World, and are not globally unique.
/// Attempting to use an archetype ID on a world that it wasn't sourced from will
/// not return the archetype with the same components. The only exception to this is
/// [`EMPTY`] which is guaranteed to be identical for all Worlds.
///
/// [`World`]: crate::world::World
/// [`EMPTY`]: ArchetypeId::EMPTY
#[derive(Debug, Copy, Clone, Eq, PartialEq, Hash, PartialOrd, Ord)]
// SAFETY: Must be repr(transparent) due to the safety requirements on EntityLocation
#[repr(transparent)]
pub struct ArchetypeId(u32);

impl ArchetypeId {
    /// The ID for the [`Archetype`] without any components.
    pub const EMPTY: ArchetypeId = ArchetypeId(0);
    /// # Safety:
    ///
    /// This must always have an all-1s bit pattern to ensure soundness in fast entity id space allocation.
    pub const INVALID: ArchetypeId = ArchetypeId(u32::MAX);

    /// Create an `ArchetypeId` from a plain value.
    ///
    /// This is useful if you need to store the `ArchetypeId` as a plain value,
    /// for example in a specialized data structure such as a bitset.
    ///
    /// While it doesn't break any safety invariants, you should ensure the
    /// values comes from a pre-existing [`ArchetypeId::index`] in this world
    /// to avoid panics and other unexpected behaviors.
    #[inline]
    pub const fn new(index: usize) -> Self {
        ArchetypeId(index as u32)
    }

    /// The plain value of this `ArchetypeId`.
    ///
    /// In bevy, this is mostly used to store archetype ids in [`FixedBitSet`]s.
    ///
    /// [`FixedBitSet`]: fixedbitset::FixedBitSet
    #[inline]
    pub fn index(self) -> usize {
        self.0 as usize
    }
}

/// Used in [`ArchetypeAfterBundleInsert`] to track whether components in the bundle are newly
/// added or already existed in the entity's archetype.
#[derive(Copy, Clone, Eq, PartialEq)]
pub(crate) enum ComponentStatus {
    Added,
    Existing,
}

/// Used in [`Edges`] to cache the result of inserting a bundle into the source archetype.
pub(crate) struct ArchetypeAfterBundleInsert {
    /// The target archetype after the bundle is inserted into the source archetype.
    pub archetype_id: ArchetypeId,
    /// For each component iterated in the same order as the source [`Bundle`](crate::bundle::Bundle),
    /// indicate if the component is newly added to the target archetype or if it already existed.
    bundle_status: Box<[ComponentStatus]>,
    /// The set of additional required components that must be initialized immediately when adding this Bundle.
    ///
    /// The initial values are determined based on the provided constructor, falling back to the `Default` trait if none is given.
    pub required_components: Box<[RequiredComponentConstructor]>,
    /// The components added by this bundle. This includes any Required Components that are inserted when adding this bundle.
    pub(crate) added: Box<[ComponentId]>,
    /// The components that were explicitly contributed by this bundle, but already existed in the archetype. This _does not_ include any
    /// Required Components.
<<<<<<< HEAD
    existing: Box<[ComponentId]>,
    /// Maps this archetype to other component-identical archetypes based on [`FragmentingValue`]s of components.
    /// All [`Archetype`]s this maps to differ only by their identity due to different [`FragmentingValuesOwned`], otherwise they're identical.
    /// We need this map only when inserting bundles since when removing a fragmenting component all versions of the archetype will
    /// point to the same archetype after transition.
    pub fragmenting_values_map: HashMap<FragmentingValuesOwned, ArchetypeId>,
=======
    pub(crate) existing: Box<[ComponentId]>,
>>>>>>> 5fbd2e6b
}

impl ArchetypeAfterBundleInsert {
    pub(crate) fn iter_inserted(&self) -> impl Iterator<Item = ComponentId> + Clone + '_ {
        self.added.iter().chain(self.existing.iter()).copied()
    }

    pub(crate) fn iter_added(&self) -> impl Iterator<Item = ComponentId> + Clone + '_ {
        self.added.iter().copied()
    }

    pub(crate) fn iter_existing(&self) -> impl Iterator<Item = ComponentId> + Clone + '_ {
        self.existing.iter().copied()
    }
}

/// This trait is used to report the status of [`Bundle`](crate::bundle::Bundle) components
/// being inserted into a given entity, relative to that entity's original archetype.
/// See [`BundleInfo::write_components`](`crate::bundle::BundleInfo::write_components`) for more info.
pub(crate) trait BundleComponentStatus {
    /// Returns the Bundle's component status for the given "bundle index".
    ///
    /// # Safety
    /// Callers must ensure that index is always a valid bundle index for the
    /// Bundle associated with this [`BundleComponentStatus`]
    unsafe fn get_status(&self, index: usize) -> ComponentStatus;
}

impl BundleComponentStatus for ArchetypeAfterBundleInsert {
    #[inline]
    unsafe fn get_status(&self, index: usize) -> ComponentStatus {
        // SAFETY: caller has ensured index is a valid bundle index for this bundle
        unsafe { *self.bundle_status.get_unchecked(index) }
    }
}

pub(crate) struct SpawnBundleStatus;

impl BundleComponentStatus for SpawnBundleStatus {
    #[inline]
    unsafe fn get_status(&self, _index: usize) -> ComponentStatus {
        // Components inserted during a spawn call are always treated as added.
        ComponentStatus::Added
    }
}

/// Archetypes and bundles form a graph. Adding or removing a bundle moves
/// an [`Entity`] to a new [`Archetype`].
///
/// [`Edges`] caches the results of these moves. Each archetype caches
/// the result of a structural alteration. This can be used to monitor the
/// state of the archetype graph.
///
/// Note: This type only contains edges the [`World`] has already traversed.
/// If any of functions return `None`, it doesn't mean there is guaranteed
/// not to be a result of adding or removing that bundle, but rather that
/// operation that has moved an entity along that edge has not been performed
/// yet.
///
/// [`World`]: crate::world::World
#[derive(Default)]
pub struct Edges {
    insert_bundle: SparseArray<BundleId, ArchetypeAfterBundleInsert>,
    remove_bundle: SparseArray<BundleId, Option<ArchetypeId>>,
    take_bundle: SparseArray<BundleId, Option<ArchetypeId>>,
}

impl Edges {
    /// Checks the cache for the target archetype when inserting a bundle into the
    /// source archetype.
    ///
    /// If this returns `None`, it means there has not been a transition from
    /// the source archetype via the provided bundle.
    #[inline]
    pub fn get_archetype_after_bundle_insert(
        &self,
        bundle_id: BundleId,
        value_components: &FragmentingValuesBorrowed,
    ) -> Option<ArchetypeId> {
        self.get_archetype_after_bundle_insert_internal(bundle_id)
            .and_then(|bundle| {
                if value_components.is_empty() {
                    Some(bundle.archetype_id)
                } else {
                    bundle.fragmenting_values_map.get(value_components).copied()
                }
            })
    }

    /// Internal version of `get_archetype_after_bundle_insert` that
    /// fetches the full `ArchetypeAfterBundleInsert`.
    #[inline]
    pub(crate) fn get_archetype_after_bundle_insert_internal(
        &self,
        bundle_id: BundleId,
    ) -> Option<&ArchetypeAfterBundleInsert> {
        self.insert_bundle.get(bundle_id)
    }

    /// Caches the target archetype when inserting a bundle into the source archetype.
    ///
    /// **NOTE**: to get the proper final archetype id use [`ArchetypeAfterBundleInsert::fragmenting_values_map`]
    /// if there are any fragmenting value components present in the bundle.
    #[inline]
    pub(crate) fn cache_archetype_after_bundle_insert(
        &mut self,
        bundle_id: BundleId,
        archetype_id: ArchetypeId,
        bundle_status: impl Into<Box<[ComponentStatus]>>,
        required_components: impl Into<Box<[RequiredComponentConstructor]>>,
        added: impl Into<Box<[ComponentId]>>,
        existing: impl Into<Box<[ComponentId]>>,
    ) {
        self.insert_bundle.insert(
            bundle_id,
            ArchetypeAfterBundleInsert {
                archetype_id,
                bundle_status: bundle_status.into(),
                required_components: required_components.into(),
                added: added.into(),
                existing: existing.into(),
                fragmenting_values_map: Default::default(),
            },
        );
    }

    /// Caches the target archetype for this combination of [`BundleId`] and [`FragmentingValuesOwned`].
    ///
    /// For this to work, first cache the target archetype for this `bundle_id` without any fragmenting values
    /// using [`Self::cache_archetype_after_bundle_insert`] if not already present, and then run this function.
    pub(crate) fn cache_archetype_value_components_after_bundle_insert(
        &mut self,
        bundle_id: BundleId,
        value_components: FragmentingValuesOwned,
        value_archetype_id: ArchetypeId,
    ) {
        if let Some(bundle) = self.insert_bundle.get_mut(bundle_id) {
            bundle
                .fragmenting_values_map
                .insert(value_components, value_archetype_id);
        }
    }

    /// Checks the cache for the target archetype when removing a bundle from the
    /// source archetype.
    ///
    /// If this returns `None`, it means there has not been a transition from
    /// the source archetype via the provided bundle.
    ///
    /// If this returns `Some(None)`, it means that the bundle cannot be removed
    /// from the source archetype.
    #[inline]
    pub fn get_archetype_after_bundle_remove(
        &self,
        bundle_id: BundleId,
    ) -> Option<Option<ArchetypeId>> {
        self.remove_bundle.get(bundle_id).cloned()
    }

    /// Caches the target archetype when removing a bundle from the source archetype.
    #[inline]
    pub(crate) fn cache_archetype_after_bundle_remove(
        &mut self,
        bundle_id: BundleId,
        archetype_id: Option<ArchetypeId>,
    ) {
        self.remove_bundle.insert(bundle_id, archetype_id);
    }

    /// Checks the cache for the target archetype when taking a bundle from the
    /// source archetype.
    ///
    /// Unlike `remove`, `take` will only succeed if the source archetype
    /// contains all of the components in the bundle.
    ///
    /// If this returns `None`, it means there has not been a transition from
    /// the source archetype via the provided bundle.
    ///
    /// If this returns `Some(None)`, it means that the bundle cannot be taken
    /// from the source archetype.
    #[inline]
    pub fn get_archetype_after_bundle_take(
        &self,
        bundle_id: BundleId,
    ) -> Option<Option<ArchetypeId>> {
        self.take_bundle.get(bundle_id).cloned()
    }

    /// Caches the target archetype when taking a bundle from the source archetype.
    ///
    /// Unlike `remove`, `take` will only succeed if the source archetype
    /// contains all of the components in the bundle.
    #[inline]
    pub(crate) fn cache_archetype_after_bundle_take(
        &mut self,
        bundle_id: BundleId,
        archetype_id: Option<ArchetypeId>,
    ) {
        self.take_bundle.insert(bundle_id, archetype_id);
    }
}

/// Metadata about an [`Entity`] in a [`Archetype`].
pub struct ArchetypeEntity {
    entity: Entity,
    table_row: TableRow,
}

impl ArchetypeEntity {
    /// The ID of the entity.
    #[inline]
    pub const fn id(&self) -> Entity {
        self.entity
    }

    /// The row in the [`Table`] where the entity's components are stored.
    ///
    /// [`Table`]: crate::storage::Table
    #[inline]
    pub const fn table_row(&self) -> TableRow {
        self.table_row
    }
}

/// Internal metadata for an [`Entity`] getting removed from an [`Archetype`].
pub(crate) struct ArchetypeSwapRemoveResult {
    /// If the [`Entity`] was not the last in the [`Archetype`], it gets removed by swapping it out
    /// with the last entity in the archetype. In that case, this field contains the swapped entity.
    pub(crate) swapped_entity: Option<Entity>,
    /// The [`TableRow`] where the removed entity's components are stored.
    pub(crate) table_row: TableRow,
}

/// Internal metadata for a [`Component`] within a given [`Archetype`].
///
/// [`Component`]: crate::component::Component
struct ArchetypeComponentInfo {
    storage_type: StorageType,
    fragmenting_value: Option<Box<dyn FragmentingValue>>,
}

bitflags::bitflags! {
    /// Flags used to keep track of metadata about the component in this [`Archetype`]
    ///
    /// Used primarily to early-out when there are no [`ComponentHook`] registered for any contained components.
    #[derive(Clone, Copy)]
    pub(crate) struct ArchetypeFlags: u32 {
        const ON_ADD_HOOK    = (1 << 0);
        const ON_INSERT_HOOK = (1 << 1);
        const ON_REPLACE_HOOK = (1 << 2);
        const ON_REMOVE_HOOK = (1 << 3);
        const ON_DESPAWN_HOOK = (1 << 4);
        const ON_ADD_OBSERVER = (1 << 5);
        const ON_INSERT_OBSERVER = (1 << 6);
        const ON_REPLACE_OBSERVER = (1 << 7);
        const ON_REMOVE_OBSERVER = (1 << 8);
        const ON_DESPAWN_OBSERVER = (1 << 9);
        const HAS_VALUE_COMPONENTS = (1 << 10);
    }
}

/// Metadata for a single archetype within a [`World`].
///
/// For more information, see the *[module level documentation]*.
///
/// [`World`]: crate::world::World
/// [module level documentation]: crate::archetype
pub struct Archetype {
    id: ArchetypeId,
    table_id: TableId,
    edges: Edges,
    entities: Vec<ArchetypeEntity>,
    components: ImmutableSparseSet<ComponentId, ArchetypeComponentInfo>,
    pub(crate) flags: ArchetypeFlags,
}

impl Archetype {
    /// `table_components` and `sparse_set_components` must be sorted
    pub(crate) fn new<'a>(
        components: &Components,
        component_index: &mut ComponentIndex,
        observers: &Observers,
        id: ArchetypeId,
        table_id: TableId,
        table_components: impl Iterator<Item = ComponentId>,
        sparse_set_components: impl Iterator<Item = ComponentId>,
        value_components: impl Iterator<Item = (ComponentId, &'a dyn FragmentingValue)>,
    ) -> Self {
        let (min_table, _) = table_components.size_hint();
        let (min_sparse, _) = sparse_set_components.size_hint();
        let mut flags = ArchetypeFlags::empty();
        let mut archetype_components = SparseSet::with_capacity(min_table + min_sparse);
        for (idx, component_id) in table_components.enumerate() {
            // SAFETY: We are creating an archetype that includes this component so it must exist
            let info = unsafe { components.get_info_unchecked(component_id) };
            info.update_archetype_flags(&mut flags);
            observers.update_archetype_flags(component_id, &mut flags);
            archetype_components.insert(
                component_id,
                ArchetypeComponentInfo {
                    storage_type: StorageType::Table,
                    fragmenting_value: None,
                },
            );
            // NOTE: the `table_components` are sorted AND they were inserted in the `Table` in the same
            // sorted order, so the index of the `Column` in the `Table` is the same as the index of the
            // component in the `table_components` vector
            component_index
                .entry(component_id)
                .or_default()
                .insert(id, ArchetypeRecord { column: Some(idx) });
        }

        for component_id in sparse_set_components {
            // SAFETY: We are creating an archetype that includes this component so it must exist
            let info = unsafe { components.get_info_unchecked(component_id) };
            info.update_archetype_flags(&mut flags);
            observers.update_archetype_flags(component_id, &mut flags);
            archetype_components.insert(
                component_id,
                ArchetypeComponentInfo {
                    storage_type: StorageType::SparseSet,
                    fragmenting_value: None,
                },
            );
            component_index
                .entry(component_id)
                .or_default()
                .insert(id, ArchetypeRecord { column: None });
        }

        for (component_id, archetype_component_id) in value_components {
            if let Some(info) = archetype_components.get_mut(component_id) {
                info.fragmenting_value = Some(archetype_component_id.clone_boxed());
            }
            flags.insert(ArchetypeFlags::HAS_VALUE_COMPONENTS);
        }

        Self {
            id,
            table_id,
            entities: Vec::new(),
            components: archetype_components.into_immutable(),
            edges: Default::default(),
            flags,
        }
    }

    /// Fetches the ID for the archetype.
    #[inline]
    pub fn id(&self) -> ArchetypeId {
        self.id
    }

    /// Fetches the flags for the archetype.
    #[inline]
    pub(crate) fn flags(&self) -> ArchetypeFlags {
        self.flags
    }

    /// Fetches the archetype's [`Table`] ID.
    ///
    /// [`Table`]: crate::storage::Table
    #[inline]
    pub fn table_id(&self) -> TableId {
        self.table_id
    }

    /// Fetches the entities contained in this archetype.
    #[inline]
    pub fn entities(&self) -> &[ArchetypeEntity] {
        &self.entities
    }

    /// Fetches the entities contained in this archetype.
    #[inline]
    pub fn entities_with_location(&self) -> impl Iterator<Item = (Entity, EntityLocation)> {
        self.entities.iter().enumerate().map(
            |(archetype_row, &ArchetypeEntity { entity, table_row })| {
                (
                    entity,
                    EntityLocation {
                        archetype_id: self.id,
                        // SAFETY: The entities in the archetype must be unique and there are never more than u32::MAX entities.
                        archetype_row: unsafe {
                            ArchetypeRow::new(NonMaxU32::new_unchecked(archetype_row as u32))
                        },
                        table_id: self.table_id,
                        table_row,
                    },
                )
            },
        )
    }

    /// Gets an iterator of all of the components stored in [`Table`]s.
    ///
    /// All of the IDs are unique.
    ///
    /// [`Table`]: crate::storage::Table
    #[inline]
    pub fn table_components(&self) -> impl Iterator<Item = ComponentId> + '_ {
        self.components
            .iter()
            .filter(|(_, component)| component.storage_type == StorageType::Table)
            .map(|(id, _)| *id)
    }

    /// Gets an iterator of all of the components stored in [`ComponentSparseSet`]s.
    ///
    /// All of the IDs are unique.
    ///
    /// [`ComponentSparseSet`]: crate::storage::ComponentSparseSet
    #[inline]
    pub fn sparse_set_components(&self) -> impl Iterator<Item = ComponentId> + '_ {
        self.components
            .iter()
            .filter(|(_, component)| component.storage_type == StorageType::SparseSet)
            .map(|(id, _)| *id)
    }

    /// Returns a slice of all of the components in the archetype.
    ///
    /// All of the IDs are unique.
    #[inline]
    pub fn components(&self) -> &[ComponentId] {
        self.components.indices()
    }

    /// Gets an iterator of all of the components in the archetype.
    ///
    /// All of the IDs are unique.
    #[inline]
    pub fn iter_components(&self) -> impl Iterator<Item = ComponentId> + Clone {
        self.components.indices().iter().copied()
    }

    /// Returns the total number of components in the archetype
    #[inline]
    pub fn component_count(&self) -> usize {
        self.components.len()
    }

    pub(crate) fn components_with_fragmenting_values(
        &self,
    ) -> impl Iterator<Item = (ComponentId, &dyn FragmentingValue)> {
        self.components
            .iter()
            .filter_map(|(id, info)| Some((*id, info.fragmenting_value.as_ref()?.as_ref())))
    }

    /// Fetches an immutable reference to the archetype's [`Edges`], a cache of
    /// archetypal relationships.
    #[inline]
    pub fn edges(&self) -> &Edges {
        &self.edges
    }

    /// Fetches a mutable reference to the archetype's [`Edges`], a cache of
    /// archetypal relationships.
    #[inline]
    pub(crate) fn edges_mut(&mut self) -> &mut Edges {
        &mut self.edges
    }

    /// Fetches the row in the [`Table`] where the components for the entity at `index`
    /// is stored.
    ///
    /// An entity's archetype row can be fetched from [`EntityLocation::archetype_row`], which
    /// can be retrieved from [`Entities::get`].
    ///
    /// # Panics
    /// This function will panic if `index >= self.len()`.
    ///
    /// [`Table`]: crate::storage::Table
    /// [`EntityLocation::archetype_row`]: crate::entity::EntityLocation::archetype_row
    /// [`Entities::get`]: crate::entity::Entities::get
    #[inline]
    pub fn entity_table_row(&self, row: ArchetypeRow) -> TableRow {
        self.entities[row.index()].table_row
    }

    /// Updates if the components for the entity at `index` can be found
    /// in the corresponding table.
    ///
    /// # Panics
    /// This function will panic if `index >= self.len()`.
    #[inline]
    pub(crate) fn set_entity_table_row(&mut self, row: ArchetypeRow, table_row: TableRow) {
        self.entities[row.index()].table_row = table_row;
    }

    /// Allocates an entity to the archetype.
    ///
    /// # Safety
    /// valid component values must be immediately written to the relevant storages
    /// `table_row` must be valid
    #[inline]
    pub(crate) unsafe fn allocate(
        &mut self,
        entity: Entity,
        table_row: TableRow,
    ) -> EntityLocation {
        // SAFETY: An entity can not have multiple archetype rows and there can not be more than u32::MAX entities.
        let archetype_row = unsafe { ArchetypeRow::new(NonMaxU32::new_unchecked(self.len())) };
        self.entities.push(ArchetypeEntity { entity, table_row });

        EntityLocation {
            archetype_id: self.id,
            archetype_row,
            table_id: self.table_id,
            table_row,
        }
    }

    #[inline]
    pub(crate) fn reserve(&mut self, additional: usize) {
        self.entities.reserve(additional);
    }

    /// Removes the entity at `row` by swapping it out. Returns the table row the entity is stored
    /// in.
    ///
    /// # Panics
    /// This function will panic if `row >= self.entities.len()`
    #[inline]
    pub(crate) fn swap_remove(&mut self, row: ArchetypeRow) -> ArchetypeSwapRemoveResult {
        let is_last = row.index() == self.entities.len() - 1;
        let entity = self.entities.swap_remove(row.index());
        ArchetypeSwapRemoveResult {
            swapped_entity: if is_last {
                None
            } else {
                Some(self.entities[row.index()].entity)
            },
            table_row: entity.table_row,
        }
    }

    /// Gets the total number of entities that belong to the archetype.
    #[inline]
    pub fn len(&self) -> u32 {
        // No entity may have more than one archetype row, so there are no duplicates,
        // and there may only ever be u32::MAX entities, so the length never exceeds u32's capacity.
        self.entities.len() as u32
    }

    /// Checks if the archetype has any entities.
    #[inline]
    pub fn is_empty(&self) -> bool {
        self.entities.is_empty()
    }

    /// Checks if the archetype contains a specific component. This runs in `O(1)` time.
    #[inline]
    pub fn contains(&self, component_id: ComponentId) -> bool {
        self.components.contains(component_id)
    }

    /// Gets the type of storage where a component in the archetype can be found.
    /// Returns `None` if the component is not part of the archetype.
    /// This runs in `O(1)` time.
    #[inline]
    pub fn get_storage_type(&self, component_id: ComponentId) -> Option<StorageType> {
        self.components
            .get(component_id)
            .map(|info| info.storage_type)
    }

    /// Returns [`FragmentingValue`] for this archetype of the requested `component_id`.
    ///
    /// This will return `None` if requested component isn't a part of this archetype or isn't fragmenting.
    pub fn get_value_component(&self, component_id: ComponentId) -> Option<&dyn FragmentingValue> {
        self.components
            .get(component_id)
            .and_then(|info| info.fragmenting_value.as_ref())
            .map(AsRef::as_ref)
    }

    /// Returns `true` if this archetype contains any components that fragment by value.
    pub fn has_fragmenting_values(&self) -> bool {
        self.flags().contains(ArchetypeFlags::HAS_VALUE_COMPONENTS)
    }

    /// Clears all entities from the archetype.
    pub(crate) fn clear_entities(&mut self) {
        self.entities.clear();
    }

    /// Returns true if any of the components in this archetype have `on_add` hooks
    #[inline]
    pub fn has_add_hook(&self) -> bool {
        self.flags().contains(ArchetypeFlags::ON_ADD_HOOK)
    }

    /// Returns true if any of the components in this archetype have `on_insert` hooks
    #[inline]
    pub fn has_insert_hook(&self) -> bool {
        self.flags().contains(ArchetypeFlags::ON_INSERT_HOOK)
    }

    /// Returns true if any of the components in this archetype have `on_replace` hooks
    #[inline]
    pub fn has_replace_hook(&self) -> bool {
        self.flags().contains(ArchetypeFlags::ON_REPLACE_HOOK)
    }

    /// Returns true if any of the components in this archetype have `on_remove` hooks
    #[inline]
    pub fn has_remove_hook(&self) -> bool {
        self.flags().contains(ArchetypeFlags::ON_REMOVE_HOOK)
    }

    /// Returns true if any of the components in this archetype have `on_despawn` hooks
    #[inline]
    pub fn has_despawn_hook(&self) -> bool {
        self.flags().contains(ArchetypeFlags::ON_DESPAWN_HOOK)
    }

    /// Returns true if any of the components in this archetype have at least one [`Add`] observer
    ///
    /// [`Add`]: crate::lifecycle::Add
    #[inline]
    pub fn has_add_observer(&self) -> bool {
        self.flags().contains(ArchetypeFlags::ON_ADD_OBSERVER)
    }

    /// Returns true if any of the components in this archetype have at least one [`Insert`] observer
    ///
    /// [`Insert`]: crate::lifecycle::Insert
    #[inline]
    pub fn has_insert_observer(&self) -> bool {
        self.flags().contains(ArchetypeFlags::ON_INSERT_OBSERVER)
    }

    /// Returns true if any of the components in this archetype have at least one [`Replace`] observer
    ///
    /// [`Replace`]: crate::lifecycle::Replace
    #[inline]
    pub fn has_replace_observer(&self) -> bool {
        self.flags().contains(ArchetypeFlags::ON_REPLACE_OBSERVER)
    }

    /// Returns true if any of the components in this archetype have at least one [`Remove`] observer
    ///
    /// [`Remove`]: crate::lifecycle::Remove
    #[inline]
    pub fn has_remove_observer(&self) -> bool {
        self.flags().contains(ArchetypeFlags::ON_REMOVE_OBSERVER)
    }

    /// Returns true if any of the components in this archetype have at least one [`Despawn`] observer
    ///
    /// [`Despawn`]: crate::lifecycle::Despawn
    #[inline]
    pub fn has_despawn_observer(&self) -> bool {
        self.flags().contains(ArchetypeFlags::ON_DESPAWN_OBSERVER)
    }
}

/// The next [`ArchetypeId`] in an [`Archetypes`] collection.
///
/// This is used in archetype update methods to limit archetype updates to the
/// ones added since the last time the method ran.
#[derive(Debug, Copy, Clone, PartialEq)]
pub struct ArchetypeGeneration(pub(crate) ArchetypeId);

impl ArchetypeGeneration {
    /// The first archetype.
    #[inline]
    pub const fn initial() -> Self {
        ArchetypeGeneration(ArchetypeId::EMPTY)
    }
}

#[derive(Hash, PartialEq, Eq)]
struct ArchetypeComponents {
    table_components: Box<[ComponentId]>,
    sparse_set_components: Box<[ComponentId]>,
    value_components: FragmentingValuesOwned,
}

/// Maps a [`ComponentId`] to the list of [`Archetypes`]([`Archetype`]) that contain the [`Component`](crate::component::Component),
/// along with an [`ArchetypeRecord`] which contains some metadata about how the component is stored in the archetype.
pub type ComponentIndex = HashMap<ComponentId, HashMap<ArchetypeId, ArchetypeRecord>>;

/// The backing store of all [`Archetype`]s within a [`World`].
///
/// For more information, see the *[module level documentation]*.
///
/// [`World`]: crate::world::World
/// [module level documentation]: crate::archetype
pub struct Archetypes {
    pub(crate) archetypes: Vec<Archetype>,
    /// find the archetype id by the archetype's components
    by_components: HashMap<ArchetypeComponents, ArchetypeId>,
    /// find all the archetypes that contain a component
    pub(crate) by_component: ComponentIndex,
}

/// Metadata about how a component is stored in an [`Archetype`].
pub struct ArchetypeRecord {
    /// Index of the component in the archetype's [`Table`](crate::storage::Table),
    /// or None if the component is a sparse set component.
    #[expect(
        dead_code,
        reason = "Currently unused, but planned to be used to implement a component index to improve performance of fragmenting relations."
    )]
    pub(crate) column: Option<usize>,
}

impl Archetypes {
    pub(crate) fn new() -> Self {
        let mut archetypes = Archetypes {
            archetypes: Vec::new(),
            by_components: Default::default(),
            by_component: Default::default(),
        };
        // SAFETY: Empty archetype has no components
        unsafe {
            archetypes.get_id_or_insert(
                &Components::default(),
                &Observers::default(),
                TableId::empty(),
                Vec::new(),
                Vec::new(),
                Default::default(),
            );
        }
        archetypes
    }

    /// Returns the "generation", a handle to the current highest archetype ID.
    ///
    /// This can be used with the `Index` [`Archetypes`] implementation to
    /// iterate over newly introduced [`Archetype`]s since the last time this
    /// function was called.
    #[inline]
    pub fn generation(&self) -> ArchetypeGeneration {
        let id = ArchetypeId::new(self.archetypes.len());
        ArchetypeGeneration(id)
    }

    /// Fetches the total number of [`Archetype`]s within the world.
    #[inline]
    #[expect(
        clippy::len_without_is_empty,
        reason = "The internal vec is never empty"
    )]
    pub fn len(&self) -> usize {
        self.archetypes.len()
    }

    /// Fetches an immutable reference to the archetype without any components.
    ///
    /// Shorthand for `archetypes.get(ArchetypeId::EMPTY).unwrap()`
    #[inline]
    pub fn empty(&self) -> &Archetype {
        // SAFETY: empty archetype always exists
        unsafe { self.archetypes.get_unchecked(ArchetypeId::EMPTY.index()) }
    }

    /// Fetches a mutable reference to the archetype without any components.
    #[inline]
    pub(crate) fn empty_mut(&mut self) -> &mut Archetype {
        // SAFETY: empty archetype always exists
        unsafe {
            self.archetypes
                .get_unchecked_mut(ArchetypeId::EMPTY.index())
        }
    }

    /// Fetches an immutable reference to an [`Archetype`] using its
    /// ID. Returns `None` if no corresponding archetype exists.
    #[inline]
    pub fn get(&self, id: ArchetypeId) -> Option<&Archetype> {
        self.archetypes.get(id.index())
    }

    /// # Panics
    ///
    /// Panics if `a` and `b` are equal.
    #[inline]
    pub(crate) fn get_2_mut(
        &mut self,
        a: ArchetypeId,
        b: ArchetypeId,
    ) -> (&mut Archetype, &mut Archetype) {
        if a.index() > b.index() {
            let (b_slice, a_slice) = self.archetypes.split_at_mut(a.index());
            (&mut a_slice[0], &mut b_slice[b.index()])
        } else {
            let (a_slice, b_slice) = self.archetypes.split_at_mut(b.index());
            (&mut a_slice[a.index()], &mut b_slice[0])
        }
    }

    /// Returns a read-only iterator over all archetypes.
    #[inline]
    pub fn iter(&self) -> impl Iterator<Item = &Archetype> {
        self.archetypes.iter()
    }

    /// Gets the archetype id matching the given inputs or inserts a new one if it doesn't exist.
    ///
    /// Specifically, it returns a tuple where the first element
    /// is the [`ArchetypeId`] that the given inputs belong to, and the second element is a boolean indicating whether a new archetype was created.
    ///
    /// `table_components` and `sparse_set_components` must be sorted
    ///
    /// # Safety
    /// [`TableId`] must exist in tables
    /// `table_components` and `sparse_set_components` must exist in `components`
    pub(crate) unsafe fn get_id_or_insert(
        &mut self,
        components: &Components,
        observers: &Observers,
        table_id: TableId,
        table_components: Vec<ComponentId>,
        sparse_set_components: Vec<ComponentId>,
        value_components: FragmentingValuesOwned,
    ) -> (ArchetypeId, bool) {
        let archetype_identity = ArchetypeComponents {
            sparse_set_components: sparse_set_components.into_boxed_slice(),
            table_components: table_components.into_boxed_slice(),
            value_components,
        };

        let archetypes = &mut self.archetypes;
        let component_index = &mut self.by_component;
        match self.by_components.entry(archetype_identity) {
            Entry::Occupied(occupied) => (*occupied.get(), false),
            Entry::Vacant(vacant) => {
                let ArchetypeComponents {
                    table_components,
                    sparse_set_components,
                    value_components,
                } = vacant.key();
                let id = ArchetypeId::new(archetypes.len());
                archetypes.push(Archetype::new(
                    components,
                    component_index,
                    observers,
                    id,
                    table_id,
                    table_components.iter().copied(),
                    sparse_set_components.iter().copied(),
                    value_components.iter_ids_and_values(),
                ));
                vacant.insert(id);
                (id, true)
            }
        }
    }

    /// Clears all entities from all archetypes.
    pub(crate) fn clear_entities(&mut self) {
        for archetype in &mut self.archetypes {
            archetype.clear_entities();
        }
    }

    /// Get the component index
    pub(crate) fn component_index(&self) -> &ComponentIndex {
        &self.by_component
    }

    pub(crate) fn update_flags(
        &mut self,
        component_id: ComponentId,
        flags: ArchetypeFlags,
        set: bool,
    ) {
        if let Some(archetypes) = self.by_component.get(&component_id) {
            for archetype_id in archetypes.keys() {
                // SAFETY: the component index only contains valid archetype ids
                self.archetypes
                    .get_mut(archetype_id.index())
                    .unwrap()
                    .flags
                    .set(flags, set);
            }
        }
    }
}

impl Index<RangeFrom<ArchetypeGeneration>> for Archetypes {
    type Output = [Archetype];

    #[inline]
    fn index(&self, index: RangeFrom<ArchetypeGeneration>) -> &Self::Output {
        &self.archetypes[index.start.0.index()..]
    }
}

impl Index<ArchetypeId> for Archetypes {
    type Output = Archetype;

    #[inline]
    fn index(&self, index: ArchetypeId) -> &Self::Output {
        &self.archetypes[index.index()]
    }
}

impl IndexMut<ArchetypeId> for Archetypes {
    #[inline]
    fn index_mut(&mut self, index: ArchetypeId) -> &mut Self::Output {
        &mut self.archetypes[index.index()]
    }
}<|MERGE_RESOLUTION|>--- conflicted
+++ resolved
@@ -147,16 +147,12 @@
     pub(crate) added: Box<[ComponentId]>,
     /// The components that were explicitly contributed by this bundle, but already existed in the archetype. This _does not_ include any
     /// Required Components.
-<<<<<<< HEAD
-    existing: Box<[ComponentId]>,
+    pub(crate) existing: Box<[ComponentId]>,
     /// Maps this archetype to other component-identical archetypes based on [`FragmentingValue`]s of components.
     /// All [`Archetype`]s this maps to differ only by their identity due to different [`FragmentingValuesOwned`], otherwise they're identical.
     /// We need this map only when inserting bundles since when removing a fragmenting component all versions of the archetype will
     /// point to the same archetype after transition.
     pub fragmenting_values_map: HashMap<FragmentingValuesOwned, ArchetypeId>,
-=======
-    pub(crate) existing: Box<[ComponentId]>,
->>>>>>> 5fbd2e6b
 }
 
 impl ArchetypeAfterBundleInsert {
