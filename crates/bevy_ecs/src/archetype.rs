//! Types for defining [`Archetype`]s, collections of entities that have the same set of
//! components.

use crate::{
    bundle::BundleId,
    component::{ComponentId, StorageType},
    entity::{Entity, EntityLocation},
    storage::{SparseArray, SparseSet, SparseSetIndex, TableId},
};
use std::{
    collections::HashMap,
    hash::Hash,
    ops::{Index, IndexMut},
};

#[derive(Debug, Copy, Clone, Eq, PartialEq, Hash)]
pub struct ArchetypeId(usize);

impl ArchetypeId {
    pub const EMPTY: ArchetypeId = ArchetypeId(0);
    pub const INVALID: ArchetypeId = ArchetypeId(usize::MAX);

    #[inline]
    pub const fn new(index: usize) -> Self {
        ArchetypeId(index)
    }

    #[inline]
    pub fn index(self) -> usize {
        self.0
    }
}

pub(crate) enum ComponentStatus {
    Added,
    Mutated,
}

pub struct AddBundle {
    pub archetype_id: ArchetypeId,
    pub(crate) bundle_status: Vec<ComponentStatus>,
}

/// Archetypes and bundles form a graph. Adding or removing a bundle moves
/// an [`Entity`] to a new [`Archetype`].
///
/// [`Edges`] caches the results of these moves. Each archetype caches
/// the result of a structural alteration. This can be used to monitor the
/// state of the archetype graph.
///
/// Note: This type only contains edges the [`World`] has already traversed.
/// If any of functions return `None`, it doesn't mean there is guaranteed
/// not to be a result of adding or removing that bundle, but rather that
/// operation that has moved an entity along that edge has not been performed
/// yet.
///
/// [`World`]: crate::world::World
#[derive(Default)]
pub struct Edges {
    add_bundle: SparseArray<BundleId, AddBundle>,
    remove_bundle: SparseArray<BundleId, Option<ArchetypeId>>,
    remove_bundle_intersection: SparseArray<BundleId, Option<ArchetypeId>>,
}

impl Edges {
    #[inline]
    pub fn get_add_bundle(&self, bundle_id: BundleId) -> Option<&AddBundle> {
        self.add_bundle.get(bundle_id)
    }

    #[inline]
    pub(crate) fn insert_add_bundle(
        &mut self,
        bundle_id: BundleId,
        archetype_id: ArchetypeId,
        bundle_status: Vec<ComponentStatus>,
    ) {
        self.add_bundle.insert(
            bundle_id,
            AddBundle {
                archetype_id,
                bundle_status,
            },
        );
    }

    #[inline]
    pub fn get_remove_bundle(&self, bundle_id: BundleId) -> Option<Option<ArchetypeId>> {
        self.remove_bundle.get(bundle_id).cloned()
    }

    #[inline]
    pub(crate) fn insert_remove_bundle(
        &mut self,
        bundle_id: BundleId,
        archetype_id: Option<ArchetypeId>,
    ) {
        self.remove_bundle.insert(bundle_id, archetype_id);
    }

    #[inline]
    pub fn get_remove_bundle_intersection(
        &self,
        bundle_id: BundleId,
    ) -> Option<Option<ArchetypeId>> {
        self.remove_bundle_intersection.get(bundle_id).cloned()
    }

    #[inline]
    pub(crate) fn insert_remove_bundle_intersection(
        &mut self,
        bundle_id: BundleId,
        archetype_id: Option<ArchetypeId>,
    ) {
        self.remove_bundle_intersection
            .insert(bundle_id, archetype_id);
    }
}

struct TableInfo {
    id: TableId,
    entity_rows: Vec<usize>,
}

pub(crate) struct ArchetypeSwapRemoveResult {
    pub(crate) swapped_entity: Option<Entity>,
    pub(crate) table_row: usize,
}

pub(crate) struct ArchetypeComponentInfo {
    pub(crate) storage_type: StorageType,
    pub(crate) archetype_component_id: ArchetypeComponentId,
}

pub struct Archetype {
    id: ArchetypeId,
    entities: Vec<Entity>,
    edges: Edges,
    table_info: TableInfo,
    table_components: Box<[ComponentId]>,
    sparse_set_components: Box<[ComponentId]>,
    components: SparseSet<ComponentId, ArchetypeComponentInfo>,
}

impl Archetype {
    pub fn new(
        id: ArchetypeId,
        table_id: TableId,
        table_components: Box<[ComponentId]>,
        sparse_set_components: Box<[ComponentId]>,
        table_archetype_components: Vec<ArchetypeComponentId>,
        sparse_set_archetype_components: Vec<ArchetypeComponentId>,
    ) -> Self {
        let mut components =
            SparseSet::with_capacity(table_components.len() + sparse_set_components.len());
        for (component_id, archetype_component_id) in
            table_components.iter().zip(table_archetype_components)
        {
            components.insert(
                *component_id,
                ArchetypeComponentInfo {
                    storage_type: StorageType::Table,
                    archetype_component_id,
                },
            );
        }

        for (component_id, archetype_component_id) in sparse_set_components
            .iter()
            .zip(sparse_set_archetype_components)
        {
            components.insert(
                *component_id,
                ArchetypeComponentInfo {
                    storage_type: StorageType::SparseSet,
                    archetype_component_id,
                },
            );
        }
        Self {
            id,
            table_info: TableInfo {
                id: table_id,
                entity_rows: Default::default(),
            },
            components,
            table_components,
            sparse_set_components,
            entities: Default::default(),
            edges: Default::default(),
        }
    }

    #[inline]
    pub fn id(&self) -> ArchetypeId {
        self.id
    }

    #[inline]
    pub fn table_id(&self) -> TableId {
        self.table_info.id
    }

    #[inline]
    pub fn entities(&self) -> &[Entity] {
        &self.entities
    }

    #[inline]
    pub fn entity_table_rows(&self) -> &[usize] {
        &self.table_info.entity_rows
    }

    #[inline]
    pub fn table_components(&self) -> &[ComponentId] {
        &self.table_components
    }

    #[inline]
    pub fn sparse_set_components(&self) -> &[ComponentId] {
        &self.sparse_set_components
    }

    #[inline]
    pub fn components(&self) -> impl Iterator<Item = ComponentId> + '_ {
        self.components.indices()
    }

    #[inline]
    pub fn edges(&self) -> &Edges {
        &self.edges
    }

    #[inline]
    pub(crate) fn edges_mut(&mut self) -> &mut Edges {
        &mut self.edges
    }

    #[inline]
    pub fn entity_table_row(&self, index: usize) -> usize {
        self.table_info.entity_rows[index]
    }

    #[inline]
    pub(crate) fn set_entity_table_row(&mut self, index: usize, table_row: usize) {
        self.table_info.entity_rows[index] = table_row;
    }

    /// # Safety
    /// valid component values must be immediately written to the relevant storages
    /// `table_row` must be valid
    pub(crate) unsafe fn allocate(&mut self, entity: Entity, table_row: usize) -> EntityLocation {
        self.entities.push(entity);
        self.table_info.entity_rows.push(table_row);

        EntityLocation {
            archetype_id: self.id,
            index: self.entities.len() - 1,
        }
    }

    pub(crate) fn reserve(&mut self, additional: usize) {
        self.entities.reserve(additional);
        self.table_info.entity_rows.reserve(additional);
    }

    /// Removes the entity at `index` by swapping it out. Returns the table row the entity is stored
    /// in.
    pub(crate) fn swap_remove(&mut self, index: usize) -> ArchetypeSwapRemoveResult {
        let is_last = index == self.entities.len() - 1;
        self.entities.swap_remove(index);
        ArchetypeSwapRemoveResult {
            swapped_entity: if is_last {
                None
            } else {
                Some(self.entities[index])
            },
            table_row: self.table_info.entity_rows.swap_remove(index),
        }
    }

    #[inline]
    pub fn len(&self) -> usize {
        self.entities.len()
    }

    #[inline]
    pub fn is_empty(&self) -> bool {
        self.entities.is_empty()
    }

    #[inline]
    pub fn contains(&self, component_id: ComponentId) -> bool {
        self.components.contains(component_id)
    }

    #[inline]
    pub fn get_storage_type(&self, component_id: ComponentId) -> Option<StorageType> {
        self.components
            .get(component_id)
            .map(|info| info.storage_type)
    }

    #[inline]
    pub fn get_archetype_component_id(
        &self,
        component_id: ComponentId,
    ) -> Option<ArchetypeComponentId> {
        self.components
            .get(component_id)
            .map(|info| info.archetype_component_id)
    }

    pub(crate) fn clear_entities(&mut self) {
        self.entities.clear();
        self.table_info.entity_rows.clear();
    }
}

/// A generational id that changes every time the set of archetypes changes
#[derive(Debug, Copy, Clone, Eq, PartialEq)]
pub struct ArchetypeGeneration(usize);

impl ArchetypeGeneration {
    #[inline]
    pub const fn initial() -> Self {
        ArchetypeGeneration(0)
    }

    #[inline]
    pub fn value(self) -> usize {
        self.0
    }
}

#[derive(Hash, PartialEq, Eq)]
pub struct ArchetypeIdentity {
    table_components: Box<[ComponentId]>,
    sparse_set_components: Box<[ComponentId]>,
}

#[derive(Debug, Copy, Clone, Eq, PartialEq, Hash)]
pub struct ArchetypeComponentId(usize);

impl ArchetypeComponentId {
    #[inline]
    pub const fn new(index: usize) -> Self {
        Self(index)
    }

    #[inline]
    pub fn index(self) -> usize {
        self.0
    }
}

impl SparseSetIndex for ArchetypeComponentId {
    #[inline]
    fn sparse_set_index(&self) -> usize {
        self.0
    }

    fn get_sparse_set_index(value: usize) -> Self {
        Self(value)
    }
}

pub struct Archetypes {
    pub(crate) archetypes: Vec<Archetype>,
    pub(crate) archetype_component_count: usize,
    archetype_ids: HashMap<ArchetypeIdentity, ArchetypeId>,
}

impl Default for Archetypes {
    fn default() -> Self {
        let mut archetypes = Archetypes {
            archetypes: Vec::new(),
            archetype_ids: Default::default(),
            archetype_component_count: 0,
        };
        archetypes.get_id_or_insert(TableId::empty(), Vec::new(), Vec::new());
        archetypes
    }
}

impl Archetypes {
    #[inline]
    pub fn generation(&self) -> ArchetypeGeneration {
        ArchetypeGeneration(self.archetypes.len())
    }

    #[inline]
    pub fn len(&self) -> usize {
        self.archetypes.len()
    }

    #[inline]
    pub fn empty(&self) -> &Archetype {
        // SAFETY: empty archetype always exists
        unsafe { self.archetypes.get_unchecked(ArchetypeId::EMPTY.index()) }
    }

    #[inline]
    pub(crate) fn empty_mut(&mut self) -> &mut Archetype {
        // SAFETY: empty archetype always exists
        unsafe {
            self.archetypes
                .get_unchecked_mut(ArchetypeId::EMPTY.index())
        }
    }

    #[inline]
<<<<<<< HEAD
=======
    pub fn resource(&self) -> &Archetype {
        // SAFETY: resource archetype always exists
        unsafe { self.archetypes.get_unchecked(ArchetypeId::RESOURCE.index()) }
    }

    #[inline]
    pub(crate) fn resource_mut(&mut self) -> &mut Archetype {
        // SAFETY: resource archetype always exists
        unsafe {
            self.archetypes
                .get_unchecked_mut(ArchetypeId::RESOURCE.index())
        }
    }

    #[inline]
>>>>>>> 000e6e28
    pub fn is_empty(&self) -> bool {
        self.archetypes.is_empty()
    }

    #[inline]
    pub fn get(&self, id: ArchetypeId) -> Option<&Archetype> {
        self.archetypes.get(id.index())
    }

    #[inline]
    pub(crate) fn get_2_mut(
        &mut self,
        a: ArchetypeId,
        b: ArchetypeId,
    ) -> (&mut Archetype, &mut Archetype) {
        if a.index() > b.index() {
            let (b_slice, a_slice) = self.archetypes.split_at_mut(a.index());
            (&mut a_slice[0], &mut b_slice[b.index()])
        } else {
            let (a_slice, b_slice) = self.archetypes.split_at_mut(b.index());
            (&mut a_slice[a.index()], &mut b_slice[0])
        }
    }

    #[inline]
    pub fn iter(&self) -> impl Iterator<Item = &Archetype> {
        self.archetypes.iter()
    }

    /// Gets the archetype id matching the given inputs or inserts a new one if it doesn't exist.
    /// `table_components` and `sparse_set_components` must be sorted
    ///
    /// # Safety
    /// [`TableId`] must exist in tables
    pub(crate) fn get_id_or_insert(
        &mut self,
        table_id: TableId,
        table_components: Vec<ComponentId>,
        sparse_set_components: Vec<ComponentId>,
    ) -> ArchetypeId {
        let table_components = table_components.into_boxed_slice();
        let sparse_set_components = sparse_set_components.into_boxed_slice();
        let archetype_identity = ArchetypeIdentity {
            sparse_set_components: sparse_set_components.clone(),
            table_components: table_components.clone(),
        };

        let archetypes = &mut self.archetypes;
        let archetype_component_count = &mut self.archetype_component_count;
        let mut next_archetype_component_id = move || {
            let id = ArchetypeComponentId(*archetype_component_count);
            *archetype_component_count += 1;
            id
        };
        *self
            .archetype_ids
            .entry(archetype_identity)
            .or_insert_with(move || {
                let id = ArchetypeId(archetypes.len());
                let table_archetype_components = (0..table_components.len())
                    .map(|_| next_archetype_component_id())
                    .collect();
                let sparse_set_archetype_components = (0..sparse_set_components.len())
                    .map(|_| next_archetype_component_id())
                    .collect();
                archetypes.push(Archetype::new(
                    id,
                    table_id,
                    table_components,
                    sparse_set_components,
                    table_archetype_components,
                    sparse_set_archetype_components,
                ));
                id
            })
    }

    #[inline]
    pub fn archetype_components_len(&self) -> usize {
        self.archetype_component_count
    }

    pub(crate) fn clear_entities(&mut self) {
        for archetype in &mut self.archetypes {
            archetype.clear_entities();
        }
    }
}

impl Index<ArchetypeId> for Archetypes {
    type Output = Archetype;

    #[inline]
    fn index(&self, index: ArchetypeId) -> &Self::Output {
        &self.archetypes[index.index()]
    }
}

impl IndexMut<ArchetypeId> for Archetypes {
    #[inline]
    fn index_mut(&mut self, index: ArchetypeId) -> &mut Self::Output {
        &mut self.archetypes[index.index()]
    }
}<|MERGE_RESOLUTION|>--- conflicted
+++ resolved
@@ -410,24 +410,6 @@
     }
 
     #[inline]
-<<<<<<< HEAD
-=======
-    pub fn resource(&self) -> &Archetype {
-        // SAFETY: resource archetype always exists
-        unsafe { self.archetypes.get_unchecked(ArchetypeId::RESOURCE.index()) }
-    }
-
-    #[inline]
-    pub(crate) fn resource_mut(&mut self) -> &mut Archetype {
-        // SAFETY: resource archetype always exists
-        unsafe {
-            self.archetypes
-                .get_unchecked_mut(ArchetypeId::RESOURCE.index())
-        }
-    }
-
-    #[inline]
->>>>>>> 000e6e28
     pub fn is_empty(&self) -> bool {
         self.archetypes.is_empty()
     }
