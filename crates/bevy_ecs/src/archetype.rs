--- conflicted
+++ resolved
@@ -23,11 +23,8 @@
     bundle::BundleId,
     component::{ComponentId, Components, RequiredComponentConstructor, StorageType},
     entity::{Entity, EntityLocation},
-<<<<<<< HEAD
+    event::Event,
     fragmenting_value::{FragmentingValue, FragmentingValuesBorrowed, FragmentingValuesOwned},
-=======
-    event::Event,
->>>>>>> 50aa40e9
     observer::Observers,
     storage::{ImmutableSparseSet, SparseArray, SparseSet, TableId, TableRow},
 };
@@ -968,12 +965,8 @@
         table_id: TableId,
         table_components: Vec<ComponentId>,
         sparse_set_components: Vec<ComponentId>,
-<<<<<<< HEAD
         value_components: FragmentingValuesOwned,
-    ) -> ArchetypeId {
-=======
     ) -> (ArchetypeId, bool) {
->>>>>>> 50aa40e9
         let archetype_identity = ArchetypeComponents {
             sparse_set_components: sparse_set_components.into_boxed_slice(),
             table_components: table_components.into_boxed_slice(),
@@ -988,12 +981,8 @@
                 let ArchetypeComponents {
                     table_components,
                     sparse_set_components,
-<<<<<<< HEAD
                     value_components,
-                } = identity;
-=======
                 } = vacant.key();
->>>>>>> 50aa40e9
                 let id = ArchetypeId::new(archetypes.len());
                 archetypes.push(Archetype::new(
                     components,
