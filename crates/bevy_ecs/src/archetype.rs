--- conflicted
+++ resolved
@@ -28,12 +28,8 @@
     world::DeferredWorld,
 };
 use alloc::{boxed::Box, vec::Vec};
-<<<<<<< HEAD
 use bevy_ecs_macros::Event;
-use bevy_platform_support::collections::HashMap;
-=======
 use bevy_platform::collections::HashMap;
->>>>>>> 775fae5b
 use core::{
     hash::Hash,
     ops::{Index, IndexMut, RangeFrom},
