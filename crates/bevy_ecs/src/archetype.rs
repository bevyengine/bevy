//! Types for defining [`Archetype`]s, collections of entities that have the same set of
//! components.
//!
//! An archetype uniquely describes a group of entities that share the same components:
//! a world only has one archetype for each unique combination of components, and all
//! entities that have those components and only those components belong to that
//! archetype.
//!
//! Archetypes are not to be confused with [`Table`]s. Each archetype stores its table
//! components in one table, and each archetype uniquely points to one table, but multiple
//! archetypes may store their table components in the same table. These archetypes
//! differ only by the [`SparseSet`] components.
//!
//! Like tables, archetypes can be created but are never cleaned up. Empty archetypes are
//! not removed, and persist until the world is dropped.
//!
//! Archetypes can be fetched from [`Archetypes`], which is accessible via [`World::archetypes`].
//!
//! [`Table`]: crate::storage::Table
//! [`World::archetypes`]: crate::world::World::archetypes

use crate::{
    bundle::BundleId,
    component::{
        ComponentId, Components, FragmentingValueTupleKey, RequiredComponentConstructor,
        StorageType,
    },
    entity::{Entity, EntityLocation},
    event::Event,
    fragmenting_value::{
        FragmentingValueOwned, FragmentingValueV2Borrowed, FragmentingValuesBorrowed,
        FragmentingValuesOwned,
    },
    observer::Observers,
    query::DebugCheckedUnwrap,
    storage::{ImmutableSparseSet, SparseArray, SparseSet, TableId, TableRow},
};
use alloc::{boxed::Box, vec::Vec};
use bevy_platform::collections::{hash_map::Entry, HashMap};
use core::{
    hash::Hash,
    ops::{Index, IndexMut, RangeFrom},
};
use nonmax::NonMaxU32;

#[derive(Event)]
#[expect(dead_code, reason = "Prepare for the upcoming Query as Entities")]
pub(crate) struct ArchetypeCreated(pub ArchetypeId);

/// An opaque location within a [`Archetype`].
///
/// This can be used in conjunction with [`ArchetypeId`] to find the exact location
/// of an [`Entity`] within a [`World`]. An entity's archetype and index can be
/// retrieved via [`Entities::get`].
///
/// [`World`]: crate::world::World
/// [`Entities::get`]: crate::entity::Entities
#[derive(Debug, Copy, Clone, Eq, PartialEq)]
// SAFETY: Must be repr(transparent) due to the safety requirements on EntityLocation
#[repr(transparent)]
pub struct ArchetypeRow(NonMaxU32);

impl ArchetypeRow {
    /// Index indicating an invalid archetype row.
    /// This is meant to be used as a placeholder.
    // TODO: Deprecate in favor of options, since `INVALID` is, technically, valid.
    pub const INVALID: ArchetypeRow = ArchetypeRow(NonMaxU32::MAX);

    /// Creates a `ArchetypeRow`.
    #[inline]
    pub const fn new(index: NonMaxU32) -> Self {
        Self(index)
    }

    /// Gets the index of the row.
    #[inline]
    pub const fn index(self) -> usize {
        self.0.get() as usize
    }

    /// Gets the index of the row.
    #[inline]
    pub const fn index_u32(self) -> u32 {
        self.0.get()
    }
}

/// An opaque unique ID for a single [`Archetype`] within a [`World`].
///
/// Archetype IDs are only valid for a given World, and are not globally unique.
/// Attempting to use an archetype ID on a world that it wasn't sourced from will
/// not return the archetype with the same components. The only exception to this is
/// [`EMPTY`] which is guaranteed to be identical for all Worlds.
///
/// [`World`]: crate::world::World
/// [`EMPTY`]: ArchetypeId::EMPTY
#[derive(Debug, Copy, Clone, Eq, PartialEq, Hash, PartialOrd, Ord)]
// SAFETY: Must be repr(transparent) due to the safety requirements on EntityLocation
#[repr(transparent)]
pub struct ArchetypeId(u32);

impl ArchetypeId {
    /// The ID for the [`Archetype`] without any components.
    pub const EMPTY: ArchetypeId = ArchetypeId(0);
    /// # Safety:
    ///
    /// This must always have an all-1s bit pattern to ensure soundness in fast entity id space allocation.
    pub const INVALID: ArchetypeId = ArchetypeId(u32::MAX);

    /// Create an `ArchetypeId` from a plain value.
    ///
    /// This is useful if you need to store the `ArchetypeId` as a plain value,
    /// for example in a specialized data structure such as a bitset.
    ///
    /// While it doesn't break any safety invariants, you should ensure the
    /// values comes from a pre-existing [`ArchetypeId::index`] in this world
    /// to avoid panics and other unexpected behaviors.
    #[inline]
    pub const fn new(index: usize) -> Self {
        ArchetypeId(index as u32)
    }

    /// The plain value of this `ArchetypeId`.
    ///
    /// In bevy, this is mostly used to store archetype ids in [`FixedBitSet`]s.
    ///
    /// [`FixedBitSet`]: fixedbitset::FixedBitSet
    #[inline]
    pub fn index(self) -> usize {
        self.0 as usize
    }
}

/// Used in [`ArchetypeAfterBundleInsert`] to track whether components in the bundle are newly
/// added or already existed in the entity's archetype.
#[derive(Copy, Clone, Eq, PartialEq)]
pub(crate) enum ComponentStatus {
    Added,
    Existing,
}

/// Used in [`Edges`] to cache the result of inserting a bundle into the source archetype.
pub(crate) struct ArchetypeAfterBundleInsert {
    /// The target archetype after the bundle is inserted into the source archetype.
    /// This will be `None` if bundle contains fragmenting value components.
    pub archetype_id: Option<ArchetypeId>,
    /// For each component iterated in the same order as the source [`Bundle`](crate::bundle::Bundle),
    /// indicate if the component is newly added to the target archetype or if it already existed.
    bundle_status: Box<[ComponentStatus]>,
    /// The set of additional required components that must be initialized immediately when adding this Bundle.
    ///
    /// The initial values are determined based on the provided constructor, falling back to the `Default` trait if none is given.
    pub required_components: Box<[RequiredComponentConstructor]>,
    /// The components inserted by this bundle, with added components before existing ones.
    /// Added components includes any Required Components that are inserted when adding this bundle,
    /// but existing components only includes ones explicitly contributed by this bundle.
    inserted: Box<[ComponentId]>,
    /// The number of components added by this bundle, including Required Components.
    added_len: usize,
}

impl ArchetypeAfterBundleInsert {
    pub(crate) fn inserted(&self) -> &[ComponentId] {
        &self.inserted
    }

    pub(crate) fn added(&self) -> &[ComponentId] {
        // SAFETY: `added_len` is always in range `0..=inserted.len()`
        unsafe { self.inserted.get(..self.added_len).debug_checked_unwrap() }
    }

    pub(crate) fn existing(&self) -> &[ComponentId] {
        // SAFETY: `added_len` is always in range `0..=inserted.len()`
        unsafe { self.inserted.get(self.added_len..).debug_checked_unwrap() }
    }
}

/// This trait is used to report the status of [`Bundle`](crate::bundle::Bundle) components
/// being inserted into a given entity, relative to that entity's original archetype.
/// See [`BundleInfo::write_components`](`crate::bundle::BundleInfo::write_components`) for more info.
pub(crate) trait BundleComponentStatus {
    /// Returns the Bundle's component status for the given "bundle index".
    ///
    /// # Safety
    /// Callers must ensure that index is always a valid bundle index for the
    /// Bundle associated with this [`BundleComponentStatus`]
    unsafe fn get_status(&self, index: usize) -> ComponentStatus;
}

impl BundleComponentStatus for ArchetypeAfterBundleInsert {
    #[inline]
    unsafe fn get_status(&self, index: usize) -> ComponentStatus {
        // SAFETY: caller has ensured index is a valid bundle index for this bundle
        unsafe { *self.bundle_status.get_unchecked(index) }
    }
}

pub(crate) struct SpawnBundleStatus;

impl BundleComponentStatus for SpawnBundleStatus {
    #[inline]
    unsafe fn get_status(&self, _index: usize) -> ComponentStatus {
        // Components inserted during a spawn call are always treated as added.
        ComponentStatus::Added
    }
}

/// Archetypes and bundles form a graph. Adding or removing a bundle moves
/// an [`Entity`] to a new [`Archetype`].
///
/// [`Edges`] caches the results of these moves. Each archetype caches
/// the result of a structural alteration. This can be used to monitor the
/// state of the archetype graph.
///
/// Note: This type only contains edges the [`World`] has already traversed.
/// If any of functions return `None`, it doesn't mean there is guaranteed
/// not to be a result of adding or removing that bundle, but rather that
/// operation that has moved an entity along that edge has not been performed
/// yet.
///
/// [`World`]: crate::world::World
#[derive(Default)]
pub struct Edges {
    insert_bundle: SparseArray<BundleId, ArchetypeAfterBundleInsert>,
    remove_bundle: SparseArray<BundleId, Option<ArchetypeId>>,
    take_bundle: SparseArray<BundleId, Option<ArchetypeId>>,

    /// Maps archetype to other component-identical archetypes based on [`FragmentingValue`]s of components.
    /// All [`Archetype`]s this maps to differ only by their identity due to different [`FragmentingValuesOwned`], otherwise they're identical.
    /// We need this map only when inserting bundles since when removing a fragmenting component all versions of the archetype will
    /// point to the same archetype after transition.
    pub(crate) insert_bundle_fragmenting_components: HashMap<FragmentingValueTupleKey, ArchetypeId>,
}

impl Edges {
    /// Checks the cache for the target archetype when inserting a bundle into the
    /// source archetype.
    ///
    /// If this returns `None`, it means there has not been a transition from
    /// the source archetype via the provided bundle.
    #[inline]
    pub unsafe fn get_archetype_after_bundle_insert(
        &self,
        bundle_id: BundleId,
        value_components: &FragmentingValuesBorrowed,
    ) -> Option<ArchetypeId> {
        self.get_archetype_after_bundle_insert_internal(bundle_id)
            .and_then(|bundle| bundle.archetype_id)
            .or_else(|| {
                self.insert_bundle_fragmenting_components
                    .get(&(bundle_id, unsafe { value_components.as_key() }))
                    .copied()
            })
    }

    /// Internal version of `get_archetype_after_bundle_insert` that
    /// fetches the full `ArchetypeAfterBundleInsert`.
    #[inline]
    pub(crate) fn get_archetype_after_bundle_insert_internal(
        &self,
        bundle_id: BundleId,
    ) -> Option<&ArchetypeAfterBundleInsert> {
        self.insert_bundle.get(bundle_id)
    }

    /// Caches the target archetype when inserting a bundle into the source archetype.
    #[inline]
    pub(crate) fn cache_archetype_after_bundle_insert(
        &mut self,
        bundle_id: BundleId,
        archetype_id: ArchetypeId,
        bundle_status: impl Into<Box<[ComponentStatus]>>,
        required_components: impl Into<Box<[RequiredComponentConstructor]>>,
<<<<<<< HEAD
        added: impl Into<Box<[ComponentId]>>,
        existing: impl Into<Box<[ComponentId]>>,
        value_components: FragmentingValuesOwned,
    ) {
        let bundle = ArchetypeAfterBundleInsert {
            archetype_id: (value_components.is_empty()).then_some(archetype_id),
            bundle_status: bundle_status.into(),
            required_components: required_components.into(),
            added: added.into(),
            existing: existing.into(),
        };
        if bundle.archetype_id.is_none() {
            self.insert_bundle_fragmenting_components.insert(
                FragmentingValueTupleKey(bundle_id, value_components),
                archetype_id,
            );
        }
        self.insert_bundle.insert(bundle_id, bundle);
=======
        mut added: Vec<ComponentId>,
        existing: Vec<ComponentId>,
    ) {
        let added_len = added.len();
        // Make sure `extend` doesn't over-reserve, since the conversion to `Box<[_]>` would reallocate to shrink.
        added.reserve_exact(existing.len());
        added.extend(existing);
        self.insert_bundle.insert(
            bundle_id,
            ArchetypeAfterBundleInsert {
                archetype_id,
                bundle_status: bundle_status.into(),
                required_components: required_components.into(),
                added_len,
                inserted: added.into(),
            },
        );
>>>>>>> a0e9aabc
    }

    /// Checks the cache for the target archetype when removing a bundle from the
    /// source archetype.
    ///
    /// If this returns `None`, it means there has not been a transition from
    /// the source archetype via the provided bundle.
    ///
    /// If this returns `Some(None)`, it means that the bundle cannot be removed
    /// from the source archetype.
    #[inline]
    pub fn get_archetype_after_bundle_remove(
        &self,
        bundle_id: BundleId,
    ) -> Option<Option<ArchetypeId>> {
        self.remove_bundle.get(bundle_id).cloned()
    }

    /// Caches the target archetype when removing a bundle from the source archetype.
    #[inline]
    pub(crate) fn cache_archetype_after_bundle_remove(
        &mut self,
        bundle_id: BundleId,
        archetype_id: Option<ArchetypeId>,
    ) {
        self.remove_bundle.insert(bundle_id, archetype_id);
    }

    /// Checks the cache for the target archetype when taking a bundle from the
    /// source archetype.
    ///
    /// Unlike `remove`, `take` will only succeed if the source archetype
    /// contains all of the components in the bundle.
    ///
    /// If this returns `None`, it means there has not been a transition from
    /// the source archetype via the provided bundle.
    ///
    /// If this returns `Some(None)`, it means that the bundle cannot be taken
    /// from the source archetype.
    #[inline]
    pub fn get_archetype_after_bundle_take(
        &self,
        bundle_id: BundleId,
    ) -> Option<Option<ArchetypeId>> {
        self.take_bundle.get(bundle_id).cloned()
    }

    /// Caches the target archetype when taking a bundle from the source archetype.
    ///
    /// Unlike `remove`, `take` will only succeed if the source archetype
    /// contains all of the components in the bundle.
    #[inline]
    pub(crate) fn cache_archetype_after_bundle_take(
        &mut self,
        bundle_id: BundleId,
        archetype_id: Option<ArchetypeId>,
    ) {
        self.take_bundle.insert(bundle_id, archetype_id);
    }
}

/// Metadata about an [`Entity`] in a [`Archetype`].
pub struct ArchetypeEntity {
    entity: Entity,
    table_row: TableRow,
}

impl ArchetypeEntity {
    /// The ID of the entity.
    #[inline]
    pub const fn id(&self) -> Entity {
        self.entity
    }

    /// The row in the [`Table`] where the entity's components are stored.
    ///
    /// [`Table`]: crate::storage::Table
    #[inline]
    pub const fn table_row(&self) -> TableRow {
        self.table_row
    }
}

/// Internal metadata for an [`Entity`] getting removed from an [`Archetype`].
pub(crate) struct ArchetypeSwapRemoveResult {
    /// If the [`Entity`] was not the last in the [`Archetype`], it gets removed by swapping it out
    /// with the last entity in the archetype. In that case, this field contains the swapped entity.
    pub(crate) swapped_entity: Option<Entity>,
    /// The [`TableRow`] where the removed entity's components are stored.
    pub(crate) table_row: TableRow,
}

/// Internal metadata for a [`Component`] within a given [`Archetype`].
///
/// [`Component`]: crate::component::Component
struct ArchetypeComponentInfo {
    storage_type: StorageType,
    fragmenting_value: Option<FragmentingValueOwned>,
}

bitflags::bitflags! {
    /// Flags used to keep track of metadata about the component in this [`Archetype`]
    ///
    /// Used primarily to early-out when there are no [`ComponentHook`] registered for any contained components.
    #[derive(Clone, Copy)]
    pub(crate) struct ArchetypeFlags: u32 {
        const ON_ADD_HOOK    = (1 << 0);
        const ON_INSERT_HOOK = (1 << 1);
        const ON_REPLACE_HOOK = (1 << 2);
        const ON_REMOVE_HOOK = (1 << 3);
        const ON_DESPAWN_HOOK = (1 << 4);
        const ON_ADD_OBSERVER = (1 << 5);
        const ON_INSERT_OBSERVER = (1 << 6);
        const ON_REPLACE_OBSERVER = (1 << 7);
        const ON_REMOVE_OBSERVER = (1 << 8);
        const ON_DESPAWN_OBSERVER = (1 << 9);
        const HAS_VALUE_COMPONENTS = (1 << 10);
    }
}

/// Metadata for a single archetype within a [`World`].
///
/// For more information, see the *[module level documentation]*.
///
/// [`World`]: crate::world::World
/// [module level documentation]: crate::archetype
pub struct Archetype {
    id: ArchetypeId,
    table_id: TableId,
    edges: Edges,
    entities: Vec<ArchetypeEntity>,
    components: ImmutableSparseSet<ComponentId, ArchetypeComponentInfo>,
    pub(crate) flags: ArchetypeFlags,
}

impl Archetype {
    /// `table_components` and `sparse_set_components` must be sorted
    pub(crate) fn new<'a>(
        components: &Components,
        component_index: &mut ComponentIndex,
        observers: &Observers,
        id: ArchetypeId,
        table_id: TableId,
        table_components: impl Iterator<Item = ComponentId>,
        sparse_set_components: impl Iterator<Item = ComponentId>,
        value_components: impl Iterator<Item = &'a FragmentingValueOwned>,
    ) -> Self {
        let (min_table, _) = table_components.size_hint();
        let (min_sparse, _) = sparse_set_components.size_hint();
        let mut flags = ArchetypeFlags::empty();
        let mut archetype_components = SparseSet::with_capacity(min_table + min_sparse);
        for (idx, component_id) in table_components.enumerate() {
            // SAFETY: We are creating an archetype that includes this component so it must exist
            let info = unsafe { components.get_info_unchecked(component_id) };
            info.update_archetype_flags(&mut flags);
            observers.update_archetype_flags(component_id, &mut flags);
            archetype_components.insert(
                component_id,
                ArchetypeComponentInfo {
                    storage_type: StorageType::Table,
                    fragmenting_value: None,
                },
            );
            // NOTE: the `table_components` are sorted AND they were inserted in the `Table` in the same
            // sorted order, so the index of the `Column` in the `Table` is the same as the index of the
            // component in the `table_components` vector
            component_index
                .entry(component_id)
                .or_default()
                .insert(id, ArchetypeRecord { column: Some(idx) });
        }

        for component_id in sparse_set_components {
            // SAFETY: We are creating an archetype that includes this component so it must exist
            let info = unsafe { components.get_info_unchecked(component_id) };
            info.update_archetype_flags(&mut flags);
            observers.update_archetype_flags(component_id, &mut flags);
            archetype_components.insert(
                component_id,
                ArchetypeComponentInfo {
                    storage_type: StorageType::SparseSet,
                    fragmenting_value: None,
                },
            );
            component_index
                .entry(component_id)
                .or_default()
                .insert(id, ArchetypeRecord { column: None });
        }

        for value in value_components {
            if let Some(info) = archetype_components.get_mut(value.component_id()) {
                info.fragmenting_value = Some(value.clone());
            }
            flags.insert(ArchetypeFlags::HAS_VALUE_COMPONENTS);
        }

        Self {
            id,
            table_id,
            entities: Vec::new(),
            components: archetype_components.into_immutable(),
            edges: Default::default(),
            flags,
        }
    }

    /// Fetches the ID for the archetype.
    #[inline]
    pub fn id(&self) -> ArchetypeId {
        self.id
    }

    /// Fetches the flags for the archetype.
    #[inline]
    pub(crate) fn flags(&self) -> ArchetypeFlags {
        self.flags
    }

    /// Fetches the archetype's [`Table`] ID.
    ///
    /// [`Table`]: crate::storage::Table
    #[inline]
    pub fn table_id(&self) -> TableId {
        self.table_id
    }

    /// Fetches the entities contained in this archetype.
    #[inline]
    pub fn entities(&self) -> &[ArchetypeEntity] {
        &self.entities
    }

    /// Fetches the entities contained in this archetype.
    #[inline]
    pub fn entities_with_location(&self) -> impl Iterator<Item = (Entity, EntityLocation)> {
        self.entities.iter().enumerate().map(
            |(archetype_row, &ArchetypeEntity { entity, table_row })| {
                (
                    entity,
                    EntityLocation {
                        archetype_id: self.id,
                        // SAFETY: The entities in the archetype must be unique and there are never more than u32::MAX entities.
                        archetype_row: unsafe {
                            ArchetypeRow::new(NonMaxU32::new_unchecked(archetype_row as u32))
                        },
                        table_id: self.table_id,
                        table_row,
                    },
                )
            },
        )
    }

    /// Gets an iterator of all of the components stored in [`Table`]s.
    ///
    /// All of the IDs are unique.
    ///
    /// [`Table`]: crate::storage::Table
    #[inline]
    pub fn table_components(&self) -> impl Iterator<Item = ComponentId> + '_ {
        self.components
            .iter()
            .filter(|(_, component)| component.storage_type == StorageType::Table)
            .map(|(id, _)| *id)
    }

    /// Gets an iterator of all of the components stored in [`ComponentSparseSet`]s.
    ///
    /// All of the IDs are unique.
    ///
    /// [`ComponentSparseSet`]: crate::storage::ComponentSparseSet
    #[inline]
    pub fn sparse_set_components(&self) -> impl Iterator<Item = ComponentId> + '_ {
        self.components
            .iter()
            .filter(|(_, component)| component.storage_type == StorageType::SparseSet)
            .map(|(id, _)| *id)
    }

    /// Returns a slice of all of the components in the archetype.
    ///
    /// All of the IDs are unique.
    #[inline]
    pub fn components(&self) -> &[ComponentId] {
        self.components.indices()
    }

    /// Gets an iterator of all of the components in the archetype.
    ///
    /// All of the IDs are unique.
    #[inline]
    pub fn iter_components(&self) -> impl Iterator<Item = ComponentId> + Clone {
        self.components.indices().iter().copied()
    }

    /// Returns the total number of components in the archetype
    #[inline]
    pub fn component_count(&self) -> usize {
        self.components.len()
    }

    pub(crate) fn components_with_fragmenting_values(
        &self,
    ) -> impl Iterator<Item = &FragmentingValueOwned> {
        self.components
            .values()
            .filter_map(|info| info.fragmenting_value.as_ref())
    }

    /// Fetches an immutable reference to the archetype's [`Edges`], a cache of
    /// archetypal relationships.
    #[inline]
    pub fn edges(&self) -> &Edges {
        &self.edges
    }

    /// Fetches a mutable reference to the archetype's [`Edges`], a cache of
    /// archetypal relationships.
    #[inline]
    pub(crate) fn edges_mut(&mut self) -> &mut Edges {
        &mut self.edges
    }

    /// Fetches the row in the [`Table`] where the components for the entity at `index`
    /// is stored.
    ///
    /// An entity's archetype row can be fetched from [`EntityLocation::archetype_row`], which
    /// can be retrieved from [`Entities::get`].
    ///
    /// # Panics
    /// This function will panic if `index >= self.len()`.
    ///
    /// [`Table`]: crate::storage::Table
    /// [`EntityLocation::archetype_row`]: crate::entity::EntityLocation::archetype_row
    /// [`Entities::get`]: crate::entity::Entities::get
    #[inline]
    pub fn entity_table_row(&self, row: ArchetypeRow) -> TableRow {
        self.entities[row.index()].table_row
    }

    /// Updates if the components for the entity at `index` can be found
    /// in the corresponding table.
    ///
    /// # Panics
    /// This function will panic if `index >= self.len()`.
    #[inline]
    pub(crate) fn set_entity_table_row(&mut self, row: ArchetypeRow, table_row: TableRow) {
        self.entities[row.index()].table_row = table_row;
    }

    /// Allocates an entity to the archetype.
    ///
    /// # Safety
    /// valid component values must be immediately written to the relevant storages
    /// `table_row` must be valid
    #[inline]
    pub(crate) unsafe fn allocate(
        &mut self,
        entity: Entity,
        table_row: TableRow,
    ) -> EntityLocation {
        // SAFETY: An entity can not have multiple archetype rows and there can not be more than u32::MAX entities.
        let archetype_row = unsafe { ArchetypeRow::new(NonMaxU32::new_unchecked(self.len())) };
        self.entities.push(ArchetypeEntity { entity, table_row });

        EntityLocation {
            archetype_id: self.id,
            archetype_row,
            table_id: self.table_id,
            table_row,
        }
    }

    #[inline]
    pub(crate) fn reserve(&mut self, additional: usize) {
        self.entities.reserve(additional);
    }

    /// Removes the entity at `row` by swapping it out. Returns the table row the entity is stored
    /// in.
    ///
    /// # Panics
    /// This function will panic if `row >= self.entities.len()`
    #[inline]
    pub(crate) fn swap_remove(&mut self, row: ArchetypeRow) -> ArchetypeSwapRemoveResult {
        let is_last = row.index() == self.entities.len() - 1;
        let entity = self.entities.swap_remove(row.index());
        ArchetypeSwapRemoveResult {
            swapped_entity: if is_last {
                None
            } else {
                Some(self.entities[row.index()].entity)
            },
            table_row: entity.table_row,
        }
    }

    /// Gets the total number of entities that belong to the archetype.
    #[inline]
    pub fn len(&self) -> u32 {
        // No entity may have more than one archetype row, so there are no duplicates,
        // and there may only ever be u32::MAX entities, so the length never exceeds u32's capacity.
        self.entities.len() as u32
    }

    /// Checks if the archetype has any entities.
    #[inline]
    pub fn is_empty(&self) -> bool {
        self.entities.is_empty()
    }

    /// Checks if the archetype contains a specific component. This runs in `O(1)` time.
    #[inline]
    pub fn contains(&self, component_id: ComponentId) -> bool {
        self.components.contains(component_id)
    }

    /// Gets the type of storage where a component in the archetype can be found.
    /// Returns `None` if the component is not part of the archetype.
    /// This runs in `O(1)` time.
    #[inline]
    pub fn get_storage_type(&self, component_id: ComponentId) -> Option<StorageType> {
        self.components
            .get(component_id)
            .map(|info| info.storage_type)
    }

    /// Returns [`FragmentingValue`] for this archetype of the requested `component_id`.
    ///
    /// This will return `None` if requested component isn't a part of this archetype or isn't fragmenting.
    pub fn get_value_component(&self, component_id: ComponentId) -> Option<&FragmentingValueOwned> {
        self.components
            .get(component_id)
            .and_then(|info| info.fragmenting_value.as_ref())
    }

    /// Returns `true` if this archetype contains any components that fragment by value.
    pub fn has_fragmenting_values(&self) -> bool {
        self.flags().contains(ArchetypeFlags::HAS_VALUE_COMPONENTS)
    }

    /// Clears all entities from the archetype.
    pub(crate) fn clear_entities(&mut self) {
        self.entities.clear();
    }

    /// Returns true if any of the components in this archetype have `on_add` hooks
    #[inline]
    pub fn has_add_hook(&self) -> bool {
        self.flags().contains(ArchetypeFlags::ON_ADD_HOOK)
    }

    /// Returns true if any of the components in this archetype have `on_insert` hooks
    #[inline]
    pub fn has_insert_hook(&self) -> bool {
        self.flags().contains(ArchetypeFlags::ON_INSERT_HOOK)
    }

    /// Returns true if any of the components in this archetype have `on_replace` hooks
    #[inline]
    pub fn has_replace_hook(&self) -> bool {
        self.flags().contains(ArchetypeFlags::ON_REPLACE_HOOK)
    }

    /// Returns true if any of the components in this archetype have `on_remove` hooks
    #[inline]
    pub fn has_remove_hook(&self) -> bool {
        self.flags().contains(ArchetypeFlags::ON_REMOVE_HOOK)
    }

    /// Returns true if any of the components in this archetype have `on_despawn` hooks
    #[inline]
    pub fn has_despawn_hook(&self) -> bool {
        self.flags().contains(ArchetypeFlags::ON_DESPAWN_HOOK)
    }

    /// Returns true if any of the components in this archetype have at least one [`Add`] observer
    ///
    /// [`Add`]: crate::lifecycle::Add
    #[inline]
    pub fn has_add_observer(&self) -> bool {
        self.flags().contains(ArchetypeFlags::ON_ADD_OBSERVER)
    }

    /// Returns true if any of the components in this archetype have at least one [`Insert`] observer
    ///
    /// [`Insert`]: crate::lifecycle::Insert
    #[inline]
    pub fn has_insert_observer(&self) -> bool {
        self.flags().contains(ArchetypeFlags::ON_INSERT_OBSERVER)
    }

    /// Returns true if any of the components in this archetype have at least one [`Replace`] observer
    ///
    /// [`Replace`]: crate::lifecycle::Replace
    #[inline]
    pub fn has_replace_observer(&self) -> bool {
        self.flags().contains(ArchetypeFlags::ON_REPLACE_OBSERVER)
    }

    /// Returns true if any of the components in this archetype have at least one [`Remove`] observer
    ///
    /// [`Remove`]: crate::lifecycle::Remove
    #[inline]
    pub fn has_remove_observer(&self) -> bool {
        self.flags().contains(ArchetypeFlags::ON_REMOVE_OBSERVER)
    }

    /// Returns true if any of the components in this archetype have at least one [`Despawn`] observer
    ///
    /// [`Despawn`]: crate::lifecycle::Despawn
    #[inline]
    pub fn has_despawn_observer(&self) -> bool {
        self.flags().contains(ArchetypeFlags::ON_DESPAWN_OBSERVER)
    }
}

/// The next [`ArchetypeId`] in an [`Archetypes`] collection.
///
/// This is used in archetype update methods to limit archetype updates to the
/// ones added since the last time the method ran.
#[derive(Debug, Copy, Clone, PartialEq)]
pub struct ArchetypeGeneration(pub(crate) ArchetypeId);

impl ArchetypeGeneration {
    /// The first archetype.
    #[inline]
    pub const fn initial() -> Self {
        ArchetypeGeneration(ArchetypeId::EMPTY)
    }
}

#[derive(Hash, PartialEq, Eq)]
struct ArchetypeComponents {
    table_components: Box<[ComponentId]>,
    sparse_set_components: Box<[ComponentId]>,
    value_components: FragmentingValuesOwned,
}

/// Maps a [`ComponentId`] to the list of [`Archetypes`]([`Archetype`]) that contain the [`Component`](crate::component::Component),
/// along with an [`ArchetypeRecord`] which contains some metadata about how the component is stored in the archetype.
pub type ComponentIndex = HashMap<ComponentId, HashMap<ArchetypeId, ArchetypeRecord>>;

/// The backing store of all [`Archetype`]s within a [`World`].
///
/// For more information, see the *[module level documentation]*.
///
/// [`World`]: crate::world::World
/// [module level documentation]: crate::archetype
pub struct Archetypes {
    pub(crate) archetypes: Vec<Archetype>,
    /// find the archetype id by the archetype's components
    by_components: HashMap<ArchetypeComponents, ArchetypeId>,
    /// find all the archetypes that contain a component
    pub(crate) by_component: ComponentIndex,
}

/// Metadata about how a component is stored in an [`Archetype`].
pub struct ArchetypeRecord {
    /// Index of the component in the archetype's [`Table`](crate::storage::Table),
    /// or None if the component is a sparse set component.
    #[expect(
        dead_code,
        reason = "Currently unused, but planned to be used to implement a component index to improve performance of fragmenting relations."
    )]
    pub(crate) column: Option<usize>,
}

impl Archetypes {
    pub(crate) fn new() -> Self {
        let mut archetypes = Archetypes {
            archetypes: Vec::new(),
            by_components: Default::default(),
            by_component: Default::default(),
        };
        // SAFETY: Empty archetype has no components
        unsafe {
            archetypes.get_id_or_insert(
                &Components::default(),
                &Observers::default(),
                TableId::empty(),
                Vec::new(),
                Vec::new(),
                Default::default(),
            );
        }
        archetypes
    }

    /// Returns the "generation", a handle to the current highest archetype ID.
    ///
    /// This can be used with the `Index` [`Archetypes`] implementation to
    /// iterate over newly introduced [`Archetype`]s since the last time this
    /// function was called.
    #[inline]
    pub fn generation(&self) -> ArchetypeGeneration {
        let id = ArchetypeId::new(self.archetypes.len());
        ArchetypeGeneration(id)
    }

    /// Fetches the total number of [`Archetype`]s within the world.
    #[inline]
    #[expect(
        clippy::len_without_is_empty,
        reason = "The internal vec is never empty"
    )]
    pub fn len(&self) -> usize {
        self.archetypes.len()
    }

    /// Fetches an immutable reference to the archetype without any components.
    ///
    /// Shorthand for `archetypes.get(ArchetypeId::EMPTY).unwrap()`
    #[inline]
    pub fn empty(&self) -> &Archetype {
        // SAFETY: empty archetype always exists
        unsafe { self.archetypes.get_unchecked(ArchetypeId::EMPTY.index()) }
    }

    /// Fetches a mutable reference to the archetype without any components.
    #[inline]
    pub(crate) fn empty_mut(&mut self) -> &mut Archetype {
        // SAFETY: empty archetype always exists
        unsafe {
            self.archetypes
                .get_unchecked_mut(ArchetypeId::EMPTY.index())
        }
    }

    /// Fetches an immutable reference to an [`Archetype`] using its
    /// ID. Returns `None` if no corresponding archetype exists.
    #[inline]
    pub fn get(&self, id: ArchetypeId) -> Option<&Archetype> {
        self.archetypes.get(id.index())
    }

    /// # Panics
    ///
    /// Panics if `a` and `b` are equal.
    #[inline]
    pub(crate) fn get_2_mut(
        &mut self,
        a: ArchetypeId,
        b: ArchetypeId,
    ) -> (&mut Archetype, &mut Archetype) {
        if a.index() > b.index() {
            let (b_slice, a_slice) = self.archetypes.split_at_mut(a.index());
            (&mut a_slice[0], &mut b_slice[b.index()])
        } else {
            let (a_slice, b_slice) = self.archetypes.split_at_mut(b.index());
            (&mut a_slice[a.index()], &mut b_slice[0])
        }
    }

    /// Returns a read-only iterator over all archetypes.
    #[inline]
    pub fn iter(&self) -> impl Iterator<Item = &Archetype> {
        self.archetypes.iter()
    }

    /// Gets the archetype id matching the given inputs or inserts a new one if it doesn't exist.
    ///
    /// Specifically, it returns a tuple where the first element
    /// is the [`ArchetypeId`] that the given inputs belong to, and the second element is a boolean indicating whether a new archetype was created.
    ///
    /// `table_components` and `sparse_set_components` must be sorted
    ///
    /// # Safety
    /// [`TableId`] must exist in tables
    /// `table_components` and `sparse_set_components` must exist in `components`
    pub(crate) unsafe fn get_id_or_insert(
        &mut self,
        components: &Components,
        observers: &Observers,
        table_id: TableId,
        table_components: Vec<ComponentId>,
        sparse_set_components: Vec<ComponentId>,
        value_components: FragmentingValuesOwned,
    ) -> (ArchetypeId, bool) {
        let archetype_identity = ArchetypeComponents {
            sparse_set_components: sparse_set_components.into_boxed_slice(),
            table_components: table_components.into_boxed_slice(),
            value_components,
        };

        let archetypes = &mut self.archetypes;
        let component_index = &mut self.by_component;
        match self.by_components.entry(archetype_identity) {
            Entry::Occupied(occupied) => (*occupied.get(), false),
            Entry::Vacant(vacant) => {
                let ArchetypeComponents {
                    table_components,
                    sparse_set_components,
                    value_components,
                } = vacant.key();
                let id = ArchetypeId::new(archetypes.len());
                archetypes.push(Archetype::new(
                    components,
                    component_index,
                    observers,
                    id,
                    table_id,
                    table_components.iter().copied(),
                    sparse_set_components.iter().copied(),
                    value_components.iter(),
                ));
                vacant.insert(id);
                (id, true)
            }
        }
    }

    /// Clears all entities from all archetypes.
    pub(crate) fn clear_entities(&mut self) {
        for archetype in &mut self.archetypes {
            archetype.clear_entities();
        }
    }

    /// Get the component index
    pub(crate) fn component_index(&self) -> &ComponentIndex {
        &self.by_component
    }

    pub(crate) fn update_flags(
        &mut self,
        component_id: ComponentId,
        flags: ArchetypeFlags,
        set: bool,
    ) {
        if let Some(archetypes) = self.by_component.get(&component_id) {
            for archetype_id in archetypes.keys() {
                // SAFETY: the component index only contains valid archetype ids
                self.archetypes
                    .get_mut(archetype_id.index())
                    .unwrap()
                    .flags
                    .set(flags, set);
            }
        }
    }
}

impl Index<RangeFrom<ArchetypeGeneration>> for Archetypes {
    type Output = [Archetype];

    #[inline]
    fn index(&self, index: RangeFrom<ArchetypeGeneration>) -> &Self::Output {
        &self.archetypes[index.start.0.index()..]
    }
}

impl Index<ArchetypeId> for Archetypes {
    type Output = Archetype;

    #[inline]
    fn index(&self, index: ArchetypeId) -> &Self::Output {
        &self.archetypes[index.index()]
    }
}

impl IndexMut<ArchetypeId> for Archetypes {
    #[inline]
    fn index_mut(&mut self, index: ArchetypeId) -> &mut Self::Output {
        &mut self.archetypes[index.index()]
    }
}<|MERGE_RESOLUTION|>--- conflicted
+++ resolved
@@ -271,17 +271,20 @@
         archetype_id: ArchetypeId,
         bundle_status: impl Into<Box<[ComponentStatus]>>,
         required_components: impl Into<Box<[RequiredComponentConstructor]>>,
-<<<<<<< HEAD
-        added: impl Into<Box<[ComponentId]>>,
-        existing: impl Into<Box<[ComponentId]>>,
+        mut added: Vec<ComponentId>,
+        existing: Vec<ComponentId>,
         value_components: FragmentingValuesOwned,
     ) {
+        let added_len = added.len();
+        // Make sure `extend` doesn't over-reserve, since the conversion to `Box<[_]>` would reallocate to shrink.
+        added.reserve_exact(existing.len());
+        added.extend(existing);
         let bundle = ArchetypeAfterBundleInsert {
             archetype_id: (value_components.is_empty()).then_some(archetype_id),
             bundle_status: bundle_status.into(),
             required_components: required_components.into(),
-            added: added.into(),
-            existing: existing.into(),
+            added_len,
+            inserted: added.into(),
         };
         if bundle.archetype_id.is_none() {
             self.insert_bundle_fragmenting_components.insert(
@@ -290,25 +293,6 @@
             );
         }
         self.insert_bundle.insert(bundle_id, bundle);
-=======
-        mut added: Vec<ComponentId>,
-        existing: Vec<ComponentId>,
-    ) {
-        let added_len = added.len();
-        // Make sure `extend` doesn't over-reserve, since the conversion to `Box<[_]>` would reallocate to shrink.
-        added.reserve_exact(existing.len());
-        added.extend(existing);
-        self.insert_bundle.insert(
-            bundle_id,
-            ArchetypeAfterBundleInsert {
-                archetype_id,
-                bundle_status: bundle_status.into(),
-                required_components: required_components.into(),
-                added_len,
-                inserted: added.into(),
-            },
-        );
->>>>>>> a0e9aabc
     }
 
     /// Checks the cache for the target archetype when removing a bundle from the
