--- conflicted
+++ resolved
@@ -225,13 +225,8 @@
 
 /// Metadata about an [`Entity`] in a [`Archetype`].
 pub struct ArchetypeEntity {
-<<<<<<< HEAD
-    pub(crate) entity: Entity,
-    pub(crate) table_row: TableRow,
-=======
     entity: Entity,
-    table_row: usize,
->>>>>>> b91356bd
+    table_row: TableRow,
 }
 
 impl ArchetypeEntity {
@@ -241,15 +236,11 @@
         self.entity
     }
 
-<<<<<<< HEAD
-    pub fn table_row(&self) -> TableRow {
-=======
     /// The row in the [`Table`] where the entity's components are stored.
     ///
     /// [`Table`]: crate::storage::Table
     #[inline]
-    pub const fn table_row(&self) -> usize {
->>>>>>> b91356bd
+    pub const fn table_row(&self) -> TableRow {
         self.table_row
     }
 }
@@ -399,8 +390,8 @@
     /// [`EntityLocation`]: crate::entity::EntityLocation::index
     /// [`Entities::get`]: crate::entity::Entities::get
     #[inline]
-    pub fn entity_table_row(&self, index: u32) -> TableRow {
-        self.entities[index as usize].table_row
+    pub fn entity_table_row(&self, index: usize) -> TableRow {
+        self.entities[index].table_row
     }
 
     /// Updates if the components for the entity at `index` can be found
@@ -409,8 +400,8 @@
     /// # Panics
     /// This function will panic if `index >= self.len()`.
     #[inline]
-    pub(crate) fn set_entity_table_row(&mut self, index: u32, table_row: TableRow) {
-        self.entities[index as usize].table_row = table_row;
+    pub(crate) fn set_entity_table_row(&mut self, index: usize, table_row: TableRow) {
+        self.entities[index].table_row = table_row;
     }
 
     /// Allocates an entity to the archetype.
@@ -427,7 +418,7 @@
 
         EntityLocation {
             archetype_id: self.id,
-            index: (self.entities.len() - 1) as u32,
+            index: self.entities.len() - 1,
         }
     }
 
@@ -437,15 +428,10 @@
 
     /// Removes the entity at `index` by swapping it out. Returns the table row the entity is stored
     /// in.
-<<<<<<< HEAD
-    pub(crate) fn swap_remove(&mut self, index: u32) -> ArchetypeSwapRemoveResult {
-        let index = index as usize;
-=======
     ///
     /// # Panics
     /// This function will panic if `index >= self.len()`
     pub(crate) fn swap_remove(&mut self, index: usize) -> ArchetypeSwapRemoveResult {
->>>>>>> b91356bd
         let is_last = index == self.entities.len() - 1;
         let entity = self.entities.swap_remove(index);
         ArchetypeSwapRemoveResult {
