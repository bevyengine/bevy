//! Types for defining [`Archetype`]s, collections of entities that have the same set of
//! components.
//!
//! An archetype uniquely describes a group of entities that share the same components:
//! a world only has one archetype for each unique combination of components, and all
//! entities that have those components and only those components belong to that
//! archetype.
//!
//! Archetypes are not to be confused with [`Table`]s. Each archetype stores its table
//! components in one table, and each archetype uniquely points to one table, but multiple
//! archetypes may store their table components in the same table. These archetypes
//! differ only by the [`SparseSet`] components.
//!
//! Like tables, archetypes can be created but are never cleaned up. Empty archetypes are
//! not removed, and persist until the world is dropped.
//!
//! Archetypes can be fetched from [`Archetypes`], which is accessible via [`World::archetypes`].
//!
//! [`Table`]: crate::storage::Table
//! [`World::archetypes`]: crate::world::World::archetypes

use crate::{
    bundle::BundleId,
    component::{ComponentId, StorageType},
    entity::{Entity, EntityLocation},
    storage::{ImmutableSparseSet, SparseArray, SparseSet, SparseSetIndex, TableId, TableRow},
};
use std::{
    collections::HashMap,
    hash::Hash,
    ops::{Index, IndexMut},
};

/// An opaque location within a [`Archetype`].
///
/// This can be used in conjunction with [`ArchetypeId`] to find the exact location
/// of an [`Entity`] within a [`World`]. An entity's archetype and index can be
/// retrieved via [`Entities::get`].
///
/// [`World`]: crate::world::World
/// [`Entities::get`]: crate::entity::Entities
#[derive(Debug, Copy, Clone, Eq, PartialEq)]
#[repr(transparent)]
pub struct ArchetypeRow(usize);

impl ArchetypeRow {
    pub const INVALID: ArchetypeRow = ArchetypeRow(usize::MAX);

    /// Creates a `ArchetypeRow`.
    pub const fn new(index: usize) -> Self {
        Self(index)
    }

    /// Gets the index of the row.
    #[inline]
    pub const fn index(self) -> usize {
        self.0
    }
}

/// An opaque unique ID for a single [`Archetype`] within a [`World`].
///
/// Archetype IDs are only valid for a given World, and are not globally unique.
/// Attempting to use an archetype ID on a world that it wasn't sourced from will
/// not return the archetype with the same components. The only exception to this is
/// [`EMPTY`] which is guarenteed to be identical for all Worlds.
///
/// [`World`]: crate::world::World
/// [`EMPTY`]: crate::archetype::ArchetypeId::EMPTY
#[derive(Debug, Copy, Clone, Eq, PartialEq, Hash)]
#[repr(transparent)]
pub struct ArchetypeId(u32);

impl ArchetypeId {
    /// The ID for the [`Archetype`] without any components.
    pub const EMPTY: ArchetypeId = ArchetypeId(0);
    /// # Safety:
    ///
    /// This must always have an all-1s bit pattern to ensure soundness in fast entity id space allocation.
    pub const INVALID: ArchetypeId = ArchetypeId(u32::MAX);

    #[inline]
    pub(crate) const fn new(index: usize) -> Self {
        ArchetypeId(index as u32)
    }

    #[inline]
    pub(crate) fn index(self) -> usize {
        self.0 as usize
    }
}

#[derive(Copy, Clone)]
pub(crate) enum ComponentStatus {
    Added,
    Mutated,
}

pub(crate) struct AddBundle {
    pub archetype_id: ArchetypeId,
    pub bundle_status: Vec<ComponentStatus>,
}

/// This trait is used to report the status of [`Bundle`](crate::bundle::Bundle) components
/// being added to a given entity, relative to that entity's original archetype.
/// See [`crate::bundle::BundleInfo::write_components`] for more info.
pub(crate) trait BundleComponentStatus {
    /// Returns the Bundle's component status for the given "bundle index"
    ///
    /// # Safety
    /// Callers must ensure that index is always a valid bundle index for the
    /// Bundle associated with this [`BundleComponentStatus`]
    unsafe fn get_status(&self, index: usize) -> ComponentStatus;
}

impl BundleComponentStatus for AddBundle {
    #[inline]
    unsafe fn get_status(&self, index: usize) -> ComponentStatus {
        // SAFETY: caller has ensured index is a valid bundle index for this bundle
        *self.bundle_status.get_unchecked(index)
    }
}

pub(crate) struct SpawnBundleStatus;

impl BundleComponentStatus for SpawnBundleStatus {
    #[inline]
    unsafe fn get_status(&self, _index: usize) -> ComponentStatus {
        // Components added during a spawn call are always treated as added
        ComponentStatus::Added
    }
}

/// Archetypes and bundles form a graph. Adding or removing a bundle moves
/// an [`Entity`] to a new [`Archetype`].
///
/// [`Edges`] caches the results of these moves. Each archetype caches
/// the result of a structural alteration. This can be used to monitor the
/// state of the archetype graph.
///
/// Note: This type only contains edges the [`World`] has already traversed.
/// If any of functions return `None`, it doesn't mean there is guaranteed
/// not to be a result of adding or removing that bundle, but rather that
/// operation that has moved an entity along that edge has not been performed
/// yet.
///
/// [`World`]: crate::world::World
#[derive(Default)]
pub struct Edges {
    add_bundle: SparseArray<BundleId, AddBundle>,
    remove_bundle: SparseArray<BundleId, Option<ArchetypeId>>,
    remove_bundle_intersection: SparseArray<BundleId, Option<ArchetypeId>>,
}

impl Edges {
    /// Checks the cache for the target archetype when adding a bundle to the
    /// source archetype. For more information, see [`EntityMut::insert`].
    ///
    /// If this returns `None`, it means there has not been a transition from
    /// the source archetype via the provided bundle.
    ///
    /// [`EntityMut::insert`]: crate::world::EntityMut::insert
    #[inline]
    pub fn get_add_bundle(&self, bundle_id: BundleId) -> Option<ArchetypeId> {
        self.get_add_bundle_internal(bundle_id)
            .map(|bundle| bundle.archetype_id)
    }

    /// Internal version of `get_add_bundle` that fetches the full `AddBundle`.
    #[inline]
    pub(crate) fn get_add_bundle_internal(&self, bundle_id: BundleId) -> Option<&AddBundle> {
        self.add_bundle.get(bundle_id)
    }

    /// Caches the target archetype when adding a bundle to the source archetype.
    /// For more information, see [`EntityMut::insert`].
    ///
    /// [`EntityMut::insert`]: crate::world::EntityMut::insert
    #[inline]
    pub(crate) fn insert_add_bundle(
        &mut self,
        bundle_id: BundleId,
        archetype_id: ArchetypeId,
        bundle_status: Vec<ComponentStatus>,
    ) {
        self.add_bundle.insert(
            bundle_id,
            AddBundle {
                archetype_id,
                bundle_status,
            },
        );
    }

    /// Checks the cache for the target archetype when removing a bundle to the
    /// source archetype. For more information, see [`EntityMut::remove`].
    ///
    /// If this returns `None`, it means there has not been a transition from
    /// the source archetype via the provided bundle.
    ///
    /// If this returns `Some(None)`, it means that the bundle cannot be removed
    /// from the source archetype.
    ///
    /// [`EntityMut::remove`]: crate::world::EntityMut::remove
    #[inline]
    pub fn get_remove_bundle(&self, bundle_id: BundleId) -> Option<Option<ArchetypeId>> {
        self.remove_bundle.get(bundle_id).cloned()
    }

    /// Caches the target archetype when removing a bundle to the source archetype.
    /// For more information, see [`EntityMut::remove`].
    ///
    /// [`EntityMut::remove`]: crate::world::EntityMut::remove
    #[inline]
    pub(crate) fn insert_remove_bundle(
        &mut self,
        bundle_id: BundleId,
        archetype_id: Option<ArchetypeId>,
    ) {
        self.remove_bundle.insert(bundle_id, archetype_id);
    }

    /// Checks the cache for the target archetype when removing a bundle to the
    /// source archetype. For more information, see [`EntityMut::remove_intersection`].
    ///
    /// If this returns `None`, it means there has not been a transition from
    /// the source archetype via the provided bundle.
    ///
    /// [`EntityMut::remove_intersection`]: crate::world::EntityMut::remove_intersection
    #[inline]
    pub fn get_remove_bundle_intersection(
        &self,
        bundle_id: BundleId,
    ) -> Option<Option<ArchetypeId>> {
        self.remove_bundle_intersection.get(bundle_id).cloned()
    }

    /// Caches the target archetype when removing a bundle to the source archetype.
    /// For more information, see [`EntityMut::remove_intersection`].
    ///
    /// [`EntityMut::remove_intersection`]: crate::world::EntityMut::remove_intersection
    #[inline]
    pub(crate) fn insert_remove_bundle_intersection(
        &mut self,
        bundle_id: BundleId,
        archetype_id: Option<ArchetypeId>,
    ) {
        self.remove_bundle_intersection
            .insert(bundle_id, archetype_id);
    }
}

/// Metadata about an [`Entity`] in a [`Archetype`].
pub struct ArchetypeEntity {
    entity: Entity,
    table_row: TableRow,
}

impl ArchetypeEntity {
    /// The ID of the entity.
    #[inline]
    pub const fn entity(&self) -> Entity {
        self.entity
    }

    /// The row in the [`Table`] where the entity's components are stored.
    ///
    /// [`Table`]: crate::storage::Table
    #[inline]
    pub const fn table_row(&self) -> TableRow {
        self.table_row
    }
}

pub(crate) struct ArchetypeSwapRemoveResult {
    pub(crate) swapped_entity: Option<Entity>,
    pub(crate) table_row: TableRow,
}

/// Internal metadata for a [`Component`] within a given [`Archetype`].
///
/// [`Component`]: crate::component::Component
struct ArchetypeComponentInfo {
    storage_type: StorageType,
    archetype_component_id: ArchetypeComponentId,
}

/// Metadata for a single archetype within a [`World`].
///
/// For more information, see the *[module level documentation]*.
///
/// [`World`]: crate::world::World
/// [module level documentation]: crate::archetype
pub struct Archetype {
    id: ArchetypeId,
    table_id: TableId,
    edges: Edges,
    entities: Vec<ArchetypeEntity>,
    components: ImmutableSparseSet<ComponentId, ArchetypeComponentInfo>,
}

impl Archetype {
    pub(crate) fn new(
        id: ArchetypeId,
        table_id: TableId,
        table_components: impl Iterator<Item = (ComponentId, ArchetypeComponentId)>,
        sparse_set_components: impl Iterator<Item = (ComponentId, ArchetypeComponentId)>,
    ) -> Self {
        let (min_table, _) = table_components.size_hint();
        let (min_sparse, _) = sparse_set_components.size_hint();
        let mut components = SparseSet::with_capacity(min_table + min_sparse);
        for (component_id, archetype_component_id) in table_components {
            components.insert(
                component_id,
                ArchetypeComponentInfo {
                    storage_type: StorageType::Table,
                    archetype_component_id,
                },
            );
        }

        for (component_id, archetype_component_id) in sparse_set_components {
            components.insert(
                component_id,
                ArchetypeComponentInfo {
                    storage_type: StorageType::SparseSet,
                    archetype_component_id,
                },
            );
        }
        Self {
            id,
            table_id,
            entities: Vec::new(),
            components: components.into_immutable(),
            edges: Default::default(),
        }
    }

    /// Fetches the ID for the archetype.
    #[inline]
    pub fn id(&self) -> ArchetypeId {
        self.id
    }

    /// Fetches the archetype's [`Table`] ID.
    ///
    /// [`Table`]: crate::storage::Table
    #[inline]
    pub fn table_id(&self) -> TableId {
        self.table_id
    }

    #[inline]
    pub fn entities(&self) -> &[ArchetypeEntity] {
        &self.entities
    }

    /// Gets an iterator of all of the components stored in [`Table`]s.
    ///
    /// All of the IDs are unique.
    ///
    /// [`Table`]: crate::storage::Table
    #[inline]
    pub fn table_components(&self) -> impl Iterator<Item = ComponentId> + '_ {
        self.components
            .iter()
            .filter(|(_, component)| component.storage_type == StorageType::Table)
            .map(|(id, _)| *id)
    }

    /// Gets an iterator of all of the components stored in [`ComponentSparseSet`]s.
    ///
    /// All of the IDs are unique.
    ///
    /// [`ComponentSparseSet`]: crate::storage::ComponentSparseSet
    #[inline]
    pub fn sparse_set_components(&self) -> impl Iterator<Item = ComponentId> + '_ {
        self.components
            .iter()
            .filter(|(_, component)| component.storage_type == StorageType::SparseSet)
            .map(|(id, _)| *id)
    }

    /// Gets an iterator of all of the components in the archetype.
    ///
    /// All of the IDs are unique.
    #[inline]
    pub fn components(&self) -> impl Iterator<Item = ComponentId> + '_ {
        self.components.indices()
    }

    /// Fetches a immutable reference to the archetype's [`Edges`], a cache of
    /// archetypal relationships.
    #[inline]
    pub fn edges(&self) -> &Edges {
        &self.edges
    }

    /// Fetches a mutable reference to the archetype's [`Edges`], a cache of
    /// archetypal relationships.
    #[inline]
    pub(crate) fn edges_mut(&mut self) -> &mut Edges {
        &mut self.edges
    }

    /// Fetches the row in the [`Table`] where the components for the entity at `index`
    /// is stored.
    ///
<<<<<<< HEAD
    /// An entity's archetype index can be fetched from [`EntityLocation::archetype_index`], which
=======
    /// An entity's archetype index can be fetched from [`EntityLocation::archetype_row`], which
>>>>>>> 530be10e
    /// can be retrieved from [`Entities::get`].
    ///
    /// # Panics
    /// This function will panic if `index >= self.len()`.
    ///
    /// [`Table`]: crate::storage::Table
<<<<<<< HEAD
    /// [`EntityLocation::archetype_index`]: crate::entity::EntityLocation::archetype_index
=======
    /// [`EntityLocation`]: crate::entity::EntityLocation::archetype_row
>>>>>>> 530be10e
    /// [`Entities::get`]: crate::entity::Entities::get
    #[inline]
    pub fn entity_table_row(&self, index: ArchetypeRow) -> TableRow {
        self.entities[index.0].table_row
    }

    /// Updates if the components for the entity at `index` can be found
    /// in the corresponding table.
    ///
    /// # Panics
    /// This function will panic if `index >= self.len()`.
    #[inline]
<<<<<<< HEAD
    pub(crate) fn set_entity_table_row(&mut self, index: u32, table_row: usize) {
        self.entities[index as usize].table_row = table_row;
=======
    pub(crate) fn set_entity_table_row(&mut self, index: ArchetypeRow, table_row: TableRow) {
        self.entities[index.0].table_row = table_row;
>>>>>>> 530be10e
    }

    /// Allocates an entity to the archetype.
    ///
    /// # Safety
    /// valid component values must be immediately written to the relevant storages
    /// `table_row` must be valid
    pub(crate) unsafe fn allocate(
        &mut self,
        entity: Entity,
        table_row: TableRow,
    ) -> EntityLocation {
        self.entities.push(ArchetypeEntity { entity, table_row });

        EntityLocation {
            archetype_id: self.id,
<<<<<<< HEAD
            archetype_index: (self.entities.len() - 1) as u32,
            table_id: self.table_id,
            table_row: table_row as u32,
=======
            archetype_row: ArchetypeRow(self.entities.len() - 1),
>>>>>>> 530be10e
        }
    }

    pub(crate) fn reserve(&mut self, additional: usize) {
        self.entities.reserve(additional);
    }

    /// Removes the entity at `index` by swapping it out. Returns the table row the entity is stored
    /// in.
    ///
    /// # Panics
    /// This function will panic if `index >= self.len()`
<<<<<<< HEAD
    pub(crate) fn swap_remove(&mut self, index: u32) -> ArchetypeSwapRemoveResult {
        let is_last = index as usize == self.entities.len() - 1;
        let entity = self.entities.swap_remove(index as usize);
=======
    pub(crate) fn swap_remove(&mut self, index: ArchetypeRow) -> ArchetypeSwapRemoveResult {
        let is_last = index.0 == self.entities.len() - 1;
        let entity = self.entities.swap_remove(index.0);
>>>>>>> 530be10e
        ArchetypeSwapRemoveResult {
            swapped_entity: if is_last {
                None
            } else {
<<<<<<< HEAD
                Some(self.entities[index as usize].entity)
=======
                Some(self.entities[index.0].entity)
>>>>>>> 530be10e
            },
            table_row: entity.table_row,
        }
    }

    /// Gets the total number of entities that belong to the archetype.
    #[inline]
    pub fn len(&self) -> usize {
        self.entities.len()
    }

    /// Checks if the archetype has any entities.
    #[inline]
    pub fn is_empty(&self) -> bool {
        self.entities.is_empty()
    }

    /// Checks if the archetype contains a specific component. This runs in `O(1)` time.
    #[inline]
    pub fn contains(&self, component_id: ComponentId) -> bool {
        self.components.contains(component_id)
    }

    /// Gets the type of storage where a component in the archetype can be found.
    /// Returns `None` if the component is not part of the archetype.
    /// This runs in `O(1)` time.
    #[inline]
    pub fn get_storage_type(&self, component_id: ComponentId) -> Option<StorageType> {
        self.components
            .get(component_id)
            .map(|info| info.storage_type)
    }

    /// Fetches the corresponding [`ArchetypeComponentId`] for a component in the archetype.
    /// Returns `None` if the component is not part of the archetype.
    /// This runs in `O(1)` time.
    #[inline]
    pub fn get_archetype_component_id(
        &self,
        component_id: ComponentId,
    ) -> Option<ArchetypeComponentId> {
        self.components
            .get(component_id)
            .map(|info| info.archetype_component_id)
    }

    /// Clears all entities from the archetype.
    pub(crate) fn clear_entities(&mut self) {
        self.entities.clear();
    }
}

/// An opaque generational id that changes every time the set of [`Archetypes`] changes.
#[derive(Debug, Copy, Clone, Eq, PartialEq, Ord, PartialOrd)]
pub struct ArchetypeGeneration(usize);

impl ArchetypeGeneration {
    #[inline]
    pub(crate) const fn initial() -> Self {
        ArchetypeGeneration(0)
    }

    #[inline]
    pub(crate) fn value(self) -> usize {
        self.0
    }
}

#[derive(Hash, PartialEq, Eq)]
struct ArchetypeIdentity {
    table_components: Box<[ComponentId]>,
    sparse_set_components: Box<[ComponentId]>,
}

/// An opaque unique joint ID for a [`Component`] in an [`Archetype`] within a [`World`].
///
/// A component may be present within multiple archetypes, but each component within
/// each archetype has its own unique `ArchetypeComponentId`. This is leveraged by the system
/// schedulers to opportunistically run multiple systems in parallel that would otherwise
/// conflict. For example, `Query<&mut A, With<B>>` and `Query<&mut A, Without<B>>` can run in
/// parallel as the matched `ArchetypeComponentId` sets for both queries are disjoint, even
/// though `&mut A` on both queries point to the same [`ComponentId`].
///
/// In SQL terms, these IDs are composite keys on a [many-to-many relationship] between archetypes
/// and components. Each component type will have only one [`ComponentId`], but may have many
/// [`ArchetypeComponentId`]s, one for every archetype the component is present in. Likewise, each
/// archetype will have only one [`ArchetypeId`] but may have many [`ArchetypeComponentId`]s, one
/// for each component that belongs to the archetype.
///
/// Every [`Resource`] is also assigned one of these IDs. As resources do not belong to any
/// particular archetype, a resource's ID uniquely identifies it.
///
/// These IDs are only valid within a given World, and are not globally unique.
/// Attempting to use an ID on a world that it wasn't sourced from will
/// not point to the same archetype nor the same component.
///
/// [`Component`]: crate::component::Component
/// [`World`]: crate::world::World
/// [`Resource`]: crate::system::Resource
/// [many-to-many relationship]: https://en.wikipedia.org/wiki/Many-to-many_(data_model)
#[derive(Debug, Copy, Clone, Eq, PartialEq, Hash)]
pub struct ArchetypeComponentId(usize);

impl ArchetypeComponentId {
    #[inline]
    pub(crate) const fn new(index: usize) -> Self {
        Self(index)
    }
}

impl SparseSetIndex for ArchetypeComponentId {
    #[inline]
    fn sparse_set_index(&self) -> usize {
        self.0
    }

    fn get_sparse_set_index(value: usize) -> Self {
        Self(value)
    }
}

/// The backing store of all [`Archetype`]s within a [`World`].
///
/// For more information, see the *[module level documentation]*.
///
/// [`World`]: crate::world::World
/// [*module level documentation]: crate::archetype
pub struct Archetypes {
    pub(crate) archetypes: Vec<Archetype>,
    pub(crate) archetype_component_count: usize,
    archetype_ids: HashMap<ArchetypeIdentity, ArchetypeId>,
}

impl Archetypes {
    pub(crate) fn new() -> Self {
        let mut archetypes = Archetypes {
            archetypes: Vec::new(),
            archetype_ids: Default::default(),
            archetype_component_count: 0,
        };
        archetypes.get_id_or_insert(TableId::empty(), Vec::new(), Vec::new());
        archetypes
    }

    #[inline]
    pub fn generation(&self) -> ArchetypeGeneration {
        ArchetypeGeneration(self.archetypes.len())
    }

    /// Fetches the total number of [`Archetype`]s within the world.
    #[inline]
    #[allow(clippy::len_without_is_empty)] // the internal vec is never empty.
    pub fn len(&self) -> usize {
        self.archetypes.len()
    }

    /// Fetches an immutable reference to the archetype without any compoennts.
    ///
    /// Shorthand for `archetypes.get(ArchetypeId::EMPTY).unwrap()`
    #[inline]
    pub fn empty(&self) -> &Archetype {
        // SAFETY: empty archetype always exists
        unsafe { self.archetypes.get_unchecked(ArchetypeId::EMPTY.index()) }
    }

    /// Fetches an mutable reference to the archetype without any compoennts.
    #[inline]
    pub(crate) fn empty_mut(&mut self) -> &mut Archetype {
        // SAFETY: empty archetype always exists
        unsafe {
            self.archetypes
                .get_unchecked_mut(ArchetypeId::EMPTY.index())
        }
    }

    /// Fetches an immutable reference to an [`Archetype`] using its
    /// ID. Returns `None` if no corresponding archetype exists.
    #[inline]
    pub fn get(&self, id: ArchetypeId) -> Option<&Archetype> {
        self.archetypes.get(id.index())
    }

    #[inline]
    pub(crate) fn get_2_mut(
        &mut self,
        a: ArchetypeId,
        b: ArchetypeId,
    ) -> (&mut Archetype, &mut Archetype) {
        if a.index() > b.index() {
            let (b_slice, a_slice) = self.archetypes.split_at_mut(a.index());
            (&mut a_slice[0], &mut b_slice[b.index()])
        } else {
            let (a_slice, b_slice) = self.archetypes.split_at_mut(b.index());
            (&mut a_slice[a.index()], &mut b_slice[0])
        }
    }

    /// Returns a read-only iterator over all archetypes.
    #[inline]
    pub fn iter(&self) -> impl Iterator<Item = &Archetype> {
        self.archetypes.iter()
    }

    /// Gets the archetype id matching the given inputs or inserts a new one if it doesn't exist.
    /// `table_components` and `sparse_set_components` must be sorted
    ///
    /// # Safety
    /// [`TableId`] must exist in tables
    pub(crate) fn get_id_or_insert(
        &mut self,
        table_id: TableId,
        table_components: Vec<ComponentId>,
        sparse_set_components: Vec<ComponentId>,
    ) -> ArchetypeId {
        let archetype_identity = ArchetypeIdentity {
            sparse_set_components: sparse_set_components.clone().into_boxed_slice(),
            table_components: table_components.clone().into_boxed_slice(),
        };

        let archetypes = &mut self.archetypes;
        let archetype_component_count = &mut self.archetype_component_count;
        *self
            .archetype_ids
            .entry(archetype_identity)
            .or_insert_with(move || {
                let id = ArchetypeId::new(archetypes.len());
                let table_start = *archetype_component_count;
                *archetype_component_count += table_components.len();
                let table_archetype_components =
                    (table_start..*archetype_component_count).map(ArchetypeComponentId);
                let sparse_start = *archetype_component_count;
                *archetype_component_count += sparse_set_components.len();
                let sparse_set_archetype_components =
                    (sparse_start..*archetype_component_count).map(ArchetypeComponentId);
                archetypes.push(Archetype::new(
                    id,
                    table_id,
                    table_components.into_iter().zip(table_archetype_components),
                    sparse_set_components
                        .into_iter()
                        .zip(sparse_set_archetype_components),
                ));
                id
            })
    }

    #[inline]
    pub fn archetype_components_len(&self) -> usize {
        self.archetype_component_count
    }

    /// Clears all entities from all archetypes.
    pub(crate) fn clear_entities(&mut self) {
        for archetype in &mut self.archetypes {
            archetype.clear_entities();
        }
    }
}

impl Index<ArchetypeId> for Archetypes {
    type Output = Archetype;

    #[inline]
    fn index(&self, index: ArchetypeId) -> &Self::Output {
        &self.archetypes[index.index()]
    }
}

impl IndexMut<ArchetypeId> for Archetypes {
    #[inline]
    fn index_mut(&mut self, index: ArchetypeId) -> &mut Self::Output {
        &mut self.archetypes[index.index()]
    }
}<|MERGE_RESOLUTION|>--- conflicted
+++ resolved
@@ -41,20 +41,20 @@
 /// [`Entities::get`]: crate::entity::Entities
 #[derive(Debug, Copy, Clone, Eq, PartialEq)]
 #[repr(transparent)]
-pub struct ArchetypeRow(usize);
+pub struct ArchetypeRow(u32);
 
 impl ArchetypeRow {
-    pub const INVALID: ArchetypeRow = ArchetypeRow(usize::MAX);
+    pub const INVALID: ArchetypeRow = ArchetypeRow(u32::MAX);
 
     /// Creates a `ArchetypeRow`.
     pub const fn new(index: usize) -> Self {
-        Self(index)
+        Self(index as u32)
     }
 
     /// Gets the index of the row.
     #[inline]
     pub const fn index(self) -> usize {
-        self.0
+        self.0 as usize
     }
 }
 
@@ -407,26 +407,18 @@
     /// Fetches the row in the [`Table`] where the components for the entity at `index`
     /// is stored.
     ///
-<<<<<<< HEAD
-    /// An entity's archetype index can be fetched from [`EntityLocation::archetype_index`], which
-=======
-    /// An entity's archetype index can be fetched from [`EntityLocation::archetype_row`], which
->>>>>>> 530be10e
+    /// An entity's archetype row  can be fetched from [`EntityLocation::archetype_row`], which
     /// can be retrieved from [`Entities::get`].
     ///
     /// # Panics
     /// This function will panic if `index >= self.len()`.
     ///
     /// [`Table`]: crate::storage::Table
-<<<<<<< HEAD
-    /// [`EntityLocation::archetype_index`]: crate::entity::EntityLocation::archetype_index
-=======
-    /// [`EntityLocation`]: crate::entity::EntityLocation::archetype_row
->>>>>>> 530be10e
+    /// [`EntityLocation::archetype_row`]: crate::entity::EntityLocation::archetype_row
     /// [`Entities::get`]: crate::entity::Entities::get
     #[inline]
-    pub fn entity_table_row(&self, index: ArchetypeRow) -> TableRow {
-        self.entities[index.0].table_row
+    pub fn entity_table_row(&self, row: ArchetypeRow) -> TableRow {
+        self.entities[row.index()].table_row
     }
 
     /// Updates if the components for the entity at `index` can be found
@@ -435,13 +427,8 @@
     /// # Panics
     /// This function will panic if `index >= self.len()`.
     #[inline]
-<<<<<<< HEAD
-    pub(crate) fn set_entity_table_row(&mut self, index: u32, table_row: usize) {
-        self.entities[index as usize].table_row = table_row;
-=======
-    pub(crate) fn set_entity_table_row(&mut self, index: ArchetypeRow, table_row: TableRow) {
-        self.entities[index.0].table_row = table_row;
->>>>>>> 530be10e
+    pub(crate) fn set_entity_table_row(&mut self, row: ArchetypeRow, table_row: TableRow) {
+        self.entities[row.index()].table_row = table_row;
     }
 
     /// Allocates an entity to the archetype.
@@ -454,17 +441,14 @@
         entity: Entity,
         table_row: TableRow,
     ) -> EntityLocation {
+        let archetype_row = ArchetypeRow::new(self.entities.len());
         self.entities.push(ArchetypeEntity { entity, table_row });
 
         EntityLocation {
             archetype_id: self.id,
-<<<<<<< HEAD
-            archetype_index: (self.entities.len() - 1) as u32,
+            archetype_row,
             table_id: self.table_id,
-            table_row: table_row as u32,
-=======
-            archetype_row: ArchetypeRow(self.entities.len() - 1),
->>>>>>> 530be10e
+            table_row,
         }
     }
 
@@ -477,24 +461,14 @@
     ///
     /// # Panics
     /// This function will panic if `index >= self.len()`
-<<<<<<< HEAD
-    pub(crate) fn swap_remove(&mut self, index: u32) -> ArchetypeSwapRemoveResult {
-        let is_last = index as usize == self.entities.len() - 1;
-        let entity = self.entities.swap_remove(index as usize);
-=======
-    pub(crate) fn swap_remove(&mut self, index: ArchetypeRow) -> ArchetypeSwapRemoveResult {
-        let is_last = index.0 == self.entities.len() - 1;
-        let entity = self.entities.swap_remove(index.0);
->>>>>>> 530be10e
+    pub(crate) fn swap_remove(&mut self, row: ArchetypeRow) -> ArchetypeSwapRemoveResult {
+        let is_last = row.index() == self.entities.len() - 1;
+        let entity = self.entities.swap_remove(row.index());
         ArchetypeSwapRemoveResult {
             swapped_entity: if is_last {
                 None
             } else {
-<<<<<<< HEAD
-                Some(self.entities[index as usize].entity)
-=======
-                Some(self.entities[index.0].entity)
->>>>>>> 530be10e
+                Some(self.entities[row.index()].entity)
             },
             table_row: entity.table_row,
         }
