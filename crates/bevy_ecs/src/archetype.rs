--- conflicted
+++ resolved
@@ -19,13 +19,9 @@
 
 impl ArchetypeId {
     pub const EMPTY: ArchetypeId = ArchetypeId(0);
-<<<<<<< HEAD
-    pub const RESOURCE: ArchetypeId = ArchetypeId(1);
     /// # Safety:
-    /// 
+    ///
     /// This must always have an all-1s bit pattern to ensure soundness in fast entity id space allocation.
-=======
->>>>>>> 3689d5d0
     pub const INVALID: ArchetypeId = ArchetypeId(usize::MAX);
 
     #[inline]
