--- conflicted
+++ resolved
@@ -410,24 +410,6 @@
     }
 
     #[inline]
-<<<<<<< HEAD
-=======
-    pub fn resource(&self) -> &Archetype {
-        // SAFE: resource archetype always exists
-        unsafe { self.archetypes.get_unchecked(ArchetypeId::RESOURCE.index()) }
-    }
-
-    #[inline]
-    pub(crate) fn resource_mut(&mut self) -> &mut Archetype {
-        // SAFE: resource archetype always exists
-        unsafe {
-            self.archetypes
-                .get_unchecked_mut(ArchetypeId::RESOURCE.index())
-        }
-    }
-
-    #[inline]
->>>>>>> a1a07945
     pub fn is_empty(&self) -> bool {
         self.archetypes.is_empty()
     }
