--- conflicted
+++ resolved
@@ -1,12 +1,8 @@
 use crate::{
     component::{ComponentId, ComponentInfo, ComponentTicks, Components},
     entity::Entity,
-<<<<<<< HEAD
     query::debug_checked_unreachable,
-    storage::{BlobVec, SparseSet},
-=======
     storage::{blob_vec::BlobVec, SparseSet},
->>>>>>> 86dd6f06
 };
 use bevy_ptr::{OwningPtr, Ptr, PtrMut};
 use bevy_utils::HashMap;
