use crate::{
    component::{ComponentId, ComponentInfo, ComponentTicks, Components},
    entity::Entity,
    query::debug_checked_unreachable,
    storage::{blob_vec::BlobVec, SparseSet},
};
use bevy_ptr::{OwningPtr, Ptr, PtrMut};
use bevy_utils::HashMap;
use std::alloc::Layout;
use std::{
    cell::UnsafeCell,
    ops::{Index, IndexMut},
};

#[derive(Debug, Clone, Copy, PartialEq, Eq)]
pub struct TableId(usize);

impl TableId {
    #[inline]
    pub fn new(index: usize) -> Self {
        TableId(index)
    }

    #[inline]
    pub fn index(self) -> usize {
        self.0
    }

    #[inline]
    pub const fn empty() -> TableId {
        TableId(0)
    }
}

#[derive(Debug)]
pub struct Column {
    data: BlobVec,
    ticks: Vec<UnsafeCell<ComponentTicks>>,
}

impl Column {
    #[inline]
    pub(crate) fn with_capacity(component_info: &ComponentInfo, capacity: usize) -> Self {
        Column {
            // SAFE: component_info.drop() is valid for the types that will be inserted.
            data: unsafe { BlobVec::new(component_info.layout(), component_info.drop(), capacity) },
            ticks: Vec::with_capacity(capacity),
        }
    }

    #[inline]
    pub fn item_layout(&self) -> Layout {
        self.data.layout()
    }

    /// Writes component data to the column at given row.
    /// Assumes the slot is uninitialized, drop is not called.
    /// To overwrite existing initialized value, use `replace` instead.
    ///
    /// # Safety
    /// Assumes data has already been allocated for the given row.
    #[inline]
    pub(crate) unsafe fn initialize(
        &mut self,
        row: usize,
        data: OwningPtr<'_>,
        ticks: ComponentTicks,
    ) {
        debug_assert!(row < self.len());
        self.data.initialize_unchecked(row, data);
        *self.ticks.get_unchecked_mut(row).get_mut() = ticks;
    }

    /// Writes component data to the column at given row.
    /// Assumes the slot is initialized, calls drop.
    ///
    /// # Safety
    /// Assumes data has already been allocated for the given row.
    #[inline]
    pub(crate) unsafe fn replace(&mut self, row: usize, data: OwningPtr<'_>, change_tick: u32) {
        debug_assert!(row < self.len());
        self.data.replace_unchecked(row, data);
        self.ticks
            .get_unchecked_mut(row)
            .get_mut()
            .set_changed(change_tick);
    }

<<<<<<< HEAD
    /// Writes component data to the column at given row.
    /// Assumes the slot is initialized, calls drop.
    /// Does not update the Component's ticks.
    ///
    /// # Safety
    /// Assumes data has already been allocated for the given row.
    #[inline]
    pub(crate) unsafe fn replace_untracked(&mut self, row: usize, data: OwningPtr<'_>) {
        debug_assert!(row < self.len());
        self.data.replace_unchecked(row, data);
    }

    /// # Safety
    /// Assumes data has already been allocated for the given row.
    #[inline]
    pub unsafe fn initialize_data(&mut self, row: usize, data: OwningPtr<'_>) {
        debug_assert!(row < self.len());
        self.data.initialize_unchecked(row, data);
    }

=======
>>>>>>> a1a07945
    #[inline]
    pub fn len(&self) -> usize {
        self.data.len()
    }

    #[inline]
    pub fn is_empty(&self) -> bool {
        self.data.is_empty()
    }

    /// # Safety
    /// index must be in-bounds
    #[inline]
    pub(crate) unsafe fn get_ticks_unchecked_mut(&mut self, row: usize) -> &mut ComponentTicks {
        debug_assert!(row < self.len());
        self.ticks.get_unchecked_mut(row).get_mut()
    }

    /// # Safety
    /// index must be in-bounds
    #[inline]
    pub(crate) unsafe fn swap_remove_unchecked(&mut self, row: usize) {
        self.data.swap_remove_and_drop_unchecked(row);
        self.ticks.swap_remove(row);
    }

    #[inline]
    #[must_use = "The returned pointer should be used to dropped the removed component"]
    pub(crate) fn swap_remove_and_forget(
        &mut self,
        row: usize,
    ) -> Option<(OwningPtr<'_>, ComponentTicks)> {
        (row > self.data.len()).then(|| {
            // SAFETY: The row was length checked before this.
            let data = unsafe { self.data.swap_remove_and_forget_unchecked(row) };
            let ticks = self.ticks.swap_remove(row).into_inner();
            (data, ticks)
        })
    }

    /// # Safety
    /// index must be in-bounds
    #[inline]
    #[must_use = "The returned pointer should be used to dropped the removed component"]
    pub(crate) unsafe fn swap_remove_and_forget_unchecked(
        &mut self,
        row: usize,
    ) -> (OwningPtr<'_>, ComponentTicks) {
        let data = self.data.swap_remove_and_forget_unchecked(row);
        let ticks = self.ticks.swap_remove(row).into_inner();
        (data, ticks)
    }

    /// Removes the element from `other` at `src_row` and inserts it
    /// into the current column to initialize the values at `dst_row`.
    /// Does not do any bounds checking.
    ///
    /// # Safety
    ///
    ///  - `other` must have the same data layout as `self`
    ///  - `src_row` must be in bounds for `other`
    ///  - `dst_row` must be in bounds for `self`
    ///  - `other[src_row]` must be initialized to a valid value.
    ///  - `self[dst_row]` must not be initalized yet.
    #[inline]
    pub(crate) unsafe fn initialize_from_unchecked(
        &mut self,
        other: &mut Column,
        src_row: usize,
        dst_row: usize,
    ) {
        debug_assert!(self.data.layout() == other.data.layout());
        let ptr = self.data.get_unchecked_mut(dst_row);
        other.data.swap_remove_unchecked(src_row, ptr);
        *self.ticks.get_unchecked_mut(dst_row) = other.ticks.swap_remove(src_row);
    }

    // # Safety
    // - ptr must point to valid data of this column's component type
    pub(crate) unsafe fn push(&mut self, ptr: OwningPtr<'_>, ticks: ComponentTicks) {
        self.data.push(ptr);
        self.ticks.push(UnsafeCell::new(ticks));
    }

    #[inline]
    pub(crate) fn reserve_exact(&mut self, additional: usize) {
        self.data.reserve_exact(additional);
        self.ticks.reserve_exact(additional);
    }

    #[inline]
    pub fn get_data_ptr(&self) -> Ptr<'_> {
        self.data.get_ptr()
    }

    /// # Safety
    /// The type `T` must be the type of the items in this column.
    pub unsafe fn get_data_slice<T>(&self) -> &[UnsafeCell<T>] {
        self.data.get_slice()
    }

    #[inline]
    pub fn get_ticks_slice(&self) -> &[UnsafeCell<ComponentTicks>] {
        &self.ticks
    }

    #[inline]
    pub fn get(&self, row: usize) -> Option<(Ptr<'_>, &UnsafeCell<ComponentTicks>)> {
        // SAFETY: The row is length checked before fetching the pointer. This is being
        // accessed through a read-only reference to the column.
        (row < self.data.len())
            .then(|| unsafe { (self.data.get_unchecked(row), self.ticks.get_unchecked(row)) })
    }

    #[inline]
    pub fn get_data(&self, row: usize) -> Option<Ptr<'_>> {
        // SAFETY: The row is length checked before fetching the pointer. This is being
        // accessed through a read-only reference to the column.
        (row < self.data.len()).then(|| unsafe { self.data.get_unchecked(row) })
    }

    /// # Safety
    /// - index must be in-bounds
    /// - no other reference to the data of the same row can exist at the same time
    #[inline]
    pub unsafe fn get_data_unchecked(&self, row: usize) -> Ptr<'_> {
        debug_assert!(row < self.data.len());
        self.data.get_unchecked(row)
    }

    #[inline]
    pub fn get_data_mut(&mut self, row: usize) -> Option<PtrMut<'_>> {
        // SAFETY: The row is length checked before fetching the pointer. This is being
        // accessed through an exclusive reference to the column.
        (row < self.data.len()).then(|| unsafe { self.data.get_unchecked_mut(row) })
    }

    /// # Safety
    /// - index must be in-bounds
    /// - no other reference to the data of the same row can exist at the same time
    #[inline]
    pub(crate) unsafe fn get_data_unchecked_mut(&mut self, row: usize) -> PtrMut<'_> {
        debug_assert!(row < self.data.len());
        self.data.get_unchecked_mut(row)
    }

    #[inline]
    pub fn get_ticks(&self, row: usize) -> Option<&UnsafeCell<ComponentTicks>> {
        self.ticks.get(row)
    }

    /// # Safety
    /// index must be in-bounds
    #[inline]
    pub unsafe fn get_ticks_unchecked(&self, row: usize) -> &UnsafeCell<ComponentTicks> {
        debug_assert!(row < self.ticks.len());
        self.ticks.get_unchecked(row)
    }

    pub fn clear(&mut self) {
        self.data.clear();
        self.ticks.clear();
    }

    #[inline]
    pub(crate) fn check_change_ticks(&mut self, change_tick: u32) {
        for component_ticks in &mut self.ticks {
            component_ticks.get_mut().check_ticks(change_tick);
        }
    }
}

pub struct Table {
    columns: SparseSet<ComponentId, Column>,
    entities: Vec<Entity>,
}

impl Table {
    pub(crate) fn with_capacity(capacity: usize, column_capacity: usize) -> Table {
        Self {
            columns: SparseSet::with_capacity(column_capacity),
            entities: Vec::with_capacity(capacity),
        }
    }

    #[inline]
    pub fn entities(&self) -> &[Entity] {
        &self.entities
    }

    pub(crate) fn add_column(&mut self, component_info: &ComponentInfo) {
        self.columns.insert(
            component_info.id(),
            Column::with_capacity(component_info, self.entities.capacity()),
        );
    }

    /// Removes the entity at the given row and returns the entity swapped in to replace it (if an
    /// entity was swapped in)
    ///
    /// # Safety
    /// `row` must be in-bounds
    pub(crate) unsafe fn swap_remove_unchecked(&mut self, row: usize) -> Option<Entity> {
        for column in self.columns.values_mut() {
            column.swap_remove_unchecked(row);
        }
        let is_last = row == self.entities.len() - 1;
        self.entities.swap_remove(row);
        if is_last {
            None
        } else {
            Some(self.entities[row])
        }
    }

    /// Moves the `row` column values to `new_table`, for the columns shared between both tables.
    /// Returns the index of the new row in `new_table` and the entity in this table swapped in
    /// to replace it (if an entity was swapped in). missing columns will be "forgotten". It is
    /// the caller's responsibility to drop them
    ///
    /// # Safety
    /// Row must be in-bounds
    pub(crate) unsafe fn move_to_and_forget_missing_unchecked(
        &mut self,
        row: usize,
        new_table: &mut Table,
    ) -> TableMoveResult {
        debug_assert!(row < self.len());
        let is_last = row == self.entities.len() - 1;
        let new_row = new_table.allocate(self.entities.swap_remove(row));
        for (component_id, column) in self.columns.iter_mut() {
            if let Some(new_column) = new_table.get_column_mut(*component_id) {
                new_column.initialize_from_unchecked(column, row, new_row);
            } else {
                // It's the caller's responsibility to drop these cases.
                let (_, _) = column.swap_remove_and_forget_unchecked(row);
            }
        }
        TableMoveResult {
            new_row,
            swapped_entity: if is_last {
                None
            } else {
                Some(self.entities[row])
            },
        }
    }

    /// Moves the `row` column values to `new_table`, for the columns shared between both tables.
    /// Returns the index of the new row in `new_table` and the entity in this table swapped in
    /// to replace it (if an entity was swapped in).
    ///
    /// # Safety
    /// row must be in-bounds
    pub(crate) unsafe fn move_to_and_drop_missing_unchecked(
        &mut self,
        row: usize,
        new_table: &mut Table,
    ) -> TableMoveResult {
        debug_assert!(row < self.len());
        let is_last = row == self.entities.len() - 1;
        let new_row = new_table.allocate(self.entities.swap_remove(row));
        for (component_id, column) in self.columns.iter_mut() {
            if let Some(new_column) = new_table.get_column_mut(*component_id) {
                new_column.initialize_from_unchecked(column, row, new_row);
            } else {
                column.swap_remove_unchecked(row);
            }
        }
        TableMoveResult {
            new_row,
            swapped_entity: if is_last {
                None
            } else {
                Some(self.entities[row])
            },
        }
    }

    /// Moves the `row` column values to `new_table`, for the columns shared between both tables.
    /// Returns the index of the new row in `new_table` and the entity in this table swapped in
    /// to replace it (if an entity was swapped in).
    ///
    /// # Safety
    /// `row` must be in-bounds. `new_table` must contain every component this table has
    pub(crate) unsafe fn move_to_superset_unchecked(
        &mut self,
        row: usize,
        new_table: &mut Table,
    ) -> TableMoveResult {
        debug_assert!(row < self.len());
        let is_last = row == self.entities.len() - 1;
        let new_row = new_table.allocate(self.entities.swap_remove(row));
        for (component_id, column) in self.columns.iter_mut() {
            new_table
                .get_column_mut(*component_id)
                .unwrap_or_else(|| debug_checked_unreachable())
                .initialize_from_unchecked(column, row, new_row);
        }
        TableMoveResult {
            new_row,
            swapped_entity: if is_last {
                None
            } else {
                Some(self.entities[row])
            },
        }
    }

    #[inline]
    pub fn get_column(&self, component_id: ComponentId) -> Option<&Column> {
        self.columns.get(component_id)
    }

    #[inline]
    pub(crate) fn get_column_mut(&mut self, component_id: ComponentId) -> Option<&mut Column> {
        self.columns.get_mut(component_id)
    }

    #[inline]
    pub fn has_column(&self, component_id: ComponentId) -> bool {
        self.columns.contains(component_id)
    }

    pub(crate) fn reserve(&mut self, additional: usize) {
        if self.entities.capacity() - self.entities.len() < additional {
            self.entities.reserve(additional);

            // use entities vector capacity as driving capacity for all related allocations
            let new_capacity = self.entities.capacity();

            for column in self.columns.values_mut() {
                column.reserve_exact(new_capacity - column.len());
            }
        }
    }

    /// Allocates space for a new entity
    ///
    /// # Safety
    /// the allocated row must be written to immediately with valid values in each column
    pub(crate) unsafe fn allocate(&mut self, entity: Entity) -> usize {
        self.reserve(1);
        let index = self.entities.len();
        self.entities.push(entity);
        for column in self.columns.values_mut() {
            column.data.set_len(self.entities.len());
            column.ticks.push(UnsafeCell::new(ComponentTicks::new(0)));
        }
        index
    }

    #[inline]
    pub fn capacity(&self) -> usize {
        self.entities.capacity()
    }

    #[inline]
    pub fn len(&self) -> usize {
        self.entities.len()
    }

    #[inline]
    pub fn is_empty(&self) -> bool {
        self.entities.is_empty()
    }

    pub(crate) fn check_change_ticks(&mut self, change_tick: u32) {
        for column in self.columns.values_mut() {
            column.check_change_ticks(change_tick);
        }
    }

    pub fn iter(&self) -> impl Iterator<Item = &Column> {
        self.columns.values()
    }

    pub(crate) fn clear(&mut self) {
        self.entities.clear();
        for column in self.columns.values_mut() {
            column.clear();
        }
    }
}

/// A collection of [`Table`] storages, indexed by [`TableId`]
///
/// Can be accessed via [`Storages`](crate::storage::Storages)
pub struct Tables {
    tables: Vec<Table>,
    table_ids: HashMap<Vec<ComponentId>, TableId>,
}

impl Default for Tables {
    fn default() -> Self {
        let empty_table = Table::with_capacity(0, 0);
        Tables {
            tables: vec![empty_table],
            table_ids: HashMap::default(),
        }
    }
}

pub(crate) struct TableMoveResult {
    pub swapped_entity: Option<Entity>,
    pub new_row: usize,
}

impl Tables {
    #[inline]
    pub fn len(&self) -> usize {
        self.tables.len()
    }

    #[inline]
    pub fn is_empty(&self) -> bool {
        self.tables.is_empty()
    }

    #[inline]
    pub fn get(&self, id: TableId) -> Option<&Table> {
        self.tables.get(id.index())
    }

    #[inline]
    pub(crate) fn get_2_mut(&mut self, a: TableId, b: TableId) -> (&mut Table, &mut Table) {
        if a.index() > b.index() {
            let (b_slice, a_slice) = self.tables.split_at_mut(a.index());
            (&mut a_slice[0], &mut b_slice[b.index()])
        } else {
            let (a_slice, b_slice) = self.tables.split_at_mut(b.index());
            (&mut a_slice[a.index()], &mut b_slice[0])
        }
    }

    /// # Safety
    /// `component_ids` must contain components that exist in `components`
    pub(crate) unsafe fn get_id_or_insert(
        &mut self,
        component_ids: &[ComponentId],
        components: &Components,
    ) -> TableId {
        let tables = &mut self.tables;
        let (_key, value) = self
            .table_ids
            .raw_entry_mut()
            .from_key(component_ids)
            .or_insert_with(|| {
                let mut table = Table::with_capacity(0, component_ids.len());
                for component_id in component_ids.iter() {
                    table.add_column(components.get_info_unchecked(*component_id));
                }
                tables.push(table);
                (component_ids.to_vec(), TableId(tables.len() - 1))
            });

        *value
    }

    pub fn iter(&self) -> std::slice::Iter<'_, Table> {
        self.tables.iter()
    }

    pub(crate) fn clear(&mut self) {
        for table in &mut self.tables {
            table.clear();
        }
    }

    pub(crate) fn check_change_ticks(&mut self, change_tick: u32) {
        for table in &mut self.tables {
            table.check_change_ticks(change_tick);
        }
    }
}

impl Index<TableId> for Tables {
    type Output = Table;

    #[inline]
    fn index(&self, index: TableId) -> &Self::Output {
        &self.tables[index.index()]
    }
}

impl IndexMut<TableId> for Tables {
    #[inline]
    fn index_mut(&mut self, index: TableId) -> &mut Self::Output {
        &mut self.tables[index.index()]
    }
}

#[cfg(test)]
mod tests {
    use crate as bevy_ecs;
    use crate::component::Component;
    use crate::ptr::OwningPtr;
    use crate::storage::Storages;
    use crate::{
        component::{ComponentTicks, Components},
        entity::Entity,
        storage::Table,
    };
    #[derive(Component)]
    struct W<T>(T);

    #[test]
    fn table() {
        let mut components = Components::default();
        let mut storages = Storages::default();
        let component_id = components.init_component::<W<usize>>(&mut storages);
        let columns = &[component_id];
        let mut table = Table::with_capacity(0, columns.len());
        table.add_column(components.get_info(component_id).unwrap());
        let entities = (0..200).map(Entity::from_raw).collect::<Vec<_>>();
        for entity in &entities {
            // SAFE: we allocate and immediately set data afterwards
            unsafe {
                let row = table.allocate(*entity);
                let value: W<usize> = W(row);
                OwningPtr::make(value, |value_ptr| {
                    table.get_column_mut(component_id).unwrap().initialize(
                        row,
                        value_ptr,
                        ComponentTicks::new(0),
                    );
                });
            };
        }

        assert_eq!(table.capacity(), 256);
        assert_eq!(table.len(), 200);
    }
}<|MERGE_RESOLUTION|>--- conflicted
+++ resolved
@@ -86,7 +86,6 @@
             .set_changed(change_tick);
     }
 
-<<<<<<< HEAD
     /// Writes component data to the column at given row.
     /// Assumes the slot is initialized, calls drop.
     /// Does not update the Component's ticks.
@@ -99,16 +98,6 @@
         self.data.replace_unchecked(row, data);
     }
 
-    /// # Safety
-    /// Assumes data has already been allocated for the given row.
-    #[inline]
-    pub unsafe fn initialize_data(&mut self, row: usize, data: OwningPtr<'_>) {
-        debug_assert!(row < self.len());
-        self.data.initialize_unchecked(row, data);
-    }
-
-=======
->>>>>>> a1a07945
     #[inline]
     pub fn len(&self) -> usize {
         self.data.len()
