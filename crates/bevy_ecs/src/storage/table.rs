--- conflicted
+++ resolved
@@ -60,17 +60,12 @@
     /// # Safety
     /// Assumes data has already been allocated for the given row.
     #[inline]
-<<<<<<< HEAD
-    pub unsafe fn initialize(&mut self, row: u32, data: OwningPtr<'_>, ticks: ComponentTicks) {
-        let row = row as usize;
-=======
     pub(crate) unsafe fn initialize(
         &mut self,
-        row: usize,
+        row: u32,
         data: OwningPtr<'_>,
         ticks: ComponentTicks,
     ) {
->>>>>>> 5640ec85
         debug_assert!(row < self.len());
         self.data.initialize_unchecked(row, data);
         *self.ticks.get_unchecked_mut(row).get_mut() = ticks;
@@ -82,12 +77,8 @@
     /// # Safety
     /// Assumes data has already been allocated for the given row.
     #[inline]
-<<<<<<< HEAD
-    pub unsafe fn replace(&mut self, row: u32, data: OwningPtr<'_>, change_tick: u32) {
+    pub(crate) unsafe fn replace(&mut self, row: u32, data: OwningPtr<'_>, change_tick: u32) {
         let row = row as usize;
-=======
-    pub(crate) unsafe fn replace(&mut self, row: usize, data: OwningPtr<'_>, change_tick: u32) {
->>>>>>> 5640ec85
         debug_assert!(row < self.len());
         self.data.replace_unchecked(row, data);
         self.ticks
@@ -103,12 +94,8 @@
     /// # Safety
     /// Assumes data has already been allocated for the given row.
     #[inline]
-<<<<<<< HEAD
-    pub unsafe fn initialize_data(&mut self, row: u32, data: OwningPtr<'_>) {
+    pub(crate) unsafe fn replace_untracked(&mut self, row: u32, data: OwningPtr<'_>) {
         let row = row as usize;
-=======
-    pub(crate) unsafe fn replace_untracked(&mut self, row: usize, data: OwningPtr<'_>) {
->>>>>>> 5640ec85
         debug_assert!(row < self.len());
         self.data.replace_unchecked(row, data);
     }
@@ -126,23 +113,9 @@
     /// # Safety
     /// index must be in-bounds
     #[inline]
-<<<<<<< HEAD
-    pub unsafe fn get_ticks_unchecked_mut(&mut self, row: usize) -> &mut ComponentTicks {
-        debug_assert!(row < self.len());
-        self.ticks.get_unchecked_mut(row).get_mut()
-    }
-
-    /// # Safety
-    /// index must be in-bounds
-    #[inline]
     pub(crate) unsafe fn swap_remove_unchecked(&mut self, row: u32) {
-        self.data.swap_remove_and_drop_unchecked(row as usize);
-        self.ticks.swap_remove(row as usize);
-=======
-    pub(crate) unsafe fn swap_remove_unchecked(&mut self, row: usize) {
         self.data.swap_remove_and_drop_unchecked(row);
         self.ticks.swap_remove(row);
->>>>>>> 5640ec85
     }
 
     #[inline]
@@ -261,12 +234,8 @@
     /// - index must be in-bounds
     /// - no other reference to the data of the same row can exist at the same time
     #[inline]
-<<<<<<< HEAD
-    pub unsafe fn get_data_unchecked_mut(&mut self, row: u32) -> PtrMut<'_> {
+    pub(crate) unsafe fn get_data_unchecked_mut(&mut self, row: u32) -> PtrMut<'_> {
         let row = row as usize;
-=======
-    pub(crate) unsafe fn get_data_unchecked_mut(&mut self, row: usize) -> PtrMut<'_> {
->>>>>>> 5640ec85
         debug_assert!(row < self.data.len());
         self.data.get_unchecked_mut(row)
     }
@@ -328,11 +297,7 @@
     ///
     /// # Safety
     /// `row` must be in-bounds
-<<<<<<< HEAD
-    pub unsafe fn swap_remove_unchecked(&mut self, row: u32) -> Option<Entity> {
-=======
-    pub(crate) unsafe fn swap_remove_unchecked(&mut self, row: usize) -> Option<Entity> {
->>>>>>> 5640ec85
+    pub(crate) unsafe fn swap_remove_unchecked(&mut self, row: u32) -> Option<Entity> {
         for column in self.columns.values_mut() {
             column.swap_remove_unchecked(row);
         }
@@ -358,15 +323,9 @@
         row: u32,
         new_table: &mut Table,
     ) -> TableMoveResult {
-<<<<<<< HEAD
         debug_assert!((row as usize) < self.len());
         let is_last = row as usize == self.entities.len() - 1;
         let new_row = new_table.allocate(self.entities.swap_remove(row as usize));
-=======
-        debug_assert!(row < self.entity_count());
-        let is_last = row == self.entities.len() - 1;
-        let new_row = new_table.allocate(self.entities.swap_remove(row));
->>>>>>> 5640ec85
         for (component_id, column) in self.columns.iter_mut() {
             if let Some(new_column) = new_table.get_column_mut(*component_id) {
                 new_column.initialize_from_unchecked(column, row, new_row);
@@ -396,15 +355,9 @@
         row: u32,
         new_table: &mut Table,
     ) -> TableMoveResult {
-<<<<<<< HEAD
         debug_assert!((row as usize) < self.len());
         let is_last = row as usize == self.entities.len() - 1;
         let new_row = new_table.allocate(self.entities.swap_remove(row as usize));
-=======
-        debug_assert!(row < self.entity_count());
-        let is_last = row == self.entities.len() - 1;
-        let new_row = new_table.allocate(self.entities.swap_remove(row));
->>>>>>> 5640ec85
         for (component_id, column) in self.columns.iter_mut() {
             if let Some(new_column) = new_table.get_column_mut(*component_id) {
                 new_column.initialize_from_unchecked(column, row, new_row);
@@ -433,15 +386,9 @@
         row: u32,
         new_table: &mut Table,
     ) -> TableMoveResult {
-<<<<<<< HEAD
-        debug_assert!((row as usize) < self.len());
+        debug_assert!((row as usize) < self.entity_count());
         let is_last = row as usize == self.entities.len() - 1;
         let new_row = new_table.allocate(self.entities.swap_remove(row as usize));
-=======
-        debug_assert!(row < self.entity_count());
-        let is_last = row == self.entities.len() - 1;
-        let new_row = new_table.allocate(self.entities.swap_remove(row));
->>>>>>> 5640ec85
         for (component_id, column) in self.columns.iter_mut() {
             new_table
                 .get_column_mut(*component_id)
@@ -490,11 +437,7 @@
     ///
     /// # Safety
     /// the allocated row must be written to immediately with valid values in each column
-<<<<<<< HEAD
-    pub unsafe fn allocate(&mut self, entity: Entity) -> u32 {
-=======
-    pub(crate) unsafe fn allocate(&mut self, entity: Entity) -> usize {
->>>>>>> 5640ec85
+    pub(crate) unsafe fn allocate(&mut self, entity: Entity) -> u32 {
         self.reserve(1);
         let index = self.entities.len() as u32;
         self.entities.push(entity);
