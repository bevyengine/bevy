use std::{
    alloc::{handle_alloc_error, Layout},
    cell::UnsafeCell,
    num::NonZeroUsize,
    ptr::NonNull,
};

use bevy_ptr::{OwningPtr, Ptr, PtrMut};

/// A flat, type-erased data storage type
///
/// Used to densely store homogeneous ECS data.
pub(super) struct BlobVec {
    item_layout: Layout,
    capacity: usize,
    /// Number of elements, not bytes
    len: usize,
    // the `data` ptr's layout is always `array_layout(item_layout, capacity)`
    data: NonNull<u8>,
    // None if the underlying type doesn't need to be dropped
    drop: Option<unsafe fn(OwningPtr<'_>)>,
}

// We want to ignore the `drop` field in our `Debug` impl
impl std::fmt::Debug for BlobVec {
    fn fmt(&self, f: &mut std::fmt::Formatter<'_>) -> std::fmt::Result {
        f.debug_struct("BlobVec")
            .field("item_layout", &self.item_layout)
            .field("capacity", &self.capacity)
            .field("len", &self.len)
            .field("data", &self.data)
            .finish()
    }
}

impl BlobVec {
    /// # Safety
    ///
    /// `drop` should be safe to call with an [`OwningPtr`] pointing to any item that's been pushed into this [`BlobVec`].
    ///
    /// If `drop` is `None`, the items will be leaked. This should generally be set as None based on [`needs_drop`].
    ///
    /// [`needs_drop`]: core::mem::needs_drop
    pub unsafe fn new(
        item_layout: Layout,
        drop: Option<unsafe fn(OwningPtr<'_>)>,
        capacity: usize,
    ) -> BlobVec {
        if item_layout.size() == 0 {
            let align = NonZeroUsize::new(item_layout.align()).expect("alignment must be > 0");
            BlobVec {
<<<<<<< HEAD
                data: NonNull::dangling(),
=======
                swap_scratch: NonNull::dangling(),
                data: bevy_ptr::dangling_with_align(align),
>>>>>>> 00684d95
                capacity: usize::MAX,
                len: 0,
                item_layout,
                drop,
            }
        } else {
            let mut blob_vec = BlobVec {
                data: NonNull::dangling(),
                capacity: 0,
                len: 0,
                item_layout,
                drop,
            };
            blob_vec.reserve_exact(capacity);
            blob_vec
        }
    }

    #[inline]
    pub fn len(&self) -> usize {
        self.len
    }

    #[inline]
    pub fn is_empty(&self) -> bool {
        self.len == 0
    }

    #[inline]
    pub fn capacity(&self) -> usize {
        self.capacity
    }

    #[inline]
    pub fn layout(&self) -> Layout {
        self.item_layout
    }

    pub fn reserve_exact(&mut self, additional: usize) {
        let available_space = self.capacity - self.len;
        if available_space < additional && self.item_layout.size() > 0 {
            // SAFETY: `available_space < additional`, so `additional - available_space > 0`
            let increment = unsafe { NonZeroUsize::new_unchecked(additional - available_space) };
            // SAFETY: not called for ZSTs
            unsafe { self.grow_exact(increment) };
        }
    }

    // SAFETY: must not be called for a ZST item layout
    #[warn(unsafe_op_in_unsafe_fn)] // to allow unsafe blocks in unsafe fn
    unsafe fn grow_exact(&mut self, increment: NonZeroUsize) {
        debug_assert!(self.item_layout.size() != 0);

        let new_capacity = self.capacity + increment.get();
        let new_layout =
            array_layout(&self.item_layout, new_capacity).expect("array layout should be valid");
        let new_data = if self.capacity == 0 {
            // SAFETY:
            // - layout has non-zero size as per safety requirement
            unsafe { std::alloc::alloc(new_layout) }
        } else {
            // SAFETY:
            // - ptr was be allocated via this allocator
            // - the layout of the ptr was `array_layout(self.item_layout, self.capacity)`
            // - `item_layout.size() > 0` and `new_capacity > 0`, so the layout size is non-zero
            // - "new_size, when rounded up to the nearest multiple of layout.align(), must not overflow (i.e., the rounded value must be less than usize::MAX)",
            // since the item size is always a multiple of its align, the rounding cannot happen
            // here and the overflow is handled in `array_layout`
            unsafe {
                std::alloc::realloc(
                    self.get_ptr_mut().as_ptr(),
                    array_layout(&self.item_layout, self.capacity)
                        .expect("array layout should be valid"),
                    new_layout.size(),
                )
            }
        };

        self.data = NonNull::new(new_data).unwrap_or_else(|| handle_alloc_error(new_layout));
        self.capacity = new_capacity;
    }

    /// # Safety
    /// - index must be in bounds
    /// - the memory in the [`BlobVec`] starting at index `index`, of a size matching this [`BlobVec`]'s
    /// `item_layout`, must have been previously allocated.
    #[inline]
    pub unsafe fn initialize_unchecked(&mut self, index: usize, value: OwningPtr<'_>) {
        debug_assert!(index < self.len());
        let ptr = self.get_unchecked_mut(index);
        std::ptr::copy_nonoverlapping::<u8>(value.as_ptr(), ptr.as_ptr(), self.item_layout.size());
    }

    /// # Safety
    /// - index must be in-bounds
    /// - the memory in the [`BlobVec`] starting at index `index`, of a size matching this
    /// [`BlobVec`]'s `item_layout`, must have been previously initialized with an item matching
    /// this [`BlobVec`]'s `item_layout`
    /// - the memory at `*value` must also be previously initialized with an item matching this
    /// [`BlobVec`]'s `item_layout`
    pub unsafe fn replace_unchecked(&mut self, index: usize, value: OwningPtr<'_>) {
        debug_assert!(index < self.len());
        // If `drop` panics, then when the collection is dropped during stack unwinding, the
        // collection's `Drop` impl will call `drop` again for the old value (which is still stored
        // in the collection), so we get a double drop. To prevent that, we set len to 0 until we're
        // done.
        let old_len = self.len;
        let ptr = self.get_unchecked_mut(index).promote().as_ptr();
        self.len = 0;
        // Drop the old value, then write back, justifying the promotion
        // If the drop impl for the old value panics then we run the drop impl for `value` too.
        if let Some(drop) = self.drop {
            struct OnDrop<F: FnMut()>(F);
            impl<F: FnMut()> Drop for OnDrop<F> {
                fn drop(&mut self) {
                    (self.0)();
                }
            }
            let value = value.as_ptr();
            let on_unwind = OnDrop(|| (drop)(OwningPtr::new(NonNull::new_unchecked(value))));

            (drop)(OwningPtr::new(NonNull::new_unchecked(ptr)));

            core::mem::forget(on_unwind);
        }
        std::ptr::copy_nonoverlapping::<u8>(value.as_ptr(), ptr, self.item_layout.size());
        self.len = old_len;
    }

    /// Pushes a value to the [`BlobVec`].
    ///
    /// # Safety
    /// `value` must be valid to add to this [`BlobVec`]
    #[inline]
    pub unsafe fn push(&mut self, value: OwningPtr<'_>) {
        self.reserve_exact(1);
        let index = self.len;
        self.len += 1;
        self.initialize_unchecked(index, value);
    }

    /// # Safety
    /// `len` must be <= `capacity`. if length is decreased, "out of bounds" items must be dropped.
    /// Newly added items must be immediately populated with valid values and length must be
    /// increased. For better unwind safety, call [`BlobVec::set_len`] _after_ populating a new
    /// value.
    pub unsafe fn set_len(&mut self, len: usize) {
        debug_assert!(len <= self.capacity());
        self.len = len;
    }

    /// Performs a "swap remove" at the given `index`, which removes the item at `index` and moves
    /// the last item in the [`BlobVec`] to `index` (if `index` is not the last item). It is the
    /// caller's responsibility to drop the returned pointer, if that is desirable.
    ///
    /// # Safety
    /// It is the caller's responsibility to ensure that `index` is less than `self.len()`.
    #[inline]
    #[must_use = "The returned pointer should be used to dropped the removed element"]
    pub unsafe fn swap_remove_and_forget_unchecked(&mut self, index: usize) -> OwningPtr<'_> {
        debug_assert!(index < self.len());
        let new_len = self.len - 1;
        let size = self.item_layout.size();
        if index != new_len {
            std::ptr::swap_nonoverlapping::<u8>(
                self.get_unchecked_mut(index).as_ptr(),
                self.get_unchecked_mut(new_len).as_ptr(),
                size,
            );
        }
        self.len = new_len;
        // Cannot use get_unchecked here as this is technically out of bounds after changing len.
        self.get_ptr_mut().byte_add(new_len * size).promote()
    }

    /// Removes the value at `index` and copies the value stored into `ptr`.
    /// Does not do any bounds checking on `index`.
    ///
    /// # Safety
    /// It is the caller's responsibility to ensure that `index` is < `self.len()`
    /// and that `self[index]` has been properly initialized.
    #[inline]
    pub unsafe fn swap_remove_unchecked(&mut self, index: usize, ptr: PtrMut<'_>) {
        debug_assert!(index < self.len());
        let last = self.get_unchecked_mut(self.len - 1).as_ptr();
        let target = self.get_unchecked_mut(index).as_ptr();
        // Copy the item at the index into the provided ptr
        std::ptr::copy_nonoverlapping::<u8>(target, ptr.as_ptr(), self.item_layout.size());
        // Recompress the storage by moving the previous last element into the
        // now-free row overwriting the previous data. The removed row may be the last
        // one so a non-overlapping copy must not be used here.
        std::ptr::copy::<u8>(last, target, self.item_layout.size());
        // Invalidate the data stored in the last row, as it has been moved
        self.len -= 1;
    }

    /// # Safety
    /// It is the caller's responsibility to ensure that `index` is < self.len()
    #[inline]
    pub unsafe fn swap_remove_and_drop_unchecked(&mut self, index: usize) {
        debug_assert!(index < self.len());
        let drop = self.drop;
        let value = self.swap_remove_and_forget_unchecked(index);
        if let Some(drop) = drop {
            (drop)(value);
        }
    }

    /// # Safety
    /// It is the caller's responsibility to ensure that `index` is < self.len()
    #[inline]
    pub unsafe fn get_unchecked(&self, index: usize) -> Ptr<'_> {
        debug_assert!(index < self.len());
        self.get_ptr().byte_add(index * self.item_layout.size())
    }

    /// # Safety
    /// It is the caller's responsibility to ensure that `index` is < self.len()
    #[inline]
    pub unsafe fn get_unchecked_mut(&mut self, index: usize) -> PtrMut<'_> {
        debug_assert!(index < self.len());
        let layout_size = self.item_layout.size();
        self.get_ptr_mut().byte_add(index * layout_size)
    }

    /// Gets a [`Ptr`] to the start of the vec
    #[inline]
    pub fn get_ptr(&self) -> Ptr<'_> {
        // SAFETY: the inner data will remain valid for as long as 'self.
        unsafe { Ptr::new(self.data) }
    }

    /// Gets a [`PtrMut`] to the start of the vec
    #[inline]
    pub fn get_ptr_mut(&mut self) -> PtrMut<'_> {
        // SAFETY: the inner data will remain valid for as long as 'self.
        unsafe { PtrMut::new(self.data) }
    }

    /// Get a reference to the entire [`BlobVec`] as if it were an array with elements of type `T`
    ///
    /// # Safety
    /// The type `T` must be the type of the items in this [`BlobVec`].
    pub unsafe fn get_slice<T>(&self) -> &[UnsafeCell<T>] {
        // SAFETY: the inner data will remain valid for as long as 'self.
        std::slice::from_raw_parts(self.data.as_ptr() as *const UnsafeCell<T>, self.len)
    }

    pub fn clear(&mut self) {
        let len = self.len;
        // We set len to 0 _before_ dropping elements for unwind safety. This ensures we don't
        // accidentally drop elements twice in the event of a drop impl panicking.
        self.len = 0;
        if let Some(drop) = self.drop {
            let layout_size = self.item_layout.size();
            for i in 0..len {
                // SAFETY: `i * layout_size` is inbounds for the allocation, and the item is left unreachable so it can be safely promoted to an `OwningPtr`
                unsafe {
                    // NOTE: this doesn't use self.get_unchecked(i) because the debug_assert on index
                    // will panic here due to self.len being set to 0
                    let ptr = self.get_ptr_mut().byte_add(i * layout_size).promote();
                    (drop)(ptr);
                }
            }
        }
    }
}

impl Drop for BlobVec {
    fn drop(&mut self) {
        self.clear();
        let array_layout =
            array_layout(&self.item_layout, self.capacity).expect("array layout should be valid");
        if array_layout.size() > 0 {
            // SAFETY: data ptr layout is correct, swap_scratch ptr layout is correct
            unsafe {
                std::alloc::dealloc(self.get_ptr_mut().as_ptr(), array_layout);
            }
        }
    }
}

/// From <https://doc.rust-lang.org/beta/src/core/alloc/layout.rs.html>
fn array_layout(layout: &Layout, n: usize) -> Option<Layout> {
    let (array_layout, offset) = repeat_layout(layout, n)?;
    debug_assert_eq!(layout.size(), offset);
    Some(array_layout)
}

// TODO: replace with `Layout::repeat` if/when it stabilizes
/// From <https://doc.rust-lang.org/beta/src/core/alloc/layout.rs.html>
fn repeat_layout(layout: &Layout, n: usize) -> Option<(Layout, usize)> {
    // This cannot overflow. Quoting from the invariant of Layout:
    // > `size`, when rounded up to the nearest multiple of `align`,
    // > must not overflow (i.e., the rounded value must be less than
    // > `usize::MAX`)
    let padded_size = layout.size() + padding_needed_for(layout, layout.align());
    let alloc_size = padded_size.checked_mul(n)?;

    // SAFETY: self.align is already known to be valid and alloc_size has been
    // padded already.
    unsafe {
        Some((
            Layout::from_size_align_unchecked(alloc_size, layout.align()),
            padded_size,
        ))
    }
}

/// From <https://doc.rust-lang.org/beta/src/core/alloc/layout.rs.html>
const fn padding_needed_for(layout: &Layout, align: usize) -> usize {
    let len = layout.size();

    // Rounded up value is:
    //   len_rounded_up = (len + align - 1) & !(align - 1);
    // and then we return the padding difference: `len_rounded_up - len`.
    //
    // We use modular arithmetic throughout:
    //
    // 1. align is guaranteed to be > 0, so align - 1 is always
    //    valid.
    //
    // 2. `len + align - 1` can overflow by at most `align - 1`,
    //    so the &-mask with `!(align - 1)` will ensure that in the
    //    case of overflow, `len_rounded_up` will itself be 0.
    //    Thus the returned padding, when added to `len`, yields 0,
    //    which trivially satisfies the alignment `align`.
    //
    // (Of course, attempts to allocate blocks of memory whose
    // size and padding overflow in the above manner should cause
    // the allocator to yield an error anyway.)

    let len_rounded_up = len.wrapping_add(align).wrapping_sub(1) & !align.wrapping_sub(1);
    len_rounded_up.wrapping_sub(len)
}

#[cfg(test)]
mod tests {
    use crate as bevy_ecs; // required for derive macros
    use crate::{component::Component, ptr::OwningPtr, world::World};

    use super::BlobVec;
    use std::{alloc::Layout, cell::RefCell, rc::Rc};

    // SAFETY: The pointer points to a valid value of type `T` and it is safe to drop this value.
    unsafe fn drop_ptr<T>(x: OwningPtr<'_>) {
        x.drop_as::<T>();
    }

    /// # Safety
    ///
    /// `blob_vec` must have a layout that matches `Layout::new::<T>()`
    unsafe fn push<T>(blob_vec: &mut BlobVec, value: T) {
        OwningPtr::make(value, |ptr| {
            blob_vec.push(ptr);
        });
    }

    /// # Safety
    ///
    /// `blob_vec` must have a layout that matches `Layout::new::<T>()`
    unsafe fn swap_remove<T>(blob_vec: &mut BlobVec, index: usize) -> T {
        assert!(index < blob_vec.len());
        let value = blob_vec.swap_remove_and_forget_unchecked(index);
        value.read::<T>()
    }

    /// # Safety
    ///
    /// `blob_vec` must have a layout that matches `Layout::new::<T>()`, it most store a valid `T`
    /// value at the given `index`
    unsafe fn get_mut<T>(blob_vec: &mut BlobVec, index: usize) -> &mut T {
        assert!(index < blob_vec.len());
        blob_vec.get_unchecked_mut(index).deref_mut::<T>()
    }

    #[test]
    fn resize_test() {
        let item_layout = Layout::new::<usize>();
        // SAFETY: `drop` fn is `None`, usize doesn't need dropping
        let mut blob_vec = unsafe { BlobVec::new(item_layout, None, 64) };
        // SAFETY: `i` is a usize, i.e. the type corresponding to `item_layout`
        unsafe {
            for i in 0..1_000 {
                push(&mut blob_vec, i as usize);
            }
        }

        assert_eq!(blob_vec.len(), 1_000);
        assert_eq!(blob_vec.capacity(), 1_000);
    }

    #[derive(Debug, Eq, PartialEq, Clone)]
    struct Foo {
        a: u8,
        b: String,
        drop_counter: Rc<RefCell<usize>>,
    }

    impl Drop for Foo {
        fn drop(&mut self) {
            *self.drop_counter.borrow_mut() += 1;
        }
    }

    #[test]
    fn blob_vec() {
        let drop_counter = Rc::new(RefCell::new(0));
        {
            let item_layout = Layout::new::<Foo>();
            let drop = drop_ptr::<Foo>;
            // SAFETY: drop is able to drop a value of its `item_layout`
            let mut blob_vec = unsafe { BlobVec::new(item_layout, Some(drop), 2) };
            assert_eq!(blob_vec.capacity(), 2);
            // SAFETY: the following code only deals with values of type `Foo`, which satisfies the safety requirement of `push`, `get_mut` and `swap_remove` that the
            // values have a layout compatible to the blob vec's `item_layout`.
            // Every index is in range.
            unsafe {
                let foo1 = Foo {
                    a: 42,
                    b: "abc".to_string(),
                    drop_counter: drop_counter.clone(),
                };
                push(&mut blob_vec, foo1.clone());
                assert_eq!(blob_vec.len(), 1);
                assert_eq!(get_mut::<Foo>(&mut blob_vec, 0), &foo1);

                let mut foo2 = Foo {
                    a: 7,
                    b: "xyz".to_string(),
                    drop_counter: drop_counter.clone(),
                };
                push::<Foo>(&mut blob_vec, foo2.clone());
                assert_eq!(blob_vec.len(), 2);
                assert_eq!(blob_vec.capacity(), 2);
                assert_eq!(get_mut::<Foo>(&mut blob_vec, 0), &foo1);
                assert_eq!(get_mut::<Foo>(&mut blob_vec, 1), &foo2);

                get_mut::<Foo>(&mut blob_vec, 1).a += 1;
                assert_eq!(get_mut::<Foo>(&mut blob_vec, 1).a, 8);

                let foo3 = Foo {
                    a: 16,
                    b: "123".to_string(),
                    drop_counter: drop_counter.clone(),
                };

                push(&mut blob_vec, foo3.clone());
                assert_eq!(blob_vec.len(), 3);
                assert_eq!(blob_vec.capacity(), 3);

                let last_index = blob_vec.len() - 1;
                let value = swap_remove::<Foo>(&mut blob_vec, last_index);
                assert_eq!(foo3, value);

                assert_eq!(blob_vec.len(), 2);
                assert_eq!(blob_vec.capacity(), 3);

                let value = swap_remove::<Foo>(&mut blob_vec, 0);
                assert_eq!(foo1, value);
                assert_eq!(blob_vec.len(), 1);
                assert_eq!(blob_vec.capacity(), 3);

                foo2.a = 8;
                assert_eq!(get_mut::<Foo>(&mut blob_vec, 0), &foo2);
            }
        }

        assert_eq!(*drop_counter.borrow(), 6);
    }

    #[test]
    fn blob_vec_drop_empty_capacity() {
        let item_layout = Layout::new::<Foo>();
        let drop = drop_ptr::<Foo>;
        // SAFETY: drop is able to drop a value of its `item_layout`
        let _ = unsafe { BlobVec::new(item_layout, Some(drop), 0) };
    }

    #[test]
    fn aligned_zst() {
        // NOTE: This test is explicitly for uncovering potential UB with miri.

        #[derive(Component)]
        #[repr(align(32))]
        struct Zst;

        let mut world = World::default();
        world.spawn(Zst);
        world.spawn(Zst);
        world.spawn(Zst);
        world.spawn_empty();

        let mut count = 0;

        let mut q = world.query::<&Zst>();
        for &Zst in q.iter(&world) {
            count += 1;
        }

        assert_eq!(count, 3);
    }
}<|MERGE_RESOLUTION|>--- conflicted
+++ resolved
@@ -49,12 +49,7 @@
         if item_layout.size() == 0 {
             let align = NonZeroUsize::new(item_layout.align()).expect("alignment must be > 0");
             BlobVec {
-<<<<<<< HEAD
-                data: NonNull::dangling(),
-=======
-                swap_scratch: NonNull::dangling(),
                 data: bevy_ptr::dangling_with_align(align),
->>>>>>> 00684d95
                 capacity: usize::MAX,
                 len: 0,
                 item_layout,
