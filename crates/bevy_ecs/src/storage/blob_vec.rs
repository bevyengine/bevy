--- conflicted
+++ resolved
@@ -4,15 +4,12 @@
     ptr::NonNull,
 };
 
-<<<<<<< HEAD
 use crate::ptr::{OwningPtr, Ptr, PtrMut};
 
-=======
 /// A flat, type-erased data storage type
 ///
 /// Used to densely store homogeneous ECS data.
 #[derive(Debug)]
->>>>>>> 6bc5c609
 pub struct BlobVec {
     item_layout: Layout,
     capacity: usize,
@@ -124,20 +121,6 @@
 
     /// # Safety
     /// - index must be in-bounds
-<<<<<<< HEAD
-    //  - memory must be previously initialized
-    pub unsafe fn replace_unchecked(&mut self, index: usize, value: OwningPtr<'_>) {
-        debug_assert!(index < self.len());
-        let len = self.len;
-        let drop = self.drop;
-        // to ensure we don't observe the empty slot in case of drop panic
-        let ptr = self.get_unchecked_mut(index);
-        let ptr = ptr.inner();
-        self.len = index;
-        (drop)(OwningPtr::new(ptr));
-        std::ptr::copy_nonoverlapping(value.inner(), ptr.as_ptr(), self.item_layout.size());
-        self.len = len;
-=======
     /// - the memory in the [`BlobVec`] starting at index `index`, of a size matching this
     /// [`BlobVec`]'s `item_layout`, must have been previously initialized with an item matching
     /// this [`BlobVec`]'s `item_layout`
@@ -147,16 +130,16 @@
     /// calling this function, and as such should not be used or dropped by the caller.
     pub unsafe fn replace_unchecked(&mut self, index: usize, value: *mut u8) {
         debug_assert!(index < self.len());
-        let ptr = self.get_unchecked(index);
+        let ptr = self.get_unchecked(index).inner();
+        let drop = self.drop;
         // If `drop` panics, then when the collection is dropped during stack unwinding, the
         // collection's `Drop` impl will call `drop` again for the old value (which is still stored
         // in the collection), so we get a double drop. To prevent that, we set len to 0 until we're
         // done.
         let old_len = std::mem::replace(&mut self.len, 0);
-        (self.drop)(ptr);
-        std::ptr::copy_nonoverlapping(value, ptr, self.item_layout.size());
+        (drop)(OwningPtr::new(ptr));
+        std::ptr::copy_nonoverlapping(value.inner(), ptr.as_ptr(), self.item_layout.size());
         self.len = old_len;
->>>>>>> 6bc5c609
     }
 
     /// Increases the length by one (and grows the vec if needed) with uninitialized memory and
@@ -187,12 +170,7 @@
     /// caller's responsibility to drop the returned pointer, if that is desirable.
     ///
     /// # Safety
-<<<<<<< HEAD
     /// It is the caller's responsibility to ensure that `index` is < self.len()
-=======
-    /// It is the caller's responsibility to ensure that `index` is < `self.len()`
-    /// Callers should _only_ access the returned pointer immediately after calling this function.
->>>>>>> 6bc5c609
     #[inline]
     pub unsafe fn swap_remove_and_forget_unchecked(&mut self, index: usize) -> OwningPtr<'_> {
         debug_assert!(index < self.len());
@@ -362,13 +340,8 @@
 
     /// # Safety
     ///
-<<<<<<< HEAD
-    /// `blob_vec` must have a layout that matches Layout::new::<T>()
+    /// `blob_vec` must have a layout that matches `Layout::new::<T>()`
     unsafe fn push<T>(blob_vec: &mut BlobVec, value: T) {
-=======
-    /// `blob_vec` must have a layout that matches `Layout::new::<T>()`
-    unsafe fn push<T>(blob_vec: &mut BlobVec, mut value: T) {
->>>>>>> 6bc5c609
         let index = blob_vec.push_uninit();
         OwningPtr::make(value, |ptr| {
             blob_vec.initialize_unchecked(index, ptr);
