use std::{
    alloc::{handle_alloc_error, Layout},
    cell::UnsafeCell,
    num::NonZeroUsize,
    ptr::NonNull,
};

use bevy_ptr::{OwningPtr, Ptr, PtrMut};

/// A flat, type-erased data storage type
///
/// Used to densely store homogeneous ECS data.
pub(super) struct BlobVec {
    item_layout: Layout,
    capacity: usize,
    /// Number of elements, not bytes
    len: usize,
    // the `data` ptr's layout is always `array_layout(item_layout, capacity)`
    data: NonNull<u8>,
<<<<<<< HEAD
=======
    // the `swap_scratch` ptr's layout is always `item_layout`
    swap_scratch: NonNull<u8>,
>>>>>>> f7c8eb7d
    // None if the underlying type doesn't need to be dropped
    drop: Option<unsafe fn(OwningPtr<'_>)>,
}

// We want to ignore the `drop` field in our `Debug` impl
impl std::fmt::Debug for BlobVec {
    fn fmt(&self, f: &mut std::fmt::Formatter<'_>) -> std::fmt::Result {
        f.debug_struct("BlobVec")
            .field("item_layout", &self.item_layout)
            .field("capacity", &self.capacity)
            .field("len", &self.len)
            .field("data", &self.data)
            .finish()
    }
}

impl BlobVec {
    /// # Safety
    ///
    /// `drop` should be safe to call with an [`OwningPtr`] pointing to any item that's been pushed into this [`BlobVec`].
    ///
    /// If `drop` is `None`, the items will be leaked. This should generally be set as None based on [`needs_drop`].
    ///
    /// [`needs_drop`]: core::mem::needs_drop
    pub unsafe fn new(
        item_layout: Layout,
        drop: Option<unsafe fn(OwningPtr<'_>)>,
        capacity: usize,
    ) -> BlobVec {
        if item_layout.size() == 0 {
            BlobVec {
                data: NonNull::dangling(),
                capacity: usize::MAX,
                len: 0,
                item_layout,
                drop,
            }
        } else {
            let mut blob_vec = BlobVec {
                data: NonNull::dangling(),
                capacity: 0,
                len: 0,
                item_layout,
                drop,
            };
            blob_vec.reserve_exact(capacity);
            blob_vec
        }
    }

    #[inline]
    pub fn len(&self) -> usize {
        self.len
    }

    #[inline]
    pub fn is_empty(&self) -> bool {
        self.len == 0
    }

    #[inline]
    pub fn capacity(&self) -> usize {
        self.capacity
    }

    #[inline]
    pub fn layout(&self) -> Layout {
        self.item_layout
    }

    pub fn reserve_exact(&mut self, additional: usize) {
        let available_space = self.capacity - self.len;
        if available_space < additional && self.item_layout.size() > 0 {
            // SAFETY: `available_space < additional`, so `additional - available_space > 0`
            let increment = unsafe { NonZeroUsize::new_unchecked(additional - available_space) };
            // SAFETY: not called for ZSTs
            unsafe { self.grow_exact(increment) };
        }
    }

    // SAFETY: must not be called for a ZST item layout
    #[warn(unsafe_op_in_unsafe_fn)] // to allow unsafe blocks in unsafe fn
    unsafe fn grow_exact(&mut self, increment: NonZeroUsize) {
        debug_assert!(self.item_layout.size() != 0);

        let new_capacity = self.capacity + increment.get();
        let new_layout =
            array_layout(&self.item_layout, new_capacity).expect("array layout should be valid");
        let new_data = if self.capacity == 0 {
            // SAFETY:
            // - layout has non-zero size as per safety requirement
            unsafe { std::alloc::alloc(new_layout) }
        } else {
            // SAFETY:
            // - ptr was be allocated via this allocator
            // - the layout of the ptr was `array_layout(self.item_layout, self.capacity)`
            // - `item_layout.size() > 0` and `new_capacity > 0`, so the layout size is non-zero
            // - "new_size, when rounded up to the nearest multiple of layout.align(), must not overflow (i.e., the rounded value must be less than usize::MAX)",
            // since the item size is always a multiple of its align, the rounding cannot happen
            // here and the overflow is handled in `array_layout`
            unsafe {
                std::alloc::realloc(
                    self.get_ptr_mut().as_ptr(),
                    array_layout(&self.item_layout, self.capacity)
                        .expect("array layout should be valid"),
                    new_layout.size(),
                )
            }
        };

        self.data = NonNull::new(new_data).unwrap_or_else(|| handle_alloc_error(new_layout));
        self.capacity = new_capacity;
    }

    /// # Safety
    /// - index must be in bounds
    /// - the memory in the [`BlobVec`] starting at index `index`, of a size matching this [`BlobVec`]'s
    /// `item_layout`, must have been previously allocated.
    #[inline]
    pub unsafe fn initialize_unchecked(&mut self, index: usize, value: OwningPtr<'_>) {
        debug_assert!(index < self.len());
        let ptr = self.get_unchecked_mut(index);
        std::ptr::copy_nonoverlapping::<u8>(value.as_ptr(), ptr.as_ptr(), self.item_layout.size());
    }

    /// # Safety
    /// - index must be in-bounds
    /// - the memory in the [`BlobVec`] starting at index `index`, of a size matching this
    /// [`BlobVec`]'s `item_layout`, must have been previously initialized with an item matching
    /// this [`BlobVec`]'s `item_layout`
    /// - the memory at `*value` must also be previously initialized with an item matching this
    /// [`BlobVec`]'s `item_layout`
    pub unsafe fn replace_unchecked(&mut self, index: usize, value: OwningPtr<'_>) {
        debug_assert!(index < self.len());
        // If `drop` panics, then when the collection is dropped during stack unwinding, the
        // collection's `Drop` impl will call `drop` again for the old value (which is still stored
        // in the collection), so we get a double drop. To prevent that, we set len to 0 until we're
        // done.
        let old_len = self.len;
        let ptr = self.get_unchecked_mut(index).promote().as_ptr();
        self.len = 0;
        // Drop the old value, then write back, justifying the promotion
        // If the drop impl for the old value panics then we run the drop impl for `value` too.
        if let Some(drop) = self.drop {
            struct OnDrop<F: FnMut()>(F);
            impl<F: FnMut()> Drop for OnDrop<F> {
                fn drop(&mut self) {
                    (self.0)();
                }
            }
            let value = value.as_ptr();
            let on_unwind = OnDrop(|| (drop)(OwningPtr::new(NonNull::new_unchecked(value))));

            (drop)(OwningPtr::new(NonNull::new_unchecked(ptr)));

            core::mem::forget(on_unwind);
        }
        std::ptr::copy_nonoverlapping::<u8>(value.as_ptr(), ptr, self.item_layout.size());
        self.len = old_len;
    }

    /// Pushes a value to the [`BlobVec`].
    ///
    /// # Safety
    /// `value` must be valid to add to this [`BlobVec`]
    #[inline]
    pub unsafe fn push(&mut self, value: OwningPtr<'_>) {
        self.reserve_exact(1);
        let index = self.len;
        self.len += 1;
        self.initialize_unchecked(index, value);
    }

    /// # Safety
    /// `len` must be <= `capacity`. if length is decreased, "out of bounds" items must be dropped.
    /// Newly added items must be immediately populated with valid values and length must be
    /// increased. For better unwind safety, call [`BlobVec::set_len`] _after_ populating a new
    /// value.
    pub unsafe fn set_len(&mut self, len: usize) {
        debug_assert!(len <= self.capacity());
        self.len = len;
    }

    /// Performs a "swap remove" at the given `index`, which removes the item at `index` and moves
    /// the last item in the [`BlobVec`] to `index` (if `index` is not the last item). It is the
    /// caller's responsibility to drop the returned pointer, if that is desirable.
    ///
    /// # Safety
    /// It is the caller's responsibility to ensure that `index` is less than `self.len()`.
    #[inline]
    #[must_use = "The returned pointer should be used to dropped the removed element"]
    pub unsafe fn swap_remove_and_forget_unchecked(&mut self, index: usize) -> OwningPtr<'_> {
        debug_assert!(index < self.len());
        let new_len = self.len - 1;
        let size = self.item_layout.size();
        if index != new_len {
            std::ptr::swap_nonoverlapping::<u8>(
                self.get_unchecked_mut(index).as_ptr(),
                self.get_unchecked_mut(new_len).as_ptr(),
                size,
            );
        }
        self.len = new_len;
        // Cannot use get_unchecked here as this is technically out of bounds after changing len.
        self.get_ptr_mut().byte_add(new_len * size).promote()
    }

    /// Removes the value at `index` and copies the value stored into `ptr`.
    /// Does not do any bounds checking on `index`.
    ///
    /// # Safety
    /// It is the caller's responsibility to ensure that `index` is < `self.len()`
    /// and that `self[index]` has been properly initialized.
    #[inline]
    pub unsafe fn swap_remove_unchecked(&mut self, index: usize, ptr: PtrMut<'_>) {
        debug_assert!(index < self.len());
        let last = self.get_unchecked_mut(self.len - 1).as_ptr();
        let target = self.get_unchecked_mut(index).as_ptr();
        // Copy the item at the index into the provided ptr
        std::ptr::copy_nonoverlapping::<u8>(target, ptr.as_ptr(), self.item_layout.size());
        // Recompress the storage by moving the previous last element into the
        // now-free row overwriting the previous data. The removed row may be the last
        // one so a non-overlapping copy must not be used here.
        std::ptr::copy::<u8>(last, target, self.item_layout.size());
        // Invalidate the data stored in the last row, as it has been moved
        self.len -= 1;
    }

    /// # Safety
    /// It is the caller's responsibility to ensure that `index` is < self.len()
    #[inline]
    pub unsafe fn swap_remove_and_drop_unchecked(&mut self, index: usize) {
        debug_assert!(index < self.len());
        let drop = self.drop;
        let value = self.swap_remove_and_forget_unchecked(index);
        if let Some(drop) = drop {
            (drop)(value);
        }
    }

    /// # Safety
    /// It is the caller's responsibility to ensure that `index` is < self.len()
    #[inline]
    pub unsafe fn get_unchecked(&self, index: usize) -> Ptr<'_> {
        debug_assert!(index < self.len());
        self.get_ptr().byte_add(index * self.item_layout.size())
    }

    /// # Safety
    /// It is the caller's responsibility to ensure that `index` is < self.len()
    #[inline]
    pub unsafe fn get_unchecked_mut(&mut self, index: usize) -> PtrMut<'_> {
        debug_assert!(index < self.len());
        let layout_size = self.item_layout.size();
        self.get_ptr_mut().byte_add(index * layout_size)
    }

    /// Gets a [`Ptr`] to the start of the vec
    #[inline]
    pub fn get_ptr(&self) -> Ptr<'_> {
        // SAFETY: the inner data will remain valid for as long as 'self.
        unsafe { Ptr::new(self.data) }
    }

    /// Gets a [`PtrMut`] to the start of the vec
    #[inline]
    pub fn get_ptr_mut(&mut self) -> PtrMut<'_> {
        // SAFETY: the inner data will remain valid for as long as 'self.
        unsafe { PtrMut::new(self.data) }
    }

    /// Get a reference to the entire [`BlobVec`] as if it were an array with elements of type `T`
    ///
    /// # Safety
    /// The type `T` must be the type of the items in this [`BlobVec`].
    pub unsafe fn get_slice<T>(&self) -> &[UnsafeCell<T>] {
        // SAFETY: the inner data will remain valid for as long as 'self.
        std::slice::from_raw_parts(self.data.as_ptr() as *const UnsafeCell<T>, self.len)
    }

    pub fn clear(&mut self) {
        let len = self.len;
        // We set len to 0 _before_ dropping elements for unwind safety. This ensures we don't
        // accidentally drop elements twice in the event of a drop impl panicking.
        self.len = 0;
        if let Some(drop) = self.drop {
            let layout_size = self.item_layout.size();
            for i in 0..len {
                // SAFETY: `i * layout_size` is inbounds for the allocation, and the item is left unreachable so it can be safely promoted to an `OwningPtr`
                unsafe {
                    // NOTE: this doesn't use self.get_unchecked(i) because the debug_assert on index
                    // will panic here due to self.len being set to 0
                    let ptr = self.get_ptr_mut().byte_add(i * layout_size).promote();
                    (drop)(ptr);
                }
            }
        }
    }
}

impl Drop for BlobVec {
    fn drop(&mut self) {
        self.clear();
        if self.item_layout.size() > 0 {
            // SAFETY: the `swap_scratch` pointer is always allocated using `self.item_layout`
            unsafe {
                std::alloc::dealloc(self.swap_scratch.as_ptr(), self.item_layout);
            }
        }
        let array_layout =
            array_layout(&self.item_layout, self.capacity).expect("array layout should be valid");
        if array_layout.size() > 0 {
            // SAFETY: data ptr layout is correct, swap_scratch ptr layout is correct
            unsafe {
                std::alloc::dealloc(self.get_ptr_mut().as_ptr(), array_layout);
            }
        }
    }
}

/// From <https://doc.rust-lang.org/beta/src/core/alloc/layout.rs.html>
fn array_layout(layout: &Layout, n: usize) -> Option<Layout> {
    let (array_layout, offset) = repeat_layout(layout, n)?;
    debug_assert_eq!(layout.size(), offset);
    Some(array_layout)
}

// TODO: replace with `Layout::repeat` if/when it stabilizes
/// From <https://doc.rust-lang.org/beta/src/core/alloc/layout.rs.html>
fn repeat_layout(layout: &Layout, n: usize) -> Option<(Layout, usize)> {
    // This cannot overflow. Quoting from the invariant of Layout:
    // > `size`, when rounded up to the nearest multiple of `align`,
    // > must not overflow (i.e., the rounded value must be less than
    // > `usize::MAX`)
    let padded_size = layout.size() + padding_needed_for(layout, layout.align());
    let alloc_size = padded_size.checked_mul(n)?;

    // SAFETY: self.align is already known to be valid and alloc_size has been
    // padded already.
    unsafe {
        Some((
            Layout::from_size_align_unchecked(alloc_size, layout.align()),
            padded_size,
        ))
    }
}

/// From <https://doc.rust-lang.org/beta/src/core/alloc/layout.rs.html>
const fn padding_needed_for(layout: &Layout, align: usize) -> usize {
    let len = layout.size();

    // Rounded up value is:
    //   len_rounded_up = (len + align - 1) & !(align - 1);
    // and then we return the padding difference: `len_rounded_up - len`.
    //
    // We use modular arithmetic throughout:
    //
    // 1. align is guaranteed to be > 0, so align - 1 is always
    //    valid.
    //
    // 2. `len + align - 1` can overflow by at most `align - 1`,
    //    so the &-mask with `!(align - 1)` will ensure that in the
    //    case of overflow, `len_rounded_up` will itself be 0.
    //    Thus the returned padding, when added to `len`, yields 0,
    //    which trivially satisfies the alignment `align`.
    //
    // (Of course, attempts to allocate blocks of memory whose
    // size and padding overflow in the above manner should cause
    // the allocator to yield an error anyway.)

    let len_rounded_up = len.wrapping_add(align).wrapping_sub(1) & !align.wrapping_sub(1);
    len_rounded_up.wrapping_sub(len)
}

#[cfg(test)]
mod tests {
    use crate::ptr::OwningPtr;

    use super::BlobVec;
    #[cfg(miri)]
    use std::alloc::Layout;
    #[cfg(not(miri))]
    use std::{alloc::Layout, cell::RefCell, rc::Rc};

    // SAFETY: The pointer points to a valid value of type `T` and it is safe to drop this value.
    unsafe fn drop_ptr<T>(x: OwningPtr<'_>) {
        x.drop_as::<T>();
    }

    /// # Safety
    ///
    /// `blob_vec` must have a layout that matches `Layout::new::<T>()`
    unsafe fn push<T>(blob_vec: &mut BlobVec, value: T) {
        OwningPtr::make(value, |ptr| {
            blob_vec.push(ptr);
        });
    }

    /// # Safety
    ///
    /// `blob_vec` must have a layout that matches `Layout::new::<T>()`
    unsafe fn swap_remove<T>(blob_vec: &mut BlobVec, index: usize) -> T {
        assert!(index < blob_vec.len());
        let value = blob_vec.swap_remove_and_forget_unchecked(index);
        value.read::<T>()
    }

    /// # Safety
    ///
    /// `blob_vec` must have a layout that matches `Layout::new::<T>()`, it most store a valid `T`
    /// value at the given `index`
    unsafe fn get_mut<T>(blob_vec: &mut BlobVec, index: usize) -> &mut T {
        assert!(index < blob_vec.len());
        blob_vec.get_unchecked_mut(index).deref_mut::<T>()
    }

    #[test]
    fn resize_test() {
        let item_layout = Layout::new::<usize>();
        // SAFETY: `drop` fn is `None`, usize doesn't need dropping
        let mut blob_vec = unsafe { BlobVec::new(item_layout, None, 64) };
        // SAFETY: `i` is a usize, i.e. the type corresponding to `item_layout`
        unsafe {
            for i in 0..1_000 {
                push(&mut blob_vec, i as usize);
            }
        }

        assert_eq!(blob_vec.len(), 1_000);
        assert_eq!(blob_vec.capacity(), 1_000);
    }

    #[derive(Debug, Eq, PartialEq, Clone)]
    struct Foo {
        a: u8,
        // FIXME: Miri cannot support tracking pointers in piecewise swaps.
        // Remove when https://github.com/rust-lang/miri/issues/2181 is resolved
        // and live in nightly.
        #[cfg(not(miri))]
        b: String,
        #[cfg(not(miri))]
        drop_counter: Rc<RefCell<usize>>,
    }

    #[cfg(not(miri))]
    impl Drop for Foo {
        fn drop(&mut self) {
            *self.drop_counter.borrow_mut() += 1;
        }
    }

    #[test]
    fn blob_vec() {
        // Remove these when https://github.com/rust-lang/miri/issues/2181 is resolved.
        #[cfg(not(miri))]
        let drop_counter = Rc::new(RefCell::new(0));
        {
            let item_layout = Layout::new::<Foo>();
            let drop = drop_ptr::<Foo>;
            // SAFETY: drop is able to drop a value of its `item_layout`
            let mut blob_vec = unsafe { BlobVec::new(item_layout, Some(drop), 2) };
            assert_eq!(blob_vec.capacity(), 2);
            // SAFETY: the following code only deals with values of type `Foo`, which satisfies the safety requirement of `push`, `get_mut` and `swap_remove` that the
            // values have a layout compatible to the blob vec's `item_layout`.
            // Every index is in range.
            unsafe {
                let foo1 = Foo {
                    a: 42,
                    #[cfg(not(miri))]
                    b: "abc".to_string(),
                    #[cfg(not(miri))]
                    drop_counter: drop_counter.clone(),
                };
                push(&mut blob_vec, foo1.clone());
                assert_eq!(blob_vec.len(), 1);
                assert_eq!(get_mut::<Foo>(&mut blob_vec, 0), &foo1);

                let mut foo2 = Foo {
                    a: 7,
                    #[cfg(not(miri))]
                    b: "xyz".to_string(),
                    #[cfg(not(miri))]
                    drop_counter: drop_counter.clone(),
                };
                push::<Foo>(&mut blob_vec, foo2.clone());
                assert_eq!(blob_vec.len(), 2);
                assert_eq!(blob_vec.capacity(), 2);
                assert_eq!(get_mut::<Foo>(&mut blob_vec, 0), &foo1);
                assert_eq!(get_mut::<Foo>(&mut blob_vec, 1), &foo2);

                get_mut::<Foo>(&mut blob_vec, 1).a += 1;
                assert_eq!(get_mut::<Foo>(&mut blob_vec, 1).a, 8);

                let foo3 = Foo {
                    a: 16,
                    #[cfg(not(miri))]
                    b: "123".to_string(),
                    #[cfg(not(miri))]
                    drop_counter: drop_counter.clone(),
                };

                push(&mut blob_vec, foo3.clone());
                assert_eq!(blob_vec.len(), 3);
                assert_eq!(blob_vec.capacity(), 3);

                let last_index = blob_vec.len() - 1;
                let value = swap_remove::<Foo>(&mut blob_vec, last_index);
                assert_eq!(foo3, value);

                assert_eq!(blob_vec.len(), 2);
                assert_eq!(blob_vec.capacity(), 3);

                let value = swap_remove::<Foo>(&mut blob_vec, 0);
                assert_eq!(foo1, value);
                assert_eq!(blob_vec.len(), 1);
                assert_eq!(blob_vec.capacity(), 3);

                foo2.a = 8;
                assert_eq!(get_mut::<Foo>(&mut blob_vec, 0), &foo2);
            }
        }

        #[cfg(not(miri))]
        assert_eq!(*drop_counter.borrow(), 6);
    }

    #[test]
    fn blob_vec_drop_empty_capacity() {
        let item_layout = Layout::new::<Foo>();
        let drop = drop_ptr::<Foo>;
        // SAFETY: drop is able to drop a value of its `item_layout`
        let _ = unsafe { BlobVec::new(item_layout, Some(drop), 0) };
    }
}<|MERGE_RESOLUTION|>--- conflicted
+++ resolved
@@ -17,11 +17,6 @@
     len: usize,
     // the `data` ptr's layout is always `array_layout(item_layout, capacity)`
     data: NonNull<u8>,
-<<<<<<< HEAD
-=======
-    // the `swap_scratch` ptr's layout is always `item_layout`
-    swap_scratch: NonNull<u8>,
->>>>>>> f7c8eb7d
     // None if the underlying type doesn't need to be dropped
     drop: Option<unsafe fn(OwningPtr<'_>)>,
 }
@@ -325,12 +320,6 @@
 impl Drop for BlobVec {
     fn drop(&mut self) {
         self.clear();
-        if self.item_layout.size() > 0 {
-            // SAFETY: the `swap_scratch` pointer is always allocated using `self.item_layout`
-            unsafe {
-                std::alloc::dealloc(self.swap_scratch.as_ptr(), self.item_layout);
-            }
-        }
         let array_layout =
             array_layout(&self.item_layout, self.capacity).expect("array layout should be valid");
         if array_layout.size() > 0 {
