--- conflicted
+++ resolved
@@ -5,11 +5,7 @@
 mod sparse_set;
 mod table;
 
-<<<<<<< HEAD
-pub use blob_vec::*;
 pub use resource::*;
-=======
->>>>>>> a1a07945
 pub use sparse_set::*;
 pub use table::*;
 
