--- conflicted
+++ resolved
@@ -179,17 +179,10 @@
     }
 
     #[inline]
-<<<<<<< HEAD
-    pub fn get_ticks_ptr(&self, entity: Entity) -> Option<*mut ComponentTicks> {
-        let dense_index = *self.sparse.get(entity)?;
-        // SAFE: if the sparse index points to something in the dense vec, it exists
-        unsafe { Some(self.ticks.get_unchecked(dense_index).get()) }
-=======
     pub fn get_ticks(&self, entity: Entity) -> Option<&UnsafeCell<ComponentTicks>> {
         let dense_index = *self.sparse.get(entity)?;
         // SAFE: if the sparse index points to something in the dense vec, it exists
         unsafe { Some(self.ticks.get_unchecked(dense_index)) }
->>>>>>> 8283db69
     }
 
     /// Removes the `entity` from this sparse set and returns a pointer to the associated value (if
