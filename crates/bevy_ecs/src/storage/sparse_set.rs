--- conflicted
+++ resolved
@@ -2,13 +2,8 @@
     change_detection::MaybeLocation,
     component::{CheckChangeTicks, ComponentId, ComponentInfo, ComponentTicks, Tick, TickCells},
     entity::{Entity, EntityRow},
-<<<<<<< HEAD
-    query::{DebugCheckedUnwrap, UnsafeVecExtensions},
-    storage::{Column, TableRow},
-=======
     query::DebugCheckedUnwrap,
     storage::{AbortOnPanic, Column, TableRow, VecExtensions},
->>>>>>> 1610aa9d
 };
 use alloc::{boxed::Box, vec::Vec};
 use bevy_ptr::{OwningPtr, Ptr};
@@ -348,16 +343,6 @@
         self.sparse.remove(entity.row()).map(|dense_index| {
             #[cfg(debug_assertions)]
             assert_eq!(entity, self.entities[dense_index.index()]);
-<<<<<<< HEAD
-            // SAFETY: If dense_index was in the sparse array, it must still be valid and within bounds
-            // in the entities Vec.
-            unsafe { self.entities.swap_remove_unchecked(dense_index.index()) };
-            let is_last = dense_index.index() == self.dense.len() - 1;
-            // SAFETY: dense_index was just removed from `sparse`, which ensures that it is valid
-            let (value, _, _) = unsafe { self.dense.swap_remove_and_forget_unchecked(dense_index) };
-            if !is_last {
-                // SAFETY: This index was just swapped to above, it must be valid.
-=======
             let last = self.entities.len() - 1;
             if dense_index.index() >= last {
                 #[cfg(debug_assertions)]
@@ -381,16 +366,11 @@
                         .swap_remove_nonoverlapping_unchecked(dense_index.index());
                 };
                 // SAFETY: The above check ensures that `dense_index` is in bounds.
->>>>>>> 1610aa9d
                 let swapped_entity = unsafe { self.entities.get_unchecked(dense_index.index()) };
                 #[cfg(not(debug_assertions))]
                 let index = *swapped_entity;
                 #[cfg(debug_assertions)]
                 let index = swapped_entity.row();
-<<<<<<< HEAD
-                // SAFETY: if the sparse index points to something in the dense vec, it exists
-                unsafe { *self.sparse.get_mut(index).debug_checked_unwrap() = dense_index }
-=======
                 // SAFETY: The swapped entity was just fetched from the entity Vec, it must have already
                 // been inserted and in bounds.
                 unsafe {
@@ -402,7 +382,6 @@
                     self.dense
                         .swap_remove_and_forget_unchecked_nonoverlapping(last, dense_index)
                 }
->>>>>>> 1610aa9d
             }
         })
     }
@@ -411,33 +390,6 @@
     ///
     /// Returns `true` if `entity` had a component value in the sparse set.
     pub(crate) fn remove(&mut self, entity: Entity) -> bool {
-<<<<<<< HEAD
-        if let Some(dense_index) = self.sparse.remove(entity.row()) {
-            #[cfg(debug_assertions)]
-            assert_eq!(entity, self.entities[dense_index.index()]);
-            // SAFETY: If dense_index was in the sparse array, it must still be valid and within bounds
-            // in the entities Vec.
-            unsafe { self.entities.swap_remove_unchecked(dense_index.index()) };
-            let is_last = dense_index.index() == self.dense.len() - 1;
-            // SAFETY: if the sparse index points to something in the dense vec, it exists
-            unsafe {
-                self.dense.swap_remove_unchecked(dense_index);
-            }
-            if !is_last {
-                // SAFETY: This index was just swapped to above, it must be valid.
-                let swapped_entity = unsafe { self.entities.get_unchecked(dense_index.index()) };
-                #[cfg(not(debug_assertions))]
-                let index = *swapped_entity;
-                #[cfg(debug_assertions)]
-                let index = swapped_entity.row();
-                // SAFETY: if the sparse index points to something in the dense vec, it exists
-                unsafe { *self.sparse.get_mut(index).debug_checked_unwrap() = dense_index }
-            }
-            true
-        } else {
-            false
-        }
-=======
         self.sparse
             .remove(entity.row())
             .map(|dense_index| {
@@ -481,7 +433,6 @@
                 }
             })
             .is_some()
->>>>>>> 1610aa9d
     }
 
     pub(crate) fn check_change_ticks(&mut self, check: CheckChangeTicks) {
