use crate::archetype::ArchetypeComponentId;
use crate::component::{ComponentId, ComponentTicks, Components, TickCells};
use crate::storage::{Column, SparseSet};
use bevy_ptr::{OwningPtr, Ptr, UnsafeCellDeref};
<<<<<<< HEAD
use std::cell::UnsafeCell;
use std::mem::ManuallyDrop;
use std::thread::ThreadId;
=======
>>>>>>> e89b0432

/// The type-erased backing storage and metadata for a single resource within a [`World`].
///
/// [`World`]: crate::world::World
pub struct ResourceData {
    column: ManuallyDrop<Column>,
    type_name: String,
    id: ArchetypeComponentId,
    origin_thread_id: Option<ThreadId>,
}

impl Drop for ResourceData {
    fn drop(&mut self) {
        if self.is_present() {
            self.validate_access();
        }
        // SAFETY: Drop is only called once upon dropping the ResourceData
        // and is inaccessible after this as the parent ResourceData has
        // been dropped.
        unsafe {
            ManuallyDrop::drop(&mut self.column);
        }
    }
}

impl ResourceData {
    #[inline]
    fn validate_access(&self) {
        // Avoid aborting due to double panicking on the same thread.
        if std::thread::panicking() {
            return;
        }
        if let Some(origin_thread_id) = self.origin_thread_id {
            if origin_thread_id != std::thread::current().id() {
                // Panic in tests, as testing for aborting is nearly impossible
                panic!(
                    "Attempted to access or drop non-send resource {} from thread {:?} on a thread {:?}. This is not allowed. Aborting.",
                    self.type_name,
                    origin_thread_id,
                    std::thread::current().id()
                );
            }
        }
    }

    /// Returns true if the resource is populated.
    #[inline]
    pub fn is_present(&self) -> bool {
        !self.column.is_empty()
    }

    /// Gets the [`ArchetypeComponentId`] for the resource.
    #[inline]
    pub fn id(&self) -> ArchetypeComponentId {
        self.id
    }

    /// Gets a read-only pointer to the underlying resource, if available.
    ///
    /// # Panics
    /// This will panic if a value is present, the underlying type is
    /// `!Send`, and is not accessed from the original thread it was inserted in.
    #[inline]
    pub fn get_data(&self) -> Option<Ptr<'_>> {
        self.column.get_data(0).map(|res| {
            self.validate_access();
            res
        })
    }

    /// Gets a read-only reference to the change ticks of the underlying resource, if available.
    #[inline]
    pub fn get_ticks(&self) -> Option<ComponentTicks> {
        self.column.get_ticks(0)
    }

    /// # Panics
    /// This will panic if a value is present, the underlying type is
    /// `!Send`, and is not accessed from the original thread it was inserted in.
    #[inline]
<<<<<<< HEAD
    pub(crate) fn get_with_ticks(&self) -> Option<(Ptr<'_>, &UnsafeCell<ComponentTicks>)> {
        self.column.get(0).map(|res| {
            self.validate_access();
            res
        })
=======
    pub(crate) fn get_with_ticks(&self) -> Option<(Ptr<'_>, TickCells<'_>)> {
        self.column.get(0)
>>>>>>> e89b0432
    }

    /// Inserts a value into the resource. If a value is already present
    /// it will be replaced.
    ///
    /// # Panics
    /// This will panic if a value is present, the underlying type is
    /// `!Send`, and is not accessed from the original thread it was inserted in.
    ///
    /// # Safety
    /// `value` must be valid for the underlying type for the resource.
    #[inline]
    pub(crate) unsafe fn insert(&mut self, value: OwningPtr<'_>, change_tick: u32) {
        if self.is_present() {
            self.validate_access();
            self.column.replace(0, value, change_tick);
        } else {
            self.origin_thread_id = self.origin_thread_id.map(|_| std::thread::current().id());
            self.column.push(value, ComponentTicks::new(change_tick));
        }
    }

    /// Inserts a value into the resource with a pre-existing change tick. If a
    /// value is already present it will be replaced.
    ///
    /// # Panics
    /// This will panic if a value is present, the underlying type is
    /// `!Send`, and is not accessed from the original thread it was inserted in.
    ///
    /// # Safety
    /// `value` must be valid for the underlying type for the resource.
    #[inline]
    pub(crate) unsafe fn insert_with_ticks(
        &mut self,
        value: OwningPtr<'_>,
        change_ticks: ComponentTicks,
    ) {
        if self.is_present() {
            self.validate_access();
            self.column.replace_untracked(0, value);
            *self.column.get_added_ticks_unchecked(0).deref_mut() = change_ticks.added;
            *self.column.get_changed_ticks_unchecked(0).deref_mut() = change_ticks.changed;
        } else {
            self.origin_thread_id = self.origin_thread_id.map(|_| std::thread::current().id());
            self.column.push(value, change_ticks);
        }
    }

    /// Removes a value from the resource, if present.
    ///
    /// # Panics
    /// This will panic if a value is present, the underlying type is
    /// `!Send`, and is not accessed from the original thread it was inserted in.
    ///
    /// # Safety
    /// The underlying type must be [`Send`] or be removed from the thread it was
    /// inserted from.
    ///
    /// The removed value must be used or dropped.
    #[inline]
    #[must_use = "The returned pointer to the removed component should be used or dropped"]
    pub(crate) unsafe fn remove(&mut self) -> Option<(OwningPtr<'_>, ComponentTicks)> {
        self.is_present()
            .then(|| self.validate_access())
            .and_then(|_| self.column.swap_remove_and_forget(0))
    }

    /// Removes a value from the resource, if present, and drops it.
    ///
    /// # Panics
    /// This will panic if a value is present, the underlying type is
    /// `!Send`, and is not accessed from the original thread it was inserted in.
    ///
    /// # Safety
    /// The underlying type must be [`Send`] or be removed from the thread it was
    /// inserted from.
    #[inline]
    pub(crate) unsafe fn remove_and_drop(&mut self) {
        if self.is_present() {
            self.validate_access();
            self.column.clear();
        }
    }
}

/// The backing store for all [`Resource`]s stored in the [`World`].
///
/// [`Resource`]: crate::system::Resource
/// [`World`]: crate::world::World
#[derive(Default)]
pub struct Resources {
    resources: SparseSet<ComponentId, ResourceData>,
}

impl Resources {
    /// The total number of resources stored in the [`World`]
    ///
    /// [`World`]: crate::world::World
    #[inline]
    pub fn len(&self) -> usize {
        self.resources.len()
    }

    /// Iterate over all resources that have been initialized, i.e. given a [`ComponentId`]
    pub fn iter(&self) -> impl Iterator<Item = (ComponentId, &ResourceData)> {
        self.resources.iter().map(|(id, data)| (*id, data))
    }

    /// Returns true if there are no resources stored in the [`World`],
    /// false otherwise.
    ///
    /// [`World`]: crate::world::World
    #[inline]
    pub fn is_empty(&self) -> bool {
        self.resources.is_empty()
    }

    /// Gets read-only access to a resource, if it exists.
    #[inline]
    pub fn get(&self, component_id: ComponentId) -> Option<&ResourceData> {
        self.resources.get(component_id)
    }

    /// Gets mutable access to a resource, if it exists.
    #[inline]
    pub(crate) fn get_mut(&mut self, component_id: ComponentId) -> Option<&mut ResourceData> {
        self.resources.get_mut(component_id)
    }

    /// Fetches or initializes a new resource and returns back it's underlying column.
    ///
    /// # Panics
    /// Will panic if `component_id` is not valid for the provided `components`
    ///
    /// # Safety
    /// `is_send` must be accurate for the Resource that is being initialized.
    pub(crate) unsafe fn initialize_with(
        &mut self,
        component_id: ComponentId,
        components: &Components,
        is_send: bool,
        f: impl FnOnce() -> ArchetypeComponentId,
    ) -> &mut ResourceData {
        self.resources.get_or_insert_with(component_id, || {
            let component_info = components.get_info(component_id).unwrap();
            ResourceData {
                column: ManuallyDrop::new(Column::with_capacity(component_info, 1)),
                type_name: String::from(component_info.name()),
                id: f(),
                origin_thread_id: (!is_send).then(|| std::thread::current().id()),
            }
        })
    }

    pub(crate) fn check_change_ticks(&mut self, change_tick: u32) {
        for info in self.resources.values_mut() {
            info.column.check_change_ticks(change_tick);
        }
    }
}<|MERGE_RESOLUTION|>--- conflicted
+++ resolved
@@ -2,12 +2,9 @@
 use crate::component::{ComponentId, ComponentTicks, Components, TickCells};
 use crate::storage::{Column, SparseSet};
 use bevy_ptr::{OwningPtr, Ptr, UnsafeCellDeref};
-<<<<<<< HEAD
 use std::cell::UnsafeCell;
 use std::mem::ManuallyDrop;
 use std::thread::ThreadId;
-=======
->>>>>>> e89b0432
 
 /// The type-erased backing storage and metadata for a single resource within a [`World`].
 ///
@@ -88,16 +85,11 @@
     /// This will panic if a value is present, the underlying type is
     /// `!Send`, and is not accessed from the original thread it was inserted in.
     #[inline]
-<<<<<<< HEAD
-    pub(crate) fn get_with_ticks(&self) -> Option<(Ptr<'_>, &UnsafeCell<ComponentTicks>)> {
+    pub(crate) fn get_with_ticks(&self) -> Option<(Ptr<'_>, TickCells<'_>)> {
         self.column.get(0).map(|res| {
             self.validate_access();
             res
         })
-=======
-    pub(crate) fn get_with_ticks(&self) -> Option<(Ptr<'_>, TickCells<'_>)> {
-        self.column.get(0)
->>>>>>> e89b0432
     }
 
     /// Inserts a value into the resource. If a value is already present
