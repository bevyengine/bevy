use crate::{
    archetype::ArchetypeComponentId,
<<<<<<< HEAD
    change_detection::{MaybeLocation, MaybeUnsafeCellLocation, MutUntyped, TicksMut},
    component::{ComponentId, ComponentTicks, Components, ComponentsReader, Tick, TickCells},
=======
    change_detection::{MaybeLocation, MutUntyped, TicksMut},
    component::{ComponentId, ComponentTicks, Components, Tick, TickCells},
>>>>>>> 3c9e696f
    storage::{blob_vec::BlobVec, SparseSet},
};
use alloc::string::String;
use bevy_ptr::{OwningPtr, Ptr, UnsafeCellDeref};
use core::{cell::UnsafeCell, mem::ManuallyDrop, panic::Location};

#[cfg(feature = "std")]
use std::thread::ThreadId;

/// The type-erased backing storage and metadata for a single resource within a [`World`].
///
/// If `SEND` is false, values of this type will panic if dropped from a different thread.
///
/// [`World`]: crate::world::World
pub struct ResourceData<const SEND: bool> {
    data: ManuallyDrop<BlobVec>,
    added_ticks: UnsafeCell<Tick>,
    changed_ticks: UnsafeCell<Tick>,
    #[cfg_attr(
        not(feature = "std"),
        expect(dead_code, reason = "currently only used with the std feature")
    )]
    type_name: String,
    id: ArchetypeComponentId,
    #[cfg(feature = "std")]
    origin_thread_id: Option<ThreadId>,
    changed_by: MaybeLocation<UnsafeCell<&'static Location<'static>>>,
}

impl<const SEND: bool> Drop for ResourceData<SEND> {
    fn drop(&mut self) {
        // For Non Send resources we need to validate that correct thread
        // is dropping the resource. This validation is not needed in case
        // of SEND resources. Or if there is no data.
        if !SEND && self.is_present() {
            // If this thread is already panicking, panicking again will cause
            // the entire process to abort. In this case we choose to avoid
            // dropping or checking this altogether and just leak the column.
            #[cfg(feature = "std")]
            if std::thread::panicking() {
                return;
            }
            self.validate_access();
        }
        // SAFETY: Drop is only called once upon dropping the ResourceData
        // and is inaccessible after this as the parent ResourceData has
        // been dropped. The validate_access call above will check that the
        // data is dropped on the thread it was inserted from.
        unsafe {
            ManuallyDrop::drop(&mut self.data);
        }
    }
}

impl<const SEND: bool> ResourceData<SEND> {
    /// The only row in the underlying `BlobVec`.
    const ROW: usize = 0;

    /// Validates the access to `!Send` resources is only done on the thread they were created from.
    ///
    /// # Panics
    /// If `SEND` is false, this will panic if called from a different thread than the one it was inserted from.
    #[inline]
    fn validate_access(&self) {
        if SEND {
            return;
        }

        #[cfg(feature = "std")]
        if self.origin_thread_id != Some(std::thread::current().id()) {
            // Panic in tests, as testing for aborting is nearly impossible
            panic!(
                "Attempted to access or drop non-send resource {} from thread {:?} on a thread {:?}. This is not allowed. Aborting.",
                self.type_name,
                self.origin_thread_id,
                std::thread::current().id()
            );
        }

        // TODO: Handle no_std non-send.
        // Currently, no_std is single-threaded only, so this is safe to ignore.
        // To support no_std multithreading, an alternative will be required.
    }

    /// Returns true if the resource is populated.
    #[inline]
    pub fn is_present(&self) -> bool {
        !self.data.is_empty()
    }

    /// Gets the [`ArchetypeComponentId`] for the resource.
    #[inline]
    pub fn id(&self) -> ArchetypeComponentId {
        self.id
    }

    /// Returns a reference to the resource, if it exists.
    ///
    /// # Panics
    /// If `SEND` is false, this will panic if a value is present and is not accessed from the
    /// original thread it was inserted from.
    #[inline]
    pub fn get_data(&self) -> Option<Ptr<'_>> {
        self.is_present().then(|| {
            self.validate_access();
            // SAFETY: We've already checked if a value is present, and there should only be one.
            unsafe { self.data.get_unchecked(Self::ROW) }
        })
    }

    /// Returns a reference to the resource's change ticks, if it exists.
    #[inline]
    pub fn get_ticks(&self) -> Option<ComponentTicks> {
        // SAFETY: This is being fetched through a read-only reference to Self, so no other mutable references
        // to the ticks can exist.
        unsafe {
            self.is_present().then(|| ComponentTicks {
                added: self.added_ticks.read(),
                changed: self.changed_ticks.read(),
            })
        }
    }

    /// Returns references to the resource and its change ticks, if it exists.
    ///
    /// # Panics
    /// If `SEND` is false, this will panic if a value is present and is not accessed from the
    /// original thread it was inserted in.
    #[inline]
    pub(crate) fn get_with_ticks(
        &self,
    ) -> Option<(
        Ptr<'_>,
        TickCells<'_>,
        MaybeLocation<&UnsafeCell<&'static Location<'static>>>,
    )> {
        self.is_present().then(|| {
            self.validate_access();
            (
                // SAFETY: We've already checked if a value is present, and there should only be one.
                unsafe { self.data.get_unchecked(Self::ROW) },
                TickCells {
                    added: &self.added_ticks,
                    changed: &self.changed_ticks,
                },
                self.changed_by.as_ref(),
            )
        })
    }

    /// Returns a mutable reference to the resource, if it exists.
    ///
    /// # Panics
    /// If `SEND` is false, this will panic if a value is present and is not accessed from the
    /// original thread it was inserted in.
    pub(crate) fn get_mut(&mut self, last_run: Tick, this_run: Tick) -> Option<MutUntyped<'_>> {
        let (ptr, ticks, caller) = self.get_with_ticks()?;
        Some(MutUntyped {
            // SAFETY: We have exclusive access to the underlying storage.
            value: unsafe { ptr.assert_unique() },
            // SAFETY: We have exclusive access to the underlying storage.
            ticks: unsafe { TicksMut::from_tick_cells(ticks, last_run, this_run) },
            // SAFETY: We have exclusive access to the underlying storage.
            changed_by: unsafe { caller.map(|caller| caller.deref_mut()) },
        })
    }

    /// Inserts a value into the resource. If a value is already present
    /// it will be replaced.
    ///
    /// # Panics
    /// If `SEND` is false, this will panic if a value is present and is not replaced from
    /// the original thread it was inserted in.
    ///
    /// # Safety
    /// - `value` must be valid for the underlying type for the resource.
    #[inline]
    pub(crate) unsafe fn insert(
        &mut self,
        value: OwningPtr<'_>,
        change_tick: Tick,
        caller: MaybeLocation,
    ) {
        if self.is_present() {
            self.validate_access();
            // SAFETY: The caller ensures that the provided value is valid for the underlying type and
            // is properly initialized. We've ensured that a value is already present and previously
            // initialized.
            unsafe {
                self.data.replace_unchecked(Self::ROW, value);
            }
        } else {
            #[cfg(feature = "std")]
            if !SEND {
                self.origin_thread_id = Some(std::thread::current().id());
            }
            self.data.push(value);
            *self.added_ticks.deref_mut() = change_tick;
        }
        *self.changed_ticks.deref_mut() = change_tick;

        self.changed_by
            .as_ref()
            .map(|changed_by| changed_by.deref_mut())
            .assign(caller);
    }

    /// Inserts a value into the resource with a pre-existing change tick. If a
    /// value is already present it will be replaced.
    ///
    /// # Panics
    /// If `SEND` is false, this will panic if a value is present and is not replaced from
    /// the original thread it was inserted in.
    ///
    /// # Safety
    /// - `value` must be valid for the underlying type for the resource.
    #[inline]
    pub(crate) unsafe fn insert_with_ticks(
        &mut self,
        value: OwningPtr<'_>,
        change_ticks: ComponentTicks,
        caller: MaybeLocation,
    ) {
        if self.is_present() {
            self.validate_access();
            // SAFETY: The caller ensures that the provided value is valid for the underlying type and
            // is properly initialized. We've ensured that a value is already present and previously
            // initialized.
            unsafe {
                self.data.replace_unchecked(Self::ROW, value);
            }
        } else {
            #[cfg(feature = "std")]
            if !SEND {
                self.origin_thread_id = Some(std::thread::current().id());
            }
            self.data.push(value);
        }
        *self.added_ticks.deref_mut() = change_ticks.added;
        *self.changed_ticks.deref_mut() = change_ticks.changed;
        self.changed_by
            .as_ref()
            .map(|changed_by| changed_by.deref_mut())
            .assign(caller);
    }

    /// Removes a value from the resource, if present.
    ///
    /// # Panics
    /// If `SEND` is false, this will panic if a value is present and is not removed from the
    /// original thread it was inserted from.
    #[inline]
    #[must_use = "The returned pointer to the removed component should be used or dropped"]
    pub(crate) fn remove(&mut self) -> Option<(OwningPtr<'_>, ComponentTicks, MaybeLocation)> {
        if !self.is_present() {
            return None;
        }
        if !SEND {
            self.validate_access();
        }
        // SAFETY: We've already validated that the row is present.
        let res = unsafe { self.data.swap_remove_and_forget_unchecked(Self::ROW) };

        let caller = self
            .changed_by
            .as_ref()
            // SAFETY: This function is being called through an exclusive mutable reference to Self
            .map(|changed_by| unsafe { *changed_by.deref_mut() });

        // SAFETY: This function is being called through an exclusive mutable reference to Self, which
        // makes it sound to read these ticks.
        unsafe {
            Some((
                res,
                ComponentTicks {
                    added: self.added_ticks.read(),
                    changed: self.changed_ticks.read(),
                },
                caller,
            ))
        }
    }

    /// Removes a value from the resource, if present, and drops it.
    ///
    /// # Panics
    /// If `SEND` is false, this will panic if a value is present and is not
    /// accessed from the original thread it was inserted in.
    #[inline]
    pub(crate) fn remove_and_drop(&mut self) {
        if self.is_present() {
            self.validate_access();
            self.data.clear();
        }
    }

    pub(crate) fn check_change_ticks(&mut self, change_tick: Tick) {
        self.added_ticks.get_mut().check_tick(change_tick);
        self.changed_ticks.get_mut().check_tick(change_tick);
    }
}

/// The backing store for all [`Resource`]s stored in the [`World`].
///
/// [`Resource`]: crate::resource::Resource
/// [`World`]: crate::world::World
#[derive(Default)]
pub struct Resources<const SEND: bool> {
    resources: SparseSet<ComponentId, ResourceData<SEND>>,
}

impl<const SEND: bool> Resources<SEND> {
    /// The total number of resources stored in the [`World`]
    ///
    /// [`World`]: crate::world::World
    #[inline]
    pub fn len(&self) -> usize {
        self.resources.len()
    }

    /// Iterate over all resources that have been initialized, i.e. given a [`ComponentId`]
    pub fn iter(&self) -> impl Iterator<Item = (ComponentId, &ResourceData<SEND>)> {
        self.resources.iter().map(|(id, data)| (*id, data))
    }

    /// Returns true if there are no resources stored in the [`World`],
    /// false otherwise.
    ///
    /// [`World`]: crate::world::World
    #[inline]
    pub fn is_empty(&self) -> bool {
        self.resources.is_empty()
    }

    /// Gets read-only access to a resource, if it exists.
    #[inline]
    pub fn get(&self, component_id: ComponentId) -> Option<&ResourceData<SEND>> {
        self.resources.get(component_id)
    }

    /// Clears all resources.
    #[inline]
    pub fn clear(&mut self) {
        self.resources.clear();
    }

    /// Gets mutable access to a resource, if it exists.
    #[inline]
    pub(crate) fn get_mut(&mut self, component_id: ComponentId) -> Option<&mut ResourceData<SEND>> {
        self.resources.get_mut(component_id)
    }

    /// Fetches or initializes a new resource and returns back its underlying column.
    ///
    /// # Panics
    /// Will panic if `component_id` is not valid for the provided `components`
    /// If `SEND` is true, this will panic if `component_id`'s `ComponentInfo` is not registered as being `Send` + `Sync`.
    pub(crate) fn initialize_with(
        &mut self,
        component_id: ComponentId,
        components: &Components,
        f: impl FnOnce() -> ArchetypeComponentId,
    ) -> &mut ResourceData<SEND> {
        self.resources.get_or_insert_with(component_id, || {
            let component_info = components.get_info(component_id).unwrap();
            if SEND {
                assert!(
                    component_info.is_send_and_sync(),
                    "Send + Sync resource {} initialized as non_send. It may have been inserted via World::insert_non_send_resource by accident. Try using World::insert_resource instead.",
                    component_info.name(),
                );
            }
            // SAFETY: component_info.drop() is valid for the types that will be inserted.
            let data = unsafe {
                BlobVec::new(
                    component_info.layout(),
                    component_info.drop(),
                    1
                )
            };
            ResourceData {
                data: ManuallyDrop::new(data),
                added_ticks: UnsafeCell::new(Tick::new(0)),
                changed_ticks: UnsafeCell::new(Tick::new(0)),
                type_name: String::from(component_info.name()),
                id: f(),
                #[cfg(feature = "std")]
                origin_thread_id: None,
                changed_by: MaybeLocation::caller().map(UnsafeCell::new),
            }
        })
    }

    pub(crate) fn check_change_ticks(&mut self, change_tick: Tick) {
        for info in self.resources.values_mut() {
            info.check_change_ticks(change_tick);
        }
    }
}<|MERGE_RESOLUTION|>--- conflicted
+++ resolved
@@ -1,12 +1,7 @@
 use crate::{
     archetype::ArchetypeComponentId,
-<<<<<<< HEAD
-    change_detection::{MaybeLocation, MaybeUnsafeCellLocation, MutUntyped, TicksMut},
-    component::{ComponentId, ComponentTicks, Components, ComponentsReader, Tick, TickCells},
-=======
     change_detection::{MaybeLocation, MutUntyped, TicksMut},
     component::{ComponentId, ComponentTicks, Components, Tick, TickCells},
->>>>>>> 3c9e696f
     storage::{blob_vec::BlobVec, SparseSet},
 };
 use alloc::string::String;
