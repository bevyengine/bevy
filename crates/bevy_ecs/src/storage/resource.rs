use crate::archetype::ArchetypeComponentId;
use crate::change_detection::{MutUntyped, TicksMut};
use crate::component::{ComponentId, ComponentTicks, Components, Tick, TickCells};
use crate::storage::{Column, SparseSet, TableRow};
use bevy_ptr::{OwningPtr, Ptr, UnsafeCellDeref};
use std::{mem::ManuallyDrop, thread::ThreadId};

/// The type-erased backing storage and metadata for a single resource within a [`World`].
///
/// If `SEND` is false, values of this type will panic if dropped from a different thread.
///
/// [`World`]: crate::world::World
pub struct ResourceData<const SEND: bool> {
    column: ManuallyDrop<Column>,
    type_name: String,
    id: ArchetypeComponentId,
    origin_thread_id: Option<ThreadId>,
}

impl<const SEND: bool> Drop for ResourceData<SEND> {
    fn drop(&mut self) {
        if self.is_present() {
            // If this thread is already panicking, panicking again will cause
            // the entire process to abort. In this case we choose to avoid
            // dropping or checking this altogether and just leak the column.
            if std::thread::panicking() {
                return;
            }
            self.validate_access();
        }
        // SAFETY: Drop is only called once upon dropping the ResourceData
        // and is inaccessible after this as the parent ResourceData has
        // been dropped. The validate_access call above will check that the
        // data is dropped on the thread it was inserted from.
        unsafe {
            ManuallyDrop::drop(&mut self.column);
        }
    }
}

impl<const SEND: bool> ResourceData<SEND> {
    /// The only row in the underlying column.
    const ROW: TableRow = TableRow::new(0);

    /// Validates the access to `!Send` resources is only done on the thread they were created from.
    ///
    /// # Panics
    /// If `SEND` is false, this will panic if called from a different thread than the one it was inserted from.
    #[inline]
    fn validate_access(&self) {
        if SEND {
            return;
        }
        if self.origin_thread_id != Some(std::thread::current().id()) {
            // Panic in tests, as testing for aborting is nearly impossible
            panic!(
                "Attempted to access or drop non-send resource {} from thread {:?} on a thread {:?}. This is not allowed. Aborting.",
                self.type_name,
                self.origin_thread_id,
                std::thread::current().id()
            );
        }
    }

    /// Returns true if the resource is populated.
    #[inline]
    pub fn is_present(&self) -> bool {
        !self.column.is_empty()
    }

    /// Gets the [`ArchetypeComponentId`] for the resource.
    #[inline]
    pub fn id(&self) -> ArchetypeComponentId {
        self.id
    }

    /// Returns a reference to the resource, if it exists.
    ///
    /// # Panics
    /// If `SEND` is false, this will panic if a value is present and is not accessed from the
    /// original thread it was inserted from.
    #[inline]
    pub fn get_data(&self) -> Option<Ptr<'_>> {
        self.column.get_data(Self::ROW).map(|res| {
            self.validate_access();
            res
        })
    }

    /// Returns a reference to the resource's change ticks, if it exists.
    #[inline]
    pub fn get_ticks(&self) -> Option<ComponentTicks> {
        self.column.get_ticks(Self::ROW)
    }

    /// Returns references to the resource and its change ticks, if it exists.
    ///
    /// # Panics
    /// If `SEND` is false, this will panic if a value is present and is not accessed from the
    /// original thread it was inserted in.
    #[inline]
    pub(crate) fn get_with_ticks(&self) -> Option<(Ptr<'_>, TickCells<'_>)> {
        self.column.get(Self::ROW).map(|res| {
            self.validate_access();
            res
        })
    }

<<<<<<< HEAD
    pub(crate) fn get_mut(&mut self, last_run: Tick, this_run: Tick) -> Option<MutUntyped<'_>> {
=======
    /// Returns a mutable reference to the resource, if it exists.
    ///
    /// # Panics
    /// If `SEND` is false, this will panic if a value is present and is not accessed from the
    /// original thread it was inserted in.
    pub(crate) fn get_mut(
        &mut self,
        last_change_tick: u32,
        change_tick: u32,
    ) -> Option<MutUntyped<'_>> {
>>>>>>> f5547001
        let (ptr, ticks) = self.get_with_ticks()?;
        Some(MutUntyped {
            // SAFETY: We have exclusive access to the underlying storage.
            value: unsafe { ptr.assert_unique() },
            // SAFETY: We have exclusive access to the underlying storage.
            ticks: unsafe { TicksMut::from_tick_cells(ticks, last_run, this_run) },
        })
    }

    /// Inserts a value into the resource. If a value is already present
    /// it will be replaced.
    ///
    /// # Panics
    /// If `SEND` is false, this will panic if a value is present and is not replaced from
    /// the original thread it was inserted in.
    ///
    /// # Safety
    /// - `value` must be valid for the underlying type for the resource.
    #[inline]
    pub(crate) unsafe fn insert(&mut self, value: OwningPtr<'_>, change_tick: Tick) {
        if self.is_present() {
            self.validate_access();
            self.column.replace(Self::ROW, value, change_tick);
        } else {
            if !SEND {
                self.origin_thread_id = Some(std::thread::current().id());
            }
            self.column.push(value, ComponentTicks::new(change_tick));
        }
    }

    /// Inserts a value into the resource with a pre-existing change tick. If a
    /// value is already present it will be replaced.
    ///
    /// # Panics
    /// If `SEND` is false, this will panic if a value is present and is not replaced from
    /// the original thread it was inserted in.
    ///
    /// # Safety
    /// - `value` must be valid for the underlying type for the resource.
    #[inline]
    pub(crate) unsafe fn insert_with_ticks(
        &mut self,
        value: OwningPtr<'_>,
        change_ticks: ComponentTicks,
    ) {
        if self.is_present() {
            self.validate_access();
            self.column.replace_untracked(Self::ROW, value);
            *self.column.get_added_ticks_unchecked(Self::ROW).deref_mut() = change_ticks.added;
            *self
                .column
                .get_changed_ticks_unchecked(Self::ROW)
                .deref_mut() = change_ticks.changed;
        } else {
            if !SEND {
                self.origin_thread_id = Some(std::thread::current().id());
            }
            self.column.push(value, change_ticks);
        }
    }

    /// Removes a value from the resource, if present.
    ///
    /// # Panics
    /// If `SEND` is false, this will panic if a value is present and is not removed from the
    /// original thread it was inserted from.
    #[inline]
    #[must_use = "The returned pointer to the removed component should be used or dropped"]
    pub(crate) fn remove(&mut self) -> Option<(OwningPtr<'_>, ComponentTicks)> {
        if SEND {
            self.column.swap_remove_and_forget(Self::ROW)
        } else {
            self.is_present()
                .then(|| self.validate_access())
                .and_then(|_| self.column.swap_remove_and_forget(Self::ROW))
        }
    }

    /// Removes a value from the resource, if present, and drops it.
    ///
    /// # Panics
    /// If `SEND` is false, this will panic if a value is present and is not
    /// accessed from the original thread it was inserted in.
    #[inline]
    pub(crate) fn remove_and_drop(&mut self) {
        if self.is_present() {
            self.validate_access();
            self.column.clear();
        }
    }
}

/// The backing store for all [`Resource`]s stored in the [`World`].
///
/// [`Resource`]: crate::system::Resource
/// [`World`]: crate::world::World
#[derive(Default)]
pub struct Resources<const SEND: bool> {
    resources: SparseSet<ComponentId, ResourceData<SEND>>,
}

impl<const SEND: bool> Resources<SEND> {
    /// The total number of resources stored in the [`World`]
    ///
    /// [`World`]: crate::world::World
    #[inline]
    pub fn len(&self) -> usize {
        self.resources.len()
    }

    /// Iterate over all resources that have been initialized, i.e. given a [`ComponentId`]
    pub fn iter(&self) -> impl Iterator<Item = (ComponentId, &ResourceData<SEND>)> {
        self.resources.iter().map(|(id, data)| (*id, data))
    }

    /// Returns true if there are no resources stored in the [`World`],
    /// false otherwise.
    ///
    /// [`World`]: crate::world::World
    #[inline]
    pub fn is_empty(&self) -> bool {
        self.resources.is_empty()
    }

    /// Gets read-only access to a resource, if it exists.
    #[inline]
    pub fn get(&self, component_id: ComponentId) -> Option<&ResourceData<SEND>> {
        self.resources.get(component_id)
    }

    /// Clears all resources.
    #[inline]
    pub fn clear(&mut self) {
        self.resources.clear();
    }

    /// Gets mutable access to a resource, if it exists.
    #[inline]
    pub(crate) fn get_mut(&mut self, component_id: ComponentId) -> Option<&mut ResourceData<SEND>> {
        self.resources.get_mut(component_id)
    }

    /// Fetches or initializes a new resource and returns back it's underlying column.
    ///
    /// # Panics
    /// Will panic if `component_id` is not valid for the provided `components`
    /// If `SEND` is false, this will panic if `component_id`'s `ComponentInfo` is not registered as being `Send` + `Sync`.
    pub(crate) fn initialize_with(
        &mut self,
        component_id: ComponentId,
        components: &Components,
        f: impl FnOnce() -> ArchetypeComponentId,
    ) -> &mut ResourceData<SEND> {
        self.resources.get_or_insert_with(component_id, || {
            let component_info = components.get_info(component_id).unwrap();
            if SEND {
                assert!(component_info.is_send_and_sync());
            }
            ResourceData {
                column: ManuallyDrop::new(Column::with_capacity(component_info, 1)),
                type_name: String::from(component_info.name()),
                id: f(),
                origin_thread_id: None,
            }
        })
    }

    pub(crate) fn check_change_ticks(&mut self, change_tick: Tick) {
        for info in self.resources.values_mut() {
            info.column.check_change_ticks(change_tick);
        }
    }
}<|MERGE_RESOLUTION|>--- conflicted
+++ resolved
@@ -106,20 +106,12 @@
         })
     }
 
-<<<<<<< HEAD
-    pub(crate) fn get_mut(&mut self, last_run: Tick, this_run: Tick) -> Option<MutUntyped<'_>> {
-=======
     /// Returns a mutable reference to the resource, if it exists.
     ///
     /// # Panics
     /// If `SEND` is false, this will panic if a value is present and is not accessed from the
     /// original thread it was inserted in.
-    pub(crate) fn get_mut(
-        &mut self,
-        last_change_tick: u32,
-        change_tick: u32,
-    ) -> Option<MutUntyped<'_>> {
->>>>>>> f5547001
+    pub(crate) fn get_mut(&mut self, last_run: Tick, this_run: Tick) -> Option<MutUntyped<'_>> {
         let (ptr, ticks) = self.get_with_ticks()?;
         Some(MutUntyped {
             // SAFETY: We have exclusive access to the underlying storage.
