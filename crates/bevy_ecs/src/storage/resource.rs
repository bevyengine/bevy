--- conflicted
+++ resolved
@@ -1,33 +1,22 @@
 use crate::archetype::ArchetypeComponentId;
-<<<<<<< HEAD
+use crate::change_detection::{MutUntyped, TicksMut};
 use crate::component::{ComponentId, ComponentTicks, Components, Tick, TickCells};
 use crate::query::DebugCheckedUnwrap;
 use crate::storage::{blob_vec::BlobBox, SparseArray};
 use bevy_ptr::{OwningPtr, Ptr, UnsafeCellDeref};
 use std::cell::UnsafeCell;
-=======
-use crate::change_detection::{MutUntyped, TicksMut};
-use crate::component::{ComponentId, ComponentTicks, Components, TickCells};
-use crate::storage::{Column, SparseSet, TableRow};
-use bevy_ptr::{OwningPtr, Ptr, UnsafeCellDeref};
 use std::{mem::ManuallyDrop, thread::ThreadId};
->>>>>>> 88b353c4
 
 /// The type-erased backing storage and metadata for a single resource within a [`World`].
 ///
 /// If `SEND` is false, values of this type will panic if dropped from a different thread.
 ///
 /// [`World`]: crate::world::World
-<<<<<<< HEAD
-pub struct ResourceData {
-    data: BlobBox,
+pub struct ResourceData<const SEND: bool> {
+    data: ManuallyDrop<BlobBox>,
     added_tick: UnsafeCell<Tick>,
     changed_tick: UnsafeCell<Tick>,
-=======
-pub struct ResourceData<const SEND: bool> {
-    column: ManuallyDrop<Column>,
     type_name: String,
->>>>>>> 88b353c4
     id: ArchetypeComponentId,
     origin_thread_id: Option<ThreadId>,
 }
@@ -48,18 +37,12 @@
         // been dropped. The validate_access call above will check that the
         // data is dropped on the thread it was inserted from.
         unsafe {
-            ManuallyDrop::drop(&mut self.column);
+            ManuallyDrop::drop(&mut self.data);
         }
     }
 }
 
-<<<<<<< HEAD
-impl ResourceData {
-=======
 impl<const SEND: bool> ResourceData<SEND> {
-    /// The only row in the underlying column.
-    const ROW: TableRow = TableRow::new(0);
-
     #[inline]
     fn validate_access(&self) {
         if SEND {
@@ -76,7 +59,6 @@
         }
     }
 
->>>>>>> 88b353c4
     /// Returns true if the resource is populated.
     #[inline]
     pub fn is_present(&self) -> bool {
@@ -96,14 +78,10 @@
     /// original thread it was inserted from.
     #[inline]
     pub fn get_data(&self) -> Option<Ptr<'_>> {
-<<<<<<< HEAD
-        self.data.get_ptr()
-=======
-        self.column.get_data(Self::ROW).map(|res| {
+        self.data.get_ptr().map(|res| {
             self.validate_access();
             res
         })
->>>>>>> 88b353c4
     }
 
     /// Gets a read-only reference to the change ticks of the underlying resource, if available.
@@ -123,19 +101,15 @@
     /// original thread it was inserted in.
     #[inline]
     pub(crate) fn get_with_ticks(&self) -> Option<(Ptr<'_>, TickCells<'_>)> {
-<<<<<<< HEAD
-        self.data.get_ptr().map(|ptr| {
+        self.data.get_ptr().map(|res| {
+            self.validate_access();
             (
-                ptr,
+                res,
                 TickCells {
                     added: &self.added_tick,
                     changed: &self.changed_tick,
                 },
             )
-=======
-        self.column.get(Self::ROW).map(|res| {
-            self.validate_access();
-            res
         })
     }
 
@@ -150,7 +124,6 @@
             value: unsafe { ptr.assert_unique() },
             // SAFETY: We have exclusive access to the underlying storage.
             ticks: unsafe { TicksMut::from_tick_cells(ticks, last_change_tick, change_tick) },
->>>>>>> 88b353c4
         })
     }
 
@@ -166,23 +139,17 @@
     #[inline]
     pub(crate) unsafe fn insert(&mut self, value: OwningPtr<'_>, change_tick: u32) {
         if self.is_present() {
-<<<<<<< HEAD
+            self.validate_access();
             self.data.replace(value);
-        } else {
-            self.data.initialize(value);
-=======
-            self.validate_access();
-            self.column.replace(Self::ROW, value, change_tick);
         } else {
             if !SEND {
                 self.origin_thread_id = Some(std::thread::current().id());
             }
-            self.column.push(value, ComponentTicks::new(change_tick));
->>>>>>> 88b353c4
+            self.data.initialize(value);
         }
         let tick = Tick::new(change_tick);
-        *self.added_tick.deref_mut() = tick;
-        *self.changed_tick.deref_mut() = tick;
+        *self.added_tick.get_mut() = tick;
+        *self.changed_tick.get_mut() = tick;
     }
 
     /// Inserts a value into the resource with a pre-existing change tick. If a
@@ -201,27 +168,16 @@
         change_ticks: ComponentTicks,
     ) {
         if self.is_present() {
-<<<<<<< HEAD
+            self.validate_access();
             self.data.replace(value);
-        } else {
-            self.data.initialize(value);
-=======
-            self.validate_access();
-            self.column.replace_untracked(Self::ROW, value);
-            *self.column.get_added_ticks_unchecked(Self::ROW).deref_mut() = change_ticks.added;
-            *self
-                .column
-                .get_changed_ticks_unchecked(Self::ROW)
-                .deref_mut() = change_ticks.changed;
         } else {
             if !SEND {
                 self.origin_thread_id = Some(std::thread::current().id());
             }
-            self.column.push(value, change_ticks);
->>>>>>> 88b353c4
-        }
-        *self.added_tick.deref_mut() = change_ticks.added;
-        *self.changed_tick.deref_mut() = change_ticks.changed;
+            self.data.initialize(value);
+        }
+        *self.added_tick.get_mut() = change_ticks.added;
+        *self.changed_tick.get_mut() = change_ticks.changed;
     }
 
     /// Removes a value from the resource, if present.
@@ -231,27 +187,21 @@
     /// original thread it was inserted from.
     #[inline]
     #[must_use = "The returned pointer to the removed component should be used or dropped"]
-<<<<<<< HEAD
-    pub(crate) unsafe fn remove(&mut self) -> Option<(OwningPtr<'_>, ComponentTicks)> {
-        self.data.remove_and_forget().map(|ptr| {
-            (
-                ptr,
-                ComponentTicks {
-                    added: self.added_tick.read(),
-                    changed: self.changed_tick.read(),
-                },
-            )
-        })
-=======
     pub(crate) fn remove(&mut self) -> Option<(OwningPtr<'_>, ComponentTicks)> {
-        if SEND {
-            self.column.swap_remove_and_forget(Self::ROW)
+        let res = if SEND {
+            self.data.remove_and_forget()
         } else {
             self.is_present()
                 .then(|| self.validate_access())
-                .and_then(|_| self.column.swap_remove_and_forget(Self::ROW))
-        }
->>>>>>> 88b353c4
+                .and_then(|_| self.data.remove_and_forget())
+        };
+        res.map(|ptr| (
+            ptr,
+            ComponentTicks {
+                added: *self.added_tick.get_mut(),
+                changed: *self.changed_tick.get_mut(),
+            },
+        ))
     }
 
     /// Removes a value from the resource, if present, and drops it.
@@ -260,21 +210,16 @@
     /// If `SEND` is false, this will panic if a value is present and is not
     /// accessed from the original thread it was inserted in.
     #[inline]
-<<<<<<< HEAD
-    pub(crate) unsafe fn remove_and_drop(&mut self) {
-        self.data.clear();
+    pub(crate) fn remove_and_drop(&mut self) {
+        if self.is_present() {
+            self.validate_access();
+            self.data.clear();
+        }
     }
 
     pub(crate) fn check_change_ticks(&mut self, change_tick: u32) {
         self.added_tick.get_mut().check_tick(change_tick);
         self.changed_tick.get_mut().check_tick(change_tick);
-=======
-    pub(crate) fn remove_and_drop(&mut self) {
-        if self.is_present() {
-            self.validate_access();
-            self.column.clear();
-        }
->>>>>>> 88b353c4
     }
 }
 
@@ -283,14 +228,9 @@
 /// [`Resource`]: crate::system::Resource
 /// [`World`]: crate::world::World
 #[derive(Default)]
-<<<<<<< HEAD
-pub struct Resources {
+pub struct Resources<const SEND: bool> {
     component_ids: Vec<ComponentId>,
-    resources: SparseArray<ComponentId, ResourceData>,
-=======
-pub struct Resources<const SEND: bool> {
-    resources: SparseSet<ComponentId, ResourceData<SEND>>,
->>>>>>> 88b353c4
+    resources: SparseArray<ComponentId, ResourceData<SEND>>,
 }
 
 impl<const SEND: bool> Resources<SEND> {
@@ -303,18 +243,13 @@
     }
 
     /// Iterate over all resources that have been initialized, i.e. given a [`ComponentId`]
-<<<<<<< HEAD
-    pub fn iter(&self) -> impl Iterator<Item = (ComponentId, &ResourceData)> {
+    pub fn iter(&self) -> impl Iterator<Item = (ComponentId, &ResourceData<SEND>)> {
         self.component_ids.iter().copied().map(|component_id| {
             // SAFETY: If a component ID is in component_ids, it's populated in the sparse array.
             (component_id, unsafe {
                 self.resources.get(component_id).debug_checked_unwrap()
             })
         })
-=======
-    pub fn iter(&self) -> impl Iterator<Item = (ComponentId, &ResourceData<SEND>)> {
-        self.resources.iter().map(|(id, data)| (*id, data))
->>>>>>> 88b353c4
     }
 
     /// Returns true if there are no resources stored in the [`World`],
@@ -357,21 +292,17 @@
     ) -> &mut ResourceData<SEND> {
         self.resources.get_or_insert_with(component_id, || {
             let component_info = components.get_info(component_id).unwrap();
-<<<<<<< HEAD
             self.component_ids.push(component_id);
+            if SEND {
+                assert!(component_info.is_send_and_sync());
+            }
+            // SAFETY: component_info.drop() is valid for the types that will be inserted.
+            let data = unsafe { BlobBox::new(component_info.layout(), component_info.drop()) };
             ResourceData {
-                // SAFETY: component_info.drop() is valid for the types that will be inserted.
-                data: unsafe { BlobBox::new(component_info.layout(), component_info.drop()) },
+                data: ManuallyDrop::new(data),
                 added_tick: UnsafeCell::new(Tick::new(0)),
                 changed_tick: UnsafeCell::new(Tick::new(0)),
-=======
-            if SEND {
-                assert!(component_info.is_send_and_sync());
-            }
-            ResourceData {
-                column: ManuallyDrop::new(Column::with_capacity(component_info, 1)),
                 type_name: String::from(component_info.name()),
->>>>>>> 88b353c4
                 id: f(),
                 origin_thread_id: None,
             }
