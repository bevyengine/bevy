use crate::archetype::ArchetypeComponentId;
use crate::change_detection::{MutUntyped, TicksMut};
use crate::component::{ComponentId, ComponentTicks, Components, TickCells};
use crate::storage::{Column, SparseSet, TableRow};
use bevy_ptr::{OwningPtr, Ptr, UnsafeCellDeref};
use std::{mem::ManuallyDrop, thread::ThreadId};

/// The type-erased backing storage and metadata for a single resource within a [`World`].
///
/// If `SEND` is false, values of this type will panic if dropped from a different thread.
///
/// [`World`]: crate::world::World
pub struct ResourceData<const SEND: bool> {
    column: ManuallyDrop<Column>,
    type_name: String,
    id: ArchetypeComponentId,
    origin_thread_id: Option<ThreadId>,
}

impl<const SEND: bool> Drop for ResourceData<SEND> {
    fn drop(&mut self) {
        if self.is_present() {
            // If this thread is already panicking, panicking again will cause
            // the entire process to abort. In this case we choose to avoid
            // dropping or checking this altogether and just leak the column.
            if std::thread::panicking() {
                return;
            }
            self.validate_access();
        }
        // SAFETY: Drop is only called once upon dropping the ResourceData
        // and is inaccessible after this as the parent ResourceData has
        // been dropped. The validate_access call above will check that the
        // data is dropped on the thread it was inserted from.
        unsafe {
            ManuallyDrop::drop(&mut self.column);
        }
    }
}

impl<const SEND: bool> ResourceData<SEND> {
    /// The only row in the underlying column.
    const ROW: TableRow = TableRow::new(0);

    #[inline]
    fn validate_access(&self) {
        if SEND {
            return;
        }
        if self.origin_thread_id != Some(std::thread::current().id()) {
            // Panic in tests, as testing for aborting is nearly impossible
            panic!(
                "Attempted to access or drop non-send resource {} from thread {:?} on a thread {:?}. This is not allowed. Aborting.",
                self.type_name,
                self.origin_thread_id,
                std::thread::current().id()
            );
        }
    }

    /// Returns true if the resource is populated.
    #[inline]
    pub fn is_present(&self) -> bool {
        !self.column.is_empty()
    }

    /// Gets the [`ArchetypeComponentId`] for the resource.
    #[inline]
    pub fn id(&self) -> ArchetypeComponentId {
        self.id
    }

    /// Gets a read-only pointer to the underlying resource, if available.
    ///
    /// # Panics
    /// If `SEND` is false, this will panic if a value is present and is not accessed from the
    /// original thread it was inserted from.
    #[inline]
    pub fn get_data(&self) -> Option<Ptr<'_>> {
        self.column.get_data(Self::ROW).map(|res| {
            self.validate_access();
            res
        })
    }

    /// Gets a read-only reference to the change ticks of the underlying resource, if available.
    #[inline]
    pub fn get_ticks(&self) -> Option<ComponentTicks> {
        self.column.get_ticks(Self::ROW)
    }

    /// # Panics
    /// If `SEND` is false, this will panic if a value is present and is not accessed from the
    /// original thread it was inserted in.
    #[inline]
    pub(crate) fn get_with_ticks(&self) -> Option<(Ptr<'_>, TickCells<'_>)> {
        self.column.get(Self::ROW).map(|res| {
            self.validate_access();
            res
        })
<<<<<<< HEAD
=======
    }

    pub(crate) fn get_mut(
        &mut self,
        last_change_tick: u32,
        change_tick: u32,
    ) -> Option<MutUntyped<'_>> {
        let (ptr, ticks) = self.get_with_ticks()?;
        Some(MutUntyped {
            // SAFETY: We have exclusive access to the underlying storage.
            value: unsafe { ptr.assert_unique() },
            // SAFETY: We have exclusive access to the underlying storage.
            ticks: unsafe { TicksMut::from_tick_cells(ticks, last_change_tick, change_tick) },
        })
>>>>>>> ff5e4fd1
    }

    /// Inserts a value into the resource. If a value is already present
    /// it will be replaced.
    ///
    /// # Panics
    /// If `SEND` is false, this will panic if a value is present and is not replaced from
    /// the original thread it was inserted in.
    ///
    /// # Safety
    /// - `value` must be valid for the underlying type for the resource.
    #[inline]
    pub(crate) unsafe fn insert(&mut self, value: OwningPtr<'_>, change_tick: u32) {
        if self.is_present() {
            self.validate_access();
            self.column.replace(Self::ROW, value, change_tick);
        } else {
            if !SEND {
                self.origin_thread_id = Some(std::thread::current().id());
            }
            self.column.push(value, ComponentTicks::new(change_tick));
        }
    }

    /// Inserts a value into the resource with a pre-existing change tick. If a
    /// value is already present it will be replaced.
    ///
    /// # Panics
    /// If `SEND` is false, this will panic if a value is present and is not replaced from
    /// the original thread it was inserted in.
    ///
    /// # Safety
    /// - `value` must be valid for the underlying type for the resource.
    #[inline]
    pub(crate) unsafe fn insert_with_ticks(
        &mut self,
        value: OwningPtr<'_>,
        change_ticks: ComponentTicks,
    ) {
        if self.is_present() {
            self.validate_access();
            self.column.replace_untracked(Self::ROW, value);
            *self.column.get_added_ticks_unchecked(Self::ROW).deref_mut() = change_ticks.added;
            *self
                .column
                .get_changed_ticks_unchecked(Self::ROW)
                .deref_mut() = change_ticks.changed;
        } else {
            if !SEND {
                self.origin_thread_id = Some(std::thread::current().id());
            }
            self.column.push(value, change_ticks);
        }
    }

    /// Removes a value from the resource, if present.
    ///
    /// # Panics
    /// If `SEND` is false, this will panic if a value is present and is not removed from the
    /// original thread it was inserted from.
    #[inline]
    #[must_use = "The returned pointer to the removed component should be used or dropped"]
    pub(crate) fn remove(&mut self) -> Option<(OwningPtr<'_>, ComponentTicks)> {
        if SEND {
            self.column.swap_remove_and_forget(Self::ROW)
        } else {
            self.is_present()
                .then(|| self.validate_access())
                .and_then(|_| self.column.swap_remove_and_forget(Self::ROW))
        }
    }

    /// Removes a value from the resource, if present, and drops it.
    ///
    /// # Panics
    /// If `SEND` is false, this will panic if a value is present and is not
    /// accessed from the original thread it was inserted in.
    #[inline]
    pub(crate) fn remove_and_drop(&mut self) {
        if self.is_present() {
            self.validate_access();
            self.column.clear();
        }
    }
}

/// The backing store for all [`Resource`]s stored in the [`World`].
///
/// [`Resource`]: crate::system::Resource
/// [`World`]: crate::world::World
#[derive(Default)]
pub struct Resources<const SEND: bool> {
    resources: SparseSet<ComponentId, ResourceData<SEND>>,
}

impl<const SEND: bool> Resources<SEND> {
    /// The total number of resources stored in the [`World`]
    ///
    /// [`World`]: crate::world::World
    #[inline]
    pub fn len(&self) -> usize {
        self.resources.len()
    }

    /// Iterate over all resources that have been initialized, i.e. given a [`ComponentId`]
    pub fn iter(&self) -> impl Iterator<Item = (ComponentId, &ResourceData<SEND>)> {
        self.resources.iter().map(|(id, data)| (*id, data))
    }

    /// Returns true if there are no resources stored in the [`World`],
    /// false otherwise.
    ///
    /// [`World`]: crate::world::World
    #[inline]
    pub fn is_empty(&self) -> bool {
        self.resources.is_empty()
    }

    /// Gets read-only access to a resource, if it exists.
    #[inline]
    pub fn get(&self, component_id: ComponentId) -> Option<&ResourceData<SEND>> {
        self.resources.get(component_id)
    }

    /// Clears all resources.
    #[inline]
    pub fn clear(&mut self) {
        self.resources.clear();
    }

    /// Gets mutable access to a resource, if it exists.
    #[inline]
    pub(crate) fn get_mut(&mut self, component_id: ComponentId) -> Option<&mut ResourceData<SEND>> {
        self.resources.get_mut(component_id)
    }

    /// Fetches or initializes a new resource and returns back it's underlying column.
    ///
    /// # Panics
    /// Will panic if `component_id` is not valid for the provided `components`
    /// If `SEND` is false, this will panic if `component_id`'s `ComponentInfo` is not registered as being `Send` + `Sync`.
    pub(crate) fn initialize_with(
        &mut self,
        component_id: ComponentId,
        components: &Components,
        f: impl FnOnce() -> ArchetypeComponentId,
    ) -> &mut ResourceData<SEND> {
        self.resources.get_or_insert_with(component_id, || {
            let component_info = components.get_info(component_id).unwrap();
            if SEND {
                assert!(component_info.is_send_and_sync());
            }
            ResourceData {
                column: ManuallyDrop::new(Column::with_capacity(component_info, 1)),
                type_name: String::from(component_info.name()),
                id: f(),
                origin_thread_id: None,
            }
        })
    }

    pub(crate) fn check_change_ticks(&mut self, change_tick: u32) {
        for info in self.resources.values_mut() {
            info.column.check_change_ticks(change_tick);
        }
    }
}<|MERGE_RESOLUTION|>--- conflicted
+++ resolved
@@ -98,8 +98,6 @@
             self.validate_access();
             res
         })
-<<<<<<< HEAD
-=======
     }
 
     pub(crate) fn get_mut(
@@ -114,7 +112,6 @@
             // SAFETY: We have exclusive access to the underlying storage.
             ticks: unsafe { TicksMut::from_tick_cells(ticks, last_change_tick, change_tick) },
         })
->>>>>>> ff5e4fd1
     }
 
     /// Inserts a value into the resource. If a value is already present
