use crate::{
    archetype::ArchetypeComponentId,
    change_detection::{MaybeLocation, MaybeUnsafeCellLocation, MutUntyped, TicksMut},
    component::{ComponentId, ComponentTicks, Components, Tick, TickCells},
    storage::{blob_vec::BlobVec, SparseSet},
};
use alloc::string::String;
use bevy_ptr::{OwningPtr, Ptr, UnsafeCellDeref};
#[cfg(feature = "track_location")]
use core::panic::Location;
use core::{cell::UnsafeCell, mem::ManuallyDrop};

#[cfg(feature = "std")]
use std::thread::ThreadId;

/// The type-erased backing storage and metadata for a single resource within a [`World`].
///
/// If `SEND` is false, values of this type will panic if dropped from a different thread.
///
/// [`World`]: crate::world::World
pub struct ResourceData<const SEND: bool> {
    data: ManuallyDrop<BlobVec>,
    added_ticks: UnsafeCell<Tick>,
    changed_ticks: UnsafeCell<Tick>,
    #[cfg_attr(
        not(feature = "std"),
        expect(dead_code, reason = "currently only used with the std feature")
    )]
    type_name: String,
    id: ArchetypeComponentId,
    #[cfg(feature = "std")]
    origin_thread_id: Option<ThreadId>,
    #[cfg(feature = "track_location")]
    changed_by: UnsafeCell<&'static Location<'static>>,
}

impl<const SEND: bool> Drop for ResourceData<SEND> {
    fn drop(&mut self) {
        // For Non Send resources we need to validate that correct thread
        // is dropping the resource. This validation is not needed in case
        // of SEND resources. Or if there is no data.
        if !SEND && self.is_present() {
            // If this thread is already panicking, panicking again will cause
            // the entire process to abort. In this case we choose to avoid
            // dropping or checking this altogether and just leak the column.
            #[cfg(feature = "std")]
            if std::thread::panicking() {
                return;
            }
            self.validate_access();
        }
        // SAFETY: Drop is only called once upon dropping the ResourceData
        // and is inaccessible after this as the parent ResourceData has
        // been dropped. The validate_access call above will check that the
        // data is dropped on the thread it was inserted from.
        unsafe {
            ManuallyDrop::drop(&mut self.data);
        }
    }
}

impl<const SEND: bool> ResourceData<SEND> {
    /// The only row in the underlying `BlobVec`.
    const ROW: usize = 0;

    /// Validates the access to `!Send` resources is only done on the thread they were created from.
    ///
    /// # Panics
    /// If `SEND` is false, this will panic if called from a different thread than the one it was inserted from.
    #[inline]
    fn validate_access(&self) {
        if SEND {
            return;
        }

        #[cfg(feature = "std")]
        if self.origin_thread_id != Some(std::thread::current().id()) {
            // Panic in tests, as testing for aborting is nearly impossible
            panic!("Attempted to access or drop non-send resource {} from thread {:?} on a thread {:?}. This is not allowed. Aborting.", self.type_name, self.origin_thread_id, std::thread::current().id());
        }

        // TODO: Handle no_std non-send.
        // Currently, no_std is single-threaded only, so this is safe to ignore.
        // To support no_std multithreading, an alternative will be required.
    }

    /// Returns true if the resource is populated.
    #[inline]
    pub fn is_present(&self) -> bool {
        !self.data.is_empty()
    }

    /// Gets the [`ArchetypeComponentId`] for the resource.
    #[inline]
    pub fn id(&self) -> ArchetypeComponentId {
        self.id
    }

    /// Returns a reference to the resource, if it exists.
    ///
    /// # Panics
    /// If `SEND` is false, this will panic if a value is present and is not accessed from the
    /// original thread it was inserted from.
    #[inline]
    pub fn get_data(&self) -> Option<Ptr<'_>> {
        self.is_present().then(|| {
            self.validate_access();
            // SAFETY: We've already checked if a value is present, and there should only be one.
            unsafe { self.data.get_unchecked(Self::ROW) }
        })
    }

    /// Returns a reference to the resource's change ticks, if it exists.
    #[inline]
    pub fn get_ticks(&self) -> Option<ComponentTicks> {
        // SAFETY: This is being fetched through a read-only reference to Self, so no other mutable references
        // to the ticks can exist.
        unsafe {
            self.is_present().then(|| ComponentTicks {
                added: self.added_ticks.read(),
                changed: self.changed_ticks.read(),
            })
        }
    }

    /// Returns references to the resource and its change ticks, if it exists.
    ///
    /// # Panics
    /// If `SEND` is false, this will panic if a value is present and is not accessed from the
    /// original thread it was inserted in.
    #[inline]
    pub(crate) fn get_with_ticks(
        &self,
    ) -> Option<(Ptr<'_>, TickCells<'_>, MaybeUnsafeCellLocation<'_>)> {
        self.is_present().then(|| {
            self.validate_access();
            (
                // SAFETY: We've already checked if a value is present, and there should only be one.
                unsafe { self.data.get_unchecked(Self::ROW) },
                TickCells {
                    added: &self.added_ticks,
                    changed: &self.changed_ticks,
                },
                #[cfg(feature = "track_location")]
                &self.changed_by,
                #[cfg(not(feature = "track_location"))]
                (),
            )
        })
    }

    /// Returns a mutable reference to the resource, if it exists.
    ///
    /// # Panics
    /// If `SEND` is false, this will panic if a value is present and is not accessed from the
    /// original thread it was inserted in.
    pub(crate) fn get_mut(&mut self, last_run: Tick, this_run: Tick) -> Option<MutUntyped<'_>> {
        let (ptr, ticks, _caller) = self.get_with_ticks()?;
        Some(MutUntyped {
            // SAFETY: We have exclusive access to the underlying storage.
            value: unsafe { ptr.assert_unique() },
            // SAFETY: We have exclusive access to the underlying storage.
            ticks: unsafe { TicksMut::from_tick_cells(ticks, last_run, this_run) },
            #[cfg(feature = "track_location")]
            // SAFETY: We have exclusive access to the underlying storage.
            changed_by: unsafe { _caller.deref_mut() },
        })
    }

    /// Inserts a value into the resource. If a value is already present
    /// it will be replaced.
    ///
    /// # Panics
    /// If `SEND` is false, this will panic if a value is present and is not replaced from
    /// the original thread it was inserted in.
    ///
    /// # Safety
    /// - `value` must be valid for the underlying type for the resource.
    #[inline]
    pub(crate) unsafe fn insert(
        &mut self,
        value: OwningPtr<'_>,
        change_tick: Tick,
        #[cfg(feature = "track_location")] caller: &'static Location,
    ) {
        if self.is_present() {
            self.validate_access();
            // SAFETY: The caller ensures that the provided value is valid for the underlying type and
            // is properly initialized. We've ensured that a value is already present and previously
            // initialized.
            unsafe {
                self.data.replace_unchecked(Self::ROW, value);
            }
        } else {
            #[cfg(feature = "std")]
            if !SEND {
                self.origin_thread_id = Some(std::thread::current().id());
            }
            self.data.push(value);
            *self.added_ticks.deref_mut() = change_tick;
        }
        *self.changed_ticks.deref_mut() = change_tick;
        #[cfg(feature = "track_location")]
        {
            *self.changed_by.deref_mut() = caller;
        }
    }

    /// Inserts a value into the resource with a pre-existing change tick. If a
    /// value is already present it will be replaced.
    ///
    /// # Panics
    /// If `SEND` is false, this will panic if a value is present and is not replaced from
    /// the original thread it was inserted in.
    ///
    /// # Safety
    /// - `value` must be valid for the underlying type for the resource.
    #[inline]
    pub(crate) unsafe fn insert_with_ticks(
        &mut self,
        value: OwningPtr<'_>,
        change_ticks: ComponentTicks,
        #[cfg(feature = "track_location")] caller: &'static Location,
    ) {
        if self.is_present() {
            self.validate_access();
            // SAFETY: The caller ensures that the provided value is valid for the underlying type and
            // is properly initialized. We've ensured that a value is already present and previously
            // initialized.
            unsafe {
                self.data.replace_unchecked(Self::ROW, value);
            }
        } else {
            #[cfg(feature = "std")]
            if !SEND {
                self.origin_thread_id = Some(std::thread::current().id());
            }
            self.data.push(value);
        }
        *self.added_ticks.deref_mut() = change_ticks.added;
        *self.changed_ticks.deref_mut() = change_ticks.changed;
        #[cfg(feature = "track_location")]
        {
            *self.changed_by.deref_mut() = caller;
        }
    }

    /// Removes a value from the resource, if present.
    ///
    /// # Panics
    /// If `SEND` is false, this will panic if a value is present and is not removed from the
    /// original thread it was inserted from.
    #[inline]
    #[must_use = "The returned pointer to the removed component should be used or dropped"]
    pub(crate) fn remove(&mut self) -> Option<(OwningPtr<'_>, ComponentTicks, MaybeLocation)> {
        if !self.is_present() {
            return None;
        }
        if !SEND {
            self.validate_access();
        }
        // SAFETY: We've already validated that the row is present.
        let res = unsafe { self.data.swap_remove_and_forget_unchecked(Self::ROW) };

        // SAFETY: This function is being called through an exclusive mutable reference to Self
        #[cfg(feature = "track_location")]
        let caller = unsafe { *self.changed_by.deref_mut() };
        #[cfg(not(feature = "track_location"))]
        let caller = ();

        // SAFETY: This function is being called through an exclusive mutable reference to Self, which
        // makes it sound to read these ticks.
        unsafe {
            Some((
                res,
                ComponentTicks {
                    added: self.added_ticks.read(),
                    changed: self.changed_ticks.read(),
                },
                caller,
            ))
        }
    }

    /// Removes a value from the resource, if present, and drops it.
    ///
    /// # Panics
    /// If `SEND` is false, this will panic if a value is present and is not
    /// accessed from the original thread it was inserted in.
    #[inline]
    pub(crate) fn remove_and_drop(&mut self) {
        if self.is_present() {
            self.validate_access();
            self.data.clear();
        }
    }

    pub(crate) fn check_change_ticks(&mut self, change_tick: Tick) {
        self.added_ticks.get_mut().check_tick(change_tick);
        self.changed_ticks.get_mut().check_tick(change_tick);
    }
}

/// The backing store for all [`Resource`]s stored in the [`World`].
///
/// [`Resource`]: crate::system::Resource
/// [`World`]: crate::world::World
#[derive(Default)]
pub struct Resources<const SEND: bool> {
    resources: SparseSet<ComponentId, ResourceData<SEND>>,
}

impl<const SEND: bool> Resources<SEND> {
    /// The total number of resources stored in the [`World`]
    ///
    /// [`World`]: crate::world::World
    #[inline]
    pub fn len(&self) -> usize {
        self.resources.len()
    }

    /// Iterate over all resources that have been initialized, i.e. given a [`ComponentId`]
    pub fn iter(&self) -> impl Iterator<Item = (ComponentId, &ResourceData<SEND>)> {
        self.resources.iter().map(|(id, data)| (*id, data))
    }

    /// Returns true if there are no resources stored in the [`World`],
    /// false otherwise.
    ///
    /// [`World`]: crate::world::World
    #[inline]
    pub fn is_empty(&self) -> bool {
        self.resources.is_empty()
    }

    /// Gets read-only access to a resource, if it exists.
    #[inline]
    pub fn get(&self, component_id: ComponentId) -> Option<&ResourceData<SEND>> {
        self.resources.get(component_id)
    }

    /// Clears all resources.
    #[inline]
    pub fn clear(&mut self) {
        self.resources.clear();
    }

    /// Gets mutable access to a resource, if it exists.
    #[inline]
    pub(crate) fn get_mut(&mut self, component_id: ComponentId) -> Option<&mut ResourceData<SEND>> {
        self.resources.get_mut(component_id)
    }

    /// Fetches or initializes a new resource and returns back its underlying column.
    ///
    /// # Panics
    /// Will panic if `component_id` is not valid for the provided `components`
    /// If `SEND` is true, this will panic if `component_id`'s `ComponentInfo` is not registered as being `Send` + `Sync`.
    pub(crate) fn initialize_with(
        &mut self,
        component_id: ComponentId,
        components: &Components,
        f: impl FnOnce() -> ArchetypeComponentId,
    ) -> &mut ResourceData<SEND> {
        self.resources.get_or_insert_with(component_id, || {
            let component_info = components.get_info(component_id).unwrap();
            if SEND {
                assert!(component_info.is_send_and_sync(), "Send + Sync resource {} initialized as non_send. It may have been inserted via World::insert_non_send_resource by accident. Try using World::insert_resource instead.", component_info.name(),);
            }
            // SAFETY: component_info.drop() is valid for the types that will be inserted.
            let data = unsafe { BlobVec::new(component_info.layout(), component_info.drop(), 1) };
            ResourceData {
                data: ManuallyDrop::new(data),
                added_ticks: UnsafeCell::new(Tick::new(0)),
                changed_ticks: UnsafeCell::new(Tick::new(0)),
                type_name: String::from(component_info.name()),
                id: f(),
                #[cfg(feature = "std")]
                origin_thread_id: None,
<<<<<<< HEAD
                #[cfg(feature = "track_change_detection")]
                changed_by: UnsafeCell::new(Location::caller()),
=======
                #[cfg(feature = "track_location")]
                changed_by: UnsafeCell::new(Location::caller())
>>>>>>> 294e0db7
            }
        })
    }

    pub(crate) fn check_change_ticks(&mut self, change_tick: Tick) {
        for info in self.resources.values_mut() {
            info.check_change_ticks(change_tick);
        }
    }
}<|MERGE_RESOLUTION|>--- conflicted
+++ resolved
@@ -377,13 +377,8 @@
                 id: f(),
                 #[cfg(feature = "std")]
                 origin_thread_id: None,
-<<<<<<< HEAD
-                #[cfg(feature = "track_change_detection")]
-                changed_by: UnsafeCell::new(Location::caller()),
-=======
                 #[cfg(feature = "track_location")]
                 changed_by: UnsafeCell::new(Location::caller())
->>>>>>> 294e0db7
             }
         })
     }
