use crate::{
    change_detection::MaybeLocation,
    component::{ComponentId, ComponentInfo, ComponentTicks, Components, ComponentsReader, Tick},
    entity::Entity,
    query::DebugCheckedUnwrap,
    storage::{blob_vec::BlobVec, ImmutableSparseSet, SparseSet},
};
use alloc::{boxed::Box, vec, vec::Vec};
use bevy_platform_support::collections::HashMap;
use bevy_ptr::{OwningPtr, Ptr, UnsafeCellDeref};
pub use column::*;
use core::{
    alloc::Layout,
    cell::UnsafeCell,
    num::NonZeroUsize,
    ops::{Index, IndexMut},
    panic::Location,
};
mod column;

/// An opaque unique ID for a [`Table`] within a [`World`].
///
/// Can be used with [`Tables::get`] to fetch the corresponding
/// table.
///
/// Each [`Archetype`] always points to a table via [`Archetype::table_id`].
/// Multiple archetypes can point to the same table so long as the components
/// stored in the table are identical, but do not share the same sparse set
/// components.
///
/// [`World`]: crate::world::World
/// [`Archetype`]: crate::archetype::Archetype
/// [`Archetype::table_id`]: crate::archetype::Archetype::table_id
#[derive(Debug, Clone, Copy, PartialEq, Eq)]
pub struct TableId(u32);

impl TableId {
    pub(crate) const INVALID: TableId = TableId(u32::MAX);

    /// Creates a new [`TableId`].
    ///
    /// `index` *must* be retrieved from calling [`TableId::as_u32`] on a `TableId` you got
    /// from a table of a given [`World`] or the created ID may be invalid.
    ///
    /// [`World`]: crate::world::World
    #[inline]
    pub const fn from_u32(index: u32) -> Self {
        Self(index)
    }

    /// Creates a new [`TableId`].
    ///
    /// `index` *must* be retrieved from calling [`TableId::as_usize`] on a `TableId` you got
    /// from a table of a given [`World`] or the created ID may be invalid.
    ///
    /// [`World`]: crate::world::World
    ///
    /// # Panics
    ///
    /// Will panic if the provided value does not fit within a [`u32`].
    #[inline]
    pub const fn from_usize(index: usize) -> Self {
        debug_assert!(index as u32 as usize == index);
        Self(index as u32)
    }

    /// Gets the underlying table index from the ID.
    #[inline]
    pub const fn as_u32(self) -> u32 {
        self.0
    }

    /// Gets the underlying table index from the ID.
    #[inline]
    pub const fn as_usize(self) -> usize {
        // usize is at least u32 in Bevy
        self.0 as usize
    }

    /// The [`TableId`] of the [`Table`] without any components.
    #[inline]
    pub const fn empty() -> Self {
        Self(0)
    }
}

/// An opaque newtype for rows in [`Table`]s. Specifies a single row in a specific table.
///
/// Values of this type are retrievable from [`Archetype::entity_table_row`] and can be
/// used alongside [`Archetype::table_id`] to fetch the exact table and row where an
/// [`Entity`]'s components are stored.
///
/// Values of this type are only valid so long as entities have not moved around.
/// Adding and removing components from an entity, or despawning it will invalidate
/// potentially any table row in the table the entity was previously stored in. Users
/// should *always* fetch the appropriate row from the entity's [`Archetype`] before
/// fetching the entity's components.
///
/// [`Archetype`]: crate::archetype::Archetype
/// [`Archetype::entity_table_row`]: crate::archetype::Archetype::entity_table_row
/// [`Archetype::table_id`]: crate::archetype::Archetype::table_id
#[derive(Debug, Clone, Copy, PartialEq, Eq)]
pub struct TableRow(u32);

impl TableRow {
    pub(crate) const INVALID: TableRow = TableRow(u32::MAX);

    /// Creates a `TableRow`.
    #[inline]
    pub const fn from_u32(index: u32) -> Self {
        Self(index)
    }

    /// Creates a `TableRow` from a [`usize`] index.
    ///
    /// # Panics
    ///
    /// Will panic in debug mode if the provided value does not fit within a [`u32`].
    #[inline]
    pub const fn from_usize(index: usize) -> Self {
        debug_assert!(index as u32 as usize == index);
        Self(index as u32)
    }

    /// Gets the index of the row as a [`usize`].
    #[inline]
    pub const fn as_usize(self) -> usize {
        // usize is at least u32 in Bevy
        self.0 as usize
    }

    /// Gets the index of the row as a [`usize`].
    #[inline]
    pub const fn as_u32(self) -> u32 {
        self.0
    }
}

/// A builder type for constructing [`Table`]s.
///
///  - Use [`with_capacity`] to initialize the builder.
///  - Repeatedly call [`add_column`] to add columns for components.
///  - Finalize with [`build`] to get the constructed [`Table`].
///
/// [`with_capacity`]: Self::with_capacity
/// [`add_column`]: Self::add_column
/// [`build`]: Self::build
pub(crate) struct TableBuilder {
    columns: SparseSet<ComponentId, ThinColumn>,
    capacity: usize,
}

impl TableBuilder {
    /// Start building a new [`Table`] with a specified `column_capacity` (How many components per column?) and a `capacity` (How many columns?)
    pub fn with_capacity(capacity: usize, column_capacity: usize) -> Self {
        Self {
            columns: SparseSet::with_capacity(column_capacity),
            capacity,
        }
    }

    /// Add a new column to the [`Table`]. Specify the component which will be stored in the [`column`](ThinColumn) using its [`ComponentId`]
    #[must_use]
    pub fn add_column(mut self, component_info: &ComponentInfo) -> Self {
        self.columns.insert(
            component_info.id(),
            ThinColumn::with_capacity(component_info, self.capacity),
        );
        self
    }

    /// Build the [`Table`], after this operation the caller wouldn't be able to add more columns. The [`Table`] will be ready to use.
    #[must_use]
    pub fn build(self) -> Table {
        Table {
            columns: self.columns.into_immutable(),
            entities: Vec::with_capacity(self.capacity),
        }
    }
}

/// A column-oriented [structure-of-arrays] based storage for [`Component`]s of entities
/// in a [`World`].
///
/// Conceptually, a `Table` can be thought of as a `HashMap<ComponentId, Column>`, where
/// each [`ThinColumn`] is a type-erased `Vec<T: Component>`. Each row corresponds to a single entity
/// (i.e. index 3 in Column A and index 3 in Column B point to different components on the same
/// entity). Fetching components from a table involves fetching the associated column for a
/// component type (via its [`ComponentId`]), then fetching the entity's row within that column.
///
/// [structure-of-arrays]: https://en.wikipedia.org/wiki/AoS_and_SoA#Structure_of_arrays
/// [`Component`]: crate::component::Component
/// [`World`]: crate::world::World
pub struct Table {
    columns: ImmutableSparseSet<ComponentId, ThinColumn>,
    entities: Vec<Entity>,
}

struct AbortOnPanic;

impl Drop for AbortOnPanic {
    fn drop(&mut self) {
        // Panicking while unwinding will force an abort.
        panic!("Aborting due to allocator error");
    }
}

impl Table {
    /// Fetches a read-only slice of the entities stored within the [`Table`].
    #[inline]
    pub fn entities(&self) -> &[Entity] {
        &self.entities
    }

    /// Get the capacity of this table, in entities.
    /// Note that if an allocation is in process, this might not match the actual capacity of the columns, but it should once the allocation ends.
    #[inline]
    pub fn capacity(&self) -> usize {
        self.entities.capacity()
    }

    /// Removes the entity at the given row and returns the entity swapped in to replace it (if an
    /// entity was swapped in)
    ///
    /// # Safety
    /// `row` must be in-bounds (`row.as_usize()` < `self.len()`)
    pub(crate) unsafe fn swap_remove_unchecked(&mut self, row: TableRow) -> Option<Entity> {
        debug_assert!(row.as_usize() < self.entity_count());
        let last_element_index = self.entity_count() - 1;
        if row.as_usize() != last_element_index {
            // Instead of checking this condition on every `swap_remove` call, we
            // check it here and use `swap_remove_nonoverlapping`.
            for col in self.columns.values_mut() {
                // SAFETY:
                // - `row` < `len`
                // - `last_element_index` = `len` - 1
                // - `row` != `last_element_index`
                // - the `len` is kept within `self.entities`, it will update accordingly.
                unsafe {
                    col.swap_remove_and_drop_unchecked_nonoverlapping(last_element_index, row);
                };
            }
        } else {
            // If `row.as_usize()` == `last_element_index` than there's no point in removing the component
            // at `row`, but we still need to drop it.
            for col in self.columns.values_mut() {
                col.drop_last_component(last_element_index);
            }
        }
        let is_last = row.as_usize() == last_element_index;
        self.entities.swap_remove(row.as_usize());
        if is_last {
            None
        } else {
            Some(self.entities[row.as_usize()])
        }
    }

    /// Moves the `row` column values to `new_table`, for the columns shared between both tables.
    /// Returns the index of the new row in `new_table` and the entity in this table swapped in
    /// to replace it (if an entity was swapped in). missing columns will be "forgotten". It is
    /// the caller's responsibility to drop them.  Failure to do so may result in resources not
    /// being released (i.e. files handles not being released, memory leaks, etc.)
    ///
    /// # Safety
    /// - `row` must be in-bounds
    pub(crate) unsafe fn move_to_and_forget_missing_unchecked(
        &mut self,
        row: TableRow,
        new_table: &mut Table,
    ) -> TableMoveResult {
        debug_assert!(row.as_usize() < self.entity_count());
        let last_element_index = self.entity_count() - 1;
        let is_last = row.as_usize() == last_element_index;
        let new_row = new_table.allocate(self.entities.swap_remove(row.as_usize()));
        for (component_id, column) in self.columns.iter_mut() {
            if let Some(new_column) = new_table.get_column_mut(*component_id) {
                new_column.initialize_from_unchecked(column, last_element_index, row, new_row);
            } else {
                // It's the caller's responsibility to drop these cases.
                column.swap_remove_and_forget_unchecked(last_element_index, row);
            }
        }
        TableMoveResult {
            new_row,
            swapped_entity: if is_last {
                None
            } else {
                Some(self.entities[row.as_usize()])
            },
        }
    }

    /// Moves the `row` column values to `new_table`, for the columns shared between both tables.
    /// Returns the index of the new row in `new_table` and the entity in this table swapped in
    /// to replace it (if an entity was swapped in).
    ///
    /// # Safety
    /// row must be in-bounds
    pub(crate) unsafe fn move_to_and_drop_missing_unchecked(
        &mut self,
        row: TableRow,
        new_table: &mut Table,
    ) -> TableMoveResult {
        debug_assert!(row.as_usize() < self.entity_count());
        let last_element_index = self.entity_count() - 1;
        let is_last = row.as_usize() == last_element_index;
        let new_row = new_table.allocate(self.entities.swap_remove(row.as_usize()));
        for (component_id, column) in self.columns.iter_mut() {
            if let Some(new_column) = new_table.get_column_mut(*component_id) {
                new_column.initialize_from_unchecked(column, last_element_index, row, new_row);
            } else {
                column.swap_remove_and_drop_unchecked(last_element_index, row);
            }
        }
        TableMoveResult {
            new_row,
            swapped_entity: if is_last {
                None
            } else {
                Some(self.entities[row.as_usize()])
            },
        }
    }

    /// Moves the `row` column values to `new_table`, for the columns shared between both tables.
    /// Returns the index of the new row in `new_table` and the entity in this table swapped in
    /// to replace it (if an entity was swapped in).
    ///
    /// # Safety
    /// - `row` must be in-bounds
    /// - `new_table` must contain every component this table has
    pub(crate) unsafe fn move_to_superset_unchecked(
        &mut self,
        row: TableRow,
        new_table: &mut Table,
    ) -> TableMoveResult {
        debug_assert!(row.as_usize() < self.entity_count());
        let last_element_index = self.entity_count() - 1;
        let is_last = row.as_usize() == last_element_index;
        let new_row = new_table.allocate(self.entities.swap_remove(row.as_usize()));
        for (component_id, column) in self.columns.iter_mut() {
            new_table
                .get_column_mut(*component_id)
                .debug_checked_unwrap()
                .initialize_from_unchecked(column, last_element_index, row, new_row);
        }
        TableMoveResult {
            new_row,
            swapped_entity: if is_last {
                None
            } else {
                Some(self.entities[row.as_usize()])
            },
        }
    }

    /// Get the data of the column matching `component_id` as a slice.
    ///
    /// # Safety
    /// `row.as_usize()` < `self.len()`
    /// - `T` must match the `component_id`
    pub unsafe fn get_data_slice_for<T>(
        &self,
        component_id: ComponentId,
    ) -> Option<&[UnsafeCell<T>]> {
        self.get_column(component_id)
            .map(|col| col.get_data_slice(self.entity_count()))
    }

    /// Get the added ticks of the column matching `component_id` as a slice.
    pub fn get_added_ticks_slice_for(
        &self,
        component_id: ComponentId,
    ) -> Option<&[UnsafeCell<Tick>]> {
        self.get_column(component_id)
            // SAFETY: `self.len()` is guaranteed to be the len of the ticks array
            .map(|col| unsafe { col.get_added_ticks_slice(self.entity_count()) })
    }

    /// Get the changed ticks of the column matching `component_id` as a slice.
    pub fn get_changed_ticks_slice_for(
        &self,
        component_id: ComponentId,
    ) -> Option<&[UnsafeCell<Tick>]> {
        self.get_column(component_id)
            // SAFETY: `self.len()` is guaranteed to be the len of the ticks array
            .map(|col| unsafe { col.get_changed_ticks_slice(self.entity_count()) })
    }

    /// Fetches the calling locations that last changed the each component
    pub fn get_changed_by_slice_for(
        &self,
        component_id: ComponentId,
    ) -> MaybeLocation<Option<&[UnsafeCell<&'static Location<'static>>]>> {
        MaybeLocation::new_with_flattened(|| {
            self.get_column(component_id)
                // SAFETY: `self.len()` is guaranteed to be the len of the locations array
                .map(|col| unsafe { col.get_changed_by_slice(self.entity_count()) })
        })
    }

    /// Get the specific [`change tick`](Tick) of the component matching `component_id` in `row`.
    pub fn get_changed_tick(
        &self,
        component_id: ComponentId,
        row: TableRow,
    ) -> Option<&UnsafeCell<Tick>> {
        (row.as_usize() < self.entity_count()).then_some(
            // SAFETY: `row.as_usize()` < `len`
            unsafe {
                self.get_column(component_id)?
                    .changed_ticks
                    .get_unchecked(row.as_usize())
            },
        )
    }

    /// Get the specific [`added tick`](Tick) of the component matching `component_id` in `row`.
    pub fn get_added_tick(
        &self,
        component_id: ComponentId,
        row: TableRow,
    ) -> Option<&UnsafeCell<Tick>> {
        (row.as_usize() < self.entity_count()).then_some(
            // SAFETY: `row.as_usize()` < `len`
            unsafe {
                self.get_column(component_id)?
                    .added_ticks
                    .get_unchecked(row.as_usize())
            },
        )
    }

    /// Get the specific calling location that changed the component matching `component_id` in `row`
    pub fn get_changed_by(
        &self,
        component_id: ComponentId,
        row: TableRow,
    ) -> MaybeLocation<Option<&UnsafeCell<&'static Location<'static>>>> {
        MaybeLocation::new_with_flattened(|| {
            (row.as_usize() < self.entity_count()).then_some(
                // SAFETY: `row.as_usize()` < `len`
                unsafe {
                    self.get_column(component_id)?
                        .changed_by
                        .as_ref()
                        .map(|changed_by| changed_by.get_unchecked(row.as_usize()))
                },
            )
        })
    }

    /// Get the [`ComponentTicks`] of the component matching `component_id` in `row`.
    ///
    /// # Safety
    /// - `row.as_usize()` < `self.len()`
    pub unsafe fn get_ticks_unchecked(
        &self,
        component_id: ComponentId,
        row: TableRow,
    ) -> Option<ComponentTicks> {
        self.get_column(component_id).map(|col| ComponentTicks {
            added: col.added_ticks.get_unchecked(row.as_usize()).read(),
            changed: col.changed_ticks.get_unchecked(row.as_usize()).read(),
        })
    }

    /// Fetches a read-only reference to the [`ThinColumn`] for a given [`Component`] within the table.
    ///
    /// Returns `None` if the corresponding component does not belong to the table.
    ///
    /// [`Component`]: crate::component::Component
    #[inline]
    pub fn get_column(&self, component_id: ComponentId) -> Option<&ThinColumn> {
        self.columns.get(component_id)
    }

    /// Fetches a mutable reference to the [`ThinColumn`] for a given [`Component`] within the
    /// table.
    ///
    /// Returns `None` if the corresponding component does not belong to the table.
    ///
    /// [`Component`]: crate::component::Component
    #[inline]
    pub(crate) fn get_column_mut(&mut self, component_id: ComponentId) -> Option<&mut ThinColumn> {
        self.columns.get_mut(component_id)
    }

    /// Checks if the table contains a [`ThinColumn`] for a given [`Component`].
    ///
    /// Returns `true` if the column is present, `false` otherwise.
    ///
    /// [`Component`]: crate::component::Component
    #[inline]
    pub fn has_column(&self, component_id: ComponentId) -> bool {
        self.columns.contains(component_id)
    }

    /// Reserves `additional` elements worth of capacity within the table.
    pub(crate) fn reserve(&mut self, additional: usize) {
        if self.capacity() - self.entity_count() < additional {
            let column_cap = self.capacity();
            self.entities.reserve(additional);

            // use entities vector capacity as driving capacity for all related allocations
            let new_capacity = self.entities.capacity();

            if column_cap == 0 {
                // SAFETY: the current capacity is 0
                unsafe { self.alloc_columns(NonZeroUsize::new_unchecked(new_capacity)) };
            } else {
                // SAFETY:
                // - `column_cap` is indeed the columns' capacity
                unsafe {
                    self.realloc_columns(
                        NonZeroUsize::new_unchecked(column_cap),
                        NonZeroUsize::new_unchecked(new_capacity),
                    );
                };
            }
        }
    }

    /// Allocate memory for the columns in the [`Table`]
    ///
    /// The current capacity of the columns should be 0, if it's not 0, then the previous data will be overwritten and leaked.
    fn alloc_columns(&mut self, new_capacity: NonZeroUsize) {
        // If any of these allocations trigger an unwind, the wrong capacity will be used while dropping this table - UB.
        // To avoid this, we use `AbortOnPanic`. If the allocation triggered a panic, the `AbortOnPanic`'s Drop impl will be
        // called, and abort the program.
        let _guard = AbortOnPanic;
        for col in self.columns.values_mut() {
            col.alloc(new_capacity);
        }
        core::mem::forget(_guard); // The allocation was successful, so we don't drop the guard.
    }

    /// Reallocate memory for the columns in the [`Table`]
    ///
    /// # Safety
    /// - `current_column_capacity` is indeed the capacity of the columns
    unsafe fn realloc_columns(
        &mut self,
        current_column_capacity: NonZeroUsize,
        new_capacity: NonZeroUsize,
    ) {
        // If any of these allocations trigger an unwind, the wrong capacity will be used while dropping this table - UB.
        // To avoid this, we use `AbortOnPanic`. If the allocation triggered a panic, the `AbortOnPanic`'s Drop impl will be
        // called, and abort the program.
        let _guard = AbortOnPanic;

        // SAFETY:
        // - There's no overflow
        // - `current_capacity` is indeed the capacity - safety requirement
        // - current capacity > 0
        for col in self.columns.values_mut() {
            col.realloc(current_column_capacity, new_capacity);
        }
        core::mem::forget(_guard); // The allocation was successful, so we don't drop the guard.
    }

    /// Allocates space for a new entity
    ///
    /// # Safety
    /// the allocated row must be written to immediately with valid values in each column
    pub(crate) unsafe fn allocate(&mut self, entity: Entity) -> TableRow {
        self.reserve(1);
        let len = self.entity_count();
        self.entities.push(entity);
        for col in self.columns.values_mut() {
            col.added_ticks
                .initialize_unchecked(len, UnsafeCell::new(Tick::new(0)));
            col.changed_ticks
                .initialize_unchecked(len, UnsafeCell::new(Tick::new(0)));
            col.changed_by
                .as_mut()
                .zip(MaybeLocation::caller())
                .map(|(changed_by, caller)| {
                    changed_by.initialize_unchecked(len, UnsafeCell::new(caller));
                });
        }
        TableRow::from_usize(len)
    }

    /// Gets the number of entities currently being stored in the table.
    #[inline]
    pub fn entity_count(&self) -> usize {
        self.entities.len()
    }

    /// Get the drop function for some component that is stored in this table.
    #[inline]
    pub fn get_drop_for(&self, component_id: ComponentId) -> Option<unsafe fn(OwningPtr<'_>)> {
        self.get_column(component_id)?.data.drop
    }

    /// Gets the number of components being stored in the table.
    #[inline]
    pub fn component_count(&self) -> usize {
        self.columns.len()
    }

    /// Gets the maximum number of entities the table can currently store
    /// without reallocating the underlying memory.
    #[inline]
    pub fn entity_capacity(&self) -> usize {
        self.entities.capacity()
    }

    /// Checks if the [`Table`] is empty or not.
    ///
    /// Returns `true` if the table contains no entities, `false` otherwise.
    #[inline]
    pub fn is_empty(&self) -> bool {
        self.entities.is_empty()
    }

    /// Call [`Tick::check_tick`] on all of the ticks in the [`Table`]
    pub(crate) fn check_change_ticks(&mut self, change_tick: Tick) {
        let len = self.entity_count();
        for col in self.columns.values_mut() {
            // SAFETY: `len` is the actual length of the column
            unsafe { col.check_change_ticks(len, change_tick) };
        }
    }

    /// Iterates over the [`ThinColumn`]s of the [`Table`].
    pub fn iter_columns(&self) -> impl Iterator<Item = &ThinColumn> {
        self.columns.values()
    }

    /// Clears all of the stored components in the [`Table`].
    pub(crate) fn clear(&mut self) {
        let len = self.entity_count();
        // We must clear the entities first, because in the drop function causes a panic, it will result in a double free of the columns.
        self.entities.clear();
        for column in self.columns.values_mut() {
            // SAFETY: we defer `self.entities.clear()` until after clearing the columns,
            // so `self.len()` should match the columns' len
            unsafe { column.clear(len) };
        }
    }

    /// Moves component data out of the [`Table`].
    ///
    /// This function leaves the underlying memory unchanged, but the component behind
    /// returned pointer is semantically owned by the caller and will not be dropped in its original location.
    /// Caller is responsible to drop component data behind returned pointer.
    ///
    /// # Safety
    /// - This table must hold the component matching `component_id`
    /// - `row` must be in bounds
    /// - The row's inconsistent state that happens after taking the component must be resolved—either initialize a new component or remove the row.
    pub(crate) unsafe fn take_component(
        &mut self,
        component_id: ComponentId,
        row: TableRow,
    ) -> OwningPtr<'_> {
        self.get_column_mut(component_id)
            .debug_checked_unwrap()
            .data
            .get_unchecked_mut(row.as_usize())
            .promote()
    }

    /// Get the component at a given `row`, if the [`Table`] stores components with the given `component_id`
    ///
    /// # Safety
    /// `row.as_usize()` < `self.len()`
    pub unsafe fn get_component(
        &self,
        component_id: ComponentId,
        row: TableRow,
    ) -> Option<Ptr<'_>> {
        self.get_column(component_id)
            .map(|col| col.data.get_unchecked(row.as_usize()))
    }
}

/// A collection of [`Table`] storages, indexed by [`TableId`]
///
/// Can be accessed via [`Storages`](crate::storage::Storages)
pub struct Tables {
    tables: Vec<Table>,
    table_ids: HashMap<Box<[ComponentId]>, TableId>,
}

impl Default for Tables {
    fn default() -> Self {
        let empty_table = TableBuilder::with_capacity(0, 0).build();
        Tables {
            tables: vec![empty_table],
            table_ids: HashMap::default(),
        }
    }
}

pub(crate) struct TableMoveResult {
    pub swapped_entity: Option<Entity>,
    pub new_row: TableRow,
}

impl Tables {
    /// Returns the number of [`Table`]s this collection contains
    #[inline]
    pub fn len(&self) -> usize {
        self.tables.len()
    }

    /// Returns true if this collection contains no [`Table`]s
    #[inline]
    pub fn is_empty(&self) -> bool {
        self.tables.is_empty()
    }

    /// Fetches a [`Table`] by its [`TableId`].
    ///
    /// Returns `None` if `id` is invalid.
    #[inline]
    pub fn get(&self, id: TableId) -> Option<&Table> {
        self.tables.get(id.as_usize())
    }

    /// Fetches mutable references to two different [`Table`]s.
    ///
    /// # Panics
    ///
    /// Panics if `a` and `b` are equal.
    #[inline]
    pub(crate) fn get_2_mut(&mut self, a: TableId, b: TableId) -> (&mut Table, &mut Table) {
        if a.as_usize() > b.as_usize() {
            let (b_slice, a_slice) = self.tables.split_at_mut(a.as_usize());
            (&mut a_slice[0], &mut b_slice[b.as_usize()])
        } else {
            let (a_slice, b_slice) = self.tables.split_at_mut(b.as_usize());
            (&mut a_slice[a.as_usize()], &mut b_slice[0])
        }
    }

    /// Attempts to fetch a table based on the provided components,
    /// creating and returning a new [`Table`] if one did not already exist.
    ///
    /// # Safety
    /// `component_ids` must contain components that exist in `components`
    pub(crate) unsafe fn get_id_or_insert(
        &mut self,
        component_ids: &[ComponentId],
        components: &Components,
    ) -> TableId {
        if component_ids.is_empty() {
            return TableId::empty();
        }

        let tables = &mut self.tables;
        let (_key, value) = self
            .table_ids
            .raw_entry_mut()
            .from_key(component_ids)
            .or_insert_with(|| {
                let mut table = TableBuilder::with_capacity(0, component_ids.len());
                for component_id in component_ids {
                    table = table.add_column(&components.get_info_unchecked(*component_id));
                }
                tables.push(table.build());
                (component_ids.into(), TableId::from_usize(tables.len() - 1))
            });

        *value
    }

    /// Iterates through all of the tables stored within in [`TableId`] order.
    pub fn iter(&self) -> core::slice::Iter<'_, Table> {
        self.tables.iter()
    }

    /// Clears all data from all [`Table`]s stored within.
    pub(crate) fn clear(&mut self) {
        for table in &mut self.tables {
            table.clear();
        }
    }

    pub(crate) fn check_change_ticks(&mut self, change_tick: Tick) {
        for table in &mut self.tables {
            table.check_change_ticks(change_tick);
        }
    }
}

impl Index<TableId> for Tables {
    type Output = Table;

    #[inline]
    fn index(&self, index: TableId) -> &Self::Output {
        &self.tables[index.as_usize()]
    }
}

impl IndexMut<TableId> for Tables {
    #[inline]
    fn index_mut(&mut self, index: TableId) -> &mut Self::Output {
        &mut self.tables[index.as_usize()]
    }
}

impl Drop for Table {
    fn drop(&mut self) {
        let len = self.entity_count();
        let cap = self.capacity();
        self.entities.clear();
        for col in self.columns.values_mut() {
            // SAFETY: `cap` and `len` are correct
            unsafe {
                col.drop(cap, len);
            }
        }
    }
}

#[cfg(test)]
mod tests {
<<<<<<< HEAD
    use crate as bevy_ecs;
    use crate::component::{ComponentsReader, ComponentsWriter, DerefByLifetime};
=======
>>>>>>> 3c9e696f
    use crate::{
        change_detection::MaybeLocation,
        component::{Component, Components, Tick},
        entity::Entity,
        ptr::OwningPtr,
        storage::{TableBuilder, TableId, TableRow, Tables},
    };
    use alloc::vec::Vec;

    #[derive(Component)]
    struct W<T>(T);

    #[test]
    fn only_one_empty_table() {
        let components = Components::default();
        let mut tables = Tables::default();

        let component_ids = &[];
        // SAFETY: component_ids is empty, so we know it cannot reference invalid component IDs
        let table_id = unsafe { tables.get_id_or_insert(component_ids, &components) };

        assert_eq!(table_id, TableId::empty());
    }

    #[test]
    fn table() {
        let mut components = Components::default();
        let component_id = components.register_component::<W<TableRow>>();
        let columns = &[component_id];
        let mut table = TableBuilder::with_capacity(0, columns.len())
            .add_column(components.get_info(component_id).unwrap().deref_lifetime())
            .build();
        let entities = (0..200).map(Entity::from_raw).collect::<Vec<_>>();
        for entity in &entities {
            // SAFETY: we allocate and immediately set data afterwards
            unsafe {
                let row = table.allocate(*entity);
                let value: W<TableRow> = W(row);
                OwningPtr::make(value, |value_ptr| {
                    table.get_column_mut(component_id).unwrap().initialize(
                        row,
                        value_ptr,
                        Tick::new(0),
                        MaybeLocation::caller(),
                    );
                });
            };
        }

        assert_eq!(table.entity_capacity(), 256);
        assert_eq!(table.entity_count(), 200);
    }
}<|MERGE_RESOLUTION|>--- conflicted
+++ resolved
@@ -820,11 +820,6 @@
 
 #[cfg(test)]
 mod tests {
-<<<<<<< HEAD
-    use crate as bevy_ecs;
-    use crate::component::{ComponentsReader, ComponentsWriter, DerefByLifetime};
-=======
->>>>>>> 3c9e696f
     use crate::{
         change_detection::MaybeLocation,
         component::{Component, Components, Tick},
