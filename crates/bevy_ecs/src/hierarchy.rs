//! The canonical "parent-child" [`Relationship`] for entities, driven by
//! the [`ChildOf`] [`Relationship`] and the [`Children`] [`RelationshipTarget`].
//!
//! See [`ChildOf`] for a full description of the relationship and how to use it.
//!
//! [`Relationship`]: crate::relationship::Relationship
//! [`RelationshipTarget`]: crate::relationship::RelationshipTarget

#[cfg(feature = "bevy_reflect")]
use crate::reflect::{ReflectComponent, ReflectFromWorld};
use crate::{
    bundle::Bundle,
    component::{Component, HookContext},
    entity::Entity,
    relationship::{RelatedSpawner, RelatedSpawnerCommands, Relationship},
    system::EntityCommands,
    world::{DeferredWorld, EntityWorldMut, FromWorld, World},
};
use alloc::{format, string::String, vec::Vec};
#[cfg(feature = "bevy_reflect")]
use bevy_reflect::std_traits::ReflectDefault;
use core::ops::Deref;
use core::slice;
use disqualified::ShortName;
use log::warn;

/// Stores the parent entity of this child entity with this component.
///
/// This is a [`Relationship`] component, and creates the canonical
/// "parent / child" hierarchy. This is the "source of truth" component, and it pairs with
/// the [`Children`] [`RelationshipTarget`](crate::relationship::RelationshipTarget).
///
/// This relationship should be used for things like:
///
/// 1. Organizing entities in a scene
/// 2. Propagating configuration or data inherited from a parent, such as "visibility" or "world-space global transforms".
/// 3. Ensuring a hierarchy is despawned when an entity is despawned.
///
/// [`ChildOf`] contains a single "target" [`Entity`]. When [`ChildOf`] is inserted on a "source" entity,
/// the "target" entity will automatically (and immediately, via a component hook) have a [`Children`]
/// component inserted, and the "source" entity will be added to that [`Children`] instance.
///
/// If the [`ChildOf`] component is replaced with a different "target" entity, the old target's [`Children`]
/// will be automatically (and immediately, via a component hook) be updated to reflect that change.
///
/// Likewise, when the [`ChildOf`] component is removed, the "source" entity will be removed from the old
/// target's [`Children`]. If this results in [`Children`] being empty, [`Children`] will be automatically removed.
///
/// When a parent is despawned, all children (and their descendants) will _also_ be despawned.
///
/// You can create parent-child relationships in a variety of ways. The most direct way is to insert a [`ChildOf`] component:
///
/// ```
/// # use bevy_ecs::prelude::*;
/// # let mut world = World::new();
/// let root = world.spawn_empty().id();
/// let child1 = world.spawn(ChildOf { parent: root }).id();
/// let child2 = world.spawn(ChildOf { parent: root }).id();
/// let grandchild = world.spawn(ChildOf { parent: child1 }).id();
///
/// assert_eq!(&**world.entity(root).get::<Children>().unwrap(), &[child1, child2]);
/// assert_eq!(&**world.entity(child1).get::<Children>().unwrap(), &[grandchild]);
///
/// world.entity_mut(child2).remove::<ChildOf>();
/// assert_eq!(&**world.entity(root).get::<Children>().unwrap(), &[child1]);
///
/// world.entity_mut(root).despawn();
/// assert!(world.get_entity(root).is_err());
/// assert!(world.get_entity(child1).is_err());
/// assert!(world.get_entity(grandchild).is_err());
/// ```
///
/// However if you are spawning many children, you might want to use the [`EntityWorldMut::with_children`] helper instead:
///
/// ```
/// # use bevy_ecs::prelude::*;
/// # let mut world = World::new();
/// let mut child1 = Entity::PLACEHOLDER;
/// let mut child2 = Entity::PLACEHOLDER;
/// let mut grandchild = Entity::PLACEHOLDER;
/// let root = world.spawn_empty().with_children(|p| {
///     child1 = p.spawn_empty().with_children(|p| {
///         grandchild = p.spawn_empty().id();
///     }).id();
///     child2 = p.spawn_empty().id();
/// }).id();
///
/// assert_eq!(&**world.entity(root).get::<Children>().unwrap(), &[child1, child2]);
/// assert_eq!(&**world.entity(child1).get::<Children>().unwrap(), &[grandchild]);
/// ```
#[derive(Component, Clone, PartialEq, Eq, Debug)]
#[cfg_attr(feature = "bevy_reflect", derive(bevy_reflect::Reflect))]
#[cfg_attr(
    feature = "bevy_reflect",
    reflect(Component, PartialEq, Debug, FromWorld, Clone)
)]
#[relationship(relationship_target = Children)]
#[doc(alias = "IsChild", alias = "Parent")]
pub struct ChildOf {
    /// The parent entity of this child entity.
    pub parent: Entity,
}

// TODO: We need to impl either FromWorld or Default so ChildOf can be registered as Reflect.
// This is because Reflect deserialize by creating an instance and apply a patch on top.
// However ChildOf should only ever be set with a real user-defined entity.  Its worth looking into
// better ways to handle cases like this.
impl FromWorld for ChildOf {
    #[inline(always)]
    fn from_world(_world: &mut World) -> Self {
        ChildOf {
            parent: Entity::PLACEHOLDER,
        }
    }
}

/// Tracks which entities are children of this parent entity.
///
/// A [`RelationshipTarget`] collection component that is populated
/// with entities that "target" this entity with the [`ChildOf`] [`Relationship`] component.
///
/// Together, these components form the "canonical parent-child hierarchy". See the [`ChildOf`] component for the full
/// description of this relationship and instructions on how to use it.
///
/// # Usage
///
/// Like all [`RelationshipTarget`] components, this data should not be directly manipulated to avoid desynchronization.
/// Instead, modify the [`ChildOf`] components on the "source" entities.
///
/// To access the children of an entity, you can iterate over the [`Children`] component,
/// using the [`IntoIterator`] trait.
/// For more complex access patterns, see the [`RelationshipTarget`] trait.
///
/// [`RelationshipTarget`]: crate::relationship::RelationshipTarget
#[derive(Component, Default, Debug, PartialEq, Eq)]
#[relationship_target(relationship = ChildOf, linked_spawn)]
#[cfg_attr(feature = "bevy_reflect", derive(bevy_reflect::Reflect))]
#[cfg_attr(feature = "bevy_reflect", reflect(Component, FromWorld, Default))]
#[doc(alias = "IsParent")]
pub struct Children(Vec<Entity>);

impl<'a> IntoIterator for &'a Children {
    type Item = <Self::IntoIter as Iterator>::Item;

    type IntoIter = slice::Iter<'a, Entity>;

    #[inline(always)]
    fn into_iter(self) -> Self::IntoIter {
        self.0.iter()
    }
}

impl Deref for Children {
    type Target = [Entity];

    fn deref(&self) -> &Self::Target {
        &self.0
    }
}

/// A type alias over [`RelatedSpawner`] used to spawn child entities containing a [`ChildOf`] relationship.
pub type ChildSpawner<'w> = RelatedSpawner<'w, ChildOf>;

/// A type alias over [`RelatedSpawnerCommands`] used to spawn child entities containing a [`ChildOf`] relationship.
pub type ChildSpawnerCommands<'w> = RelatedSpawnerCommands<'w, ChildOf>;

impl<'w> EntityWorldMut<'w> {
    /// Spawns children of this entity (with a [`ChildOf`] relationship) by taking a function that operates on a [`ChildSpawner`].
    pub fn with_children(&mut self, func: impl FnOnce(&mut ChildSpawner)) -> &mut Self {
        self.with_related(func);
        self
    }

    /// Adds the given children to this entity
    pub fn add_children(&mut self, children: &[Entity]) -> &mut Self {
        self.add_related::<ChildOf>(children)
    }

    /// Adds the given child to this entity
    pub fn add_child(&mut self, child: Entity) -> &mut Self {
        self.add_related::<ChildOf>(&[child])
    }

    /// Replaces all the related children with a new set of children.
    pub fn replace_children(&mut self, children: &[Entity]) -> &mut Self {
        self.replace_related::<ChildOf>(children)
    }

    /// Replaces all the related children with a new set of children.
    ///
    /// # Warning
    ///
    /// Failing to maintain the functions invariants may lead to erratic engine behavior including random crashes.
    /// Refer to [`Self::replace_related_with_difference`] for a list of these invariants.
    ///
    /// # Panics
    ///
    /// Panics when debug assertions are enabled if an invariant is is broken and the command is executed.
    pub fn replace_children_with_difference(
        &mut self,
        entities_to_unrelate: &[Entity],
        entities_to_relate: &[Entity],
        newly_related_entities: &[Entity],
    ) -> &mut Self {
        self.replace_related_with_difference::<ChildOf>(
            entities_to_unrelate,
            entities_to_relate,
            newly_related_entities,
        )
    }

    /// Spawns the passed bundle and adds it to this entity as a child.
    ///
    /// For efficient spawning of multiple children, use [`with_children`].
    ///
    /// [`with_children`]: EntityWorldMut::with_children
    pub fn with_child(&mut self, bundle: impl Bundle) -> &mut Self {
        let parent = self.id();
        self.world_scope(|world| {
            world.spawn((bundle, ChildOf { parent }));
        });
        self
    }

    /// Removes the [`ChildOf`] component, if it exists.
    #[deprecated(since = "0.16.0", note = "Use entity_mut.remove::<ChildOf>()")]
    pub fn remove_parent(&mut self) -> &mut Self {
        self.remove::<ChildOf>();
        self
    }

    /// Inserts the [`ChildOf`] component with the given `parent` entity, if it exists.
    #[deprecated(
        since = "0.16.0",
        note = "Use entity_mut.insert(ChildOf { parent: entity })"
    )]
    pub fn set_parent(&mut self, parent: Entity) -> &mut Self {
        self.insert(ChildOf { parent });
        self
    }
}

impl<'a> EntityCommands<'a> {
    /// Spawns children of this entity (with a [`ChildOf`] relationship) by taking a function that operates on a [`ChildSpawner`].
    pub fn with_children(
        &mut self,
        func: impl FnOnce(&mut RelatedSpawnerCommands<ChildOf>),
    ) -> &mut Self {
        self.with_related(func);
        self
    }

    /// Adds the given children to this entity
    pub fn add_children(&mut self, children: &[Entity]) -> &mut Self {
        self.add_related::<ChildOf>(children)
    }

    /// Adds the given child to this entity
    pub fn add_child(&mut self, child: Entity) -> &mut Self {
        self.add_related::<ChildOf>(&[child])
    }

    /// Replaces the children on this entity with a new list of children.
    pub fn replace_children(&mut self, children: &[Entity]) -> &mut Self {
        self.replace_related::<ChildOf>(children)
    }

    /// Replaces all the related entities with a new set of entities.
    ///
    /// # Warning
    ///
    /// Failing to maintain the functions invariants may lead to erratic engine behavior including random crashes.
    /// Refer to [`EntityWorldMut::replace_related_with_difference`] for a list of these invariants.
    ///
    /// # Panics
    ///
    /// Panics when debug assertions are enabled if an invariant is is broken and the command is executed.
    pub fn replace_children_with_difference<R: Relationship>(
        &mut self,
        entities_to_unrelate: &[Entity],
        entities_to_relate: &[Entity],
        newly_related_entities: &[Entity],
    ) -> &mut Self {
        self.replace_related_with_difference::<R>(
            entities_to_unrelate,
            entities_to_relate,
            newly_related_entities,
        )
    }

    /// Spawns the passed bundle and adds it to this entity as a child.
    ///
    /// For efficient spawning of multiple children, use [`with_children`].
    ///
    /// [`with_children`]: EntityCommands::with_children
    pub fn with_child(&mut self, bundle: impl Bundle) -> &mut Self {
        let parent = self.id();
        self.commands.spawn((bundle, ChildOf { parent }));
        self
    }

    /// Removes the [`ChildOf`] component, if it exists.
    #[deprecated(since = "0.16.0", note = "Use entity_commands.remove::<ChildOf>()")]
    pub fn remove_parent(&mut self) -> &mut Self {
        self.remove::<ChildOf>();
        self
    }

    /// Inserts the [`ChildOf`] component with the given `parent` entity, if it exists.
    #[deprecated(
        since = "0.16.0",
        note = "Use entity_commands.insert(ChildOf { parent: entity })"
    )]
    pub fn set_parent(&mut self, parent: Entity) -> &mut Self {
        self.insert(ChildOf { parent });
        self
    }
}

/// An `on_insert` component hook that when run, will validate that the parent of a given entity
/// contains component `C`. This will print a warning if the parent does not contain `C`.
pub fn validate_parent_has_component<C: Component>(
    world: DeferredWorld,
    HookContext { entity, caller, .. }: HookContext,
) {
    let entity_ref = world.entity(entity);
    let Some(child_of) = entity_ref.get::<ChildOf>() else {
        return;
    };
    if !world
        .get_entity(child_of.parent)
        .is_ok_and(|e| e.contains::<C>())
    {
        // TODO: print name here once Name lives in bevy_ecs
        let name: Option<String> = None;
        warn!(
            "warning[B0004]: {}{name} with the {ty_name} component has a parent without {ty_name}.\n\
            This will cause inconsistent behaviors! See: https://bevyengine.org/learn/errors/b0004",
            caller.map(|c| format!("{c}: ")).unwrap_or_default(),
            ty_name = ShortName::of::<C>(),
            name = name.map_or_else(
                || format!("Entity {}", entity),
                |s| format!("The {s} entity")
            ),
        );
    }
}

/// Returns a [`SpawnRelatedBundle`] that will insert the [`Children`] component, spawn a [`SpawnableList`] of entities with given bundles that
/// relate to the [`Children`] entity via the [`ChildOf`] component, and reserve space in the [`Children`] for each spawned entity.
///
/// Any additional arguments will be interpreted as bundles to be spawned.
///
/// Also see [`related`](crate::related) for a version of this that works with any [`RelationshipTarget`] type.
///
/// ```
/// # use bevy_ecs::hierarchy::Children;
/// # use bevy_ecs::name::Name;
/// # use bevy_ecs::world::World;
/// # use bevy_ecs::children;
/// # use bevy_ecs::spawn::{Spawn, SpawnRelated};
/// let mut world = World::new();
/// world.spawn((
///     Name::new("Root"),
///     children![
///         Name::new("Child1"),
///         (
///             Name::new("Child2"),
///             children![Name::new("Grandchild")]
///         )
///     ]
/// ));
/// ```
///
/// [`RelationshipTarget`]: crate::relationship::RelationshipTarget
/// [`SpawnRelatedBundle`]: crate::spawn::SpawnRelatedBundle
/// [`SpawnableList`]: crate::spawn::SpawnableList
#[macro_export]
macro_rules! children {
    [$($child:expr),*$(,)?] => {
       $crate::hierarchy::Children::spawn(($($crate::spawn::Spawn($child)),*))
    };
}

#[cfg(test)]
mod tests {
    use crate::{
        entity::Entity,
        hierarchy::{ChildOf, Children},
        relationship::{RelationshipHookMode, RelationshipTarget},
        spawn::{Spawn, SpawnRelated},
        world::World,
    };
    use alloc::{vec, vec::Vec};

    #[derive(PartialEq, Eq, Debug)]
    struct Node {
        entity: Entity,
        children: Vec<Node>,
    }

    impl Node {
        fn new(entity: Entity) -> Self {
            Self {
                entity,
                children: Vec::new(),
            }
        }

        fn new_with(entity: Entity, children: Vec<Node>) -> Self {
            Self { entity, children }
        }
    }

    fn get_hierarchy(world: &World, entity: Entity) -> Node {
        Node {
            entity,
            children: world
                .entity(entity)
                .get::<Children>()
                .map_or_else(Default::default, |c| {
                    c.iter().map(|e| get_hierarchy(world, e)).collect()
                }),
        }
    }

    #[test]
    fn hierarchy() {
        let mut world = World::new();
        let root = world.spawn_empty().id();
        let child1 = world.spawn(ChildOf { parent: root }).id();
        let grandchild = world.spawn(ChildOf { parent: child1 }).id();
        let child2 = world.spawn(ChildOf { parent: root }).id();

        // Spawn
        let hierarchy = get_hierarchy(&world, root);
        assert_eq!(
            hierarchy,
            Node::new_with(
                root,
                vec![
                    Node::new_with(child1, vec![Node::new(grandchild)]),
                    Node::new(child2)
                ]
            )
        );

        // Removal
        world.entity_mut(child1).remove::<ChildOf>();
        let hierarchy = get_hierarchy(&world, root);
        assert_eq!(hierarchy, Node::new_with(root, vec![Node::new(child2)]));

        // Insert
        world.entity_mut(child1).insert(ChildOf { parent: root });
        let hierarchy = get_hierarchy(&world, root);
        assert_eq!(
            hierarchy,
            Node::new_with(
                root,
                vec![
                    Node::new(child2),
                    Node::new_with(child1, vec![Node::new(grandchild)])
                ]
            )
        );

        // Recursive Despawn
        world.entity_mut(root).despawn();
        assert!(world.get_entity(root).is_err());
        assert!(world.get_entity(child1).is_err());
        assert!(world.get_entity(child2).is_err());
        assert!(world.get_entity(grandchild).is_err());
    }

    #[test]
    fn with_children() {
        let mut world = World::new();
        let mut child1 = Entity::PLACEHOLDER;
        let mut child2 = Entity::PLACEHOLDER;
        let root = world
            .spawn_empty()
            .with_children(|p| {
                child1 = p.spawn_empty().id();
                child2 = p.spawn_empty().id();
            })
            .id();

        let hierarchy = get_hierarchy(&world, root);
        assert_eq!(
            hierarchy,
            Node::new_with(root, vec![Node::new(child1), Node::new(child2)])
        );
    }

    #[test]
    fn add_children() {
        let mut world = World::new();
        let child1 = world.spawn_empty().id();
        let child2 = world.spawn_empty().id();
        let root = world.spawn_empty().add_children(&[child1, child2]).id();

        let hierarchy = get_hierarchy(&world, root);
        assert_eq!(
            hierarchy,
            Node::new_with(root, vec![Node::new(child1), Node::new(child2)])
        );
    }

    #[test]
    fn self_parenting_invalid() {
        let mut world = World::new();
        let id = world.spawn_empty().id();
        world.entity_mut(id).insert(ChildOf { parent: id });
        assert!(
            world.entity(id).get::<ChildOf>().is_none(),
            "invalid ChildOf relationships should self-remove"
        );
    }

    #[test]
    fn missing_parent_invalid() {
        let mut world = World::new();
        let parent = world.spawn_empty().id();
        world.entity_mut(parent).despawn();
        let id = world.spawn(ChildOf { parent }).id();
        assert!(
            world.entity(id).get::<ChildOf>().is_none(),
            "invalid ChildOf relationships should self-remove"
        );
    }

    #[test]
    fn reinsert_same_parent() {
        let mut world = World::new();
        let parent = world.spawn_empty().id();
        let id = world.spawn(ChildOf { parent }).id();
        world.entity_mut(id).insert(ChildOf { parent });
        assert_eq!(
            Some(&ChildOf { parent }),
            world.entity(id).get::<ChildOf>(),
            "ChildOf should still be there"
        );
    }

    #[test]
    fn spawn_children() {
        let mut world = World::new();
        let id = world.spawn(Children::spawn((Spawn(()), Spawn(())))).id();
        assert_eq!(world.entity(id).get::<Children>().unwrap().len(), 2,);
    }

    #[test]
<<<<<<< HEAD
    fn replace_children() {
        let mut world = World::new();
        let parent = world.spawn(Children::spawn((Spawn(()), Spawn(())))).id();
        let &[child_a, child_b] = &world.entity(parent).get::<Children>().unwrap().0[..] else {
            panic!("Tried to spawn 2 children on an entity and didn't get 2 children");
        };

        let child_c = world.spawn_empty().id();

        world
            .entity_mut(parent)
            .replace_children(&[child_a, child_c]);

        let children = world.entity(parent).get::<Children>().unwrap();

        assert!(children.contains(&child_a));
        assert!(children.contains(&child_c));
        assert!(!children.contains(&child_b));

        assert_eq!(
            world.entity(child_a).get::<ChildOf>().unwrap(),
            &ChildOf { parent }
        );
        assert_eq!(
            world.entity(child_c).get::<ChildOf>().unwrap(),
            &ChildOf { parent }
        );
        assert!(world.entity(child_b).get::<ChildOf>().is_none());
    }

    #[test]
    fn replace_children_with_nothing() {
        let mut world = World::new();
        let parent = world.spawn_empty().id();
        let child_a = world.spawn_empty().id();
        let child_b = world.spawn_empty().id();

        world.entity_mut(parent).add_children(&[child_a, child_b]);

        assert_eq!(world.entity(parent).get::<Children>().unwrap().len(), 2);

        world.entity_mut(parent).replace_children(&[]);

        assert!(world.entity(child_a).get::<ChildOf>().is_none());
        assert!(world.entity(child_b).get::<ChildOf>().is_none());
    }

    #[test]
    fn insert_same_child_twice() {
        let mut world = World::new();

        let parent = world.spawn_empty().id();
        let child = world.spawn_empty().id();

        world.entity_mut(parent).add_child(child);
        world.entity_mut(parent).add_child(child);

        let children = world.get::<Children>(parent).unwrap();
        assert_eq!(children.0, [child]);
        assert_eq!(
            world.entity(child).get::<ChildOf>().unwrap(),
            &ChildOf { parent }
        );
    }

    #[test]
    fn replace_with_difference() {
        let mut world = World::new();

        let parent = world.spawn_empty().id();
        let child_a = world.spawn_empty().id();
        let child_b = world.spawn_empty().id();
        let child_c = world.spawn_empty().id();
        let child_d = world.spawn_empty().id();

        // Test inserting new relations
        world.entity_mut(parent).replace_children_with_difference(
            &[],
            &[child_a, child_b],
            &[child_a, child_b],
        );

        assert_eq!(
            world.entity(child_a).get::<ChildOf>().unwrap(),
            &ChildOf { parent }
        );
        assert_eq!(
            world.entity(child_b).get::<ChildOf>().unwrap(),
            &ChildOf { parent }
        );
        assert_eq!(
            world.entity(parent).get::<Children>().unwrap().0,
            [child_a, child_b]
        );

        // Test replacing relations and changing order
        world.entity_mut(parent).replace_children_with_difference(
            &[child_b],
            &[child_d, child_c, child_a],
            &[child_c, child_d],
        );
        assert_eq!(
            world.entity(child_a).get::<ChildOf>().unwrap(),
            &ChildOf { parent }
        );
        assert_eq!(
            world.entity(child_c).get::<ChildOf>().unwrap(),
            &ChildOf { parent }
        );
        assert_eq!(
            world.entity(child_d).get::<ChildOf>().unwrap(),
            &ChildOf { parent }
        );
        assert_eq!(
            world.entity(parent).get::<Children>().unwrap().0,
            [child_d, child_c, child_a]
        );
        assert!(!world.entity(child_b).contains::<ChildOf>());

        // Test removing relationships
        world.entity_mut(parent).replace_children_with_difference(
            &[child_a, child_d, child_c],
            &[],
            &[],
        );
        assert!(!world.entity(parent).contains::<Children>());
        assert!(!world.entity(child_a).contains::<ChildOf>());
        assert!(!world.entity(child_b).contains::<ChildOf>());
        assert!(!world.entity(child_c).contains::<ChildOf>());
        assert!(!world.entity(child_d).contains::<ChildOf>());
    }

    #[test]
    fn replace_with_difference_on_empty() {
        let mut world = World::new();

        let parent = world.spawn_empty().id();
        let child_a = world.spawn_empty().id();

        world
            .entity_mut(parent)
            .replace_children_with_difference(&[child_a], &[], &[]);

        assert!(!world.entity(parent).contains::<Children>());
        assert!(!world.entity(child_a).contains::<ChildOf>());
    }

    #[test]
    fn replace_with_difference_totally_new_children() {
        let mut world = World::new();

        let parent = world.spawn_empty().id();
        let child_a = world.spawn_empty().id();
        let child_b = world.spawn_empty().id();
        let child_c = world.spawn_empty().id();
        let child_d = world.spawn_empty().id();

        // Test inserting new relations
        world.entity_mut(parent).replace_children_with_difference(
            &[],
            &[child_a, child_b],
            &[child_a, child_b],
        );

        assert_eq!(
            world.entity(child_a).get::<ChildOf>().unwrap(),
            &ChildOf { parent }
        );
        assert_eq!(
            world.entity(child_b).get::<ChildOf>().unwrap(),
            &ChildOf { parent }
        );
        assert_eq!(
            world.entity(parent).get::<Children>().unwrap().0,
            [child_a, child_b]
        );

        // Test replacing relations and changing order
        world.entity_mut(parent).replace_children_with_difference(
            &[child_b, child_a],
            &[child_d, child_c],
            &[child_c, child_d],
        );
        assert_eq!(
            world.entity(child_c).get::<ChildOf>().unwrap(),
            &ChildOf { parent }
        );
        assert_eq!(
            world.entity(child_d).get::<ChildOf>().unwrap(),
            &ChildOf { parent }
        );
        assert_eq!(
            world.entity(parent).get::<Children>().unwrap().0,
            [child_d, child_c]
        );
        assert!(!world.entity(child_a).contains::<ChildOf>());
        assert!(!world.entity(child_b).contains::<ChildOf>());
    }

    #[test]
    fn replace_children_order() {
        let mut world = World::new();

        let parent = world.spawn_empty().id();
        let child_a = world.spawn_empty().id();
        let child_b = world.spawn_empty().id();
        let child_c = world.spawn_empty().id();
        let child_d = world.spawn_empty().id();

        let initial_order = [child_a, child_b, child_c, child_d];
        world.entity_mut(parent).add_children(&initial_order);

        assert_eq!(
            world.entity_mut(parent).get::<Children>().unwrap().0,
            initial_order
        );

        let new_order = [child_d, child_b, child_a, child_c];
        world.entity_mut(parent).replace_children(&new_order);

        assert_eq!(world.entity(parent).get::<Children>().unwrap().0, new_order);
    }

    #[test]
    #[should_panic]
    #[cfg_attr(
        not(debug_assertions),
        ignore = "we don't check invariants if debug assertions are off"
    )]
    fn replace_diff_invariant_overlapping_unrelate_with_relate() {
        let mut world = World::new();

        let parent = world.spawn_empty().id();
        let child_a = world.spawn_empty().id();

        world
            .entity_mut(parent)
            .replace_children_with_difference(&[], &[child_a], &[child_a]);

        // This should panic
        world
            .entity_mut(parent)
            .replace_children_with_difference(&[child_a], &[child_a], &[]);
    }

    #[test]
    #[should_panic]
    #[cfg_attr(
        not(debug_assertions),
        ignore = "we don't check invariants if debug assertions are off"
    )]
    fn replace_diff_invariant_overlapping_unrelate_with_newly() {
        let mut world = World::new();

        let parent = world.spawn_empty().id();
        let child_a = world.spawn_empty().id();
        let child_b = world.spawn_empty().id();

        world
            .entity_mut(parent)
            .replace_children_with_difference(&[], &[child_a], &[child_a]);

        // This should panic
        world.entity_mut(parent).replace_children_with_difference(
            &[child_b],
            &[child_a, child_b],
            &[child_b],
        );
    }

    #[test]
    #[should_panic]
    #[cfg_attr(
        not(debug_assertions),
        ignore = "we don't check invariants if debug assertions are off"
    )]
    fn replace_diff_invariant_newly_not_subset() {
        let mut world = World::new();

        let parent = world.spawn_empty().id();
        let child_a = world.spawn_empty().id();
        let child_b = world.spawn_empty().id();

        // This should panic
        world.entity_mut(parent).replace_children_with_difference(
            &[],
            &[child_a, child_b],
            &[child_a],
=======
    fn child_replace_hook_skip() {
        let mut world = World::new();
        let parent = world.spawn_empty().id();
        let other = world.spawn_empty().id();
        let child = world.spawn(ChildOf { parent }).id();
        world.entity_mut(child).insert_with_relationship_hook_mode(
            ChildOf { parent: other },
            RelationshipHookMode::Skip,
        );
        assert_eq!(
            &**world.entity(parent).get::<Children>().unwrap(),
            &[child],
            "Children should still have the old value, as on_insert/on_replace didn't run"
>>>>>>> 5d0505a8
        );
    }
}<|MERGE_RESOLUTION|>--- conflicted
+++ resolved
@@ -550,7 +550,6 @@
     }
 
     #[test]
-<<<<<<< HEAD
     fn replace_children() {
         let mut world = World::new();
         let parent = world.spawn(Children::spawn((Spawn(()), Spawn(())))).id();
@@ -839,7 +838,9 @@
             &[],
             &[child_a, child_b],
             &[child_a],
-=======
+    }
+    
+    #[test]
     fn child_replace_hook_skip() {
         let mut world = World::new();
         let parent = world.spawn_empty().id();
@@ -853,7 +854,6 @@
             &**world.entity(parent).get::<Children>().unwrap(),
             &[child],
             "Children should still have the old value, as on_insert/on_replace didn't run"
->>>>>>> 5d0505a8
         );
     }
 }