--- conflicted
+++ resolved
@@ -1422,17 +1422,7 @@
             .collect();
 
         // Register the new required components.
-<<<<<<< HEAD
         for (component_id, component) in inherited_requirements.iter() {
-            // SAFETY: The caller ensures that the `requiree` is valid.
-            let required_components = unsafe {
-                self.get_required_components_mut(requiree)
-                    .debug_checked_unwrap()
-            };
-
-=======
-        for (component_id, component) in inherited_requirements.iter().cloned() {
->>>>>>> 06cb5c5f
             // Register the required component for the requiree.
             // SAFETY: Component ID and constructor match the ones on the original requiree.
             unsafe {
@@ -1533,28 +1523,8 @@
         let required_by = unsafe { self.get_required_by_mut(required).debug_checked_unwrap() };
         required_by.insert(requiree);
 
-<<<<<<< HEAD
-        // Register the inherited required components for the requiree.
-        let required: Vec<(ComponentId, RequiredComponent)> = self
-            .get_info(required)
-            .unwrap()
-            .required_components()
-            .0
-            .iter()
-            .map(|(id, component)| (*id, component.clone()))
-            .collect();
-
-        for (id, component) in required {
-            // Register the inherited required components for the requiree.
-            // The inheritance depth is increased by `1` since this is a component required by the original required component.
-            required_components.register_dynamic_with(id, component.inheritance_depth + 1, || {
-                component.constructor.clone()
-            });
-            self.get_required_by_mut(id).unwrap().insert(requiree);
-        }
-=======
+
         self.register_inherited_required_components(requiree, required, required_components);
->>>>>>> 06cb5c5f
     }
 
     #[inline]
