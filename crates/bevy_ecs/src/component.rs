//! Types for declaring and storing [`Component`]s.

use crate::{
    archetype::ArchetypeFlags,
    bundle::BundleInfo,
    change_detection::{MaybeLocation, MAX_CHANGE_AGE},
    entity::{ComponentCloneCtx, Entity, EntityMapper, SourceComponent},
<<<<<<< HEAD
    fragmenting_value::{FragmentingValue, FragmentingValueVtable},
=======
    lifecycle::{ComponentHook, ComponentHooks},
>>>>>>> 57ddae1e
    query::DebugCheckedUnwrap,
    resource::Resource,
    storage::{SparseSetIndex, SparseSets, Table, TableRow},
    system::{Local, SystemParam},
    world::{FromWorld, World},
};
use alloc::boxed::Box;
use alloc::{borrow::Cow, format, vec::Vec};
pub use bevy_ecs_macros::Component;
use bevy_ecs_macros::Event;
use bevy_platform::sync::Arc;
use bevy_platform::{
    collections::{HashMap, HashSet},
    sync::PoisonError,
};
use bevy_ptr::{OwningPtr, UnsafeCellDeref};
#[cfg(feature = "bevy_reflect")]
use bevy_reflect::Reflect;
use bevy_utils::TypeIdMap;
use core::{
    alloc::Layout,
    any::{Any, TypeId},
    cell::UnsafeCell,
    fmt::Debug,
    marker::PhantomData,
    mem::needs_drop,
    ops::{Deref, DerefMut},
};
use disqualified::ShortName;
use smallvec::SmallVec;
use thiserror::Error;

/// A data type that can be used to store data for an [entity].
///
/// `Component` is a [derivable trait]: this means that a data type can implement it by applying a `#[derive(Component)]` attribute to it.
/// However, components must always satisfy the `Send + Sync + 'static` trait bounds.
///
/// [entity]: crate::entity
/// [derivable trait]: https://doc.rust-lang.org/book/appendix-03-derivable-traits.html
///
/// # Examples
///
/// Components can take many forms: they are usually structs, but can also be of every other kind of data type, like enums or zero sized types.
/// The following examples show how components are laid out in code.
///
/// ```
/// # use bevy_ecs::component::Component;
/// # struct Color;
/// #
/// // A component can contain data...
/// #[derive(Component)]
/// struct LicensePlate(String);
///
/// // ... but it can also be a zero-sized marker.
/// #[derive(Component)]
/// struct Car;
///
/// // Components can also be structs with named fields...
/// #[derive(Component)]
/// struct VehiclePerformance {
///     acceleration: f32,
///     top_speed: f32,
///     handling: f32,
/// }
///
/// // ... or enums.
/// #[derive(Component)]
/// enum WheelCount {
///     Two,
///     Three,
///     Four,
/// }
/// ```
///
/// # Component and data access
///
/// Components can be marked as immutable by adding the `#[component(immutable)]`
/// attribute when using the derive macro.
/// See the documentation for [`ComponentMutability`] for more details around this
/// feature.
///
/// See the [`entity`] module level documentation to learn how to add or remove components from an entity.
///
/// See the documentation for [`Query`] to learn how to access component data from a system.
///
/// [`entity`]: crate::entity#usage
/// [`Query`]: crate::system::Query
/// [`ComponentMutability`]: crate::component::ComponentMutability
///
/// # Choosing a storage type
///
/// Components can be stored in the world using different strategies with their own performance implications.
/// By default, components are added to the [`Table`] storage, which is optimized for query iteration.
///
/// Alternatively, components can be added to the [`SparseSet`] storage, which is optimized for component insertion and removal.
/// This is achieved by adding an additional `#[component(storage = "SparseSet")]` attribute to the derive one:
///
/// ```
/// # use bevy_ecs::component::Component;
/// #
/// #[derive(Component)]
/// #[component(storage = "SparseSet")]
/// struct ComponentA;
/// ```
///
/// [`Table`]: crate::storage::Table
/// [`SparseSet`]: crate::storage::SparseSet
///
/// # Required Components
///
/// Components can specify Required Components. If some [`Component`] `A` requires [`Component`] `B`,  then when `A` is inserted,
/// `B` will _also_ be initialized and inserted (if it was not manually specified).
///
/// The [`Default`] constructor will be used to initialize the component, by default:
///
/// ```
/// # use bevy_ecs::prelude::*;
/// #[derive(Component)]
/// #[require(B)]
/// struct A;
///
/// #[derive(Component, Default, PartialEq, Eq, Debug)]
/// struct B(usize);
///
/// # let mut world = World::default();
/// // This will implicitly also insert B with the Default constructor
/// let id = world.spawn(A).id();
/// assert_eq!(&B(0), world.entity(id).get::<B>().unwrap());
///
/// // This will _not_ implicitly insert B, because it was already provided
/// world.spawn((A, B(11)));
/// ```
///
/// Components can have more than one required component:
///
/// ```
/// # use bevy_ecs::prelude::*;
/// #[derive(Component)]
/// #[require(B, C)]
/// struct A;
///
/// #[derive(Component, Default, PartialEq, Eq, Debug)]
/// #[require(C)]
/// struct B(usize);
///
/// #[derive(Component, Default, PartialEq, Eq, Debug)]
/// struct C(u32);
///
/// # let mut world = World::default();
/// // This will implicitly also insert B and C with their Default constructors
/// let id = world.spawn(A).id();
/// assert_eq!(&B(0), world.entity(id).get::<B>().unwrap());
/// assert_eq!(&C(0), world.entity(id).get::<C>().unwrap());
/// ```
///
/// You can define inline component values that take the following forms:
/// ```
/// # use bevy_ecs::prelude::*;
/// #[derive(Component)]
/// #[require(
///     B(1), // tuple structs
///     C { // named-field structs
///         x: 1,
///         ..Default::default()
///     },
///     D::One, // enum variants
///     E::ONE, // associated consts
///     F::new(1) // constructors
/// )]
/// struct A;
///
/// #[derive(Component, PartialEq, Eq, Debug)]
/// struct B(u8);
///
/// #[derive(Component, PartialEq, Eq, Debug, Default)]
/// struct C {
///     x: u8,
///     y: u8,
/// }
///
/// #[derive(Component, PartialEq, Eq, Debug)]
/// enum D {
///    Zero,
///    One,
/// }
///
/// #[derive(Component, PartialEq, Eq, Debug)]
/// struct E(u8);
///
/// impl E {
///     pub const ONE: Self = Self(1);
/// }
///
/// #[derive(Component, PartialEq, Eq, Debug)]
/// struct F(u8);
///
/// impl F {
///     fn new(value: u8) -> Self {
///         Self(value)
///     }
/// }
///
/// # let mut world = World::default();
/// let id = world.spawn(A).id();
/// assert_eq!(&B(1), world.entity(id).get::<B>().unwrap());
/// assert_eq!(&C { x: 1, y: 0 }, world.entity(id).get::<C>().unwrap());
/// assert_eq!(&D::One, world.entity(id).get::<D>().unwrap());
/// assert_eq!(&E(1), world.entity(id).get::<E>().unwrap());
/// assert_eq!(&F(1), world.entity(id).get::<F>().unwrap());
/// ````
///
///
/// You can also define arbitrary expressions by using `=`
///
/// ```
/// # use bevy_ecs::prelude::*;
/// #[derive(Component)]
/// #[require(C = init_c())]
/// struct A;
///
/// #[derive(Component, PartialEq, Eq, Debug)]
/// #[require(C = C(20))]
/// struct B;
///
/// #[derive(Component, PartialEq, Eq, Debug)]
/// struct C(usize);
///
/// fn init_c() -> C {
///     C(10)
/// }
///
/// # let mut world = World::default();
/// // This will implicitly also insert C with the init_c() constructor
/// let id = world.spawn(A).id();
/// assert_eq!(&C(10), world.entity(id).get::<C>().unwrap());
///
/// // This will implicitly also insert C with the `|| C(20)` constructor closure
/// let id = world.spawn(B).id();
/// assert_eq!(&C(20), world.entity(id).get::<C>().unwrap());
/// ```
///
/// Required components are _recursive_. This means, if a Required Component has required components,
/// those components will _also_ be inserted if they are missing:
///
/// ```
/// # use bevy_ecs::prelude::*;
/// #[derive(Component)]
/// #[require(B)]
/// struct A;
///
/// #[derive(Component, Default, PartialEq, Eq, Debug)]
/// #[require(C)]
/// struct B(usize);
///
/// #[derive(Component, Default, PartialEq, Eq, Debug)]
/// struct C(u32);
///
/// # let mut world = World::default();
/// // This will implicitly also insert B and C with their Default constructors
/// let id = world.spawn(A).id();
/// assert_eq!(&B(0), world.entity(id).get::<B>().unwrap());
/// assert_eq!(&C(0), world.entity(id).get::<C>().unwrap());
/// ```
///
/// Note that cycles in the "component require tree" will result in stack overflows when attempting to
/// insert a component.
///
/// This "multiple inheritance" pattern does mean that it is possible to have duplicate requires for a given type
/// at different levels of the inheritance tree:
///
/// ```
/// # use bevy_ecs::prelude::*;
/// #[derive(Component)]
/// struct X(usize);
///
/// #[derive(Component, Default)]
/// #[require(X(1))]
/// struct Y;
///
/// #[derive(Component)]
/// #[require(
///     Y,
///     X(2),
/// )]
/// struct Z;
///
/// # let mut world = World::default();
/// // In this case, the x2 constructor is used for X
/// let id = world.spawn(Z).id();
/// assert_eq!(2, world.entity(id).get::<X>().unwrap().0);
/// ```
///
/// In general, this shouldn't happen often, but when it does the algorithm for choosing the constructor from the tree is simple and predictable:
/// 1. A constructor from a direct `#[require()]`, if one exists, is selected with priority.
/// 2. Otherwise, perform a Depth First Search on the tree of requirements and select the first one found.
///
/// From a user perspective, just think about this as the following:
/// 1. Specifying a required component constructor for Foo directly on a spawned component Bar will result in that constructor being used (and overriding existing constructors lower in the inheritance tree). This is the classic "inheritance override" behavior people expect.
/// 2. For cases where "multiple inheritance" results in constructor clashes, Components should be listed in "importance order". List a component earlier in the requirement list to initialize its inheritance tree earlier.
///
/// ## Registering required components at runtime
///
/// In most cases, required components should be registered using the `require` attribute as shown above.
/// However, in some cases, it may be useful to register required components at runtime.
///
/// This can be done through [`World::register_required_components`] or  [`World::register_required_components_with`]
/// for the [`Default`] and custom constructors respectively:
///
/// ```
/// # use bevy_ecs::prelude::*;
/// #[derive(Component)]
/// struct A;
///
/// #[derive(Component, Default, PartialEq, Eq, Debug)]
/// struct B(usize);
///
/// #[derive(Component, PartialEq, Eq, Debug)]
/// struct C(u32);
///
/// # let mut world = World::default();
/// // Register B as required by A and C as required by B.
/// world.register_required_components::<A, B>();
/// world.register_required_components_with::<B, C>(|| C(2));
///
/// // This will implicitly also insert B with its Default constructor
/// // and C with the custom constructor defined by B.
/// let id = world.spawn(A).id();
/// assert_eq!(&B(0), world.entity(id).get::<B>().unwrap());
/// assert_eq!(&C(2), world.entity(id).get::<C>().unwrap());
/// ```
///
/// Similar rules as before apply to duplicate requires fer a given type at different levels
/// of the inheritance tree. `A` requiring `C` directly would take precedence over indirectly
/// requiring it through `A` requiring `B` and `B` requiring `C`.
///
/// Unlike with the `require` attribute, directly requiring the same component multiple times
/// for the same component will result in a panic. This is done to prevent conflicting constructors
/// and confusing ordering dependencies.
///
/// Note that requirements must currently be registered before the requiring component is inserted
/// into the world for the first time. Registering requirements after this will lead to a panic.
///
/// # Relationships between Entities
///
/// Sometimes it is useful to define relationships between entities.  A common example is the
/// parent / child relationship. Since Components are how data is stored for Entities, one might
/// naturally think to create a Component which has a field of type [`Entity`].
///
/// To facilitate this pattern, Bevy provides the [`Relationship`](`crate::relationship::Relationship`)
/// trait. You can derive the [`Relationship`](`crate::relationship::Relationship`) and
/// [`RelationshipTarget`](`crate::relationship::RelationshipTarget`) traits in addition to the
/// Component trait in order to implement data driven relationships between entities, see the trait
/// docs for more details.
///
/// In addition, Bevy provides canonical implementations of the parent / child relationship via the
/// [`ChildOf`](crate::hierarchy::ChildOf) [`Relationship`](crate::relationship::Relationship) and
/// the [`Children`](crate::hierarchy::Children)
/// [`RelationshipTarget`](crate::relationship::RelationshipTarget).
///
/// # Adding component's hooks
///
/// See [`ComponentHooks`] for a detailed explanation of component's hooks.
///
/// Alternatively to the example shown in [`ComponentHooks`]' documentation, hooks can be configured using following attributes:
/// - `#[component(on_add = on_add_function)]`
/// - `#[component(on_insert = on_insert_function)]`
/// - `#[component(on_replace = on_replace_function)]`
/// - `#[component(on_remove = on_remove_function)]`
///
/// ```
/// # use bevy_ecs::component::Component;
/// # use bevy_ecs::lifecycle::HookContext;
/// # use bevy_ecs::world::DeferredWorld;
/// # use bevy_ecs::entity::Entity;
/// # use bevy_ecs::component::ComponentId;
/// # use core::panic::Location;
/// #
/// #[derive(Component)]
/// #[component(on_add = my_on_add_hook)]
/// #[component(on_insert = my_on_insert_hook)]
/// // Another possible way of configuring hooks:
/// // #[component(on_add = my_on_add_hook, on_insert = my_on_insert_hook)]
/// //
/// // We don't have a replace or remove hook, so we can leave them out:
/// // #[component(on_replace = my_on_replace_hook, on_remove = my_on_remove_hook)]
/// struct ComponentA;
///
/// fn my_on_add_hook(world: DeferredWorld, context: HookContext) {
///     // ...
/// }
///
/// // You can also destructure items directly in the signature
/// fn my_on_insert_hook(world: DeferredWorld, HookContext { caller, .. }: HookContext) {
///     // ...
/// }
/// ```
///
/// This also supports function calls that yield closures
///
/// ```
/// # use bevy_ecs::component::Component;
/// # use bevy_ecs::lifecycle::HookContext;
/// # use bevy_ecs::world::DeferredWorld;
/// #
/// #[derive(Component)]
/// #[component(on_add = my_msg_hook("hello"))]
/// #[component(on_despawn = my_msg_hook("yoink"))]
/// struct ComponentA;
///
/// // a hook closure generating function
/// fn my_msg_hook(message: &'static str) -> impl Fn(DeferredWorld, HookContext) {
///     move |_world, _ctx| {
///         println!("{message}");
///     }
/// }
///
/// ```
/// # Setting the clone behavior
///
/// You can specify how the [`Component`] is cloned when deriving it.
///
/// Your options are the functions and variants of [`ComponentCloneBehavior`]
/// See [Handlers section of `EntityClonerBuilder`](crate::entity::EntityClonerBuilder#handlers) to understand how this affects handler priority.
/// ```
/// # use bevy_ecs::prelude::*;
///
/// #[derive(Component)]
/// #[component(clone_behavior = Ignore)]
/// struct MyComponent;
///
/// ```
///
/// # Implementing the trait for foreign types
///
/// As a consequence of the [orphan rule], it is not possible to separate into two different crates the implementation of `Component` from the definition of a type.
/// This means that it is not possible to directly have a type defined in a third party library as a component.
/// This important limitation can be easily worked around using the [newtype pattern]:
/// this makes it possible to locally define and implement `Component` for a tuple struct that wraps the foreign type.
/// The following example gives a demonstration of this pattern.
///
/// ```
/// // `Component` is defined in the `bevy_ecs` crate.
/// use bevy_ecs::component::Component;
///
/// // `Duration` is defined in the `std` crate.
/// use std::time::Duration;
///
/// // It is not possible to implement `Component` for `Duration` from this position, as they are
/// // both foreign items, defined in an external crate. However, nothing prevents to define a new
/// // `Cooldown` type that wraps `Duration`. As `Cooldown` is defined in a local crate, it is
/// // possible to implement `Component` for it.
/// #[derive(Component)]
/// struct Cooldown(Duration);
/// ```
///
/// [orphan rule]: https://doc.rust-lang.org/book/ch10-02-traits.html#implementing-a-trait-on-a-type
/// [newtype pattern]: https://doc.rust-lang.org/book/ch19-03-advanced-traits.html#using-the-newtype-pattern-to-implement-external-traits-on-external-types
///
/// # `!Sync` Components
/// A `!Sync` type cannot implement `Component`. However, it is possible to wrap a `Send` but not `Sync`
/// type in [`SyncCell`] or the currently unstable [`Exclusive`] to make it `Sync`. This forces only
/// having mutable access (`&mut T` only, never `&T`), but makes it safe to reference across multiple
/// threads.
///
/// This will fail to compile since `RefCell` is `!Sync`.
/// ```compile_fail
/// # use std::cell::RefCell;
/// # use bevy_ecs::component::Component;
/// #[derive(Component)]
/// struct NotSync {
///    counter: RefCell<usize>,
/// }
/// ```
///
/// This will compile since the `RefCell` is wrapped with `SyncCell`.
/// ```
/// # use std::cell::RefCell;
/// # use bevy_ecs::component::Component;
/// use bevy_platform::cell::SyncCell;
///
/// // This will compile.
/// #[derive(Component)]
/// struct ActuallySync {
///    counter: SyncCell<RefCell<usize>>,
/// }
/// ```
///
/// [`SyncCell`]: bevy_platform::cell::SyncCell
/// [`Exclusive`]: https://doc.rust-lang.org/nightly/std/sync/struct.Exclusive.html
#[diagnostic::on_unimplemented(
    message = "`{Self}` is not a `Component`",
    label = "invalid `Component`",
    note = "consider annotating `{Self}` with `#[derive(Component)]`"
)]
pub trait Component: Send + Sync + 'static {
    /// A constant indicating the storage type used for this component.
    const STORAGE_TYPE: StorageType;

    /// A type used to define the "component key" of this component. Currently can be set to [`NoKey`] or [`SelfKey`].
    type Key: ComponentKey<ValueType = Self>;

    /// A marker type to assist Bevy with determining if this component is
    /// mutable, or immutable. Mutable components will have [`Component<Mutability = Mutable>`],
    /// while immutable components will instead have [`Component<Mutability = Immutable>`].
    ///
    /// * For a component to be mutable, this type must be [`Mutable`].
    /// * For a component to be immutable, this type must be [`Immutable`].
    type Mutability: ComponentMutability;

    /// Gets the `on_add` [`ComponentHook`] for this [`Component`] if one is defined.
    fn on_add() -> Option<ComponentHook> {
        None
    }

    /// Gets the `on_insert` [`ComponentHook`] for this [`Component`] if one is defined.
    fn on_insert() -> Option<ComponentHook> {
        None
    }

    /// Gets the `on_replace` [`ComponentHook`] for this [`Component`] if one is defined.
    fn on_replace() -> Option<ComponentHook> {
        None
    }

    /// Gets the `on_remove` [`ComponentHook`] for this [`Component`] if one is defined.
    fn on_remove() -> Option<ComponentHook> {
        None
    }

    /// Gets the `on_despawn` [`ComponentHook`] for this [`Component`] if one is defined.
    fn on_despawn() -> Option<ComponentHook> {
        None
    }

    /// Registers required components.
    fn register_required_components(
        _component_id: ComponentId,
        _components: &mut ComponentsRegistrator,
        _required_components: &mut RequiredComponents,
        _inheritance_depth: u16,
        _recursion_check_stack: &mut Vec<ComponentId>,
    ) {
    }

    /// Called when registering this component, allowing to override clone function (or disable cloning altogether) for this component.
    ///
    /// See [Handlers section of `EntityClonerBuilder`](crate::entity::EntityClonerBuilder#handlers) to understand how this affects handler priority.
    #[inline]
    fn clone_behavior() -> ComponentCloneBehavior {
        ComponentCloneBehavior::Default
    }

    /// Maps the entities on this component using the given [`EntityMapper`]. This is used to remap entities in contexts like scenes and entity cloning.
    /// When deriving [`Component`], this is populated by annotating fields containing entities with `#[entities]`
    ///
    /// ```
    /// # use bevy_ecs::{component::Component, entity::Entity};
    /// #[derive(Component)]
    /// struct Inventory {
    ///     #[entities]
    ///     items: Vec<Entity>
    /// }
    /// ```
    ///
    /// Fields with `#[entities]` must implement [`MapEntities`](crate::entity::MapEntities).
    ///
    /// Bevy provides various implementations of [`MapEntities`](crate::entity::MapEntities), so that arbitrary combinations like these are supported with `#[entities]`:
    ///
    /// ```rust
    /// # use bevy_ecs::{component::Component, entity::Entity};
    /// #[derive(Component)]
    /// struct Inventory {
    ///     #[entities]
    ///     items: Vec<Option<Entity>>
    /// }
    /// ```
    #[inline]
    fn map_entities<E: EntityMapper>(_this: &mut Self, _mapper: &mut E) {}

    /// Returns `true` if this component is a [`FragmentingValue`] component and its value can be used to fragment archetypes.
    #[inline(always)]
    fn is_fragmenting_value_component() -> bool {
        TypeId::of::<<Self::Key as ComponentKey>::KeyType>() == TypeId::of::<Self>()
    }
}

mod private {
    pub trait Seal {}
}

/// The mutability option for a [`Component`]. This can either be:
/// * [`Mutable`]
/// * [`Immutable`]
///
/// This is controlled through either [`Component::Mutability`] or `#[component(immutable)]`
/// when using the derive macro.
///
/// Immutable components are guaranteed to never have an exclusive reference,
/// `&mut ...`, created while inserted onto an entity.
/// In all other ways, they are identical to mutable components.
/// This restriction allows hooks to observe all changes made to an immutable
/// component, effectively turning the `OnInsert` and `OnReplace` hooks into a
/// `OnMutate` hook.
/// This is not practical for mutable components, as the runtime cost of invoking
/// a hook for every exclusive reference created would be far too high.
///
/// # Examples
///
/// ```rust
/// # use bevy_ecs::component::Component;
/// #
/// #[derive(Component)]
/// #[component(immutable)]
/// struct ImmutableFoo;
/// ```
pub trait ComponentMutability: private::Seal + 'static {
    /// Boolean to indicate if this mutability setting implies a mutable or immutable
    /// component.
    const MUTABLE: bool;
}

/// Parameter indicating a [`Component`] is immutable.
///
/// See [`ComponentMutability`] for details.
pub struct Immutable;

impl private::Seal for Immutable {}
impl ComponentMutability for Immutable {
    const MUTABLE: bool = false;
}

/// Parameter indicating a [`Component`] is mutable.
///
/// See [`ComponentMutability`] for details.
pub struct Mutable;

impl private::Seal for Mutable {}
impl ComponentMutability for Mutable {
    const MUTABLE: bool = true;
}

/// This trait defines a concept of "component key". Component keys are components that fragment archetype by value, also known as
/// "fragmenting components". Right now the only supported keys are [`NoKey`] - default behavior, and [`SelfKey`] - the component
/// itself acts as the fragmenting key. Defining other key as a component might be used in the future to define component groups.
pub trait ComponentKey: private::Seal {
    /// The value that will be used to fragment the archetypes.
    type KeyType: FragmentingValue;
    /// The component this key is set to. Currently used only for validation.
    type ValueType: Component;
    /// A `const` to assert values not enforceable by type system at compile time.
    /// Sadly this doesn't work with `cargo check`, but it will still fail when running `cargo build`.
    const INVARIANT_ASSERT: ();
}

/// This component doesn't have a fragmenting key. This is the default behavior.
pub struct NoKey<C>(PhantomData<C>);

impl<C> private::Seal for NoKey<C> {}
impl<C: Component> ComponentKey for NoKey<C> {
    type KeyType = ();
    type ValueType = C;
    const INVARIANT_ASSERT: () = ();
}

/// Select other component as the key of this component. Currently this doesn't do anything useful, but in the future it might be
/// possible to define component groups by selecting common key component.
pub struct OtherComponentKey<C, K>(PhantomData<(C, K)>);

impl<C, K> private::Seal for OtherComponentKey<C, K> {}
impl<C: Component, K: FragmentingValue + Component> ComponentKey for OtherComponentKey<C, K> {
    type KeyType = K;
    type ValueType = C;
    const INVARIANT_ASSERT: () = ();
}

/// Set this component as the fragmenting key. This means every different value of this component (as defined by [`PartialEq::eq`])
/// will exist only in it's own archetype.
pub type SelfKey<C> = OtherComponentKey<C, C>;

/// The storage used for a specific component type.
///
/// # Examples
/// The [`StorageType`] for a component is configured via the derive attribute
///
/// ```
/// # use bevy_ecs::{prelude::*, component::*};
/// #[derive(Component)]
/// #[component(storage = "SparseSet")]
/// struct A;
/// ```
#[derive(Debug, Copy, Clone, Default, Eq, PartialEq)]
pub enum StorageType {
    /// Provides fast and cache-friendly iteration, but slower addition and removal of components.
    /// This is the default storage type.
    #[default]
    Table,
    /// Provides fast addition and removal of components, but slower iteration.
    SparseSet,
}

/// Stores metadata for a type of component or resource stored in a specific [`World`].
#[derive(Debug, Clone)]
pub struct ComponentInfo {
    id: ComponentId,
    descriptor: ComponentDescriptor,
    hooks: ComponentHooks,
    required_components: RequiredComponents,
    required_by: HashSet<ComponentId>,
}

impl ComponentInfo {
    /// Returns a value uniquely identifying the current component.
    #[inline]
    pub fn id(&self) -> ComponentId {
        self.id
    }

    /// Returns the name of the current component.
    #[inline]
    pub fn name(&self) -> &str {
        &self.descriptor.name
    }

    /// Returns `true` if the current component is mutable.
    #[inline]
    pub fn mutable(&self) -> bool {
        self.descriptor.mutable
    }

    /// Returns [`ComponentCloneBehavior`] of the current component.
    #[inline]
    pub fn clone_behavior(&self) -> &ComponentCloneBehavior {
        &self.descriptor.clone_behavior
    }

    /// Returns the [`TypeId`] of the underlying component type.
    /// Returns `None` if the component does not correspond to a Rust type.
    #[inline]
    pub fn type_id(&self) -> Option<TypeId> {
        self.descriptor.type_id
    }

    /// Returns the layout used to store values of this component in memory.
    #[inline]
    pub fn layout(&self) -> Layout {
        self.descriptor.layout
    }

    #[inline]
    /// Get the function which should be called to clean up values of
    /// the underlying component type. This maps to the
    /// [`Drop`] implementation for 'normal' Rust components
    ///
    /// Returns `None` if values of the underlying component type don't
    /// need to be dropped, e.g. as reported by [`needs_drop`].
    pub fn drop(&self) -> Option<unsafe fn(OwningPtr<'_>)> {
        self.descriptor.drop
    }

    /// Returns a value indicating the storage strategy for the current component.
    #[inline]
    pub fn storage_type(&self) -> StorageType {
        self.descriptor.storage_type
    }

    /// Returns `true` if the underlying component type can be freely shared between threads.
    /// If this returns `false`, then extra care must be taken to ensure that components
    /// are not accessed from the wrong thread.
    #[inline]
    pub fn is_send_and_sync(&self) -> bool {
        self.descriptor.is_send_and_sync
    }

    /// Create a new [`ComponentInfo`].
    pub(crate) fn new(id: ComponentId, descriptor: ComponentDescriptor) -> Self {
        ComponentInfo {
            id,
            descriptor,
            hooks: Default::default(),
            required_components: Default::default(),
            required_by: Default::default(),
        }
    }

    /// Update the given flags to include any [`ComponentHook`] registered to self
    #[inline]
    pub(crate) fn update_archetype_flags(&self, flags: &mut ArchetypeFlags) {
        if self.hooks().on_add.is_some() {
            flags.insert(ArchetypeFlags::ON_ADD_HOOK);
        }
        if self.hooks().on_insert.is_some() {
            flags.insert(ArchetypeFlags::ON_INSERT_HOOK);
        }
        if self.hooks().on_replace.is_some() {
            flags.insert(ArchetypeFlags::ON_REPLACE_HOOK);
        }
        if self.hooks().on_remove.is_some() {
            flags.insert(ArchetypeFlags::ON_REMOVE_HOOK);
        }
        if self.hooks().on_despawn.is_some() {
            flags.insert(ArchetypeFlags::ON_DESPAWN_HOOK);
        }
    }

    /// Provides a reference to the collection of hooks associated with this [`Component`]
    pub fn hooks(&self) -> &ComponentHooks {
        &self.hooks
    }

    /// Retrieves the [`RequiredComponents`] collection, which contains all required components (and their constructors)
    /// needed by this component. This includes _recursive_ required components.
    pub fn required_components(&self) -> &RequiredComponents {
        &self.required_components
    }

    /// Returns this component's [`FragmentingValueVtable`], which is used to fragment by component value.
    ///
    /// Will return `None` if this component isn't fragmenting by value.
    pub fn value_component_vtable(&self) -> Option<&FragmentingValueVtable> {
        self.descriptor.fragmenting_value_vtable.as_ref()
    }
}

/// A value which uniquely identifies the type of a [`Component`] or [`Resource`] within a
/// [`World`].
///
/// Each time a new `Component` type is registered within a `World` using
/// e.g. [`World::register_component`] or [`World::register_component_with_descriptor`]
/// or a Resource with e.g. [`World::init_resource`],
/// a corresponding `ComponentId` is created to track it.
///
/// While the distinction between `ComponentId` and [`TypeId`] may seem superficial, breaking them
/// into two separate but related concepts allows components to exist outside of Rust's type system.
/// Each Rust type registered as a `Component` will have a corresponding `ComponentId`, but additional
/// `ComponentId`s may exist in a `World` to track components which cannot be
/// represented as Rust types for scripting or other advanced use-cases.
///
/// A `ComponentId` is tightly coupled to its parent `World`. Attempting to use a `ComponentId` from
/// one `World` to access the metadata of a `Component` in a different `World` is undefined behavior
/// and must not be attempted.
///
/// Given a type `T` which implements [`Component`], the `ComponentId` for `T` can be retrieved
/// from a `World` using [`World::component_id()`] or via [`Components::component_id()`]. Access
/// to the `ComponentId` for a [`Resource`] is available via [`Components::resource_id()`].
#[derive(Debug, Copy, Clone, Hash, Ord, PartialOrd, Eq, PartialEq)]
#[cfg_attr(
    feature = "bevy_reflect",
    derive(Reflect),
    reflect(Debug, Hash, PartialEq, Clone)
)]
pub struct ComponentId(usize);

impl ComponentId {
    /// Creates a new [`ComponentId`].
    ///
    /// The `index` is a unique value associated with each type of component in a given world.
    /// Usually, this value is taken from a counter incremented for each type of component registered with the world.
    #[inline]
    pub const fn new(index: usize) -> ComponentId {
        ComponentId(index)
    }

    /// Returns the index of the current component.
    #[inline]
    pub fn index(self) -> usize {
        self.0
    }
}

impl SparseSetIndex for ComponentId {
    #[inline]
    fn sparse_set_index(&self) -> usize {
        self.index()
    }

    #[inline]
    fn get_sparse_set_index(value: usize) -> Self {
        Self(value)
    }
}

/// A value describing a component or resource, which may or may not correspond to a Rust type.
#[derive(Clone)]
pub struct ComponentDescriptor {
    name: Cow<'static, str>,
    // SAFETY: This must remain private. It must match the statically known StorageType of the
    // associated rust component type if one exists.
    storage_type: StorageType,
    // SAFETY: This must remain private. It must only be set to "true" if this component is
    // actually Send + Sync
    is_send_and_sync: bool,
    type_id: Option<TypeId>,
    layout: Layout,
    // SAFETY: this function must be safe to call with pointers pointing to items of the type
    // this descriptor describes.
    // None if the underlying type doesn't need to be dropped
    drop: Option<for<'a> unsafe fn(OwningPtr<'a>)>,
    mutable: bool,
    clone_behavior: ComponentCloneBehavior,
    fragmenting_value_vtable: Option<FragmentingValueVtable>,
}

// We need to ignore the `drop` field in our `Debug` impl
impl Debug for ComponentDescriptor {
    fn fmt(&self, f: &mut core::fmt::Formatter<'_>) -> core::fmt::Result {
        f.debug_struct("ComponentDescriptor")
            .field("name", &self.name)
            .field("storage_type", &self.storage_type)
            .field("is_send_and_sync", &self.is_send_and_sync)
            .field("type_id", &self.type_id)
            .field("layout", &self.layout)
            .field("mutable", &self.mutable)
            .field("clone_behavior", &self.clone_behavior)
            .field("fragmenting_value_vtable", &self.fragmenting_value_vtable)
            .finish()
    }
}

impl ComponentDescriptor {
    /// # Safety
    ///
    /// `x` must point to a valid value of type `T`.
    unsafe fn drop_ptr<T>(x: OwningPtr<'_>) {
        // SAFETY: Contract is required to be upheld by the caller.
        unsafe {
            x.drop_as::<T>();
        }
    }

    /// Create a new `ComponentDescriptor` for the type `T`.
    pub fn new<T: Component>() -> Self {
        Self {
            name: Cow::Borrowed(core::any::type_name::<T>()),
            storage_type: T::STORAGE_TYPE,
            is_send_and_sync: true,
            type_id: Some(TypeId::of::<T>()),
            layout: Layout::new::<T>(),
            drop: needs_drop::<T>().then_some(Self::drop_ptr::<T> as _),
            mutable: T::Mutability::MUTABLE,
            clone_behavior: T::clone_behavior(),
            fragmenting_value_vtable: FragmentingValueVtable::from_component::<T>(),
        }
    }

    /// Create a new `ComponentDescriptor`.
    ///
    /// # Safety
    /// - the `drop` fn must be usable on a pointer with a value of the layout `layout`
    /// - the component type must be safe to access from any thread (Send + Sync in rust terms)
    /// - if `fragmenting_value_vtable` is not `None`, it must be usable on a pointer with a value of the layout `layout`
    ///
    /// # Panics
    /// This will panic if `fragmenting_value_vtable` is not `None` and `mutable` is `true`. Fragmenting value components must be immutable.
    pub unsafe fn new_with_layout(
        name: impl Into<Cow<'static, str>>,
        storage_type: StorageType,
        layout: Layout,
        drop: Option<for<'a> unsafe fn(OwningPtr<'a>)>,
        mutable: bool,
        clone_behavior: ComponentCloneBehavior,
        fragmenting_value_vtable: Option<FragmentingValueVtable>,
    ) -> Self {
        if fragmenting_value_vtable.is_some() && mutable {
            panic!("Fragmenting value components must be immutable");
        }
        Self {
            name: name.into(),
            storage_type,
            is_send_and_sync: true,
            type_id: None,
            layout,
            drop,
            mutable,
            clone_behavior,
            fragmenting_value_vtable,
        }
    }

    /// Create a new `ComponentDescriptor` for a resource.
    ///
    /// The [`StorageType`] for resources is always [`StorageType::Table`].
    pub fn new_resource<T: Resource>() -> Self {
        Self {
            name: Cow::Borrowed(core::any::type_name::<T>()),
            // PERF: `SparseStorage` may actually be a more
            // reasonable choice as `storage_type` for resources.
            storage_type: StorageType::Table,
            is_send_and_sync: true,
            type_id: Some(TypeId::of::<T>()),
            layout: Layout::new::<T>(),
            drop: needs_drop::<T>().then_some(Self::drop_ptr::<T> as _),
            mutable: true,
            clone_behavior: ComponentCloneBehavior::Default,
            fragmenting_value_vtable: None,
        }
    }

    fn new_non_send<T: Any>(storage_type: StorageType) -> Self {
        Self {
            name: Cow::Borrowed(core::any::type_name::<T>()),
            storage_type,
            is_send_and_sync: false,
            type_id: Some(TypeId::of::<T>()),
            layout: Layout::new::<T>(),
            drop: needs_drop::<T>().then_some(Self::drop_ptr::<T> as _),
            mutable: true,
            clone_behavior: ComponentCloneBehavior::Default,
            fragmenting_value_vtable: None,
        }
    }

    /// Returns a value indicating the storage strategy for the current component.
    #[inline]
    pub fn storage_type(&self) -> StorageType {
        self.storage_type
    }

    /// Returns the [`TypeId`] of the underlying component type.
    /// Returns `None` if the component does not correspond to a Rust type.
    #[inline]
    pub fn type_id(&self) -> Option<TypeId> {
        self.type_id
    }

    /// Returns the name of the current component.
    #[inline]
    pub fn name(&self) -> &str {
        self.name.as_ref()
    }

    /// Returns whether this component is mutable.
    #[inline]
    pub fn mutable(&self) -> bool {
        self.mutable
    }
}

/// Function type that can be used to clone an entity.
pub type ComponentCloneFn = fn(&SourceComponent, &mut ComponentCloneCtx);

/// The clone behavior to use when cloning a [`Component`].
#[derive(Clone, Debug, Default, PartialEq, Eq)]
pub enum ComponentCloneBehavior {
    /// Uses the default behavior (which is passed to [`ComponentCloneBehavior::resolve`])
    #[default]
    Default,
    /// Do not clone this component.
    Ignore,
    /// Uses a custom [`ComponentCloneFn`].
    Custom(ComponentCloneFn),
}

impl ComponentCloneBehavior {
    /// Set clone handler based on `Clone` trait.
    ///
    /// If set as a handler for a component that is not the same as the one used to create this handler, it will panic.
    pub fn clone<C: Component + Clone>() -> Self {
        Self::Custom(component_clone_via_clone::<C>)
    }

    /// Set clone handler based on `Reflect` trait.
    #[cfg(feature = "bevy_reflect")]
    pub fn reflect() -> Self {
        Self::Custom(component_clone_via_reflect)
    }

    /// Returns the "global default"
    pub fn global_default_fn() -> ComponentCloneFn {
        #[cfg(feature = "bevy_reflect")]
        return component_clone_via_reflect;
        #[cfg(not(feature = "bevy_reflect"))]
        return component_clone_ignore;
    }

    /// Resolves the [`ComponentCloneBehavior`] to a [`ComponentCloneFn`]. If [`ComponentCloneBehavior::Default`] is
    /// specified, the given `default` function will be used.
    pub fn resolve(&self, default: ComponentCloneFn) -> ComponentCloneFn {
        match self {
            ComponentCloneBehavior::Default => default,
            ComponentCloneBehavior::Ignore => component_clone_ignore,
            ComponentCloneBehavior::Custom(custom) => *custom,
        }
    }
}

/// A queued component registration.
struct QueuedRegistration {
    registrator: Box<dyn FnOnce(&mut ComponentsRegistrator, ComponentId, ComponentDescriptor)>,
    id: ComponentId,
    descriptor: ComponentDescriptor,
}

impl QueuedRegistration {
    /// Creates the [`QueuedRegistration`].
    ///
    /// # Safety
    ///
    /// [`ComponentId`] must be unique.
    unsafe fn new(
        id: ComponentId,
        descriptor: ComponentDescriptor,
        func: impl FnOnce(&mut ComponentsRegistrator, ComponentId, ComponentDescriptor) + 'static,
    ) -> Self {
        Self {
            registrator: Box::new(func),
            id,
            descriptor,
        }
    }

    /// Performs the registration, returning the now valid [`ComponentId`].
    fn register(self, registrator: &mut ComponentsRegistrator) -> ComponentId {
        (self.registrator)(registrator, self.id, self.descriptor);
        self.id
    }
}

/// Allows queuing components to be registered.
#[derive(Default)]
pub struct QueuedComponents {
    components: TypeIdMap<QueuedRegistration>,
    resources: TypeIdMap<QueuedRegistration>,
    dynamic_registrations: Vec<QueuedRegistration>,
}

impl Debug for QueuedComponents {
    fn fmt(&self, f: &mut core::fmt::Formatter<'_>) -> core::fmt::Result {
        let components = self
            .components
            .iter()
            .map(|(type_id, queued)| (type_id, queued.id))
            .collect::<Vec<_>>();
        let resources = self
            .resources
            .iter()
            .map(|(type_id, queued)| (type_id, queued.id))
            .collect::<Vec<_>>();
        let dynamic_registrations = self
            .dynamic_registrations
            .iter()
            .map(|queued| queued.id)
            .collect::<Vec<_>>();
        write!(f, "components: {components:?}, resources: {resources:?}, dynamic_registrations: {dynamic_registrations:?}")
    }
}

/// Generates [`ComponentId`]s.
#[derive(Debug, Default)]
pub struct ComponentIds {
    next: bevy_platform::sync::atomic::AtomicUsize,
}

impl ComponentIds {
    /// Peeks the next [`ComponentId`] to be generated without generating it.
    pub fn peek(&self) -> ComponentId {
        ComponentId(
            self.next
                .load(bevy_platform::sync::atomic::Ordering::Relaxed),
        )
    }

    /// Generates and returns the next [`ComponentId`].
    pub fn next(&self) -> ComponentId {
        ComponentId(
            self.next
                .fetch_add(1, bevy_platform::sync::atomic::Ordering::Relaxed),
        )
    }

    /// Peeks the next [`ComponentId`] to be generated without generating it.
    pub fn peek_mut(&mut self) -> ComponentId {
        ComponentId(*self.next.get_mut())
    }

    /// Generates and returns the next [`ComponentId`].
    pub fn next_mut(&mut self) -> ComponentId {
        let id = self.next.get_mut();
        let result = ComponentId(*id);
        *id += 1;
        result
    }

    /// Returns the number of [`ComponentId`]s generated.
    pub fn len(&self) -> usize {
        self.peek().0
    }

    /// Returns true if and only if no ids have been generated.
    pub fn is_empty(&self) -> bool {
        self.len() == 0
    }
}

/// A type that enables queuing registration in [`Components`].
///
/// # Note
///
/// These queued registrations return [`ComponentId`]s.
/// These ids are not yet valid, but they will become valid
/// when either [`ComponentsRegistrator::apply_queued_registrations`] is called or the same registration is made directly.
/// In either case, the returned [`ComponentId`]s will be correct, but they are not correct yet.
///
/// Generally, that means these [`ComponentId`]s can be safely used for read-only purposes.
/// Modifying the contents of the world through these [`ComponentId`]s directly without waiting for them to be fully registered
/// and without then confirming that they have been fully registered is not supported.
/// Hence, extra care is needed with these [`ComponentId`]s to ensure all safety rules are followed.
///
/// As a rule of thumb, if you have mutable access to [`ComponentsRegistrator`], prefer to use that instead.
/// Use this only if you need to know the id of a component but do not need to modify the contents of the world based on that id.
#[derive(Clone, Copy)]
pub struct ComponentsQueuedRegistrator<'w> {
    components: &'w Components,
    ids: &'w ComponentIds,
}

impl Deref for ComponentsQueuedRegistrator<'_> {
    type Target = Components;

    fn deref(&self) -> &Self::Target {
        self.components
    }
}

impl<'w> ComponentsQueuedRegistrator<'w> {
    /// Constructs a new [`ComponentsQueuedRegistrator`].
    ///
    /// # Safety
    ///
    /// The [`Components`] and [`ComponentIds`] must match.
    /// For example, they must be from the same world.
    pub unsafe fn new(components: &'w Components, ids: &'w ComponentIds) -> Self {
        Self { components, ids }
    }

    /// Queues this function to run as a component registrator.
    ///
    /// # Safety
    ///
    /// The [`TypeId`] must not already be registered or queued as a component.
    unsafe fn force_register_arbitrary_component(
        &self,
        type_id: TypeId,
        descriptor: ComponentDescriptor,
        func: impl FnOnce(&mut ComponentsRegistrator, ComponentId, ComponentDescriptor) + 'static,
    ) -> ComponentId {
        let id = self.ids.next();
        self.components
            .queued
            .write()
            .unwrap_or_else(PoisonError::into_inner)
            .components
            .insert(
                type_id,
                // SAFETY: The id was just generated.
                unsafe { QueuedRegistration::new(id, descriptor, func) },
            );
        id
    }

    /// Queues this function to run as a resource registrator.
    ///
    /// # Safety
    ///
    /// The [`TypeId`] must not already be registered or queued as a resource.
    unsafe fn force_register_arbitrary_resource(
        &self,
        type_id: TypeId,
        descriptor: ComponentDescriptor,
        func: impl FnOnce(&mut ComponentsRegistrator, ComponentId, ComponentDescriptor) + 'static,
    ) -> ComponentId {
        let id = self.ids.next();
        self.components
            .queued
            .write()
            .unwrap_or_else(PoisonError::into_inner)
            .resources
            .insert(
                type_id,
                // SAFETY: The id was just generated.
                unsafe { QueuedRegistration::new(id, descriptor, func) },
            );
        id
    }

    /// Queues this function to run as a dynamic registrator.
    fn force_register_arbitrary_dynamic(
        &self,
        descriptor: ComponentDescriptor,
        func: impl FnOnce(&mut ComponentsRegistrator, ComponentId, ComponentDescriptor) + 'static,
    ) -> ComponentId {
        let id = self.ids.next();
        self.components
            .queued
            .write()
            .unwrap_or_else(PoisonError::into_inner)
            .dynamic_registrations
            .push(
                // SAFETY: The id was just generated.
                unsafe { QueuedRegistration::new(id, descriptor, func) },
            );
        id
    }

    /// This is a queued version of [`ComponentsRegistrator::register_component`].
    /// This will reserve an id and queue the registration.
    /// These registrations will be carried out at the next opportunity.
    ///
    /// If this has already been registered or queued, this returns the previous [`ComponentId`].
    ///
    /// # Note
    ///
    /// Technically speaking, the returned [`ComponentId`] is not valid, but it will become valid later.
    /// See type level docs for details.
    #[inline]
    pub fn queue_register_component<T: Component>(&self) -> ComponentId {
        self.component_id::<T>().unwrap_or_else(|| {
            // SAFETY: We just checked that this type was not in the queue.
            unsafe {
                self.force_register_arbitrary_component(
                    TypeId::of::<T>(),
                    ComponentDescriptor::new::<T>(),
                    |registrator, id, _descriptor| {
                        // SAFETY: We just checked that this is not currently registered or queued, and if it was registered since, this would have been dropped from the queue.
                        #[expect(unused_unsafe, reason = "More precise to specify.")]
                        unsafe {
                            registrator.register_component_unchecked::<T>(&mut Vec::new(), id);
                        }
                    },
                )
            }
        })
    }

    /// This is a queued version of [`ComponentsRegistrator::register_component_with_descriptor`].
    /// This will reserve an id and queue the registration.
    /// These registrations will be carried out at the next opportunity.
    ///
    /// # Note
    ///
    /// Technically speaking, the returned [`ComponentId`] is not valid, but it will become valid later.
    /// See type level docs for details.
    #[inline]
    pub fn queue_register_component_with_descriptor(
        &self,
        descriptor: ComponentDescriptor,
    ) -> ComponentId {
        self.force_register_arbitrary_dynamic(descriptor, |registrator, id, descriptor| {
            // SAFETY: Id uniqueness handled by caller.
            unsafe {
                registrator.register_component_inner(id, descriptor);
            }
        })
    }

    /// This is a queued version of [`ComponentsRegistrator::register_resource`].
    /// This will reserve an id and queue the registration.
    /// These registrations will be carried out at the next opportunity.
    ///
    /// If this has already been registered or queued, this returns the previous [`ComponentId`].
    ///
    /// # Note
    ///
    /// Technically speaking, the returned [`ComponentId`] is not valid, but it will become valid later.
    /// See type level docs for details.
    #[inline]
    pub fn queue_register_resource<T: Resource>(&self) -> ComponentId {
        let type_id = TypeId::of::<T>();
        self.get_resource_id(type_id).unwrap_or_else(|| {
            // SAFETY: We just checked that this type was not in the queue.
            unsafe {
                self.force_register_arbitrary_resource(
                    type_id,
                    ComponentDescriptor::new_resource::<T>(),
                    move |registrator, id, descriptor| {
                        // SAFETY: We just checked that this is not currently registered or queued, and if it was registered since, this would have been dropped from the queue.
                        // SAFETY: Id uniqueness handled by caller, and the type_id matches descriptor.
                        #[expect(unused_unsafe, reason = "More precise to specify.")]
                        unsafe {
                            registrator.register_resource_unchecked(type_id, id, descriptor);
                        }
                    },
                )
            }
        })
    }

    /// This is a queued version of [`ComponentsRegistrator::register_non_send`].
    /// This will reserve an id and queue the registration.
    /// These registrations will be carried out at the next opportunity.
    ///
    /// If this has already been registered or queued, this returns the previous [`ComponentId`].
    ///
    /// # Note
    ///
    /// Technically speaking, the returned [`ComponentId`] is not valid, but it will become valid later.
    /// See type level docs for details.
    #[inline]
    pub fn queue_register_non_send<T: Any>(&self) -> ComponentId {
        let type_id = TypeId::of::<T>();
        self.get_resource_id(type_id).unwrap_or_else(|| {
            // SAFETY: We just checked that this type was not in the queue.
            unsafe {
                self.force_register_arbitrary_resource(
                    type_id,
                    ComponentDescriptor::new_non_send::<T>(StorageType::default()),
                    move |registrator, id, descriptor| {
                        // SAFETY: We just checked that this is not currently registered or queued, and if it was registered since, this would have been dropped from the queue.
                        // SAFETY: Id uniqueness handled by caller, and the type_id matches descriptor.
                        #[expect(unused_unsafe, reason = "More precise to specify.")]
                        unsafe {
                            registrator.register_resource_unchecked(type_id, id, descriptor);
                        }
                    },
                )
            }
        })
    }

    /// This is a queued version of [`ComponentsRegistrator::register_resource_with_descriptor`].
    /// This will reserve an id and queue the registration.
    /// These registrations will be carried out at the next opportunity.
    ///
    /// # Note
    ///
    /// Technically speaking, the returned [`ComponentId`] is not valid, but it will become valid later.
    /// See type level docs for details.
    #[inline]
    pub fn queue_register_resource_with_descriptor(
        &self,
        descriptor: ComponentDescriptor,
    ) -> ComponentId {
        self.force_register_arbitrary_dynamic(descriptor, |registrator, id, descriptor| {
            // SAFETY: Id uniqueness handled by caller.
            unsafe {
                registrator.register_component_inner(id, descriptor);
            }
        })
    }
}

/// A [`Components`] wrapper that enables additional features, like registration.
pub struct ComponentsRegistrator<'w> {
    components: &'w mut Components,
    ids: &'w mut ComponentIds,
}

impl Deref for ComponentsRegistrator<'_> {
    type Target = Components;

    fn deref(&self) -> &Self::Target {
        self.components
    }
}

impl DerefMut for ComponentsRegistrator<'_> {
    fn deref_mut(&mut self) -> &mut Self::Target {
        self.components
    }
}

impl<'w> ComponentsRegistrator<'w> {
    /// Constructs a new [`ComponentsRegistrator`].
    ///
    /// # Safety
    ///
    /// The [`Components`] and [`ComponentIds`] must match.
    /// For example, they must be from the same world.
    pub unsafe fn new(components: &'w mut Components, ids: &'w mut ComponentIds) -> Self {
        Self { components, ids }
    }

    /// Converts this [`ComponentsRegistrator`] into a [`ComponentsQueuedRegistrator`].
    /// This is intended for use to pass this value to a function that requires [`ComponentsQueuedRegistrator`].
    /// It is generally not a good idea to queue a registration when you can instead register directly on this type.
    pub fn as_queued(&self) -> ComponentsQueuedRegistrator<'_> {
        // SAFETY: ensured by the caller that created self.
        unsafe { ComponentsQueuedRegistrator::new(self.components, self.ids) }
    }

    /// Applies every queued registration.
    /// This ensures that every valid [`ComponentId`] is registered,
    /// enabling retrieving [`ComponentInfo`], etc.
    pub fn apply_queued_registrations(&mut self) {
        if !self.any_queued_mut() {
            return;
        }

        // Note:
        //
        // This is not just draining the queue. We need to empty the queue without removing the information from `Components`.
        // If we drained directly, we could break invariance.
        //
        // For example, say `ComponentA` and `ComponentB` are queued, and `ComponentA` requires `ComponentB`.
        // If we drain directly, and `ComponentA` was the first to be registered, then, when `ComponentA`
        // registers `ComponentB` in `Component::register_required_components`,
        // `Components` will not know that `ComponentB` was queued
        // (since it will have been drained from the queue.)
        // If that happened, `Components` would assign a new `ComponentId` to `ComponentB`
        // which would be *different* than the id it was assigned in the queue.
        // Then, when the drain iterator gets to `ComponentB`,
        // it would be unsafely registering `ComponentB`, which is already registered.
        //
        // As a result, we need to pop from each queue one by one instead of draining.

        // components
        while let Some(registrator) = {
            let queued = self
                .components
                .queued
                .get_mut()
                .unwrap_or_else(PoisonError::into_inner);
            queued.components.keys().next().copied().map(|type_id| {
                // SAFETY: the id just came from a valid iterator.
                unsafe { queued.components.remove(&type_id).debug_checked_unwrap() }
            })
        } {
            registrator.register(self);
        }

        // resources
        while let Some(registrator) = {
            let queued = self
                .components
                .queued
                .get_mut()
                .unwrap_or_else(PoisonError::into_inner);
            queued.resources.keys().next().copied().map(|type_id| {
                // SAFETY: the id just came from a valid iterator.
                unsafe { queued.resources.remove(&type_id).debug_checked_unwrap() }
            })
        } {
            registrator.register(self);
        }

        // dynamic
        let queued = &mut self
            .components
            .queued
            .get_mut()
            .unwrap_or_else(PoisonError::into_inner);
        if !queued.dynamic_registrations.is_empty() {
            for registrator in core::mem::take(&mut queued.dynamic_registrations) {
                registrator.register(self);
            }
        }
    }

    /// Registers a [`Component`] of type `T` with this instance.
    /// If a component of this type has already been registered, this will return
    /// the ID of the pre-existing component.
    ///
    /// # See also
    ///
    /// * [`Components::component_id()`]
    /// * [`ComponentsRegistrator::register_component_with_descriptor()`]
    #[inline]
    pub fn register_component<T: Component>(&mut self) -> ComponentId {
        self.register_component_checked::<T>(&mut Vec::new())
    }

    /// Same as [`Self::register_component_unchecked`] but keeps a checks for safety.
    #[inline]
    fn register_component_checked<T: Component>(
        &mut self,
        recursion_check_stack: &mut Vec<ComponentId>,
    ) -> ComponentId {
        let type_id = TypeId::of::<T>();
        if let Some(id) = self.indices.get(&type_id) {
            return *id;
        }

        if let Some(registrator) = self
            .components
            .queued
            .get_mut()
            .unwrap_or_else(PoisonError::into_inner)
            .components
            .remove(&type_id)
        {
            // If we are trying to register something that has already been queued, we respect the queue.
            // Just like if we are trying to register something that already is, we respect the first registration.
            return registrator.register(self);
        }

        let id = self.ids.next_mut();
        // SAFETY: The component is not currently registered, and the id is fresh.
        unsafe {
            self.register_component_unchecked::<T>(recursion_check_stack, id);
        }
        id
    }

    /// # Safety
    ///
    /// Neither this component, nor its id may be registered or queued. This must be a new registration.
    #[inline]
    unsafe fn register_component_unchecked<T: Component>(
        &mut self,
        recursion_check_stack: &mut Vec<ComponentId>,
        id: ComponentId,
    ) {
        // SAFETY: ensured by caller.
        unsafe {
            self.register_component_inner(id, ComponentDescriptor::new::<T>());
        }
        let type_id = TypeId::of::<T>();
        let prev = self.indices.insert(type_id, id);
        debug_assert!(prev.is_none());

        let mut required_components = RequiredComponents::default();
        T::register_required_components(
            id,
            self,
            &mut required_components,
            0,
            recursion_check_stack,
        );
        // SAFETY: we just inserted it in `register_component_inner`
        let info = unsafe {
            &mut self
                .components
                .components
                .get_mut(id.0)
                .debug_checked_unwrap()
                .as_mut()
                .debug_checked_unwrap()
        };

        info.hooks.update_from_component::<T>();

        info.required_components = required_components;
    }

    /// Registers a component described by `descriptor`.
    ///
    /// # Note
    ///
    /// If this method is called multiple times with identical descriptors, a distinct [`ComponentId`]
    /// will be created for each one.
    ///
    /// # See also
    ///
    /// * [`Components::component_id()`]
    /// * [`ComponentsRegistrator::register_component()`]
    #[inline]
    pub fn register_component_with_descriptor(
        &mut self,
        descriptor: ComponentDescriptor,
    ) -> ComponentId {
        let id = self.ids.next_mut();
        // SAFETY: The id is fresh.
        unsafe {
            self.register_component_inner(id, descriptor);
        }
        id
    }

    // NOTE: This should maybe be private, but it is currently public so that `bevy_ecs_macros` can use it.
    //       We can't directly move this there either, because this uses `Components::get_required_by_mut`,
    //       which is private, and could be equally risky to expose to users.
    /// Registers the given component `R` and [required components] inherited from it as required by `T`,
    /// and adds `T` to their lists of requirees.
    ///
    /// The given `inheritance_depth` determines how many levels of inheritance deep the requirement is.
    /// A direct requirement has a depth of `0`, and each level of inheritance increases the depth by `1`.
    /// Lower depths are more specific requirements, and can override existing less specific registrations.
    ///
    /// The `recursion_check_stack` allows checking whether this component tried to register itself as its
    /// own (indirect) required component.
    ///
    /// This method does *not* register any components as required by components that require `T`.
    ///
    /// Only use this method if you know what you are doing. In most cases, you should instead use [`World::register_required_components`],
    /// or the equivalent method in `bevy_app::App`.
    ///
    /// [required component]: Component#required-components
    #[doc(hidden)]
    pub fn register_required_components_manual<T: Component, R: Component>(
        &mut self,
        required_components: &mut RequiredComponents,
        constructor: fn() -> R,
        inheritance_depth: u16,
        recursion_check_stack: &mut Vec<ComponentId>,
    ) {
        let requiree = self.register_component_checked::<T>(recursion_check_stack);
        let required = self.register_component_checked::<R>(recursion_check_stack);

        // SAFETY: We just created the components.
        unsafe {
            self.register_required_components_manual_unchecked::<R>(
                requiree,
                required,
                required_components,
                constructor,
                inheritance_depth,
            );
        }
    }

    /// Registers a [`Resource`] of type `T` with this instance.
    /// If a resource of this type has already been registered, this will return
    /// the ID of the pre-existing resource.
    ///
    /// # See also
    ///
    /// * [`Components::resource_id()`]
    /// * [`ComponentsRegistrator::register_resource_with_descriptor()`]
    #[inline]
    pub fn register_resource<T: Resource>(&mut self) -> ComponentId {
        // SAFETY: The [`ComponentDescriptor`] matches the [`TypeId`]
        unsafe {
            self.register_resource_with(TypeId::of::<T>(), || {
                ComponentDescriptor::new_resource::<T>()
            })
        }
    }

    /// Registers a [non-send resource](crate::system::NonSend) of type `T` with this instance.
    /// If a resource of this type has already been registered, this will return
    /// the ID of the pre-existing resource.
    #[inline]
    pub fn register_non_send<T: Any>(&mut self) -> ComponentId {
        // SAFETY: The [`ComponentDescriptor`] matches the [`TypeId`]
        unsafe {
            self.register_resource_with(TypeId::of::<T>(), || {
                ComponentDescriptor::new_non_send::<T>(StorageType::default())
            })
        }
    }

    /// Same as [`Components::register_resource_unchecked`] but handles safety.
    ///
    /// # Safety
    ///
    /// The [`ComponentDescriptor`] must match the [`TypeId`].
    #[inline]
    unsafe fn register_resource_with(
        &mut self,
        type_id: TypeId,
        descriptor: impl FnOnce() -> ComponentDescriptor,
    ) -> ComponentId {
        if let Some(id) = self.resource_indices.get(&type_id) {
            return *id;
        }

        if let Some(registrator) = self
            .components
            .queued
            .get_mut()
            .unwrap_or_else(PoisonError::into_inner)
            .resources
            .remove(&type_id)
        {
            // If we are trying to register something that has already been queued, we respect the queue.
            // Just like if we are trying to register something that already is, we respect the first registration.
            return registrator.register(self);
        }

        let id = self.ids.next_mut();
        // SAFETY: The resource is not currently registered, the id is fresh, and the [`ComponentDescriptor`] matches the [`TypeId`]
        unsafe {
            self.register_resource_unchecked(type_id, id, descriptor());
        }
        id
    }

    /// Registers a [`Resource`] described by `descriptor`.
    ///
    /// # Note
    ///
    /// If this method is called multiple times with identical descriptors, a distinct [`ComponentId`]
    /// will be created for each one.
    ///
    /// # See also
    ///
    /// * [`Components::resource_id()`]
    /// * [`ComponentsRegistrator::register_resource()`]
    #[inline]
    pub fn register_resource_with_descriptor(
        &mut self,
        descriptor: ComponentDescriptor,
    ) -> ComponentId {
        let id = self.ids.next_mut();
        // SAFETY: The id is fresh.
        unsafe {
            self.register_component_inner(id, descriptor);
        }
        id
    }
}

/// Stores metadata associated with each kind of [`Component`] in a given [`World`].
#[derive(Debug, Default)]
pub struct Components {
    components: Vec<Option<ComponentInfo>>,
    indices: TypeIdMap<ComponentId>,
    resource_indices: TypeIdMap<ComponentId>,
    // This is kept internal and local to verify that no deadlocks can occor.
    queued: bevy_platform::sync::RwLock<QueuedComponents>,
}

impl Components {
    /// This registers any descriptor, component or resource.
    ///
    /// # Safety
    ///
    /// The id must have never been registered before. This must be a fresh registration.
    #[inline]
    unsafe fn register_component_inner(
        &mut self,
        id: ComponentId,
        descriptor: ComponentDescriptor,
    ) {
        let info = ComponentInfo::new(id, descriptor);
        let least_len = id.0 + 1;
        if self.components.len() < least_len {
            self.components.resize_with(least_len, || None);
        }
        // SAFETY: We just extended the vec to make this index valid.
        let slot = unsafe { self.components.get_mut(id.0).debug_checked_unwrap() };
        // Caller ensures id is unique
        debug_assert!(slot.is_none());
        *slot = Some(info);
    }

    /// Returns the number of components registered or queued with this instance.
    #[inline]
    pub fn len(&self) -> usize {
        self.num_queued() + self.num_registered()
    }

    /// Returns `true` if there are no components registered or queued with this instance. Otherwise, this returns `false`.
    #[inline]
    pub fn is_empty(&self) -> bool {
        self.len() == 0
    }

    /// Returns the number of components registered with this instance.
    #[inline]
    pub fn num_queued(&self) -> usize {
        let queued = self.queued.read().unwrap_or_else(PoisonError::into_inner);
        queued.components.len() + queued.dynamic_registrations.len() + queued.resources.len()
    }

    /// Returns `true` if there are any components registered with this instance. Otherwise, this returns `false`.
    #[inline]
    pub fn any_queued(&self) -> bool {
        self.num_queued() > 0
    }

    /// A faster version of [`Self::num_queued`].
    #[inline]
    pub fn num_queued_mut(&mut self) -> usize {
        let queued = self
            .queued
            .get_mut()
            .unwrap_or_else(PoisonError::into_inner);
        queued.components.len() + queued.dynamic_registrations.len() + queued.resources.len()
    }

    /// A faster version of [`Self::any_queued`].
    #[inline]
    pub fn any_queued_mut(&mut self) -> bool {
        self.num_queued_mut() > 0
    }

    /// Returns the number of components registered with this instance.
    #[inline]
    pub fn num_registered(&self) -> usize {
        self.components.len()
    }

    /// Returns `true` if there are any components registered with this instance. Otherwise, this returns `false`.
    #[inline]
    pub fn any_registered(&self) -> bool {
        self.num_registered() > 0
    }

    /// Gets the metadata associated with the given component, if it is registered.
    /// This will return `None` if the id is not registered or is queued.
    ///
    /// This will return an incorrect result if `id` did not come from the same world as `self`. It may return `None` or a garbage value.
    #[inline]
    pub fn get_info(&self, id: ComponentId) -> Option<&ComponentInfo> {
        self.components.get(id.0).and_then(|info| info.as_ref())
    }

    /// Gets the [`ComponentDescriptor`] of the component with this [`ComponentId`] if it is present.
    /// This will return `None` only if the id is neither registered nor queued to be registered.
    ///
    /// Currently, the [`Cow`] will be [`Cow::Owned`] if and only if the component is queued. It will be [`Cow::Borrowed`] otherwise.
    ///
    /// This will return an incorrect result if `id` did not come from the same world as `self`. It may return `None` or a garbage value.
    #[inline]
    pub fn get_descriptor<'a>(&'a self, id: ComponentId) -> Option<Cow<'a, ComponentDescriptor>> {
        self.components
            .get(id.0)
            .and_then(|info| info.as_ref().map(|info| Cow::Borrowed(&info.descriptor)))
            .or_else(|| {
                let queued = self.queued.read().unwrap_or_else(PoisonError::into_inner);
                // first check components, then resources, then dynamic
                queued
                    .components
                    .values()
                    .chain(queued.resources.values())
                    .chain(queued.dynamic_registrations.iter())
                    .find(|queued| queued.id == id)
                    .map(|queued| Cow::Owned(queued.descriptor.clone()))
            })
    }

    /// Gets the name of the component with this [`ComponentId`] if it is present.
    /// This will return `None` only if the id is neither registered nor queued to be registered.
    ///
    /// This will return an incorrect result if `id` did not come from the same world as `self`. It may return `None` or a garbage value.
    #[inline]
    pub fn get_name<'a>(&'a self, id: ComponentId) -> Option<Cow<'a, str>> {
        self.components
            .get(id.0)
            .and_then(|info| {
                info.as_ref()
                    .map(|info| Cow::Borrowed(info.descriptor.name()))
            })
            .or_else(|| {
                let queued = self.queued.read().unwrap_or_else(PoisonError::into_inner);
                // first check components, then resources, then dynamic
                queued
                    .components
                    .values()
                    .chain(queued.resources.values())
                    .chain(queued.dynamic_registrations.iter())
                    .find(|queued| queued.id == id)
                    .map(|queued| queued.descriptor.name.clone())
            })
    }

    /// Gets the metadata associated with the given component.
    /// # Safety
    ///
    /// `id` must be a valid and fully registered [`ComponentId`].
    #[inline]
    pub unsafe fn get_info_unchecked(&self, id: ComponentId) -> &ComponentInfo {
        // SAFETY: The caller ensures `id` is valid.
        unsafe {
            self.components
                .get(id.0)
                .debug_checked_unwrap()
                .as_ref()
                .debug_checked_unwrap()
        }
    }

    #[inline]
    pub(crate) fn get_hooks_mut(&mut self, id: ComponentId) -> Option<&mut ComponentHooks> {
        self.components
            .get_mut(id.0)
            .and_then(|info| info.as_mut().map(|info| &mut info.hooks))
    }

    #[inline]
    pub(crate) fn get_required_components_mut(
        &mut self,
        id: ComponentId,
    ) -> Option<&mut RequiredComponents> {
        self.components
            .get_mut(id.0)
            .and_then(|info| info.as_mut().map(|info| &mut info.required_components))
    }

    /// Registers the given component `R` and [required components] inherited from it as required by `T`.
    ///
    /// When `T` is added to an entity, `R` will also be added if it was not already provided.
    /// The given `constructor` will be used for the creation of `R`.
    ///
    /// [required components]: Component#required-components
    ///
    /// # Safety
    ///
    /// The given component IDs `required` and `requiree` must be valid.
    ///
    /// # Errors
    ///
    /// Returns a [`RequiredComponentsError`] if the `required` component is already a directly required component for the `requiree`.
    ///
    /// Indirect requirements through other components are allowed. In those cases, the more specific
    /// registration will be used.
    pub(crate) unsafe fn register_required_components<R: Component>(
        &mut self,
        requiree: ComponentId,
        required: ComponentId,
        constructor: fn() -> R,
    ) -> Result<(), RequiredComponentsError> {
        // SAFETY: The caller ensures that the `requiree` is valid.
        let required_components = unsafe {
            self.get_required_components_mut(requiree)
                .debug_checked_unwrap()
        };

        // Cannot directly require the same component twice.
        if required_components
            .0
            .get(&required)
            .is_some_and(|c| c.inheritance_depth == 0)
        {
            return Err(RequiredComponentsError::DuplicateRegistration(
                requiree, required,
            ));
        }

        // Register the required component for the requiree.
        // This is a direct requirement with a depth of `0`.
        required_components.register_by_id(required, constructor, 0);

        // Add the requiree to the list of components that require the required component.
        // SAFETY: The component is in the list of required components, so it must exist already.
        let required_by = unsafe { self.get_required_by_mut(required).debug_checked_unwrap() };
        required_by.insert(requiree);

        let mut required_components_tmp = RequiredComponents::default();
        // SAFETY: The caller ensures that the `requiree` and `required` components are valid.
        let inherited_requirements = unsafe {
            self.register_inherited_required_components(
                requiree,
                required,
                &mut required_components_tmp,
            )
        };

        // SAFETY: The caller ensures that the `requiree` is valid.
        let required_components = unsafe {
            self.get_required_components_mut(requiree)
                .debug_checked_unwrap()
        };
        required_components.0.extend(required_components_tmp.0);

        // Propagate the new required components up the chain to all components that require the requiree.
        if let Some(required_by) = self
            .get_required_by(requiree)
            .map(|set| set.iter().copied().collect::<SmallVec<[ComponentId; 8]>>())
        {
            // `required` is now required by anything that `requiree` was required by.
            self.get_required_by_mut(required)
                .unwrap()
                .extend(required_by.iter().copied());
            for &required_by_id in required_by.iter() {
                // SAFETY: The component is in the list of required components, so it must exist already.
                let required_components = unsafe {
                    self.get_required_components_mut(required_by_id)
                        .debug_checked_unwrap()
                };

                // Register the original required component in the "parent" of the requiree.
                // The inheritance depth is 1 deeper than the `requiree` wrt `required_by_id`.
                let depth = required_components.0.get(&requiree).expect("requiree is required by required_by_id, so its required_components must include requiree").inheritance_depth;
                required_components.register_by_id(required, constructor, depth + 1);

                for (component_id, component) in inherited_requirements.iter() {
                    // Register the required component.
                    // The inheritance depth of inherited components is whatever the requiree's
                    // depth is relative to `required_by_id`, plus the inheritance depth of the
                    // inherited component relative to the requiree, plus 1 to account for the
                    // requiree in between.
                    // SAFETY: Component ID and constructor match the ones on the original requiree.
                    //         The original requiree is responsible for making sure the registration is safe.
                    unsafe {
                        required_components.register_dynamic_with(
                            *component_id,
                            component.inheritance_depth + depth + 1,
                            || component.constructor.clone(),
                        );
                    };
                }
            }
        }

        Ok(())
    }

    /// Registers the components inherited from `required` for the given `requiree`,
    /// returning the requirements in a list.
    ///
    /// # Safety
    ///
    /// The given component IDs `requiree` and `required` must be valid.
    unsafe fn register_inherited_required_components(
        &mut self,
        requiree: ComponentId,
        required: ComponentId,
        required_components: &mut RequiredComponents,
    ) -> Vec<(ComponentId, RequiredComponent)> {
        // Get required components inherited from the `required` component.
        // SAFETY: The caller ensures that the `required` component is valid.
        let required_component_info = unsafe { self.get_info(required).debug_checked_unwrap() };
        let inherited_requirements: Vec<(ComponentId, RequiredComponent)> = required_component_info
            .required_components()
            .0
            .iter()
            .map(|(component_id, required_component)| {
                (
                    *component_id,
                    RequiredComponent {
                        constructor: required_component.constructor.clone(),
                        // Add `1` to the inheritance depth since this will be registered
                        // for the component that requires `required`.
                        inheritance_depth: required_component.inheritance_depth + 1,
                    },
                )
            })
            .collect();

        // Register the new required components.
        for (component_id, component) in inherited_requirements.iter() {
            // Register the required component for the requiree.
            // SAFETY: Component ID and constructor match the ones on the original requiree.
            unsafe {
                required_components.register_dynamic_with(
                    *component_id,
                    component.inheritance_depth,
                    || component.constructor.clone(),
                );
            };

            // Add the requiree to the list of components that require the required component.
            // SAFETY: The caller ensures that the required components are valid.
            let required_by = unsafe {
                self.get_required_by_mut(*component_id)
                    .debug_checked_unwrap()
            };
            required_by.insert(requiree);
        }

        inherited_requirements
    }

    /// Registers the given component `R` and [required components] inherited from it as required by `T`,
    /// and adds `T` to their lists of requirees.
    ///
    /// The given `inheritance_depth` determines how many levels of inheritance deep the requirement is.
    /// A direct requirement has a depth of `0`, and each level of inheritance increases the depth by `1`.
    /// Lower depths are more specific requirements, and can override existing less specific registrations.
    ///
    /// This method does *not* register any components as required by components that require `T`.
    ///
    /// [required component]: Component#required-components
    ///
    /// # Safety
    ///
    /// The given component IDs `required` and `requiree` must be valid.
    pub(crate) unsafe fn register_required_components_manual_unchecked<R: Component>(
        &mut self,
        requiree: ComponentId,
        required: ComponentId,
        required_components: &mut RequiredComponents,
        constructor: fn() -> R,
        inheritance_depth: u16,
    ) {
        // Components cannot require themselves.
        if required == requiree {
            return;
        }

        // Register the required component `R` for the requiree.
        required_components.register_by_id(required, constructor, inheritance_depth);

        // Add the requiree to the list of components that require `R`.
        // SAFETY: The caller ensures that the component ID is valid.
        //         Assuming it is valid, the component is in the list of required components, so it must exist already.
        let required_by = unsafe { self.get_required_by_mut(required).debug_checked_unwrap() };
        required_by.insert(requiree);

        self.register_inherited_required_components(requiree, required, required_components);
    }

    #[inline]
    pub(crate) fn get_required_by(&self, id: ComponentId) -> Option<&HashSet<ComponentId>> {
        self.components
            .get(id.0)
            .and_then(|info| info.as_ref().map(|info| &info.required_by))
    }

    #[inline]
    pub(crate) fn get_required_by_mut(
        &mut self,
        id: ComponentId,
    ) -> Option<&mut HashSet<ComponentId>> {
        self.components
            .get_mut(id.0)
            .and_then(|info| info.as_mut().map(|info| &mut info.required_by))
    }

    /// Returns true if the [`ComponentId`] is fully registered and valid.
    /// Ids may be invalid if they are still queued to be registered.
    /// Those ids are still correct, but they are not usable in every context yet.
    #[inline]
    pub fn is_id_valid(&self, id: ComponentId) -> bool {
        self.components.get(id.0).is_some_and(Option::is_some)
    }

    /// Type-erased equivalent of [`Components::valid_component_id()`].
    #[inline]
    pub fn get_valid_id(&self, type_id: TypeId) -> Option<ComponentId> {
        self.indices.get(&type_id).copied()
    }

    /// Returns the [`ComponentId`] of the given [`Component`] type `T` if it is fully registered.
    /// If you want to include queued registration, see [`Components::component_id()`].
    ///
    /// ```
    /// use bevy_ecs::prelude::*;
    ///
    /// let mut world = World::new();
    ///
    /// #[derive(Component)]
    /// struct ComponentA;
    ///
    /// let component_a_id = world.register_component::<ComponentA>();
    ///
    /// assert_eq!(component_a_id, world.components().valid_component_id::<ComponentA>().unwrap())
    /// ```
    ///
    /// # See also
    ///
    /// * [`Components::get_valid_id()`]
    /// * [`Components::valid_resource_id()`]
    /// * [`World::component_id()`]
    #[inline]
    pub fn valid_component_id<T: Component>(&self) -> Option<ComponentId> {
        self.get_valid_id(TypeId::of::<T>())
    }

    /// Type-erased equivalent of [`Components::valid_resource_id()`].
    #[inline]
    pub fn get_valid_resource_id(&self, type_id: TypeId) -> Option<ComponentId> {
        self.resource_indices.get(&type_id).copied()
    }

    /// Returns the [`ComponentId`] of the given [`Resource`] type `T` if it is fully registered.
    /// If you want to include queued registration, see [`Components::resource_id()`].
    ///
    /// ```
    /// use bevy_ecs::prelude::*;
    ///
    /// let mut world = World::new();
    ///
    /// #[derive(Resource, Default)]
    /// struct ResourceA;
    ///
    /// let resource_a_id = world.init_resource::<ResourceA>();
    ///
    /// assert_eq!(resource_a_id, world.components().valid_resource_id::<ResourceA>().unwrap())
    /// ```
    ///
    /// # See also
    ///
    /// * [`Components::valid_component_id()`]
    /// * [`Components::get_resource_id()`]
    #[inline]
    pub fn valid_resource_id<T: Resource>(&self) -> Option<ComponentId> {
        self.get_valid_resource_id(TypeId::of::<T>())
    }

    /// Type-erased equivalent of [`Components::component_id()`].
    #[inline]
    pub fn get_id(&self, type_id: TypeId) -> Option<ComponentId> {
        self.indices.get(&type_id).copied().or_else(|| {
            self.queued
                .read()
                .unwrap_or_else(PoisonError::into_inner)
                .components
                .get(&type_id)
                .map(|queued| queued.id)
        })
    }

    /// Returns the [`ComponentId`] of the given [`Component`] type `T`.
    ///
    /// The returned `ComponentId` is specific to the `Components` instance
    /// it was retrieved from and should not be used with another `Components`
    /// instance.
    ///
    /// Returns [`None`] if the `Component` type has not
    /// yet been initialized using [`ComponentsRegistrator::register_component()`] or [`ComponentsQueuedRegistrator::queue_register_component()`].
    ///
    /// ```
    /// use bevy_ecs::prelude::*;
    ///
    /// let mut world = World::new();
    ///
    /// #[derive(Component)]
    /// struct ComponentA;
    ///
    /// let component_a_id = world.register_component::<ComponentA>();
    ///
    /// assert_eq!(component_a_id, world.components().component_id::<ComponentA>().unwrap())
    /// ```
    ///
    /// # See also
    ///
    /// * [`Components::get_id()`]
    /// * [`Components::resource_id()`]
    /// * [`World::component_id()`]
    #[inline]
    pub fn component_id<T: Component>(&self) -> Option<ComponentId> {
        self.get_id(TypeId::of::<T>())
    }

    /// Type-erased equivalent of [`Components::resource_id()`].
    #[inline]
    pub fn get_resource_id(&self, type_id: TypeId) -> Option<ComponentId> {
        self.resource_indices.get(&type_id).copied().or_else(|| {
            self.queued
                .read()
                .unwrap_or_else(PoisonError::into_inner)
                .resources
                .get(&type_id)
                .map(|queued| queued.id)
        })
    }

    /// Returns the [`ComponentId`] of the given [`Resource`] type `T`.
    ///
    /// The returned `ComponentId` is specific to the `Components` instance
    /// it was retrieved from and should not be used with another `Components`
    /// instance.
    ///
    /// Returns [`None`] if the `Resource` type has not
    /// yet been initialized using [`ComponentsRegistrator::register_resource()`] or [`ComponentsQueuedRegistrator::queue_register_resource()`].
    ///
    /// ```
    /// use bevy_ecs::prelude::*;
    ///
    /// let mut world = World::new();
    ///
    /// #[derive(Resource, Default)]
    /// struct ResourceA;
    ///
    /// let resource_a_id = world.init_resource::<ResourceA>();
    ///
    /// assert_eq!(resource_a_id, world.components().resource_id::<ResourceA>().unwrap())
    /// ```
    ///
    /// # See also
    ///
    /// * [`Components::component_id()`]
    /// * [`Components::get_resource_id()`]
    #[inline]
    pub fn resource_id<T: Resource>(&self) -> Option<ComponentId> {
        self.get_resource_id(TypeId::of::<T>())
    }

    /// # Safety
    ///
    /// The [`ComponentDescriptor`] must match the [`TypeId`].
    /// The [`ComponentId`] must be unique.
    /// The [`TypeId`] and [`ComponentId`] must not be registered or queued.
    #[inline]
    unsafe fn register_resource_unchecked(
        &mut self,
        type_id: TypeId,
        component_id: ComponentId,
        descriptor: ComponentDescriptor,
    ) {
        // SAFETY: ensured by caller
        unsafe {
            self.register_component_inner(component_id, descriptor);
        }
        let prev = self.resource_indices.insert(type_id, component_id);
        debug_assert!(prev.is_none());
    }

    /// Gets an iterator over all components fully registered with this instance.
    pub fn iter_registered(&self) -> impl Iterator<Item = &ComponentInfo> + '_ {
        self.components.iter().filter_map(Option::as_ref)
    }
}

/// A value that tracks when a system ran relative to other systems.
/// This is used to power change detection.
///
/// *Note* that a system that hasn't been run yet has a `Tick` of 0.
#[derive(Copy, Clone, Default, Debug, Eq, Hash, PartialEq)]
#[cfg_attr(
    feature = "bevy_reflect",
    derive(Reflect),
    reflect(Debug, Hash, PartialEq, Clone)
)]
pub struct Tick {
    tick: u32,
}

impl Tick {
    /// The maximum relative age for a change tick.
    /// The value of this is equal to [`MAX_CHANGE_AGE`].
    ///
    /// Since change detection will not work for any ticks older than this,
    /// ticks are periodically scanned to ensure their relative values are below this.
    pub const MAX: Self = Self::new(MAX_CHANGE_AGE);

    /// Creates a new [`Tick`] wrapping the given value.
    #[inline]
    pub const fn new(tick: u32) -> Self {
        Self { tick }
    }

    /// Gets the value of this change tick.
    #[inline]
    pub const fn get(self) -> u32 {
        self.tick
    }

    /// Sets the value of this change tick.
    #[inline]
    pub fn set(&mut self, tick: u32) {
        self.tick = tick;
    }

    /// Returns `true` if this `Tick` occurred since the system's `last_run`.
    ///
    /// `this_run` is the current tick of the system, used as a reference to help deal with wraparound.
    #[inline]
    pub fn is_newer_than(self, last_run: Tick, this_run: Tick) -> bool {
        // This works even with wraparound because the world tick (`this_run`) is always "newer" than
        // `last_run` and `self.tick`, and we scan periodically to clamp `ComponentTicks` values
        // so they never get older than `u32::MAX` (the difference would overflow).
        //
        // The clamp here ensures determinism (since scans could differ between app runs).
        let ticks_since_insert = this_run.relative_to(self).tick.min(MAX_CHANGE_AGE);
        let ticks_since_system = this_run.relative_to(last_run).tick.min(MAX_CHANGE_AGE);

        ticks_since_system > ticks_since_insert
    }

    /// Returns a change tick representing the relationship between `self` and `other`.
    #[inline]
    pub(crate) fn relative_to(self, other: Self) -> Self {
        let tick = self.tick.wrapping_sub(other.tick);
        Self { tick }
    }

    /// Wraps this change tick's value if it exceeds [`Tick::MAX`].
    ///
    /// Returns `true` if wrapping was performed. Otherwise, returns `false`.
    #[inline]
    pub fn check_tick(&mut self, tick: Tick) -> bool {
        let age = tick.relative_to(*self);
        // This comparison assumes that `age` has not overflowed `u32::MAX` before, which will be true
        // so long as this check always runs before that can happen.
        if age.get() > Self::MAX.get() {
            *self = tick.relative_to(Self::MAX);
            true
        } else {
            false
        }
    }
}

/// An observer [`Event`] that can be used to maintain [`Tick`]s in custom data structures, enabling to make
/// use of bevy's periodic checks that clamps ticks to a certain range, preventing overflows and thus
/// keeping methods like [`Tick::is_newer_than`] reliably return `false` for ticks that got too old.
///
/// # Example
///
/// Here a schedule is stored in a custom resource. This way the systems in it would not have their change
/// ticks automatically updated via [`World::check_change_ticks`], possibly causing `Tick`-related bugs on
/// long-running apps.
///
/// To fix that, add an observer for this event that calls the schedule's
/// [`Schedule::check_change_ticks`](bevy_ecs::schedule::Schedule::check_change_ticks).
///
/// ```
/// use bevy_ecs::prelude::*;
/// use bevy_ecs::component::CheckChangeTicks;
///
/// #[derive(Resource)]
/// struct CustomSchedule(Schedule);
///
/// # let mut world = World::new();
/// world.add_observer(|tick: Trigger<CheckChangeTicks>, mut schedule: ResMut<CustomSchedule>| {
///     schedule.0.check_change_ticks(tick.get());
/// });
/// ```
#[derive(Debug, Clone, Copy, Event)]
pub struct CheckChangeTicks(pub(crate) Tick);

impl CheckChangeTicks {
    /// Get the `Tick` that can be used as the parameter of [`Tick::check_tick`].
    pub fn get(self) -> Tick {
        self.0
    }
}

/// Interior-mutable access to the [`Tick`]s for a single component or resource.
#[derive(Copy, Clone, Debug)]
pub struct TickCells<'a> {
    /// The tick indicating when the value was added to the world.
    pub added: &'a UnsafeCell<Tick>,
    /// The tick indicating the last time the value was modified.
    pub changed: &'a UnsafeCell<Tick>,
}

impl<'a> TickCells<'a> {
    /// # Safety
    /// All cells contained within must uphold the safety invariants of [`UnsafeCellDeref::read`].
    #[inline]
    pub(crate) unsafe fn read(&self) -> ComponentTicks {
        ComponentTicks {
            // SAFETY: The callers uphold the invariants for `read`.
            added: unsafe { self.added.read() },
            // SAFETY: The callers uphold the invariants for `read`.
            changed: unsafe { self.changed.read() },
        }
    }
}

/// Records when a component or resource was added and when it was last mutably dereferenced (or added).
#[derive(Copy, Clone, Debug)]
#[cfg_attr(feature = "bevy_reflect", derive(Reflect), reflect(Debug, Clone))]
pub struct ComponentTicks {
    /// Tick recording the time this component or resource was added.
    pub added: Tick,

    /// Tick recording the time this component or resource was most recently changed.
    pub changed: Tick,
}

impl ComponentTicks {
    /// Returns `true` if the component or resource was added after the system last ran
    /// (or the system is running for the first time).
    #[inline]
    pub fn is_added(&self, last_run: Tick, this_run: Tick) -> bool {
        self.added.is_newer_than(last_run, this_run)
    }

    /// Returns `true` if the component or resource was added or mutably dereferenced after the system last ran
    /// (or the system is running for the first time).
    #[inline]
    pub fn is_changed(&self, last_run: Tick, this_run: Tick) -> bool {
        self.changed.is_newer_than(last_run, this_run)
    }

    /// Creates a new instance with the same change tick for `added` and `changed`.
    pub fn new(change_tick: Tick) -> Self {
        Self {
            added: change_tick,
            changed: change_tick,
        }
    }

    /// Manually sets the change tick.
    ///
    /// This is normally done automatically via the [`DerefMut`] implementation
    /// on [`Mut<T>`](crate::change_detection::Mut), [`ResMut<T>`](crate::change_detection::ResMut), etc.
    /// However, components and resources that make use of interior mutability might require manual updates.
    ///
    /// # Example
    /// ```no_run
    /// # use bevy_ecs::{world::World, component::ComponentTicks};
    /// let world: World = unimplemented!();
    /// let component_ticks: ComponentTicks = unimplemented!();
    ///
    /// component_ticks.set_changed(world.read_change_tick());
    /// ```
    #[inline]
    pub fn set_changed(&mut self, change_tick: Tick) {
        self.changed = change_tick;
    }
}

/// A [`SystemParam`] that provides access to the [`ComponentId`] for a specific component type.
///
/// # Example
/// ```
/// # use bevy_ecs::{system::Local, component::{Component, ComponentId, ComponentIdFor}};
/// #[derive(Component)]
/// struct Player;
/// fn my_system(component_id: ComponentIdFor<Player>) {
///     let component_id: ComponentId = component_id.get();
///     // ...
/// }
/// ```
#[derive(SystemParam)]
pub struct ComponentIdFor<'s, T: Component>(Local<'s, InitComponentId<T>>);

impl<T: Component> ComponentIdFor<'_, T> {
    /// Gets the [`ComponentId`] for the type `T`.
    #[inline]
    pub fn get(&self) -> ComponentId {
        **self
    }
}

impl<T: Component> Deref for ComponentIdFor<'_, T> {
    type Target = ComponentId;
    fn deref(&self) -> &Self::Target {
        &self.0.component_id
    }
}

impl<T: Component> From<ComponentIdFor<'_, T>> for ComponentId {
    #[inline]
    fn from(to_component_id: ComponentIdFor<T>) -> ComponentId {
        *to_component_id
    }
}

/// Initializes the [`ComponentId`] for a specific type when used with [`FromWorld`].
struct InitComponentId<T: Component> {
    component_id: ComponentId,
    marker: PhantomData<T>,
}

impl<T: Component> FromWorld for InitComponentId<T> {
    fn from_world(world: &mut World) -> Self {
        Self {
            component_id: world.register_component::<T>(),
            marker: PhantomData,
        }
    }
}

/// An error returned when the registration of a required component fails.
#[derive(Error, Debug)]
#[non_exhaustive]
pub enum RequiredComponentsError {
    /// The component is already a directly required component for the requiree.
    #[error("Component {0:?} already directly requires component {1:?}")]
    DuplicateRegistration(ComponentId, ComponentId),
    /// An archetype with the component that requires other components already exists
    #[error("An archetype with the component {0:?} that requires other components already exists")]
    ArchetypeExists(ComponentId),
}

/// A Required Component constructor. See [`Component`] for details.
#[derive(Clone)]
pub struct RequiredComponentConstructor(
    pub Arc<dyn Fn(&mut Table, &mut SparseSets, Tick, TableRow, Entity, MaybeLocation)>,
);

impl RequiredComponentConstructor {
    /// # Safety
    /// This is intended to only be called in the context of [`BundleInfo::write_components`] to initialized required components.
    /// Calling it _anywhere else_ should be considered unsafe.
    ///
    /// `table_row` and `entity` must correspond to a valid entity that currently needs a component initialized via the constructor stored
    /// on this [`RequiredComponentConstructor`]. The stored constructor must correspond to a component on `entity` that needs initialization.
    /// `table` and `sparse_sets` must correspond to storages on a world where `entity` needs this required component initialized.
    ///
    /// Again, don't call this anywhere but [`BundleInfo::write_components`].
    pub(crate) unsafe fn initialize(
        &self,
        table: &mut Table,
        sparse_sets: &mut SparseSets,
        change_tick: Tick,
        table_row: TableRow,
        entity: Entity,
        caller: MaybeLocation,
    ) {
        (self.0)(table, sparse_sets, change_tick, table_row, entity, caller);
    }
}

/// Metadata associated with a required component. See [`Component`] for details.
#[derive(Clone)]
pub struct RequiredComponent {
    /// The constructor used for the required component.
    pub constructor: RequiredComponentConstructor,

    /// The depth of the component requirement in the requirement hierarchy for this component.
    /// This is used for determining which constructor is used in cases where there are duplicate requires.
    ///
    /// For example, consider the inheritance tree `X -> Y -> Z`, where `->` indicates a requirement.
    /// `X -> Y` and `Y -> Z` are direct requirements with a depth of 0, while `Z` is only indirectly
    /// required for `X` with a depth of `1`.
    ///
    /// In cases where there are multiple conflicting requirements with the same depth, a higher priority
    /// will be given to components listed earlier in the `require` attribute, or to the latest added requirement
    /// if registered at runtime.
    pub inheritance_depth: u16,
}

/// The collection of metadata for components that are required for a given component.
///
/// For more information, see the "Required Components" section of [`Component`].
#[derive(Default, Clone)]
pub struct RequiredComponents(pub(crate) HashMap<ComponentId, RequiredComponent>);

impl Debug for RequiredComponents {
    fn fmt(&self, f: &mut core::fmt::Formatter<'_>) -> core::fmt::Result {
        f.debug_tuple("RequiredComponents")
            .field(&self.0.keys())
            .finish()
    }
}

impl RequiredComponents {
    /// Registers a required component.
    ///
    /// If the component is already registered, it will be overwritten if the given inheritance depth
    /// is smaller than the depth of the existing registration. Otherwise, the new registration will be ignored.
    ///
    /// # Safety
    ///
    /// `component_id` must match the type initialized by `constructor`.
    /// `constructor` _must_ initialize a component for `component_id` in such a way that
    /// matches the storage type of the component. It must only use the given `table_row` or `Entity` to
    /// initialize the storage for `component_id` corresponding to the given entity.
    pub unsafe fn register_dynamic_with(
        &mut self,
        component_id: ComponentId,
        inheritance_depth: u16,
        constructor: impl FnOnce() -> RequiredComponentConstructor,
    ) {
        let entry = self.0.entry(component_id);
        match entry {
            bevy_platform::collections::hash_map::Entry::Occupied(mut occupied) => {
                let current = occupied.get_mut();
                if current.inheritance_depth > inheritance_depth {
                    *current = RequiredComponent {
                        constructor: constructor(),
                        inheritance_depth,
                    }
                }
            }
            bevy_platform::collections::hash_map::Entry::Vacant(vacant) => {
                vacant.insert(RequiredComponent {
                    constructor: constructor(),
                    inheritance_depth,
                });
            }
        }
    }

    /// Registers a required component.
    ///
    /// If the component is already registered, it will be overwritten if the given inheritance depth
    /// is smaller than the depth of the existing registration. Otherwise, the new registration will be ignored.
    pub fn register<C: Component>(
        &mut self,
        components: &mut ComponentsRegistrator,
        constructor: fn() -> C,
        inheritance_depth: u16,
    ) {
        let component_id = components.register_component::<C>();
        self.register_by_id(component_id, constructor, inheritance_depth);
    }

    /// Registers the [`Component`] with the given ID as required if it exists.
    ///
    /// If the component is already registered, it will be overwritten if the given inheritance depth
    /// is smaller than the depth of the existing registration. Otherwise, the new registration will be ignored.
    pub fn register_by_id<C: Component>(
        &mut self,
        component_id: ComponentId,
        constructor: fn() -> C,
        inheritance_depth: u16,
    ) {
        let erased = || {
            RequiredComponentConstructor({
                // `portable-atomic-util` `Arc` is not able to coerce an unsized
                // type like `std::sync::Arc` can. Creating a `Box` first does the
                // coercion.
                //
                // This would be resolved by https://github.com/rust-lang/rust/issues/123430

                #[cfg(not(target_has_atomic = "ptr"))]
                use alloc::boxed::Box;

                type Constructor = dyn for<'a, 'b> Fn(
                    &'a mut Table,
                    &'b mut SparseSets,
                    Tick,
                    TableRow,
                    Entity,
                    MaybeLocation,
                );

                #[cfg(not(target_has_atomic = "ptr"))]
                type Intermediate<T> = Box<T>;

                #[cfg(target_has_atomic = "ptr")]
                type Intermediate<T> = Arc<T>;

                let boxed: Intermediate<Constructor> = Intermediate::new(
                    move |table, sparse_sets, change_tick, table_row, entity, caller| {
                        OwningPtr::make(constructor(), |ptr| {
                            // SAFETY: This will only be called in the context of `BundleInfo::write_components`, which will
                            // pass in a valid table_row and entity requiring a C constructor
                            // C::STORAGE_TYPE is the storage type associated with `component_id` / `C`
                            // `ptr` points to valid `C` data, which matches the type associated with `component_id`
                            unsafe {
                                BundleInfo::initialize_required_component(
                                    table,
                                    sparse_sets,
                                    change_tick,
                                    table_row,
                                    entity,
                                    component_id,
                                    C::STORAGE_TYPE,
                                    ptr,
                                    caller,
                                );
                            }
                        });
                    },
                );

                Arc::from(boxed)
            })
        };

        // SAFETY:
        // `component_id` matches the type initialized by the `erased` constructor above.
        // `erased` initializes a component for `component_id` in such a way that
        // matches the storage type of the component. It only uses the given `table_row` or `Entity` to
        // initialize the storage corresponding to the given entity.
        unsafe { self.register_dynamic_with(component_id, inheritance_depth, erased) };
    }

    /// Iterates the ids of all required components. This includes recursive required components.
    pub fn iter_ids(&self) -> impl Iterator<Item = ComponentId> + '_ {
        self.0.keys().copied()
    }

    /// Removes components that are explicitly provided in a given [`Bundle`]. These components should
    /// be logically treated as normal components, not "required components".
    ///
    /// [`Bundle`]: crate::bundle::Bundle
    pub(crate) fn remove_explicit_components(&mut self, components: &[ComponentId]) {
        for component in components {
            self.0.remove(component);
        }
    }

    /// Merges `required_components` into this collection. This only inserts a required component
    /// if it _did not already exist_ *or* if the required component is more specific than the existing one
    /// (in other words, if the inheritance depth is smaller).
    ///
    /// See [`register_dynamic_with`](Self::register_dynamic_with) for details.
    pub(crate) fn merge(&mut self, required_components: &RequiredComponents) {
        for (
            component_id,
            RequiredComponent {
                constructor,
                inheritance_depth,
            },
        ) in required_components.0.iter()
        {
            // SAFETY: This exact registration must have been done on `required_components`, so safety is ensured by that caller.
            unsafe {
                self.register_dynamic_with(*component_id, *inheritance_depth, || {
                    constructor.clone()
                });
            }
        }
    }
}

// NOTE: This should maybe be private, but it is currently public so that `bevy_ecs_macros` can use it.
// This exists as a standalone function instead of being inlined into the component derive macro so as
// to reduce the amount of generated code.
#[doc(hidden)]
pub fn enforce_no_required_components_recursion(
    components: &Components,
    recursion_check_stack: &[ComponentId],
) {
    if let Some((&requiree, check)) = recursion_check_stack.split_last() {
        if let Some(direct_recursion) = check
            .iter()
            .position(|&id| id == requiree)
            .map(|index| index == check.len() - 1)
        {
            panic!(
                "Recursive required components detected: {}\nhelp: {}",
                recursion_check_stack
                    .iter()
                    .map(|id| format!("{}", ShortName(&components.get_name(*id).unwrap())))
                    .collect::<Vec<_>>()
                    .join(" → "),
                if direct_recursion {
                    format!(
                        "Remove require({}).",
                        ShortName(&components.get_name(requiree).unwrap())
                    )
                } else {
                    "If this is intentional, consider merging the components.".into()
                }
            );
        }
    }
}

/// Component [clone handler function](ComponentCloneFn) implemented using the [`Clone`] trait.
/// Can be [set](Component::clone_behavior) as clone handler for the specific component it is implemented for.
/// It will panic if set as handler for any other component.
///
pub fn component_clone_via_clone<C: Clone + Component>(
    source: &SourceComponent,
    ctx: &mut ComponentCloneCtx,
) {
    if let Some(component) = source.read::<C>() {
        ctx.write_target_component(component.clone());
    }
}

/// Component [clone handler function](ComponentCloneFn) implemented using reflect.
/// Can be [set](Component::clone_behavior) as clone handler for any registered component,
/// but only reflected components will be cloned.
///
/// To clone a component using this handler, the following must be true:
/// - World has [`AppTypeRegistry`](crate::reflect::AppTypeRegistry)
/// - Component has [`TypeId`]
/// - Component is registered
/// - Component has [`ReflectFromPtr`](bevy_reflect::ReflectFromPtr) registered
/// - Component can be cloned via [`PartialReflect::reflect_clone`] _or_ has one of the following registered: [`ReflectFromReflect`](bevy_reflect::ReflectFromReflect),
///   [`ReflectDefault`](bevy_reflect::std_traits::ReflectDefault), [`ReflectFromWorld`](crate::reflect::ReflectFromWorld)
///
/// If any of the conditions is not satisfied, the component will be skipped.
///
/// See [`EntityClonerBuilder`](crate::entity::EntityClonerBuilder) for details.
///
/// [`PartialReflect::reflect_clone`]: bevy_reflect::PartialReflect::reflect_clone
#[cfg(feature = "bevy_reflect")]
pub fn component_clone_via_reflect(source: &SourceComponent, ctx: &mut ComponentCloneCtx) {
    let Some(app_registry) = ctx.type_registry().cloned() else {
        return;
    };
    let registry = app_registry.read();
    let Some(source_component_reflect) = source.read_reflect(&registry) else {
        return;
    };
    let component_info = ctx.component_info();
    // checked in read_source_component_reflect
    let type_id = component_info.type_id().unwrap();

    // Try to clone using `reflect_clone`
    if let Ok(mut component) = source_component_reflect.reflect_clone() {
        if let Some(reflect_component) =
            registry.get_type_data::<crate::reflect::ReflectComponent>(type_id)
        {
            reflect_component.map_entities(&mut *component, ctx.entity_mapper());
        }
        drop(registry);

        ctx.write_target_component_reflect(component);
        return;
    }

    // Try to clone using ReflectFromReflect
    if let Some(reflect_from_reflect) =
        registry.get_type_data::<bevy_reflect::ReflectFromReflect>(type_id)
    {
        if let Some(mut component) =
            reflect_from_reflect.from_reflect(source_component_reflect.as_partial_reflect())
        {
            if let Some(reflect_component) =
                registry.get_type_data::<crate::reflect::ReflectComponent>(type_id)
            {
                reflect_component.map_entities(&mut *component, ctx.entity_mapper());
            }
            drop(registry);

            ctx.write_target_component_reflect(component);
            return;
        }
    }
    // Else, try to clone using ReflectDefault
    if let Some(reflect_default) =
        registry.get_type_data::<bevy_reflect::std_traits::ReflectDefault>(type_id)
    {
        let mut component = reflect_default.default();
        component.apply(source_component_reflect.as_partial_reflect());
        drop(registry);
        ctx.write_target_component_reflect(component);
        return;
    }
    // Otherwise, try to clone using ReflectFromWorld
    if let Some(reflect_from_world) =
        registry.get_type_data::<crate::reflect::ReflectFromWorld>(type_id)
    {
        let reflect_from_world = reflect_from_world.clone();
        let source_component_cloned = source_component_reflect.to_dynamic();
        let component_layout = component_info.layout();
        let target = ctx.target();
        let component_id = ctx.component_id();
        drop(registry);
        ctx.queue_deferred(move |world: &mut World, mapper: &mut dyn EntityMapper| {
            let mut component = reflect_from_world.from_world(world);
            assert_eq!(type_id, (*component).type_id());
            component.apply(source_component_cloned.as_partial_reflect());
            if let Some(reflect_component) = app_registry
                .read()
                .get_type_data::<crate::reflect::ReflectComponent>(type_id)
            {
                reflect_component.map_entities(&mut *component, mapper);
            }
            // SAFETY:
            // - component_id is from the same world as target entity
            // - component is a valid value represented by component_id
            unsafe {
                let raw_component_ptr =
                    core::ptr::NonNull::new_unchecked(Box::into_raw(component).cast::<u8>());
                world
                    .entity_mut(target)
                    .insert_by_id(component_id, OwningPtr::new(raw_component_ptr));

                if component_layout.size() > 0 {
                    // Ensure we don't attempt to deallocate zero-sized components
                    alloc::alloc::dealloc(raw_component_ptr.as_ptr(), component_layout);
                }
            }
        });
    }
}

/// Noop implementation of component clone handler function.
///
/// See [`EntityClonerBuilder`](crate::entity::EntityClonerBuilder) for details.
pub fn component_clone_ignore(_source: &SourceComponent, _ctx: &mut ComponentCloneCtx) {}

/// Wrapper for components clone specialization using autoderef.
#[doc(hidden)]
pub struct DefaultCloneBehaviorSpecialization<T>(PhantomData<T>);

impl<T> Default for DefaultCloneBehaviorSpecialization<T> {
    fn default() -> Self {
        Self(PhantomData)
    }
}

/// Base trait for components clone specialization using autoderef.
#[doc(hidden)]
pub trait DefaultCloneBehaviorBase {
    fn default_clone_behavior(&self) -> ComponentCloneBehavior;
}
impl<C> DefaultCloneBehaviorBase for DefaultCloneBehaviorSpecialization<C> {
    fn default_clone_behavior(&self) -> ComponentCloneBehavior {
        ComponentCloneBehavior::Default
    }
}

/// Specialized trait for components clone specialization using autoderef.
#[doc(hidden)]
pub trait DefaultCloneBehaviorViaClone {
    fn default_clone_behavior(&self) -> ComponentCloneBehavior;
}
impl<C: Clone + Component> DefaultCloneBehaviorViaClone for &DefaultCloneBehaviorSpecialization<C> {
    fn default_clone_behavior(&self) -> ComponentCloneBehavior {
        ComponentCloneBehavior::clone::<C>()
    }
}<|MERGE_RESOLUTION|>--- conflicted
+++ resolved
@@ -5,11 +5,8 @@
     bundle::BundleInfo,
     change_detection::{MaybeLocation, MAX_CHANGE_AGE},
     entity::{ComponentCloneCtx, Entity, EntityMapper, SourceComponent},
-<<<<<<< HEAD
     fragmenting_value::{FragmentingValue, FragmentingValueVtable},
-=======
     lifecycle::{ComponentHook, ComponentHooks},
->>>>>>> 57ddae1e
     query::DebugCheckedUnwrap,
     resource::Resource,
     storage::{SparseSetIndex, SparseSets, Table, TableRow},
