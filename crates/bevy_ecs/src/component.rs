--- conflicted
+++ resolved
@@ -2072,15 +2072,7 @@
                 MaybeLocation,
             );
 
-<<<<<<< HEAD
-            #[cfg(not(feature = "track_location"))]
-            type Constructor =
-                dyn for<'a, 'b> Fn(&'a mut Table, &'b mut SparseSets, Tick, TableRow, Entity);
-
             #[cfg(not(target_has_atomic = "ptr"))]
-=======
-            #[cfg(feature = "portable-atomic")]
->>>>>>> 8de6b16e
             type Intermediate<T> = Box<T>;
 
             #[cfg(target_has_atomic = "ptr")]
