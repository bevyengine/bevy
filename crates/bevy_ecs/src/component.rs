//! Types for declaring and storing [`Component`]s.

use crate::{
    self as bevy_ecs,
    archetype::ArchetypeFlags,
    bundle::BundleInfo,
    change_detection::MAX_CHANGE_AGE,
    entity::{ComponentCloneCtx, Entity},
    query::DebugCheckedUnwrap,
    resource::Resource,
    storage::{SparseSetIndex, SparseSets, Storages, Table, TableRow},
    system::{Local, SystemParam},
    world::{DeferredWorld, FromWorld, World},
};
#[cfg(feature = "bevy_reflect")]
use alloc::boxed::Box;
use alloc::{borrow::Cow, format, vec::Vec};
pub use bevy_ecs_macros::Component;
use bevy_platform_support::collections::{HashMap, HashSet};
use bevy_platform_support::sync::Arc;
use bevy_ptr::{OwningPtr, UnsafeCellDeref};
#[cfg(feature = "bevy_reflect")]
use bevy_reflect::Reflect;
<<<<<<< HEAD
use bevy_utils::TypeIdMap;
#[cfg(feature = "track_location")]
use core::panic::Location;
=======
use bevy_utils::{HashMap, HashSet, TypeIdMap};
>>>>>>> d921fdc3
use core::{
    alloc::Layout,
    any::{Any, TypeId},
    cell::UnsafeCell,
    fmt::Debug,
    marker::PhantomData,
    mem::needs_drop,
    panic::Location,
};
use disqualified::ShortName;
use thiserror::Error;

pub use bevy_ecs_macros::require;

/// A data type that can be used to store data for an [entity].
///
/// `Component` is a [derivable trait]: this means that a data type can implement it by applying a `#[derive(Component)]` attribute to it.
/// However, components must always satisfy the `Send + Sync + 'static` trait bounds.
///
/// [entity]: crate::entity
/// [derivable trait]: https://doc.rust-lang.org/book/appendix-03-derivable-traits.html
///
/// # Examples
///
/// Components can take many forms: they are usually structs, but can also be of every other kind of data type, like enums or zero sized types.
/// The following examples show how components are laid out in code.
///
/// ```
/// # use bevy_ecs::component::Component;
/// # struct Color;
/// #
/// // A component can contain data...
/// #[derive(Component)]
/// struct LicensePlate(String);
///
/// // ... but it can also be a zero-sized marker.
/// #[derive(Component)]
/// struct Car;
///
/// // Components can also be structs with named fields...
/// #[derive(Component)]
/// struct VehiclePerformance {
///     acceleration: f32,
///     top_speed: f32,
///     handling: f32,
/// }
///
/// // ... or enums.
/// #[derive(Component)]
/// enum WheelCount {
///     Two,
///     Three,
///     Four,
/// }
/// ```
///
/// # Component and data access
///
/// Components can be marked as immutable by adding the `#[component(immutable)]`
/// attribute when using the derive macro.
/// See the documentation for [`ComponentMutability`] for more details around this
/// feature.
///
/// See the [`entity`] module level documentation to learn how to add or remove components from an entity.
///
/// See the documentation for [`Query`] to learn how to access component data from a system.
///
/// [`entity`]: crate::entity#usage
/// [`Query`]: crate::system::Query
/// [`ComponentMutability`]: crate::component::ComponentMutability
///
/// # Choosing a storage type
///
/// Components can be stored in the world using different strategies with their own performance implications.
/// By default, components are added to the [`Table`] storage, which is optimized for query iteration.
///
/// Alternatively, components can be added to the [`SparseSet`] storage, which is optimized for component insertion and removal.
/// This is achieved by adding an additional `#[component(storage = "SparseSet")]` attribute to the derive one:
///
/// ```
/// # use bevy_ecs::component::Component;
/// #
/// #[derive(Component)]
/// #[component(storage = "SparseSet")]
/// struct ComponentA;
/// ```
///
/// [`Table`]: crate::storage::Table
/// [`SparseSet`]: crate::storage::SparseSet
///
/// # Required Components
///
/// Components can specify Required Components. If some [`Component`] `A` requires [`Component`] `B`,  then when `A` is inserted,
/// `B` will _also_ be initialized and inserted (if it was not manually specified).
///
/// The [`Default`] constructor will be used to initialize the component, by default:
///
/// ```
/// # use bevy_ecs::prelude::*;
/// #[derive(Component)]
/// #[require(B)]
/// struct A;
///
/// #[derive(Component, Default, PartialEq, Eq, Debug)]
/// struct B(usize);
///
/// # let mut world = World::default();
/// // This will implicitly also insert B with the Default constructor
/// let id = world.spawn(A).id();
/// assert_eq!(&B(0), world.entity(id).get::<B>().unwrap());
///
/// // This will _not_ implicitly insert B, because it was already provided
/// world.spawn((A, B(11)));
/// ```
///
/// Components can have more than one required component:
///
/// ```
/// # use bevy_ecs::prelude::*;
/// #[derive(Component)]
/// #[require(B, C)]
/// struct A;
///
/// #[derive(Component, Default, PartialEq, Eq, Debug)]
/// #[require(C)]
/// struct B(usize);
///
/// #[derive(Component, Default, PartialEq, Eq, Debug)]
/// struct C(u32);
///
/// # let mut world = World::default();
/// // This will implicitly also insert B and C with their Default constructors
/// let id = world.spawn(A).id();
/// assert_eq!(&B(0), world.entity(id).get::<B>().unwrap());
/// assert_eq!(&C(0), world.entity(id).get::<C>().unwrap());
/// ```
///
/// You can also define a custom constructor function or closure:
///
/// ```
/// # use bevy_ecs::prelude::*;
/// #[derive(Component)]
/// #[require(C(init_c))]
/// struct A;
///
/// #[derive(Component, PartialEq, Eq, Debug)]
/// #[require(C(|| C(20)))]
/// struct B;
///
/// #[derive(Component, PartialEq, Eq, Debug)]
/// struct C(usize);
///
/// fn init_c() -> C {
///     C(10)
/// }
///
/// # let mut world = World::default();
/// // This will implicitly also insert C with the init_c() constructor
/// let id = world.spawn(A).id();
/// assert_eq!(&C(10), world.entity(id).get::<C>().unwrap());
///
/// // This will implicitly also insert C with the `|| C(20)` constructor closure
/// let id = world.spawn(B).id();
/// assert_eq!(&C(20), world.entity(id).get::<C>().unwrap());
/// ```
///
/// Required components are _recursive_. This means, if a Required Component has required components,
/// those components will _also_ be inserted if they are missing:
///
/// ```
/// # use bevy_ecs::prelude::*;
/// #[derive(Component)]
/// #[require(B)]
/// struct A;
///
/// #[derive(Component, Default, PartialEq, Eq, Debug)]
/// #[require(C)]
/// struct B(usize);
///
/// #[derive(Component, Default, PartialEq, Eq, Debug)]
/// struct C(u32);
///
/// # let mut world = World::default();
/// // This will implicitly also insert B and C with their Default constructors
/// let id = world.spawn(A).id();
/// assert_eq!(&B(0), world.entity(id).get::<B>().unwrap());
/// assert_eq!(&C(0), world.entity(id).get::<C>().unwrap());
/// ```
///
/// Note that cycles in the "component require tree" will result in stack overflows when attempting to
/// insert a component.
///
/// This "multiple inheritance" pattern does mean that it is possible to have duplicate requires for a given type
/// at different levels of the inheritance tree:
///
/// ```
/// # use bevy_ecs::prelude::*;
/// #[derive(Component)]
/// struct X(usize);
///
/// #[derive(Component, Default)]
/// #[require(X(|| X(1)))]
/// struct Y;
///
/// #[derive(Component)]
/// #[require(
///     Y,
///     X(|| X(2)),
/// )]
/// struct Z;
///
/// # let mut world = World::default();
/// // In this case, the x2 constructor is used for X
/// let id = world.spawn(Z).id();
/// assert_eq!(2, world.entity(id).get::<X>().unwrap().0);
/// ```
///
/// In general, this shouldn't happen often, but when it does the algorithm for choosing the constructor from the tree is simple and predictable:
/// 1. A constructor from a direct `#[require()]`, if one exists, is selected with priority.
/// 2. Otherwise, perform a Depth First Search on the tree of requirements and select the first one found.
///
/// From a user perspective, just think about this as the following:
/// 1. Specifying a required component constructor for Foo directly on a spawned component Bar will result in that constructor being used (and overriding existing constructors lower in the inheritance tree). This is the classic "inheritance override" behavior people expect.
/// 2. For cases where "multiple inheritance" results in constructor clashes, Components should be listed in "importance order". List a component earlier in the requirement list to initialize its inheritance tree earlier.
///
/// ## Registering required components at runtime
///
/// In most cases, required components should be registered using the `require` attribute as shown above.
/// However, in some cases, it may be useful to register required components at runtime.
///
/// This can be done through [`World::register_required_components`] or  [`World::register_required_components_with`]
/// for the [`Default`] and custom constructors respectively:
///
/// ```
/// # use bevy_ecs::prelude::*;
/// #[derive(Component)]
/// struct A;
///
/// #[derive(Component, Default, PartialEq, Eq, Debug)]
/// struct B(usize);
///
/// #[derive(Component, PartialEq, Eq, Debug)]
/// struct C(u32);
///
/// # let mut world = World::default();
/// // Register B as required by A and C as required by B.
/// world.register_required_components::<A, B>();
/// world.register_required_components_with::<B, C>(|| C(2));
///
/// // This will implicitly also insert B with its Default constructor
/// // and C with the custom constructor defined by B.
/// let id = world.spawn(A).id();
/// assert_eq!(&B(0), world.entity(id).get::<B>().unwrap());
/// assert_eq!(&C(2), world.entity(id).get::<C>().unwrap());
/// ```
///
/// Similar rules as before apply to duplicate requires fer a given type at different levels
/// of the inheritance tree. `A` requiring `C` directly would take precedence over indirectly
/// requiring it through `A` requiring `B` and `B` requiring `C`.
///
/// Unlike with the `require` attribute, directly requiring the same component multiple times
/// for the same component will result in a panic. This is done to prevent conflicting constructors
/// and confusing ordering dependencies.
///
/// Note that requirements must currently be registered before the requiring component is inserted
/// into the world for the first time. Registering requirements after this will lead to a panic.
///
/// # Adding component's hooks
///
/// See [`ComponentHooks`] for a detailed explanation of component's hooks.
///
/// Alternatively to the example shown in [`ComponentHooks`]' documentation, hooks can be configured using following attributes:
/// - `#[component(on_add = on_add_function)]`
/// - `#[component(on_insert = on_insert_function)]`
/// - `#[component(on_replace = on_replace_function)]`
/// - `#[component(on_remove = on_remove_function)]`
///
/// ```
/// # use bevy_ecs::component::Component;
/// # use bevy_ecs::world::DeferredWorld;
/// # use bevy_ecs::entity::Entity;
/// # use bevy_ecs::component::ComponentId;
/// # use core::panic::Location;
/// #
/// #[derive(Component)]
/// #[component(on_add = my_on_add_hook)]
/// #[component(on_insert = my_on_insert_hook)]
/// // Another possible way of configuring hooks:
/// // #[component(on_add = my_on_add_hook, on_insert = my_on_insert_hook)]
/// //
/// // We don't have a replace or remove hook, so we can leave them out:
/// // #[component(on_replace = my_on_replace_hook, on_remove = my_on_remove_hook)]
/// struct ComponentA;
///
/// fn my_on_add_hook(world: DeferredWorld, entity: Entity, id: ComponentId, caller: Option<&Location>) {
///     // ...
/// }
///
/// // You can also omit writing some types using generics.
/// fn my_on_insert_hook<T1, T2>(world: DeferredWorld, _: T1, _: T2, caller: Option<&Location>) {
///     // ...
/// }
/// ```
///
/// # Implementing the trait for foreign types
///
/// As a consequence of the [orphan rule], it is not possible to separate into two different crates the implementation of `Component` from the definition of a type.
/// This means that it is not possible to directly have a type defined in a third party library as a component.
/// This important limitation can be easily worked around using the [newtype pattern]:
/// this makes it possible to locally define and implement `Component` for a tuple struct that wraps the foreign type.
/// The following example gives a demonstration of this pattern.
///
/// ```
/// // `Component` is defined in the `bevy_ecs` crate.
/// use bevy_ecs::component::Component;
///
/// // `Duration` is defined in the `std` crate.
/// use std::time::Duration;
///
/// // It is not possible to implement `Component` for `Duration` from this position, as they are
/// // both foreign items, defined in an external crate. However, nothing prevents to define a new
/// // `Cooldown` type that wraps `Duration`. As `Cooldown` is defined in a local crate, it is
/// // possible to implement `Component` for it.
/// #[derive(Component)]
/// struct Cooldown(Duration);
/// ```
///
/// [orphan rule]: https://doc.rust-lang.org/book/ch10-02-traits.html#implementing-a-trait-on-a-type
/// [newtype pattern]: https://doc.rust-lang.org/book/ch19-03-advanced-traits.html#using-the-newtype-pattern-to-implement-external-traits-on-external-types
///
/// # `!Sync` Components
/// A `!Sync` type cannot implement `Component`. However, it is possible to wrap a `Send` but not `Sync`
/// type in [`SyncCell`] or the currently unstable [`Exclusive`] to make it `Sync`. This forces only
/// having mutable access (`&mut T` only, never `&T`), but makes it safe to reference across multiple
/// threads.
///
/// This will fail to compile since `RefCell` is `!Sync`.
/// ```compile_fail
/// # use std::cell::RefCell;
/// # use bevy_ecs::component::Component;
/// #[derive(Component)]
/// struct NotSync {
///    counter: RefCell<usize>,
/// }
/// ```
///
/// This will compile since the `RefCell` is wrapped with `SyncCell`.
/// ```
/// # use std::cell::RefCell;
/// # use bevy_ecs::component::Component;
/// use bevy_utils::synccell::SyncCell;
///
/// // This will compile.
/// #[derive(Component)]
/// struct ActuallySync {
///    counter: SyncCell<RefCell<usize>>,
/// }
/// ```
///
/// [`SyncCell`]: bevy_utils::synccell::SyncCell
/// [`Exclusive`]: https://doc.rust-lang.org/nightly/std/sync/struct.Exclusive.html
#[diagnostic::on_unimplemented(
    message = "`{Self}` is not a `Component`",
    label = "invalid `Component`",
    note = "consider annotating `{Self}` with `#[derive(Component)]`"
)]
pub trait Component: Send + Sync + 'static {
    /// A constant indicating the storage type used for this component.
    const STORAGE_TYPE: StorageType;

    /// A marker type to assist Bevy with determining if this component is
    /// mutable, or immutable. Mutable components will have [`Component<Mutability = Mutable>`],
    /// while immutable components will instead have [`Component<Mutability = Immutable>`].
    ///
    /// * For a component to be mutable, this type must be [`Mutable`].
    /// * For a component to be immutable, this type must be [`Immutable`].
    type Mutability: ComponentMutability;

    /// Called when registering this component, allowing mutable access to its [`ComponentHooks`].
    fn register_component_hooks(_hooks: &mut ComponentHooks) {}

    /// Registers required components.
    fn register_required_components(
        _component_id: ComponentId,
        _components: &mut Components,
        _storages: &mut Storages,
        _required_components: &mut RequiredComponents,
        _inheritance_depth: u16,
        _recursion_check_stack: &mut Vec<ComponentId>,
    ) {
    }

    /// Called when registering this component, allowing to override clone function (or disable cloning altogether) for this component.
    ///
    /// See [Handlers section of `EntityCloneBuilder`](crate::entity::EntityCloneBuilder#handlers) to understand how this affects handler priority.
    fn get_component_clone_handler() -> ComponentCloneHandler {
        ComponentCloneHandler::default_handler()
    }
}

mod private {
    pub trait Seal {}
}

/// The mutability option for a [`Component`]. This can either be:
/// * [`Mutable`]
/// * [`Immutable`]
///
/// This is controlled through either [`Component::Mutability`] or `#[component(immutable)]`
/// when using the derive macro.
///
/// Immutable components are guaranteed to never have an exclusive reference,
/// `&mut ...`, created while inserted onto an entity.
/// In all other ways, they are identical to mutable components.
/// This restriction allows hooks to observe all changes made to an immutable
/// component, effectively turning the `OnInsert` and `OnReplace` hooks into a
/// `OnMutate` hook.
/// This is not practical for mutable components, as the runtime cost of invoking
/// a hook for every exclusive reference created would be far too high.
///
/// # Examples
///
/// ```rust
/// # use bevy_ecs::component::Component;
/// #
/// #[derive(Component)]
/// #[component(immutable)]
/// struct ImmutableFoo;
/// ```
pub trait ComponentMutability: private::Seal + 'static {
    /// Boolean to indicate if this mutability setting implies a mutable or immutable
    /// component.
    const MUTABLE: bool;
}

/// Parameter indicating a [`Component`] is immutable.
///
/// See [`ComponentMutability`] for details.
pub struct Immutable;

impl private::Seal for Immutable {}
impl ComponentMutability for Immutable {
    const MUTABLE: bool = false;
}

/// Parameter indicating a [`Component`] is mutable.
///
/// See [`ComponentMutability`] for details.
pub struct Mutable;

impl private::Seal for Mutable {}
impl ComponentMutability for Mutable {
    const MUTABLE: bool = true;
}

/// The storage used for a specific component type.
///
/// # Examples
/// The [`StorageType`] for a component is configured via the derive attribute
///
/// ```
/// # use bevy_ecs::{prelude::*, component::*};
/// #[derive(Component)]
/// #[component(storage = "SparseSet")]
/// struct A;
/// ```
#[derive(Debug, Copy, Clone, Default, Eq, PartialEq)]
pub enum StorageType {
    /// Provides fast and cache-friendly iteration, but slower addition and removal of components.
    /// This is the default storage type.
    #[default]
    Table,
    /// Provides fast addition and removal of components, but slower iteration.
    SparseSet,
}

/// The type used for [`Component`] lifecycle hooks such as `on_add`, `on_insert` or `on_remove`.
/// The caller location is `Some` if the `track_caller` feature is enabled.
pub type ComponentHook =
    for<'w> fn(DeferredWorld<'w>, Entity, ComponentId, Option<&'static Location<'static>>);

/// [`World`]-mutating functions that run as part of lifecycle events of a [`Component`].
///
/// Hooks are functions that run when a component is added, overwritten, or removed from an entity.
/// These are intended to be used for structural side effects that need to happen when a component is added or removed,
/// and are not intended for general-purpose logic.
///
/// For example, you might use a hook to update a cached index when a component is added,
/// to clean up resources when a component is removed,
/// or to keep hierarchical data structures across entities in sync.
///
/// This information is stored in the [`ComponentInfo`] of the associated component.
///
/// There is two ways of configuring hooks for a component:
/// 1. Defining the [`Component::register_component_hooks`] method (see [`Component`])
/// 2. Using the [`World::register_component_hooks`] method
///
/// # Example 2
///
/// ```
/// use bevy_ecs::prelude::*;
/// use bevy_platform_support::collections::HashSet;
///
/// #[derive(Component)]
/// struct MyTrackedComponent;
///
/// #[derive(Resource, Default)]
/// struct TrackedEntities(HashSet<Entity>);
///
/// let mut world = World::new();
/// world.init_resource::<TrackedEntities>();
///
/// // No entities with `MyTrackedComponent` have been added yet, so we can safely add component hooks
/// let mut tracked_component_query = world.query::<&MyTrackedComponent>();
/// assert!(tracked_component_query.iter(&world).next().is_none());
///
/// world.register_component_hooks::<MyTrackedComponent>().on_add(|mut world, entity, _component_id, _caller| {
///    let mut tracked_entities = world.resource_mut::<TrackedEntities>();
///   tracked_entities.0.insert(entity);
/// });
///
/// world.register_component_hooks::<MyTrackedComponent>().on_remove(|mut world, entity, _component_id, _caller| {
///   let mut tracked_entities = world.resource_mut::<TrackedEntities>();
///   tracked_entities.0.remove(&entity);
/// });
///
/// let entity = world.spawn(MyTrackedComponent).id();
/// let tracked_entities = world.resource::<TrackedEntities>();
/// assert!(tracked_entities.0.contains(&entity));
///
/// world.despawn(entity);
/// let tracked_entities = world.resource::<TrackedEntities>();
/// assert!(!tracked_entities.0.contains(&entity));
/// ```
#[derive(Debug, Clone, Default)]
pub struct ComponentHooks {
    pub(crate) on_add: Option<ComponentHook>,
    pub(crate) on_insert: Option<ComponentHook>,
    pub(crate) on_replace: Option<ComponentHook>,
    pub(crate) on_remove: Option<ComponentHook>,
    pub(crate) on_despawn: Option<ComponentHook>,
}

impl ComponentHooks {
    /// Register a [`ComponentHook`] that will be run when this component is added to an entity.
    /// An `on_add` hook will always run before `on_insert` hooks. Spawning an entity counts as
    /// adding all of its components.
    ///
    /// # Panics
    ///
    /// Will panic if the component already has an `on_add` hook
    pub fn on_add(&mut self, hook: ComponentHook) -> &mut Self {
        self.try_on_add(hook)
            .expect("Component already has an on_add hook")
    }

    /// Register a [`ComponentHook`] that will be run when this component is added (with `.insert`)
    /// or replaced.
    ///
    /// An `on_insert` hook always runs after any `on_add` hooks (if the entity didn't already have the component).
    ///
    /// # Warning
    ///
    /// The hook won't run if the component is already present and is only mutated, such as in a system via a query.
    /// As a result, this is *not* an appropriate mechanism for reliably updating indexes and other caches.
    ///
    /// # Panics
    ///
    /// Will panic if the component already has an `on_insert` hook
    pub fn on_insert(&mut self, hook: ComponentHook) -> &mut Self {
        self.try_on_insert(hook)
            .expect("Component already has an on_insert hook")
    }

    /// Register a [`ComponentHook`] that will be run when this component is about to be dropped,
    /// such as being replaced (with `.insert`) or removed.
    ///
    /// If this component is inserted onto an entity that already has it, this hook will run before the value is replaced,
    /// allowing access to the previous data just before it is dropped.
    /// This hook does *not* run if the entity did not already have this component.
    ///
    /// An `on_replace` hook always runs before any `on_remove` hooks (if the component is being removed from the entity).
    ///
    /// # Warning
    ///
    /// The hook won't run if the component is already present and is only mutated, such as in a system via a query.
    /// As a result, this is *not* an appropriate mechanism for reliably updating indexes and other caches.
    ///
    /// # Panics
    ///
    /// Will panic if the component already has an `on_replace` hook
    pub fn on_replace(&mut self, hook: ComponentHook) -> &mut Self {
        self.try_on_replace(hook)
            .expect("Component already has an on_replace hook")
    }

    /// Register a [`ComponentHook`] that will be run when this component is removed from an entity.
    /// Despawning an entity counts as removing all of its components.
    ///
    /// # Panics
    ///
    /// Will panic if the component already has an `on_remove` hook
    pub fn on_remove(&mut self, hook: ComponentHook) -> &mut Self {
        self.try_on_remove(hook)
            .expect("Component already has an on_remove hook")
    }

    /// Register a [`ComponentHook`] that will be run for each component on an entity when it is despawned.
    ///
    /// # Panics
    ///
    /// Will panic if the component already has an `on_despawn` hook
    pub fn on_despawn(&mut self, hook: ComponentHook) -> &mut Self {
        self.try_on_despawn(hook)
            .expect("Component already has an on_despawn hook")
    }

    /// Attempt to register a [`ComponentHook`] that will be run when this component is added to an entity.
    ///
    /// This is a fallible version of [`Self::on_add`].
    ///
    /// Returns `None` if the component already has an `on_add` hook.
    pub fn try_on_add(&mut self, hook: ComponentHook) -> Option<&mut Self> {
        if self.on_add.is_some() {
            return None;
        }
        self.on_add = Some(hook);
        Some(self)
    }

    /// Attempt to register a [`ComponentHook`] that will be run when this component is added (with `.insert`)
    ///
    /// This is a fallible version of [`Self::on_insert`].
    ///
    /// Returns `None` if the component already has an `on_insert` hook.
    pub fn try_on_insert(&mut self, hook: ComponentHook) -> Option<&mut Self> {
        if self.on_insert.is_some() {
            return None;
        }
        self.on_insert = Some(hook);
        Some(self)
    }

    /// Attempt to register a [`ComponentHook`] that will be run when this component is replaced (with `.insert`) or removed
    ///
    /// This is a fallible version of [`Self::on_replace`].
    ///
    /// Returns `None` if the component already has an `on_replace` hook.
    pub fn try_on_replace(&mut self, hook: ComponentHook) -> Option<&mut Self> {
        if self.on_replace.is_some() {
            return None;
        }
        self.on_replace = Some(hook);
        Some(self)
    }

    /// Attempt to register a [`ComponentHook`] that will be run when this component is removed from an entity.
    ///
    /// This is a fallible version of [`Self::on_remove`].
    ///
    /// Returns `None` if the component already has an `on_remove` hook.
    pub fn try_on_remove(&mut self, hook: ComponentHook) -> Option<&mut Self> {
        if self.on_remove.is_some() {
            return None;
        }
        self.on_remove = Some(hook);
        Some(self)
    }

    /// Attempt to register a [`ComponentHook`] that will be run for each component on an entity when it is despawned.
    ///
    /// This is a fallible version of [`Self::on_despawn`].
    ///
    /// Returns `None` if the component already has an `on_despawn` hook.
    pub fn try_on_despawn(&mut self, hook: ComponentHook) -> Option<&mut Self> {
        if self.on_despawn.is_some() {
            return None;
        }
        self.on_despawn = Some(hook);
        Some(self)
    }
}

/// Stores metadata for a type of component or resource stored in a specific [`World`].
#[derive(Debug, Clone)]
pub struct ComponentInfo {
    id: ComponentId,
    descriptor: ComponentDescriptor,
    hooks: ComponentHooks,
    required_components: RequiredComponents,
    required_by: HashSet<ComponentId>,
}

impl ComponentInfo {
    /// Returns a value uniquely identifying the current component.
    #[inline]
    pub fn id(&self) -> ComponentId {
        self.id
    }

    /// Returns the name of the current component.
    #[inline]
    pub fn name(&self) -> &str {
        &self.descriptor.name
    }

    /// Returns `true` if the current component is mutable.
    #[inline]
    pub fn mutable(&self) -> bool {
        self.descriptor.mutable
    }

    /// Returns the [`TypeId`] of the underlying component type.
    /// Returns `None` if the component does not correspond to a Rust type.
    #[inline]
    pub fn type_id(&self) -> Option<TypeId> {
        self.descriptor.type_id
    }

    /// Returns the layout used to store values of this component in memory.
    #[inline]
    pub fn layout(&self) -> Layout {
        self.descriptor.layout
    }

    #[inline]
    /// Get the function which should be called to clean up values of
    /// the underlying component type. This maps to the
    /// [`Drop`] implementation for 'normal' Rust components
    ///
    /// Returns `None` if values of the underlying component type don't
    /// need to be dropped, e.g. as reported by [`needs_drop`].
    pub fn drop(&self) -> Option<unsafe fn(OwningPtr<'_>)> {
        self.descriptor.drop
    }

    /// Returns a value indicating the storage strategy for the current component.
    #[inline]
    pub fn storage_type(&self) -> StorageType {
        self.descriptor.storage_type
    }

    /// Returns `true` if the underlying component type can be freely shared between threads.
    /// If this returns `false`, then extra care must be taken to ensure that components
    /// are not accessed from the wrong thread.
    #[inline]
    pub fn is_send_and_sync(&self) -> bool {
        self.descriptor.is_send_and_sync
    }

    /// Create a new [`ComponentInfo`].
    pub(crate) fn new(id: ComponentId, descriptor: ComponentDescriptor) -> Self {
        ComponentInfo {
            id,
            descriptor,
            hooks: Default::default(),
            required_components: Default::default(),
            required_by: Default::default(),
        }
    }

    /// Update the given flags to include any [`ComponentHook`] registered to self
    #[inline]
    pub(crate) fn update_archetype_flags(&self, flags: &mut ArchetypeFlags) {
        if self.hooks().on_add.is_some() {
            flags.insert(ArchetypeFlags::ON_ADD_HOOK);
        }
        if self.hooks().on_insert.is_some() {
            flags.insert(ArchetypeFlags::ON_INSERT_HOOK);
        }
        if self.hooks().on_replace.is_some() {
            flags.insert(ArchetypeFlags::ON_REPLACE_HOOK);
        }
        if self.hooks().on_remove.is_some() {
            flags.insert(ArchetypeFlags::ON_REMOVE_HOOK);
        }
        if self.hooks().on_despawn.is_some() {
            flags.insert(ArchetypeFlags::ON_DESPAWN_HOOK);
        }
    }

    /// Provides a reference to the collection of hooks associated with this [`Component`]
    pub fn hooks(&self) -> &ComponentHooks {
        &self.hooks
    }

    /// Retrieves the [`RequiredComponents`] collection, which contains all required components (and their constructors)
    /// needed by this component. This includes _recursive_ required components.
    pub fn required_components(&self) -> &RequiredComponents {
        &self.required_components
    }
}

/// A value which uniquely identifies the type of a [`Component`] or [`Resource`] within a
/// [`World`].
///
/// Each time a new `Component` type is registered within a `World` using
/// e.g. [`World::register_component`] or [`World::register_component_with_descriptor`]
/// or a Resource with e.g. [`World::init_resource`],
/// a corresponding `ComponentId` is created to track it.
///
/// While the distinction between `ComponentId` and [`TypeId`] may seem superficial, breaking them
/// into two separate but related concepts allows components to exist outside of Rust's type system.
/// Each Rust type registered as a `Component` will have a corresponding `ComponentId`, but additional
/// `ComponentId`s may exist in a `World` to track components which cannot be
/// represented as Rust types for scripting or other advanced use-cases.
///
/// A `ComponentId` is tightly coupled to its parent `World`. Attempting to use a `ComponentId` from
/// one `World` to access the metadata of a `Component` in a different `World` is undefined behavior
/// and must not be attempted.
///
/// Given a type `T` which implements [`Component`], the `ComponentId` for `T` can be retrieved
/// from a `World` using [`World::component_id()`] or via [`Components::component_id()`]. Access
/// to the `ComponentId` for a [`Resource`] is available via [`Components::resource_id()`].
#[derive(Debug, Copy, Clone, Hash, Ord, PartialOrd, Eq, PartialEq)]
#[cfg_attr(
    feature = "bevy_reflect",
    derive(Reflect),
    reflect(Debug, Hash, PartialEq)
)]
pub struct ComponentId(usize);

impl ComponentId {
    /// Creates a new [`ComponentId`].
    ///
    /// The `index` is a unique value associated with each type of component in a given world.
    /// Usually, this value is taken from a counter incremented for each type of component registered with the world.
    #[inline]
    pub const fn new(index: usize) -> ComponentId {
        ComponentId(index)
    }

    /// Returns the index of the current component.
    #[inline]
    pub fn index(self) -> usize {
        self.0
    }
}

impl SparseSetIndex for ComponentId {
    #[inline]
    fn sparse_set_index(&self) -> usize {
        self.index()
    }

    #[inline]
    fn get_sparse_set_index(value: usize) -> Self {
        Self(value)
    }
}

/// A value describing a component or resource, which may or may not correspond to a Rust type.
#[derive(Clone)]
pub struct ComponentDescriptor {
    name: Cow<'static, str>,
    // SAFETY: This must remain private. It must match the statically known StorageType of the
    // associated rust component type if one exists.
    storage_type: StorageType,
    // SAFETY: This must remain private. It must only be set to "true" if this component is
    // actually Send + Sync
    is_send_and_sync: bool,
    type_id: Option<TypeId>,
    layout: Layout,
    // SAFETY: this function must be safe to call with pointers pointing to items of the type
    // this descriptor describes.
    // None if the underlying type doesn't need to be dropped
    drop: Option<for<'a> unsafe fn(OwningPtr<'a>)>,
    mutable: bool,
}

// We need to ignore the `drop` field in our `Debug` impl
impl Debug for ComponentDescriptor {
    fn fmt(&self, f: &mut core::fmt::Formatter<'_>) -> core::fmt::Result {
        f.debug_struct("ComponentDescriptor")
            .field("name", &self.name)
            .field("storage_type", &self.storage_type)
            .field("is_send_and_sync", &self.is_send_and_sync)
            .field("type_id", &self.type_id)
            .field("layout", &self.layout)
            .field("mutable", &self.mutable)
            .finish()
    }
}

impl ComponentDescriptor {
    /// # Safety
    ///
    /// `x` must point to a valid value of type `T`.
    unsafe fn drop_ptr<T>(x: OwningPtr<'_>) {
        // SAFETY: Contract is required to be upheld by the caller.
        unsafe {
            x.drop_as::<T>();
        }
    }

    /// Create a new `ComponentDescriptor` for the type `T`.
    pub fn new<T: Component>() -> Self {
        Self {
            name: Cow::Borrowed(core::any::type_name::<T>()),
            storage_type: T::STORAGE_TYPE,
            is_send_and_sync: true,
            type_id: Some(TypeId::of::<T>()),
            layout: Layout::new::<T>(),
            drop: needs_drop::<T>().then_some(Self::drop_ptr::<T> as _),
            mutable: T::Mutability::MUTABLE,
        }
    }

    /// Create a new `ComponentDescriptor`.
    ///
    /// # Safety
    /// - the `drop` fn must be usable on a pointer with a value of the layout `layout`
    /// - the component type must be safe to access from any thread (Send + Sync in rust terms)
    pub unsafe fn new_with_layout(
        name: impl Into<Cow<'static, str>>,
        storage_type: StorageType,
        layout: Layout,
        drop: Option<for<'a> unsafe fn(OwningPtr<'a>)>,
        mutable: bool,
    ) -> Self {
        Self {
            name: name.into(),
            storage_type,
            is_send_and_sync: true,
            type_id: None,
            layout,
            drop,
            mutable,
        }
    }

    /// Create a new `ComponentDescriptor` for a resource.
    ///
    /// The [`StorageType`] for resources is always [`StorageType::Table`].
    pub fn new_resource<T: Resource>() -> Self {
        Self {
            name: Cow::Borrowed(core::any::type_name::<T>()),
            // PERF: `SparseStorage` may actually be a more
            // reasonable choice as `storage_type` for resources.
            storage_type: StorageType::Table,
            is_send_and_sync: true,
            type_id: Some(TypeId::of::<T>()),
            layout: Layout::new::<T>(),
            drop: needs_drop::<T>().then_some(Self::drop_ptr::<T> as _),
            mutable: true,
        }
    }

    fn new_non_send<T: Any>(storage_type: StorageType) -> Self {
        Self {
            name: Cow::Borrowed(core::any::type_name::<T>()),
            storage_type,
            is_send_and_sync: false,
            type_id: Some(TypeId::of::<T>()),
            layout: Layout::new::<T>(),
            drop: needs_drop::<T>().then_some(Self::drop_ptr::<T> as _),
            mutable: true,
        }
    }

    /// Returns a value indicating the storage strategy for the current component.
    #[inline]
    pub fn storage_type(&self) -> StorageType {
        self.storage_type
    }

    /// Returns the [`TypeId`] of the underlying component type.
    /// Returns `None` if the component does not correspond to a Rust type.
    #[inline]
    pub fn type_id(&self) -> Option<TypeId> {
        self.type_id
    }

    /// Returns the name of the current component.
    #[inline]
    pub fn name(&self) -> &str {
        self.name.as_ref()
    }

    /// Returns whether this component is mutable.
    #[inline]
    pub fn mutable(&self) -> bool {
        self.mutable
    }
}

/// Function type that can be used to clone an entity.
pub type ComponentCloneFn = fn(&mut DeferredWorld, &mut ComponentCloneCtx);

/// A struct instructing which clone handler to use when cloning a component.
#[derive(Debug)]
pub struct ComponentCloneHandler(Option<ComponentCloneFn>);

impl ComponentCloneHandler {
    /// Use the global default function to clone the component with this handler.
    pub fn default_handler() -> Self {
        Self(None)
    }

    /// Do not clone the component. When a command to clone an entity is issued, component with this handler will be skipped.
    pub fn ignore() -> Self {
        Self(Some(component_clone_ignore))
    }

    /// Set clone handler based on `Clone` trait.
    ///
    /// If set as a handler for a component that is not the same as the one used to create this handler, it will panic.
    pub fn clone_handler<C: Component + Clone>() -> Self {
        Self(Some(component_clone_via_clone::<C>))
    }

    /// Set clone handler based on `Reflect` trait.
    #[cfg(feature = "bevy_reflect")]
    pub fn reflect_handler() -> Self {
        Self(Some(component_clone_via_reflect))
    }

    /// Set a custom handler for the component.
    pub fn custom_handler(handler: ComponentCloneFn) -> Self {
        Self(Some(handler))
    }

    /// Get [`ComponentCloneFn`] representing this handler or `None` if set to default handler.
    pub fn get_handler(&self) -> Option<ComponentCloneFn> {
        self.0
    }
}

/// A registry of component clone handlers. Allows to set global default and per-component clone function for all components in the world.
#[derive(Debug)]
pub struct ComponentCloneHandlers {
    handlers: Vec<Option<ComponentCloneFn>>,
    default_handler: ComponentCloneFn,
}

impl ComponentCloneHandlers {
    /// Sets the default handler for this registry. All components with [`default`](ComponentCloneHandler::default_handler) handler, as well as any component that does not have an
    /// explicitly registered clone function will use this handler.
    ///
    /// See [Handlers section of `EntityCloneBuilder`](crate::entity::EntityCloneBuilder#handlers) to understand how this affects handler priority.
    pub fn set_default_handler(&mut self, handler: ComponentCloneFn) {
        self.default_handler = handler;
    }

    /// Returns the currently registered default handler.
    pub fn get_default_handler(&self) -> ComponentCloneFn {
        self.default_handler
    }

    /// Sets a handler for a specific component.
    ///
    /// See [Handlers section of `EntityCloneBuilder`](crate::entity::EntityCloneBuilder#handlers) to understand how this affects handler priority.
    pub fn set_component_handler(&mut self, id: ComponentId, handler: ComponentCloneHandler) {
        if id.0 >= self.handlers.len() {
            self.handlers.resize(id.0 + 1, None);
        }
        self.handlers[id.0] = handler.0;
    }

    /// Checks if the specified component is registered. If not, the component will use the default global handler.
    ///
    /// This will return an incorrect result if `id` did not come from the same world as `self`.
    pub fn is_handler_registered(&self, id: ComponentId) -> bool {
        self.handlers.get(id.0).is_some_and(Option::is_some)
    }

    /// Gets a handler to clone a component. This can be one of the following:
    /// - Custom clone function for this specific component.
    /// - Default global handler.
    /// - A [`component_clone_ignore`] (no cloning).
    ///
    /// This will return an incorrect result if `id` did not come from the same world as `self`.
    pub fn get_handler(&self, id: ComponentId) -> ComponentCloneFn {
        match self.handlers.get(id.0) {
            Some(Some(handler)) => *handler,
            Some(None) | None => self.default_handler,
        }
    }
}

impl Default for ComponentCloneHandlers {
    fn default() -> Self {
        Self {
            handlers: Default::default(),
            #[cfg(feature = "bevy_reflect")]
            default_handler: component_clone_via_reflect,
            #[cfg(not(feature = "bevy_reflect"))]
            default_handler: component_clone_ignore,
        }
    }
}

/// Stores metadata associated with each kind of [`Component`] in a given [`World`].
#[derive(Debug, Default)]
pub struct Components {
    components: Vec<ComponentInfo>,
    indices: TypeIdMap<ComponentId>,
    resource_indices: TypeIdMap<ComponentId>,
    component_clone_handlers: ComponentCloneHandlers,
}

impl Components {
    /// Registers a [`Component`] of type `T` with this instance.
    /// If a component of this type has already been registered, this will return
    /// the ID of the pre-existing component.
    ///
    /// # See also
    ///
    /// * [`Components::component_id()`]
    /// * [`Components::register_component_with_descriptor()`]
    #[inline]
    pub fn register_component<T: Component>(&mut self, storages: &mut Storages) -> ComponentId {
        self.register_component_internal::<T>(storages, &mut Vec::new())
    }

    #[inline]
    fn register_component_internal<T: Component>(
        &mut self,
        storages: &mut Storages,
        recursion_check_stack: &mut Vec<ComponentId>,
    ) -> ComponentId {
        let mut is_new_registration = false;
        let id = {
            let Components {
                indices,
                components,
                ..
            } = self;
            let type_id = TypeId::of::<T>();
            *indices.entry(type_id).or_insert_with(|| {
                let id = Components::register_component_inner(
                    components,
                    storages,
                    ComponentDescriptor::new::<T>(),
                );
                is_new_registration = true;
                id
            })
        };
        if is_new_registration {
            let mut required_components = RequiredComponents::default();
            T::register_required_components(
                id,
                self,
                storages,
                &mut required_components,
                0,
                recursion_check_stack,
            );
            let info = &mut self.components[id.index()];
            T::register_component_hooks(&mut info.hooks);
            info.required_components = required_components;
            let clone_handler = T::get_component_clone_handler();
            self.component_clone_handlers
                .set_component_handler(id, clone_handler);
        }
        id
    }

    /// Registers a component described by `descriptor`.
    ///
    /// # Note
    ///
    /// If this method is called multiple times with identical descriptors, a distinct [`ComponentId`]
    /// will be created for each one.
    ///
    /// # See also
    ///
    /// * [`Components::component_id()`]
    /// * [`Components::register_component()`]
    pub fn register_component_with_descriptor(
        &mut self,
        storages: &mut Storages,
        descriptor: ComponentDescriptor,
    ) -> ComponentId {
        Components::register_component_inner(&mut self.components, storages, descriptor)
    }

    #[inline]
    fn register_component_inner(
        components: &mut Vec<ComponentInfo>,
        storages: &mut Storages,
        descriptor: ComponentDescriptor,
    ) -> ComponentId {
        let component_id = ComponentId(components.len());
        let info = ComponentInfo::new(component_id, descriptor);
        if info.descriptor.storage_type == StorageType::SparseSet {
            storages.sparse_sets.get_or_insert(&info);
        }
        components.push(info);
        component_id
    }

    /// Returns the number of components registered with this instance.
    #[inline]
    pub fn len(&self) -> usize {
        self.components.len()
    }

    /// Returns `true` if there are no components registered with this instance. Otherwise, this returns `false`.
    #[inline]
    pub fn is_empty(&self) -> bool {
        self.components.len() == 0
    }

    /// Gets the metadata associated with the given component.
    ///
    /// This will return an incorrect result if `id` did not come from the same world as `self`. It may return `None` or a garbage value.
    #[inline]
    pub fn get_info(&self, id: ComponentId) -> Option<&ComponentInfo> {
        self.components.get(id.0)
    }

    /// Returns the name associated with the given component.
    ///
    /// This will return an incorrect result if `id` did not come from the same world as `self`. It may return `None` or a garbage value.
    #[inline]
    pub fn get_name(&self, id: ComponentId) -> Option<&str> {
        self.get_info(id).map(ComponentInfo::name)
    }

    /// Gets the metadata associated with the given component.
    /// # Safety
    ///
    /// `id` must be a valid [`ComponentId`]
    #[inline]
    pub unsafe fn get_info_unchecked(&self, id: ComponentId) -> &ComponentInfo {
        debug_assert!(id.index() < self.components.len());
        // SAFETY: The caller ensures `id` is valid.
        unsafe { self.components.get_unchecked(id.0) }
    }

    #[inline]
    pub(crate) fn get_hooks_mut(&mut self, id: ComponentId) -> Option<&mut ComponentHooks> {
        self.components.get_mut(id.0).map(|info| &mut info.hooks)
    }

    #[inline]
    pub(crate) fn get_required_components_mut(
        &mut self,
        id: ComponentId,
    ) -> Option<&mut RequiredComponents> {
        self.components
            .get_mut(id.0)
            .map(|info| &mut info.required_components)
    }

    /// Registers the given component `R` and [required components] inherited from it as required by `T`.
    ///
    /// When `T` is added to an entity, `R` will also be added if it was not already provided.
    /// The given `constructor` will be used for the creation of `R`.
    ///
    /// [required components]: Component#required-components
    ///
    /// # Safety
    ///
    /// The given component IDs `required` and `requiree` must be valid.
    ///
    /// # Errors
    ///
    /// Returns a [`RequiredComponentsError`] if the `required` component is already a directly required component for the `requiree`.
    ///
    /// Indirect requirements through other components are allowed. In those cases, the more specific
    /// registration will be used.
    pub(crate) unsafe fn register_required_components<R: Component>(
        &mut self,
        requiree: ComponentId,
        required: ComponentId,
        constructor: fn() -> R,
    ) -> Result<(), RequiredComponentsError> {
        // SAFETY: The caller ensures that the `requiree` is valid.
        let required_components = unsafe {
            self.get_required_components_mut(requiree)
                .debug_checked_unwrap()
        };

        // Cannot directly require the same component twice.
        if required_components
            .0
            .get(&required)
            .is_some_and(|c| c.inheritance_depth == 0)
        {
            return Err(RequiredComponentsError::DuplicateRegistration(
                requiree, required,
            ));
        }

        // Register the required component for the requiree.
        // This is a direct requirement with a depth of `0`.
        required_components.register_by_id(required, constructor, 0);

        // Add the requiree to the list of components that require the required component.
        // SAFETY: The component is in the list of required components, so it must exist already.
        let required_by = unsafe { self.get_required_by_mut(required).debug_checked_unwrap() };
        required_by.insert(requiree);

        // SAFETY: The caller ensures that the `requiree` and `required` components are valid.
        let inherited_requirements =
            unsafe { self.register_inherited_required_components(requiree, required) };

        // Propagate the new required components up the chain to all components that require the requiree.
        if let Some(required_by) = self.get_required_by(requiree).cloned() {
            // `required` is now required by anything that `requiree` was required by.
            self.get_required_by_mut(required)
                .unwrap()
                .extend(required_by.iter().copied());
            for &required_by_id in required_by.iter() {
                // SAFETY: The component is in the list of required components, so it must exist already.
                let required_components = unsafe {
                    self.get_required_components_mut(required_by_id)
                        .debug_checked_unwrap()
                };

                // Register the original required component in the "parent" of the requiree.
                // The inheritance depth is 1 deeper than the `requiree` wrt `required_by_id`.
                let depth = required_components.0.get(&requiree).expect("requiree is required by required_by_id, so its required_components must include requiree").inheritance_depth;
                required_components.register_by_id(required, constructor, depth + 1);

                for (component_id, component) in inherited_requirements.iter() {
                    // Register the required component.
                    // The inheritance depth of inherited components is whatever the requiree's
                    // depth is relative to `required_by_id`, plus the inheritance depth of the
                    // inherited component relative to the requiree, plus 1 to account for the
                    // requiree in between.
                    // SAFETY: Component ID and constructor match the ones on the original requiree.
                    //         The original requiree is responsible for making sure the registration is safe.
                    unsafe {
                        required_components.register_dynamic(
                            *component_id,
                            component.constructor.clone(),
                            component.inheritance_depth + depth + 1,
                        );
                    };
                }
            }
        }

        Ok(())
    }

    /// Registers the components inherited from `required` for the given `requiree`,
    /// returning the requirements in a list.
    ///
    /// # Safety
    ///
    /// The given component IDs `requiree` and `required` must be valid.
    unsafe fn register_inherited_required_components(
        &mut self,
        requiree: ComponentId,
        required: ComponentId,
    ) -> Vec<(ComponentId, RequiredComponent)> {
        // Get required components inherited from the `required` component.
        // SAFETY: The caller ensures that the `required` component is valid.
        let required_component_info = unsafe { self.get_info(required).debug_checked_unwrap() };
        let inherited_requirements: Vec<(ComponentId, RequiredComponent)> = required_component_info
            .required_components()
            .0
            .iter()
            .map(|(component_id, required_component)| {
                (
                    *component_id,
                    RequiredComponent {
                        constructor: required_component.constructor.clone(),
                        // Add `1` to the inheritance depth since this will be registered
                        // for the component that requires `required`.
                        inheritance_depth: required_component.inheritance_depth + 1,
                    },
                )
            })
            .collect();

        // Register the new required components.
        for (component_id, component) in inherited_requirements.iter().cloned() {
            // SAFETY: The caller ensures that the `requiree` is valid.
            let required_components = unsafe {
                self.get_required_components_mut(requiree)
                    .debug_checked_unwrap()
            };

            // Register the required component for the requiree.
            // SAFETY: Component ID and constructor match the ones on the original requiree.
            unsafe {
                required_components.register_dynamic(
                    component_id,
                    component.constructor,
                    component.inheritance_depth,
                );
            };

            // Add the requiree to the list of components that require the required component.
            // SAFETY: The caller ensures that the required components are valid.
            let required_by = unsafe {
                self.get_required_by_mut(component_id)
                    .debug_checked_unwrap()
            };
            required_by.insert(requiree);
        }

        inherited_requirements
    }

    // NOTE: This should maybe be private, but it is currently public so that `bevy_ecs_macros` can use it.
    //       We can't directly move this there either, because this uses `Components::get_required_by_mut`,
    //       which is private, and could be equally risky to expose to users.
    /// Registers the given component `R` and [required components] inherited from it as required by `T`,
    /// and adds `T` to their lists of requirees.
    ///
    /// The given `inheritance_depth` determines how many levels of inheritance deep the requirement is.
    /// A direct requirement has a depth of `0`, and each level of inheritance increases the depth by `1`.
    /// Lower depths are more specific requirements, and can override existing less specific registrations.
    ///
    /// The `recursion_check_stack` allows checking whether this component tried to register itself as its
    /// own (indirect) required component.
    ///
    /// This method does *not* register any components as required by components that require `T`.
    ///
    /// Only use this method if you know what you are doing. In most cases, you should instead use [`World::register_required_components`],
    /// or the equivalent method in `bevy_app::App`.
    ///
    /// [required component]: Component#required-components
    #[doc(hidden)]
    pub fn register_required_components_manual<T: Component, R: Component>(
        &mut self,
        storages: &mut Storages,
        required_components: &mut RequiredComponents,
        constructor: fn() -> R,
        inheritance_depth: u16,
        recursion_check_stack: &mut Vec<ComponentId>,
    ) {
        let requiree = self.register_component_internal::<T>(storages, recursion_check_stack);
        let required = self.register_component_internal::<R>(storages, recursion_check_stack);

        // SAFETY: We just created the components.
        unsafe {
            self.register_required_components_manual_unchecked::<R>(
                requiree,
                required,
                required_components,
                constructor,
                inheritance_depth,
            );
        }
    }

    /// Registers the given component `R` and [required components] inherited from it as required by `T`,
    /// and adds `T` to their lists of requirees.
    ///
    /// The given `inheritance_depth` determines how many levels of inheritance deep the requirement is.
    /// A direct requirement has a depth of `0`, and each level of inheritance increases the depth by `1`.
    /// Lower depths are more specific requirements, and can override existing less specific registrations.
    ///
    /// This method does *not* register any components as required by components that require `T`.
    ///
    /// [required component]: Component#required-components
    ///
    /// # Safety
    ///
    /// The given component IDs `required` and `requiree` must be valid.
    pub(crate) unsafe fn register_required_components_manual_unchecked<R: Component>(
        &mut self,
        requiree: ComponentId,
        required: ComponentId,
        required_components: &mut RequiredComponents,
        constructor: fn() -> R,
        inheritance_depth: u16,
    ) {
        // Components cannot require themselves.
        if required == requiree {
            return;
        }

        // Register the required component `R` for the requiree.
        required_components.register_by_id(required, constructor, inheritance_depth);

        // Add the requiree to the list of components that require `R`.
        // SAFETY: The caller ensures that the component ID is valid.
        //         Assuming it is valid, the component is in the list of required components, so it must exist already.
        let required_by = unsafe { self.get_required_by_mut(required).debug_checked_unwrap() };
        required_by.insert(requiree);

        // Register the inherited required components for the requiree.
        let required: Vec<(ComponentId, RequiredComponent)> = self
            .get_info(required)
            .unwrap()
            .required_components()
            .0
            .iter()
            .map(|(id, component)| (*id, component.clone()))
            .collect();

        for (id, component) in required {
            // Register the inherited required components for the requiree.
            // The inheritance depth is increased by `1` since this is a component required by the original required component.
            required_components.register_dynamic(
                id,
                component.constructor.clone(),
                component.inheritance_depth + 1,
            );
            self.get_required_by_mut(id).unwrap().insert(requiree);
        }
    }

    #[inline]
    pub(crate) fn get_required_by(&self, id: ComponentId) -> Option<&HashSet<ComponentId>> {
        self.components.get(id.0).map(|info| &info.required_by)
    }

    #[inline]
    pub(crate) fn get_required_by_mut(
        &mut self,
        id: ComponentId,
    ) -> Option<&mut HashSet<ComponentId>> {
        self.components
            .get_mut(id.0)
            .map(|info| &mut info.required_by)
    }

    /// Retrieves the [`ComponentCloneHandlers`]. Can be used to get clone functions for components.
    pub fn get_component_clone_handlers(&self) -> &ComponentCloneHandlers {
        &self.component_clone_handlers
    }

    /// Retrieves a mutable reference to the [`ComponentCloneHandlers`]. Can be used to set and update clone functions for components.
    pub fn get_component_clone_handlers_mut(&mut self) -> &mut ComponentCloneHandlers {
        &mut self.component_clone_handlers
    }

    /// Type-erased equivalent of [`Components::component_id()`].
    #[inline]
    pub fn get_id(&self, type_id: TypeId) -> Option<ComponentId> {
        self.indices.get(&type_id).copied()
    }

    /// Returns the [`ComponentId`] of the given [`Component`] type `T`.
    ///
    /// The returned `ComponentId` is specific to the `Components` instance
    /// it was retrieved from and should not be used with another `Components`
    /// instance.
    ///
    /// Returns [`None`] if the `Component` type has not
    /// yet been initialized using [`Components::register_component()`].
    ///
    /// ```
    /// use bevy_ecs::prelude::*;
    ///
    /// let mut world = World::new();
    ///
    /// #[derive(Component)]
    /// struct ComponentA;
    ///
    /// let component_a_id = world.register_component::<ComponentA>();
    ///
    /// assert_eq!(component_a_id, world.components().component_id::<ComponentA>().unwrap())
    /// ```
    ///
    /// # See also
    ///
    /// * [`Components::get_id()`]
    /// * [`Components::resource_id()`]
    /// * [`World::component_id()`]
    #[inline]
    pub fn component_id<T: Component>(&self) -> Option<ComponentId> {
        self.get_id(TypeId::of::<T>())
    }

    /// Type-erased equivalent of [`Components::resource_id()`].
    #[inline]
    pub fn get_resource_id(&self, type_id: TypeId) -> Option<ComponentId> {
        self.resource_indices.get(&type_id).copied()
    }

    /// Returns the [`ComponentId`] of the given [`Resource`] type `T`.
    ///
    /// The returned `ComponentId` is specific to the `Components` instance
    /// it was retrieved from and should not be used with another `Components`
    /// instance.
    ///
    /// Returns [`None`] if the `Resource` type has not
    /// yet been initialized using [`Components::register_resource()`].
    ///
    /// ```
    /// use bevy_ecs::prelude::*;
    ///
    /// let mut world = World::new();
    ///
    /// #[derive(Resource, Default)]
    /// struct ResourceA;
    ///
    /// let resource_a_id = world.init_resource::<ResourceA>();
    ///
    /// assert_eq!(resource_a_id, world.components().resource_id::<ResourceA>().unwrap())
    /// ```
    ///
    /// # See also
    ///
    /// * [`Components::component_id()`]
    /// * [`Components::get_resource_id()`]
    #[inline]
    pub fn resource_id<T: Resource>(&self) -> Option<ComponentId> {
        self.get_resource_id(TypeId::of::<T>())
    }

    /// Registers a [`Resource`] of type `T` with this instance.
    /// If a resource of this type has already been registered, this will return
    /// the ID of the pre-existing resource.
    ///
    /// # See also
    ///
    /// * [`Components::resource_id()`]
    /// * [`Components::register_resource_with_descriptor()`]
    #[inline]
    pub fn register_resource<T: Resource>(&mut self) -> ComponentId {
        // SAFETY: The [`ComponentDescriptor`] matches the [`TypeId`]
        unsafe {
            self.get_or_register_resource_with(TypeId::of::<T>(), || {
                ComponentDescriptor::new_resource::<T>()
            })
        }
    }

    /// Registers a [`Resource`] described by `descriptor`.
    ///
    /// # Note
    ///
    /// If this method is called multiple times with identical descriptors, a distinct [`ComponentId`]
    /// will be created for each one.
    ///
    /// # See also
    ///
    /// * [`Components::resource_id()`]
    /// * [`Components::register_resource()`]
    pub fn register_resource_with_descriptor(
        &mut self,
        descriptor: ComponentDescriptor,
    ) -> ComponentId {
        Components::register_resource_inner(&mut self.components, descriptor)
    }

    /// Registers a [non-send resource](crate::system::NonSend) of type `T` with this instance.
    /// If a resource of this type has already been registered, this will return
    /// the ID of the pre-existing resource.
    #[inline]
    pub fn register_non_send<T: Any>(&mut self) -> ComponentId {
        // SAFETY: The [`ComponentDescriptor`] matches the [`TypeId`]
        unsafe {
            self.get_or_register_resource_with(TypeId::of::<T>(), || {
                ComponentDescriptor::new_non_send::<T>(StorageType::default())
            })
        }
    }

    /// # Safety
    ///
    /// The [`ComponentDescriptor`] must match the [`TypeId`]
    #[inline]
    unsafe fn get_or_register_resource_with(
        &mut self,
        type_id: TypeId,
        func: impl FnOnce() -> ComponentDescriptor,
    ) -> ComponentId {
        let components = &mut self.components;
        *self.resource_indices.entry(type_id).or_insert_with(|| {
            let descriptor = func();
            Components::register_resource_inner(components, descriptor)
        })
    }

    #[inline]
    fn register_resource_inner(
        components: &mut Vec<ComponentInfo>,
        descriptor: ComponentDescriptor,
    ) -> ComponentId {
        let component_id = ComponentId(components.len());
        components.push(ComponentInfo::new(component_id, descriptor));
        component_id
    }

    /// Gets an iterator over all components registered with this instance.
    pub fn iter(&self) -> impl Iterator<Item = &ComponentInfo> + '_ {
        self.components.iter()
    }
}

/// A value that tracks when a system ran relative to other systems.
/// This is used to power change detection.
///
/// *Note* that a system that hasn't been run yet has a `Tick` of 0.
#[derive(Copy, Clone, Default, Debug, Eq, Hash, PartialEq)]
#[cfg_attr(
    feature = "bevy_reflect",
    derive(Reflect),
    reflect(Debug, Hash, PartialEq)
)]
pub struct Tick {
    tick: u32,
}

impl Tick {
    /// The maximum relative age for a change tick.
    /// The value of this is equal to [`MAX_CHANGE_AGE`].
    ///
    /// Since change detection will not work for any ticks older than this,
    /// ticks are periodically scanned to ensure their relative values are below this.
    pub const MAX: Self = Self::new(MAX_CHANGE_AGE);

    /// Creates a new [`Tick`] wrapping the given value.
    #[inline]
    pub const fn new(tick: u32) -> Self {
        Self { tick }
    }

    /// Gets the value of this change tick.
    #[inline]
    pub const fn get(self) -> u32 {
        self.tick
    }

    /// Sets the value of this change tick.
    #[inline]
    pub fn set(&mut self, tick: u32) {
        self.tick = tick;
    }

    /// Returns `true` if this `Tick` occurred since the system's `last_run`.
    ///
    /// `this_run` is the current tick of the system, used as a reference to help deal with wraparound.
    #[inline]
    pub fn is_newer_than(self, last_run: Tick, this_run: Tick) -> bool {
        // This works even with wraparound because the world tick (`this_run`) is always "newer" than
        // `last_run` and `self.tick`, and we scan periodically to clamp `ComponentTicks` values
        // so they never get older than `u32::MAX` (the difference would overflow).
        //
        // The clamp here ensures determinism (since scans could differ between app runs).
        let ticks_since_insert = this_run.relative_to(self).tick.min(MAX_CHANGE_AGE);
        let ticks_since_system = this_run.relative_to(last_run).tick.min(MAX_CHANGE_AGE);

        ticks_since_system > ticks_since_insert
    }

    /// Returns a change tick representing the relationship between `self` and `other`.
    #[inline]
    pub(crate) fn relative_to(self, other: Self) -> Self {
        let tick = self.tick.wrapping_sub(other.tick);
        Self { tick }
    }

    /// Wraps this change tick's value if it exceeds [`Tick::MAX`].
    ///
    /// Returns `true` if wrapping was performed. Otherwise, returns `false`.
    #[inline]
    pub(crate) fn check_tick(&mut self, tick: Tick) -> bool {
        let age = tick.relative_to(*self);
        // This comparison assumes that `age` has not overflowed `u32::MAX` before, which will be true
        // so long as this check always runs before that can happen.
        if age.get() > Self::MAX.get() {
            *self = tick.relative_to(Self::MAX);
            true
        } else {
            false
        }
    }
}

/// Interior-mutable access to the [`Tick`]s for a single component or resource.
#[derive(Copy, Clone, Debug)]
pub struct TickCells<'a> {
    /// The tick indicating when the value was added to the world.
    pub added: &'a UnsafeCell<Tick>,
    /// The tick indicating the last time the value was modified.
    pub changed: &'a UnsafeCell<Tick>,
}

impl<'a> TickCells<'a> {
    /// # Safety
    /// All cells contained within must uphold the safety invariants of [`UnsafeCellDeref::read`].
    #[inline]
    pub(crate) unsafe fn read(&self) -> ComponentTicks {
        ComponentTicks {
            // SAFETY: The callers uphold the invariants for `read`.
            added: unsafe { self.added.read() },
            // SAFETY: The callers uphold the invariants for `read`.
            changed: unsafe { self.changed.read() },
        }
    }
}

/// Records when a component or resource was added and when it was last mutably dereferenced (or added).
#[derive(Copy, Clone, Debug)]
#[cfg_attr(feature = "bevy_reflect", derive(Reflect), reflect(Debug))]
pub struct ComponentTicks {
    /// Tick recording the time this component or resource was added.
    pub added: Tick,

    /// Tick recording the time this component or resource was most recently changed.
    pub changed: Tick,
}

impl ComponentTicks {
    /// Returns `true` if the component or resource was added after the system last ran
    /// (or the system is running for the first time).
    #[inline]
    pub fn is_added(&self, last_run: Tick, this_run: Tick) -> bool {
        self.added.is_newer_than(last_run, this_run)
    }

    /// Returns `true` if the component or resource was added or mutably dereferenced after the system last ran
    /// (or the system is running for the first time).
    #[inline]
    pub fn is_changed(&self, last_run: Tick, this_run: Tick) -> bool {
        self.changed.is_newer_than(last_run, this_run)
    }

    /// Creates a new instance with the same change tick for `added` and `changed`.
    pub fn new(change_tick: Tick) -> Self {
        Self {
            added: change_tick,
            changed: change_tick,
        }
    }

    /// Manually sets the change tick.
    ///
    /// This is normally done automatically via the [`DerefMut`](std::ops::DerefMut) implementation
    /// on [`Mut<T>`](crate::change_detection::Mut), [`ResMut<T>`](crate::change_detection::ResMut), etc.
    /// However, components and resources that make use of interior mutability might require manual updates.
    ///
    /// # Example
    /// ```no_run
    /// # use bevy_ecs::{world::World, component::ComponentTicks};
    /// let world: World = unimplemented!();
    /// let component_ticks: ComponentTicks = unimplemented!();
    ///
    /// component_ticks.set_changed(world.read_change_tick());
    /// ```
    #[inline]
    pub fn set_changed(&mut self, change_tick: Tick) {
        self.changed = change_tick;
    }
}

/// A [`SystemParam`] that provides access to the [`ComponentId`] for a specific component type.
///
/// # Example
/// ```
/// # use bevy_ecs::{system::Local, component::{Component, ComponentId, ComponentIdFor}};
/// #[derive(Component)]
/// struct Player;
/// fn my_system(component_id: ComponentIdFor<Player>) {
///     let component_id: ComponentId = component_id.get();
///     // ...
/// }
/// ```
#[derive(SystemParam)]
pub struct ComponentIdFor<'s, T: Component>(Local<'s, InitComponentId<T>>);

impl<T: Component> ComponentIdFor<'_, T> {
    /// Gets the [`ComponentId`] for the type `T`.
    #[inline]
    pub fn get(&self) -> ComponentId {
        **self
    }
}

impl<T: Component> core::ops::Deref for ComponentIdFor<'_, T> {
    type Target = ComponentId;
    fn deref(&self) -> &Self::Target {
        &self.0.component_id
    }
}

impl<T: Component> From<ComponentIdFor<'_, T>> for ComponentId {
    #[inline]
    fn from(to_component_id: ComponentIdFor<T>) -> ComponentId {
        *to_component_id
    }
}

/// Initializes the [`ComponentId`] for a specific type when used with [`FromWorld`].
struct InitComponentId<T: Component> {
    component_id: ComponentId,
    marker: PhantomData<T>,
}

impl<T: Component> FromWorld for InitComponentId<T> {
    fn from_world(world: &mut World) -> Self {
        Self {
            component_id: world.register_component::<T>(),
            marker: PhantomData,
        }
    }
}

/// An error returned when the registration of a required component fails.
#[derive(Error, Debug)]
#[non_exhaustive]
pub enum RequiredComponentsError {
    /// The component is already a directly required component for the requiree.
    #[error("Component {0:?} already directly requires component {1:?}")]
    DuplicateRegistration(ComponentId, ComponentId),
    /// An archetype with the component that requires other components already exists
    #[error("An archetype with the component {0:?} that requires other components already exists")]
    ArchetypeExists(ComponentId),
}

/// A Required Component constructor. See [`Component`] for details.
#[cfg(feature = "track_location")]
#[derive(Clone)]
pub struct RequiredComponentConstructor(
    pub Arc<dyn Fn(&mut Table, &mut SparseSets, Tick, TableRow, Entity, &'static Location<'static>)>,
);

/// A Required Component constructor. See [`Component`] for details.
#[cfg(not(feature = "track_location"))]
#[derive(Clone)]
pub struct RequiredComponentConstructor(
    pub Arc<dyn Fn(&mut Table, &mut SparseSets, Tick, TableRow, Entity)>,
);

impl RequiredComponentConstructor {
    /// # Safety
    /// This is intended to only be called in the context of [`BundleInfo::write_components`] to initialized required components.
    /// Calling it _anywhere else_ should be considered unsafe.
    ///
    /// `table_row` and `entity` must correspond to a valid entity that currently needs a component initialized via the constructor stored
    /// on this [`RequiredComponentConstructor`]. The stored constructor must correspond to a component on `entity` that needs initialization.
    /// `table` and `sparse_sets` must correspond to storages on a world where `entity` needs this required component initialized.
    ///
    /// Again, don't call this anywhere but [`BundleInfo::write_components`].
    pub(crate) unsafe fn initialize(
        &self,
        table: &mut Table,
        sparse_sets: &mut SparseSets,
        change_tick: Tick,
        table_row: TableRow,
        entity: Entity,
        #[cfg(feature = "track_location")] caller: &'static Location<'static>,
    ) {
        (self.0)(
            table,
            sparse_sets,
            change_tick,
            table_row,
            entity,
            #[cfg(feature = "track_location")]
            caller,
        );
    }
}

/// Metadata associated with a required component. See [`Component`] for details.
#[derive(Clone)]
pub struct RequiredComponent {
    /// The constructor used for the required component.
    pub constructor: RequiredComponentConstructor,

    /// The depth of the component requirement in the requirement hierarchy for this component.
    /// This is used for determining which constructor is used in cases where there are duplicate requires.
    ///
    /// For example, consider the inheritance tree `X -> Y -> Z`, where `->` indicates a requirement.
    /// `X -> Y` and `Y -> Z` are direct requirements with a depth of 0, while `Z` is only indirectly
    /// required for `X` with a depth of `1`.
    ///
    /// In cases where there are multiple conflicting requirements with the same depth, a higher priority
    /// will be given to components listed earlier in the `require` attribute, or to the latest added requirement
    /// if registered at runtime.
    pub inheritance_depth: u16,
}

/// The collection of metadata for components that are required for a given component.
///
/// For more information, see the "Required Components" section of [`Component`].
#[derive(Default, Clone)]
pub struct RequiredComponents(pub(crate) HashMap<ComponentId, RequiredComponent>);

impl Debug for RequiredComponents {
    fn fmt(&self, f: &mut core::fmt::Formatter<'_>) -> core::fmt::Result {
        f.debug_tuple("RequiredComponents")
            .field(&self.0.keys())
            .finish()
    }
}

impl RequiredComponents {
    /// Registers a required component.
    ///
    /// If the component is already registered, it will be overwritten if the given inheritance depth
    /// is smaller than the depth of the existing registration. Otherwise, the new registration will be ignored.
    ///
    /// # Safety
    ///
    /// `component_id` must match the type initialized by `constructor`.
    /// `constructor` _must_ initialize a component for `component_id` in such a way that
    /// matches the storage type of the component. It must only use the given `table_row` or `Entity` to
    /// initialize the storage for `component_id` corresponding to the given entity.
    pub unsafe fn register_dynamic(
        &mut self,
        component_id: ComponentId,
        constructor: RequiredComponentConstructor,
        inheritance_depth: u16,
    ) {
        self.0
            .entry(component_id)
            .and_modify(|component| {
                if component.inheritance_depth > inheritance_depth {
                    // New registration is more specific than existing requirement
                    component.constructor = constructor.clone();
                    component.inheritance_depth = inheritance_depth;
                }
            })
            .or_insert(RequiredComponent {
                constructor,
                inheritance_depth,
            });
    }

    /// Registers a required component.
    ///
    /// If the component is already registered, it will be overwritten if the given inheritance depth
    /// is smaller than the depth of the existing registration. Otherwise, the new registration will be ignored.
    pub fn register<C: Component>(
        &mut self,
        components: &mut Components,
        storages: &mut Storages,
        constructor: fn() -> C,
        inheritance_depth: u16,
    ) {
        let component_id = components.register_component::<C>(storages);
        self.register_by_id(component_id, constructor, inheritance_depth);
    }

    /// Registers the [`Component`] with the given ID as required if it exists.
    ///
    /// If the component is already registered, it will be overwritten if the given inheritance depth
    /// is smaller than the depth of the existing registration. Otherwise, the new registration will be ignored.
    pub fn register_by_id<C: Component>(
        &mut self,
        component_id: ComponentId,
        constructor: fn() -> C,
        inheritance_depth: u16,
    ) {
        let erased: RequiredComponentConstructor = RequiredComponentConstructor({
            // `portable-atomic-util` `Arc` is not able to coerce an unsized
            // type like `std::sync::Arc` can. Creating a `Box` first does the
            // coercion.
            //
            // This would be resolved by https://github.com/rust-lang/rust/issues/123430

            #[cfg(feature = "portable-atomic")]
            use alloc::boxed::Box;

            #[cfg(feature = "track_location")]
            type Constructor = dyn for<'a, 'b> Fn(
                &'a mut Table,
                &'b mut SparseSets,
                Tick,
                TableRow,
                Entity,
                &'static Location<'static>,
            );

            #[cfg(not(feature = "track_location"))]
            type Constructor =
                dyn for<'a, 'b> Fn(&'a mut Table, &'b mut SparseSets, Tick, TableRow, Entity);

            #[cfg(feature = "portable-atomic")]
            type Intermediate<T> = Box<T>;

            #[cfg(not(feature = "portable-atomic"))]
            type Intermediate<T> = Arc<T>;

            let boxed: Intermediate<Constructor> = Intermediate::new(
                move |table,
                      sparse_sets,
                      change_tick,
                      table_row,
                      entity,
                      #[cfg(feature = "track_location")] caller| {
                    OwningPtr::make(constructor(), |ptr| {
                        // SAFETY: This will only be called in the context of `BundleInfo::write_components`, which will
                        // pass in a valid table_row and entity requiring a C constructor
                        // C::STORAGE_TYPE is the storage type associated with `component_id` / `C`
                        // `ptr` points to valid `C` data, which matches the type associated with `component_id`
                        unsafe {
                            BundleInfo::initialize_required_component(
                                table,
                                sparse_sets,
                                change_tick,
                                table_row,
                                entity,
                                component_id,
                                C::STORAGE_TYPE,
                                ptr,
                                #[cfg(feature = "track_location")]
                                caller,
                            );
                        }
                    });
                },
            );

            Arc::from(boxed)
        });

        // SAFETY:
        // `component_id` matches the type initialized by the `erased` constructor above.
        // `erased` initializes a component for `component_id` in such a way that
        // matches the storage type of the component. It only uses the given `table_row` or `Entity` to
        // initialize the storage corresponding to the given entity.
        unsafe { self.register_dynamic(component_id, erased, inheritance_depth) };
    }

    /// Iterates the ids of all required components. This includes recursive required components.
    pub fn iter_ids(&self) -> impl Iterator<Item = ComponentId> + '_ {
        self.0.keys().copied()
    }

    /// Removes components that are explicitly provided in a given [`Bundle`]. These components should
    /// be logically treated as normal components, not "required components".
    ///
    /// [`Bundle`]: crate::bundle::Bundle
    pub(crate) fn remove_explicit_components(&mut self, components: &[ComponentId]) {
        for component in components {
            self.0.remove(component);
        }
    }

    // Merges `required_components` into this collection. This only inserts a required component
    // if it _did not already exist_.
    pub(crate) fn merge(&mut self, required_components: &RequiredComponents) {
        for (id, constructor) in &required_components.0 {
            self.0.entry(*id).or_insert_with(|| constructor.clone());
        }
    }
}

// NOTE: This should maybe be private, but it is currently public so that `bevy_ecs_macros` can use it.
// This exists as a standalone function instead of being inlined into the component derive macro so as
// to reduce the amount of generated code.
#[doc(hidden)]
pub fn enforce_no_required_components_recursion(
    components: &Components,
    recursion_check_stack: &[ComponentId],
) {
    if let Some((&requiree, check)) = recursion_check_stack.split_last() {
        if let Some(direct_recursion) = check
            .iter()
            .position(|&id| id == requiree)
            .map(|index| index == check.len() - 1)
        {
            panic!(
                "Recursive required components detected: {}\nhelp: {}",
                recursion_check_stack
                    .iter()
                    .map(|id| format!("{}", ShortName(components.get_name(*id).unwrap())))
                    .collect::<Vec<_>>()
                    .join(" → "),
                if direct_recursion {
                    format!(
                        "Remove require({})",
                        ShortName(components.get_name(requiree).unwrap())
                    )
                } else {
                    "If this is intentional, consider merging the components.".into()
                }
            );
        }
    }
}

/// Component [clone handler function](ComponentCloneFn) implemented using the [`Clone`] trait.
/// Can be [set](ComponentCloneHandlers::set_component_handler) as clone handler for the specific component it is implemented for.
/// It will panic if set as handler for any other component.
///
/// See [`ComponentCloneHandlers`] for more details.
pub fn component_clone_via_clone<C: Clone + Component>(
    _world: &mut DeferredWorld,
    ctx: &mut ComponentCloneCtx,
) {
    if let Some(component) = ctx.read_source_component::<C>() {
        ctx.write_target_component(component.clone());
    }
}

/// Component [clone handler function](ComponentCloneFn) implemented using reflect.
/// Can be [set](ComponentCloneHandlers::set_component_handler) as clone handler for any registered component,
/// but only reflected components will be cloned.
///
/// To clone a component using this handler, the following must be true:
/// - World has [`AppTypeRegistry`](crate::reflect::AppTypeRegistry)
/// - Component has [`TypeId`]
/// - Component is registered
/// - Component has [`ReflectFromPtr`](bevy_reflect::ReflectFromPtr) registered
/// - Component has one of the following registered: [`ReflectFromReflect`](bevy_reflect::ReflectFromReflect),
///   [`ReflectDefault`](bevy_reflect::std_traits::ReflectDefault), [`ReflectFromWorld`](crate::reflect::ReflectFromWorld)
///   
/// If any of the conditions is not satisfied, the component will be skipped.
///
/// See [`EntityCloneBuilder`](crate::entity::EntityCloneBuilder) for details.
#[cfg(feature = "bevy_reflect")]
pub fn component_clone_via_reflect(world: &mut DeferredWorld, ctx: &mut ComponentCloneCtx) {
    let Some(registry) = ctx.type_registry() else {
        return;
    };
    let Some(source_component_reflect) = ctx.read_source_component_reflect() else {
        return;
    };
    let component_info = ctx.component_info();
    // checked in read_source_component_reflect
    let type_id = component_info.type_id().unwrap();
    let registry = registry.read();

    // Try to clone using ReflectFromReflect
    if let Some(reflect_from_reflect) =
        registry.get_type_data::<bevy_reflect::ReflectFromReflect>(type_id)
    {
        if let Some(component) =
            reflect_from_reflect.from_reflect(source_component_reflect.as_partial_reflect())
        {
            drop(registry);
            ctx.write_target_component_reflect(component);
            return;
        }
    }
    // Else, try to clone using ReflectDefault
    if let Some(reflect_default) =
        registry.get_type_data::<bevy_reflect::std_traits::ReflectDefault>(type_id)
    {
        let mut component = reflect_default.default();
        component.apply(source_component_reflect.as_partial_reflect());
        drop(registry);
        ctx.write_target_component_reflect(component);
        return;
    }
    // Otherwise, try to clone using ReflectFromWorld
    if let Some(reflect_from_world) =
        registry.get_type_data::<crate::reflect::ReflectFromWorld>(type_id)
    {
        let reflect_from_world = reflect_from_world.clone();
        let source_component_cloned = source_component_reflect.clone_value();
        let component_layout = component_info.layout();
        let target = ctx.target();
        let component_id = ctx.component_id();
        world.commands().queue(move |world: &mut World| {
            let mut component = reflect_from_world.from_world(world);
            assert_eq!(type_id, (*component).type_id());
            component.apply(source_component_cloned.as_partial_reflect());
            // SAFETY:
            // - component_id is from the same world as target entity
            // - component is a valid value represented by component_id
            unsafe {
                let raw_component_ptr =
                    core::ptr::NonNull::new_unchecked(Box::into_raw(component).cast::<u8>());
                world
                    .entity_mut(target)
                    .insert_by_id(component_id, OwningPtr::new(raw_component_ptr));
                alloc::alloc::dealloc(raw_component_ptr.as_ptr(), component_layout);
            }
        });
    }
}

/// Noop implementation of component clone handler function.
///
/// See [`EntityCloneBuilder`](crate::entity::EntityCloneBuilder) for details.
pub fn component_clone_ignore(_world: &mut DeferredWorld, _ctx: &mut ComponentCloneCtx) {}

/// Wrapper for components clone specialization using autoderef.
#[doc(hidden)]
pub struct ComponentCloneSpecializationWrapper<T>(PhantomData<T>);

impl<T> Default for ComponentCloneSpecializationWrapper<T> {
    fn default() -> Self {
        Self(PhantomData)
    }
}

/// Base trait for components clone specialization using autoderef.
#[doc(hidden)]
pub trait ComponentCloneBase {
    fn get_component_clone_handler(&self) -> ComponentCloneHandler;
}
impl<C: Component> ComponentCloneBase for ComponentCloneSpecializationWrapper<C> {
    fn get_component_clone_handler(&self) -> ComponentCloneHandler {
        ComponentCloneHandler::default_handler()
    }
}

/// Specialized trait for components clone specialization using autoderef.
#[doc(hidden)]
pub trait ComponentCloneViaClone {
    fn get_component_clone_handler(&self) -> ComponentCloneHandler;
}
impl<C: Clone + Component> ComponentCloneViaClone for &ComponentCloneSpecializationWrapper<C> {
    fn get_component_clone_handler(&self) -> ComponentCloneHandler {
        ComponentCloneHandler::clone_handler::<C>()
    }
}<|MERGE_RESOLUTION|>--- conflicted
+++ resolved
@@ -21,13 +21,7 @@
 use bevy_ptr::{OwningPtr, UnsafeCellDeref};
 #[cfg(feature = "bevy_reflect")]
 use bevy_reflect::Reflect;
-<<<<<<< HEAD
 use bevy_utils::TypeIdMap;
-#[cfg(feature = "track_location")]
-use core::panic::Location;
-=======
-use bevy_utils::{HashMap, HashSet, TypeIdMap};
->>>>>>> d921fdc3
 use core::{
     alloc::Layout,
     any::{Any, TypeId},
