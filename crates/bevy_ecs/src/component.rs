//! Types for declaring and storing [`Component`]s.

use crate::{
    self as bevy_ecs,
    archetype::ArchetypeFlags,
    change_detection::MAX_CHANGE_AGE,
    entity::Entity,
    storage::{SparseSetIndex, Storages},
    system::{Local, Resource, SystemParam},
    world::{DeferredWorld, FromWorld, World},
<<<<<<< HEAD
    TypeIdMap,
=======
>>>>>>> a1a1eeb5
};
pub use bevy_ecs_macros::Component;
use bevy_ptr::{OwningPtr, UnsafeCellDeref};
#[cfg(feature = "bevy_reflect")]
use bevy_reflect::Reflect;
use bevy_utils::TypeIdMap;
use std::cell::UnsafeCell;
use std::{
    alloc::Layout,
    any::{Any, TypeId},
    borrow::Cow,
    marker::PhantomData,
    mem::needs_drop,
};

/// A data type that can be used to store data for an [entity].
///
/// `Component` is a [derivable trait]: this means that a data type can implement it by applying a `#[derive(Component)]` attribute to it.
/// However, components must always satisfy the `Send + Sync + 'static` trait bounds.
///
/// [entity]: crate::entity
/// [derivable trait]: https://doc.rust-lang.org/book/appendix-03-derivable-traits.html
///
/// # Examples
///
/// Components can take many forms: they are usually structs, but can also be of every other kind of data type, like enums or zero sized types.
/// The following examples show how components are laid out in code.
///
/// ```
/// # use bevy_ecs::component::Component;
/// # struct Color;
/// #
/// // A component can contain data...
/// #[derive(Component)]
/// struct LicensePlate(String);
///
/// // ... but it can also be a zero-sized marker.
/// #[derive(Component)]
/// struct Car;
///
/// // Components can also be structs with named fields...
/// #[derive(Component)]
/// struct VehiclePerformance {
///     acceleration: f32,
///     top_speed: f32,
///     handling: f32,
/// }
///
/// // ... or enums.
/// #[derive(Component)]
/// enum WheelCount {
///     Two,
///     Three,
///     Four,
/// }
/// ```
///
/// # Component and data access
///
/// See the [`entity`] module level documentation to learn how to add or remove components from an entity.
///
/// See the documentation for [`Query`] to learn how to access component data from a system.
///
/// [`entity`]: crate::entity#usage
/// [`Query`]: crate::system::Query
///
/// # Choosing a storage type
///
/// Components can be stored in the world using different strategies with their own performance implications.
/// By default, components are added to the [`Table`] storage, which is optimized for query iteration.
///
/// Alternatively, components can be added to the [`SparseSet`] storage, which is optimized for component insertion and removal.
/// This is achieved by adding an additional `#[component(storage = "SparseSet")]` attribute to the derive one:
///
/// ```
/// # use bevy_ecs::component::Component;
/// #
/// #[derive(Component)]
/// #[component(storage = "SparseSet")]
/// struct ComponentA;
/// ```
///
/// [`Table`]: crate::storage::Table
/// [`SparseSet`]: crate::storage::SparseSet
///
/// # Implementing the trait for foreign types
///
/// As a consequence of the [orphan rule], it is not possible to separate into two different crates the implementation of `Component` from the definition of a type.
/// This means that it is not possible to directly have a type defined in a third party library as a component.
/// This important limitation can be easily worked around using the [newtype pattern]:
/// this makes it possible to locally define and implement `Component` for a tuple struct that wraps the foreign type.
/// The following example gives a demonstration of this pattern.
///
/// ```
/// // `Component` is defined in the `bevy_ecs` crate.
/// use bevy_ecs::component::Component;
///
/// // `Duration` is defined in the `std` crate.
/// use std::time::Duration;
///
/// // It is not possible to implement `Component` for `Duration` from this position, as they are
/// // both foreign items, defined in an external crate. However, nothing prevents to define a new
/// // `Cooldown` type that wraps `Duration`. As `Cooldown` is defined in a local crate, it is
/// // possible to implement `Component` for it.
/// #[derive(Component)]
/// struct Cooldown(Duration);
/// ```
///
/// [orphan rule]: https://doc.rust-lang.org/book/ch10-02-traits.html#implementing-a-trait-on-a-type
/// [newtype pattern]: https://doc.rust-lang.org/book/ch19-03-advanced-traits.html#using-the-newtype-pattern-to-implement-external-traits-on-external-types
///
/// # `!Sync` Components
/// A `!Sync` type cannot implement `Component`. However, it is possible to wrap a `Send` but not `Sync`
/// type in [`SyncCell`] or the currently unstable [`Exclusive`] to make it `Sync`. This forces only
/// having mutable access (`&mut T` only, never `&T`), but makes it safe to reference across multiple
/// threads.
///
/// This will fail to compile since `RefCell` is `!Sync`.
/// ```compile_fail
/// # use std::cell::RefCell;
/// # use bevy_ecs::component::Component;
/// #[derive(Component)]
/// struct NotSync {
///    counter: RefCell<usize>,
/// }
/// ```
///
/// This will compile since the `RefCell` is wrapped with `SyncCell`.
/// ```
/// # use std::cell::RefCell;
/// # use bevy_ecs::component::Component;
/// use bevy_utils::synccell::SyncCell;
///
/// // This will compile.
/// #[derive(Component)]
/// struct ActuallySync {
///    counter: SyncCell<RefCell<usize>>,
/// }
/// ```
///
/// [`SyncCell`]: bevy_utils::synccell::SyncCell
/// [`Exclusive`]: https://doc.rust-lang.org/nightly/std/sync/struct.Exclusive.html
pub trait Component: Send + Sync + 'static {
    /// A marker type indicating the storage type used for this component.
    /// This must be either [`TableStorage`] or [`SparseStorage`].
    type Storage: ComponentStorage;

    /// Called when registering this component, allowing mutable access to it's [`ComponentInfo`].
    /// This is currently used for registering hooks.
    fn init_component_info(_info: &mut ComponentInfo) {}
}

/// Marker type for components stored in a [`Table`](crate::storage::Table).
pub struct TableStorage;

/// Marker type for components stored in a [`ComponentSparseSet`](crate::storage::ComponentSparseSet).
pub struct SparseStorage;

/// Types used to specify the storage strategy for a component.
///
/// This trait is implemented for [`TableStorage`] and [`SparseStorage`].
/// Custom implementations are forbidden.
pub trait ComponentStorage: sealed::Sealed {
    /// A value indicating the storage strategy specified by this type.
    const STORAGE_TYPE: StorageType;
}

impl ComponentStorage for TableStorage {
    const STORAGE_TYPE: StorageType = StorageType::Table;
}
impl ComponentStorage for SparseStorage {
    const STORAGE_TYPE: StorageType = StorageType::SparseSet;
}

mod sealed {
    pub trait Sealed {}
    impl Sealed for super::TableStorage {}
    impl Sealed for super::SparseStorage {}
}

/// The storage used for a specific component type.
///
/// # Examples
/// The [`StorageType`] for a component is configured via the derive attribute
///
/// ```
/// # use bevy_ecs::{prelude::*, component::*};
/// #[derive(Component)]
/// #[component(storage = "SparseSet")]
/// struct A;
/// ```
#[derive(Debug, Copy, Clone, Default, Eq, PartialEq)]
pub enum StorageType {
    /// Provides fast and cache-friendly iteration, but slower addition and removal of components.
    /// This is the default storage type.
    #[default]
    Table,
    /// Provides fast addition and removal of components, but slower iteration.
    SparseSet,
}

/// The type used for [`Component`] lifecycle hooks such as `on_add`, `on_insert` or `on_remove`
pub type ComponentHook = for<'w> fn(DeferredWorld<'w>, Entity, ComponentId);

/// Lifecycle hooks for a given [`Component`], stored in it's [`ComponentInfo`]
#[derive(Debug, Clone, Default)]
pub struct ComponentHooks {
    pub(crate) on_add: Option<ComponentHook>,
    pub(crate) on_insert: Option<ComponentHook>,
    pub(crate) on_remove: Option<ComponentHook>,
}

/// Stores metadata for a type of component or resource stored in a specific [`World`].
#[derive(Debug, Clone)]
pub struct ComponentInfo {
    id: ComponentId,
    descriptor: ComponentDescriptor,
    hooks: ComponentHooks,
}

impl ComponentInfo {
    /// Returns a value uniquely identifying the current component.
    #[inline]
    pub fn id(&self) -> ComponentId {
        self.id
    }

    /// Returns the name of the current component.
    #[inline]
    pub fn name(&self) -> &str {
        &self.descriptor.name
    }

    /// Returns the [`TypeId`] of the underlying component type.
    /// Returns `None` if the component does not correspond to a Rust type.
    #[inline]
    pub fn type_id(&self) -> Option<TypeId> {
        self.descriptor.type_id
    }

    /// Returns the layout used to store values of this component in memory.
    #[inline]
    pub fn layout(&self) -> Layout {
        self.descriptor.layout
    }

    #[inline]
    /// Get the function which should be called to clean up values of
    /// the underlying component type. This maps to the
    /// [`Drop`] implementation for 'normal' Rust components
    ///
    /// Returns `None` if values of the underlying component type don't
    /// need to be dropped, e.g. as reported by [`needs_drop`].
    pub fn drop(&self) -> Option<unsafe fn(OwningPtr<'_>)> {
        self.descriptor.drop
    }

    /// Returns a value indicating the storage strategy for the current component.
    #[inline]
    pub fn storage_type(&self) -> StorageType {
        self.descriptor.storage_type
    }

    /// Returns `true` if the underlying component type can be freely shared between threads.
    /// If this returns `false`, then extra care must be taken to ensure that components
    /// are not accessed from the wrong thread.
    #[inline]
    pub fn is_send_and_sync(&self) -> bool {
        self.descriptor.is_send_and_sync
    }

    /// Create a new [`ComponentInfo`].
    pub(crate) fn new(id: ComponentId, descriptor: ComponentDescriptor) -> Self {
        ComponentInfo {
            id,
            descriptor,
            hooks: ComponentHooks::default(),
        }
    }

<<<<<<< HEAD
    /// Register a [`ComponentHook`] that will be run when this component is added to an entity
    ///
    /// Will panic if the component already has an `on_add` hook
    pub fn on_add(&mut self, hook: ComponentHook) -> &mut Self {
        assert!(
            self.hooks.on_add.is_none(),
            "Component id: {:?}, already has an on_add hook",
            self.id()
        );
        self.hooks.on_add = Some(hook);
        self
    }

    /// Register a [`ComponentHook`] that will be run when this component is added or set by `.insert`
    ///
    /// Will panic if the component already has an `on_insert` hook
    pub fn on_insert(&mut self, hook: ComponentHook) -> &mut Self {
        assert!(
            self.hooks.on_insert.is_none(),
            "Component id: {:?}, already has an on_insert hook",
            self.id()
        );
        self.hooks.on_insert = Some(hook);
        self
=======
    /// Register a [`ComponentHook`] that will be run when this component is added to an entity.
    /// An `on_add` hook will always be followed by `on_insert`.
    ///
    /// Will panic if the component already has an `on_add` hook
    pub fn on_add(&mut self, hook: ComponentHook) -> &mut Self {
        self.try_on_add(hook)
            .expect("Component id: {:?}, already has an on_add hook")
    }

    /// Register a [`ComponentHook`] that will be run when this component is added or set by `.insert`
    /// An `on_insert` hook will run even if the entity already has the component unlike `on_add`,
    /// `on_insert` also always runs after any `on_add` hooks.
    ///
    /// Will panic if the component already has an `on_insert` hook
    pub fn on_insert(&mut self, hook: ComponentHook) -> &mut Self {
        self.try_on_insert(hook)
            .expect("Component id: {:?}, already has an on_insert hook")
>>>>>>> a1a1eeb5
    }

    /// Register a [`ComponentHook`] that will be run when this component is removed from an entity.
    /// Despawning an entity counts as removing all of it's components.
    ///
    /// Will panic if the component already has an `on_remove` hook
    pub fn on_remove(&mut self, hook: ComponentHook) -> &mut Self {
<<<<<<< HEAD
        assert!(
            self.hooks.on_remove.is_none(),
            "Component id: {:?}, already has an on_remove hook",
            self.id()
        );
        self.hooks.on_remove = Some(hook);
        self
=======
        self.try_on_remove(hook)
            .expect("Component id: {:?}, already has an on_remove hook")
    }

    /// Fallible version of [`Self::on_add`].
    /// Returns `None` if the component already has an `on_add` hook.
    pub fn try_on_add(&mut self, hook: ComponentHook) -> Option<&mut Self> {
        if self.hooks.on_add.is_some() {
            return None;
        }
        self.hooks.on_add = Some(hook);
        Some(self)
    }

    /// Fallible version of [`Self::on_insert`].
    /// Returns `None` if the component already has an `on_insert` hook.
    pub fn try_on_insert(&mut self, hook: ComponentHook) -> Option<&mut Self> {
        if self.hooks.on_insert.is_some() {
            return None;
        }
        self.hooks.on_insert = Some(hook);
        Some(self)
    }

    /// Fallible version of [`Self::on_remove`].
    /// Returns `None` if the component already has an `on_remove` hook.
    pub fn try_on_remove(&mut self, hook: ComponentHook) -> Option<&mut Self> {
        if self.hooks.on_remove.is_some() {
            return None;
        }
        self.hooks.on_remove = Some(hook);
        Some(self)
>>>>>>> a1a1eeb5
    }

    /// Update the given flags to include any [`ComponentHook`] registered to self
    #[inline]
    pub(crate) fn update_archetype_flags(&self, flags: &mut ArchetypeFlags) {
        if self.hooks().on_add.is_some() {
            flags.insert(ArchetypeFlags::ON_ADD_HOOK);
        }
        if self.hooks().on_insert.is_some() {
            flags.insert(ArchetypeFlags::ON_INSERT_HOOK);
        }
        if self.hooks().on_remove.is_some() {
            flags.insert(ArchetypeFlags::ON_REMOVE_HOOK);
        }
    }

    /// Provides a reference to the collection of hooks associated with this [`Component`]
    pub fn hooks(&self) -> &ComponentHooks {
        &self.hooks
    }
}

/// A value which uniquely identifies the type of a [`Component`] within a
/// [`World`].
///
/// Each time a new `Component` type is registered within a `World` using
/// [`World::init_component`](World::init_component) or
/// [`World::init_component_with_descriptor`](World::init_component_with_descriptor),
/// a corresponding `ComponentId` is created to track it.
///
/// While the distinction between `ComponentId` and [`TypeId`] may seem superficial, breaking them
/// into two separate but related concepts allows components to exist outside of Rust's type system.
/// Each Rust type registered as a `Component` will have a corresponding `ComponentId`, but additional
/// `ComponentId`s may exist in a `World` to track components which cannot be
/// represented as Rust types for scripting or other advanced use-cases.
///
/// A `ComponentId` is tightly coupled to its parent `World`. Attempting to use a `ComponentId` from
/// one `World` to access the metadata of a `Component` in a different `World` is undefined behavior
/// and must not be attempted.
///
/// Given a type `T` which implements [`Component`], the `ComponentId` for `T` can be retrieved
/// from a `World` using [`World::component_id()`] or via [`Components::component_id()`]. Access
/// to the `ComponentId` for a [`Resource`] is available via [`Components::resource_id()`].
#[derive(Debug, Copy, Clone, Hash, Ord, PartialOrd, Eq, PartialEq)]
#[cfg_attr(
    feature = "bevy_reflect",
    derive(Reflect),
    reflect(Debug, Hash, PartialEq)
)]
pub struct ComponentId(usize);

impl ComponentId {
    /// Creates a new [`ComponentId`].
    ///
    /// The `index` is a unique value associated with each type of component in a given world.
    /// Usually, this value is taken from a counter incremented for each type of component registered with the world.
    #[inline]
    pub const fn new(index: usize) -> ComponentId {
        ComponentId(index)
    }

    /// Returns the index of the current component.
    #[inline]
    pub fn index(self) -> usize {
        self.0
    }
}

impl SparseSetIndex for ComponentId {
    #[inline]
    fn sparse_set_index(&self) -> usize {
        self.index()
    }

    #[inline]
    fn get_sparse_set_index(value: usize) -> Self {
        Self(value)
    }
}

/// A value describing a component or resource, which may or may not correspond to a Rust type.
#[derive(Clone)]
pub struct ComponentDescriptor {
    name: Cow<'static, str>,
    // SAFETY: This must remain private. It must match the statically known StorageType of the
    // associated rust component type if one exists.
    storage_type: StorageType,
    // SAFETY: This must remain private. It must only be set to "true" if this component is
    // actually Send + Sync
    is_send_and_sync: bool,
    type_id: Option<TypeId>,
    layout: Layout,
    // SAFETY: this function must be safe to call with pointers pointing to items of the type
    // this descriptor describes.
    // None if the underlying type doesn't need to be dropped
    drop: Option<for<'a> unsafe fn(OwningPtr<'a>)>,
}

// We need to ignore the `drop` field in our `Debug` impl
impl std::fmt::Debug for ComponentDescriptor {
    fn fmt(&self, f: &mut std::fmt::Formatter<'_>) -> std::fmt::Result {
        f.debug_struct("ComponentDescriptor")
            .field("name", &self.name)
            .field("storage_type", &self.storage_type)
            .field("is_send_and_sync", &self.is_send_and_sync)
            .field("type_id", &self.type_id)
            .field("layout", &self.layout)
            .finish()
    }
}

impl ComponentDescriptor {
    // SAFETY: The pointer points to a valid value of type `T` and it is safe to drop this value.
    unsafe fn drop_ptr<T>(x: OwningPtr<'_>) {
        x.drop_as::<T>();
    }

    /// Create a new `ComponentDescriptor` for the type `T`.
    pub fn new<T: Component>() -> Self {
        Self {
            name: Cow::Borrowed(std::any::type_name::<T>()),
            storage_type: T::Storage::STORAGE_TYPE,
            is_send_and_sync: true,
            type_id: Some(TypeId::of::<T>()),
            layout: Layout::new::<T>(),
            drop: needs_drop::<T>().then_some(Self::drop_ptr::<T> as _),
        }
    }

    /// Create a new `ComponentDescriptor`.
    ///
    /// # Safety
    /// - the `drop` fn must be usable on a pointer with a value of the layout `layout`
    /// - the component type must be safe to access from any thread (Send + Sync in rust terms)
    pub unsafe fn new_with_layout(
        name: impl Into<Cow<'static, str>>,
        storage_type: StorageType,
        layout: Layout,
        drop: Option<for<'a> unsafe fn(OwningPtr<'a>)>,
    ) -> Self {
        Self {
            name: name.into(),
            storage_type,
            is_send_and_sync: true,
            type_id: None,
            layout,
            drop,
        }
    }

    /// Create a new `ComponentDescriptor` for a resource.
    ///
    /// The [`StorageType`] for resources is always [`TableStorage`].
    pub fn new_resource<T: Resource>() -> Self {
        Self {
            name: Cow::Borrowed(std::any::type_name::<T>()),
            // PERF: `SparseStorage` may actually be a more
            // reasonable choice as `storage_type` for resources.
            storage_type: StorageType::Table,
            is_send_and_sync: true,
            type_id: Some(TypeId::of::<T>()),
            layout: Layout::new::<T>(),
            drop: needs_drop::<T>().then_some(Self::drop_ptr::<T> as _),
        }
    }

    fn new_non_send<T: Any>(storage_type: StorageType) -> Self {
        Self {
            name: Cow::Borrowed(std::any::type_name::<T>()),
            storage_type,
            is_send_and_sync: false,
            type_id: Some(TypeId::of::<T>()),
            layout: Layout::new::<T>(),
            drop: needs_drop::<T>().then_some(Self::drop_ptr::<T> as _),
        }
    }

    /// Returns a value indicating the storage strategy for the current component.
    #[inline]
    pub fn storage_type(&self) -> StorageType {
        self.storage_type
    }

    /// Returns the [`TypeId`] of the underlying component type.
    /// Returns `None` if the component does not correspond to a Rust type.
    #[inline]
    pub fn type_id(&self) -> Option<TypeId> {
        self.type_id
    }

    /// Returns the name of the current component.
    #[inline]
    pub fn name(&self) -> &str {
        self.name.as_ref()
    }
}

/// Stores metadata associated with each kind of [`Component`] in a given [`World`].
#[derive(Debug, Default)]
pub struct Components {
    components: Vec<ComponentInfo>,
    indices: TypeIdMap<ComponentId>,
    resource_indices: TypeIdMap<ComponentId>,
}

impl Components {
    /// Initializes a component of type `T` with this instance.
    /// If a component of this type has already been initialized, this will return
    /// the ID of the pre-existing component.
    ///
    /// # See also
    ///
    /// * [`Components::component_id()`]
    /// * [`Components::init_component_with_descriptor()`]
    #[inline]
    pub fn init_component<T: Component>(&mut self, storages: &mut Storages) -> ComponentId {
        let type_id = TypeId::of::<T>();

        let Components {
            indices,
            components,
            ..
        } = self;
        *indices.entry(type_id).or_insert_with(|| {
            let index = Components::init_component_inner(
                components,
                storages,
                ComponentDescriptor::new::<T>(),
            );
            T::init_component_info(&mut components[index.index()]);
            index
        })
    }

    /// Initializes a component described by `descriptor`.
    ///
    /// ## Note
    ///
    /// If this method is called multiple times with identical descriptors, a distinct `ComponentId`
    /// will be created for each one.
    ///
    /// # See also
    ///
    /// * [`Components::component_id()`]
    /// * [`Components::init_component()`]
    pub fn init_component_with_descriptor(
        &mut self,
        storages: &mut Storages,
        descriptor: ComponentDescriptor,
    ) -> ComponentId {
        Components::init_component_inner(&mut self.components, storages, descriptor)
    }

    #[inline]
    fn init_component_inner(
        components: &mut Vec<ComponentInfo>,
        storages: &mut Storages,
        descriptor: ComponentDescriptor,
    ) -> ComponentId {
        let component_id = ComponentId(components.len());
        let info = ComponentInfo::new(component_id, descriptor);
        if info.descriptor.storage_type == StorageType::SparseSet {
            storages.sparse_sets.get_or_insert(&info);
        }
        components.push(info);
        component_id
    }

    /// Returns the number of components registered with this instance.
    #[inline]
    pub fn len(&self) -> usize {
        self.components.len()
    }

    /// Returns `true` if there are no components registered with this instance. Otherwise, this returns `false`.
    #[inline]
    pub fn is_empty(&self) -> bool {
        self.components.len() == 0
    }

    /// Gets the metadata associated with the given component.
    ///
    /// This will return an incorrect result if `id` did not come from the same world as `self`. It may return `None` or a garbage value.
    #[inline]
    pub fn get_info(&self, id: ComponentId) -> Option<&ComponentInfo> {
        self.components.get(id.0)
    }

    /// Returns the name associated with the given component.
    ///
    /// This will return an incorrect result if `id` did not come from the same world as `self`. It may return `None` or a garbage value.
    #[inline]
    pub fn get_name(&self, id: ComponentId) -> Option<&str> {
        self.get_info(id).map(|descriptor| descriptor.name())
    }

    /// Gets the metadata associated with the given component.
    /// # Safety
    ///
    /// `id` must be a valid [`ComponentId`]
    #[inline]
    pub unsafe fn get_info_unchecked(&self, id: ComponentId) -> &ComponentInfo {
        debug_assert!(id.index() < self.components.len());
        self.components.get_unchecked(id.0)
    }

    #[inline]
    pub(crate) unsafe fn get_info_mut(&mut self, id: ComponentId) -> &mut ComponentInfo {
        self.components.get_unchecked_mut(id.0)
    }

    /// Type-erased equivalent of [`Components::component_id()`].
    #[inline]
    pub fn get_id(&self, type_id: TypeId) -> Option<ComponentId> {
        self.indices.get(&type_id).copied()
    }

    /// Returns the [`ComponentId`] of the given [`Component`] type `T`.
    ///
    /// The returned `ComponentId` is specific to the `Components` instance
    /// it was retrieved from and should not be used with another `Components`
    /// instance.
    ///
    /// Returns [`None`] if the `Component` type has not
    /// yet been initialized using [`Components::init_component()`].
    ///
    /// ```
    /// use bevy_ecs::prelude::*;
    ///
    /// let mut world = World::new();
    ///
    /// #[derive(Component)]
    /// struct ComponentA;
    ///
    /// let component_a_id = world.init_component::<ComponentA>();
    ///
    /// assert_eq!(component_a_id, world.components().component_id::<ComponentA>().unwrap())
    /// ```
    ///
    /// # See also
    ///
    /// * [`Components::get_id()`]
    /// * [`Components::resource_id()`]
    /// * [`World::component_id()`]
    #[inline]
    pub fn component_id<T: Component>(&self) -> Option<ComponentId> {
        self.get_id(TypeId::of::<T>())
    }

    /// Type-erased equivalent of [`Components::resource_id()`].
    #[inline]
    pub fn get_resource_id(&self, type_id: TypeId) -> Option<ComponentId> {
        self.resource_indices.get(&type_id).copied()
    }

    /// Returns the [`ComponentId`] of the given [`Resource`] type `T`.
    ///
    /// The returned `ComponentId` is specific to the `Components` instance
    /// it was retrieved from and should not be used with another `Components`
    /// instance.
    ///
    /// Returns [`None`] if the `Resource` type has not
    /// yet been initialized using [`Components::init_resource()`].
    ///
    /// ```
    /// use bevy_ecs::prelude::*;
    ///
    /// let mut world = World::new();
    ///
    /// #[derive(Resource, Default)]
    /// struct ResourceA;
    ///
    /// let resource_a_id = world.init_resource::<ResourceA>();
    ///
    /// assert_eq!(resource_a_id, world.components().resource_id::<ResourceA>().unwrap())
    /// ```
    ///
    /// # See also
    ///
    /// * [`Components::component_id()`]
    /// * [`Components::get_resource_id()`]
    #[inline]
    pub fn resource_id<T: Resource>(&self) -> Option<ComponentId> {
        self.get_resource_id(TypeId::of::<T>())
    }

    /// Initializes a [`Resource`] of type `T` with this instance.
    /// If a resource of this type has already been initialized, this will return
    /// the ID of the pre-existing resource.
    ///
    /// # See also
    ///
    /// * [`Components::resource_id()`]
    #[inline]
    pub fn init_resource<T: Resource>(&mut self) -> ComponentId {
        // SAFETY: The [`ComponentDescriptor`] matches the [`TypeId`]
        unsafe {
            self.get_or_insert_resource_with(TypeId::of::<T>(), || {
                ComponentDescriptor::new_resource::<T>()
            })
        }
    }

    /// Initializes a [non-send resource](crate::system::NonSend) of type `T` with this instance.
    /// If a resource of this type has already been initialized, this will return
    /// the ID of the pre-existing resource.
    #[inline]
    pub fn init_non_send<T: Any>(&mut self) -> ComponentId {
        // SAFETY: The [`ComponentDescriptor`] matches the [`TypeId`]
        unsafe {
            self.get_or_insert_resource_with(TypeId::of::<T>(), || {
                ComponentDescriptor::new_non_send::<T>(StorageType::default())
            })
        }
    }

    /// # Safety
    ///
    /// The [`ComponentDescriptor`] must match the [`TypeId`]
    #[inline]
    unsafe fn get_or_insert_resource_with(
        &mut self,
        type_id: TypeId,
        func: impl FnOnce() -> ComponentDescriptor,
    ) -> ComponentId {
        let components = &mut self.components;
        *self.resource_indices.entry(type_id).or_insert_with(|| {
            let descriptor = func();
            let component_id = ComponentId(components.len());
            components.push(ComponentInfo::new(component_id, descriptor));
            component_id
        })
    }

    /// Gets an iterator over all components registered with this instance.
    pub fn iter(&self) -> impl Iterator<Item = &ComponentInfo> + '_ {
        self.components.iter()
    }
}

/// A value that tracks when a system ran relative to other systems.
/// This is used to power change detection.
#[derive(Copy, Clone, Debug, Eq, PartialEq)]
#[cfg_attr(feature = "bevy_reflect", derive(Reflect), reflect(Debug, PartialEq))]
pub struct Tick {
    tick: u32,
}

impl Tick {
    /// The maximum relative age for a change tick.
    /// The value of this is equal to [`MAX_CHANGE_AGE`].
    ///
    /// Since change detection will not work for any ticks older than this,
    /// ticks are periodically scanned to ensure their relative values are below this.
    pub const MAX: Self = Self::new(MAX_CHANGE_AGE);

    /// Creates a new [`Tick`] wrapping the given value.
    #[inline]
    pub const fn new(tick: u32) -> Self {
        Self { tick }
    }

    /// Gets the value of this change tick.
    #[inline]
    pub const fn get(self) -> u32 {
        self.tick
    }

    /// Sets the value of this change tick.
    #[inline]
    pub fn set(&mut self, tick: u32) {
        self.tick = tick;
    }

    /// Returns `true` if this `Tick` occurred since the system's `last_run`.
    ///
    /// `this_run` is the current tick of the system, used as a reference to help deal with wraparound.
    #[inline]
    pub fn is_newer_than(self, last_run: Tick, this_run: Tick) -> bool {
        // This works even with wraparound because the world tick (`this_run`) is always "newer" than
        // `last_run` and `self.tick`, and we scan periodically to clamp `ComponentTicks` values
        // so they never get older than `u32::MAX` (the difference would overflow).
        //
        // The clamp here ensures determinism (since scans could differ between app runs).
        let ticks_since_insert = this_run.relative_to(self).tick.min(MAX_CHANGE_AGE);
        let ticks_since_system = this_run.relative_to(last_run).tick.min(MAX_CHANGE_AGE);

        ticks_since_system > ticks_since_insert
    }

    /// Returns a change tick representing the relationship between `self` and `other`.
    #[inline]
    pub(crate) fn relative_to(self, other: Self) -> Self {
        let tick = self.tick.wrapping_sub(other.tick);
        Self { tick }
    }

    /// Wraps this change tick's value if it exceeds [`Tick::MAX`].
    ///
    /// Returns `true` if wrapping was performed. Otherwise, returns `false`.
    #[inline]
    pub(crate) fn check_tick(&mut self, tick: Tick) -> bool {
        let age = tick.relative_to(*self);
        // This comparison assumes that `age` has not overflowed `u32::MAX` before, which will be true
        // so long as this check always runs before that can happen.
        if age.get() > Self::MAX.get() {
            *self = tick.relative_to(Self::MAX);
            true
        } else {
            false
        }
    }
}

/// Interior-mutable access to the [`Tick`]s for a single component or resource.
#[derive(Copy, Clone, Debug)]
pub struct TickCells<'a> {
    /// The tick indicating when the value was added to the world.
    pub added: &'a UnsafeCell<Tick>,
    /// The tick indicating the last time the value was modified.
    pub changed: &'a UnsafeCell<Tick>,
}

impl<'a> TickCells<'a> {
    /// # Safety
    /// All cells contained within must uphold the safety invariants of [`UnsafeCellDeref::read`].
    #[inline]
    pub(crate) unsafe fn read(&self) -> ComponentTicks {
        ComponentTicks {
            added: self.added.read(),
            changed: self.changed.read(),
        }
    }
}

/// Records when a component was added and when it was last mutably dereferenced (or added).
#[derive(Copy, Clone, Debug)]
#[cfg_attr(feature = "bevy_reflect", derive(Reflect), reflect(Debug))]
pub struct ComponentTicks {
    pub(crate) added: Tick,
    pub(crate) changed: Tick,
}

impl ComponentTicks {
    /// Returns `true` if the component was added after the system last ran.
    #[inline]
    pub fn is_added(&self, last_run: Tick, this_run: Tick) -> bool {
        self.added.is_newer_than(last_run, this_run)
    }

    /// Returns `true` if the component was added or mutably dereferenced after the system last ran.
    #[inline]
    pub fn is_changed(&self, last_run: Tick, this_run: Tick) -> bool {
        self.changed.is_newer_than(last_run, this_run)
    }

    /// Returns the tick recording the time this component was most recently changed.
    #[inline]
    pub fn last_changed_tick(&self) -> Tick {
        self.changed
    }

    /// Returns the tick recording the time this component was added.
    #[inline]
    pub fn added_tick(&self) -> Tick {
        self.added
    }

    pub(crate) fn new(change_tick: Tick) -> Self {
        Self {
            added: change_tick,
            changed: change_tick,
        }
    }

    /// Manually sets the change tick.
    ///
    /// This is normally done automatically via the [`DerefMut`](std::ops::DerefMut) implementation
    /// on [`Mut<T>`](crate::change_detection::Mut), [`ResMut<T>`](crate::change_detection::ResMut), etc.
    /// However, components and resources that make use of interior mutability might require manual updates.
    ///
    /// # Example
    /// ```no_run
    /// # use bevy_ecs::{world::World, component::ComponentTicks};
    /// let world: World = unimplemented!();
    /// let component_ticks: ComponentTicks = unimplemented!();
    ///
    /// component_ticks.set_changed(world.read_change_tick());
    /// ```
    #[inline]
    pub fn set_changed(&mut self, change_tick: Tick) {
        self.changed = change_tick;
    }
}

/// A [`SystemParam`] that provides access to the [`ComponentId`] for a specific type.
///
/// # Example
/// ```
/// # use bevy_ecs::{system::Local, component::{Component, ComponentId, ComponentIdFor}};
/// #[derive(Component)]
/// struct Player;
/// fn my_system(component_id: ComponentIdFor<Player>) {
///     let component_id: ComponentId = component_id.get();
///     // ...
/// }
/// ```
#[derive(SystemParam)]
pub struct ComponentIdFor<'s, T: Component>(Local<'s, InitComponentId<T>>);

impl<T: Component> ComponentIdFor<'_, T> {
    /// Gets the [`ComponentId`] for the type `T`.
    #[inline]
    pub fn get(&self) -> ComponentId {
        **self
    }
}

impl<T: Component> std::ops::Deref for ComponentIdFor<'_, T> {
    type Target = ComponentId;
    fn deref(&self) -> &Self::Target {
        &self.0.component_id
    }
}

impl<T: Component> From<ComponentIdFor<'_, T>> for ComponentId {
    #[inline]
    fn from(to_component_id: ComponentIdFor<T>) -> ComponentId {
        *to_component_id
    }
}

/// Initializes the [`ComponentId`] for a specific type when used with [`FromWorld`].
struct InitComponentId<T: Component> {
    component_id: ComponentId,
    marker: PhantomData<T>,
}

impl<T: Component> FromWorld for InitComponentId<T> {
    fn from_world(world: &mut World) -> Self {
        Self {
            component_id: world.init_component::<T>(),
            marker: PhantomData,
        }
    }
}<|MERGE_RESOLUTION|>--- conflicted
+++ resolved
@@ -8,10 +8,6 @@
     storage::{SparseSetIndex, Storages},
     system::{Local, Resource, SystemParam},
     world::{DeferredWorld, FromWorld, World},
-<<<<<<< HEAD
-    TypeIdMap,
-=======
->>>>>>> a1a1eeb5
 };
 pub use bevy_ecs_macros::Component;
 use bevy_ptr::{OwningPtr, UnsafeCellDeref};
@@ -292,32 +288,6 @@
         }
     }
 
-<<<<<<< HEAD
-    /// Register a [`ComponentHook`] that will be run when this component is added to an entity
-    ///
-    /// Will panic if the component already has an `on_add` hook
-    pub fn on_add(&mut self, hook: ComponentHook) -> &mut Self {
-        assert!(
-            self.hooks.on_add.is_none(),
-            "Component id: {:?}, already has an on_add hook",
-            self.id()
-        );
-        self.hooks.on_add = Some(hook);
-        self
-    }
-
-    /// Register a [`ComponentHook`] that will be run when this component is added or set by `.insert`
-    ///
-    /// Will panic if the component already has an `on_insert` hook
-    pub fn on_insert(&mut self, hook: ComponentHook) -> &mut Self {
-        assert!(
-            self.hooks.on_insert.is_none(),
-            "Component id: {:?}, already has an on_insert hook",
-            self.id()
-        );
-        self.hooks.on_insert = Some(hook);
-        self
-=======
     /// Register a [`ComponentHook`] that will be run when this component is added to an entity.
     /// An `on_add` hook will always be followed by `on_insert`.
     ///
@@ -335,7 +305,6 @@
     pub fn on_insert(&mut self, hook: ComponentHook) -> &mut Self {
         self.try_on_insert(hook)
             .expect("Component id: {:?}, already has an on_insert hook")
->>>>>>> a1a1eeb5
     }
 
     /// Register a [`ComponentHook`] that will be run when this component is removed from an entity.
@@ -343,15 +312,6 @@
     ///
     /// Will panic if the component already has an `on_remove` hook
     pub fn on_remove(&mut self, hook: ComponentHook) -> &mut Self {
-<<<<<<< HEAD
-        assert!(
-            self.hooks.on_remove.is_none(),
-            "Component id: {:?}, already has an on_remove hook",
-            self.id()
-        );
-        self.hooks.on_remove = Some(hook);
-        self
-=======
         self.try_on_remove(hook)
             .expect("Component id: {:?}, already has an on_remove hook")
     }
@@ -384,7 +344,6 @@
         }
         self.hooks.on_remove = Some(hook);
         Some(self)
->>>>>>> a1a1eeb5
     }
 
     /// Update the given flags to include any [`ComponentHook`] registered to self
