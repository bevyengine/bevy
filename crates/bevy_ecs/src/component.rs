//! Types for declaring and storing [`Component`]s.

use crate::{
    change_detection::MAX_CHANGE_AGE,
    storage::{SparseSetIndex, Storages},
    system::Resource,
};
pub use bevy_ecs_macros::Component;
use bevy_ptr::OwningPtr;
use std::{
    alloc::Layout,
    any::{Any, TypeId},
<<<<<<< HEAD
    borrow::Cow,
=======
    mem::needs_drop,
>>>>>>> 4b7f904c
};

/// A component is data associated with an [`Entity`](crate::entity::Entity). Each entity can have
/// multiple different types of components, but only one of them per type.
///
/// Any type that is `Send + Sync + 'static` can implement `Component` using `#[derive(Component)]`.
///
/// In order to use foreign types as components, wrap them using a newtype pattern.
/// ```
/// # use bevy_ecs::component::Component;
/// use std::time::Duration;
/// #[derive(Component)]
/// struct Cooldown(Duration);
/// ```
/// Components are added with new entities using [`Commands::spawn`](crate::system::Commands::spawn),
/// or to existing entities with [`EntityCommands::insert`](crate::system::EntityCommands::insert),
/// or their [`World`](crate::world::World) equivalents.
///
/// Components can be accessed in systems by using a [`Query`](crate::system::Query)
/// as one of the arguments.
///
/// Components can be grouped together into a [`Bundle`](crate::bundle::Bundle).
pub trait Component: Send + Sync + 'static {
    type Storage: ComponentStorage;
}

pub struct TableStorage;
pub struct SparseStorage;

pub trait ComponentStorage: sealed::Sealed {
    // because the trait is sealed, those items are private API.
    const STORAGE_TYPE: StorageType;
}

impl ComponentStorage for TableStorage {
    const STORAGE_TYPE: StorageType = StorageType::Table;
}
impl ComponentStorage for SparseStorage {
    const STORAGE_TYPE: StorageType = StorageType::SparseSet;
}

mod sealed {
    pub trait Sealed {}
    impl Sealed for super::TableStorage {}
    impl Sealed for super::SparseStorage {}
}

/// The storage used for a specific component type.
///
/// # Examples
/// The [`StorageType`] for a component is configured via the derive attribute
///
/// ```
/// # use bevy_ecs::{prelude::*, component::*};
/// #[derive(Component)]
/// #[component(storage = "SparseSet")]
/// struct A;
/// ```
#[derive(Debug, Copy, Clone, Eq, PartialEq)]
pub enum StorageType {
    /// Provides fast and cache-friendly iteration, but slower addition and removal of components.
    /// This is the default storage type.
    Table,
    /// Provides fast addition and removal of components, but slower iteration.
    SparseSet,
}

impl Default for StorageType {
    fn default() -> Self {
        StorageType::Table
    }
}

#[derive(Debug)]
pub struct ComponentInfo {
    id: ComponentId,
    descriptor: ComponentDescriptor,
}

impl ComponentInfo {
    #[inline]
    pub fn id(&self) -> ComponentId {
        self.id
    }

    #[inline]
    pub fn name(&self) -> &str {
        &self.descriptor.name
    }

    #[inline]
    pub fn type_id(&self) -> Option<TypeId> {
        self.descriptor.type_id
    }

    #[inline]
    pub fn layout(&self) -> Layout {
        self.descriptor.layout
    }

    #[inline]
    /// Get the function which should be called to clean up values of
    /// the underlying component type. This maps to the
    /// [`Drop`] implementation for 'normal' Rust components
    ///
    /// Returns `None` if values of the underlying component type don't
    /// need to be dropped, e.g. as reported by [`needs_drop`].
    pub fn drop(&self) -> Option<unsafe fn(OwningPtr<'_>)> {
        self.descriptor.drop
    }

    #[inline]
    pub fn storage_type(&self) -> StorageType {
        self.descriptor.storage_type
    }

    #[inline]
    pub fn is_send_and_sync(&self) -> bool {
        self.descriptor.is_send_and_sync
    }

    fn new(id: ComponentId, descriptor: ComponentDescriptor) -> Self {
        ComponentInfo { id, descriptor }
    }
}

#[derive(Debug, Copy, Clone, Hash, Ord, PartialOrd, Eq, PartialEq)]
pub struct ComponentId(usize);

impl ComponentId {
    #[inline]
    pub const fn new(index: usize) -> ComponentId {
        ComponentId(index)
    }

    #[inline]
    pub fn index(self) -> usize {
        self.0
    }
}

impl SparseSetIndex for ComponentId {
    #[inline]
    fn sparse_set_index(&self) -> usize {
        self.index()
    }

    fn get_sparse_set_index(value: usize) -> Self {
        Self(value)
    }
}

pub struct ComponentDescriptor {
    name: Cow<'static, str>,
    // SAFETY: This must remain private. It must match the statically known StorageType of the
    // associated rust component type if one exists.
    storage_type: StorageType,
    // SAFETY: This must remain private. It must only be set to "true" if this component is
    // actually Send + Sync
    is_send_and_sync: bool,
    type_id: Option<TypeId>,
    layout: Layout,
    // SAFETY: this function must be safe to call with pointers pointing to items of the type
    // this descriptor describes.
    // None if the underlying type doesn't need to be dropped
    drop: Option<for<'a> unsafe fn(OwningPtr<'a>)>,
}

// We need to ignore the `drop` field in our `Debug` impl
impl std::fmt::Debug for ComponentDescriptor {
    fn fmt(&self, f: &mut std::fmt::Formatter<'_>) -> std::fmt::Result {
        f.debug_struct("ComponentDescriptor")
            .field("name", &self.name)
            .field("storage_type", &self.storage_type)
            .field("is_send_and_sync", &self.is_send_and_sync)
            .field("type_id", &self.type_id)
            .field("layout", &self.layout)
            .finish()
    }
}

impl ComponentDescriptor {
    // SAFETY: The pointer points to a valid value of type `T` and it is safe to drop this value.
    unsafe fn drop_ptr<T>(x: OwningPtr<'_>) {
        x.drop_as::<T>()
    }

    /// Create a new `ComponentDescriptor` for the type `T`.
    pub fn new<T: Component>() -> Self {
        Self {
            name: Cow::Borrowed(std::any::type_name::<T>()),
            storage_type: T::Storage::STORAGE_TYPE,
            is_send_and_sync: true,
            type_id: Some(TypeId::of::<T>()),
            layout: Layout::new::<T>(),
            drop: needs_drop::<T>().then(|| Self::drop_ptr::<T> as _),
        }
    }

    /// Create a new `ComponentDescriptor`.
    ///
    /// # Safety
    /// - the `drop` fn must be usable on a pointer with a value of the layout `layout`
    /// - the component type must be safe to access from any thread (Send + Sync in rust terms)
    pub unsafe fn new_with_layout(
        name: String,
        storage_type: StorageType,
        layout: Layout,
        drop: Option<for<'a> unsafe fn(OwningPtr<'a>)>,
    ) -> Self {
        Self {
            name,
            storage_type,
            is_send_and_sync: true,
            type_id: None,
            layout,
            drop,
        }
    }

    /// Create a new `ComponentDescriptor` for a resource.
    ///
    /// The [`StorageType`] for resources is always [`TableStorage`].
    pub fn new_resource<T: Resource>() -> Self {
        Self {
            name: Cow::Borrowed(std::any::type_name::<T>()),
            // PERF: `SparseStorage` may actually be a more
            // reasonable choice as `storage_type` for resources.
            storage_type: StorageType::Table,
            is_send_and_sync: true,
            type_id: Some(TypeId::of::<T>()),
            layout: Layout::new::<T>(),
            drop: needs_drop::<T>().then(|| Self::drop_ptr::<T> as _),
        }
    }

    fn new_non_send<T: Any>(storage_type: StorageType) -> Self {
        Self {
            name: Cow::Borrowed(std::any::type_name::<T>()),
            storage_type,
            is_send_and_sync: false,
            type_id: Some(TypeId::of::<T>()),
            layout: Layout::new::<T>(),
            drop: needs_drop::<T>().then(|| Self::drop_ptr::<T> as _),
        }
    }

    #[inline]
    pub fn storage_type(&self) -> StorageType {
        self.storage_type
    }

    #[inline]
    pub fn type_id(&self) -> Option<TypeId> {
        self.type_id
    }

    #[inline]
    pub fn name(&self) -> &str {
        self.name.as_ref()
    }
}

#[derive(Debug, Default)]
pub struct Components {
    components: Vec<ComponentInfo>,
    indices: std::collections::HashMap<TypeId, usize, fxhash::FxBuildHasher>,
    resource_indices: std::collections::HashMap<TypeId, usize, fxhash::FxBuildHasher>,
}

impl Components {
    #[inline]
    pub fn init_component<T: Component>(&mut self, storages: &mut Storages) -> ComponentId {
        let type_id = TypeId::of::<T>();

        let Components {
            indices,
            components,
            ..
        } = self;
        let index = indices.entry(type_id).or_insert_with(|| {
            Components::init_component_inner(components, storages, ComponentDescriptor::new::<T>())
        });
        ComponentId(*index)
    }

    pub fn init_component_with_descriptor(
        &mut self,
        storages: &mut Storages,
        descriptor: ComponentDescriptor,
    ) -> ComponentId {
        let index = Components::init_component_inner(&mut self.components, storages, descriptor);
        ComponentId(index)
    }

    #[inline]
    fn init_component_inner(
        components: &mut Vec<ComponentInfo>,
        storages: &mut Storages,
        descriptor: ComponentDescriptor,
    ) -> usize {
        let index = components.len();
        let info = ComponentInfo::new(ComponentId(index), descriptor);
        if info.descriptor.storage_type == StorageType::SparseSet {
            storages.sparse_sets.get_or_insert(&info);
        }
        components.push(info);
        index
    }

    #[inline]
    pub fn len(&self) -> usize {
        self.components.len()
    }

    #[inline]
    pub fn is_empty(&self) -> bool {
        self.components.len() == 0
    }

    #[inline]
    pub fn get_info(&self, id: ComponentId) -> Option<&ComponentInfo> {
        self.components.get(id.0)
    }

    /// # Safety
    ///
    /// `id` must be a valid [`ComponentId`]
    #[inline]
    pub unsafe fn get_info_unchecked(&self, id: ComponentId) -> &ComponentInfo {
        debug_assert!(id.index() < self.components.len());
        self.components.get_unchecked(id.0)
    }

    #[inline]
    pub fn get_id(&self, type_id: TypeId) -> Option<ComponentId> {
        self.indices.get(&type_id).map(|index| ComponentId(*index))
    }

    #[inline]
    pub fn get_resource_id(&self, type_id: TypeId) -> Option<ComponentId> {
        self.resource_indices
            .get(&type_id)
            .map(|index| ComponentId(*index))
    }

    #[inline]
    pub fn init_resource<T: Resource>(&mut self) -> ComponentId {
        // SAFE: The [`ComponentDescriptor`] matches the [`TypeId`]
        unsafe {
            self.get_or_insert_resource_with(TypeId::of::<T>(), || {
                ComponentDescriptor::new_resource::<T>()
            })
        }
    }

    #[inline]
    pub fn init_non_send<T: Any>(&mut self) -> ComponentId {
        // SAFE: The [`ComponentDescriptor`] matches the [`TypeId`]
        unsafe {
            self.get_or_insert_resource_with(TypeId::of::<T>(), || {
                ComponentDescriptor::new_non_send::<T>(StorageType::default())
            })
        }
    }

    /// # Safety
    ///
    /// The [`ComponentDescriptor`] must match the [`TypeId`]
    #[inline]
    unsafe fn get_or_insert_resource_with(
        &mut self,
        type_id: TypeId,
        func: impl FnOnce() -> ComponentDescriptor,
    ) -> ComponentId {
        let components = &mut self.components;
        let index = self.resource_indices.entry(type_id).or_insert_with(|| {
            let descriptor = func();
            let index = components.len();
            components.push(ComponentInfo::new(ComponentId(index), descriptor));
            index
        });

        ComponentId(*index)
    }

    pub fn iter(&self) -> impl Iterator<Item = &ComponentInfo> + '_ {
        self.components.iter()
    }
}

/// Records when a component was added and when it was last mutably dereferenced (or added).
#[derive(Copy, Clone, Debug)]
pub struct ComponentTicks {
    pub(crate) added: u32,
    pub(crate) changed: u32,
}

impl ComponentTicks {
    #[inline]
    /// Returns `true` if the component was added after the system last ran.
    pub fn is_added(&self, last_change_tick: u32, change_tick: u32) -> bool {
        // This works even with wraparound because the world tick (`change_tick`) is always "newer" than
        // `last_change_tick` and `self.added`, and we scan periodically to clamp `ComponentTicks` values
        // so they never get older than `u32::MAX` (the difference would overflow).
        //
        // The clamp here ensures determinism (since scans could differ between app runs).
        let ticks_since_insert = change_tick.wrapping_sub(self.added).min(MAX_CHANGE_AGE);
        let ticks_since_system = change_tick
            .wrapping_sub(last_change_tick)
            .min(MAX_CHANGE_AGE);

        ticks_since_system > ticks_since_insert
    }

    #[inline]
    /// Returns `true` if the component was added or mutably dereferenced after the system last ran.
    pub fn is_changed(&self, last_change_tick: u32, change_tick: u32) -> bool {
        // This works even with wraparound because the world tick (`change_tick`) is always "newer" than
        // `last_change_tick` and `self.changed`, and we scan periodically to clamp `ComponentTicks` values
        // so they never get older than `u32::MAX` (the difference would overflow).
        //
        // The clamp here ensures determinism (since scans could differ between app runs).
        let ticks_since_change = change_tick.wrapping_sub(self.changed).min(MAX_CHANGE_AGE);
        let ticks_since_system = change_tick
            .wrapping_sub(last_change_tick)
            .min(MAX_CHANGE_AGE);

        ticks_since_system > ticks_since_change
    }

    pub(crate) fn new(change_tick: u32) -> Self {
        Self {
            added: change_tick,
            changed: change_tick,
        }
    }

    pub(crate) fn check_ticks(&mut self, change_tick: u32) {
        check_tick(&mut self.added, change_tick);
        check_tick(&mut self.changed, change_tick);
    }

    /// Manually sets the change tick.
    ///
    /// This is normally done automatically via the [`DerefMut`](std::ops::DerefMut) implementation
    /// on [`Mut<T>`](crate::change_detection::Mut), [`ResMut<T>`](crate::change_detection::ResMut), etc.
    /// However, components and resources that make use of interior mutability might require manual updates.
    ///
    /// # Example
    /// ```rust,no_run
    /// # use bevy_ecs::{world::World, component::ComponentTicks};
    /// let world: World = unimplemented!();
    /// let component_ticks: ComponentTicks = unimplemented!();
    ///
    /// component_ticks.set_changed(world.read_change_tick());
    /// ```
    #[inline]
    pub fn set_changed(&mut self, change_tick: u32) {
        self.changed = change_tick;
    }
}

fn check_tick(last_change_tick: &mut u32, change_tick: u32) {
    let age = change_tick.wrapping_sub(*last_change_tick);
    // This comparison assumes that `age` has not overflowed `u32::MAX` before, which will be true
    // so long as this check always runs before that can happen.
    if age > MAX_CHANGE_AGE {
        *last_change_tick = change_tick.wrapping_sub(MAX_CHANGE_AGE);
    }
}<|MERGE_RESOLUTION|>--- conflicted
+++ resolved
@@ -10,11 +10,8 @@
 use std::{
     alloc::Layout,
     any::{Any, TypeId},
-<<<<<<< HEAD
     borrow::Cow,
-=======
     mem::needs_drop,
->>>>>>> 4b7f904c
 };
 
 /// A component is data associated with an [`Entity`](crate::entity::Entity). Each entity can have
