//! Types for declaring and storing [`Component`]s.

use crate::{
    self as bevy_ecs,
    archetype::ArchetypeFlags,
    change_detection::MAX_CHANGE_AGE,
    entity::Entity,
    storage::{SparseSetIndex, Storages},
    system::{Local, Resource, SystemParam},
    world::{DeferredWorld, FromWorld, World},
};
pub use bevy_ecs_macros::Component;
use bevy_ptr::{OwningPtr, UnsafeCellDeref};
#[cfg(feature = "bevy_reflect")]
use bevy_reflect::Reflect;
use bevy_utils::TypeIdMap;
use std::cell::UnsafeCell;
use std::{
    alloc::Layout,
    any::{Any, TypeId},
    borrow::Cow,
    marker::PhantomData,
    mem::needs_drop,
};

/// A data type that can be used to store data for an [entity].
///
/// `Component` is a [derivable trait]: this means that a data type can implement it by applying a `#[derive(Component)]` attribute to it.
/// However, components must always satisfy the `Send + Sync + 'static` trait bounds.
///
/// [entity]: crate::entity
/// [derivable trait]: https://doc.rust-lang.org/book/appendix-03-derivable-traits.html
///
/// # Examples
///
/// Components can take many forms: they are usually structs, but can also be of every other kind of data type, like enums or zero sized types.
/// The following examples show how components are laid out in code.
///
/// ```
/// # use bevy_ecs::component::Component;
/// # struct Color;
/// #
/// // A component can contain data...
/// #[derive(Component)]
/// struct LicensePlate(String);
///
/// // ... but it can also be a zero-sized marker.
/// #[derive(Component)]
/// struct Car;
///
/// // Components can also be structs with named fields...
/// #[derive(Component)]
/// struct VehiclePerformance {
///     acceleration: f32,
///     top_speed: f32,
///     handling: f32,
/// }
///
/// // ... or enums.
/// #[derive(Component)]
/// enum WheelCount {
///     Two,
///     Three,
///     Four,
/// }
/// ```
///
/// # Component and data access
///
/// See the [`entity`] module level documentation to learn how to add or remove components from an entity.
///
/// See the documentation for [`Query`] to learn how to access component data from a system.
///
/// [`entity`]: crate::entity#usage
/// [`Query`]: crate::system::Query
///
/// # Choosing a storage type
///
/// Components can be stored in the world using different strategies with their own performance implications.
/// By default, components are added to the [`Table`] storage, which is optimized for query iteration.
///
/// Alternatively, components can be added to the [`SparseSet`] storage, which is optimized for component insertion and removal.
/// This is achieved by adding an additional `#[component(storage = "SparseSet")]` attribute to the derive one:
///
/// ```
/// # use bevy_ecs::component::Component;
/// #
/// #[derive(Component)]
/// #[component(storage = "SparseSet")]
/// struct ComponentA;
/// ```
///
/// [`Table`]: crate::storage::Table
/// [`SparseSet`]: crate::storage::SparseSet
///
/// # Implementing the trait for foreign types
///
/// As a consequence of the [orphan rule], it is not possible to separate into two different crates the implementation of `Component` from the definition of a type.
/// This means that it is not possible to directly have a type defined in a third party library as a component.
/// This important limitation can be easily worked around using the [newtype pattern]:
/// this makes it possible to locally define and implement `Component` for a tuple struct that wraps the foreign type.
/// The following example gives a demonstration of this pattern.
///
/// ```
/// // `Component` is defined in the `bevy_ecs` crate.
/// use bevy_ecs::component::Component;
///
/// // `Duration` is defined in the `std` crate.
/// use std::time::Duration;
///
/// // It is not possible to implement `Component` for `Duration` from this position, as they are
/// // both foreign items, defined in an external crate. However, nothing prevents to define a new
/// // `Cooldown` type that wraps `Duration`. As `Cooldown` is defined in a local crate, it is
/// // possible to implement `Component` for it.
/// #[derive(Component)]
/// struct Cooldown(Duration);
/// ```
///
/// [orphan rule]: https://doc.rust-lang.org/book/ch10-02-traits.html#implementing-a-trait-on-a-type
/// [newtype pattern]: https://doc.rust-lang.org/book/ch19-03-advanced-traits.html#using-the-newtype-pattern-to-implement-external-traits-on-external-types
///
/// # `!Sync` Components
/// A `!Sync` type cannot implement `Component`. However, it is possible to wrap a `Send` but not `Sync`
/// type in [`SyncCell`] or the currently unstable [`Exclusive`] to make it `Sync`. This forces only
/// having mutable access (`&mut T` only, never `&T`), but makes it safe to reference across multiple
/// threads.
///
/// This will fail to compile since `RefCell` is `!Sync`.
/// ```compile_fail
/// # use std::cell::RefCell;
/// # use bevy_ecs::component::Component;
/// #[derive(Component)]
/// struct NotSync {
///    counter: RefCell<usize>,
/// }
/// ```
///
/// This will compile since the `RefCell` is wrapped with `SyncCell`.
/// ```
/// # use std::cell::RefCell;
/// # use bevy_ecs::component::Component;
/// use bevy_utils::synccell::SyncCell;
///
/// // This will compile.
/// #[derive(Component)]
/// struct ActuallySync {
///    counter: SyncCell<RefCell<usize>>,
/// }
/// ```
///
/// [`SyncCell`]: bevy_utils::synccell::SyncCell
/// [`Exclusive`]: https://doc.rust-lang.org/nightly/std/sync/struct.Exclusive.html
pub trait Component: Send + Sync + 'static {
    /// A marker type indicating the storage type used for this component.
    /// This must be either [`TableStorage`] or [`SparseStorage`].
    type Storage: ComponentStorage;

    /// Called when registering this component, allowing mutable access to it's [`ComponentInfo`].
    /// This is currently used for registering hooks.
    fn init_component_info(_info: &mut ComponentInfo) {}
}

/// Marker type for components stored in a [`Table`](crate::storage::Table).
pub struct TableStorage;

/// Marker type for components stored in a [`ComponentSparseSet`](crate::storage::ComponentSparseSet).
pub struct SparseStorage;

/// Types used to specify the storage strategy for a component.
///
/// This trait is implemented for [`TableStorage`] and [`SparseStorage`].
/// Custom implementations are forbidden.
pub trait ComponentStorage: sealed::Sealed {
    /// A value indicating the storage strategy specified by this type.
    const STORAGE_TYPE: StorageType;
}

impl ComponentStorage for TableStorage {
    const STORAGE_TYPE: StorageType = StorageType::Table;
}
impl ComponentStorage for SparseStorage {
    const STORAGE_TYPE: StorageType = StorageType::SparseSet;
}

mod sealed {
    pub trait Sealed {}
    impl Sealed for super::TableStorage {}
    impl Sealed for super::SparseStorage {}
}

/// The storage used for a specific component type.
///
/// # Examples
/// The [`StorageType`] for a component is configured via the derive attribute
///
/// ```
/// # use bevy_ecs::{prelude::*, component::*};
/// #[derive(Component)]
/// #[component(storage = "SparseSet")]
/// struct A;
/// ```
#[derive(Debug, Copy, Clone, Default, Eq, PartialEq)]
pub enum StorageType {
    /// Provides fast and cache-friendly iteration, but slower addition and removal of components.
    /// This is the default storage type.
    #[default]
    Table,
    /// Provides fast addition and removal of components, but slower iteration.
    SparseSet,
}

/// The type used for [`Component`] lifecycle hooks such as `on_add`, `on_insert` or `on_remove`
pub type ComponentHook = for<'w> fn(DeferredWorld<'w>, Entity, ComponentId);

/// Lifecycle hooks for a given [`Component`], stored in it's [`ComponentInfo`]
#[derive(Debug, Clone, Default)]
pub struct ComponentHooks {
    pub(crate) on_add: Option<ComponentHook>,
    pub(crate) on_insert: Option<ComponentHook>,
    pub(crate) on_remove: Option<ComponentHook>,
}

<<<<<<< HEAD
=======
impl ComponentHooks {
    /// Register a [`ComponentHook`] that will be run when this component is added to an entity.
    /// An `on_add` hook will always be followed by `on_insert`.
    ///
    /// Will panic if the component already has an `on_add` hook
    pub fn on_add(&mut self, hook: ComponentHook) -> &mut Self {
        self.try_on_add(hook)
            .expect("Component id: {:?}, already has an on_add hook")
    }

    /// Register a [`ComponentHook`] that will be run when this component is added or set by `.insert`
    /// An `on_insert` hook will run even if the entity already has the component unlike `on_add`,
    /// `on_insert` also always runs after any `on_add` hooks.
    ///
    /// Will panic if the component already has an `on_insert` hook
    pub fn on_insert(&mut self, hook: ComponentHook) -> &mut Self {
        self.try_on_insert(hook)
            .expect("Component id: {:?}, already has an on_insert hook")
    }

    /// Register a [`ComponentHook`] that will be run when this component is removed from an entity.
    /// Despawning an entity counts as removing all of it's components.
    ///
    /// Will panic if the component already has an `on_remove` hook
    pub fn on_remove(&mut self, hook: ComponentHook) -> &mut Self {
        self.try_on_remove(hook)
            .expect("Component id: {:?}, already has an on_remove hook")
    }

    /// Fallible version of [`Self::on_add`].
    /// Returns `None` if the component already has an `on_add` hook.
    pub fn try_on_add(&mut self, hook: ComponentHook) -> Option<&mut Self> {
        if self.on_add.is_some() {
            return None;
        }
        self.on_add = Some(hook);
        Some(self)
    }

    /// Fallible version of [`Self::on_insert`].
    /// Returns `None` if the component already has an `on_insert` hook.
    pub fn try_on_insert(&mut self, hook: ComponentHook) -> Option<&mut Self> {
        if self.on_insert.is_some() {
            return None;
        }
        self.on_insert = Some(hook);
        Some(self)
    }

    /// Fallible version of [`Self::on_remove`].
    /// Returns `None` if the component already has an `on_remove` hook.
    pub fn try_on_remove(&mut self, hook: ComponentHook) -> Option<&mut Self> {
        if self.on_remove.is_some() {
            return None;
        }
        self.on_remove = Some(hook);
        Some(self)
    }
}

>>>>>>> f9cc91d5
/// Stores metadata for a type of component or resource stored in a specific [`World`].
#[derive(Debug, Clone)]
pub struct ComponentInfo {
    id: ComponentId,
    descriptor: ComponentDescriptor,
    hooks: ComponentHooks,
}

impl ComponentInfo {
    /// Returns a value uniquely identifying the current component.
    #[inline]
    pub fn id(&self) -> ComponentId {
        self.id
    }

    /// Returns the name of the current component.
    #[inline]
    pub fn name(&self) -> &str {
        &self.descriptor.name
    }

    /// Returns the [`TypeId`] of the underlying component type.
    /// Returns `None` if the component does not correspond to a Rust type.
    #[inline]
    pub fn type_id(&self) -> Option<TypeId> {
        self.descriptor.type_id
    }

    /// Returns the layout used to store values of this component in memory.
    #[inline]
    pub fn layout(&self) -> Layout {
        self.descriptor.layout
    }

    #[inline]
    /// Get the function which should be called to clean up values of
    /// the underlying component type. This maps to the
    /// [`Drop`] implementation for 'normal' Rust components
    ///
    /// Returns `None` if values of the underlying component type don't
    /// need to be dropped, e.g. as reported by [`needs_drop`].
    pub fn drop(&self) -> Option<unsafe fn(OwningPtr<'_>)> {
        self.descriptor.drop
    }

    /// Returns a value indicating the storage strategy for the current component.
    #[inline]
    pub fn storage_type(&self) -> StorageType {
        self.descriptor.storage_type
    }

    /// Returns `true` if the underlying component type can be freely shared between threads.
    /// If this returns `false`, then extra care must be taken to ensure that components
    /// are not accessed from the wrong thread.
    #[inline]
    pub fn is_send_and_sync(&self) -> bool {
        self.descriptor.is_send_and_sync
    }

    /// Create a new [`ComponentInfo`].
    pub(crate) fn new(id: ComponentId, descriptor: ComponentDescriptor) -> Self {
        ComponentInfo {
            id,
            descriptor,
            hooks: ComponentHooks::default(),
        }
    }

<<<<<<< HEAD
    /// Register a [`ComponentHook`] that will be run when this component is added to an entity.
    /// An `on_add` hook will always be followed by `on_insert`.
    ///
    /// Will panic if the component already has an `on_add` hook
    pub fn on_add(&mut self, hook: ComponentHook) -> &mut Self {
        self.try_on_add(hook)
            .expect("Component id: {:?}, already has an on_add hook")
    }

    /// Register a [`ComponentHook`] that will be run when this component is added or set by `.insert`
    /// An `on_insert` hook will run even if the entity already has the component unlike `on_add`,
    /// `on_insert` also always runs after any `on_add` hooks.
    ///
    /// Will panic if the component already has an `on_insert` hook
    pub fn on_insert(&mut self, hook: ComponentHook) -> &mut Self {
        self.try_on_insert(hook)
            .expect("Component id: {:?}, already has an on_insert hook")
    }

    /// Register a [`ComponentHook`] that will be run when this component is removed from an entity.
    /// Despawning an entity counts as removing all of it's components.
    ///
    /// Will panic if the component already has an `on_remove` hook
    pub fn on_remove(&mut self, hook: ComponentHook) -> &mut Self {
        self.try_on_remove(hook)
            .expect("Component id: {:?}, already has an on_remove hook")
    }

    /// Fallible version of [`Self::on_add`].
    /// Returns `None` if the component already has an `on_add` hook.
    pub fn try_on_add(&mut self, hook: ComponentHook) -> Option<&mut Self> {
        if self.hooks.on_add.is_some() {
            return None;
        }
        self.hooks.on_add = Some(hook);
        Some(self)
    }

    /// Fallible version of [`Self::on_insert`].
    /// Returns `None` if the component already has an `on_insert` hook.
    pub fn try_on_insert(&mut self, hook: ComponentHook) -> Option<&mut Self> {
        if self.hooks.on_insert.is_some() {
            return None;
        }
        self.hooks.on_insert = Some(hook);
        Some(self)
    }

    /// Fallible version of [`Self::on_remove`].
    /// Returns `None` if the component already has an `on_remove` hook.
    pub fn try_on_remove(&mut self, hook: ComponentHook) -> Option<&mut Self> {
        if self.hooks.on_remove.is_some() {
            return None;
        }
        self.hooks.on_remove = Some(hook);
        Some(self)
    }

=======
>>>>>>> f9cc91d5
    /// Update the given flags to include any [`ComponentHook`] registered to self
    #[inline]
    pub(crate) fn update_archetype_flags(&self, flags: &mut ArchetypeFlags) {
        if self.hooks().on_add.is_some() {
            flags.insert(ArchetypeFlags::ON_ADD_HOOK);
        }
        if self.hooks().on_insert.is_some() {
            flags.insert(ArchetypeFlags::ON_INSERT_HOOK);
        }
        if self.hooks().on_remove.is_some() {
            flags.insert(ArchetypeFlags::ON_REMOVE_HOOK);
        }
    }

    /// Provides a reference to the collection of hooks associated with this [`Component`]
    pub fn hooks(&self) -> &ComponentHooks {
        &self.hooks
    }
}

/// A value which uniquely identifies the type of a [`Component`] of [`Resource`] within a
/// [`World`].
///
/// Each time a new `Component` type is registered within a `World` using
/// e.g. [`World::init_component`] or [`World::init_component_with_descriptor`]
/// or a Resource with e.g. [`World::init_resource`],
/// a corresponding `ComponentId` is created to track it.
///
/// While the distinction between `ComponentId` and [`TypeId`] may seem superficial, breaking them
/// into two separate but related concepts allows components to exist outside of Rust's type system.
/// Each Rust type registered as a `Component` will have a corresponding `ComponentId`, but additional
/// `ComponentId`s may exist in a `World` to track components which cannot be
/// represented as Rust types for scripting or other advanced use-cases.
///
/// A `ComponentId` is tightly coupled to its parent `World`. Attempting to use a `ComponentId` from
/// one `World` to access the metadata of a `Component` in a different `World` is undefined behavior
/// and must not be attempted.
///
/// Given a type `T` which implements [`Component`], the `ComponentId` for `T` can be retrieved
/// from a `World` using [`World::component_id()`] or via [`Components::component_id()`]. Access
/// to the `ComponentId` for a [`Resource`] is available via [`Components::resource_id()`].
#[derive(Debug, Copy, Clone, Hash, Ord, PartialOrd, Eq, PartialEq)]
#[cfg_attr(
    feature = "bevy_reflect",
    derive(Reflect),
    reflect(Debug, Hash, PartialEq)
)]
pub struct ComponentId(usize);

impl ComponentId {
    /// Creates a new [`ComponentId`].
    ///
    /// The `index` is a unique value associated with each type of component in a given world.
    /// Usually, this value is taken from a counter incremented for each type of component registered with the world.
    #[inline]
    pub const fn new(index: usize) -> ComponentId {
        ComponentId(index)
    }

    /// Returns the index of the current component.
    #[inline]
    pub fn index(self) -> usize {
        self.0
    }
}

impl SparseSetIndex for ComponentId {
    #[inline]
    fn sparse_set_index(&self) -> usize {
        self.index()
    }

    #[inline]
    fn get_sparse_set_index(value: usize) -> Self {
        Self(value)
    }
}

/// A value describing a component or resource, which may or may not correspond to a Rust type.
#[derive(Clone)]
pub struct ComponentDescriptor {
    name: Cow<'static, str>,
    // SAFETY: This must remain private. It must match the statically known StorageType of the
    // associated rust component type if one exists.
    storage_type: StorageType,
    // SAFETY: This must remain private. It must only be set to "true" if this component is
    // actually Send + Sync
    is_send_and_sync: bool,
    type_id: Option<TypeId>,
    layout: Layout,
    // SAFETY: this function must be safe to call with pointers pointing to items of the type
    // this descriptor describes.
    // None if the underlying type doesn't need to be dropped
    drop: Option<for<'a> unsafe fn(OwningPtr<'a>)>,
}

// We need to ignore the `drop` field in our `Debug` impl
impl std::fmt::Debug for ComponentDescriptor {
    fn fmt(&self, f: &mut std::fmt::Formatter<'_>) -> std::fmt::Result {
        f.debug_struct("ComponentDescriptor")
            .field("name", &self.name)
            .field("storage_type", &self.storage_type)
            .field("is_send_and_sync", &self.is_send_and_sync)
            .field("type_id", &self.type_id)
            .field("layout", &self.layout)
            .finish()
    }
}

impl ComponentDescriptor {
    /// # SAFETY
    ///
    /// `x` must points to a valid value of type `T`.
    unsafe fn drop_ptr<T>(x: OwningPtr<'_>) {
        // SAFETY: Contract is required to be upheld by the caller.
        unsafe {
            x.drop_as::<T>();
        }
    }

    /// Create a new `ComponentDescriptor` for the type `T`.
    pub fn new<T: Component>() -> Self {
        Self {
            name: Cow::Borrowed(std::any::type_name::<T>()),
            storage_type: T::Storage::STORAGE_TYPE,
            is_send_and_sync: true,
            type_id: Some(TypeId::of::<T>()),
            layout: Layout::new::<T>(),
            drop: needs_drop::<T>().then_some(Self::drop_ptr::<T> as _),
        }
    }

    /// Create a new `ComponentDescriptor`.
    ///
    /// # Safety
    /// - the `drop` fn must be usable on a pointer with a value of the layout `layout`
    /// - the component type must be safe to access from any thread (Send + Sync in rust terms)
    pub unsafe fn new_with_layout(
        name: impl Into<Cow<'static, str>>,
        storage_type: StorageType,
        layout: Layout,
        drop: Option<for<'a> unsafe fn(OwningPtr<'a>)>,
    ) -> Self {
        Self {
            name: name.into(),
            storage_type,
            is_send_and_sync: true,
            type_id: None,
            layout,
            drop,
        }
    }

    /// Create a new `ComponentDescriptor` for a resource.
    ///
    /// The [`StorageType`] for resources is always [`TableStorage`].
    pub fn new_resource<T: Resource>() -> Self {
        Self {
            name: Cow::Borrowed(std::any::type_name::<T>()),
            // PERF: `SparseStorage` may actually be a more
            // reasonable choice as `storage_type` for resources.
            storage_type: StorageType::Table,
            is_send_and_sync: true,
            type_id: Some(TypeId::of::<T>()),
            layout: Layout::new::<T>(),
            drop: needs_drop::<T>().then_some(Self::drop_ptr::<T> as _),
        }
    }

    fn new_non_send<T: Any>(storage_type: StorageType) -> Self {
        Self {
            name: Cow::Borrowed(std::any::type_name::<T>()),
            storage_type,
            is_send_and_sync: false,
            type_id: Some(TypeId::of::<T>()),
            layout: Layout::new::<T>(),
            drop: needs_drop::<T>().then_some(Self::drop_ptr::<T> as _),
        }
    }

    /// Returns a value indicating the storage strategy for the current component.
    #[inline]
    pub fn storage_type(&self) -> StorageType {
        self.storage_type
    }

    /// Returns the [`TypeId`] of the underlying component type.
    /// Returns `None` if the component does not correspond to a Rust type.
    #[inline]
    pub fn type_id(&self) -> Option<TypeId> {
        self.type_id
    }

    /// Returns the name of the current component.
    #[inline]
    pub fn name(&self) -> &str {
        self.name.as_ref()
    }
}

/// Stores metadata associated with each kind of [`Component`] in a given [`World`].
#[derive(Debug, Default)]
pub struct Components {
    components: Vec<ComponentInfo>,
    indices: TypeIdMap<ComponentId>,
    resource_indices: TypeIdMap<ComponentId>,
}

impl Components {
    /// Initializes a component of type `T` with this instance.
    /// If a component of this type has already been initialized, this will return
    /// the ID of the pre-existing component.
    ///
    /// # See also
    ///
    /// * [`Components::component_id()`]
    /// * [`Components::init_component_with_descriptor()`]
    #[inline]
    pub fn init_component<T: Component>(&mut self, storages: &mut Storages) -> ComponentId {
        let type_id = TypeId::of::<T>();

        let Components {
            indices,
            components,
            ..
        } = self;
        *indices.entry(type_id).or_insert_with(|| {
            let index = Components::init_component_inner(
                components,
                storages,
                ComponentDescriptor::new::<T>(),
            );
            T::init_component_info(&mut components[index.index()]);
            index
        })
    }

    /// Initializes a component described by `descriptor`.
    ///
    /// ## Note
    ///
    /// If this method is called multiple times with identical descriptors, a distinct `ComponentId`
    /// will be created for each one.
    ///
    /// # See also
    ///
    /// * [`Components::component_id()`]
    /// * [`Components::init_component()`]
    pub fn init_component_with_descriptor(
        &mut self,
        storages: &mut Storages,
        descriptor: ComponentDescriptor,
    ) -> ComponentId {
        Components::init_component_inner(&mut self.components, storages, descriptor)
    }

    #[inline]
    fn init_component_inner(
        components: &mut Vec<ComponentInfo>,
        storages: &mut Storages,
        descriptor: ComponentDescriptor,
    ) -> ComponentId {
        let component_id = ComponentId(components.len());
        let info = ComponentInfo::new(component_id, descriptor);
        if info.descriptor.storage_type == StorageType::SparseSet {
            storages.sparse_sets.get_or_insert(&info);
        }
        components.push(info);
        component_id
    }

    /// Returns the number of components registered with this instance.
    #[inline]
    pub fn len(&self) -> usize {
        self.components.len()
    }

    /// Returns `true` if there are no components registered with this instance. Otherwise, this returns `false`.
    #[inline]
    pub fn is_empty(&self) -> bool {
        self.components.len() == 0
    }

    /// Gets the metadata associated with the given component.
    ///
    /// This will return an incorrect result if `id` did not come from the same world as `self`. It may return `None` or a garbage value.
    #[inline]
    pub fn get_info(&self, id: ComponentId) -> Option<&ComponentInfo> {
        self.components.get(id.0)
    }

    /// Returns the name associated with the given component.
    ///
    /// This will return an incorrect result if `id` did not come from the same world as `self`. It may return `None` or a garbage value.
    #[inline]
    pub fn get_name(&self, id: ComponentId) -> Option<&str> {
        self.get_info(id).map(|descriptor| descriptor.name())
    }

    /// Gets the metadata associated with the given component.
    /// # Safety
    ///
    /// `id` must be a valid [`ComponentId`]
    #[inline]
    pub unsafe fn get_info_unchecked(&self, id: ComponentId) -> &ComponentInfo {
        debug_assert!(id.index() < self.components.len());
        // SAFETY: The caller ensures `id` is valid.
        unsafe { self.components.get_unchecked(id.0) }
    }

    #[inline]
    pub(crate) fn get_hooks_mut(&mut self, id: ComponentId) -> Option<&mut ComponentHooks> {
        self.components.get_mut(id.0).map(|info| &mut info.hooks)
    }

    #[inline]
    pub(crate) unsafe fn get_info_mut(&mut self, id: ComponentId) -> &mut ComponentInfo {
        self.components.get_unchecked_mut(id.0)
    }

    /// Type-erased equivalent of [`Components::component_id()`].
    #[inline]
    pub fn get_id(&self, type_id: TypeId) -> Option<ComponentId> {
        self.indices.get(&type_id).copied()
    }

    /// Returns the [`ComponentId`] of the given [`Component`] type `T`.
    ///
    /// The returned `ComponentId` is specific to the `Components` instance
    /// it was retrieved from and should not be used with another `Components`
    /// instance.
    ///
    /// Returns [`None`] if the `Component` type has not
    /// yet been initialized using [`Components::init_component()`].
    ///
    /// ```
    /// use bevy_ecs::prelude::*;
    ///
    /// let mut world = World::new();
    ///
    /// #[derive(Component)]
    /// struct ComponentA;
    ///
    /// let component_a_id = world.init_component::<ComponentA>();
    ///
    /// assert_eq!(component_a_id, world.components().component_id::<ComponentA>().unwrap())
    /// ```
    ///
    /// # See also
    ///
    /// * [`Components::get_id()`]
    /// * [`Components::resource_id()`]
    /// * [`World::component_id()`]
    #[inline]
    pub fn component_id<T: Component>(&self) -> Option<ComponentId> {
        self.get_id(TypeId::of::<T>())
    }

    /// Type-erased equivalent of [`Components::resource_id()`].
    #[inline]
    pub fn get_resource_id(&self, type_id: TypeId) -> Option<ComponentId> {
        self.resource_indices.get(&type_id).copied()
    }

    /// Returns the [`ComponentId`] of the given [`Resource`] type `T`.
    ///
    /// The returned `ComponentId` is specific to the `Components` instance
    /// it was retrieved from and should not be used with another `Components`
    /// instance.
    ///
    /// Returns [`None`] if the `Resource` type has not
    /// yet been initialized using [`Components::init_resource()`].
    ///
    /// ```
    /// use bevy_ecs::prelude::*;
    ///
    /// let mut world = World::new();
    ///
    /// #[derive(Resource, Default)]
    /// struct ResourceA;
    ///
    /// let resource_a_id = world.init_resource::<ResourceA>();
    ///
    /// assert_eq!(resource_a_id, world.components().resource_id::<ResourceA>().unwrap())
    /// ```
    ///
    /// # See also
    ///
    /// * [`Components::component_id()`]
    /// * [`Components::get_resource_id()`]
    #[inline]
    pub fn resource_id<T: Resource>(&self) -> Option<ComponentId> {
        self.get_resource_id(TypeId::of::<T>())
    }

    /// Initializes a [`Resource`] of type `T` with this instance.
    /// If a resource of this type has already been initialized, this will return
    /// the ID of the pre-existing resource.
    ///
    /// # See also
    ///
    /// * [`Components::resource_id()`]
    #[inline]
    pub fn init_resource<T: Resource>(&mut self) -> ComponentId {
        // SAFETY: The [`ComponentDescriptor`] matches the [`TypeId`]
        unsafe {
            self.get_or_insert_resource_with(TypeId::of::<T>(), || {
                ComponentDescriptor::new_resource::<T>()
            })
        }
    }

    /// Initializes a [non-send resource](crate::system::NonSend) of type `T` with this instance.
    /// If a resource of this type has already been initialized, this will return
    /// the ID of the pre-existing resource.
    #[inline]
    pub fn init_non_send<T: Any>(&mut self) -> ComponentId {
        // SAFETY: The [`ComponentDescriptor`] matches the [`TypeId`]
        unsafe {
            self.get_or_insert_resource_with(TypeId::of::<T>(), || {
                ComponentDescriptor::new_non_send::<T>(StorageType::default())
            })
        }
    }

    /// # Safety
    ///
    /// The [`ComponentDescriptor`] must match the [`TypeId`]
    #[inline]
    unsafe fn get_or_insert_resource_with(
        &mut self,
        type_id: TypeId,
        func: impl FnOnce() -> ComponentDescriptor,
    ) -> ComponentId {
        let components = &mut self.components;
        *self.resource_indices.entry(type_id).or_insert_with(|| {
            let descriptor = func();
            let component_id = ComponentId(components.len());
            components.push(ComponentInfo::new(component_id, descriptor));
            component_id
        })
    }

    /// Gets an iterator over all components registered with this instance.
    pub fn iter(&self) -> impl Iterator<Item = &ComponentInfo> + '_ {
        self.components.iter()
    }
}

/// A value that tracks when a system ran relative to other systems.
/// This is used to power change detection.
#[derive(Copy, Clone, Debug, Eq, PartialEq)]
#[cfg_attr(feature = "bevy_reflect", derive(Reflect), reflect(Debug, PartialEq))]
pub struct Tick {
    tick: u32,
}

impl Tick {
    /// The maximum relative age for a change tick.
    /// The value of this is equal to [`MAX_CHANGE_AGE`].
    ///
    /// Since change detection will not work for any ticks older than this,
    /// ticks are periodically scanned to ensure their relative values are below this.
    pub const MAX: Self = Self::new(MAX_CHANGE_AGE);

    /// Creates a new [`Tick`] wrapping the given value.
    #[inline]
    pub const fn new(tick: u32) -> Self {
        Self { tick }
    }

    /// Gets the value of this change tick.
    #[inline]
    pub const fn get(self) -> u32 {
        self.tick
    }

    /// Sets the value of this change tick.
    #[inline]
    pub fn set(&mut self, tick: u32) {
        self.tick = tick;
    }

    /// Returns `true` if this `Tick` occurred since the system's `last_run`.
    ///
    /// `this_run` is the current tick of the system, used as a reference to help deal with wraparound.
    #[inline]
    pub fn is_newer_than(self, last_run: Tick, this_run: Tick) -> bool {
        // This works even with wraparound because the world tick (`this_run`) is always "newer" than
        // `last_run` and `self.tick`, and we scan periodically to clamp `ComponentTicks` values
        // so they never get older than `u32::MAX` (the difference would overflow).
        //
        // The clamp here ensures determinism (since scans could differ between app runs).
        let ticks_since_insert = this_run.relative_to(self).tick.min(MAX_CHANGE_AGE);
        let ticks_since_system = this_run.relative_to(last_run).tick.min(MAX_CHANGE_AGE);

        ticks_since_system > ticks_since_insert
    }

    /// Returns a change tick representing the relationship between `self` and `other`.
    #[inline]
    pub(crate) fn relative_to(self, other: Self) -> Self {
        let tick = self.tick.wrapping_sub(other.tick);
        Self { tick }
    }

    /// Wraps this change tick's value if it exceeds [`Tick::MAX`].
    ///
    /// Returns `true` if wrapping was performed. Otherwise, returns `false`.
    #[inline]
    pub(crate) fn check_tick(&mut self, tick: Tick) -> bool {
        let age = tick.relative_to(*self);
        // This comparison assumes that `age` has not overflowed `u32::MAX` before, which will be true
        // so long as this check always runs before that can happen.
        if age.get() > Self::MAX.get() {
            *self = tick.relative_to(Self::MAX);
            true
        } else {
            false
        }
    }
}

/// Interior-mutable access to the [`Tick`]s for a single component or resource.
#[derive(Copy, Clone, Debug)]
pub struct TickCells<'a> {
    /// The tick indicating when the value was added to the world.
    pub added: &'a UnsafeCell<Tick>,
    /// The tick indicating the last time the value was modified.
    pub changed: &'a UnsafeCell<Tick>,
}

impl<'a> TickCells<'a> {
    /// # Safety
    /// All cells contained within must uphold the safety invariants of [`UnsafeCellDeref::read`].
    #[inline]
    pub(crate) unsafe fn read(&self) -> ComponentTicks {
        ComponentTicks {
            // SAFETY: The callers uphold the invariants for `read`.
            added: unsafe { self.added.read() },
            // SAFETY: The callers uphold the invariants for `read`.
            changed: unsafe { self.changed.read() },
        }
    }
}

/// Records when a component or resource was added and when it was last mutably dereferenced (or added).
#[derive(Copy, Clone, Debug)]
#[cfg_attr(feature = "bevy_reflect", derive(Reflect), reflect(Debug))]
pub struct ComponentTicks {
    pub(crate) added: Tick,
    pub(crate) changed: Tick,
}

impl ComponentTicks {
    /// Returns `true` if the component or resource was added after the system last ran.
    #[inline]
    pub fn is_added(&self, last_run: Tick, this_run: Tick) -> bool {
        self.added.is_newer_than(last_run, this_run)
    }

    /// Returns `true` if the component or resource was added or mutably dereferenced after the system last ran.
    #[inline]
    pub fn is_changed(&self, last_run: Tick, this_run: Tick) -> bool {
        self.changed.is_newer_than(last_run, this_run)
    }

    /// Returns the tick recording the time this component or resource was most recently changed.
    #[inline]
    pub fn last_changed_tick(&self) -> Tick {
        self.changed
    }

    /// Returns the tick recording the time this component or resource was added.
    #[inline]
    pub fn added_tick(&self) -> Tick {
        self.added
    }

    pub(crate) fn new(change_tick: Tick) -> Self {
        Self {
            added: change_tick,
            changed: change_tick,
        }
    }

    /// Manually sets the change tick.
    ///
    /// This is normally done automatically via the [`DerefMut`](std::ops::DerefMut) implementation
    /// on [`Mut<T>`](crate::change_detection::Mut), [`ResMut<T>`](crate::change_detection::ResMut), etc.
    /// However, components and resources that make use of interior mutability might require manual updates.
    ///
    /// # Example
    /// ```no_run
    /// # use bevy_ecs::{world::World, component::ComponentTicks};
    /// let world: World = unimplemented!();
    /// let component_ticks: ComponentTicks = unimplemented!();
    ///
    /// component_ticks.set_changed(world.read_change_tick());
    /// ```
    #[inline]
    pub fn set_changed(&mut self, change_tick: Tick) {
        self.changed = change_tick;
    }
}

/// A [`SystemParam`] that provides access to the [`ComponentId`] for a specific component type.
///
/// # Example
/// ```
/// # use bevy_ecs::{system::Local, component::{Component, ComponentId, ComponentIdFor}};
/// #[derive(Component)]
/// struct Player;
/// fn my_system(component_id: ComponentIdFor<Player>) {
///     let component_id: ComponentId = component_id.get();
///     // ...
/// }
/// ```
#[derive(SystemParam)]
pub struct ComponentIdFor<'s, T: Component>(Local<'s, InitComponentId<T>>);

impl<T: Component> ComponentIdFor<'_, T> {
    /// Gets the [`ComponentId`] for the type `T`.
    #[inline]
    pub fn get(&self) -> ComponentId {
        **self
    }
}

impl<T: Component> std::ops::Deref for ComponentIdFor<'_, T> {
    type Target = ComponentId;
    fn deref(&self) -> &Self::Target {
        &self.0.component_id
    }
}

impl<T: Component> From<ComponentIdFor<'_, T>> for ComponentId {
    #[inline]
    fn from(to_component_id: ComponentIdFor<T>) -> ComponentId {
        *to_component_id
    }
}

/// Initializes the [`ComponentId`] for a specific type when used with [`FromWorld`].
struct InitComponentId<T: Component> {
    component_id: ComponentId,
    marker: PhantomData<T>,
}

impl<T: Component> FromWorld for InitComponentId<T> {
    fn from_world(world: &mut World) -> Self {
        Self {
            component_id: world.init_component::<T>(),
            marker: PhantomData,
        }
    }
}<|MERGE_RESOLUTION|>--- conflicted
+++ resolved
@@ -155,9 +155,8 @@
     /// This must be either [`TableStorage`] or [`SparseStorage`].
     type Storage: ComponentStorage;
 
-    /// Called when registering this component, allowing mutable access to it's [`ComponentInfo`].
-    /// This is currently used for registering hooks.
-    fn init_component_info(_info: &mut ComponentInfo) {}
+    /// Called when registering this component, allowing mutable access to it's [`ComponentHooks`].
+    fn register_component_hooks(_hooks: &mut ComponentHooks) {}
 }
 
 /// Marker type for components stored in a [`Table`](crate::storage::Table).
@@ -220,8 +219,6 @@
     pub(crate) on_remove: Option<ComponentHook>,
 }
 
-<<<<<<< HEAD
-=======
 impl ComponentHooks {
     /// Register a [`ComponentHook`] that will be run when this component is added to an entity.
     /// An `on_add` hook will always be followed by `on_insert`.
@@ -282,7 +279,6 @@
     }
 }
 
->>>>>>> f9cc91d5
 /// Stores metadata for a type of component or resource stored in a specific [`World`].
 #[derive(Debug, Clone)]
 pub struct ComponentInfo {
@@ -351,67 +347,6 @@
         }
     }
 
-<<<<<<< HEAD
-    /// Register a [`ComponentHook`] that will be run when this component is added to an entity.
-    /// An `on_add` hook will always be followed by `on_insert`.
-    ///
-    /// Will panic if the component already has an `on_add` hook
-    pub fn on_add(&mut self, hook: ComponentHook) -> &mut Self {
-        self.try_on_add(hook)
-            .expect("Component id: {:?}, already has an on_add hook")
-    }
-
-    /// Register a [`ComponentHook`] that will be run when this component is added or set by `.insert`
-    /// An `on_insert` hook will run even if the entity already has the component unlike `on_add`,
-    /// `on_insert` also always runs after any `on_add` hooks.
-    ///
-    /// Will panic if the component already has an `on_insert` hook
-    pub fn on_insert(&mut self, hook: ComponentHook) -> &mut Self {
-        self.try_on_insert(hook)
-            .expect("Component id: {:?}, already has an on_insert hook")
-    }
-
-    /// Register a [`ComponentHook`] that will be run when this component is removed from an entity.
-    /// Despawning an entity counts as removing all of it's components.
-    ///
-    /// Will panic if the component already has an `on_remove` hook
-    pub fn on_remove(&mut self, hook: ComponentHook) -> &mut Self {
-        self.try_on_remove(hook)
-            .expect("Component id: {:?}, already has an on_remove hook")
-    }
-
-    /// Fallible version of [`Self::on_add`].
-    /// Returns `None` if the component already has an `on_add` hook.
-    pub fn try_on_add(&mut self, hook: ComponentHook) -> Option<&mut Self> {
-        if self.hooks.on_add.is_some() {
-            return None;
-        }
-        self.hooks.on_add = Some(hook);
-        Some(self)
-    }
-
-    /// Fallible version of [`Self::on_insert`].
-    /// Returns `None` if the component already has an `on_insert` hook.
-    pub fn try_on_insert(&mut self, hook: ComponentHook) -> Option<&mut Self> {
-        if self.hooks.on_insert.is_some() {
-            return None;
-        }
-        self.hooks.on_insert = Some(hook);
-        Some(self)
-    }
-
-    /// Fallible version of [`Self::on_remove`].
-    /// Returns `None` if the component already has an `on_remove` hook.
-    pub fn try_on_remove(&mut self, hook: ComponentHook) -> Option<&mut Self> {
-        if self.hooks.on_remove.is_some() {
-            return None;
-        }
-        self.hooks.on_remove = Some(hook);
-        Some(self)
-    }
-
-=======
->>>>>>> f9cc91d5
     /// Update the given flags to include any [`ComponentHook`] registered to self
     #[inline]
     pub(crate) fn update_archetype_flags(&self, flags: &mut ArchetypeFlags) {
@@ -644,7 +579,7 @@
                 storages,
                 ComponentDescriptor::new::<T>(),
             );
-            T::init_component_info(&mut components[index.index()]);
+            T::register_component_hooks(&mut components[index.index()].hooks);
             index
         })
     }
