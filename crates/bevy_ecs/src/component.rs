//! Types for declaring and storing [`Component`]s.

use crate::{
    self as bevy_ecs,
    archetype::ArchetypeFlags,
    bundle::BundleInfo,
    change_detection::MAX_CHANGE_AGE,
    entity::{Entity, EntityCloner},
    query::DebugCheckedUnwrap,
    storage::{SparseSetIndex, SparseSets, Storages, Table, TableRow},
    system::{Local, Resource, SystemParam},
    world::{DeferredWorld, FromWorld, World},
};
use alloc::{borrow::Cow, sync::Arc};
pub use bevy_ecs_macros::Component;
use bevy_ptr::{OwningPtr, UnsafeCellDeref};
#[cfg(feature = "bevy_reflect")]
use bevy_reflect::Reflect;
use bevy_utils::{HashMap, HashSet, TypeIdMap};
#[cfg(feature = "track_change_detection")]
use core::panic::Location;
use core::{
    alloc::Layout,
    any::{Any, TypeId},
    cell::UnsafeCell,
    fmt::Debug,
    marker::PhantomData,
    mem::needs_drop,
};
<<<<<<< HEAD
use derive_more::derive::{Display, Error};
use disqualified::ShortName;
=======
use thiserror::Error;
>>>>>>> 48fb4aa6

pub use bevy_ecs_macros::require;

/// A data type that can be used to store data for an [entity].
///
/// `Component` is a [derivable trait]: this means that a data type can implement it by applying a `#[derive(Component)]` attribute to it.
/// However, components must always satisfy the `Send + Sync + 'static` trait bounds.
///
/// [entity]: crate::entity
/// [derivable trait]: https://doc.rust-lang.org/book/appendix-03-derivable-traits.html
///
/// # Examples
///
/// Components can take many forms: they are usually structs, but can also be of every other kind of data type, like enums or zero sized types.
/// The following examples show how components are laid out in code.
///
/// ```
/// # use bevy_ecs::component::Component;
/// # struct Color;
/// #
/// // A component can contain data...
/// #[derive(Component)]
/// struct LicensePlate(String);
///
/// // ... but it can also be a zero-sized marker.
/// #[derive(Component)]
/// struct Car;
///
/// // Components can also be structs with named fields...
/// #[derive(Component)]
/// struct VehiclePerformance {
///     acceleration: f32,
///     top_speed: f32,
///     handling: f32,
/// }
///
/// // ... or enums.
/// #[derive(Component)]
/// enum WheelCount {
///     Two,
///     Three,
///     Four,
/// }
/// ```
///
/// # Component and data access
///
/// Components can be marked as immutable by adding the `#[component(immutable)]`
/// attribute when using the derive macro.
/// See the documentation for [`ComponentMutability`] for more details around this
/// feature.
///
/// See the [`entity`] module level documentation to learn how to add or remove components from an entity.
///
/// See the documentation for [`Query`] to learn how to access component data from a system.
///
/// [`entity`]: crate::entity#usage
/// [`Query`]: crate::system::Query
/// [`ComponentMutability`]: crate::component::ComponentMutability
///
/// # Choosing a storage type
///
/// Components can be stored in the world using different strategies with their own performance implications.
/// By default, components are added to the [`Table`] storage, which is optimized for query iteration.
///
/// Alternatively, components can be added to the [`SparseSet`] storage, which is optimized for component insertion and removal.
/// This is achieved by adding an additional `#[component(storage = "SparseSet")]` attribute to the derive one:
///
/// ```
/// # use bevy_ecs::component::Component;
/// #
/// #[derive(Component)]
/// #[component(storage = "SparseSet")]
/// struct ComponentA;
/// ```
///
/// [`Table`]: crate::storage::Table
/// [`SparseSet`]: crate::storage::SparseSet
///
/// # Required Components
///
/// Components can specify Required Components. If some [`Component`] `A` requires [`Component`] `B`,  then when `A` is inserted,
/// `B` will _also_ be initialized and inserted (if it was not manually specified).
///
/// The [`Default`] constructor will be used to initialize the component, by default:
///
/// ```
/// # use bevy_ecs::prelude::*;
/// #[derive(Component)]
/// #[require(B)]
/// struct A;
///
/// #[derive(Component, Default, PartialEq, Eq, Debug)]
/// struct B(usize);
///
/// # let mut world = World::default();
/// // This will implicitly also insert B with the Default constructor
/// let id = world.spawn(A).id();
/// assert_eq!(&B(0), world.entity(id).get::<B>().unwrap());
///
/// // This will _not_ implicitly insert B, because it was already provided
/// world.spawn((A, B(11)));
/// ```
///
/// Components can have more than one required component:
///
/// ```
/// # use bevy_ecs::prelude::*;
/// #[derive(Component)]
/// #[require(B, C)]
/// struct A;
///
/// #[derive(Component, Default, PartialEq, Eq, Debug)]
/// #[require(C)]
/// struct B(usize);
///
/// #[derive(Component, Default, PartialEq, Eq, Debug)]
/// struct C(u32);
///
/// # let mut world = World::default();
/// // This will implicitly also insert B and C with their Default constructors
/// let id = world.spawn(A).id();
/// assert_eq!(&B(0), world.entity(id).get::<B>().unwrap());
/// assert_eq!(&C(0), world.entity(id).get::<C>().unwrap());
/// ```
///
/// You can also define a custom constructor function or closure:
///
/// ```
/// # use bevy_ecs::prelude::*;
/// #[derive(Component)]
/// #[require(C(init_c))]
/// struct A;
///
/// #[derive(Component, PartialEq, Eq, Debug)]
/// #[require(C(|| C(20)))]
/// struct B;
///
/// #[derive(Component, PartialEq, Eq, Debug)]
/// struct C(usize);
///
/// fn init_c() -> C {
///     C(10)
/// }
///
/// # let mut world = World::default();
/// // This will implicitly also insert C with the init_c() constructor
/// let id = world.spawn(A).id();
/// assert_eq!(&C(10), world.entity(id).get::<C>().unwrap());
///
/// // This will implicitly also insert C with the `|| C(20)` constructor closure
/// let id = world.spawn(B).id();
/// assert_eq!(&C(20), world.entity(id).get::<C>().unwrap());
/// ```
///
/// Required components are _recursive_. This means, if a Required Component has required components,
/// those components will _also_ be inserted if they are missing:
///
/// ```
/// # use bevy_ecs::prelude::*;
/// #[derive(Component)]
/// #[require(B)]
/// struct A;
///
/// #[derive(Component, Default, PartialEq, Eq, Debug)]
/// #[require(C)]
/// struct B(usize);
///
/// #[derive(Component, Default, PartialEq, Eq, Debug)]
/// struct C(u32);
///
/// # let mut world = World::default();
/// // This will implicitly also insert B and C with their Default constructors
/// let id = world.spawn(A).id();
/// assert_eq!(&B(0), world.entity(id).get::<B>().unwrap());
/// assert_eq!(&C(0), world.entity(id).get::<C>().unwrap());
/// ```
///
/// Note that cycles in the "component require tree" will result in stack overflows when attempting to
/// insert a component.
///
/// This "multiple inheritance" pattern does mean that it is possible to have duplicate requires for a given type
/// at different levels of the inheritance tree:
///
/// ```
/// # use bevy_ecs::prelude::*;
/// #[derive(Component)]
/// struct X(usize);
///
/// #[derive(Component, Default)]
/// #[require(X(|| X(1)))]
/// struct Y;
///
/// #[derive(Component)]
/// #[require(
///     Y,
///     X(|| X(2)),
/// )]
/// struct Z;
///
/// # let mut world = World::default();
/// // In this case, the x2 constructor is used for X
/// let id = world.spawn(Z).id();
/// assert_eq!(2, world.entity(id).get::<X>().unwrap().0);
/// ```
///
/// In general, this shouldn't happen often, but when it does the algorithm for choosing the constructor from the tree is simple and predictable:
/// 1. A constructor from a direct `#[require()]`, if one exists, is selected with priority.
/// 2. Otherwise, perform a Depth First Search on the tree of requirements and select the first one found.
///
/// From a user perspective, just think about this as the following:
/// 1. Specifying a required component constructor for Foo directly on a spawned component Bar will result in that constructor being used (and overriding existing constructors lower in the inheritance tree). This is the classic "inheritance override" behavior people expect.
/// 2. For cases where "multiple inheritance" results in constructor clashes, Components should be listed in "importance order". List a component earlier in the requirement list to initialize its inheritance tree earlier.
///
/// ## Registering required components at runtime
///
/// In most cases, required components should be registered using the `require` attribute as shown above.
/// However, in some cases, it may be useful to register required components at runtime.
///
/// This can be done through [`World::register_required_components`] or  [`World::register_required_components_with`]
/// for the [`Default`] and custom constructors respectively:
///
/// ```
/// # use bevy_ecs::prelude::*;
/// #[derive(Component)]
/// struct A;
///
/// #[derive(Component, Default, PartialEq, Eq, Debug)]
/// struct B(usize);
///
/// #[derive(Component, PartialEq, Eq, Debug)]
/// struct C(u32);
///
/// # let mut world = World::default();
/// // Register B as required by A and C as required by B.
/// world.register_required_components::<A, B>();
/// world.register_required_components_with::<B, C>(|| C(2));
///
/// // This will implicitly also insert B with its Default constructor
/// // and C with the custom constructor defined by B.
/// let id = world.spawn(A).id();
/// assert_eq!(&B(0), world.entity(id).get::<B>().unwrap());
/// assert_eq!(&C(2), world.entity(id).get::<C>().unwrap());
/// ```
///
/// Similar rules as before apply to duplicate requires fer a given type at different levels
/// of the inheritance tree. `A` requiring `C` directly would take precedence over indirectly
/// requiring it through `A` requiring `B` and `B` requiring `C`.
///
/// Unlike with the `require` attribute, directly requiring the same component multiple times
/// for the same component will result in a panic. This is done to prevent conflicting constructors
/// and confusing ordering dependencies.
///
/// Note that requirements must currently be registered before the requiring component is inserted
/// into the world for the first time. Registering requirements after this will lead to a panic.
///
/// # Adding component's hooks
///
/// See [`ComponentHooks`] for a detailed explanation of component's hooks.
///
/// Alternatively to the example shown in [`ComponentHooks`]' documentation, hooks can be configured using following attributes:
/// - `#[component(on_add = on_add_function)]`
/// - `#[component(on_insert = on_insert_function)]`
/// - `#[component(on_replace = on_replace_function)]`
/// - `#[component(on_remove = on_remove_function)]`
///
/// ```
/// # use bevy_ecs::component::Component;
/// # use bevy_ecs::world::DeferredWorld;
/// # use bevy_ecs::entity::Entity;
/// # use bevy_ecs::component::ComponentId;
/// #
/// #[derive(Component)]
/// #[component(on_add = my_on_add_hook)]
/// #[component(on_insert = my_on_insert_hook)]
/// // Another possible way of configuring hooks:
/// // #[component(on_add = my_on_add_hook, on_insert = my_on_insert_hook)]
/// //
/// // We don't have a replace or remove hook, so we can leave them out:
/// // #[component(on_replace = my_on_replace_hook, on_remove = my_on_remove_hook)]
/// struct ComponentA;
///
/// fn my_on_add_hook(world: DeferredWorld, entity: Entity, id: ComponentId) {
///     // ...
/// }
///
/// // You can also omit writing some types using generics.
/// fn my_on_insert_hook<T1, T2>(world: DeferredWorld, _: T1, _: T2) {
///     // ...
/// }
/// ```
///
/// # Implementing the trait for foreign types
///
/// As a consequence of the [orphan rule], it is not possible to separate into two different crates the implementation of `Component` from the definition of a type.
/// This means that it is not possible to directly have a type defined in a third party library as a component.
/// This important limitation can be easily worked around using the [newtype pattern]:
/// this makes it possible to locally define and implement `Component` for a tuple struct that wraps the foreign type.
/// The following example gives a demonstration of this pattern.
///
/// ```
/// // `Component` is defined in the `bevy_ecs` crate.
/// use bevy_ecs::component::Component;
///
/// // `Duration` is defined in the `std` crate.
/// use std::time::Duration;
///
/// // It is not possible to implement `Component` for `Duration` from this position, as they are
/// // both foreign items, defined in an external crate. However, nothing prevents to define a new
/// // `Cooldown` type that wraps `Duration`. As `Cooldown` is defined in a local crate, it is
/// // possible to implement `Component` for it.
/// #[derive(Component)]
/// struct Cooldown(Duration);
/// ```
///
/// [orphan rule]: https://doc.rust-lang.org/book/ch10-02-traits.html#implementing-a-trait-on-a-type
/// [newtype pattern]: https://doc.rust-lang.org/book/ch19-03-advanced-traits.html#using-the-newtype-pattern-to-implement-external-traits-on-external-types
///
/// # `!Sync` Components
/// A `!Sync` type cannot implement `Component`. However, it is possible to wrap a `Send` but not `Sync`
/// type in [`SyncCell`] or the currently unstable [`Exclusive`] to make it `Sync`. This forces only
/// having mutable access (`&mut T` only, never `&T`), but makes it safe to reference across multiple
/// threads.
///
/// This will fail to compile since `RefCell` is `!Sync`.
/// ```compile_fail
/// # use std::cell::RefCell;
/// # use bevy_ecs::component::Component;
/// #[derive(Component)]
/// struct NotSync {
///    counter: RefCell<usize>,
/// }
/// ```
///
/// This will compile since the `RefCell` is wrapped with `SyncCell`.
/// ```
/// # use std::cell::RefCell;
/// # use bevy_ecs::component::Component;
/// use bevy_utils::synccell::SyncCell;
///
/// // This will compile.
/// #[derive(Component)]
/// struct ActuallySync {
///    counter: SyncCell<RefCell<usize>>,
/// }
/// ```
///
/// [`SyncCell`]: bevy_utils::synccell::SyncCell
/// [`Exclusive`]: https://doc.rust-lang.org/nightly/std/sync/struct.Exclusive.html
#[diagnostic::on_unimplemented(
    message = "`{Self}` is not a `Component`",
    label = "invalid `Component`",
    note = "consider annotating `{Self}` with `#[derive(Component)]`"
)]
pub trait Component: Send + Sync + 'static {
    /// A constant indicating the storage type used for this component.
    const STORAGE_TYPE: StorageType;

    /// A marker type to assist Bevy with determining if this component is
    /// mutable, or immutable. Mutable components will have [`Component<Mutability = Mutable>`],
    /// while immutable components will instead have [`Component<Mutability = Immutable>`].
    ///
    /// * For a component to be mutable, this type must be [`Mutable`].
    /// * For a component to be immutable, this type must be [`Immutable`].
    type Mutability: ComponentMutability;

    /// Called when registering this component, allowing mutable access to its [`ComponentHooks`].
    fn register_component_hooks(_hooks: &mut ComponentHooks) {}

    /// Registers required components.
    fn register_required_components(
        _component_id: ComponentId,
        _components: &mut Components,
        _storages: &mut Storages,
        _required_components: &mut RequiredComponents,
        _inheritance_depth: u16,
        _recursion_check_stack: &mut Vec<ComponentId>,
    ) {
    }

    /// Called when registering this component, allowing to override clone function (or disable cloning altogether) for this component.
    ///
    /// See [Handlers section of `EntityCloneBuilder`](crate::entity::EntityCloneBuilder#handlers) to understand how this affects handler priority.
    fn get_component_clone_handler() -> ComponentCloneHandler {
        ComponentCloneHandler::default()
    }
}

<<<<<<< HEAD
// NOTE: This should maybe be private, but it is currently public so that `bevy_ecs_macros` can use it.
// This exists as a standalone function instead of being inlined into the component derive macro so as
// to reduce the amount of generated code.
#[doc(hidden)]
pub fn enforce_no_required_components_recursion(
    components: &Components,
    recursion_check_stack: &[ComponentId],
) {
    if let Some((&requiree, check)) = recursion_check_stack.split_last() {
        if let Some(direct_recursion) = check
            .iter()
            .position(|&id| id == requiree)
            .map(|index| index == check.len() - 1)
        {
            panic!(
                "Recursive required components detected: {}\nhelp: {}",
                recursion_check_stack
                    .iter()
                    .map(|id| format!("{}", ShortName(components.get_name(*id).unwrap())))
                    .collect::<Vec<_>>()
                    .join(" → "),
                if direct_recursion {
                    format!(
                        "Remove require({})",
                        ShortName(components.get_name(requiree).unwrap())
                    )
                } else {
                    "If this is intentional, consider merging the components.".into()
                }
            );
        }
    }
=======
mod private {
    pub trait Seal {}
}

/// The mutability option for a [`Component`]. This can either be:
/// * [`Mutable`]
/// * [`Immutable`]
///
/// This is controlled through either [`Component::Mutability`] or `#[component(immutable)]`
/// when using the derive macro.
///
/// Immutable components are guaranteed to never have an exclusive reference,
/// `&mut ...`, created while inserted onto an entity.
/// In all other ways, they are identical to mutable components.
/// This restriction allows hooks to observe all changes made to an immutable
/// component, effectively turning the `OnInsert` and `OnReplace` hooks into a
/// `OnMutate` hook.
/// This is not practical for mutable components, as the runtime cost of invoking
/// a hook for every exclusive reference created would be far too high.
///
/// # Examples
///
/// ```rust
/// # use bevy_ecs::component::Component;
/// #
/// #[derive(Component)]
/// #[component(immutable)]
/// struct ImmutableFoo;
/// ```
pub trait ComponentMutability: private::Seal + 'static {
    /// Boolean to indicate if this mutability setting implies a mutable or immutable
    /// component.
    const MUTABLE: bool;
}

/// Parameter indicating a [`Component`] is immutable.
///
/// See [`ComponentMutability`] for details.
pub struct Immutable;

impl private::Seal for Immutable {}
impl ComponentMutability for Immutable {
    const MUTABLE: bool = false;
}

/// Parameter indicating a [`Component`] is mutable.
///
/// See [`ComponentMutability`] for details.
pub struct Mutable;

impl private::Seal for Mutable {}
impl ComponentMutability for Mutable {
    const MUTABLE: bool = true;
>>>>>>> 48fb4aa6
}

/// The storage used for a specific component type.
///
/// # Examples
/// The [`StorageType`] for a component is configured via the derive attribute
///
/// ```
/// # use bevy_ecs::{prelude::*, component::*};
/// #[derive(Component)]
/// #[component(storage = "SparseSet")]
/// struct A;
/// ```
#[derive(Debug, Copy, Clone, Default, Eq, PartialEq)]
pub enum StorageType {
    /// Provides fast and cache-friendly iteration, but slower addition and removal of components.
    /// This is the default storage type.
    #[default]
    Table,
    /// Provides fast addition and removal of components, but slower iteration.
    SparseSet,
}

/// The type used for [`Component`] lifecycle hooks such as `on_add`, `on_insert` or `on_remove`
pub type ComponentHook = for<'w> fn(DeferredWorld<'w>, Entity, ComponentId);

/// [`World`]-mutating functions that run as part of lifecycle events of a [`Component`].
///
/// Hooks are functions that run when a component is added, overwritten, or removed from an entity.
/// These are intended to be used for structural side effects that need to happen when a component is added or removed,
/// and are not intended for general-purpose logic.
///
/// For example, you might use a hook to update a cached index when a component is added,
/// to clean up resources when a component is removed,
/// or to keep hierarchical data structures across entities in sync.
///
/// This information is stored in the [`ComponentInfo`] of the associated component.
///
/// There is two ways of configuring hooks for a component:
/// 1. Defining the [`Component::register_component_hooks`] method (see [`Component`])
/// 2. Using the [`World::register_component_hooks`] method
///
/// # Example 2
///
/// ```
/// use bevy_ecs::prelude::*;
/// use bevy_utils::HashSet;
///
/// #[derive(Component)]
/// struct MyTrackedComponent;
///
/// #[derive(Resource, Default)]
/// struct TrackedEntities(HashSet<Entity>);
///
/// let mut world = World::new();
/// world.init_resource::<TrackedEntities>();
///
/// // No entities with `MyTrackedComponent` have been added yet, so we can safely add component hooks
/// let mut tracked_component_query = world.query::<&MyTrackedComponent>();
/// assert!(tracked_component_query.iter(&world).next().is_none());
///
/// world.register_component_hooks::<MyTrackedComponent>().on_add(|mut world, entity, _component_id| {
///    let mut tracked_entities = world.resource_mut::<TrackedEntities>();
///   tracked_entities.0.insert(entity);
/// });
///
/// world.register_component_hooks::<MyTrackedComponent>().on_remove(|mut world, entity, _component_id| {
///   let mut tracked_entities = world.resource_mut::<TrackedEntities>();
///   tracked_entities.0.remove(&entity);
/// });
///
/// let entity = world.spawn(MyTrackedComponent).id();
/// let tracked_entities = world.resource::<TrackedEntities>();
/// assert!(tracked_entities.0.contains(&entity));
///
/// world.despawn(entity);
/// let tracked_entities = world.resource::<TrackedEntities>();
/// assert!(!tracked_entities.0.contains(&entity));
/// ```
#[derive(Debug, Clone, Default)]
pub struct ComponentHooks {
    pub(crate) on_add: Option<ComponentHook>,
    pub(crate) on_insert: Option<ComponentHook>,
    pub(crate) on_replace: Option<ComponentHook>,
    pub(crate) on_remove: Option<ComponentHook>,
}

impl ComponentHooks {
    /// Register a [`ComponentHook`] that will be run when this component is added to an entity.
    /// An `on_add` hook will always run before `on_insert` hooks. Spawning an entity counts as
    /// adding all of its components.
    ///
    /// # Panics
    ///
    /// Will panic if the component already has an `on_add` hook
    pub fn on_add(&mut self, hook: ComponentHook) -> &mut Self {
        self.try_on_add(hook)
            .expect("Component already has an on_add hook")
    }

    /// Register a [`ComponentHook`] that will be run when this component is added (with `.insert`)
    /// or replaced.
    ///
    /// An `on_insert` hook always runs after any `on_add` hooks (if the entity didn't already have the component).
    ///
    /// # Warning
    ///
    /// The hook won't run if the component is already present and is only mutated, such as in a system via a query.
    /// As a result, this is *not* an appropriate mechanism for reliably updating indexes and other caches.
    ///
    /// # Panics
    ///
    /// Will panic if the component already has an `on_insert` hook
    pub fn on_insert(&mut self, hook: ComponentHook) -> &mut Self {
        self.try_on_insert(hook)
            .expect("Component already has an on_insert hook")
    }

    /// Register a [`ComponentHook`] that will be run when this component is about to be dropped,
    /// such as being replaced (with `.insert`) or removed.
    ///
    /// If this component is inserted onto an entity that already has it, this hook will run before the value is replaced,
    /// allowing access to the previous data just before it is dropped.
    /// This hook does *not* run if the entity did not already have this component.
    ///
    /// An `on_replace` hook always runs before any `on_remove` hooks (if the component is being removed from the entity).
    ///
    /// # Warning
    ///
    /// The hook won't run if the component is already present and is only mutated, such as in a system via a query.
    /// As a result, this is *not* an appropriate mechanism for reliably updating indexes and other caches.
    ///
    /// # Panics
    ///
    /// Will panic if the component already has an `on_replace` hook
    pub fn on_replace(&mut self, hook: ComponentHook) -> &mut Self {
        self.try_on_replace(hook)
            .expect("Component already has an on_replace hook")
    }

    /// Register a [`ComponentHook`] that will be run when this component is removed from an entity.
    /// Despawning an entity counts as removing all of its components.
    ///
    /// # Panics
    ///
    /// Will panic if the component already has an `on_remove` hook
    pub fn on_remove(&mut self, hook: ComponentHook) -> &mut Self {
        self.try_on_remove(hook)
            .expect("Component already has an on_remove hook")
    }

    /// Attempt to register a [`ComponentHook`] that will be run when this component is added to an entity.
    ///
    /// This is a fallible version of [`Self::on_add`].
    ///
    /// Returns `None` if the component already has an `on_add` hook.
    pub fn try_on_add(&mut self, hook: ComponentHook) -> Option<&mut Self> {
        if self.on_add.is_some() {
            return None;
        }
        self.on_add = Some(hook);
        Some(self)
    }

    /// Attempt to register a [`ComponentHook`] that will be run when this component is added (with `.insert`)
    ///
    /// This is a fallible version of [`Self::on_insert`].
    ///
    /// Returns `None` if the component already has an `on_insert` hook.
    pub fn try_on_insert(&mut self, hook: ComponentHook) -> Option<&mut Self> {
        if self.on_insert.is_some() {
            return None;
        }
        self.on_insert = Some(hook);
        Some(self)
    }

    /// Attempt to register a [`ComponentHook`] that will be run when this component is replaced (with `.insert`) or removed
    ///
    /// This is a fallible version of [`Self::on_replace`].
    ///
    /// Returns `None` if the component already has an `on_replace` hook.
    pub fn try_on_replace(&mut self, hook: ComponentHook) -> Option<&mut Self> {
        if self.on_replace.is_some() {
            return None;
        }
        self.on_replace = Some(hook);
        Some(self)
    }

    /// Attempt to register a [`ComponentHook`] that will be run when this component is removed from an entity.
    ///
    /// This is a fallible version of [`Self::on_remove`].
    ///
    /// Returns `None` if the component already has an `on_remove` hook.
    pub fn try_on_remove(&mut self, hook: ComponentHook) -> Option<&mut Self> {
        if self.on_remove.is_some() {
            return None;
        }
        self.on_remove = Some(hook);
        Some(self)
    }
}

/// Stores metadata for a type of component or resource stored in a specific [`World`].
#[derive(Debug, Clone)]
pub struct ComponentInfo {
    id: ComponentId,
    descriptor: ComponentDescriptor,
    hooks: ComponentHooks,
    required_components: RequiredComponents,
    required_by: HashSet<ComponentId>,
}

impl ComponentInfo {
    /// Returns a value uniquely identifying the current component.
    #[inline]
    pub fn id(&self) -> ComponentId {
        self.id
    }

    /// Returns the name of the current component.
    #[inline]
    pub fn name(&self) -> &str {
        &self.descriptor.name
    }

    /// Returns `true` if the current component is mutable.
    #[inline]
    pub fn mutable(&self) -> bool {
        self.descriptor.mutable
    }

    /// Returns the [`TypeId`] of the underlying component type.
    /// Returns `None` if the component does not correspond to a Rust type.
    #[inline]
    pub fn type_id(&self) -> Option<TypeId> {
        self.descriptor.type_id
    }

    /// Returns the layout used to store values of this component in memory.
    #[inline]
    pub fn layout(&self) -> Layout {
        self.descriptor.layout
    }

    #[inline]
    /// Get the function which should be called to clean up values of
    /// the underlying component type. This maps to the
    /// [`Drop`] implementation for 'normal' Rust components
    ///
    /// Returns `None` if values of the underlying component type don't
    /// need to be dropped, e.g. as reported by [`needs_drop`].
    pub fn drop(&self) -> Option<unsafe fn(OwningPtr<'_>)> {
        self.descriptor.drop
    }

    /// Returns a value indicating the storage strategy for the current component.
    #[inline]
    pub fn storage_type(&self) -> StorageType {
        self.descriptor.storage_type
    }

    /// Returns `true` if the underlying component type can be freely shared between threads.
    /// If this returns `false`, then extra care must be taken to ensure that components
    /// are not accessed from the wrong thread.
    #[inline]
    pub fn is_send_and_sync(&self) -> bool {
        self.descriptor.is_send_and_sync
    }

    /// Create a new [`ComponentInfo`].
    pub(crate) fn new(id: ComponentId, descriptor: ComponentDescriptor) -> Self {
        ComponentInfo {
            id,
            descriptor,
            hooks: Default::default(),
            required_components: Default::default(),
            required_by: Default::default(),
        }
    }

    /// Update the given flags to include any [`ComponentHook`] registered to self
    #[inline]
    pub(crate) fn update_archetype_flags(&self, flags: &mut ArchetypeFlags) {
        if self.hooks().on_add.is_some() {
            flags.insert(ArchetypeFlags::ON_ADD_HOOK);
        }
        if self.hooks().on_insert.is_some() {
            flags.insert(ArchetypeFlags::ON_INSERT_HOOK);
        }
        if self.hooks().on_replace.is_some() {
            flags.insert(ArchetypeFlags::ON_REPLACE_HOOK);
        }
        if self.hooks().on_remove.is_some() {
            flags.insert(ArchetypeFlags::ON_REMOVE_HOOK);
        }
    }

    /// Provides a reference to the collection of hooks associated with this [`Component`]
    pub fn hooks(&self) -> &ComponentHooks {
        &self.hooks
    }

    /// Retrieves the [`RequiredComponents`] collection, which contains all required components (and their constructors)
    /// needed by this component. This includes _recursive_ required components.
    pub fn required_components(&self) -> &RequiredComponents {
        &self.required_components
    }
}

/// A value which uniquely identifies the type of a [`Component`] or [`Resource`] within a
/// [`World`].
///
/// Each time a new `Component` type is registered within a `World` using
/// e.g. [`World::register_component`] or [`World::register_component_with_descriptor`]
/// or a Resource with e.g. [`World::init_resource`],
/// a corresponding `ComponentId` is created to track it.
///
/// While the distinction between `ComponentId` and [`TypeId`] may seem superficial, breaking them
/// into two separate but related concepts allows components to exist outside of Rust's type system.
/// Each Rust type registered as a `Component` will have a corresponding `ComponentId`, but additional
/// `ComponentId`s may exist in a `World` to track components which cannot be
/// represented as Rust types for scripting or other advanced use-cases.
///
/// A `ComponentId` is tightly coupled to its parent `World`. Attempting to use a `ComponentId` from
/// one `World` to access the metadata of a `Component` in a different `World` is undefined behavior
/// and must not be attempted.
///
/// Given a type `T` which implements [`Component`], the `ComponentId` for `T` can be retrieved
/// from a `World` using [`World::component_id()`] or via [`Components::component_id()`]. Access
/// to the `ComponentId` for a [`Resource`] is available via [`Components::resource_id()`].
#[derive(Debug, Copy, Clone, Hash, Ord, PartialOrd, Eq, PartialEq)]
#[cfg_attr(
    feature = "bevy_reflect",
    derive(Reflect),
    reflect(Debug, Hash, PartialEq)
)]
pub struct ComponentId(usize);

impl ComponentId {
    /// Creates a new [`ComponentId`].
    ///
    /// The `index` is a unique value associated with each type of component in a given world.
    /// Usually, this value is taken from a counter incremented for each type of component registered with the world.
    #[inline]
    pub const fn new(index: usize) -> ComponentId {
        ComponentId(index)
    }

    /// Returns the index of the current component.
    #[inline]
    pub fn index(self) -> usize {
        self.0
    }
}

impl SparseSetIndex for ComponentId {
    #[inline]
    fn sparse_set_index(&self) -> usize {
        self.index()
    }

    #[inline]
    fn get_sparse_set_index(value: usize) -> Self {
        Self(value)
    }
}

/// A value describing a component or resource, which may or may not correspond to a Rust type.
#[derive(Clone)]
pub struct ComponentDescriptor {
    name: Cow<'static, str>,
    // SAFETY: This must remain private. It must match the statically known StorageType of the
    // associated rust component type if one exists.
    storage_type: StorageType,
    // SAFETY: This must remain private. It must only be set to "true" if this component is
    // actually Send + Sync
    is_send_and_sync: bool,
    type_id: Option<TypeId>,
    layout: Layout,
    // SAFETY: this function must be safe to call with pointers pointing to items of the type
    // this descriptor describes.
    // None if the underlying type doesn't need to be dropped
    drop: Option<for<'a> unsafe fn(OwningPtr<'a>)>,
    mutable: bool,
}

// We need to ignore the `drop` field in our `Debug` impl
impl Debug for ComponentDescriptor {
    fn fmt(&self, f: &mut core::fmt::Formatter<'_>) -> core::fmt::Result {
        f.debug_struct("ComponentDescriptor")
            .field("name", &self.name)
            .field("storage_type", &self.storage_type)
            .field("is_send_and_sync", &self.is_send_and_sync)
            .field("type_id", &self.type_id)
            .field("layout", &self.layout)
            .field("mutable", &self.mutable)
            .finish()
    }
}

impl ComponentDescriptor {
    /// # Safety
    ///
    /// `x` must point to a valid value of type `T`.
    unsafe fn drop_ptr<T>(x: OwningPtr<'_>) {
        // SAFETY: Contract is required to be upheld by the caller.
        unsafe {
            x.drop_as::<T>();
        }
    }

    /// Create a new `ComponentDescriptor` for the type `T`.
    pub fn new<T: Component>() -> Self {
        Self {
            name: Cow::Borrowed(core::any::type_name::<T>()),
            storage_type: T::STORAGE_TYPE,
            is_send_and_sync: true,
            type_id: Some(TypeId::of::<T>()),
            layout: Layout::new::<T>(),
            drop: needs_drop::<T>().then_some(Self::drop_ptr::<T> as _),
            mutable: T::Mutability::MUTABLE,
        }
    }

    /// Create a new `ComponentDescriptor`.
    ///
    /// # Safety
    /// - the `drop` fn must be usable on a pointer with a value of the layout `layout`
    /// - the component type must be safe to access from any thread (Send + Sync in rust terms)
    pub unsafe fn new_with_layout(
        name: impl Into<Cow<'static, str>>,
        storage_type: StorageType,
        layout: Layout,
        drop: Option<for<'a> unsafe fn(OwningPtr<'a>)>,
        mutable: bool,
    ) -> Self {
        Self {
            name: name.into(),
            storage_type,
            is_send_and_sync: true,
            type_id: None,
            layout,
            drop,
            mutable,
        }
    }

    /// Create a new `ComponentDescriptor` for a resource.
    ///
    /// The [`StorageType`] for resources is always [`StorageType::Table`].
    pub fn new_resource<T: Resource>() -> Self {
        Self {
            name: Cow::Borrowed(core::any::type_name::<T>()),
            // PERF: `SparseStorage` may actually be a more
            // reasonable choice as `storage_type` for resources.
            storage_type: StorageType::Table,
            is_send_and_sync: true,
            type_id: Some(TypeId::of::<T>()),
            layout: Layout::new::<T>(),
            drop: needs_drop::<T>().then_some(Self::drop_ptr::<T> as _),
            mutable: true,
        }
    }

    fn new_non_send<T: Any>(storage_type: StorageType) -> Self {
        Self {
            name: Cow::Borrowed(core::any::type_name::<T>()),
            storage_type,
            is_send_and_sync: false,
            type_id: Some(TypeId::of::<T>()),
            layout: Layout::new::<T>(),
            drop: needs_drop::<T>().then_some(Self::drop_ptr::<T> as _),
            mutable: true,
        }
    }

    /// Returns a value indicating the storage strategy for the current component.
    #[inline]
    pub fn storage_type(&self) -> StorageType {
        self.storage_type
    }

    /// Returns the [`TypeId`] of the underlying component type.
    /// Returns `None` if the component does not correspond to a Rust type.
    #[inline]
    pub fn type_id(&self) -> Option<TypeId> {
        self.type_id
    }

    /// Returns the name of the current component.
    #[inline]
    pub fn name(&self) -> &str {
        self.name.as_ref()
    }

    /// Returns whether this component is mutable.
    #[inline]
    pub fn mutable(&self) -> bool {
        self.mutable
    }
}

/// Function type that can be used to clone an entity.
pub type ComponentCloneFn = fn(&mut DeferredWorld, &EntityCloner);

/// An enum instructing how to clone a component.
#[derive(Debug, Default)]
pub enum ComponentCloneHandler {
    #[default]
    /// Use the global default function to clone the component with this handler.
    Default,
    /// Do not clone the component. When a command to clone an entity is issued, component with this handler will be skipped.
    Ignore,
    /// Set a custom handler for the component.
    Custom(ComponentCloneFn),
}

/// A registry of component clone handlers. Allows to set global default and per-component clone function for all components in the world.
#[derive(Debug)]
pub struct ComponentCloneHandlers {
    handlers: Vec<Option<ComponentCloneFn>>,
    default_handler: ComponentCloneFn,
}

impl ComponentCloneHandlers {
    /// Sets the default handler for this registry. All components with [`Default`](ComponentCloneHandler::Default) handler, as well as any component that does not have an
    /// explicitly registered clone function will use this handler.
    ///
    /// See [Handlers section of `EntityCloneBuilder`](crate::entity::EntityCloneBuilder#handlers) to understand how this affects handler priority.
    pub fn set_default_handler(&mut self, handler: ComponentCloneFn) {
        self.default_handler = handler;
    }

    /// Returns the currently registered default handler.
    pub fn get_default_handler(&self) -> ComponentCloneFn {
        self.default_handler
    }

    /// Sets a handler for a specific component.
    ///
    /// See [Handlers section of `EntityCloneBuilder`](crate::entity::EntityCloneBuilder#handlers) to understand how this affects handler priority.
    pub fn set_component_handler(&mut self, id: ComponentId, handler: ComponentCloneHandler) {
        if id.0 >= self.handlers.len() {
            self.handlers.resize(id.0 + 1, None);
        }
        match handler {
            ComponentCloneHandler::Default => self.handlers[id.0] = None,
            ComponentCloneHandler::Ignore => self.handlers[id.0] = Some(component_clone_ignore),
            ComponentCloneHandler::Custom(handler) => self.handlers[id.0] = Some(handler),
        };
    }

    /// Checks if the specified component is registered. If not, the component will use the default global handler.
    ///
    /// This will return an incorrect result if `id` did not come from the same world as `self`.
    pub fn is_handler_registered(&self, id: ComponentId) -> bool {
        self.handlers.get(id.0).is_some_and(Option::is_some)
    }

    /// Gets a handler to clone a component. This can be one of the following:
    /// - Custom clone function for this specific component.
    /// - Default global handler.
    /// - A [`component_clone_ignore`] (no cloning).
    ///
    /// This will return an incorrect result if `id` did not come from the same world as `self`.
    pub fn get_handler(&self, id: ComponentId) -> ComponentCloneFn {
        match self.handlers.get(id.0) {
            Some(Some(handler)) => *handler,
            Some(None) | None => self.default_handler,
        }
    }
}

impl Default for ComponentCloneHandlers {
    fn default() -> Self {
        Self {
            handlers: Default::default(),
            #[cfg(feature = "bevy_reflect")]
            default_handler: component_clone_via_reflect,
            #[cfg(not(feature = "bevy_reflect"))]
            default_handler: component_clone_ignore,
        }
    }
}

/// Stores metadata associated with each kind of [`Component`] in a given [`World`].
#[derive(Debug, Default)]
pub struct Components {
    components: Vec<ComponentInfo>,
    indices: TypeIdMap<ComponentId>,
    resource_indices: TypeIdMap<ComponentId>,
    component_clone_handlers: ComponentCloneHandlers,
}

impl Components {
    /// Registers a [`Component`] of type `T` with this instance.
    /// If a component of this type has already been registered, this will return
    /// the ID of the pre-existing component.
    ///
    /// # See also
    ///
    /// * [`Components::component_id()`]
    /// * [`Components::register_component_with_descriptor()`]
    #[inline]
    pub fn register_component<T: Component>(&mut self, storages: &mut Storages) -> ComponentId {
        self.register_component_internal::<T>(storages, &mut Vec::new())
    }

    #[inline]
    fn register_component_internal<T: Component>(
        &mut self,
        storages: &mut Storages,
        recursion_check_stack: &mut Vec<ComponentId>,
    ) -> ComponentId {
        let mut is_new_registration = false;
        let id = {
            let Components {
                indices,
                components,
                ..
            } = self;
            let type_id = TypeId::of::<T>();
            *indices.entry(type_id).or_insert_with(|| {
                let id = Components::register_component_inner(
                    components,
                    storages,
                    ComponentDescriptor::new::<T>(),
                );
                is_new_registration = true;
                id
            })
        };
        if is_new_registration {
            let mut required_components = RequiredComponents::default();
            T::register_required_components(
                id,
                self,
                storages,
                &mut required_components,
                0,
                recursion_check_stack,
            );
            let info = &mut self.components[id.index()];
            T::register_component_hooks(&mut info.hooks);
            info.required_components = required_components;
            let clone_handler = T::get_component_clone_handler();
            self.component_clone_handlers
                .set_component_handler(id, clone_handler);
        }
        id
    }

    /// Registers a component described by `descriptor`.
    ///
    /// # Note
    ///
    /// If this method is called multiple times with identical descriptors, a distinct [`ComponentId`]
    /// will be created for each one.
    ///
    /// # See also
    ///
    /// * [`Components::component_id()`]
    /// * [`Components::register_component()`]
    pub fn register_component_with_descriptor(
        &mut self,
        storages: &mut Storages,
        descriptor: ComponentDescriptor,
    ) -> ComponentId {
        Components::register_component_inner(&mut self.components, storages, descriptor)
    }

    #[inline]
    fn register_component_inner(
        components: &mut Vec<ComponentInfo>,
        storages: &mut Storages,
        descriptor: ComponentDescriptor,
    ) -> ComponentId {
        let component_id = ComponentId(components.len());
        let info = ComponentInfo::new(component_id, descriptor);
        if info.descriptor.storage_type == StorageType::SparseSet {
            storages.sparse_sets.get_or_insert(&info);
        }
        components.push(info);
        component_id
    }

    /// Returns the number of components registered with this instance.
    #[inline]
    pub fn len(&self) -> usize {
        self.components.len()
    }

    /// Returns `true` if there are no components registered with this instance. Otherwise, this returns `false`.
    #[inline]
    pub fn is_empty(&self) -> bool {
        self.components.len() == 0
    }

    /// Gets the metadata associated with the given component.
    ///
    /// This will return an incorrect result if `id` did not come from the same world as `self`. It may return `None` or a garbage value.
    #[inline]
    pub fn get_info(&self, id: ComponentId) -> Option<&ComponentInfo> {
        self.components.get(id.0)
    }

    /// Returns the name associated with the given component.
    ///
    /// This will return an incorrect result if `id` did not come from the same world as `self`. It may return `None` or a garbage value.
    #[inline]
    pub fn get_name(&self, id: ComponentId) -> Option<&str> {
        self.get_info(id).map(ComponentInfo::name)
    }

    /// Gets the metadata associated with the given component.
    /// # Safety
    ///
    /// `id` must be a valid [`ComponentId`]
    #[inline]
    pub unsafe fn get_info_unchecked(&self, id: ComponentId) -> &ComponentInfo {
        debug_assert!(id.index() < self.components.len());
        // SAFETY: The caller ensures `id` is valid.
        unsafe { self.components.get_unchecked(id.0) }
    }

    #[inline]
    pub(crate) fn get_hooks_mut(&mut self, id: ComponentId) -> Option<&mut ComponentHooks> {
        self.components.get_mut(id.0).map(|info| &mut info.hooks)
    }

    #[inline]
    pub(crate) fn get_required_components_mut(
        &mut self,
        id: ComponentId,
    ) -> Option<&mut RequiredComponents> {
        self.components
            .get_mut(id.0)
            .map(|info| &mut info.required_components)
    }

    /// Registers the given component `R` and [required components] inherited from it as required by `T`.
    ///
    /// When `T` is added to an entity, `R` will also be added if it was not already provided.
    /// The given `constructor` will be used for the creation of `R`.
    ///
    /// [required components]: Component#required-components
    ///
    /// # Safety
    ///
    /// The given component IDs `required` and `requiree` must be valid.
    ///
    /// # Errors
    ///
    /// Returns a [`RequiredComponentsError`] if the `required` component is already a directly required component for the `requiree`.
    ///
    /// Indirect requirements through other components are allowed. In those cases, the more specific
    /// registration will be used.
    pub(crate) unsafe fn register_required_components<R: Component>(
        &mut self,
        requiree: ComponentId,
        required: ComponentId,
        constructor: fn() -> R,
    ) -> Result<(), RequiredComponentsError> {
        // SAFETY: The caller ensures that the `requiree` is valid.
        let required_components = unsafe {
            self.get_required_components_mut(requiree)
                .debug_checked_unwrap()
        };

        // Cannot directly require the same component twice.
        if required_components
            .0
            .get(&required)
            .is_some_and(|c| c.inheritance_depth == 0)
        {
            return Err(RequiredComponentsError::DuplicateRegistration(
                requiree, required,
            ));
        }

        // Register the required component for the requiree.
        // This is a direct requirement with a depth of `0`.
        required_components.register_by_id(required, constructor, 0);

        // Add the requiree to the list of components that require the required component.
        // SAFETY: The component is in the list of required components, so it must exist already.
        let required_by = unsafe { self.get_required_by_mut(required).debug_checked_unwrap() };
        required_by.insert(requiree);

        // SAFETY: The caller ensures that the `requiree` and `required` components are valid.
        let inherited_requirements =
            unsafe { self.register_inherited_required_components(requiree, required) };

        // Propagate the new required components up the chain to all components that require the requiree.
        if let Some(required_by) = self.get_required_by(requiree).cloned() {
            // `required` is now required by anything that `requiree` was required by.
            self.get_required_by_mut(required)
                .unwrap()
                .extend(required_by.iter().copied());
            for &required_by_id in required_by.iter() {
                // SAFETY: The component is in the list of required components, so it must exist already.
                let required_components = unsafe {
                    self.get_required_components_mut(required_by_id)
                        .debug_checked_unwrap()
                };

                // Register the original required component in the "parent" of the requiree.
                // The inheritance depth is 1 deeper than the `requiree` wrt `required_by_id`.
                let depth = required_components.0.get(&requiree).expect("requiree is required by required_by_id, so its required_components must include requiree").inheritance_depth;
                required_components.register_by_id(required, constructor, depth + 1);

                for (component_id, component) in inherited_requirements.iter() {
                    // Register the required component.
                    // The inheritance depth of inherited components is whatever the requiree's
                    // depth is relative to `required_by_id`, plus the inheritance depth of the
                    // inherited component relative to the requiree, plus 1 to account for the
                    // requiree in between.
                    // SAFETY: Component ID and constructor match the ones on the original requiree.
                    //         The original requiree is responsible for making sure the registration is safe.
                    unsafe {
                        required_components.register_dynamic(
                            *component_id,
                            component.constructor.clone(),
                            component.inheritance_depth + depth + 1,
                        );
                    };
                }
            }
        }

        Ok(())
    }

    /// Registers the components inherited from `required` for the given `requiree`,
    /// returning the requirements in a list.
    ///
    /// # Safety
    ///
    /// The given component IDs `requiree` and `required` must be valid.
    unsafe fn register_inherited_required_components(
        &mut self,
        requiree: ComponentId,
        required: ComponentId,
    ) -> Vec<(ComponentId, RequiredComponent)> {
        // Get required components inherited from the `required` component.
        // SAFETY: The caller ensures that the `required` component is valid.
        let required_component_info = unsafe { self.get_info(required).debug_checked_unwrap() };
        let inherited_requirements: Vec<(ComponentId, RequiredComponent)> = required_component_info
            .required_components()
            .0
            .iter()
            .map(|(component_id, required_component)| {
                (
                    *component_id,
                    RequiredComponent {
                        constructor: required_component.constructor.clone(),
                        // Add `1` to the inheritance depth since this will be registered
                        // for the component that requires `required`.
                        inheritance_depth: required_component.inheritance_depth + 1,
                    },
                )
            })
            .collect();

        // Register the new required components.
        for (component_id, component) in inherited_requirements.iter().cloned() {
            // SAFETY: The caller ensures that the `requiree` is valid.
            let required_components = unsafe {
                self.get_required_components_mut(requiree)
                    .debug_checked_unwrap()
            };

            // Register the required component for the requiree.
            // SAFETY: Component ID and constructor match the ones on the original requiree.
            unsafe {
                required_components.register_dynamic(
                    component_id,
                    component.constructor,
                    component.inheritance_depth,
                );
            };

            // Add the requiree to the list of components that require the required component.
            // SAFETY: The caller ensures that the required components are valid.
            let required_by = unsafe {
                self.get_required_by_mut(component_id)
                    .debug_checked_unwrap()
            };
            required_by.insert(requiree);
        }

        inherited_requirements
    }

    // NOTE: This should maybe be private, but it is currently public so that `bevy_ecs_macros` can use it.
    //       We can't directly move this there either, because this uses `Components::get_required_by_mut`,
    //       which is private, and could be equally risky to expose to users.
    /// Registers the given component `R` and [required components] inherited from it as required by `T`,
    /// and adds `T` to their lists of requirees.
    ///
    /// The given `inheritance_depth` determines how many levels of inheritance deep the requirement is.
    /// A direct requirement has a depth of `0`, and each level of inheritance increases the depth by `1`.
    /// Lower depths are more specific requirements, and can override existing less specific registrations.
    ///
    /// The `recursion_check_stack` allows checking whether this component tried to register itself as its
    /// own (indirect) required component.
    ///
    /// This method does *not* register any components as required by components that require `T`.
    ///
    /// Only use this method if you know what you are doing. In most cases, you should instead use [`World::register_required_components`],
    /// or the equivalent method in `bevy_app::App`.
    ///
    /// [required component]: Component#required-components
    #[doc(hidden)]
    pub fn register_required_components_manual<T: Component, R: Component>(
        &mut self,
        storages: &mut Storages,
        required_components: &mut RequiredComponents,
        constructor: fn() -> R,
        inheritance_depth: u16,
        recursion_check_stack: &mut Vec<ComponentId>,
    ) {
        let requiree = self.register_component_internal::<T>(storages, recursion_check_stack);
        let required = self.register_component_internal::<R>(storages, recursion_check_stack);

        // SAFETY: We just created the components.
        unsafe {
            self.register_required_components_manual_unchecked::<R>(
                requiree,
                required,
                required_components,
                constructor,
                inheritance_depth,
            );
        }
    }

    /// Registers the given component `R` and [required components] inherited from it as required by `T`,
    /// and adds `T` to their lists of requirees.
    ///
    /// The given `inheritance_depth` determines how many levels of inheritance deep the requirement is.
    /// A direct requirement has a depth of `0`, and each level of inheritance increases the depth by `1`.
    /// Lower depths are more specific requirements, and can override existing less specific registrations.
    ///
    /// This method does *not* register any components as required by components that require `T`.
    ///
    /// [required component]: Component#required-components
    ///
    /// # Safety
    ///
    /// The given component IDs `required` and `requiree` must be valid.
    pub(crate) unsafe fn register_required_components_manual_unchecked<R: Component>(
        &mut self,
        requiree: ComponentId,
        required: ComponentId,
        required_components: &mut RequiredComponents,
        constructor: fn() -> R,
        inheritance_depth: u16,
    ) {
        // Components cannot require themselves.
        if required == requiree {
            return;
        }

        // Register the required component `R` for the requiree.
        required_components.register_by_id(required, constructor, inheritance_depth);

        // Add the requiree to the list of components that require `R`.
        // SAFETY: The caller ensures that the component ID is valid.
        //         Assuming it is valid, the component is in the list of required components, so it must exist already.
        let required_by = unsafe { self.get_required_by_mut(required).debug_checked_unwrap() };
        required_by.insert(requiree);

        // Register the inherited required components for the requiree.
        let required: Vec<(ComponentId, RequiredComponent)> = self
            .get_info(required)
            .unwrap()
            .required_components()
            .0
            .iter()
            .map(|(id, component)| (*id, component.clone()))
            .collect();

        for (id, component) in required {
            // Register the inherited required components for the requiree.
            // The inheritance depth is increased by `1` since this is a component required by the original required component.
            required_components.register_dynamic(
                id,
                component.constructor.clone(),
                component.inheritance_depth + 1,
            );
            self.get_required_by_mut(id).unwrap().insert(requiree);
        }
    }

    #[inline]
    pub(crate) fn get_required_by(&self, id: ComponentId) -> Option<&HashSet<ComponentId>> {
        self.components.get(id.0).map(|info| &info.required_by)
    }

    #[inline]
    pub(crate) fn get_required_by_mut(
        &mut self,
        id: ComponentId,
    ) -> Option<&mut HashSet<ComponentId>> {
        self.components
            .get_mut(id.0)
            .map(|info| &mut info.required_by)
    }

    /// Retrieves the [`ComponentCloneHandlers`]. Can be used to get clone functions for components.
    pub fn get_component_clone_handlers(&self) -> &ComponentCloneHandlers {
        &self.component_clone_handlers
    }

    /// Retrieves a mutable reference to the [`ComponentCloneHandlers`]. Can be used to set and update clone functions for components.
    pub fn get_component_clone_handlers_mut(&mut self) -> &mut ComponentCloneHandlers {
        &mut self.component_clone_handlers
    }

    /// Type-erased equivalent of [`Components::component_id()`].
    #[inline]
    pub fn get_id(&self, type_id: TypeId) -> Option<ComponentId> {
        self.indices.get(&type_id).copied()
    }

    /// Returns the [`ComponentId`] of the given [`Component`] type `T`.
    ///
    /// The returned `ComponentId` is specific to the `Components` instance
    /// it was retrieved from and should not be used with another `Components`
    /// instance.
    ///
    /// Returns [`None`] if the `Component` type has not
    /// yet been initialized using [`Components::register_component()`].
    ///
    /// ```
    /// use bevy_ecs::prelude::*;
    ///
    /// let mut world = World::new();
    ///
    /// #[derive(Component)]
    /// struct ComponentA;
    ///
    /// let component_a_id = world.register_component::<ComponentA>();
    ///
    /// assert_eq!(component_a_id, world.components().component_id::<ComponentA>().unwrap())
    /// ```
    ///
    /// # See also
    ///
    /// * [`Components::get_id()`]
    /// * [`Components::resource_id()`]
    /// * [`World::component_id()`]
    #[inline]
    pub fn component_id<T: Component>(&self) -> Option<ComponentId> {
        self.get_id(TypeId::of::<T>())
    }

    /// Type-erased equivalent of [`Components::resource_id()`].
    #[inline]
    pub fn get_resource_id(&self, type_id: TypeId) -> Option<ComponentId> {
        self.resource_indices.get(&type_id).copied()
    }

    /// Returns the [`ComponentId`] of the given [`Resource`] type `T`.
    ///
    /// The returned `ComponentId` is specific to the `Components` instance
    /// it was retrieved from and should not be used with another `Components`
    /// instance.
    ///
    /// Returns [`None`] if the `Resource` type has not
    /// yet been initialized using [`Components::register_resource()`].
    ///
    /// ```
    /// use bevy_ecs::prelude::*;
    ///
    /// let mut world = World::new();
    ///
    /// #[derive(Resource, Default)]
    /// struct ResourceA;
    ///
    /// let resource_a_id = world.init_resource::<ResourceA>();
    ///
    /// assert_eq!(resource_a_id, world.components().resource_id::<ResourceA>().unwrap())
    /// ```
    ///
    /// # See also
    ///
    /// * [`Components::component_id()`]
    /// * [`Components::get_resource_id()`]
    #[inline]
    pub fn resource_id<T: Resource>(&self) -> Option<ComponentId> {
        self.get_resource_id(TypeId::of::<T>())
    }

    /// Registers a [`Resource`] of type `T` with this instance.
    /// If a resource of this type has already been registered, this will return
    /// the ID of the pre-existing resource.
    ///
    /// # See also
    ///
    /// * [`Components::resource_id()`]
    /// * [`Components::register_resource_with_descriptor()`]
    #[inline]
    pub fn register_resource<T: Resource>(&mut self) -> ComponentId {
        // SAFETY: The [`ComponentDescriptor`] matches the [`TypeId`]
        unsafe {
            self.get_or_register_resource_with(TypeId::of::<T>(), || {
                ComponentDescriptor::new_resource::<T>()
            })
        }
    }

    /// Registers a [`Resource`] described by `descriptor`.
    ///
    /// # Note
    ///
    /// If this method is called multiple times with identical descriptors, a distinct [`ComponentId`]
    /// will be created for each one.
    ///
    /// # See also
    ///
    /// * [`Components::resource_id()`]
    /// * [`Components::register_resource()`]
    pub fn register_resource_with_descriptor(
        &mut self,
        descriptor: ComponentDescriptor,
    ) -> ComponentId {
        Components::register_resource_inner(&mut self.components, descriptor)
    }

    /// Registers a [non-send resource](crate::system::NonSend) of type `T` with this instance.
    /// If a resource of this type has already been registered, this will return
    /// the ID of the pre-existing resource.
    #[inline]
    pub fn register_non_send<T: Any>(&mut self) -> ComponentId {
        // SAFETY: The [`ComponentDescriptor`] matches the [`TypeId`]
        unsafe {
            self.get_or_register_resource_with(TypeId::of::<T>(), || {
                ComponentDescriptor::new_non_send::<T>(StorageType::default())
            })
        }
    }

    /// # Safety
    ///
    /// The [`ComponentDescriptor`] must match the [`TypeId`]
    #[inline]
    unsafe fn get_or_register_resource_with(
        &mut self,
        type_id: TypeId,
        func: impl FnOnce() -> ComponentDescriptor,
    ) -> ComponentId {
        let components = &mut self.components;
        *self.resource_indices.entry(type_id).or_insert_with(|| {
            let descriptor = func();
            Components::register_resource_inner(components, descriptor)
        })
    }

    #[inline]
    fn register_resource_inner(
        components: &mut Vec<ComponentInfo>,
        descriptor: ComponentDescriptor,
    ) -> ComponentId {
        let component_id = ComponentId(components.len());
        components.push(ComponentInfo::new(component_id, descriptor));
        component_id
    }

    /// Gets an iterator over all components registered with this instance.
    pub fn iter(&self) -> impl Iterator<Item = &ComponentInfo> + '_ {
        self.components.iter()
    }
}

/// A value that tracks when a system ran relative to other systems.
/// This is used to power change detection.
///
/// *Note* that a system that hasn't been run yet has a `Tick` of 0.
#[derive(Copy, Clone, Default, Debug, Eq, Hash, PartialEq)]
#[cfg_attr(
    feature = "bevy_reflect",
    derive(Reflect),
    reflect(Debug, Hash, PartialEq)
)]
pub struct Tick {
    tick: u32,
}

impl Tick {
    /// The maximum relative age for a change tick.
    /// The value of this is equal to [`MAX_CHANGE_AGE`].
    ///
    /// Since change detection will not work for any ticks older than this,
    /// ticks are periodically scanned to ensure their relative values are below this.
    pub const MAX: Self = Self::new(MAX_CHANGE_AGE);

    /// Creates a new [`Tick`] wrapping the given value.
    #[inline]
    pub const fn new(tick: u32) -> Self {
        Self { tick }
    }

    /// Gets the value of this change tick.
    #[inline]
    pub const fn get(self) -> u32 {
        self.tick
    }

    /// Sets the value of this change tick.
    #[inline]
    pub fn set(&mut self, tick: u32) {
        self.tick = tick;
    }

    /// Returns `true` if this `Tick` occurred since the system's `last_run`.
    ///
    /// `this_run` is the current tick of the system, used as a reference to help deal with wraparound.
    #[inline]
    pub fn is_newer_than(self, last_run: Tick, this_run: Tick) -> bool {
        // This works even with wraparound because the world tick (`this_run`) is always "newer" than
        // `last_run` and `self.tick`, and we scan periodically to clamp `ComponentTicks` values
        // so they never get older than `u32::MAX` (the difference would overflow).
        //
        // The clamp here ensures determinism (since scans could differ between app runs).
        let ticks_since_insert = this_run.relative_to(self).tick.min(MAX_CHANGE_AGE);
        let ticks_since_system = this_run.relative_to(last_run).tick.min(MAX_CHANGE_AGE);

        ticks_since_system > ticks_since_insert
    }

    /// Returns a change tick representing the relationship between `self` and `other`.
    #[inline]
    pub(crate) fn relative_to(self, other: Self) -> Self {
        let tick = self.tick.wrapping_sub(other.tick);
        Self { tick }
    }

    /// Wraps this change tick's value if it exceeds [`Tick::MAX`].
    ///
    /// Returns `true` if wrapping was performed. Otherwise, returns `false`.
    #[inline]
    pub(crate) fn check_tick(&mut self, tick: Tick) -> bool {
        let age = tick.relative_to(*self);
        // This comparison assumes that `age` has not overflowed `u32::MAX` before, which will be true
        // so long as this check always runs before that can happen.
        if age.get() > Self::MAX.get() {
            *self = tick.relative_to(Self::MAX);
            true
        } else {
            false
        }
    }
}

/// Interior-mutable access to the [`Tick`]s for a single component or resource.
#[derive(Copy, Clone, Debug)]
pub struct TickCells<'a> {
    /// The tick indicating when the value was added to the world.
    pub added: &'a UnsafeCell<Tick>,
    /// The tick indicating the last time the value was modified.
    pub changed: &'a UnsafeCell<Tick>,
}

impl<'a> TickCells<'a> {
    /// # Safety
    /// All cells contained within must uphold the safety invariants of [`UnsafeCellDeref::read`].
    #[inline]
    pub(crate) unsafe fn read(&self) -> ComponentTicks {
        ComponentTicks {
            // SAFETY: The callers uphold the invariants for `read`.
            added: unsafe { self.added.read() },
            // SAFETY: The callers uphold the invariants for `read`.
            changed: unsafe { self.changed.read() },
        }
    }
}

/// Records when a component or resource was added and when it was last mutably dereferenced (or added).
#[derive(Copy, Clone, Debug)]
#[cfg_attr(feature = "bevy_reflect", derive(Reflect), reflect(Debug))]
pub struct ComponentTicks {
    /// Tick recording the time this component or resource was added.
    pub added: Tick,

    /// Tick recording the time this component or resource was most recently changed.
    pub changed: Tick,
}

impl ComponentTicks {
    /// Returns `true` if the component or resource was added after the system last ran
    /// (or the system is running for the first time).
    #[inline]
    pub fn is_added(&self, last_run: Tick, this_run: Tick) -> bool {
        self.added.is_newer_than(last_run, this_run)
    }

    /// Returns `true` if the component or resource was added or mutably dereferenced after the system last ran
    /// (or the system is running for the first time).
    #[inline]
    pub fn is_changed(&self, last_run: Tick, this_run: Tick) -> bool {
        self.changed.is_newer_than(last_run, this_run)
    }

    /// Creates a new instance with the same change tick for `added` and `changed`.
    pub fn new(change_tick: Tick) -> Self {
        Self {
            added: change_tick,
            changed: change_tick,
        }
    }

    /// Manually sets the change tick.
    ///
    /// This is normally done automatically via the [`DerefMut`](std::ops::DerefMut) implementation
    /// on [`Mut<T>`](crate::change_detection::Mut), [`ResMut<T>`](crate::change_detection::ResMut), etc.
    /// However, components and resources that make use of interior mutability might require manual updates.
    ///
    /// # Example
    /// ```no_run
    /// # use bevy_ecs::{world::World, component::ComponentTicks};
    /// let world: World = unimplemented!();
    /// let component_ticks: ComponentTicks = unimplemented!();
    ///
    /// component_ticks.set_changed(world.read_change_tick());
    /// ```
    #[inline]
    pub fn set_changed(&mut self, change_tick: Tick) {
        self.changed = change_tick;
    }
}

/// A [`SystemParam`] that provides access to the [`ComponentId`] for a specific component type.
///
/// # Example
/// ```
/// # use bevy_ecs::{system::Local, component::{Component, ComponentId, ComponentIdFor}};
/// #[derive(Component)]
/// struct Player;
/// fn my_system(component_id: ComponentIdFor<Player>) {
///     let component_id: ComponentId = component_id.get();
///     // ...
/// }
/// ```
#[derive(SystemParam)]
pub struct ComponentIdFor<'s, T: Component>(Local<'s, InitComponentId<T>>);

impl<T: Component> ComponentIdFor<'_, T> {
    /// Gets the [`ComponentId`] for the type `T`.
    #[inline]
    pub fn get(&self) -> ComponentId {
        **self
    }
}

impl<T: Component> core::ops::Deref for ComponentIdFor<'_, T> {
    type Target = ComponentId;
    fn deref(&self) -> &Self::Target {
        &self.0.component_id
    }
}

impl<T: Component> From<ComponentIdFor<'_, T>> for ComponentId {
    #[inline]
    fn from(to_component_id: ComponentIdFor<T>) -> ComponentId {
        *to_component_id
    }
}

/// Initializes the [`ComponentId`] for a specific type when used with [`FromWorld`].
struct InitComponentId<T: Component> {
    component_id: ComponentId,
    marker: PhantomData<T>,
}

impl<T: Component> FromWorld for InitComponentId<T> {
    fn from_world(world: &mut World) -> Self {
        Self {
            component_id: world.register_component::<T>(),
            marker: PhantomData,
        }
    }
}

/// An error returned when the registration of a required component fails.
#[derive(Error, Debug)]
#[non_exhaustive]
pub enum RequiredComponentsError {
    /// The component is already a directly required component for the requiree.
    #[error("Component {0:?} already directly requires component {1:?}")]
    DuplicateRegistration(ComponentId, ComponentId),
    /// An archetype with the component that requires other components already exists
    #[error("An archetype with the component {0:?} that requires other components already exists")]
    ArchetypeExists(ComponentId),
}

/// A Required Component constructor. See [`Component`] for details.
#[cfg(feature = "track_change_detection")]
#[derive(Clone)]
pub struct RequiredComponentConstructor(
    pub Arc<dyn Fn(&mut Table, &mut SparseSets, Tick, TableRow, Entity, &'static Location<'static>)>,
);

/// A Required Component constructor. See [`Component`] for details.
#[cfg(not(feature = "track_change_detection"))]
#[derive(Clone)]
pub struct RequiredComponentConstructor(
    pub Arc<dyn Fn(&mut Table, &mut SparseSets, Tick, TableRow, Entity)>,
);

impl RequiredComponentConstructor {
    /// # Safety
    /// This is intended to only be called in the context of [`BundleInfo::write_components`] to initialized required components.
    /// Calling it _anywhere else_ should be considered unsafe.
    ///
    /// `table_row` and `entity` must correspond to a valid entity that currently needs a component initialized via the constructor stored
    /// on this [`RequiredComponentConstructor`]. The stored constructor must correspond to a component on `entity` that needs initialization.
    /// `table` and `sparse_sets` must correspond to storages on a world where `entity` needs this required component initialized.
    ///
    /// Again, don't call this anywhere but [`BundleInfo::write_components`].
    pub(crate) unsafe fn initialize(
        &self,
        table: &mut Table,
        sparse_sets: &mut SparseSets,
        change_tick: Tick,
        table_row: TableRow,
        entity: Entity,
        #[cfg(feature = "track_change_detection")] caller: &'static Location<'static>,
    ) {
        (self.0)(
            table,
            sparse_sets,
            change_tick,
            table_row,
            entity,
            #[cfg(feature = "track_change_detection")]
            caller,
        );
    }
}

/// Metadata associated with a required component. See [`Component`] for details.
#[derive(Clone)]
pub struct RequiredComponent {
    /// The constructor used for the required component.
    pub constructor: RequiredComponentConstructor,

    /// The depth of the component requirement in the requirement hierarchy for this component.
    /// This is used for determining which constructor is used in cases where there are duplicate requires.
    ///
    /// For example, consider the inheritance tree `X -> Y -> Z`, where `->` indicates a requirement.
    /// `X -> Y` and `Y -> Z` are direct requirements with a depth of 0, while `Z` is only indirectly
    /// required for `X` with a depth of `1`.
    ///
    /// In cases where there are multiple conflicting requirements with the same depth, a higher priority
    /// will be given to components listed earlier in the `require` attribute, or to the latest added requirement
    /// if registered at runtime.
    pub inheritance_depth: u16,
}

/// The collection of metadata for components that are required for a given component.
///
/// For more information, see the "Required Components" section of [`Component`].
#[derive(Default, Clone)]
pub struct RequiredComponents(pub(crate) HashMap<ComponentId, RequiredComponent>);

impl Debug for RequiredComponents {
    fn fmt(&self, f: &mut core::fmt::Formatter<'_>) -> core::fmt::Result {
        f.debug_tuple("RequiredComponents")
            .field(&self.0.keys())
            .finish()
    }
}

impl RequiredComponents {
    /// Registers a required component.
    ///
    /// If the component is already registered, it will be overwritten if the given inheritance depth
    /// is smaller than the depth of the existing registration. Otherwise, the new registration will be ignored.
    ///
    /// # Safety
    ///
    /// `component_id` must match the type initialized by `constructor`.
    /// `constructor` _must_ initialize a component for `component_id` in such a way that
    /// matches the storage type of the component. It must only use the given `table_row` or `Entity` to
    /// initialize the storage for `component_id` corresponding to the given entity.
    pub unsafe fn register_dynamic(
        &mut self,
        component_id: ComponentId,
        constructor: RequiredComponentConstructor,
        inheritance_depth: u16,
    ) {
        self.0
            .entry(component_id)
            .and_modify(|component| {
                if component.inheritance_depth > inheritance_depth {
                    // New registration is more specific than existing requirement
                    component.constructor = constructor.clone();
                    component.inheritance_depth = inheritance_depth;
                }
            })
            .or_insert(RequiredComponent {
                constructor,
                inheritance_depth,
            });
    }

    /// Registers a required component.
    ///
    /// If the component is already registered, it will be overwritten if the given inheritance depth
    /// is smaller than the depth of the existing registration. Otherwise, the new registration will be ignored.
    pub fn register<C: Component>(
        &mut self,
        components: &mut Components,
        storages: &mut Storages,
        constructor: fn() -> C,
        inheritance_depth: u16,
    ) {
        let component_id = components.register_component::<C>(storages);
        self.register_by_id(component_id, constructor, inheritance_depth);
    }

    /// Registers the [`Component`] with the given ID as required if it exists.
    ///
    /// If the component is already registered, it will be overwritten if the given inheritance depth
    /// is smaller than the depth of the existing registration. Otherwise, the new registration will be ignored.
    pub fn register_by_id<C: Component>(
        &mut self,
        component_id: ComponentId,
        constructor: fn() -> C,
        inheritance_depth: u16,
    ) {
        let erased: RequiredComponentConstructor = RequiredComponentConstructor(Arc::new(
            move |table,
                  sparse_sets,
                  change_tick,
                  table_row,
                  entity,
                  #[cfg(feature = "track_change_detection")] caller| {
                OwningPtr::make(constructor(), |ptr| {
                    // SAFETY: This will only be called in the context of `BundleInfo::write_components`, which will
                    // pass in a valid table_row and entity requiring a C constructor
                    // C::STORAGE_TYPE is the storage type associated with `component_id` / `C`
                    // `ptr` points to valid `C` data, which matches the type associated with `component_id`
                    unsafe {
                        BundleInfo::initialize_required_component(
                            table,
                            sparse_sets,
                            change_tick,
                            table_row,
                            entity,
                            component_id,
                            C::STORAGE_TYPE,
                            ptr,
                            #[cfg(feature = "track_change_detection")]
                            caller,
                        );
                    }
                });
            },
        ));
        // SAFETY:
        // `component_id` matches the type initialized by the `erased` constructor above.
        // `erased` initializes a component for `component_id` in such a way that
        // matches the storage type of the component. It only uses the given `table_row` or `Entity` to
        // initialize the storage corresponding to the given entity.
        unsafe { self.register_dynamic(component_id, erased, inheritance_depth) };
    }

    /// Iterates the ids of all required components. This includes recursive required components.
    pub fn iter_ids(&self) -> impl Iterator<Item = ComponentId> + '_ {
        self.0.keys().copied()
    }

    /// Removes components that are explicitly provided in a given [`Bundle`]. These components should
    /// be logically treated as normal components, not "required components".
    ///
    /// [`Bundle`]: crate::bundle::Bundle
    pub(crate) fn remove_explicit_components(&mut self, components: &[ComponentId]) {
        for component in components {
            self.0.remove(component);
        }
    }

    // Merges `required_components` into this collection. This only inserts a required component
    // if it _did not already exist_.
    pub(crate) fn merge(&mut self, required_components: &RequiredComponents) {
        for (id, constructor) in &required_components.0 {
            self.0.entry(*id).or_insert_with(|| constructor.clone());
        }
    }
}

/// Component [clone handler function](ComponentCloneFn) implemented using the [`Clone`] trait.
/// Can be [set](ComponentCloneHandlers::set_component_handler) as clone handler for the specific component it is implemented for.
/// It will panic if set as handler for any other component.
///
/// See [`ComponentCloneHandlers`] for more details.
pub fn component_clone_via_clone<C: Clone + Component>(
    world: &mut DeferredWorld,
    entity_cloner: &EntityCloner,
) {
    let component = world
        .entity(entity_cloner.source())
        .get::<C>()
        .expect("Component must exists on source entity")
        .clone();
    world
        .commands()
        .entity(entity_cloner.target())
        .insert(component);
}

/// Component [clone handler function](ComponentCloneFn) implemented using reflect.
/// Can be [set](ComponentCloneHandlers::set_component_handler) as clone handler for any registered component,
/// but only reflected components will be cloned.
///
/// See [`ComponentCloneHandlers`] for more details.
#[cfg(feature = "bevy_reflect")]
pub fn component_clone_via_reflect(world: &mut DeferredWorld, entity_cloner: &EntityCloner) {
    let component_id = entity_cloner.component_id();
    let source = entity_cloner.source();
    let target = entity_cloner.target();
    world.commands().queue(move |world: &mut World| {
        world.resource_scope::<crate::reflect::AppTypeRegistry, ()>(|world, registry| {
            let registry = registry.read();

            let component_info = world
                .components()
                .get_info(component_id)
                .expect("Component must be registered");
            let Some(type_id) = component_info.type_id() else {
                return;
            };
            let Some(reflect_component) =
                registry.get_type_data::<crate::reflect::ReflectComponent>(type_id)
            else {
                return;
            };
            let source_component = reflect_component
                .reflect(world.get_entity(source).expect("Source entity must exist"))
                .expect("Source entity must have reflected component")
                .clone_value();
            let mut target = world
                .get_entity_mut(target)
                .expect("Target entity must exist");
            reflect_component.apply_or_insert(&mut target, &*source_component, &registry);
        });
    });
}

/// Noop implementation of component clone handler function.
///
/// See [`ComponentCloneHandlers`] for more details.
pub fn component_clone_ignore(_world: &mut DeferredWorld, _entity_cloner: &EntityCloner) {}

/// Wrapper for components clone specialization using autoderef.
#[doc(hidden)]
pub struct ComponentCloneSpecializationWrapper<T>(PhantomData<T>);

impl<T> Default for ComponentCloneSpecializationWrapper<T> {
    fn default() -> Self {
        Self(PhantomData)
    }
}

/// Base trait for components clone specialization using autoderef.
#[doc(hidden)]
pub trait ComponentCloneBase {
    fn get_component_clone_handler(&self) -> ComponentCloneHandler;
}
impl<C: Component> ComponentCloneBase for ComponentCloneSpecializationWrapper<C> {
    fn get_component_clone_handler(&self) -> ComponentCloneHandler {
        ComponentCloneHandler::default()
    }
}

/// Specialized trait for components clone specialization using autoderef.
#[doc(hidden)]
pub trait ComponentCloneViaClone {
    fn get_component_clone_handler(&self) -> ComponentCloneHandler;
}
impl<C: Clone + Component> ComponentCloneViaClone for &ComponentCloneSpecializationWrapper<C> {
    fn get_component_clone_handler(&self) -> ComponentCloneHandler {
        ComponentCloneHandler::Custom(component_clone_via_clone::<C>)
    }
}<|MERGE_RESOLUTION|>--- conflicted
+++ resolved
@@ -27,12 +27,8 @@
     marker::PhantomData,
     mem::needs_drop,
 };
-<<<<<<< HEAD
-use derive_more::derive::{Display, Error};
 use disqualified::ShortName;
-=======
 use thiserror::Error;
->>>>>>> 48fb4aa6
 
 pub use bevy_ecs_macros::require;
 
@@ -421,40 +417,6 @@
     }
 }
 
-<<<<<<< HEAD
-// NOTE: This should maybe be private, but it is currently public so that `bevy_ecs_macros` can use it.
-// This exists as a standalone function instead of being inlined into the component derive macro so as
-// to reduce the amount of generated code.
-#[doc(hidden)]
-pub fn enforce_no_required_components_recursion(
-    components: &Components,
-    recursion_check_stack: &[ComponentId],
-) {
-    if let Some((&requiree, check)) = recursion_check_stack.split_last() {
-        if let Some(direct_recursion) = check
-            .iter()
-            .position(|&id| id == requiree)
-            .map(|index| index == check.len() - 1)
-        {
-            panic!(
-                "Recursive required components detected: {}\nhelp: {}",
-                recursion_check_stack
-                    .iter()
-                    .map(|id| format!("{}", ShortName(components.get_name(*id).unwrap())))
-                    .collect::<Vec<_>>()
-                    .join(" → "),
-                if direct_recursion {
-                    format!(
-                        "Remove require({})",
-                        ShortName(components.get_name(requiree).unwrap())
-                    )
-                } else {
-                    "If this is intentional, consider merging the components.".into()
-                }
-            );
-        }
-    }
-=======
 mod private {
     pub trait Seal {}
 }
@@ -508,7 +470,6 @@
 impl private::Seal for Mutable {}
 impl ComponentMutability for Mutable {
     const MUTABLE: bool = true;
->>>>>>> 48fb4aa6
 }
 
 /// The storage used for a specific component type.
@@ -2105,6 +2066,40 @@
     }
 }
 
+// NOTE: This should maybe be private, but it is currently public so that `bevy_ecs_macros` can use it.
+// This exists as a standalone function instead of being inlined into the component derive macro so as
+// to reduce the amount of generated code.
+#[doc(hidden)]
+pub fn enforce_no_required_components_recursion(
+    components: &Components,
+    recursion_check_stack: &[ComponentId],
+) {
+    if let Some((&requiree, check)) = recursion_check_stack.split_last() {
+        if let Some(direct_recursion) = check
+            .iter()
+            .position(|&id| id == requiree)
+            .map(|index| index == check.len() - 1)
+        {
+            panic!(
+                "Recursive required components detected: {}\nhelp: {}",
+                recursion_check_stack
+                    .iter()
+                    .map(|id| format!("{}", ShortName(components.get_name(*id).unwrap())))
+                    .collect::<Vec<_>>()
+                    .join(" → "),
+                if direct_recursion {
+                    format!(
+                        "Remove require({})",
+                        ShortName(components.get_name(requiree).unwrap())
+                    )
+                } else {
+                    "If this is intentional, consider merging the components.".into()
+                }
+            );
+        }
+    }
+}
+
 /// Component [clone handler function](ComponentCloneFn) implemented using the [`Clone`] trait.
 /// Can be [set](ComponentCloneHandlers::set_component_handler) as clone handler for the specific component it is implemented for.
 /// It will panic if set as handler for any other component.
