--- conflicted
+++ resolved
@@ -8,13 +8,8 @@
     entity::{ComponentCloneCtx, Entity},
     query::DebugCheckedUnwrap,
     resource::Resource,
-<<<<<<< HEAD
-    storage::{SparseSetIndex, SparseSets, Storages, Table, TableRow},
+    storage::{SparseSetIndex, SparseSets, Table, TableRow},
     system::{Commands, Local, SystemParam},
-=======
-    storage::{SparseSetIndex, SparseSets, Table, TableRow},
-    system::{Local, SystemParam},
->>>>>>> fdc7cb30
     world::{DeferredWorld, FromWorld, World},
 };
 #[cfg(feature = "bevy_reflect")]
