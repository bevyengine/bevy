//! Types for declaring and storing [`Component`]s.

use crate::{
    change_detection::MAX_CHANGE_AGE,
    storage::{SparseSetIndex, Storages},
    system::Resource,
};
pub use bevy_ecs_macros::Component;
use bevy_ptr::OwningPtr;
use std::{
    alloc::Layout,
    any::{Any, TypeId},
    borrow::Cow,
    mem::needs_drop,
};

/// A data type that can be used to store data for an [entity].
///
<<<<<<< HEAD
/// `Component` is a [derivable trait]: this means that a data type can implement it by applying a `#[derive(Component)]` attribute to it.
/// However, components must always satisfy the `Send + Sync + 'static` trait bounds.
///
/// [entity]: crate::entity
/// [derivable trait]: https://doc.rust-lang.org/book/appendix-03-derivable-traits.html
///
/// # Examples
///
/// Components can take many forms: they are usually structs, but can also be of every other kind of data type, like enums or zero sized types.
/// The following examples show how components are laid out in code.
=======
/// Any type that is `Send + 'static` can implement `Component` using `#[derive(Component)]`.
>>>>>>> 6251294a
///
/// ```
/// # use bevy_ecs::component::Component;
/// # struct Color;
/// #
/// // A component can contain data...
/// #[derive(Component)]
/// struct LicensePlate(String);
///
/// // ... but it can also be a zero-sized marker.
/// #[derive(Component)]
/// struct Car;
///
/// // Components can also be structs with named fields...
/// #[derive(Component)]
/// struct VehiclePerformance {
///     acceleration: f32,
///     top_speed: f32,
///     handling: f32,
/// }
///
/// // ... or enums.
/// #[derive(Component)]
/// enum WheelCount {
///     Two,
///     Three,
///     Four,
/// }
/// ```
///
/// # Component and data access
///
/// See the [`entity`] module level documentation to learn how to add or remove components from an entity.
///
/// See the documentation for [`Query`] to learn how to access component data from a system.
///
/// [`entity`]: crate::entity#usage
/// [`Query`]: crate::system::Query
///
/// # Choosing a storage type
///
/// Components can be stored in the world using different strategies with their own performance implications.
/// By default, components are added to the [`Table`] storage, which is optimized for query iteration.
///
/// Alternatively, components can be added to the [`SparseSet`] storage, which is optimized for component insertion and removal.
/// This is achieved by adding an additional `#[component(storage = "SparseSet")]` attribute to the derive one:
///
/// ```
/// # use bevy_ecs::component::Component;
/// #
/// #[derive(Component)]
/// #[component(storage = "SparseSet")]
/// struct ComponentA;
/// ```
///
/// [`Table`]: crate::storage::Table
/// [`SparseSet`]: crate::storage::SparseSet
///
/// # Implementing the trait for foreign types
///
/// As a consequence of the [orphan rule], it is not possible to separate into two different crates the implementation of `Component` from the definition of a type.
/// This means that it is not possible to directly have a type defined in a third party library as a component.
/// This important limitation can be easily worked around using the [newtype pattern]:
/// this makes it possible to locally define and implement `Component` for a tuple struct that wraps the foreign type.
/// The following example gives a demonstration of this pattern.
///
/// ```
/// // `Component` is defined in the `bevy_ecs` crate.
/// use bevy_ecs::component::Component;
///
/// // `Duration` is defined in the `std` crate.
/// use std::time::Duration;
///
/// // It is not possible to implement `Component` for `Duration` from this position, as they are
/// // both foreign items, defined in an external crate. However, nothing prevents to define a new
/// // `Cooldown` type that wraps `Duration`. As `Cooldown` is defined in a local crate, it is
/// // possible to implement `Component` for it.
/// #[derive(Component)]
/// struct Cooldown(Duration);
/// ```
///
<<<<<<< HEAD
/// [orphan rule]: https://doc.rust-lang.org/book/ch10-02-traits.html#implementing-a-trait-on-a-type
/// [newtype pattern]: https://doc.rust-lang.org/book/ch19-03-advanced-traits.html#using-the-newtype-pattern-to-implement-external-traits-on-external-types
pub trait Component: Send + Sync + 'static {
=======
/// Components can be grouped together into a [`Bundle`](crate::bundle::Bundle).
pub trait Component: Send + 'static {
>>>>>>> 6251294a
    type Storage: ComponentStorage;
}

pub struct TableStorage;
pub struct SparseStorage;

pub trait ComponentStorage: sealed::Sealed {
    // because the trait is sealed, those items are private API.
    const STORAGE_TYPE: StorageType;
}

impl ComponentStorage for TableStorage {
    const STORAGE_TYPE: StorageType = StorageType::Table;
}
impl ComponentStorage for SparseStorage {
    const STORAGE_TYPE: StorageType = StorageType::SparseSet;
}

mod sealed {
    pub trait Sealed {}
    impl Sealed for super::TableStorage {}
    impl Sealed for super::SparseStorage {}
}

/// The storage used for a specific component type.
///
/// # Examples
/// The [`StorageType`] for a component is configured via the derive attribute
///
/// ```
/// # use bevy_ecs::{prelude::*, component::*};
/// #[derive(Component)]
/// #[component(storage = "SparseSet")]
/// struct A;
/// ```
#[derive(Debug, Copy, Clone, Default, Eq, PartialEq)]
pub enum StorageType {
    /// Provides fast and cache-friendly iteration, but slower addition and removal of components.
    /// This is the default storage type.
    #[default]
    Table,
    /// Provides fast addition and removal of components, but slower iteration.
    SparseSet,
}

#[derive(Debug)]
pub struct ComponentInfo {
    id: ComponentId,
    descriptor: ComponentDescriptor,
}

impl ComponentInfo {
    #[inline]
    pub fn id(&self) -> ComponentId {
        self.id
    }

    #[inline]
    pub fn name(&self) -> &str {
        &self.descriptor.name
    }

    #[inline]
    pub fn type_id(&self) -> Option<TypeId> {
        self.descriptor.type_id
    }

    #[inline]
    pub fn layout(&self) -> Layout {
        self.descriptor.layout
    }

    #[inline]
    /// Get the function which should be called to clean up values of
    /// the underlying component type. This maps to the
    /// [`Drop`] implementation for 'normal' Rust components
    ///
    /// Returns `None` if values of the underlying component type don't
    /// need to be dropped, e.g. as reported by [`needs_drop`].
    pub fn drop(&self) -> Option<unsafe fn(OwningPtr<'_>)> {
        self.descriptor.drop
    }

    #[inline]
    pub fn storage_type(&self) -> StorageType {
        self.descriptor.storage_type
    }

    #[inline]
    pub fn is_send(&self) -> bool {
        self.descriptor.is_send
    }

    fn new(id: ComponentId, descriptor: ComponentDescriptor) -> Self {
        ComponentInfo { id, descriptor }
    }
}

/// A semi-opaque value which uniquely identifies the type of a [`Component`] within a
/// [`World`](crate::world::World).
///
/// Each time a new `Component` type is registered within a `World` using
/// [`World::init_component`](crate::world::World::init_component) or
/// [`World::init_component_with_descriptor`](crate::world::World::init_component_with_descriptor),
/// a corresponding `ComponentId` is created to track it.
///
/// While the distinction between `ComponentId` and [`TypeId`] may seem superficial, breaking them
/// into two separate but related concepts allows components to exist outside of Rust's type system.
/// Each Rust type registered as a `Component` will have a corresponding `ComponentId`, but additional
/// `ComponentId`s may exist in a `World` to track components which cannot be
/// represented as Rust types for scripting or other advanced use-cases.
///
/// A `ComponentId` is tightly coupled to its parent `World`. Attempting to use a `ComponentId` from
/// one `World` to access the metadata of a `Component` in a different `World` is undefined behaviour
/// and must not be attempted.
#[derive(Debug, Copy, Clone, Hash, Ord, PartialOrd, Eq, PartialEq)]
pub struct ComponentId(usize);

impl ComponentId {
    #[inline]
    pub const fn new(index: usize) -> ComponentId {
        ComponentId(index)
    }

    #[inline]
    pub fn index(self) -> usize {
        self.0
    }
}

impl SparseSetIndex for ComponentId {
    #[inline]
    fn sparse_set_index(&self) -> usize {
        self.index()
    }

    fn get_sparse_set_index(value: usize) -> Self {
        Self(value)
    }
}

pub struct ComponentDescriptor {
    name: Cow<'static, str>,
    // SAFETY: This must remain private. It must match the statically known StorageType of the
    // associated rust component type if one exists.
    storage_type: StorageType,
    // SAFETY: This must remain private. It must only be set to "true" if this component is
    // actually Send
    // TODO: Add is_sync to this when applicable.
    is_send: bool,
    type_id: Option<TypeId>,
    layout: Layout,
    // SAFETY: this function must be safe to call with pointers pointing to items of the type
    // this descriptor describes.
    // None if the underlying type doesn't need to be dropped
    drop: Option<for<'a> unsafe fn(OwningPtr<'a>)>,
}

// We need to ignore the `drop` field in our `Debug` impl
impl std::fmt::Debug for ComponentDescriptor {
    fn fmt(&self, f: &mut std::fmt::Formatter<'_>) -> std::fmt::Result {
        f.debug_struct("ComponentDescriptor")
            .field("name", &self.name)
            .field("storage_type", &self.storage_type)
            .field("is_send", &self.is_send)
            .field("type_id", &self.type_id)
            .field("layout", &self.layout)
            .finish()
    }
}

impl ComponentDescriptor {
    // SAFETY: The pointer points to a valid value of type `T` and it is safe to drop this value.
    unsafe fn drop_ptr<T>(x: OwningPtr<'_>) {
        x.drop_as::<T>();
    }

    /// Create a new `ComponentDescriptor` for the type `T`.
    pub fn new<T: Component>() -> Self {
        Self {
            name: Cow::Borrowed(std::any::type_name::<T>()),
            storage_type: T::Storage::STORAGE_TYPE,
            is_send: true,
            type_id: Some(TypeId::of::<T>()),
            layout: Layout::new::<T>(),
            drop: needs_drop::<T>().then(|| Self::drop_ptr::<T> as _),
        }
    }

    /// Create a new `ComponentDescriptor`.
    ///
    /// # Safety
    /// - the `drop` fn must be usable on a pointer with a value of the layout `layout`
    /// - the component type must be safe to access from any thread (Send + Sync in rust terms)
    pub unsafe fn new_with_layout(
        name: impl Into<Cow<'static, str>>,
        storage_type: StorageType,
        layout: Layout,
        drop: Option<for<'a> unsafe fn(OwningPtr<'a>)>,
    ) -> Self {
        Self {
            name: name.into(),
            storage_type,
            is_send_and_sync: true,
            type_id: None,
            layout,
            drop,
        }
    }

    /// Create a new `ComponentDescriptor` for a resource.
    ///
    /// The [`StorageType`] for resources is always [`TableStorage`].
    pub fn new_resource<T: Resource>() -> Self {
        Self {
            name: Cow::Borrowed(std::any::type_name::<T>()),
            // PERF: `SparseStorage` may actually be a more
            // reasonable choice as `storage_type` for resources.
            storage_type: StorageType::Table,
            is_send: true,
            type_id: Some(TypeId::of::<T>()),
            layout: Layout::new::<T>(),
            drop: needs_drop::<T>().then(|| Self::drop_ptr::<T> as _),
        }
    }

    fn new_non_send<T: Any>(storage_type: StorageType) -> Self {
        Self {
            name: Cow::Borrowed(std::any::type_name::<T>()),
            storage_type,
            is_send: false,
            type_id: Some(TypeId::of::<T>()),
            layout: Layout::new::<T>(),
            drop: needs_drop::<T>().then(|| Self::drop_ptr::<T> as _),
        }
    }

    #[inline]
    pub fn storage_type(&self) -> StorageType {
        self.storage_type
    }

    #[inline]
    pub fn type_id(&self) -> Option<TypeId> {
        self.type_id
    }

    #[inline]
    pub fn name(&self) -> &str {
        self.name.as_ref()
    }
}

#[derive(Debug, Default)]
pub struct Components {
    components: Vec<ComponentInfo>,
    indices: std::collections::HashMap<TypeId, usize, fxhash::FxBuildHasher>,
    resource_indices: std::collections::HashMap<TypeId, usize, fxhash::FxBuildHasher>,
}

impl Components {
    #[inline]
    pub fn init_component<T: Component>(&mut self, storages: &mut Storages) -> ComponentId {
        let type_id = TypeId::of::<T>();

        let Components {
            indices,
            components,
            ..
        } = self;
        let index = indices.entry(type_id).or_insert_with(|| {
            Components::init_component_inner(components, storages, ComponentDescriptor::new::<T>())
        });
        ComponentId(*index)
    }

    pub fn init_component_with_descriptor(
        &mut self,
        storages: &mut Storages,
        descriptor: ComponentDescriptor,
    ) -> ComponentId {
        let index = Components::init_component_inner(&mut self.components, storages, descriptor);
        ComponentId(index)
    }

    #[inline]
    fn init_component_inner(
        components: &mut Vec<ComponentInfo>,
        storages: &mut Storages,
        descriptor: ComponentDescriptor,
    ) -> usize {
        let index = components.len();
        let info = ComponentInfo::new(ComponentId(index), descriptor);
        if info.descriptor.storage_type == StorageType::SparseSet {
            storages.sparse_sets.get_or_insert(&info);
        }
        components.push(info);
        index
    }

    #[inline]
    pub fn len(&self) -> usize {
        self.components.len()
    }

    #[inline]
    pub fn is_empty(&self) -> bool {
        self.components.len() == 0
    }

    #[inline]
    pub fn get_info(&self, id: ComponentId) -> Option<&ComponentInfo> {
        self.components.get(id.0)
    }

    /// # Safety
    ///
    /// `id` must be a valid [`ComponentId`]
    #[inline]
    pub unsafe fn get_info_unchecked(&self, id: ComponentId) -> &ComponentInfo {
        debug_assert!(id.index() < self.components.len());
        self.components.get_unchecked(id.0)
    }

    /// Type-erased equivalent of [`Components::component_id`].
    #[inline]
    pub fn get_id(&self, type_id: TypeId) -> Option<ComponentId> {
        self.indices.get(&type_id).map(|index| ComponentId(*index))
    }

    /// Returns the [`ComponentId`] of the given [`Component`] type `T`.
    ///
    /// The returned `ComponentId` is specific to the `Components` instance
    /// it was retrieved from and should not be used with another `Components`
    /// instance.
    ///
    /// Returns [`None`] if the `Component` type has not
    /// yet been initialized using [`Components::init_component`].
    ///
    /// ```rust
    /// use bevy_ecs::prelude::*;
    ///
    /// let mut world = World::new();
    ///
    /// #[derive(Component)]
    /// struct ComponentA;
    ///
    /// let component_a_id = world.init_component::<ComponentA>();
    ///
    /// assert_eq!(component_a_id, world.components().component_id::<ComponentA>().unwrap())
    /// ```
    #[inline]
    pub fn component_id<T: Component>(&self) -> Option<ComponentId> {
        self.get_id(TypeId::of::<T>())
    }

    #[inline]
    pub fn get_resource_id(&self, type_id: TypeId) -> Option<ComponentId> {
        self.resource_indices
            .get(&type_id)
            .map(|index| ComponentId(*index))
    }

    #[inline]
    pub fn init_resource<T: Resource>(&mut self) -> ComponentId {
        // SAFETY: The [`ComponentDescriptor`] matches the [`TypeId`]
        unsafe {
            self.get_or_insert_resource_with(TypeId::of::<T>(), || {
                ComponentDescriptor::new_resource::<T>()
            })
        }
    }

    #[inline]
    pub fn init_non_send<T: Any>(&mut self) -> ComponentId {
        // SAFETY: The [`ComponentDescriptor`] matches the [`TypeId`]
        unsafe {
            self.get_or_insert_resource_with(TypeId::of::<T>(), || {
                ComponentDescriptor::new_non_send::<T>(StorageType::default())
            })
        }
    }

    /// # Safety
    ///
    /// The [`ComponentDescriptor`] must match the [`TypeId`]
    #[inline]
    unsafe fn get_or_insert_resource_with(
        &mut self,
        type_id: TypeId,
        func: impl FnOnce() -> ComponentDescriptor,
    ) -> ComponentId {
        let components = &mut self.components;
        let index = self.resource_indices.entry(type_id).or_insert_with(|| {
            let descriptor = func();
            let index = components.len();
            components.push(ComponentInfo::new(ComponentId(index), descriptor));
            index
        });

        ComponentId(*index)
    }

    pub fn iter(&self) -> impl Iterator<Item = &ComponentInfo> + '_ {
        self.components.iter()
    }
}

/// Records when a component was added and when it was last mutably dereferenced (or added).
#[derive(Copy, Clone, Debug)]
pub struct ComponentTicks {
    pub(crate) added: u32,
    pub(crate) changed: u32,
}

impl ComponentTicks {
    #[inline]
    /// Returns `true` if the component was added after the system last ran.
    pub fn is_added(&self, last_change_tick: u32, change_tick: u32) -> bool {
        // This works even with wraparound because the world tick (`change_tick`) is always "newer" than
        // `last_change_tick` and `self.added`, and we scan periodically to clamp `ComponentTicks` values
        // so they never get older than `u32::MAX` (the difference would overflow).
        //
        // The clamp here ensures determinism (since scans could differ between app runs).
        let ticks_since_insert = change_tick.wrapping_sub(self.added).min(MAX_CHANGE_AGE);
        let ticks_since_system = change_tick
            .wrapping_sub(last_change_tick)
            .min(MAX_CHANGE_AGE);

        ticks_since_system > ticks_since_insert
    }

    #[inline]
    /// Returns `true` if the component was added or mutably dereferenced after the system last ran.
    pub fn is_changed(&self, last_change_tick: u32, change_tick: u32) -> bool {
        // This works even with wraparound because the world tick (`change_tick`) is always "newer" than
        // `last_change_tick` and `self.changed`, and we scan periodically to clamp `ComponentTicks` values
        // so they never get older than `u32::MAX` (the difference would overflow).
        //
        // The clamp here ensures determinism (since scans could differ between app runs).
        let ticks_since_change = change_tick.wrapping_sub(self.changed).min(MAX_CHANGE_AGE);
        let ticks_since_system = change_tick
            .wrapping_sub(last_change_tick)
            .min(MAX_CHANGE_AGE);

        ticks_since_system > ticks_since_change
    }

    pub(crate) fn new(change_tick: u32) -> Self {
        Self {
            added: change_tick,
            changed: change_tick,
        }
    }

    pub(crate) fn check_ticks(&mut self, change_tick: u32) {
        check_tick(&mut self.added, change_tick);
        check_tick(&mut self.changed, change_tick);
    }

    /// Manually sets the change tick.
    ///
    /// This is normally done automatically via the [`DerefMut`](std::ops::DerefMut) implementation
    /// on [`Mut<T>`](crate::change_detection::Mut), [`ResMut<T>`](crate::change_detection::ResMut), etc.
    /// However, components and resources that make use of interior mutability might require manual updates.
    ///
    /// # Example
    /// ```rust,no_run
    /// # use bevy_ecs::{world::World, component::ComponentTicks};
    /// let world: World = unimplemented!();
    /// let component_ticks: ComponentTicks = unimplemented!();
    ///
    /// component_ticks.set_changed(world.read_change_tick());
    /// ```
    #[inline]
    pub fn set_changed(&mut self, change_tick: u32) {
        self.changed = change_tick;
    }
}

fn check_tick(last_change_tick: &mut u32, change_tick: u32) {
    let age = change_tick.wrapping_sub(*last_change_tick);
    // This comparison assumes that `age` has not overflowed `u32::MAX` before, which will be true
    // so long as this check always runs before that can happen.
    if age > MAX_CHANGE_AGE {
        *last_change_tick = change_tick.wrapping_sub(MAX_CHANGE_AGE);
    }
}<|MERGE_RESOLUTION|>--- conflicted
+++ resolved
@@ -16,9 +16,8 @@
 
 /// A data type that can be used to store data for an [entity].
 ///
-<<<<<<< HEAD
 /// `Component` is a [derivable trait]: this means that a data type can implement it by applying a `#[derive(Component)]` attribute to it.
-/// However, components must always satisfy the `Send + Sync + 'static` trait bounds.
+/// However, components must always satisfy the `Send  + 'static` trait bounds.
 ///
 /// [entity]: crate::entity
 /// [derivable trait]: https://doc.rust-lang.org/book/appendix-03-derivable-traits.html
@@ -27,9 +26,6 @@
 ///
 /// Components can take many forms: they are usually structs, but can also be of every other kind of data type, like enums or zero sized types.
 /// The following examples show how components are laid out in code.
-=======
-/// Any type that is `Send + 'static` can implement `Component` using `#[derive(Component)]`.
->>>>>>> 6251294a
 ///
 /// ```
 /// # use bevy_ecs::component::Component;
@@ -111,14 +107,9 @@
 /// struct Cooldown(Duration);
 /// ```
 ///
-<<<<<<< HEAD
 /// [orphan rule]: https://doc.rust-lang.org/book/ch10-02-traits.html#implementing-a-trait-on-a-type
 /// [newtype pattern]: https://doc.rust-lang.org/book/ch19-03-advanced-traits.html#using-the-newtype-pattern-to-implement-external-traits-on-external-types
-pub trait Component: Send + Sync + 'static {
-=======
-/// Components can be grouped together into a [`Bundle`](crate::bundle::Bundle).
 pub trait Component: Send + 'static {
->>>>>>> 6251294a
     type Storage: ComponentStorage;
 }
 
@@ -322,7 +313,7 @@
         Self {
             name: name.into(),
             storage_type,
-            is_send_and_sync: true,
+            is_send: true,
             type_id: None,
             layout,
             drop,
