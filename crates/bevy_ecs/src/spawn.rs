//! Entity spawning abstractions, largely focused on spawning related hierarchies of entities. See [`related`](crate::related) and [`SpawnRelated`]
//! for the best entry points into these APIs and examples of how to use them.

use crate::{
<<<<<<< HEAD
    bundle::{Bundle, BundleEffect, DynamicBundle, NoBundleEffect, StaticBundle},
=======
    bundle::{Bundle, DynamicBundle, InsertMode, NoBundleEffect},
    change_detection::MaybeLocation,
>>>>>>> 859a3cba
    entity::Entity,
    query::DebugCheckedUnwrap,
    relationship::{RelatedSpawner, Relationship, RelationshipHookMode, RelationshipTarget},
    world::{EntityWorldMut, World},
};
use alloc::vec::Vec;
use bevy_ptr::{move_as_ptr, MovingPtr};
use core::{
    marker::PhantomData,
    mem::{self, MaybeUninit},
};
use variadics_please::all_tuples_enumerated;

/// A wrapper over a [`Bundle`] indicating that an entity should be spawned with that [`Bundle`].
/// This is intended to be used for hierarchical spawning via traits like [`SpawnableList`] and [`SpawnRelated`].
///
/// Also see the [`children`](crate::children) and [`related`](crate::related) macros that abstract over the [`Spawn`] API.
///
/// ```
/// # use bevy_ecs::hierarchy::Children;
/// # use bevy_ecs::spawn::{Spawn, SpawnRelated};
/// # use bevy_ecs::name::Name;
/// # use bevy_ecs::world::World;
/// let mut world = World::new();
/// world.spawn((
///     Name::new("Root"),
///     Children::spawn((
///         Spawn(Name::new("Child1")),
///         Spawn((
///             Name::new("Child2"),
///             Children::spawn(Spawn(Name::new("Grandchild"))),
///         ))
///     )),
/// ));
/// ```
pub struct Spawn<B: Bundle>(pub B);

/// A spawn-able list of changes to a given [`World`] and relative to a given [`Entity`]. This is generally used
/// for spawning "related" entities, such as children.
pub trait SpawnableList<R>: Sized {
    /// Spawn this list of changes in a given [`World`] and relative to a given [`Entity`]. This is generally used
    /// for spawning "related" entities, such as children.
    // This function explicitly uses `MovingPtr` to avoid potentially large stack copies of the bundle
    // when inserting into ECS storage. See https://github.com/bevyengine/bevy/issues/20571 for more
    // information.
    fn spawn(this: MovingPtr<'_, Self>, world: &mut World, entity: Entity);

    /// Returns a size hint, which is used to reserve space for this list in a [`RelationshipTarget`]. This should be
    /// less than or equal to the actual size of the list. When in doubt, just use 0.
    fn size_hint(&self) -> usize;
}

<<<<<<< HEAD
impl<R: Relationship, B: Bundle<Effect: NoBundleEffect> + StaticBundle> SpawnableList<R>
    for Vec<B>
{
    fn spawn(self, world: &mut World, entity: Entity) {
        let mapped_bundles = self.into_iter().map(|b| (R::from(entity), b));
=======
impl<R: Relationship, B: Bundle<Effect: NoBundleEffect>> SpawnableList<R> for Vec<B> {
    fn spawn(ptr: MovingPtr<'_, Self>, world: &mut World, entity: Entity) {
        let mapped_bundles = ptr.read().into_iter().map(|b| (R::from(entity), b));
>>>>>>> 859a3cba
        world.spawn_batch(mapped_bundles);
    }

    fn size_hint(&self) -> usize {
        self.len()
    }
}

impl<R: Relationship, B: Bundle> SpawnableList<R> for Spawn<B> {
    fn spawn(this: MovingPtr<'_, Self>, world: &mut World, entity: Entity) {
        #[track_caller]
        fn spawn<B: Bundle, R: Relationship>(
            this: MovingPtr<'_, Spawn<B>>,
            world: &mut World,
            entity: Entity,
        ) {
            let caller = MaybeLocation::caller();

            // SAFETY:
            //  - `Spawn<B>` has one field at index 0.
            //  - if `this` is aligned, then its inner bundle must be as well.
            let bundle = unsafe {
                bevy_ptr::deconstruct_moving_ptr!(this => (
                    0 => bundle,
                ));
                bundle.try_into().debug_checked_unwrap()
            };

            let r = R::from(entity);
            move_as_ptr!(r);
            let mut entity = world.spawn_with_caller(r, caller);

            entity.insert_with_caller(
                bundle,
                InsertMode::Replace,
                caller,
                RelationshipHookMode::Run,
            );
        }

        spawn::<B, R>(this, world, entity);
    }

    fn size_hint(&self) -> usize {
        1
    }
}

/// A [`SpawnableList`] that spawns entities using an iterator of a given [`Bundle`]:
///
/// ```
/// # use bevy_ecs::hierarchy::Children;
/// # use bevy_ecs::spawn::{Spawn, SpawnIter, SpawnRelated};
/// # use bevy_ecs::name::Name;
/// # use bevy_ecs::world::World;
/// let mut world = World::new();
/// world.spawn((
///     Name::new("Root"),
///     Children::spawn((
///         Spawn(Name::new("Child1")),
///         SpawnIter(["Child2", "Child3"].into_iter().map(Name::new)),
///     )),
/// ));
/// ```
pub struct SpawnIter<I>(pub I);

impl<R: Relationship, I: Iterator<Item = B> + Send + Sync + 'static, B: Bundle> SpawnableList<R>
    for SpawnIter<I>
{
    fn spawn(mut this: MovingPtr<'_, Self>, world: &mut World, entity: Entity) {
        for bundle in &mut this.0 {
            world.spawn((R::from(entity), bundle));
        }
    }

    fn size_hint(&self) -> usize {
        self.0.size_hint().0
    }
}

/// A [`SpawnableList`] that spawns entities using a [`FnOnce`] with a [`RelatedSpawner`] as an argument:
///
/// ```
/// # use bevy_ecs::hierarchy::{Children, ChildOf};
/// # use bevy_ecs::spawn::{Spawn, SpawnWith, SpawnRelated};
/// # use bevy_ecs::name::Name;
/// # use bevy_ecs::relationship::RelatedSpawner;
/// # use bevy_ecs::world::World;
/// let mut world = World::new();
/// world.spawn((
///     Name::new("Root"),
///     Children::spawn((
///         Spawn(Name::new("Child1")),
///         SpawnWith(|parent: &mut RelatedSpawner<ChildOf>| {
///             parent.spawn(Name::new("Child2"));
///             parent.spawn(Name::new("Child3"));
///         }),
///     )),
/// ));
/// ```
pub struct SpawnWith<F>(pub F);

impl<R: Relationship, F: FnOnce(&mut RelatedSpawner<R>) + Send + Sync + 'static> SpawnableList<R>
    for SpawnWith<F>
{
    fn spawn(this: MovingPtr<'_, Self>, world: &mut World, entity: Entity) {
        world
            .entity_mut(entity)
            .with_related_entities(this.read().0);
    }

    fn size_hint(&self) -> usize {
        1
    }
}

/// A [`SpawnableList`] that links already spawned entities to the root entity via relations of type `I`.
///
/// This is useful if the entity has already been spawned earlier or if you spawn multiple relationships link to the same entity at the same time.
/// If you only need to do this for a single entity, consider using [`WithOneRelated`].
///
/// ```
/// # use bevy_ecs::hierarchy::Children;
/// # use bevy_ecs::spawn::{Spawn, WithRelated, SpawnRelated};
/// # use bevy_ecs::name::Name;
/// # use bevy_ecs::world::World;
/// let mut world = World::new();
///
/// let child2 = world.spawn(Name::new("Child2")).id();
/// let child3 = world.spawn(Name::new("Child3")).id();
///
/// world.spawn((
///     Name::new("Root"),
///     Children::spawn((
///         Spawn(Name::new("Child1")),
///         // This adds the already existing entities as children of Root.
///         WithRelated::new([child2, child3]),
///     )),
/// ));
/// ```
pub struct WithRelated<I>(pub I);

impl<I> WithRelated<I> {
    /// Creates a new [`WithRelated`] from a collection of entities.
    pub fn new(iter: impl IntoIterator<IntoIter = I>) -> Self {
        Self(iter.into_iter())
    }
}

impl<R: Relationship, I: Iterator<Item = Entity>> SpawnableList<R> for WithRelated<I> {
    fn spawn(mut this: MovingPtr<'_, Self>, world: &mut World, entity: Entity) {
        let related = (&mut this.0).collect::<Vec<_>>();
        world.entity_mut(entity).add_related::<R>(&related);
    }

    fn size_hint(&self) -> usize {
        self.0.size_hint().0
    }
}

/// A wrapper over an [`Entity`] indicating that an entity should be added.
/// This is intended to be used for hierarchical spawning via traits like [`SpawnableList`] and [`SpawnRelated`].
///
/// Unlike [`WithRelated`] this only adds one entity.
///
/// Also see the [`children`](crate::children) and [`related`](crate::related) macros that abstract over the [`Spawn`] API.
///
/// ```
/// # use bevy_ecs::hierarchy::Children;
/// # use bevy_ecs::spawn::{Spawn, WithOneRelated, SpawnRelated};
/// # use bevy_ecs::name::Name;
/// # use bevy_ecs::world::World;
/// let mut world = World::new();
///
/// let child1 = world.spawn(Name::new("Child1")).id();
///
/// world.spawn((
///     Name::new("Root"),
///     Children::spawn((
///         // This adds the already existing entity as a child of Root.
///         WithOneRelated(child1),
///     )),
/// ));
/// ```
pub struct WithOneRelated(pub Entity);

impl<R: Relationship> SpawnableList<R> for WithOneRelated {
    fn spawn(this: MovingPtr<'_, Self>, world: &mut World, entity: Entity) {
        world.entity_mut(entity).add_one_related::<R>(this.read().0);
    }

    fn size_hint(&self) -> usize {
        1
    }
}

macro_rules! spawnable_list_impl {
    ($(#[$meta:meta])* $(($index:tt, $list: ident, $alias: ident)),*) => {
        $(#[$meta])*
        impl<R: Relationship, $($list: SpawnableList<R>),*> SpawnableList<R> for ($($list,)*) {
            #[expect(
                clippy::allow_attributes,
                reason = "This is a tuple-related macro; as such, the lints below may not always apply."
            )]
            #[allow(unused_unsafe, reason = "The empty tuple will leave the unsafe blocks unused.")]
            fn spawn(_this: MovingPtr<'_, Self>, _world: &mut World, _entity: Entity)
            where
                Self: Sized,
            {
                // SAFETY:
                //  - The indices uniquely match the type definition and thus must point to the right fields.
                //  - Rust tuples can never be `repr(packed)` so if `_this` is properly aligned, then all of the individual field
                //    pointers must also be properly aligned.
                unsafe {
                    bevy_ptr::deconstruct_moving_ptr!(_this => ($($index => $alias,)*));
                    $( SpawnableList::<R>::spawn($alias.try_into().debug_checked_unwrap(), _world, _entity); )*
                }
            }

            fn size_hint(&self) -> usize {
                let ($($alias,)*) = self;
                0 $(+ $alias.size_hint())*
            }
       }
    }
}

all_tuples_enumerated!(
    #[doc(fake_variadic)]
    spawnable_list_impl,
    0,
    12,
    P,
    field_
);

/// A [`Bundle`] that:
/// 1. Contains a [`RelationshipTarget`] component (associated with the given [`Relationship`]). This reserves space for the [`SpawnableList`].
/// 2. Spawns a [`SpawnableList`] of related entities with a given [`Relationship`].
///
/// This is intended to be created using [`SpawnRelated`].
pub struct SpawnRelatedBundle<R: Relationship, L: SpawnableList<R>> {
    list: L,
    marker: PhantomData<R>,
}

<<<<<<< HEAD
impl<R: Relationship, L: SpawnableList<R>> BundleEffect for SpawnRelatedBundle<R, L> {
    fn apply(self, entity: &mut EntityWorldMut) {
        let id = entity.id();
        entity.world_scope(|world: &mut World| {
            self.list.spawn(world, id);
        });
    }
}

// SAFETY: This internally relies on the RelationshipTarget's StaticBundle implementation, which is sound.
unsafe impl<R: Relationship, L: SpawnableList<R> + Send + Sync + 'static> StaticBundle
    for SpawnRelatedBundle<R, L>
{
    fn component_ids(
        components: &mut crate::component::ComponentsRegistrator,
        ids: &mut impl FnMut(crate::component::ComponentId),
    ) {
        <R::RelationshipTarget as StaticBundle>::component_ids(components, ids);
    }

    fn get_component_ids(
        components: &crate::component::Components,
        ids: &mut impl FnMut(Option<crate::component::ComponentId>),
    ) {
        <R::RelationshipTarget as StaticBundle>::get_component_ids(components, ids);
    }
}

=======
>>>>>>> 859a3cba
// SAFETY: This internally relies on the RelationshipTarget's Bundle implementation, which is sound.
unsafe impl<R: Relationship, L: SpawnableList<R> + Send + Sync + 'static> Bundle
    for SpawnRelatedBundle<R, L>
{
    fn component_ids(
        &self,
        components: &mut crate::component::ComponentsRegistrator,
        ids: &mut impl FnMut(crate::component::ComponentId),
    ) {
        <Self as StaticBundle>::component_ids(components, ids);
    }

    fn get_component_ids(
        &self,
        components: &crate::component::Components,
        ids: &mut impl FnMut(Option<crate::component::ComponentId>),
    ) {
        <Self as StaticBundle>::get_component_ids(components, ids);
    }
}

impl<R: Relationship, L: SpawnableList<R>> DynamicBundle for SpawnRelatedBundle<R, L> {
    type Effect = Self;

    unsafe fn get_components(
        ptr: MovingPtr<'_, Self>,
        func: &mut impl FnMut(crate::component::StorageType, bevy_ptr::OwningPtr<'_>),
    ) {
        let target =
            <R::RelationshipTarget as RelationshipTarget>::with_capacity(ptr.list.size_hint());
        move_as_ptr!(target);
        // SAFETY:
        // - The caller must ensure that this is called exactly once before `apply_effect`.
        // - Assuming `DynamicBundle` is implemented correctly for `R::Relationship` target, `func` should be
        //   called exactly once for each component being fetched with the correct `StorageType`
        // - `Effect: !NoBundleEffect`, which means the caller is responsible for calling this type's `apply_effect`
        //   at least once before returning to safe code.
        <R::RelationshipTarget as DynamicBundle>::get_components(target, func);
        // Forget the pointer so that the value is available in `apply_effect`.
        mem::forget(ptr);
    }

    unsafe fn apply_effect(ptr: MovingPtr<'_, MaybeUninit<Self>>, entity: &mut EntityWorldMut) {
        // SAFETY: The value was not moved out in `get_components`, only borrowed, and thus should still
        // be valid and initialized.
        let effect = unsafe { ptr.assume_init() };
        let id = entity.id();

        // SAFETY:
        //  - `ptr` points to an instance of type `Self`
        //  - The field names and types match with the type definition.
        entity.world_scope(|world: &mut World| unsafe {
            bevy_ptr::deconstruct_moving_ptr!(effect => { list, });
            L::spawn(list.try_into().debug_checked_unwrap(), world, id);
        });
    }
}

/// A [`Bundle`] that:
/// 1. Contains a [`RelationshipTarget`] component (associated with the given [`Relationship`]). This reserves space for a single entity.
/// 2. Spawns a single related entity containing the given `B` [`Bundle`] and the given [`Relationship`].
///
/// This is intended to be created using [`SpawnRelated`].
pub struct SpawnOneRelated<R: Relationship, B: Bundle> {
    bundle: B,
    marker: PhantomData<R>,
}

impl<R: Relationship, B: Bundle> DynamicBundle for SpawnOneRelated<R, B> {
    type Effect = Self;

    unsafe fn get_components(
        ptr: MovingPtr<'_, Self>,
        func: &mut impl FnMut(crate::component::StorageType, bevy_ptr::OwningPtr<'_>),
    ) {
        let target = <R::RelationshipTarget as RelationshipTarget>::with_capacity(1);
        move_as_ptr!(target);
        // SAFETY:
        // - The caller must ensure that this is called exactly once before `apply_effect`.
        // - Assuming `DynamicBundle` is implemented correctly for `R::Relationship` target, `func` should be
        //   called exactly once for each component being fetched with the correct `StorageType`
        // - `Effect: !NoBundleEffect`, which means the caller is responsible for calling this type's `apply_effect`
        //   at least once before returning to safe code.
        <R::RelationshipTarget as DynamicBundle>::get_components(target, func);
        // Forget the pointer so that the value is available in `apply_effect`.
        mem::forget(ptr);
    }

    unsafe fn apply_effect(ptr: MovingPtr<'_, MaybeUninit<Self>>, entity: &mut EntityWorldMut) {
        // SAFETY: The value was not moved out in `get_components`, only borrowed, and thus should still
        // be valid and initialized.
        let effect = unsafe { ptr.assume_init() };
        let effect = effect.read();
        entity.with_related::<R>(effect.bundle);
    }
}
// SAFETY: This internally relies on the RelationshipTarget's StaticBundle implementation, which is sound.
unsafe impl<R: Relationship, B: Bundle> StaticBundle for SpawnOneRelated<R, B> {
    fn component_ids(
        components: &mut crate::component::ComponentsRegistrator,
        ids: &mut impl FnMut(crate::component::ComponentId),
    ) {
        <R::RelationshipTarget as StaticBundle>::component_ids(components, ids);
    }

    fn get_component_ids(
        components: &crate::component::Components,
        ids: &mut impl FnMut(Option<crate::component::ComponentId>),
    ) {
        <R::RelationshipTarget as StaticBundle>::get_component_ids(components, ids);
    }
}

// SAFETY: This internally relies on the RelationshipTarget's Bundle implementation, which is sound.
unsafe impl<R: Relationship, B: Bundle> Bundle for SpawnOneRelated<R, B> {
    fn component_ids(
        &self,
        components: &mut crate::component::ComponentsRegistrator,
        ids: &mut impl FnMut(crate::component::ComponentId),
    ) {
        <Self as StaticBundle>::component_ids(components, ids);
    }

    fn get_component_ids(
        &self,
        components: &crate::component::Components,
        ids: &mut impl FnMut(Option<crate::component::ComponentId>),
    ) {
        <Self as StaticBundle>::get_component_ids(components, ids);
    }
}

/// [`RelationshipTarget`] methods that create a [`Bundle`] with a [`DynamicBundle::Effect`] that:
///
/// 1. Contains the [`RelationshipTarget`] component, pre-allocated with the necessary space for spawned entities.
/// 2. Spawns an entity (or a list of entities) that relate to the entity the [`Bundle`] is added to via the [`RelationshipTarget::Relationship`].
pub trait SpawnRelated: RelationshipTarget {
    /// Returns a [`Bundle`] containing this [`RelationshipTarget`] component. It also spawns a [`SpawnableList`] of entities, each related to the bundle's entity
    /// via [`RelationshipTarget::Relationship`]. The [`RelationshipTarget`] (when possible) will pre-allocate space for the related entities.
    ///
    /// See [`Spawn`], [`SpawnIter`], [`SpawnWith`], [`WithRelated`] and [`WithOneRelated`] for usage examples.
    fn spawn<L: SpawnableList<Self::Relationship>>(
        list: L,
    ) -> SpawnRelatedBundle<Self::Relationship, L>;

    /// Returns a [`Bundle`] containing this [`RelationshipTarget`] component. It also spawns a single entity containing [`Bundle`] that is related to the bundle's entity
    /// via [`RelationshipTarget::Relationship`].
    ///
    /// ```
    /// # use bevy_ecs::hierarchy::Children;
    /// # use bevy_ecs::spawn::SpawnRelated;
    /// # use bevy_ecs::name::Name;
    /// # use bevy_ecs::world::World;
    /// let mut world = World::new();
    /// world.spawn((
    ///     Name::new("Root"),
    ///     Children::spawn_one(Name::new("Child")),
    /// ));
    /// ```
    fn spawn_one<B: Bundle>(bundle: B) -> SpawnOneRelated<Self::Relationship, B>;
}

impl<T: RelationshipTarget> SpawnRelated for T {
    fn spawn<L: SpawnableList<Self::Relationship>>(
        list: L,
    ) -> SpawnRelatedBundle<Self::Relationship, L> {
        SpawnRelatedBundle {
            list,
            marker: PhantomData,
        }
    }

    fn spawn_one<B: Bundle>(bundle: B) -> SpawnOneRelated<Self::Relationship, B> {
        SpawnOneRelated {
            bundle,
            marker: PhantomData,
        }
    }
}

/// Returns a [`SpawnRelatedBundle`] that will insert the given [`RelationshipTarget`], spawn a [`SpawnableList`] of entities with given bundles that
/// relate to the [`RelationshipTarget`] entity via the [`RelationshipTarget::Relationship`] component, and reserve space in the [`RelationshipTarget`] for each spawned entity.
///
/// The first argument is the [`RelationshipTarget`] type. Any additional arguments will be interpreted as bundles to be spawned.
///
/// Also see [`children`](crate::children) for a [`Children`](crate::hierarchy::Children)-specific equivalent.
///
/// ```
/// # use bevy_ecs::hierarchy::Children;
/// # use bevy_ecs::name::Name;
/// # use bevy_ecs::world::World;
/// # use bevy_ecs::related;
/// # use bevy_ecs::spawn::{Spawn, SpawnRelated};
/// let mut world = World::new();
/// world.spawn((
///     Name::new("Root"),
///     related!(Children[
///         Name::new("Child1"),
///         (
///             Name::new("Child2"),
///             related!(Children[
///                 Name::new("Grandchild"),
///             ])
///         )
///     ])
/// ));
/// ```
#[macro_export]
macro_rules! related {
    ($relationship_target:ty [$($child:expr),*$(,)?]) => {
       <$relationship_target>::spawn($crate::recursive_spawn!($($child),*))
    };
}

// A tail-recursive spawn utility.
//
// Since `SpawnableList` is only implemented for tuples
// up to twelve elements long, this macro will nest
// longer sequences recursively. By default, this recursion
// will top out at around 1400 elements, but it would be
// ill-advised to spawn that many entities with this method.
//
// For spawning large batches of entities at a time,
// consider `SpawnIter` or eagerly spawning with `Commands`.
#[macro_export]
#[doc(hidden)]
macro_rules! recursive_spawn {
    // direct expansion
    ($a:expr) => {
        $crate::spawn::Spawn($a)
    };
    ($a:expr, $b:expr) => {
        (
            $crate::spawn::Spawn($a),
            $crate::spawn::Spawn($b),
        )
    };
    ($a:expr, $b:expr, $c:expr) => {
        (
            $crate::spawn::Spawn($a),
            $crate::spawn::Spawn($b),
            $crate::spawn::Spawn($c),
        )
    };
    ($a:expr, $b:expr, $c:expr, $d:expr) => {
        (
            $crate::spawn::Spawn($a),
            $crate::spawn::Spawn($b),
            $crate::spawn::Spawn($c),
            $crate::spawn::Spawn($d),
        )
    };
    ($a:expr, $b:expr, $c:expr, $d:expr, $e:expr) => {
        (
            $crate::spawn::Spawn($a),
            $crate::spawn::Spawn($b),
            $crate::spawn::Spawn($c),
            $crate::spawn::Spawn($d),
            $crate::spawn::Spawn($e),
        )
    };
    ($a:expr, $b:expr, $c:expr, $d:expr, $e:expr, $f:expr) => {
        (
            $crate::spawn::Spawn($a),
            $crate::spawn::Spawn($b),
            $crate::spawn::Spawn($c),
            $crate::spawn::Spawn($d),
            $crate::spawn::Spawn($e),
            $crate::spawn::Spawn($f),
        )
    };
    ($a:expr, $b:expr, $c:expr, $d:expr, $e:expr, $f:expr, $g:expr) => {
        (
            $crate::spawn::Spawn($a),
            $crate::spawn::Spawn($b),
            $crate::spawn::Spawn($c),
            $crate::spawn::Spawn($d),
            $crate::spawn::Spawn($e),
            $crate::spawn::Spawn($f),
            $crate::spawn::Spawn($g),
        )
    };
    ($a:expr, $b:expr, $c:expr, $d:expr, $e:expr, $f:expr, $g:expr, $h:expr) => {
        (
            $crate::spawn::Spawn($a),
            $crate::spawn::Spawn($b),
            $crate::spawn::Spawn($c),
            $crate::spawn::Spawn($d),
            $crate::spawn::Spawn($e),
            $crate::spawn::Spawn($f),
            $crate::spawn::Spawn($g),
            $crate::spawn::Spawn($h),
        )
    };
    ($a:expr, $b:expr, $c:expr, $d:expr, $e:expr, $f:expr, $g:expr, $h:expr, $i:expr) => {
        (
            $crate::spawn::Spawn($a),
            $crate::spawn::Spawn($b),
            $crate::spawn::Spawn($c),
            $crate::spawn::Spawn($d),
            $crate::spawn::Spawn($e),
            $crate::spawn::Spawn($f),
            $crate::spawn::Spawn($g),
            $crate::spawn::Spawn($h),
            $crate::spawn::Spawn($i),
        )
    };
    ($a:expr, $b:expr, $c:expr, $d:expr, $e:expr, $f:expr, $g:expr, $h:expr, $i:expr, $j:expr) => {
        (
            $crate::spawn::Spawn($a),
            $crate::spawn::Spawn($b),
            $crate::spawn::Spawn($c),
            $crate::spawn::Spawn($d),
            $crate::spawn::Spawn($e),
            $crate::spawn::Spawn($f),
            $crate::spawn::Spawn($g),
            $crate::spawn::Spawn($h),
            $crate::spawn::Spawn($i),
            $crate::spawn::Spawn($j),
        )
    };
    ($a:expr, $b:expr, $c:expr, $d:expr, $e:expr, $f:expr, $g:expr, $h:expr, $i:expr, $j:expr, $k:expr) => {
        (
            $crate::spawn::Spawn($a),
            $crate::spawn::Spawn($b),
            $crate::spawn::Spawn($c),
            $crate::spawn::Spawn($d),
            $crate::spawn::Spawn($e),
            $crate::spawn::Spawn($f),
            $crate::spawn::Spawn($g),
            $crate::spawn::Spawn($h),
            $crate::spawn::Spawn($i),
            $crate::spawn::Spawn($j),
            $crate::spawn::Spawn($k),
        )
    };

    // recursive expansion
    (
        $a:expr, $b:expr, $c:expr, $d:expr, $e:expr, $f:expr,
        $g:expr, $h:expr, $i:expr, $j:expr, $k:expr, $($rest:expr),*
    ) => {
        (
            $crate::spawn::Spawn($a),
            $crate::spawn::Spawn($b),
            $crate::spawn::Spawn($c),
            $crate::spawn::Spawn($d),
            $crate::spawn::Spawn($e),
            $crate::spawn::Spawn($f),
            $crate::spawn::Spawn($g),
            $crate::spawn::Spawn($h),
            $crate::spawn::Spawn($i),
            $crate::spawn::Spawn($j),
            $crate::spawn::Spawn($k),
            $crate::recursive_spawn!($($rest),*)
        )
    };
}

#[cfg(test)]
mod tests {

    use crate::{
        name::Name,
        prelude::{ChildOf, Children, RelationshipTarget},
        relationship::RelatedSpawner,
        world::World,
    };

    use super::{Spawn, SpawnIter, SpawnRelated, SpawnWith, WithOneRelated, WithRelated};

    #[test]
    fn spawn() {
        let mut world = World::new();

        let parent = world
            .spawn((
                Name::new("Parent"),
                Children::spawn(Spawn(Name::new("Child1"))),
            ))
            .id();

        let children = world
            .query::<&Children>()
            .get(&world, parent)
            .expect("An entity with Children should exist");

        assert_eq!(children.iter().count(), 1);

        for ChildOf(child) in world.query::<&ChildOf>().iter(&world) {
            assert_eq!(child, &parent);
        }
    }

    #[test]
    fn spawn_iter() {
        let mut world = World::new();

        let parent = world
            .spawn((
                Name::new("Parent"),
                Children::spawn(SpawnIter(["Child1", "Child2"].into_iter().map(Name::new))),
            ))
            .id();

        let children = world
            .query::<&Children>()
            .get(&world, parent)
            .expect("An entity with Children should exist");

        assert_eq!(children.iter().count(), 2);

        for ChildOf(child) in world.query::<&ChildOf>().iter(&world) {
            assert_eq!(child, &parent);
        }
    }

    #[test]
    fn spawn_with() {
        let mut world = World::new();

        let parent = world
            .spawn((
                Name::new("Parent"),
                Children::spawn(SpawnWith(|parent: &mut RelatedSpawner<ChildOf>| {
                    parent.spawn(Name::new("Child1"));
                })),
            ))
            .id();

        let children = world
            .query::<&Children>()
            .get(&world, parent)
            .expect("An entity with Children should exist");

        assert_eq!(children.iter().count(), 1);

        for ChildOf(child) in world.query::<&ChildOf>().iter(&world) {
            assert_eq!(child, &parent);
        }
    }

    #[test]
    fn with_related() {
        let mut world = World::new();

        let child1 = world.spawn(Name::new("Child1")).id();
        let child2 = world.spawn(Name::new("Child2")).id();

        let parent = world
            .spawn((
                Name::new("Parent"),
                Children::spawn(WithRelated::new([child1, child2])),
            ))
            .id();

        let children = world
            .query::<&Children>()
            .get(&world, parent)
            .expect("An entity with Children should exist");

        assert_eq!(children.iter().count(), 2);

        assert_eq!(
            world.entity(child1).get::<ChildOf>(),
            Some(&ChildOf(parent))
        );
        assert_eq!(
            world.entity(child2).get::<ChildOf>(),
            Some(&ChildOf(parent))
        );
    }

    #[test]
    fn with_one_related() {
        let mut world = World::new();

        let child1 = world.spawn(Name::new("Child1")).id();

        let parent = world
            .spawn((Name::new("Parent"), Children::spawn(WithOneRelated(child1))))
            .id();

        let children = world
            .query::<&Children>()
            .get(&world, parent)
            .expect("An entity with Children should exist");

        assert_eq!(children.iter().count(), 1);

        assert_eq!(
            world.entity(child1).get::<ChildOf>(),
            Some(&ChildOf(parent))
        );
    }
}<|MERGE_RESOLUTION|>--- conflicted
+++ resolved
@@ -2,12 +2,8 @@
 //! for the best entry points into these APIs and examples of how to use them.
 
 use crate::{
-<<<<<<< HEAD
-    bundle::{Bundle, BundleEffect, DynamicBundle, NoBundleEffect, StaticBundle},
-=======
-    bundle::{Bundle, DynamicBundle, InsertMode, NoBundleEffect},
+    bundle::{Bundle, DynamicBundle, InsertMode, NoBundleEffect, StaticBundle},
     change_detection::MaybeLocation,
->>>>>>> 859a3cba
     entity::Entity,
     query::DebugCheckedUnwrap,
     relationship::{RelatedSpawner, Relationship, RelationshipHookMode, RelationshipTarget},
@@ -60,17 +56,11 @@
     fn size_hint(&self) -> usize;
 }
 
-<<<<<<< HEAD
 impl<R: Relationship, B: Bundle<Effect: NoBundleEffect> + StaticBundle> SpawnableList<R>
     for Vec<B>
 {
-    fn spawn(self, world: &mut World, entity: Entity) {
-        let mapped_bundles = self.into_iter().map(|b| (R::from(entity), b));
-=======
-impl<R: Relationship, B: Bundle<Effect: NoBundleEffect>> SpawnableList<R> for Vec<B> {
     fn spawn(ptr: MovingPtr<'_, Self>, world: &mut World, entity: Entity) {
         let mapped_bundles = ptr.read().into_iter().map(|b| (R::from(entity), b));
->>>>>>> 859a3cba
         world.spawn_batch(mapped_bundles);
     }
 
@@ -317,17 +307,7 @@
     marker: PhantomData<R>,
 }
 
-<<<<<<< HEAD
-impl<R: Relationship, L: SpawnableList<R>> BundleEffect for SpawnRelatedBundle<R, L> {
-    fn apply(self, entity: &mut EntityWorldMut) {
-        let id = entity.id();
-        entity.world_scope(|world: &mut World| {
-            self.list.spawn(world, id);
-        });
-    }
-}
-
-// SAFETY: This internally relies on the RelationshipTarget's StaticBundle implementation, which is sound.
+// SAFETY: This internally relies on the RelationshipTarget's Bundle implementation, which is sound.
 unsafe impl<R: Relationship, L: SpawnableList<R> + Send + Sync + 'static> StaticBundle
     for SpawnRelatedBundle<R, L>
 {
@@ -346,8 +326,6 @@
     }
 }
 
-=======
->>>>>>> 859a3cba
 // SAFETY: This internally relies on the RelationshipTarget's Bundle implementation, which is sound.
 unsafe impl<R: Relationship, L: SpawnableList<R> + Send + Sync + 'static> Bundle
     for SpawnRelatedBundle<R, L>
