//! A wrapper around entity [`Vec`]s with a uniqueness invariant.

use core::{
    borrow::{Borrow, BorrowMut},
    mem::MaybeUninit,
    ops::{
        Bound, Deref, DerefMut, Index, IndexMut, Range, RangeBounds, RangeFrom, RangeFull,
        RangeInclusive, RangeTo, RangeToInclusive,
    },
};

use alloc::{
    borrow::{Cow, ToOwned},
    boxed::Box,
    collections::{BTreeSet, BinaryHeap, TryReserveError, VecDeque},
    rc::Rc,
    vec::{self, Vec},
};

use bevy_platform_support::sync::Arc;

use super::{
    unique_slice::{self, UniqueEntitySlice},
<<<<<<< HEAD
    Entity, EntityEquivalent, EntitySet, FromEntitySetIterator, UniqueEntityIter,
=======
    Entity, EntitySet, FromEntitySetIterator, TrustedEntityBorrow, UniqueEntityArray,
    UniqueEntityIter,
>>>>>>> f57c7a43
};

/// A `Vec` that contains only unique entities.
///
/// "Unique" means that `x != y` holds for any 2 entities in this collection.
/// This is always true when less than 2 entities are present.
///
/// This type is best obtained by its `FromEntitySetIterator` impl, via either
/// `EntityIterator::collect_set` or `UniqueEntityVec::from_entity_iter`.
///
/// While this type can be constructed via `Iterator::collect`, doing so is inefficient,
/// and not recommended.
#[derive(Clone, Debug, Hash, PartialEq, Eq, PartialOrd, Ord)]
pub struct UniqueEntityVec<T: EntityEquivalent = Entity>(Vec<T>);

impl<T: EntityEquivalent> UniqueEntityVec<T> {
    /// Constructs a new, empty `UniqueEntityVec<T>`.
    ///
    /// Equivalent to [`Vec::new`].
    pub const fn new() -> Self {
        Self(Vec::new())
    }

    /// Constructs a new, empty `UniqueEntityVec<T>` with at least the specified capacity.
    ///
    /// Equivalent to [`Vec::with_capacity`]
    pub fn with_capacity(capacity: usize) -> Self {
        Self(Vec::with_capacity(capacity))
    }

    /// Creates a `UniqueEntityVec<T>` directly from a pointer, a length, and a capacity.
    ///
    /// Equivalent to [`Vec::from_raw_parts`].
    ///
    /// # Safety
    ///
    /// It must be safe to call [`Vec::from_raw_parts`] with these inputs,
    /// and the resulting [`Vec`] must only contain unique elements.
    pub unsafe fn from_raw_parts(ptr: *mut T, length: usize, capacity: usize) -> Self {
        // SAFETY: Caller ensures it's safe to call `Vec::from_raw_parts`
        Self(unsafe { Vec::from_raw_parts(ptr, length, capacity) })
    }

    /// Constructs a `UniqueEntityVec` from a [`Vec<T>`] unsafely.
    ///
    /// # Safety
    ///
    /// `vec` must contain only unique elements.
    pub unsafe fn from_vec_unchecked(vec: Vec<T>) -> Self {
        Self(vec)
    }

    /// Returns the inner [`Vec<T>`].
    pub fn into_inner(self) -> Vec<T> {
        self.0
    }

    /// Returns a reference to the inner [`Vec<T>`].
    pub fn as_vec(&self) -> &Vec<T> {
        &self.0
    }

    /// Returns a mutable reference to the inner [`Vec<T>`].
    ///
    /// # Safety
    ///
    /// The elements of this `Vec` must always remain unique, even while
    /// this mutable reference is live.
    pub unsafe fn as_mut_vec(&mut self) -> &mut Vec<T> {
        &mut self.0
    }

    /// Returns the total number of elements the vector can hold without
    /// reallocating.
    ///
    /// Equivalent to [`Vec::capacity`].
    pub fn capacity(&self) -> usize {
        self.0.capacity()
    }

    /// Reserves capacity for at least `additional` more elements to be inserted
    /// in the given `Vec<T>`.
    ///
    /// Equivalent to [`Vec::reserve`].
    pub fn reserve(&mut self, additional: usize) {
        self.0.reserve(additional);
    }

    /// Reserves the minimum capacity for at least `additional` more elements to
    /// be inserted in the given `UniqueEntityVec<T>`.
    ///
    /// Equivalent to [`Vec::reserve_exact`].
    pub fn reserve_exact(&mut self, additional: usize) {
        self.0.reserve_exact(additional);
    }

    /// Tries to reserve capacity for at least `additional` more elements to be inserted
    /// in the given `Vec<T>`.
    ///
    /// Equivalent to [`Vec::try_reserve`].
    pub fn try_reserve(&mut self, additional: usize) -> Result<(), TryReserveError> {
        self.0.try_reserve(additional)
    }

    /// Tries to reserve the minimum capacity for at least `additional`
    /// elements to be inserted in the given `Vec<T>`.
    ///
    /// Equivalent to [`Vec::try_reserve_exact`].
    pub fn try_reserve_exact(&mut self, additional: usize) -> Result<(), TryReserveError> {
        self.0.try_reserve_exact(additional)
    }

    /// Shrinks the capacity of the vector as much as possible.
    ///
    /// Equivalent to [`Vec::shrink_to_fit`].
    pub fn shrink_to_fit(&mut self) {
        self.0.shrink_to_fit();
    }

    /// Shrinks the capacity of the vector with a lower bound.
    ///
    /// Equivalent to [`Vec::shrink_to`].
    pub fn shrink_to(&mut self, min_capacity: usize) {
        self.0.shrink_to(min_capacity);
    }

    /// Converts the vector into `Box<UniqueEntitySlice<T>>`.
    pub fn into_boxed_slice(self) -> Box<UniqueEntitySlice<T>> {
        // SAFETY: UniqueEntitySlice is a transparent wrapper around [T].
        unsafe { UniqueEntitySlice::from_boxed_slice_unchecked(self.0.into_boxed_slice()) }
    }

    /// Extracts a slice containing the entire vector.
    pub fn as_slice(&self) -> &UniqueEntitySlice<T> {
        self
    }

    /// Extracts a mutable slice of the entire vector.
    pub fn as_mut_slice(&mut self) -> &mut UniqueEntitySlice<T> {
        self
    }

    /// Shortens the vector, keeping the first `len` elements and dropping
    /// the rest.
    ///
    /// Equivalent to [`Vec::truncate`].
    pub fn truncate(&mut self, len: usize) {
        self.0.truncate(len);
    }

    /// Returns a raw pointer to the vector's buffer, or a dangling raw pointer
    /// valid for zero sized reads if the vector didn't allocate.
    ///
    /// Equivalent to [`Vec::as_ptr`].
    pub fn as_ptr(&self) -> *const T {
        self.0.as_ptr()
    }
    /// Returns a raw mutable pointer to the vector's buffer, or a dangling
    /// raw pointer valid for zero sized reads if the vector didn't allocate.
    ///
    /// Equivalent to [`Vec::as_mut_ptr`].
    pub fn as_mut_ptr(&mut self) -> *mut T {
        self.0.as_mut_ptr()
    }

    /// Forces the length of the vector to `new_len`.
    ///
    /// Equivalent to [`Vec::set_len`].
    ///
    /// # Safety
    ///
    /// It must be safe to call [`Vec::set_len`] with these inputs,
    /// and the resulting [`Vec`] must only contain unique elements.
    pub unsafe fn set_len(&mut self, new_len: usize) {
        // SAFETY: Caller ensures it's safe to call `Vec::set_len`
        unsafe { self.0.set_len(new_len) };
    }

    /// Removes an element from the vector and returns it.
    ///
    /// Equivalent to [`Vec::swap_remove`].
    pub fn swap_remove(&mut self, index: usize) -> T {
        self.0.swap_remove(index)
    }

    /// Inserts an element at position `index` within the vector, shifting all
    /// elements after it to the right.
    ///
    /// Equivalent to [`Vec::insert`].
    ///
    /// # Safety
    ///
    /// No `T` contained by `self` may equal `element`.
    pub unsafe fn insert(&mut self, index: usize, element: T) {
        self.0.insert(index, element);
    }

    /// Removes and returns the element at position `index` within the vector,
    /// shifting all elements after it to the left.
    ///
    /// Equivalent to [`Vec::remove`].
    pub fn remove(&mut self, index: usize) -> T {
        self.0.remove(index)
    }

    /// Retains only the elements specified by the predicate.
    ///
    /// Equivalent to [`Vec::retain`].
    pub fn retain<F>(&mut self, f: F)
    where
        F: FnMut(&T) -> bool,
    {
        self.0.retain(f);
    }

    /// Retains only the elements specified by the predicate, passing a mutable reference to it.
    ///
    /// Equivalent to [`Vec::retain_mut`].
    ///
    /// # Safety
    ///
    /// `self` must only contain unique elements after each individual execution of `f`.
    pub unsafe fn retain_mut<F>(&mut self, f: F)
    where
        F: FnMut(&mut T) -> bool,
    {
        self.0.retain_mut(f);
    }

    /// Removes all but the first of consecutive elements in the vector that resolve to the same
    /// key.
    ///
    /// Equivalent to [`Vec::dedup_by_key`].
    ///
    /// # Safety
    ///
    /// `self` must only contain unique elements after each individual execution of `key`.
    pub unsafe fn dedup_by_key<F, K>(&mut self, key: F)
    where
        F: FnMut(&mut T) -> K,
        K: PartialEq,
    {
        self.0.dedup_by_key(key);
    }

    /// Removes all but the first of consecutive elements in the vector satisfying a given equality
    /// relation.
    ///
    /// Equivalent to [`Vec::dedup_by`].
    ///
    /// # Safety
    ///
    /// `self` must only contain unique elements after each individual execution of `same_bucket`.
    pub unsafe fn dedup_by<F>(&mut self, same_bucket: F)
    where
        F: FnMut(&mut T, &mut T) -> bool,
    {
        self.0.dedup_by(same_bucket);
    }

    /// Appends an element to the back of a collection.
    ///
    /// Equivalent to [`Vec::push`].
    ///
    /// # Safety
    ///
    /// No `T` contained by `self` may equal `element`.
    pub unsafe fn push(&mut self, value: T) {
        self.0.push(value);
    }

    /// Moves all the elements of `other` into `self`, leaving `other` empty.
    ///
    /// Equivalent to [`Vec::append`].
    ///
    /// # Safety
    ///
    /// `other` must contain no elements that equal any element in `self`.
    pub unsafe fn append(&mut self, other: &mut UniqueEntityVec<T>) {
        self.0.append(&mut other.0);
    }

    /// Removes the last element from a vector and returns it, or [`None`] if it
    /// is empty.
    ///
    /// Equivalent to [`Vec::pop`].
    pub fn pop(&mut self) -> Option<T> {
        self.0.pop()
    }

    /// Removes the specified range from the vector in bulk, returning all
    /// removed elements as an iterator.
    ///
    /// Equivalent to [`Vec::drain`].
    pub fn drain<R>(&mut self, range: R) -> Drain<'_, T>
    where
        R: RangeBounds<usize>,
    {
        // SAFETY: `self` and thus `range` contains only unique elements.
        unsafe { UniqueEntityIter::from_iterator_unchecked(self.0.drain(range)) }
    }

    /// Clears the vector, removing all values.
    ///
    /// Equivalent to [`Vec::clear`].
    pub fn clear(&mut self) {
        self.0.clear();
    }

    /// Returns the number of elements in the vector, also referred to
    /// as its 'length'.
    ///
    /// Equivalent to [`Vec::len`].
    pub fn len(&self) -> usize {
        self.0.len()
    }

    /// Returns `true` if the vector contains no elements.
    ///
    /// Equivalent to [`Vec::is_empty`].
    pub fn is_empty(&self) -> bool {
        self.0.is_empty()
    }

    /// Splits the collection into two at the given index.
    ///
    /// Equivalent to [`Vec::split_off`].
    pub fn split_off(&mut self, at: usize) -> Self {
        Self(self.0.split_off(at))
    }

    /// Resizes the `Vec` in-place so that `len` is equal to `new_len`.
    ///
    /// Equivalent to [`Vec::resize_with`].
    ///
    /// # Safety
    ///
    /// `f` must only produce unique `T`, and none of these may equal any `T` in `self`.
    pub unsafe fn resize_with<F>(&mut self, new_len: usize, f: F)
    where
        F: FnMut() -> T,
    {
        self.0.resize_with(new_len, f);
    }

    /// Consumes and leaks the Vec, returning a mutable reference to the contents, `&'a mut UniqueEntitySlice<T>`.
    pub fn leak<'a>(self) -> &'a mut UniqueEntitySlice<T> {
        // SAFETY: All elements in the original slice are unique.
        unsafe { UniqueEntitySlice::from_slice_unchecked_mut(self.0.leak()) }
    }

    /// Returns the remaining spare capacity of the vector as a slice of
    /// [`MaybeUninit<T>`].
    ///
    /// Equivalent to [`Vec::spare_capacity_mut`].
    pub fn spare_capacity_mut(&mut self) -> &mut [MaybeUninit<T>] {
        self.0.spare_capacity_mut()
    }

    /// Creates a splicing iterator that replaces the specified range in the vector
    /// with the given `replace_with` iterator and yields the removed items.
    ///
    /// Equivalent to [`Vec::splice`].
    ///
    /// # Safety
    ///
    /// `replace_with` must not yield any elements that equal any elements in `self`,
    /// except for those in `range`.
    pub unsafe fn splice<R, I>(
        &mut self,
        range: R,
        replace_with: I,
    ) -> Splice<'_, <I as IntoIterator>::IntoIter>
    where
        R: RangeBounds<usize>,
        I: EntitySet<Item = T>,
    {
        // SAFETY: `self` and thus `range` contains only unique elements.
        unsafe { UniqueEntityIter::from_iterator_unchecked(self.0.splice(range, replace_with)) }
    }
}

impl<T: EntityEquivalent> Default for UniqueEntityVec<T> {
    fn default() -> Self {
        Self(Vec::default())
    }
}

impl<T: EntityEquivalent> Deref for UniqueEntityVec<T> {
    type Target = UniqueEntitySlice<T>;

    fn deref(&self) -> &Self::Target {
        // SAFETY: All elements in the original slice are unique.
        unsafe { UniqueEntitySlice::from_slice_unchecked(&self.0) }
    }
}

impl<T: EntityEquivalent> DerefMut for UniqueEntityVec<T> {
    fn deref_mut(&mut self) -> &mut Self::Target {
        // SAFETY: All elements in the original slice are unique.
        unsafe { UniqueEntitySlice::from_slice_unchecked_mut(&mut self.0) }
    }
}

impl<'a, T: EntityEquivalent> IntoIterator for &'a UniqueEntityVec<T>
where
    &'a T: EntityEquivalent,
{
    type Item = &'a T;

    type IntoIter = unique_slice::Iter<'a, T>;

    fn into_iter(self) -> Self::IntoIter {
        // SAFETY: `self` contains only unique elements.
        unsafe { UniqueEntityIter::from_iterator_unchecked(self.0.iter()) }
    }
}

impl<T: EntityEquivalent> IntoIterator for UniqueEntityVec<T> {
    type Item = T;

    type IntoIter = IntoIter<T>;

    fn into_iter(self) -> Self::IntoIter {
        // SAFETY: `self` contains only unique elements.
        unsafe { UniqueEntityIter::from_iterator_unchecked(self.0.into_iter()) }
    }
}

impl<T: EntityEquivalent> AsMut<Self> for UniqueEntityVec<T> {
    fn as_mut(&mut self) -> &mut UniqueEntityVec<T> {
        self
    }
}

impl<T: EntityEquivalent> AsMut<UniqueEntitySlice<T>> for UniqueEntityVec<T> {
    fn as_mut(&mut self) -> &mut UniqueEntitySlice<T> {
        self
    }
}

impl<T: EntityEquivalent> AsRef<Self> for UniqueEntityVec<T> {
    fn as_ref(&self) -> &Self {
        self
    }
}

impl<T: EntityEquivalent> AsRef<Vec<T>> for UniqueEntityVec<T> {
    fn as_ref(&self) -> &Vec<T> {
        &self.0
    }
}

impl<T: EntityEquivalent> Borrow<Vec<T>> for UniqueEntityVec<T> {
    fn borrow(&self) -> &Vec<T> {
        &self.0
    }
}

impl<T: EntityEquivalent> AsRef<[T]> for UniqueEntityVec<T> {
    fn as_ref(&self) -> &[T] {
        &self.0
    }
}

impl<T: EntityEquivalent> AsRef<UniqueEntitySlice<T>> for UniqueEntityVec<T> {
    fn as_ref(&self) -> &UniqueEntitySlice<T> {
        self
    }
}

impl<T: EntityEquivalent> Borrow<[T]> for UniqueEntityVec<T> {
    fn borrow(&self) -> &[T] {
        &self.0
    }
}

impl<T: EntityEquivalent> Borrow<UniqueEntitySlice<T>> for UniqueEntityVec<T> {
    fn borrow(&self) -> &UniqueEntitySlice<T> {
        self
    }
}

impl<T: EntityEquivalent> BorrowMut<UniqueEntitySlice<T>> for UniqueEntityVec<T> {
    fn borrow_mut(&mut self) -> &mut UniqueEntitySlice<T> {
        self
    }
}

impl<T: EntityEquivalent + PartialEq<U>, U> PartialEq<Vec<U>> for UniqueEntityVec<T> {
    fn eq(&self, other: &Vec<U>) -> bool {
        self.0.eq(other)
    }
}

impl<T: EntityEquivalent + PartialEq<U>, U> PartialEq<&[U]> for UniqueEntityVec<T> {
    fn eq(&self, other: &&[U]) -> bool {
        self.0.eq(other)
    }
}

impl<T: EntityEquivalent + PartialEq<U>, U: EntityEquivalent> PartialEq<&UniqueEntitySlice<U>>
    for UniqueEntityVec<T>
{
    fn eq(&self, other: &&UniqueEntitySlice<U>) -> bool {
        self.0.eq(other)
    }
}

impl<T: EntityEquivalent + PartialEq<U>, U> PartialEq<&mut [U]> for UniqueEntityVec<T> {
    fn eq(&self, other: &&mut [U]) -> bool {
        self.0.eq(other)
    }
}

impl<T: EntityEquivalent + PartialEq<U>, U: EntityEquivalent> PartialEq<&mut UniqueEntitySlice<U>>
    for UniqueEntityVec<T>
{
    fn eq(&self, other: &&mut UniqueEntitySlice<U>) -> bool {
        self.0.eq(other)
    }
}

impl<T: EntityEquivalent + PartialEq<U>, U, const N: usize> PartialEq<&[U; N]>
    for UniqueEntityVec<T>
{
    fn eq(&self, other: &&[U; N]) -> bool {
        self.0.eq(other)
    }
}

impl<T: EntityEquivalent + PartialEq<U>, U: EntityEquivalent, const N: usize>
    PartialEq<&UniqueEntityArray<N, U>> for UniqueEntityVec<T>
{
    fn eq(&self, other: &&UniqueEntityArray<N, U>) -> bool {
        self.0.eq(&other.as_inner())
    }
}

impl<T: EntityEquivalent + PartialEq<U>, U, const N: usize> PartialEq<&mut [U; N]>
    for UniqueEntityVec<T>
{
    fn eq(&self, other: &&mut [U; N]) -> bool {
        self.0.eq(&**other)
    }
}

impl<T: EntityEquivalent + PartialEq<U>, U: EntityEquivalent, const N: usize>
    PartialEq<&mut UniqueEntityArray<N, U>> for UniqueEntityVec<T>
{
    fn eq(&self, other: &&mut UniqueEntityArray<N, U>) -> bool {
        self.0.eq(other.as_inner())
    }
}

impl<T: EntityEquivalent + PartialEq<U>, U> PartialEq<[U]> for UniqueEntityVec<T> {
    fn eq(&self, other: &[U]) -> bool {
        self.0.eq(other)
    }
}

impl<T: EntityEquivalent + PartialEq<U>, U: EntityEquivalent> PartialEq<UniqueEntitySlice<U>>
    for UniqueEntityVec<T>
{
    fn eq(&self, other: &UniqueEntitySlice<U>) -> bool {
        self.0.eq(&**other)
    }
}

impl<T: EntityEquivalent + PartialEq<U>, U, const N: usize> PartialEq<[U; N]>
    for UniqueEntityVec<T>
{
    fn eq(&self, other: &[U; N]) -> bool {
        self.0.eq(other)
    }
}

impl<T: EntityEquivalent + PartialEq<U>, U: EntityEquivalent, const N: usize>
    PartialEq<UniqueEntityArray<N, U>> for UniqueEntityVec<T>
{
    fn eq(&self, other: &UniqueEntityArray<N, U>) -> bool {
        self.0.eq(other.as_inner())
    }
}

impl<T: PartialEq<U>, U: EntityEquivalent> PartialEq<UniqueEntityVec<U>> for Vec<T> {
    fn eq(&self, other: &UniqueEntityVec<U>) -> bool {
        self.eq(&other.0)
    }
}

impl<T: PartialEq<U>, U: EntityEquivalent> PartialEq<UniqueEntityVec<U>> for &[T] {
    fn eq(&self, other: &UniqueEntityVec<U>) -> bool {
        self.eq(&other.0)
    }
}

impl<T: PartialEq<U>, U: EntityEquivalent> PartialEq<UniqueEntityVec<U>> for &mut [T] {
    fn eq(&self, other: &UniqueEntityVec<U>) -> bool {
        self.eq(&other.0)
    }
}

impl<T: EntityEquivalent + PartialEq<U>, U: EntityEquivalent> PartialEq<UniqueEntityVec<U>>
    for [T]
{
    fn eq(&self, other: &UniqueEntityVec<U>) -> bool {
        self.eq(&other.0)
    }
}

impl<T: PartialEq<U> + Clone, U: EntityEquivalent> PartialEq<UniqueEntityVec<U>> for Cow<'_, [T]> {
    fn eq(&self, other: &UniqueEntityVec<U>) -> bool {
        self.eq(&other.0)
    }
}

impl<T: PartialEq<U>, U: EntityEquivalent> PartialEq<UniqueEntityVec<U>> for VecDeque<T> {
    fn eq(&self, other: &UniqueEntityVec<U>) -> bool {
        self.eq(&other.0)
    }
}

impl<T: EntityEquivalent + Clone> From<&UniqueEntitySlice<T>> for UniqueEntityVec<T> {
    fn from(value: &UniqueEntitySlice<T>) -> Self {
        value.to_vec()
    }
}

impl<T: EntityEquivalent + Clone> From<&mut UniqueEntitySlice<T>> for UniqueEntityVec<T> {
    fn from(value: &mut UniqueEntitySlice<T>) -> Self {
        value.to_vec()
    }
}

impl<T: EntityEquivalent> From<Box<UniqueEntitySlice<T>>> for UniqueEntityVec<T> {
    fn from(value: Box<UniqueEntitySlice<T>>) -> Self {
        value.into_vec()
    }
}

impl<T: EntityEquivalent> From<Cow<'_, UniqueEntitySlice<T>>> for UniqueEntityVec<T>
where
    UniqueEntitySlice<T>: ToOwned<Owned = UniqueEntityVec<T>>,
{
    fn from(value: Cow<UniqueEntitySlice<T>>) -> Self {
        value.into_owned()
    }
}

impl<T: EntityEquivalent + Clone> From<&[T; 1]> for UniqueEntityVec<T> {
    fn from(value: &[T; 1]) -> Self {
        Self(Vec::from(value))
    }
}

impl<T: EntityEquivalent + Clone> From<&[T; 0]> for UniqueEntityVec<T> {
    fn from(value: &[T; 0]) -> Self {
        Self(Vec::from(value))
    }
}

impl<T: EntityEquivalent + Clone> From<&mut [T; 1]> for UniqueEntityVec<T> {
    fn from(value: &mut [T; 1]) -> Self {
        Self(Vec::from(value))
    }
}

impl<T: EntityEquivalent + Clone> From<&mut [T; 0]> for UniqueEntityVec<T> {
    fn from(value: &mut [T; 0]) -> Self {
        Self(Vec::from(value))
    }
}

impl<T: EntityEquivalent> From<[T; 1]> for UniqueEntityVec<T> {
    fn from(value: [T; 1]) -> Self {
        Self(Vec::from(value))
    }
}

impl<T: EntityEquivalent> From<[T; 0]> for UniqueEntityVec<T> {
    fn from(value: [T; 0]) -> Self {
        Self(Vec::from(value))
    }
}

impl<T: EntityEquivalent + Clone, const N: usize> From<&UniqueEntityArray<N, T>>
    for UniqueEntityVec<T>
{
    fn from(value: &UniqueEntityArray<N, T>) -> Self {
        Self(Vec::from(value.as_inner().clone()))
    }
}

impl<T: EntityEquivalent + Clone, const N: usize> From<&mut UniqueEntityArray<N, T>>
    for UniqueEntityVec<T>
{
    fn from(value: &mut UniqueEntityArray<N, T>) -> Self {
        Self(Vec::from(value.as_inner().clone()))
    }
}

impl<T: EntityEquivalent, const N: usize> From<UniqueEntityArray<N, T>> for UniqueEntityVec<T> {
    fn from(value: UniqueEntityArray<N, T>) -> Self {
        Self(Vec::from(value.into_inner()))
    }
}

impl<T: EntityEquivalent> From<UniqueEntityVec<T>> for Vec<T> {
    fn from(value: UniqueEntityVec<T>) -> Self {
        value.0
    }
}

impl<'a, T: EntityEquivalent + Clone> From<UniqueEntityVec<T>> for Cow<'a, [T]> {
    fn from(value: UniqueEntityVec<T>) -> Self {
        Cow::from(value.0)
    }
}

impl<'a, T: EntityEquivalent + Clone> From<UniqueEntityVec<T>> for Cow<'a, UniqueEntitySlice<T>> {
    fn from(value: UniqueEntityVec<T>) -> Self {
        Cow::Owned(value)
    }
}

impl<T: EntityEquivalent> From<UniqueEntityVec<T>> for Arc<[T]> {
    fn from(value: UniqueEntityVec<T>) -> Self {
        Arc::from(value.0)
    }
}

impl<T: EntityEquivalent> From<UniqueEntityVec<T>> for Arc<UniqueEntitySlice<T>> {
    fn from(value: UniqueEntityVec<T>) -> Self {
        // SAFETY: All elements in the original slice are unique.
        unsafe { UniqueEntitySlice::from_arc_slice_unchecked(Arc::from(value.0)) }
    }
}

impl<T: EntityEquivalent + Ord> From<UniqueEntityVec<T>> for BinaryHeap<T> {
    fn from(value: UniqueEntityVec<T>) -> Self {
        BinaryHeap::from(value.0)
    }
}

impl<T: EntityEquivalent> From<UniqueEntityVec<T>> for Box<[T]> {
    fn from(value: UniqueEntityVec<T>) -> Self {
        Box::from(value.0)
    }
}

impl<T: EntityEquivalent> From<UniqueEntityVec<T>> for Rc<[T]> {
    fn from(value: UniqueEntityVec<T>) -> Self {
        Rc::from(value.0)
    }
}

impl<T: EntityEquivalent> From<UniqueEntityVec<T>> for Rc<UniqueEntitySlice<T>> {
    fn from(value: UniqueEntityVec<T>) -> Self {
        // SAFETY: All elements in the original slice are unique.
        unsafe { UniqueEntitySlice::from_rc_slice_unchecked(Rc::from(value.0)) }
    }
}

impl<T: EntityEquivalent> From<UniqueEntityVec<T>> for VecDeque<T> {
    fn from(value: UniqueEntityVec<T>) -> Self {
        VecDeque::from(value.0)
    }
}

impl<T: EntityEquivalent, const N: usize> TryFrom<UniqueEntityVec<T>> for Box<[T; N]> {
    type Error = UniqueEntityVec<T>;

    fn try_from(value: UniqueEntityVec<T>) -> Result<Self, Self::Error> {
        Box::try_from(value.0).map_err(UniqueEntityVec)
    }
}

impl<T: EntityEquivalent, const N: usize> TryFrom<UniqueEntityVec<T>>
    for Box<UniqueEntityArray<N, T>>
{
    type Error = UniqueEntityVec<T>;

    fn try_from(value: UniqueEntityVec<T>) -> Result<Self, Self::Error> {
        Box::try_from(value.0)
            .map(|v|
                // SAFETY: All elements in the original Vec are unique.
                unsafe { UniqueEntityArray::from_boxed_array_unchecked(v) })
            .map_err(UniqueEntityVec)
    }
}

impl<T: EntityEquivalent, const N: usize> TryFrom<UniqueEntityVec<T>> for [T; N] {
    type Error = UniqueEntityVec<T>;

    fn try_from(value: UniqueEntityVec<T>) -> Result<Self, Self::Error> {
        <[T; N] as TryFrom<Vec<T>>>::try_from(value.0).map_err(UniqueEntityVec)
    }
}

impl<T: EntityEquivalent, const N: usize> TryFrom<UniqueEntityVec<T>> for UniqueEntityArray<N, T> {
    type Error = UniqueEntityVec<T>;

    fn try_from(value: UniqueEntityVec<T>) -> Result<Self, Self::Error> {
        <[T; N] as TryFrom<Vec<T>>>::try_from(value.0)
            .map(|v|
            // SAFETY: All elements in the original Vec are unique.
            unsafe { UniqueEntityArray::from_array_unchecked(v) })
            .map_err(UniqueEntityVec)
    }
}

impl<T: EntityEquivalent> From<BTreeSet<T>> for UniqueEntityVec<T> {
    fn from(value: BTreeSet<T>) -> Self {
        Self(value.into_iter().collect::<Vec<T>>())
    }
}

impl<T: EntityEquivalent> FromIterator<T> for UniqueEntityVec<T> {
    /// This impl only uses `Eq` to validate uniqueness, resulting in O(n^2) complexity.
    /// It can make sense for very low N, or if `T` implements neither `Ord` nor `Hash`.
    /// When possible, use `FromEntitySetIterator::from_entity_iter` instead.
    fn from_iter<I: IntoIterator<Item = T>>(iter: I) -> Self {
        // Matches the `HashSet::from_iter` reservation logic.
        let iter = iter.into_iter();
        let unique_vec = Self::with_capacity(iter.size_hint().0);
        // Internal iteration (fold/for_each) is known to result in better code generation
        // over a for loop.
        iter.fold(unique_vec, |mut unique_vec, item| {
            if !unique_vec.0.contains(&item) {
                unique_vec.0.push(item);
            }
            unique_vec
        })
    }
}

impl<T: EntityEquivalent> FromEntitySetIterator<T> for UniqueEntityVec<T> {
    fn from_entity_set_iter<I: EntitySet<Item = T>>(iter: I) -> Self {
        // SAFETY: `iter` is an `EntitySet`.
        unsafe { Self::from_vec_unchecked(Vec::from_iter(iter)) }
    }
}

impl<T: EntityEquivalent> Extend<T> for UniqueEntityVec<T> {
    /// Use with caution, because this impl only uses `Eq` to validate uniqueness,
    /// resulting in O(n^2) complexity.
    /// It can make sense for very low N, or if `T` implements neither `Ord` nor `Hash`.
    fn extend<I: IntoIterator<Item = T>>(&mut self, iter: I) {
        // Matches the `HashSet::extend` reservation logic. Their reasoning:
        //  "Keys may be already present or show multiple times in the iterator.
        //  Reserve the entire hint lower bound if the map is empty.
        //  Otherwise reserve half the hint (rounded up), so the map
        //  will only resize twice in the worst case."
        let iter = iter.into_iter();
        let reserve = if self.is_empty() {
            iter.size_hint().0
        } else {
            iter.size_hint().0.div_ceil(2)
        };
        self.reserve(reserve);
        // Internal iteration (fold/for_each) is known to result in better code generation
        // over a for loop.
        iter.for_each(move |item| {
            if !self.0.contains(&item) {
                self.0.push(item);
            }
        });
    }
}

impl<'a, T: EntityEquivalent + Copy + 'a> Extend<&'a T> for UniqueEntityVec<T> {
    /// Use with caution, because this impl only uses `Eq` to validate uniqueness,
    /// resulting in O(n^2) complexity.
    /// It can make sense for very low N, or if `T` implements neither `Ord` nor `Hash`.
    fn extend<I: IntoIterator<Item = &'a T>>(&mut self, iter: I) {
        // Matches the `HashSet::extend` reservation logic. Their reasoning:
        //  "Keys may be already present or show multiple times in the iterator.
        //  Reserve the entire hint lower bound if the map is empty.
        //  Otherwise reserve half the hint (rounded up), so the map
        //  will only resize twice in the worst case."
        let iter = iter.into_iter();
        let reserve = if self.is_empty() {
            iter.size_hint().0
        } else {
            iter.size_hint().0.div_ceil(2)
        };
        self.reserve(reserve);
        // Internal iteration (fold/for_each) is known to result in better code generation
        // over a for loop.
        iter.for_each(move |item| {
            if !self.0.contains(item) {
                self.0.push(*item);
            }
        });
    }
}

impl<T: EntityEquivalent> Index<(Bound<usize>, Bound<usize>)> for UniqueEntityVec<T> {
    type Output = UniqueEntitySlice<T>;
    fn index(&self, key: (Bound<usize>, Bound<usize>)) -> &Self::Output {
        // SAFETY: All elements in the original slice are unique.
        unsafe { UniqueEntitySlice::from_slice_unchecked(self.0.index(key)) }
    }
}

impl<T: EntityEquivalent> Index<Range<usize>> for UniqueEntityVec<T> {
    type Output = UniqueEntitySlice<T>;
    fn index(&self, key: Range<usize>) -> &Self::Output {
        // SAFETY: All elements in the original slice are unique.
        unsafe { UniqueEntitySlice::from_slice_unchecked(self.0.index(key)) }
    }
}

impl<T: EntityEquivalent> Index<RangeFrom<usize>> for UniqueEntityVec<T> {
    type Output = UniqueEntitySlice<T>;
    fn index(&self, key: RangeFrom<usize>) -> &Self::Output {
        // SAFETY: All elements in the original slice are unique.
        unsafe { UniqueEntitySlice::from_slice_unchecked(self.0.index(key)) }
    }
}

impl<T: EntityEquivalent> Index<RangeFull> for UniqueEntityVec<T> {
    type Output = UniqueEntitySlice<T>;
    fn index(&self, key: RangeFull) -> &Self::Output {
        // SAFETY: All elements in the original slice are unique.
        unsafe { UniqueEntitySlice::from_slice_unchecked(self.0.index(key)) }
    }
}

impl<T: EntityEquivalent> Index<RangeInclusive<usize>> for UniqueEntityVec<T> {
    type Output = UniqueEntitySlice<T>;
    fn index(&self, key: RangeInclusive<usize>) -> &Self::Output {
        // SAFETY: All elements in the original slice are unique.
        unsafe { UniqueEntitySlice::from_slice_unchecked(self.0.index(key)) }
    }
}

impl<T: EntityEquivalent> Index<RangeTo<usize>> for UniqueEntityVec<T> {
    type Output = UniqueEntitySlice<T>;
    fn index(&self, key: RangeTo<usize>) -> &Self::Output {
        // SAFETY: All elements in the original slice are unique.
        unsafe { UniqueEntitySlice::from_slice_unchecked(self.0.index(key)) }
    }
}

impl<T: EntityEquivalent> Index<RangeToInclusive<usize>> for UniqueEntityVec<T> {
    type Output = UniqueEntitySlice<T>;
    fn index(&self, key: RangeToInclusive<usize>) -> &Self::Output {
        // SAFETY: All elements in the original slice are unique.
        unsafe { UniqueEntitySlice::from_slice_unchecked(self.0.index(key)) }
    }
}

impl<T: EntityEquivalent> Index<usize> for UniqueEntityVec<T> {
    type Output = T;
    fn index(&self, key: usize) -> &T {
        self.0.index(key)
    }
}

impl<T: EntityEquivalent> IndexMut<(Bound<usize>, Bound<usize>)> for UniqueEntityVec<T> {
    fn index_mut(&mut self, key: (Bound<usize>, Bound<usize>)) -> &mut Self::Output {
        // SAFETY: All elements in the original slice are unique.
        unsafe { UniqueEntitySlice::from_slice_unchecked_mut(self.0.index_mut(key)) }
    }
}

impl<T: EntityEquivalent> IndexMut<Range<usize>> for UniqueEntityVec<T> {
    fn index_mut(&mut self, key: Range<usize>) -> &mut Self::Output {
        // SAFETY: All elements in the original slice are unique.
        unsafe { UniqueEntitySlice::from_slice_unchecked_mut(self.0.index_mut(key)) }
    }
}

impl<T: EntityEquivalent> IndexMut<RangeFrom<usize>> for UniqueEntityVec<T> {
    fn index_mut(&mut self, key: RangeFrom<usize>) -> &mut Self::Output {
        // SAFETY: All elements in the original slice are unique.
        unsafe { UniqueEntitySlice::from_slice_unchecked_mut(self.0.index_mut(key)) }
    }
}

impl<T: EntityEquivalent> IndexMut<RangeFull> for UniqueEntityVec<T> {
    fn index_mut(&mut self, key: RangeFull) -> &mut Self::Output {
        // SAFETY: All elements in the original slice are unique.
        unsafe { UniqueEntitySlice::from_slice_unchecked_mut(self.0.index_mut(key)) }
    }
}

impl<T: EntityEquivalent> IndexMut<RangeInclusive<usize>> for UniqueEntityVec<T> {
    fn index_mut(&mut self, key: RangeInclusive<usize>) -> &mut Self::Output {
        // SAFETY: All elements in the original slice are unique.
        unsafe { UniqueEntitySlice::from_slice_unchecked_mut(self.0.index_mut(key)) }
    }
}

impl<T: EntityEquivalent> IndexMut<RangeTo<usize>> for UniqueEntityVec<T> {
    fn index_mut(&mut self, key: RangeTo<usize>) -> &mut Self::Output {
        // SAFETY: All elements in the original slice are unique.
        unsafe { UniqueEntitySlice::from_slice_unchecked_mut(self.0.index_mut(key)) }
    }
}

impl<T: EntityEquivalent> IndexMut<RangeToInclusive<usize>> for UniqueEntityVec<T> {
    fn index_mut(&mut self, key: RangeToInclusive<usize>) -> &mut Self::Output {
        // SAFETY: All elements in the original slice are unique.
        unsafe { UniqueEntitySlice::from_slice_unchecked_mut(self.0.index_mut(key)) }
    }
}

/// An iterator that moves out of a vector.
///
/// This `struct` is created by the [`IntoIterator::into_iter`] trait
/// method on [`UniqueEntityVec`].
pub type IntoIter<T = Entity> = UniqueEntityIter<vec::IntoIter<T>>;

impl<T: EntityEquivalent> UniqueEntityIter<vec::IntoIter<T>> {
    /// Returns the remaining items of this iterator as a slice.
    ///
    /// Equivalent to [`vec::IntoIter::as_slice`].
    pub fn as_slice(&self) -> &UniqueEntitySlice<T> {
        // SAFETY: All elements in the original slice are unique.
        unsafe { UniqueEntitySlice::from_slice_unchecked(self.as_inner().as_slice()) }
    }

    /// Returns the remaining items of this iterator as a mutable slice.
    ///
    /// Equivalent to [`vec::IntoIter::as_mut_slice`].
    pub fn as_mut_slice(&mut self) -> &mut UniqueEntitySlice<T> {
        // SAFETY: All elements in the original slice are unique.
        unsafe { UniqueEntitySlice::from_slice_unchecked_mut(self.as_mut_inner().as_mut_slice()) }
    }
}

/// A draining iterator for [`UniqueEntityVec<T>`].
///
/// This struct is created by [`UniqueEntityVec::drain`].
/// See its documentation for more.
pub type Drain<'a, T = Entity> = UniqueEntityIter<vec::Drain<'a, T>>;

impl<'a, T: EntityEquivalent> UniqueEntityIter<vec::Drain<'a, T>> {
    /// Returns the remaining items of this iterator as a slice.
    ///
    /// Equivalent to [`vec::Drain::as_slice`].
    pub fn as_slice(&self) -> &UniqueEntitySlice<T> {
        // SAFETY: All elements in the original slice are unique.
        unsafe { UniqueEntitySlice::from_slice_unchecked(self.as_inner().as_slice()) }
    }
}

/// A splicing iterator for [`UniqueEntityVec`].
///
/// This struct is created by [`UniqueEntityVec::splice`].
/// See its documentation for more.
pub type Splice<'a, I> = UniqueEntityIter<vec::Splice<'a, I>>;<|MERGE_RESOLUTION|>--- conflicted
+++ resolved
@@ -21,12 +21,8 @@
 
 use super::{
     unique_slice::{self, UniqueEntitySlice},
-<<<<<<< HEAD
-    Entity, EntityEquivalent, EntitySet, FromEntitySetIterator, UniqueEntityIter,
-=======
-    Entity, EntitySet, FromEntitySetIterator, TrustedEntityBorrow, UniqueEntityArray,
+    Entity, EntityEquivalent, EntitySet, FromEntitySetIterator, UniqueEntityArray,
     UniqueEntityIter,
->>>>>>> f57c7a43
 };
 
 /// A `Vec` that contains only unique entities.
