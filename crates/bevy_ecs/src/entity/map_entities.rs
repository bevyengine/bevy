use crate::{
    entity::Entity,
    identifier::masks::{IdentifierMask, HIGH_MASK},
    world::World,
};
use bevy_utils::EntityHashMap;

/// Operation to map all contained [`Entity`] fields in a type to new values.
///
/// As entity IDs are valid only for the [`World`] they're sourced from, using [`Entity`]
/// as references in components copied from another world will be invalid. This trait
<<<<<<< HEAD
/// allows defining custom mappings for these references via a [`EntityMapper`], which is a type that knows
/// how to perform entity mapping (usually by using an [`EntityHashMap<Entity, Entity>`]).
=======
/// allows defining custom mappings for these references via [`EntityMappers`](EntityMapper), which
/// inject the entity mapping strategy between your `MapEntities` type and the current world
/// (usually by using an [`EntityHashMap<Entity, Entity>`] between source entities and entities in the
/// current world).
>>>>>>> 9223201d
///
/// Implementing this trait correctly is required for properly loading components
/// with entity references from scenes.
///
/// ## Example
///
/// ```
/// use bevy_ecs::prelude::*;
/// use bevy_ecs::entity::MapEntities;
///
/// #[derive(Component)]
/// struct Spring {
///     a: Entity,
///     b: Entity,
/// }
///
/// impl MapEntities for Spring {
///     fn map_entities<M: EntityMapper>(&mut self, entity_mapper: &mut M) {
///         self.a = entity_mapper.map_entity(self.a);
///         self.b = entity_mapper.map_entity(self.b);
///     }
/// }
/// ```
///
pub trait MapEntities {
    /// Updates all [`Entity`] references stored inside using `entity_mapper`.
    ///
    /// Implementors should look up any and all [`Entity`] values stored within `self` and
    /// update them to the mapped values via `entity_mapper`.
    fn map_entities<M: EntityMapper>(&mut self, entity_mapper: &mut M);
}

/// An implementor of this trait knows how to map an [`Entity`] into another [`Entity`].
///
/// Usually this is done by using an [`EntityHashMap<Entity, Entity>`] to map source entities
/// (mapper inputs) to the current world's entities (mapper outputs).
///
/// More generally, this can be used to map [`Entity`] references between any two [`Worlds`](World).
<<<<<<< HEAD
///
/// ## Example
///
/// ```
/// # use bevy_ecs::entity::{Entity, EntityMapper};
/// # use bevy_utils::EntityHashMap;
///
/// pub struct SimpleEntityMapper {
///   map: EntityHashMap<Entity, Entity>,
/// }
///
/// // Example implementation of EntityMapper where we map an entity to another entity if it exists
/// // in the underlying `EntityHashMap`, otherwise we just return the original entity.
/// impl EntityMapper for SimpleEntityMapper {
///     fn map_entity(&mut self, entity: Entity) -> Entity {
///         self.map.get(&entity).copied().unwrap_or(entity)
///     }
/// }
/// ```
=======
>>>>>>> 9223201d
pub trait EntityMapper {
    /// Map an entity to another entity
    fn map_entity(&mut self, entity: Entity) -> Entity;
}

impl EntityMapper for SceneEntityMapper<'_> {
    /// Returns the corresponding mapped entity or reserves a new dead entity ID in the current world if it is absent.
    fn map_entity(&mut self, entity: Entity) -> Entity {
        if let Some(&mapped) = self.map.get(&entity) {
            return mapped;
        }

        // this new entity reference is specifically designed to never represent any living entity
        let new = Entity::from_raw_and_generation(
            self.dead_start.index(),
            IdentifierMask::inc_masked_high_by(self.dead_start.generation, self.generations),
        );

        // Prevent generations counter from being a greater value than HIGH_MASK.
        self.generations = (self.generations + 1) & HIGH_MASK;

        self.map.insert(entity, new);

        new
    }
}

/// A wrapper for [`EntityHashMap<Entity, Entity>`], augmenting it with the ability to allocate new [`Entity`] references in a destination
/// world. These newly allocated references are guaranteed to never point to any living entity in that world.
///
/// References are allocated by returning increasing generations starting from an internally initialized base
/// [`Entity`]. After it is finished being used by [`MapEntities`] implementations, this entity is despawned and the
/// requisite number of generations reserved.
pub struct SceneEntityMapper<'m> {
    /// A mapping from one set of entities to another.
    ///
    /// This is typically used to coordinate data transfer between sets of entities, such as between a scene and the world
    /// or over the network. This is required as [`Entity`] identifiers are opaque; you cannot and do not want to reuse
    /// identifiers directly.
    ///
    /// On its own, a [`EntityHashMap<Entity, Entity>`] is not capable of allocating new entity identifiers, which is needed to map references
    /// to entities that lie outside the source entity set. This functionality can be accessed through [`SceneEntityMapper::world_scope()`].
    map: &'m mut EntityHashMap<Entity, Entity>,
    /// A base [`Entity`] used to allocate new references.
    dead_start: Entity,
    /// The number of generations this mapper has allocated thus far.
    generations: u32,
}

impl<'m> SceneEntityMapper<'m> {
    #[deprecated(
        since = "0.13.0",
        note = "please use `EntityMapper::map_entity` instead"
    )]
    /// Returns the corresponding mapped entity or reserves a new dead entity ID in the current world if it is absent.
    pub fn get_or_reserve(&mut self, entity: Entity) -> Entity {
        self.map_entity(entity)
    }

    /// Gets a reference to the underlying [`EntityHashMap<Entity, Entity>`].
    pub fn get_map(&'m self) -> &'m EntityHashMap<Entity, Entity> {
        self.map
    }

    /// Gets a mutable reference to the underlying [`EntityHashMap<Entity, Entity>`].
    pub fn get_map_mut(&'m mut self) -> &'m mut EntityHashMap<Entity, Entity> {
        self.map
    }

    /// Creates a new [`SceneEntityMapper`], spawning a temporary base [`Entity`] in the provided [`World`]
    fn new(map: &'m mut EntityHashMap<Entity, Entity>, world: &mut World) -> Self {
        Self {
            map,
            // SAFETY: Entities data is kept in a valid state via `EntityMapper::world_scope`
            dead_start: unsafe { world.entities_mut().alloc() },
            generations: 0,
        }
    }

    /// Reserves the allocated references to dead entities within the world. This frees the temporary base
    /// [`Entity`] while reserving extra generations via [`crate::entity::Entities::reserve_generations`]. Because this
    /// renders the [`SceneEntityMapper`] unable to safely allocate any more references, this method takes ownership of
    /// `self` in order to render it unusable.
    fn finish(self, world: &mut World) {
        // SAFETY: Entities data is kept in a valid state via `EntityMap::world_scope`
        let entities = unsafe { world.entities_mut() };
        assert!(entities.free(self.dead_start).is_some());
        assert!(entities.reserve_generations(self.dead_start.index(), self.generations));
    }

    /// Creates an [`SceneEntityMapper`] from a provided [`World`] and [`EntityHashMap<Entity, Entity>`], then calls the
    /// provided function with it. This allows one to allocate new entity references in this [`World`] that are
    /// guaranteed to never point at a living entity now or in the future. This functionality is useful for safely
    /// mapping entity identifiers that point at entities outside the source world. The passed function, `f`, is called
    /// within the scope of this world. Its return value is then returned from `world_scope` as the generic type
    /// parameter `R`.
    pub fn world_scope<R>(
        entity_map: &'m mut EntityHashMap<Entity, Entity>,
        world: &mut World,
        f: impl FnOnce(&mut World, &mut Self) -> R,
    ) -> R {
        let mut mapper = Self::new(entity_map, world);
        let result = f(world, &mut mapper);
        mapper.finish(world);
        result
    }
}

#[cfg(test)]
mod tests {
    use bevy_utils::EntityHashMap;

    use crate::{
        entity::{Entity, EntityMapper, SceneEntityMapper},
        world::World,
    };

    #[test]
    fn entity_mapper() {
        const FIRST_IDX: u32 = 1;
        const SECOND_IDX: u32 = 2;

        let mut map = EntityHashMap::default();
        let mut world = World::new();
        let mut mapper = SceneEntityMapper::new(&mut map, &mut world);

        let mapped_ent = Entity::from_raw(FIRST_IDX);
        let dead_ref = mapper.map_entity(mapped_ent);

        assert_eq!(
            dead_ref,
            mapper.map_entity(mapped_ent),
            "should persist the allocated mapping from the previous line"
        );
        assert_eq!(
            mapper.map_entity(Entity::from_raw(SECOND_IDX)).index(),
            dead_ref.index(),
            "should re-use the same index for further dead refs"
        );

        mapper.finish(&mut world);
        // Next allocated entity should be a further generation on the same index
        let entity = world.spawn_empty().id();
        assert_eq!(entity.index(), dead_ref.index());
        assert!(entity.generation() > dead_ref.generation());
    }

    #[test]
    fn world_scope_reserves_generations() {
        let mut map = EntityHashMap::default();
        let mut world = World::new();

        let dead_ref = SceneEntityMapper::world_scope(&mut map, &mut world, |_, mapper| {
            mapper.map_entity(Entity::from_raw(0))
        });

        // Next allocated entity should be a further generation on the same index
        let entity = world.spawn_empty().id();
        assert_eq!(entity.index(), dead_ref.index());
        assert!(entity.generation() > dead_ref.generation());
    }
}<|MERGE_RESOLUTION|>--- conflicted
+++ resolved
@@ -9,15 +9,10 @@
 ///
 /// As entity IDs are valid only for the [`World`] they're sourced from, using [`Entity`]
 /// as references in components copied from another world will be invalid. This trait
-<<<<<<< HEAD
-/// allows defining custom mappings for these references via a [`EntityMapper`], which is a type that knows
-/// how to perform entity mapping (usually by using an [`EntityHashMap<Entity, Entity>`]).
-=======
 /// allows defining custom mappings for these references via [`EntityMappers`](EntityMapper), which
 /// inject the entity mapping strategy between your `MapEntities` type and the current world
 /// (usually by using an [`EntityHashMap<Entity, Entity>`] between source entities and entities in the
 /// current world).
->>>>>>> 9223201d
 ///
 /// Implementing this trait correctly is required for properly loading components
 /// with entity references from scenes.
@@ -56,7 +51,6 @@
 /// (mapper inputs) to the current world's entities (mapper outputs).
 ///
 /// More generally, this can be used to map [`Entity`] references between any two [`Worlds`](World).
-<<<<<<< HEAD
 ///
 /// ## Example
 ///
@@ -76,8 +70,6 @@
 ///     }
 /// }
 /// ```
-=======
->>>>>>> 9223201d
 pub trait EntityMapper {
     /// Map an entity to another entity
     fn map_entity(&mut self, entity: Entity) -> Entity;
