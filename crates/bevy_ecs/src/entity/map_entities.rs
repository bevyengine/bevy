pub use bevy_ecs_macros::MapEntities;
use indexmap::{IndexMap, IndexSet};

use crate::{
    entity::{hash_map::EntityHashMap, Entity},
    world::World,
};

use alloc::{
    collections::{BTreeMap, BTreeSet, VecDeque},
    vec::Vec,
};
use bevy_platform::collections::{HashMap, HashSet};
use core::{
    hash::{BuildHasher, Hash},
    mem,
};
use smallvec::SmallVec;

use super::EntityIndexSet;

/// Operation to map all contained [`Entity`] fields in a type to new values.
///
/// As entity IDs are valid only for the [`World`] they're sourced from, using [`Entity`]
/// as references in components copied from another world will be invalid. This trait
/// allows defining custom mappings for these references via [`EntityMappers`](EntityMapper), which
/// inject the entity mapping strategy between your `MapEntities` type and the current world
/// (usually by using an [`EntityHashMap<Entity>`] between source entities and entities in the
/// current world).
///
/// Components use [`Component::map_entities`](crate::component::Component::map_entities) to map
/// entities in the context of scenes and entity cloning, which generally uses [`MapEntities`] internally
/// to map each field (see those docs for usage).
///
/// [`HashSet<Entity>`]: bevy_platform::collections::HashSet
///
/// ## Example
///
/// ```
/// use bevy_ecs::prelude::*;
/// use bevy_ecs::entity::MapEntities;
///
/// #[derive(Component)]
/// struct Spring {
///     a: Entity,
///     b: Entity,
/// }
///
/// impl MapEntities for Spring {
///     fn map_entities<M: EntityMapper>(&mut self, entity_mapper: &mut M) {
///         self.a = entity_mapper.get_mapped(self.a);
///         self.b = entity_mapper.get_mapped(self.b);
///     }
/// }
/// ```
pub trait MapEntities {
    /// Updates all [`Entity`] references stored inside using `entity_mapper`.
    ///
    /// Implementers should look up any and all [`Entity`] values stored within `self` and
    /// update them to the mapped values via `entity_mapper`.
    fn map_entities<E: EntityMapper>(&mut self, entity_mapper: &mut E);
}

impl MapEntities for Entity {
    fn map_entities<E: EntityMapper>(&mut self, entity_mapper: &mut E) {
        *self = entity_mapper.get_mapped(*self);
    }
}

impl<T: MapEntities> MapEntities for Option<T> {
    fn map_entities<E: EntityMapper>(&mut self, entity_mapper: &mut E) {
        if let Some(entities) = self {
            entities.map_entities(entity_mapper);
        }
    }
}

impl<K: MapEntities + Eq + Hash, V: MapEntities, S: BuildHasher + Default> MapEntities
    for HashMap<K, V, S>
{
    fn map_entities<E: EntityMapper>(&mut self, entity_mapper: &mut E) {
        *self = self
            .drain()
            .map(|(mut key_entities, mut value_entities)| {
                key_entities.map_entities(entity_mapper);
                value_entities.map_entities(entity_mapper);
                (key_entities, value_entities)
            })
            .collect();
    }
}

impl<T: MapEntities + Eq + Hash, S: BuildHasher + Default> MapEntities for HashSet<T, S> {
    fn map_entities<E: EntityMapper>(&mut self, entity_mapper: &mut E) {
        *self = self
            .drain()
            .map(|mut entities| {
                entities.map_entities(entity_mapper);
                entities
            })
            .collect();
    }
}

impl<K: MapEntities + Eq + Hash, V: MapEntities, S: BuildHasher + Default> MapEntities
    for IndexMap<K, V, S>
{
    fn map_entities<E: EntityMapper>(&mut self, entity_mapper: &mut E) {
        *self = self
            .drain(..)
            .map(|(mut key_entities, mut value_entities)| {
                key_entities.map_entities(entity_mapper);
                value_entities.map_entities(entity_mapper);
                (key_entities, value_entities)
            })
            .collect();
    }
}

impl<T: MapEntities + Eq + Hash, S: BuildHasher + Default> MapEntities for IndexSet<T, S> {
    fn map_entities<E: EntityMapper>(&mut self, entity_mapper: &mut E) {
        *self = self
            .drain(..)
            .map(|mut entities| {
                entities.map_entities(entity_mapper);
                entities
            })
            .collect();
    }
}

impl MapEntities for EntityIndexSet {
    fn map_entities<E: EntityMapper>(&mut self, entity_mapper: &mut E) {
        *self = self
            .drain(..)
            .map(|e| entity_mapper.get_mapped(e))
            .collect();
    }
}

impl<K: MapEntities + Ord, V: MapEntities> MapEntities for BTreeMap<K, V> {
    fn map_entities<E: EntityMapper>(&mut self, entity_mapper: &mut E) {
        *self = mem::take(self)
            .into_iter()
            .map(|(mut key_entities, mut value_entities)| {
                key_entities.map_entities(entity_mapper);
                value_entities.map_entities(entity_mapper);
                (key_entities, value_entities)
            })
            .collect();
    }
}

impl<T: MapEntities + Ord> MapEntities for BTreeSet<T> {
    fn map_entities<E: EntityMapper>(&mut self, entity_mapper: &mut E) {
        *self = mem::take(self)
            .into_iter()
            .map(|mut entities| {
                entities.map_entities(entity_mapper);
                entities
            })
            .collect();
    }
}

impl<T: MapEntities, const N: usize> MapEntities for [T; N] {
    fn map_entities<E: EntityMapper>(&mut self, entity_mapper: &mut E) {
        for entities in self.iter_mut() {
            entities.map_entities(entity_mapper);
        }
    }
}

impl<T: MapEntities> MapEntities for Vec<T> {
    fn map_entities<E: EntityMapper>(&mut self, entity_mapper: &mut E) {
        for entities in self.iter_mut() {
            entities.map_entities(entity_mapper);
        }
    }
}

impl<T: MapEntities> MapEntities for VecDeque<T> {
    fn map_entities<E: EntityMapper>(&mut self, entity_mapper: &mut E) {
        for entities in self.iter_mut() {
            entities.map_entities(entity_mapper);
        }
    }
}

impl<T: MapEntities, A: smallvec::Array<Item = T>> MapEntities for SmallVec<A> {
    fn map_entities<E: EntityMapper>(&mut self, entity_mapper: &mut E) {
        for entities in self.iter_mut() {
            entities.map_entities(entity_mapper);
        }
    }
}

/// An implementor of this trait knows how to map an [`Entity`] into another [`Entity`].
///
/// Usually this is done by using an [`EntityHashMap<Entity>`] to map source entities
/// (mapper inputs) to the current world's entities (mapper outputs).
///
/// More generally, this can be used to map [`Entity`] references between any two [`Worlds`](World).
///
/// This is used by [`MapEntities`] implementers.
///
/// ## Example
///
/// ```
/// # use bevy_ecs::entity::{Entity, EntityMapper};
/// # use bevy_ecs::entity::EntityHashMap;
/// #
/// pub struct SimpleEntityMapper {
///   map: EntityHashMap<Entity>,
/// }
///
/// // Example implementation of EntityMapper where we map an entity to another entity if it exists
/// // in the underlying `EntityHashMap`, otherwise we just return the original entity.
/// impl EntityMapper for SimpleEntityMapper {
///     fn get_mapped(&mut self, entity: Entity) -> Entity {
///         self.map.get(&entity).copied().unwrap_or(entity)
///     }
///
///     fn set_mapped(&mut self, source: Entity, target: Entity) {
///         self.map.insert(source, target);
///     }
/// }
/// ```
pub trait EntityMapper {
    /// Returns the "target" entity that maps to the given `source`.
    fn get_mapped(&mut self, source: Entity) -> Entity;

    /// Maps the `target` entity to the given `source`. For some implementations this might not actually determine the result
    /// of [`EntityMapper::get_mapped`].
    fn set_mapped(&mut self, source: Entity, target: Entity);
}

impl EntityMapper for () {
    #[inline]
    fn get_mapped(&mut self, source: Entity) -> Entity {
        source
    }

    #[inline]
    fn set_mapped(&mut self, _source: Entity, _target: Entity) {}
}

impl EntityMapper for (Entity, Entity) {
    #[inline]
    fn get_mapped(&mut self, source: Entity) -> Entity {
        if source == self.0 {
            self.1
        } else {
            source
        }
    }

    fn set_mapped(&mut self, _source: Entity, _target: Entity) {}
}

impl EntityMapper for &mut dyn EntityMapper {
    fn get_mapped(&mut self, source: Entity) -> Entity {
        (*self).get_mapped(source)
    }

    fn set_mapped(&mut self, source: Entity, target: Entity) {
        (*self).set_mapped(source, target);
    }
}

impl EntityMapper for SceneEntityMapper<'_> {
    /// Returns the corresponding mapped entity or reserves a new dead entity ID in the current world if it is absent.
    fn get_mapped(&mut self, source: Entity) -> Entity {
        if let Some(&mapped) = self.map.get(&source) {
            return mapped;
        }

        // this new entity reference is specifically designed to never represent any living entity
        let new = Entity::from_index_and_generation(
            self.dead_start.index(),
            self.dead_start.generation.after_versions(self.generations),
        );
        self.generations = self.generations.wrapping_add(1);

        self.map.insert(source, new);

        new
    }

    fn set_mapped(&mut self, source: Entity, target: Entity) {
        self.map.insert(source, target);
    }
}

impl EntityMapper for EntityHashMap<Entity> {
    /// Returns the corresponding mapped entity or returns `entity` if there is no mapped entity
    fn get_mapped(&mut self, source: Entity) -> Entity {
        self.get(&source).cloned().unwrap_or(source)
    }

    fn set_mapped(&mut self, source: Entity, target: Entity) {
        self.insert(source, target);
    }
}

/// A wrapper for [`EntityHashMap<Entity>`], augmenting it with the ability to allocate new [`Entity`] references in a destination
/// world. These newly allocated references are guaranteed to never point to any living entity in that world.
///
/// References are allocated by returning increasing generations starting from an internally initialized base
/// [`Entity`]. After it is finished being used, this entity is despawned and the requisite number of generations reserved.
pub struct SceneEntityMapper<'m> {
    /// A mapping from one set of entities to another.
    ///
    /// This is typically used to coordinate data transfer between sets of entities, such as between a scene and the world
    /// or over the network. This is required as [`Entity`] identifiers are opaque; you cannot and do not want to reuse
    /// identifiers directly.
    ///
    /// On its own, a [`EntityHashMap<Entity>`] is not capable of allocating new entity identifiers, which is needed to map references
    /// to entities that lie outside the source entity set. This functionality can be accessed through [`SceneEntityMapper::world_scope()`].
    map: &'m mut EntityHashMap<Entity>,
    /// A base [`Entity`] used to allocate new references.
    dead_start: Entity,
    /// The number of generations this mapper has allocated thus far.
    generations: u32,
}

impl<'m> SceneEntityMapper<'m> {
    /// Gets a reference to the underlying [`EntityHashMap<Entity>`].
    pub fn get_map(&'m self) -> &'m EntityHashMap<Entity> {
        self.map
    }

    /// Gets a mutable reference to the underlying [`EntityHashMap<Entity>`].
    pub fn get_map_mut(&'m mut self) -> &'m mut EntityHashMap<Entity> {
        self.map
    }

    /// Creates a new [`SceneEntityMapper`], spawning a temporary base [`Entity`] in the provided [`World`]
<<<<<<< HEAD
    pub fn new(map: &'m mut EntityHashMap<Entity>, world: &mut World) -> Self {
=======
    pub fn new(map: &'m mut EntityHashMap<Entity>, world: &World) -> Self {
>>>>>>> 6c29824a
        Self {
            map,
            dead_start: world.allocator.alloc(),
            generations: 0,
        }
    }

    /// Reserves the allocated references to dead entities within the world. This frees the temporary base
    /// [`Entity`] while reserving extra generations. Because this makes the [`SceneEntityMapper`] unable to
    /// safely allocate any more references, this method takes ownership of `self` in order to render it unusable.
    pub fn finish(self, world: &mut World) {
<<<<<<< HEAD
        // SAFETY: Entities data is kept in a valid state via `EntityMap::world_scope`
        let entities = unsafe { world.entities_mut() };
        assert!(entities
            .free_current_and_future_generations(self.dead_start, self.generations)
            .is_some());
=======
        // SAFETY: We never constructed the entity and never released it for something else to construct.
        let reuse_row = unsafe {
            world
                .entities
                .mark_free(self.dead_start.index(), self.generations)
        };
        world.allocator.free(reuse_row);
>>>>>>> 6c29824a
    }

    /// Creates an [`SceneEntityMapper`] from a provided [`World`] and [`EntityHashMap<Entity>`], then calls the
    /// provided function with it. This allows one to allocate new entity references in this [`World`] that are
    /// guaranteed to never point at a living entity now or in the future. This functionality is useful for safely
    /// mapping entity identifiers that point at entities outside the source world. The passed function, `f`, is called
    /// within the scope of this world. Its return value is then returned from `world_scope` as the generic type
    /// parameter `R`.
    pub fn world_scope<R>(
        entity_map: &'m mut EntityHashMap<Entity>,
        world: &mut World,
        f: impl FnOnce(&mut World, &mut Self) -> R,
    ) -> R {
        let mut mapper = Self::new(entity_map, world);
        let result = f(world, &mut mapper);
        mapper.finish(world);
        result
    }
}

#[cfg(test)]
mod tests {

    use crate::{
        entity::{Entity, EntityHashMap, EntityMapper, SceneEntityMapper},
        world::World,
    };

    #[test]
    fn entity_mapper() {
        let mut map = EntityHashMap::default();
        let mut world = World::new();
        let mut mapper = SceneEntityMapper::new(&mut map, &world);

        let mapped_ent = Entity::from_raw_u32(1).unwrap();
        let dead_ref = mapper.get_mapped(mapped_ent);

        assert_eq!(
            dead_ref,
            mapper.get_mapped(mapped_ent),
            "should persist the allocated mapping from the previous line"
        );
        assert_eq!(
            mapper.get_mapped(Entity::from_raw_u32(2).unwrap()).index(),
            dead_ref.index(),
            "should re-use the same index for further dead refs"
        );

        mapper.finish(&mut world);
        // Next allocated entity should be a further generation on the same index
        let entity = world.spawn_empty().id();
        assert_eq!(entity.index(), dead_ref.index());
        assert!(entity
            .generation()
            .cmp_approx(&dead_ref.generation())
            .is_gt());
    }

    #[test]
    fn world_scope_reserves_generations() {
        let mut map = EntityHashMap::default();
        let mut world = World::new();

        let dead_ref = SceneEntityMapper::world_scope(&mut map, &mut world, |_, mapper| {
            mapper.get_mapped(Entity::from_raw_u32(0).unwrap())
        });

        // Next allocated entity should be a further generation on the same index
        let entity = world.spawn_empty().id();
        assert_eq!(entity.index(), dead_ref.index());
<<<<<<< HEAD
        assert!(entity.generation() > dead_ref.generation());
    }

    #[test]
    fn entity_mapper_no_panic() {
        let mut world = World::new();
        world.entities.reserve_entity();

        // Create and exercise a SceneEntityMapper - should not panic because it flushes
        // `Entities` first.
        SceneEntityMapper::world_scope(&mut Default::default(), &mut world, |_, m| {
            m.get_mapped(Entity::PLACEHOLDER);
        });
=======
        assert!(entity
            .generation()
            .cmp_approx(&dead_ref.generation())
            .is_gt());
>>>>>>> 6c29824a
    }
}<|MERGE_RESOLUTION|>--- conflicted
+++ resolved
@@ -336,11 +336,7 @@
     }
 
     /// Creates a new [`SceneEntityMapper`], spawning a temporary base [`Entity`] in the provided [`World`]
-<<<<<<< HEAD
-    pub fn new(map: &'m mut EntityHashMap<Entity>, world: &mut World) -> Self {
-=======
     pub fn new(map: &'m mut EntityHashMap<Entity>, world: &World) -> Self {
->>>>>>> 6c29824a
         Self {
             map,
             dead_start: world.allocator.alloc(),
@@ -352,13 +348,6 @@
     /// [`Entity`] while reserving extra generations. Because this makes the [`SceneEntityMapper`] unable to
     /// safely allocate any more references, this method takes ownership of `self` in order to render it unusable.
     pub fn finish(self, world: &mut World) {
-<<<<<<< HEAD
-        // SAFETY: Entities data is kept in a valid state via `EntityMap::world_scope`
-        let entities = unsafe { world.entities_mut() };
-        assert!(entities
-            .free_current_and_future_generations(self.dead_start, self.generations)
-            .is_some());
-=======
         // SAFETY: We never constructed the entity and never released it for something else to construct.
         let reuse_row = unsafe {
             world
@@ -366,7 +355,6 @@
                 .mark_free(self.dead_start.index(), self.generations)
         };
         world.allocator.free(reuse_row);
->>>>>>> 6c29824a
     }
 
     /// Creates an [`SceneEntityMapper`] from a provided [`World`] and [`EntityHashMap<Entity>`], then calls the
@@ -437,25 +425,9 @@
         // Next allocated entity should be a further generation on the same index
         let entity = world.spawn_empty().id();
         assert_eq!(entity.index(), dead_ref.index());
-<<<<<<< HEAD
-        assert!(entity.generation() > dead_ref.generation());
-    }
-
-    #[test]
-    fn entity_mapper_no_panic() {
-        let mut world = World::new();
-        world.entities.reserve_entity();
-
-        // Create and exercise a SceneEntityMapper - should not panic because it flushes
-        // `Entities` first.
-        SceneEntityMapper::world_scope(&mut Default::default(), &mut world, |_, m| {
-            m.get_mapped(Entity::PLACEHOLDER);
-        });
-=======
         assert!(entity
             .generation()
             .cmp_approx(&dead_ref.generation())
             .is_gt());
->>>>>>> 6c29824a
     }
 }