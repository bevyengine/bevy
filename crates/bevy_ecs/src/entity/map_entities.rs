--- conflicted
+++ resolved
@@ -79,7 +79,6 @@
     }
 }
 
-<<<<<<< HEAD
 impl<S: BuildHasher + Default> MapEntities for IndexSet<Entity, S> {
     fn map_entities<E: EntityMapper>(&mut self, entity_mapper: &mut E) {
         *self = self
@@ -93,12 +92,15 @@
     fn map_entities<E: EntityMapper>(&mut self, entity_mapper: &mut E) {
         *self = self
             .drain(..)
-=======
+            .map(|e| entity_mapper.get_mapped(e))
+            .collect();
+    }
+}
+
 impl MapEntities for BTreeSet<Entity> {
     fn map_entities<E: EntityMapper>(&mut self, entity_mapper: &mut E) {
         *self = mem::take(self)
             .into_iter()
->>>>>>> c6d41a0d
             .map(|e| entity_mapper.get_mapped(e))
             .collect();
     }
