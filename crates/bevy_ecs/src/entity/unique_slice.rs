//! A wrapper around entity slices with a uniqueness invariant.

use core::{
    array::TryFromSliceError,
    borrow::Borrow,
    cmp::Ordering,
    fmt::Debug,
    iter::FusedIterator,
    ops::{
        Bound, Deref, Index, IndexMut, Range, RangeFrom, RangeFull, RangeInclusive, RangeTo,
        RangeToInclusive,
    },
    ptr,
    slice::{self, SliceIndex},
};

use alloc::{
    borrow::{Cow, ToOwned},
    boxed::Box,
    collections::VecDeque,
    rc::Rc,
    vec::Vec,
};

use bevy_platform_support::sync::Arc;

use super::{
    unique_vec::{self, UniqueEntityVec},
<<<<<<< HEAD
    Entity, EntityEquivalent, EntitySet, EntitySetIterator, FromEntitySetIterator,
    UniqueEntityIter,
=======
    Entity, EntitySet, EntitySetIterator, FromEntitySetIterator, TrustedEntityBorrow,
    UniqueEntityArray, UniqueEntityIter,
>>>>>>> f57c7a43
};

/// A slice that contains only unique entities.
///
/// It can be obtained by slicing [`UniqueEntityVec`].
#[repr(transparent)]
#[derive(Debug, Hash, PartialEq, Eq, PartialOrd, Ord)]
pub struct UniqueEntitySlice<T: EntityEquivalent = Entity>([T]);

impl<T: EntityEquivalent> UniqueEntitySlice<T> {
    /// Constructs a `UniqueEntitySlice` from a [`&[T]`] unsafely.
    ///
    /// # Safety
    ///
    /// `slice` must contain only unique elements.
    pub const unsafe fn from_slice_unchecked(slice: &[T]) -> &Self {
        // SAFETY: UniqueEntitySlice is a transparent wrapper around [T].
        unsafe { &*(ptr::from_ref(slice) as *const Self) }
    }

    /// Constructs a `UniqueEntitySlice` from a [`&mut [T]`] unsafely.
    ///
    /// # Safety
    ///
    /// `slice` must contain only unique elements.
    pub const unsafe fn from_slice_unchecked_mut(slice: &mut [T]) -> &mut Self {
        // SAFETY: UniqueEntitySlice is a transparent wrapper around [T].
        unsafe { &mut *(ptr::from_mut(slice) as *mut Self) }
    }

    /// Casts to `self` to a standard slice.
    pub const fn as_inner(&self) -> &[T] {
        &self.0
    }

    /// Constructs a `UniqueEntitySlice` from a [`Box<[T]>`] unsafely.
    ///
    /// # Safety
    ///
    /// `slice` must contain only unique elements.
    pub unsafe fn from_boxed_slice_unchecked(slice: Box<[T]>) -> Box<Self> {
        // SAFETY: UniqueEntitySlice is a transparent wrapper around [T].
        unsafe { Box::from_raw(Box::into_raw(slice) as *mut Self) }
    }

    /// Casts `self` to the inner slice.
    pub fn into_boxed_inner(self: Box<Self>) -> Box<[T]> {
        // SAFETY: UniqueEntitySlice is a transparent wrapper around [T].
        unsafe { Box::from_raw(Box::into_raw(self) as *mut [T]) }
    }

    /// Constructs a `UniqueEntitySlice` from a [`Arc<[T]>`] unsafely.
    ///
    /// # Safety
    ///
    /// `slice` must contain only unique elements.
    pub unsafe fn from_arc_slice_unchecked(slice: Arc<[T]>) -> Arc<Self> {
        // SAFETY: UniqueEntitySlice is a transparent wrapper around [T].
        unsafe { Arc::from_raw(Arc::into_raw(slice) as *mut Self) }
    }

    /// Casts `self` to the inner slice.
    pub fn into_arc_inner(this: Arc<Self>) -> Arc<[T]> {
        // SAFETY: UniqueEntitySlice is a transparent wrapper around [T].
        unsafe { Arc::from_raw(Arc::into_raw(this) as *mut [T]) }
    }

    // Constructs a `UniqueEntitySlice` from a [`Rc<[T]>`] unsafely.
    ///
    /// # Safety
    ///
    /// `slice` must contain only unique elements.
    pub unsafe fn from_rc_slice_unchecked(slice: Rc<[T]>) -> Rc<Self> {
        // SAFETY: UniqueEntitySlice is a transparent wrapper around [T].
        unsafe { Rc::from_raw(Rc::into_raw(slice) as *mut Self) }
    }

    /// Casts `self` to the inner slice.
    pub fn into_rc_inner(self: Rc<Self>) -> Rc<[T]> {
        // SAFETY: UniqueEntitySlice is a transparent wrapper around [T].
        unsafe { Rc::from_raw(Rc::into_raw(self) as *mut [T]) }
    }

    /// Returns the first and all the rest of the elements of the slice, or `None` if it is empty.
    ///
    /// Equivalent to [`[T]::split_first`](slice::split_first).
    pub const fn split_first(&self) -> Option<(&T, &Self)> {
        let Some((first, rest)) = self.0.split_first() else {
            return None;
        };
        // SAFETY: All elements in the original slice are unique.
        Some((first, unsafe { Self::from_slice_unchecked(rest) }))
    }

    /// Returns the last and all the rest of the elements of the slice, or `None` if it is empty.
    ///
    /// Equivalent to [`[T]::split_last`](slice::split_last).
    pub const fn split_last(&self) -> Option<(&T, &Self)> {
        let Some((last, rest)) = self.0.split_last() else {
            return None;
        };
        // SAFETY: All elements in the original slice are unique.
        Some((last, unsafe { Self::from_slice_unchecked(rest) }))
    }

    /// Returns an array reference to the first `N` items in the slice.
    ///
    /// Equivalent to [`[T]::first_chunk`](slice::first_chunk).
    pub const fn first_chunk<const N: usize>(&self) -> Option<&UniqueEntityArray<N, T>> {
        let Some(chunk) = self.0.first_chunk() else {
            return None;
        };
        // SAFETY: All elements in the original slice are unique.
        Some(unsafe { UniqueEntityArray::from_array_ref_unchecked(chunk) })
    }

    /// Returns an array reference to the first `N` items in the slice and the remaining slice.
    ///
    /// Equivalent to [`[T]::split_first_chunk`](slice::split_first_chunk).
    pub const fn split_first_chunk<const N: usize>(
        &self,
    ) -> Option<(&UniqueEntityArray<N, T>, &UniqueEntitySlice<T>)> {
        let Some((chunk, rest)) = self.0.split_first_chunk() else {
            return None;
        };
        // SAFETY: All elements in the original slice are unique.
        unsafe {
            Some((
                UniqueEntityArray::from_array_ref_unchecked(chunk),
                Self::from_slice_unchecked(rest),
            ))
        }
    }

    /// Returns an array reference to the last `N` items in the slice and the remaining slice.
    ///
    /// Equivalent to [`[T]::split_last_chunk`](slice::split_last_chunk).
    pub const fn split_last_chunk<const N: usize>(
        &self,
    ) -> Option<(&UniqueEntitySlice<T>, &UniqueEntityArray<N, T>)> {
        let Some((rest, chunk)) = self.0.split_last_chunk() else {
            return None;
        };
        // SAFETY: All elements in the original slice are unique.
        unsafe {
            Some((
                Self::from_slice_unchecked(rest),
                UniqueEntityArray::from_array_ref_unchecked(chunk),
            ))
        }
    }

    /// Returns an array reference to the last `N` items in the slice.
    ///
    /// Equivalent to [`[T]::last_chunk`](slice::last_chunk).
    pub const fn last_chunk<const N: usize>(&self) -> Option<&UniqueEntityArray<N, T>> {
        let Some(chunk) = self.0.last_chunk() else {
            return None;
        };
        // SAFETY: All elements in the original slice are unique.
        Some(unsafe { UniqueEntityArray::from_array_ref_unchecked(chunk) })
    }

    /// Returns a reference to a subslice.
    ///
    /// Equivalent to the range functionality of [`[T]::get`].
    ///
    /// Note that only the inner [`[T]::get`] supports indexing with a [`usize`].
    ///
    /// [`[T]::get`]: `slice::get`
    pub fn get<I>(&self, index: I) -> Option<&Self>
    where
        Self: Index<I>,
        I: SliceIndex<[T], Output = [T]>,
    {
        self.0.get(index).map(|slice|
            // SAFETY: All elements in the original slice are unique.
            unsafe { Self::from_slice_unchecked(slice) })
    }

    /// Returns a mutable reference to a subslice.
    ///
    /// Equivalent to the range functionality of [`[T]::get_mut`].
    ///
    /// Note that `UniqueEntitySlice::get_mut` cannot be called with a [`usize`].
    ///
    /// [`[T]::get_mut`]: `slice::get_mut`s
    pub fn get_mut<I>(&mut self, index: I) -> Option<&mut Self>
    where
        Self: Index<I>,
        I: SliceIndex<[T], Output = [T]>,
    {
        self.0.get_mut(index).map(|slice|
            // SAFETY: All elements in the original slice are unique.
            unsafe { Self::from_slice_unchecked_mut(slice) })
    }

    /// Returns a reference to a subslice, without doing bounds checking.
    ///
    /// Equivalent to the range functionality of [`[T]::get_unchecked`].
    ///
    /// Note that only the inner [`[T]::get_unchecked`] supports indexing with a [`usize`].
    ///
    /// # Safety
    ///
    /// `index` must be safe to use with [`[T]::get_unchecked`]
    ///
    /// [`[T]::get_unchecked`]: `slice::get_unchecked`
    pub unsafe fn get_unchecked<I>(&self, index: I) -> &Self
    where
        Self: Index<I>,
        I: SliceIndex<[T], Output = [T]>,
    {
        // SAFETY: All elements in the original slice are unique.
        unsafe { Self::from_slice_unchecked(self.0.get_unchecked(index)) }
    }
    /// Returns a mutable reference to a subslice, without doing bounds checking.
    ///
    /// Equivalent to the range functionality of [`[T]::get_unchecked_mut`].
    ///
    /// Note that `UniqueEntitySlice::get_unchecked_mut` cannot be called with an index.
    ///
    /// # Safety
    ///
    /// `index` must be safe to use with [`[T]::get_unchecked_mut`]
    ///
    /// [`[T]::get_unchecked_mut`]: `slice::get_unchecked_mut`
    pub unsafe fn get_unchecked_mut<I>(&mut self, index: I) -> &mut Self
    where
        Self: Index<I>,
        I: SliceIndex<[T], Output = [T]>,
    {
        // SAFETY: All elements in the original slice are unique.
        unsafe { Self::from_slice_unchecked_mut(self.0.get_unchecked_mut(index)) }
    }

    /// Returns an unsafe mutable pointer to the slice's buffer.
    pub const fn as_mut_ptr(&mut self) -> *mut T {
        self.0.as_mut_ptr()
    }

    /// Returns the two unsafe mutable pointers spanning the slice.
    pub const fn as_mut_ptr_range(&mut self) -> Range<*mut T> {
        self.0.as_mut_ptr_range()
    }

    /// Swaps two elements in the slice.
    pub fn swap(&mut self, a: usize, b: usize) {
        self.0.swap(a, b);
    }

    /// Reverses the order of elements in the slice, in place.
    pub fn reverse(&mut self) {
        self.0.reverse();
    }

    /// Returns an iterator over the slice.
    pub fn iter(&self) -> Iter<'_, T> {
        // SAFETY: All elements in the original slice are unique.
        unsafe { UniqueEntityIter::from_iterator_unchecked(self.0.iter()) }
    }

    /// Returns an iterator over all contiguous windows of length
    /// `size`.
    ///
    /// Equivalent to [`[T]::windows`].
    ///
    /// [`[T]::windows`]: `slice::windows`
    pub fn windows(&self, size: usize) -> Windows<'_, T> {
        // SAFETY: Any subslice of a unique slice is also unique.
        unsafe { UniqueEntitySliceIter::from_slice_iterator_unchecked(self.0.windows(size)) }
    }

    /// Returns an iterator over `chunk_size` elements of the slice at a time, starting at the
    /// beginning of the slice.
    ///
    /// Equivalent to [`[T]::chunks`].
    ///
    /// [`[T]::chunks`]: `slice::chunks`
    pub fn chunks(&self, chunk_size: usize) -> Chunks<'_, T> {
        // SAFETY: Any subslice of a unique slice is also unique.
        unsafe { UniqueEntitySliceIter::from_slice_iterator_unchecked(self.0.chunks(chunk_size)) }
    }

    /// Returns an iterator over `chunk_size` elements of the slice at a time, starting at the
    /// beginning of the slice.
    ///
    /// Equivalent to [`[T]::chunks_mut`].
    ///
    /// [`[T]::chunks_mut`]: `slice::chunks_mut`
    pub fn chunks_mut(&mut self, chunk_size: usize) -> ChunksMut<'_, T> {
        // SAFETY: Any subslice of a unique slice is also unique.
        unsafe {
            UniqueEntitySliceIterMut::from_mut_slice_iterator_unchecked(
                self.0.chunks_mut(chunk_size),
            )
        }
    }

    ///
    ///
    /// Equivalent to [`[T]::chunks_exact`].
    ///
    /// [`[T]::chunks_exact`]: `slice::chunks_exact`
    pub fn chunks_exact(&self, chunk_size: usize) -> ChunksExact<'_, T> {
        // SAFETY: Any subslice of a unique slice is also unique.
        unsafe {
            UniqueEntitySliceIter::from_slice_iterator_unchecked(self.0.chunks_exact(chunk_size))
        }
    }

    /// Returns an iterator over `chunk_size` elements of the slice at a time, starting at the
    /// beginning of the slice.
    ///
    /// Equivalent to [`[T]::chunks_exact_mut`].
    ///
    /// [`[T]::chunks_exact_mut`]: `slice::chunks_exact_mut`
    pub fn chunks_exact_mut(&mut self, chunk_size: usize) -> ChunksExactMut<'_, T> {
        // SAFETY: Any subslice of a unique slice is also unique.
        unsafe {
            UniqueEntitySliceIterMut::from_mut_slice_iterator_unchecked(
                self.0.chunks_exact_mut(chunk_size),
            )
        }
    }

    /// Returns an iterator over `chunk_size` elements of the slice at a time, starting at the end
    /// of the slice.
    ///
    /// Equivalent to [`[T]::rchunks`].
    ///
    /// [`[T]::rchunks`]: `slice::rchunks`
    pub fn rchunks(&self, chunk_size: usize) -> RChunks<'_, T> {
        // SAFETY: Any subslice of a unique slice is also unique.
        unsafe { UniqueEntitySliceIter::from_slice_iterator_unchecked(self.0.rchunks(chunk_size)) }
    }

    /// Returns an iterator over `chunk_size` elements of the slice at a time, starting at the end
    /// of the slice.
    ///
    /// Equivalent to [`[T]::rchunks_mut`].
    ///
    /// [`[T]::rchunks_mut`]: `slice::rchunks_mut`
    pub fn rchunks_mut(&mut self, chunk_size: usize) -> RChunksMut<'_, T> {
        // SAFETY: Any subslice of a unique slice is also unique.
        unsafe {
            UniqueEntitySliceIterMut::from_mut_slice_iterator_unchecked(
                self.0.rchunks_mut(chunk_size),
            )
        }
    }

    /// Returns an iterator over `chunk_size` elements of the slice at a time, starting at the
    /// end of the slice.
    ///
    /// Equivalent to [`[T]::rchunks_exact`].
    ///
    /// [`[T]::rchunks_exact`]: `slice::rchunks_exact`
    pub fn rchunks_exact(&self, chunk_size: usize) -> RChunksExact<'_, T> {
        // SAFETY: Any subslice of a unique slice is also unique.
        unsafe {
            UniqueEntitySliceIter::from_slice_iterator_unchecked(self.0.rchunks_exact(chunk_size))
        }
    }

    /// Returns an iterator over `chunk_size` elements of the slice at a time, starting at the end
    /// of the slice.
    ///
    /// Equivalent to [`[T]::rchunks_exact_mut`].
    ///
    /// [`[T]::rchunks_exact_mut`]: `slice::rchunks_exact_mut`
    pub fn rchunks_exact_mut(&mut self, chunk_size: usize) -> RChunksExactMut<'_, T> {
        // SAFETY: Any subslice of a unique slice is also unique.
        unsafe {
            UniqueEntitySliceIterMut::from_mut_slice_iterator_unchecked(
                self.0.rchunks_exact_mut(chunk_size),
            )
        }
    }

    /// Returns an iterator over the slice producing non-overlapping runs
    /// of elements using the predicate to separate them.
    ///
    /// Equivalent to [`[T]::chunk_by`].
    ///
    /// [`[T]::chunk_by`]: `slice::chunk_by`
    pub fn chunk_by<F>(&self, pred: F) -> ChunkBy<'_, F, T>
    where
        F: FnMut(&T, &T) -> bool,
    {
        // SAFETY: Any subslice of a unique slice is also unique.
        unsafe { UniqueEntitySliceIter::from_slice_iterator_unchecked(self.0.chunk_by(pred)) }
    }

    /// Returns an iterator over the slice producing non-overlapping mutable
    /// runs of elements using the predicate to separate them.
    ///
    /// Equivalent to [`[T]::chunk_by_mut`].
    ///
    /// [`[T]::chunk_by_mut`]: `slice::chunk_by_mut`
    pub fn chunk_by_mut<F>(&mut self, pred: F) -> ChunkByMut<'_, F, T>
    where
        F: FnMut(&T, &T) -> bool,
    {
        // SAFETY: Any subslice of a unique slice is also unique.
        unsafe {
            UniqueEntitySliceIterMut::from_mut_slice_iterator_unchecked(self.0.chunk_by_mut(pred))
        }
    }

    /// Divides one slice into two at an index.
    ///
    /// Equivalent to [`[T]::split_at`](slice::split_at).
    pub const fn split_at(&self, mid: usize) -> (&Self, &Self) {
        let (left, right) = self.0.split_at(mid);
        // SAFETY: All elements in the original slice are unique.
        unsafe {
            (
                Self::from_slice_unchecked(left),
                Self::from_slice_unchecked(right),
            )
        }
    }

    /// Divides one mutable slice into two at an index.
    ///
    /// Equivalent to [`[T]::split_at_mut`](slice::split_at_mut).
    pub const fn split_at_mut(&mut self, mid: usize) -> (&mut Self, &mut Self) {
        let (left, right) = self.0.split_at_mut(mid);
        // SAFETY: All elements in the original slice are unique.
        unsafe {
            (
                Self::from_slice_unchecked_mut(left),
                Self::from_slice_unchecked_mut(right),
            )
        }
    }

    /// Divides one slice into two at an index, without doing bounds checking.
    ///
    /// Equivalent to [`[T]::split_at_unchecked`](slice::split_at_unchecked).
    ///
    /// # Safety
    ///
    /// `mid` must be safe to use in [`[T]::split_at_unchecked`].
    ///
    /// [`[T]::split_at_unchecked`]: `slice::split_at_unchecked`
    pub const unsafe fn split_at_unchecked(&self, mid: usize) -> (&Self, &Self) {
        // SAFETY: The safety contract is upheld by the caller.
        let (left, right) = unsafe { self.0.split_at_unchecked(mid) };
        // SAFETY: All elements in the original slice are unique.
        unsafe {
            (
                Self::from_slice_unchecked(left),
                Self::from_slice_unchecked(right),
            )
        }
    }

    /// Divides one mutable slice into two at an index, without doing bounds checking.
    ///
    /// Equivalent to [`[T]::split_at_mut_unchecked`](slice::split_at_mut_unchecked).
    ///
    /// # Safety
    ///
    /// `mid` must be safe to use in [`[T]::split_at_mut_unchecked`].
    ///
    /// [`[T]::split_at_mut_unchecked`]: `slice::split_at_mut_unchecked`
    pub const unsafe fn split_at_mut_unchecked(&mut self, mid: usize) -> (&mut Self, &mut Self) {
        // SAFETY: The safety contract is upheld by the caller.
        let (left, right) = unsafe { self.0.split_at_mut_unchecked(mid) };
        // SAFETY: All elements in the original slice are unique.
        unsafe {
            (
                Self::from_slice_unchecked_mut(left),
                Self::from_slice_unchecked_mut(right),
            )
        }
    }

    /// Divides one slice into two at an index, returning `None` if the slice is
    /// too short.
    ///
    /// Equivalent to [`[T]::split_at_checked`](slice::split_at_checked).
    pub const fn split_at_checked(&self, mid: usize) -> Option<(&Self, &Self)> {
        let Some((left, right)) = self.0.split_at_checked(mid) else {
            return None;
        };
        // SAFETY: All elements in the original slice are unique.
        unsafe {
            Some((
                Self::from_slice_unchecked(left),
                Self::from_slice_unchecked(right),
            ))
        }
    }

    /// Divides one mutable slice into two at an index, returning `None` if the
    /// slice is too short.
    ///
    /// Equivalent to [`[T]::split_at_mut_checked`](slice::split_at_mut_checked).
    pub const fn split_at_mut_checked(&mut self, mid: usize) -> Option<(&mut Self, &mut Self)> {
        let Some((left, right)) = self.0.split_at_mut_checked(mid) else {
            return None;
        };
        // SAFETY: All elements in the original slice are unique.
        unsafe {
            Some((
                Self::from_slice_unchecked_mut(left),
                Self::from_slice_unchecked_mut(right),
            ))
        }
    }

    /// Returns an iterator over subslices separated by elements that match
    /// `pred`.
    ///
    /// Equivalent to [`[T]::split`].
    ///
    /// [`[T]::split`]: `slice::split`
    pub fn split<F>(&self, pred: F) -> Split<'_, F, T>
    where
        F: FnMut(&T) -> bool,
    {
        // SAFETY: Any subslice of a unique slice is also unique.
        unsafe { UniqueEntitySliceIter::from_slice_iterator_unchecked(self.0.split(pred)) }
    }

    /// Returns an iterator over mutable subslices separated by elements that
    /// match `pred`.
    ///
    /// Equivalent to [`[T]::split_mut`].
    ///
    /// [`[T]::split_mut`]: `slice::split_mut`
    pub fn split_mut<F>(&mut self, pred: F) -> SplitMut<'_, F, T>
    where
        F: FnMut(&T) -> bool,
    {
        // SAFETY: Any subslice of a unique slice is also unique.
        unsafe {
            UniqueEntitySliceIterMut::from_mut_slice_iterator_unchecked(self.0.split_mut(pred))
        }
    }

    /// Returns an iterator over subslices separated by elements that match
    /// `pred`.
    ///
    /// Equivalent to [`[T]::split_inclusive`].
    ///
    /// [`[T]::split_inclusive`]: `slice::split_inclusive`
    pub fn split_inclusive<F>(&self, pred: F) -> SplitInclusive<'_, F, T>
    where
        F: FnMut(&T) -> bool,
    {
        // SAFETY: Any subslice of a unique slice is also unique.
        unsafe {
            UniqueEntitySliceIter::from_slice_iterator_unchecked(self.0.split_inclusive(pred))
        }
    }

    /// Returns an iterator over mutable subslices separated by elements that
    /// match `pred`.
    ///
    /// Equivalent to [`[T]::split_inclusive_mut`].
    ///
    /// [`[T]::split_inclusive_mut`]: `slice::split_inclusive_mut`
    pub fn split_inclusive_mut<F>(&mut self, pred: F) -> SplitInclusiveMut<'_, F, T>
    where
        F: FnMut(&T) -> bool,
    {
        // SAFETY: Any subslice of a unique slice is also unique.
        unsafe {
            UniqueEntitySliceIterMut::from_mut_slice_iterator_unchecked(
                self.0.split_inclusive_mut(pred),
            )
        }
    }

    /// Returns an iterator over subslices separated by elements that match
    /// `pred`, starting at the end of the slice and working backwards.
    ///
    /// Equivalent to [`[T]::rsplit`].
    ///
    /// [`[T]::rsplit`]: `slice::rsplit`
    pub fn rsplit<F>(&self, pred: F) -> RSplit<'_, F, T>
    where
        F: FnMut(&T) -> bool,
    {
        // SAFETY: Any subslice of a unique slice is also unique.
        unsafe { UniqueEntitySliceIter::from_slice_iterator_unchecked(self.0.rsplit(pred)) }
    }

    /// Returns an iterator over mutable subslices separated by elements that
    /// match `pred`, starting at the end of the slice and working
    /// backwards.
    ///
    /// Equivalent to [`[T]::rsplit_mut`].
    ///
    /// [`[T]::rsplit_mut`]: `slice::rsplit_mut`
    pub fn rsplit_mut<F>(&mut self, pred: F) -> RSplitMut<'_, F, T>
    where
        F: FnMut(&T) -> bool,
    {
        // SAFETY: Any subslice of a unique slice is also unique.
        unsafe {
            UniqueEntitySliceIterMut::from_mut_slice_iterator_unchecked(self.0.rsplit_mut(pred))
        }
    }

    /// Returns an iterator over subslices separated by elements that match
    /// `pred`, limited to returning at most `n` items.
    ///
    /// Equivalent to [`[T]::splitn`].
    ///
    /// [`[T]::splitn`]: `slice::splitn`
    pub fn splitn<F>(&self, n: usize, pred: F) -> SplitN<'_, F, T>
    where
        F: FnMut(&T) -> bool,
    {
        // SAFETY: Any subslice of a unique slice is also unique.
        unsafe { UniqueEntitySliceIter::from_slice_iterator_unchecked(self.0.splitn(n, pred)) }
    }

    /// Returns an iterator over mutable subslices separated by elements that match
    /// `pred`, limited to returning at most `n` items.
    ///
    /// Equivalent to [`[T]::splitn_mut`].
    ///
    /// [`[T]::splitn_mut`]: `slice::splitn_mut`
    pub fn splitn_mut<F>(&mut self, n: usize, pred: F) -> SplitNMut<'_, F, T>
    where
        F: FnMut(&T) -> bool,
    {
        // SAFETY: Any subslice of a unique slice is also unique.
        unsafe {
            UniqueEntitySliceIterMut::from_mut_slice_iterator_unchecked(self.0.splitn_mut(n, pred))
        }
    }

    /// Returns an iterator over subslices separated by elements that match
    /// `pred` limited to returning at most `n` items.
    ///
    /// Equivalent to [`[T]::rsplitn`].
    ///
    /// [`[T]::rsplitn`]: `slice::rsplitn`
    pub fn rsplitn<F>(&self, n: usize, pred: F) -> RSplitN<'_, F, T>
    where
        F: FnMut(&T) -> bool,
    {
        // SAFETY: Any subslice of a unique slice is also unique.
        unsafe { UniqueEntitySliceIter::from_slice_iterator_unchecked(self.0.rsplitn(n, pred)) }
    }

    /// Returns an iterator over subslices separated by elements that match
    /// `pred` limited to returning at most `n` items.
    ///
    /// Equivalent to [`[T]::rsplitn_mut`].
    ///
    /// [`[T]::rsplitn_mut`]: `slice::rsplitn_mut`
    pub fn rsplitn_mut<F>(&mut self, n: usize, pred: F) -> RSplitNMut<'_, F, T>
    where
        F: FnMut(&T) -> bool,
    {
        // SAFETY: Any subslice of a unique slice is also unique.
        unsafe {
            UniqueEntitySliceIterMut::from_mut_slice_iterator_unchecked(self.0.rsplitn_mut(n, pred))
        }
    }

    /// Sorts the slice **without** preserving the initial order of equal elements.
    ///
    /// Equivalent to [`[T]::sort_unstable`](slice::sort_unstable).
    pub fn sort_unstable(&mut self)
    where
        T: Ord,
    {
        self.0.sort_unstable();
    }

    /// Sorts the slice with a comparison function, **without** preserving the initial order of
    /// equal elements.
    ///
    /// Equivalent to [`[T]::sort_unstable_by`](slice::sort_unstable_by).
    pub fn sort_unstable_by<F>(&mut self, compare: F)
    where
        F: FnMut(&T, &T) -> Ordering,
    {
        self.0.sort_unstable_by(compare);
    }

    /// Sorts the slice with a key extraction function, **without** preserving the initial order of
    /// equal elements.
    ///
    /// Equivalent to [`[T]::sort_unstable_by_key`](slice::sort_unstable_by_key).
    pub fn sort_unstable_by_key<K, F>(&mut self, f: F)
    where
        F: FnMut(&T) -> K,
        K: Ord,
    {
        self.0.sort_unstable_by_key(f);
    }

    /// Rotates the slice in-place such that the first `mid` elements of the
    /// slice move to the end while the last `self.len() - mid` elements move to
    /// the front.
    ///
    /// Equivalent to [`[T]::rotate_left`](slice::rotate_left).
    pub fn rotate_left(&mut self, mid: usize) {
        self.0.rotate_left(mid);
    }

    /// Rotates the slice in-place such that the first `self.len() - k`
    /// elements of the slice move to the end while the last `k` elements move
    /// to the front.
    ///
    /// Equivalent to [`[T]::rotate_right`](slice::rotate_right).
    pub fn rotate_right(&mut self, mid: usize) {
        self.0.rotate_right(mid);
    }

    /// Sorts the slice, preserving initial order of equal elements.
    ///
    /// Equivalent to [`[T]::sort`](slice::sort()).
    pub fn sort(&mut self)
    where
        T: Ord,
    {
        self.0.sort();
    }

    /// Sorts the slice with a comparison function, preserving initial order of equal elements.
    ///
    /// Equivalent to [`[T]::sort_by`](slice::sort_by).
    pub fn sort_by<F>(&mut self, compare: F)
    where
        F: FnMut(&T, &T) -> Ordering,
    {
        self.0.sort_by(compare);
    }

    /// Sorts the slice with a key extraction function, preserving initial order of equal elements.
    ///
    /// Equivalent to [`[T]::sort_by_key`](slice::sort_by_key).
    pub fn sort_by_key<K, F>(&mut self, f: F)
    where
        F: FnMut(&T) -> K,
        K: Ord,
    {
        self.0.sort_by_key(f);
    }

    // Sorts the slice with a key extraction function, preserving initial order of equal elements.
    ///
    /// Equivalent to [`[T]::sort_by_cached_key`](slice::sort_by_cached_key).
    pub fn sort_by_cached_key<K, F>(&mut self, f: F)
    where
        F: FnMut(&T) -> K,
        K: Ord,
    {
        self.0.sort_by_cached_key(f);
    }

    /// Copies self into a new `UniqueEntityVec`.
    pub fn to_vec(&self) -> UniqueEntityVec<T>
    where
        T: Clone,
    {
        // SAFETY: All elements in the original slice are unique.
        unsafe { UniqueEntityVec::from_vec_unchecked(self.0.to_vec()) }
    }

    /// Converts `self` into a vector without clones or allocation.
    ///
    /// Equivalent to [`[T]::into_vec`](slice::into_vec).
    pub fn into_vec(self: Box<Self>) -> UniqueEntityVec<T> {
        // SAFETY:
        // This matches the implementation of `slice::into_vec`.
        // All elements in the original slice are unique.
        unsafe {
            let len = self.len();
            let vec = Vec::from_raw_parts(Box::into_raw(self).cast::<T>(), len, len);
            UniqueEntityVec::from_vec_unchecked(vec)
        }
    }
}

/// Converts a reference to T into a slice of length 1 (without copying).
pub const fn from_ref<T: EntityEquivalent>(s: &T) -> &UniqueEntitySlice<T> {
    // SAFETY: A slice with a length of 1 is always unique.
    unsafe { UniqueEntitySlice::from_slice_unchecked(slice::from_ref(s)) }
}

/// Converts a reference to T into a slice of length 1 (without copying).
pub const fn from_mut<T: EntityEquivalent>(s: &mut T) -> &mut UniqueEntitySlice<T> {
    // SAFETY: A slice with a length of 1 is always unique.
    unsafe { UniqueEntitySlice::from_slice_unchecked_mut(slice::from_mut(s)) }
}

/// Forms a slice from a pointer and a length.
///
/// Equivalent to [`slice::from_raw_parts`].
///
/// # Safety
///
/// [`slice::from_raw_parts`] must be safe to call with `data` and `len`.
/// Additionally, all elements in the resulting slice must be unique.
pub const unsafe fn from_raw_parts<'a, T: EntityEquivalent>(
    data: *const T,
    len: usize,
) -> &'a UniqueEntitySlice<T> {
    // SAFETY: The safety contract is upheld by the caller.
    unsafe { UniqueEntitySlice::from_slice_unchecked(slice::from_raw_parts(data, len)) }
}

/// Performs the same functionality as [`from_raw_parts`], except that a mutable slice is returned.
///
/// Equivalent to [`slice::from_raw_parts_mut`].
///
/// # Safety
///
/// [`slice::from_raw_parts_mut`] must be safe to call with `data` and `len`.
/// Additionally, all elements in the resulting slice must be unique.
pub const unsafe fn from_raw_parts_mut<'a, T: EntityEquivalent>(
    data: *mut T,
    len: usize,
) -> &'a mut UniqueEntitySlice<T> {
    // SAFETY: The safety contract is upheld by the caller.
    unsafe { UniqueEntitySlice::from_slice_unchecked_mut(slice::from_raw_parts_mut(data, len)) }
}

/// Casts a slice of entity slices to a slice of [`UniqueEntitySlice`]s.
///
/// # Safety
///
/// All elements in each of the casted slices must be unique.
pub unsafe fn cast_slice_of_unique_entity_slice<'a, 'b, T: EntityEquivalent + 'a>(
    slice: &'b [&'a [T]],
) -> &'b [&'a UniqueEntitySlice<T>] {
    // SAFETY: All elements in the original iterator are unique slices.
    unsafe { &*(ptr::from_ref(slice) as *const [&UniqueEntitySlice<T>]) }
}

/// Casts a mutable slice of entity slices to a slice of [`UniqueEntitySlice`]s.
///
/// # Safety
///
/// All elements in each of the casted slices must be unique.
pub unsafe fn cast_slice_of_unique_entity_slice_mut<'a, 'b, T: EntityEquivalent + 'a>(
    slice: &'b mut [&'a [T]],
) -> &'b mut [&'a UniqueEntitySlice<T>] {
    // SAFETY: All elements in the original iterator are unique slices.
    unsafe { &mut *(ptr::from_mut(slice) as *mut [&UniqueEntitySlice<T>]) }
}

/// Casts a mutable slice of mutable entity slices to a slice of mutable [`UniqueEntitySlice`]s.
///
/// # Safety
///
/// All elements in each of the casted slices must be unique.
pub unsafe fn cast_slice_of_mut_unique_entity_slice_mut<'a, 'b, T: EntityEquivalent + 'a>(
    slice: &'b mut [&'a mut [T]],
) -> &'b mut [&'a mut UniqueEntitySlice<T>] {
    // SAFETY: All elements in the original iterator are unique slices.
    unsafe { &mut *(ptr::from_mut(slice) as *mut [&mut UniqueEntitySlice<T>]) }
}

impl<'a, T: EntityEquivalent> IntoIterator for &'a UniqueEntitySlice<T> {
    type Item = &'a T;

    type IntoIter = Iter<'a, T>;

    fn into_iter(self) -> Self::IntoIter {
        self.iter()
    }
}

impl<'a, T: EntityEquivalent> IntoIterator for &'a Box<UniqueEntitySlice<T>> {
    type Item = &'a T;

    type IntoIter = Iter<'a, T>;

    fn into_iter(self) -> Self::IntoIter {
        self.iter()
    }
}

impl<T: EntityEquivalent> IntoIterator for Box<UniqueEntitySlice<T>> {
    type Item = T;

    type IntoIter = unique_vec::IntoIter<T>;

    fn into_iter(self) -> Self::IntoIter {
        self.into_vec().into_iter()
    }
}

impl<T: EntityEquivalent> Deref for UniqueEntitySlice<T> {
    type Target = [T];

    fn deref(&self) -> &Self::Target {
        &self.0
    }
}

impl<T: EntityEquivalent> AsRef<[T]> for UniqueEntitySlice<T> {
    fn as_ref(&self) -> &[T] {
        self
    }
}

impl<T: EntityEquivalent> AsRef<Self> for UniqueEntitySlice<T> {
    fn as_ref(&self) -> &Self {
        self
    }
}

impl<T: EntityEquivalent> AsMut<Self> for UniqueEntitySlice<T> {
    fn as_mut(&mut self) -> &mut Self {
        self
    }
}

impl<T: EntityEquivalent> Borrow<[T]> for UniqueEntitySlice<T> {
    fn borrow(&self) -> &[T] {
        self
    }
}

impl<T: EntityEquivalent + Clone> Clone for Box<UniqueEntitySlice<T>> {
    fn clone(&self) -> Self {
        self.to_vec().into_boxed_slice()
    }
}

impl<T: EntityEquivalent> Default for &UniqueEntitySlice<T> {
    fn default() -> Self {
        // SAFETY: All elements in the original slice are unique.
        unsafe { UniqueEntitySlice::from_slice_unchecked(Default::default()) }
    }
}

impl<T: EntityEquivalent> Default for &mut UniqueEntitySlice<T> {
    fn default() -> Self {
        // SAFETY: All elements in the original slice are unique.
        unsafe { UniqueEntitySlice::from_slice_unchecked_mut(Default::default()) }
    }
}

impl<T: EntityEquivalent> Default for Box<UniqueEntitySlice<T>> {
    fn default() -> Self {
        // SAFETY: All elements in the original slice are unique.
        unsafe { UniqueEntitySlice::from_boxed_slice_unchecked(Default::default()) }
    }
}

impl<T: EntityEquivalent + Clone> From<&UniqueEntitySlice<T>> for Box<UniqueEntitySlice<T>> {
    fn from(value: &UniqueEntitySlice<T>) -> Self {
        // SAFETY: All elements in the original slice are unique.
        unsafe { UniqueEntitySlice::from_boxed_slice_unchecked(value.0.into()) }
    }
}

impl<T: EntityEquivalent + Clone> From<&UniqueEntitySlice<T>> for Arc<UniqueEntitySlice<T>> {
    fn from(value: &UniqueEntitySlice<T>) -> Self {
        // SAFETY: All elements in the original slice are unique.
        unsafe { UniqueEntitySlice::from_arc_slice_unchecked(value.0.into()) }
    }
}

impl<T: EntityEquivalent + Clone> From<&UniqueEntitySlice<T>> for Rc<UniqueEntitySlice<T>> {
    fn from(value: &UniqueEntitySlice<T>) -> Self {
        // SAFETY: All elements in the original slice are unique.
        unsafe { UniqueEntitySlice::from_rc_slice_unchecked(value.0.into()) }
    }
}

impl<'a, T: EntityEquivalent + Clone> From<&'a UniqueEntitySlice<T>>
    for Cow<'a, UniqueEntitySlice<T>>
{
    fn from(value: &'a UniqueEntitySlice<T>) -> Self {
        Cow::Borrowed(value)
    }
}

impl<T: EntityEquivalent + Clone, const N: usize> From<UniqueEntityArray<N, T>>
    for Box<UniqueEntitySlice<T>>
{
    fn from(value: UniqueEntityArray<N, T>) -> Self {
        // SAFETY: All elements in the original slice are unique.
        unsafe { UniqueEntitySlice::from_boxed_slice_unchecked(Box::new(value.into_inner())) }
    }
}

impl<'a, T: EntityEquivalent + Clone> From<Cow<'a, UniqueEntitySlice<T>>>
    for Box<UniqueEntitySlice<T>>
{
    fn from(value: Cow<'a, UniqueEntitySlice<T>>) -> Self {
        match value {
            Cow::Borrowed(slice) => Box::from(slice),
            Cow::Owned(slice) => Box::from(slice),
        }
    }
}

impl<T: EntityEquivalent> From<UniqueEntityVec<T>> for Box<UniqueEntitySlice<T>> {
    fn from(value: UniqueEntityVec<T>) -> Self {
        value.into_boxed_slice()
    }
}

impl<T: EntityEquivalent> FromIterator<T> for Box<UniqueEntitySlice<T>> {
    fn from_iter<I: IntoIterator<Item = T>>(iter: I) -> Self {
        iter.into_iter()
            .collect::<UniqueEntityVec<T>>()
            .into_boxed_slice()
    }
}

impl<T: EntityEquivalent> FromEntitySetIterator<T> for Box<UniqueEntitySlice<T>> {
    fn from_entity_set_iter<I: EntitySet<Item = T>>(iter: I) -> Self {
        iter.into_iter()
            .collect_set::<UniqueEntityVec<T>>()
            .into_boxed_slice()
    }
}

impl<T: EntityEquivalent + PartialEq<U>, U: EntityEquivalent> PartialEq<UniqueEntityVec<U>>
    for &UniqueEntitySlice<T>
{
    fn eq(&self, other: &UniqueEntityVec<U>) -> bool {
        self.0.eq(other.as_vec())
    }
}

impl<T: EntityEquivalent + PartialEq<U>, U: EntityEquivalent> PartialEq<UniqueEntityVec<U>>
    for &mut UniqueEntitySlice<T>
{
    fn eq(&self, other: &UniqueEntityVec<U>) -> bool {
        self.0.eq(other.as_vec())
    }
}

impl<T: EntityEquivalent + PartialEq<U>, U: EntityEquivalent> PartialEq<UniqueEntityVec<U>>
    for UniqueEntitySlice<T>
{
    fn eq(&self, other: &UniqueEntityVec<U>) -> bool {
        self.0.eq(other.as_vec())
    }
}

impl<T: PartialEq<U>, U: EntityEquivalent, const N: usize> PartialEq<&UniqueEntitySlice<U>>
    for [T; N]
{
    fn eq(&self, other: &&UniqueEntitySlice<U>) -> bool {
        self.eq(&other.0)
    }
}

impl<T: PartialEq<U> + Clone, U: EntityEquivalent> PartialEq<&UniqueEntitySlice<U>>
    for Cow<'_, [T]>
{
    fn eq(&self, other: &&UniqueEntitySlice<U>) -> bool {
        self.eq(&&other.0)
    }
}

impl<T: EntityEquivalent + PartialEq<U> + Clone, U: EntityEquivalent>
    PartialEq<&UniqueEntitySlice<U>> for Cow<'_, UniqueEntitySlice<T>>
{
    fn eq(&self, other: &&UniqueEntitySlice<U>) -> bool {
        self.0.eq(&other.0)
    }
}

impl<T: PartialEq<U>, U: EntityEquivalent> PartialEq<&UniqueEntitySlice<U>> for Vec<T> {
    fn eq(&self, other: &&UniqueEntitySlice<U>) -> bool {
        self.eq(&other.0)
    }
}

impl<T: PartialEq<U>, U: EntityEquivalent> PartialEq<&UniqueEntitySlice<U>> for VecDeque<T> {
    fn eq(&self, other: &&UniqueEntitySlice<U>) -> bool {
        self.eq(&&other.0)
    }
}

impl<T: PartialEq<U>, U: EntityEquivalent, const N: usize> PartialEq<&mut UniqueEntitySlice<U>>
    for [T; N]
{
    fn eq(&self, other: &&mut UniqueEntitySlice<U>) -> bool {
        self.eq(&other.0)
    }
}

impl<T: PartialEq<U> + Clone, U: EntityEquivalent> PartialEq<&mut UniqueEntitySlice<U>>
    for Cow<'_, [T]>
{
    fn eq(&self, other: &&mut UniqueEntitySlice<U>) -> bool {
        self.eq(&&**other)
    }
}

impl<T: EntityEquivalent + PartialEq<U> + Clone, U: EntityEquivalent>
    PartialEq<&mut UniqueEntitySlice<U>> for Cow<'_, UniqueEntitySlice<T>>
{
    fn eq(&self, other: &&mut UniqueEntitySlice<U>) -> bool {
        self.0.eq(&other.0)
    }
}

impl<T: EntityEquivalent + PartialEq<U> + Clone, U: EntityEquivalent> PartialEq<UniqueEntityVec<U>>
    for Cow<'_, UniqueEntitySlice<T>>
{
    fn eq(&self, other: &UniqueEntityVec<U>) -> bool {
        self.0.eq(other.as_vec())
    }
}

impl<T: PartialEq<U>, U: EntityEquivalent> PartialEq<&mut UniqueEntitySlice<U>> for Vec<T> {
    fn eq(&self, other: &&mut UniqueEntitySlice<U>) -> bool {
        self.eq(&other.0)
    }
}

impl<T: PartialEq<U>, U: EntityEquivalent> PartialEq<&mut UniqueEntitySlice<U>> for VecDeque<T> {
    fn eq(&self, other: &&mut UniqueEntitySlice<U>) -> bool {
        self.eq(&&other.0)
    }
}

impl<T: EntityEquivalent + PartialEq<U>, U: EntityEquivalent> PartialEq<UniqueEntitySlice<U>>
    for [T]
{
    fn eq(&self, other: &UniqueEntitySlice<U>) -> bool {
        self.eq(&other.0)
    }
}

impl<T: PartialEq<U>, U: EntityEquivalent, const N: usize> PartialEq<UniqueEntitySlice<U>>
    for [T; N]
{
    fn eq(&self, other: &UniqueEntitySlice<U>) -> bool {
        self.eq(&other.0)
    }
}

impl<T: EntityEquivalent + PartialEq<U>, U: EntityEquivalent> PartialEq<UniqueEntitySlice<U>>
    for Vec<T>
{
    fn eq(&self, other: &UniqueEntitySlice<U>) -> bool {
        self.eq(&other.0)
    }
}

impl<T: EntityEquivalent + PartialEq<U>, U, const N: usize> PartialEq<[U; N]>
    for &UniqueEntitySlice<T>
{
    fn eq(&self, other: &[U; N]) -> bool {
        self.0.eq(other)
    }
}

impl<T: EntityEquivalent + PartialEq<U>, U, const N: usize> PartialEq<[U; N]>
    for &mut UniqueEntitySlice<T>
{
    fn eq(&self, other: &[U; N]) -> bool {
        self.0.eq(other)
    }
}

impl<T: EntityEquivalent + PartialEq<U>, U, const N: usize> PartialEq<[U; N]>
    for UniqueEntitySlice<T>
{
    fn eq(&self, other: &[U; N]) -> bool {
        self.0.eq(other)
    }
}

impl<T: EntityEquivalent + PartialEq<U>, U: EntityEquivalent, const N: usize>
    PartialEq<UniqueEntityArray<N, U>> for &UniqueEntitySlice<T>
{
    fn eq(&self, other: &UniqueEntityArray<N, U>) -> bool {
        self.0.eq(&other.0)
    }
}

impl<T: EntityEquivalent + PartialEq<U>, U: EntityEquivalent, const N: usize>
    PartialEq<UniqueEntityArray<N, U>> for &mut UniqueEntitySlice<T>
{
    fn eq(&self, other: &UniqueEntityArray<N, U>) -> bool {
        self.0.eq(&other.0)
    }
}

impl<T: EntityEquivalent + PartialEq<U>, U: EntityEquivalent, const N: usize>
    PartialEq<UniqueEntityArray<N, U>> for UniqueEntitySlice<T>
{
    fn eq(&self, other: &UniqueEntityArray<N, U>) -> bool {
        self.0.eq(&other.0)
    }
}

impl<T: EntityEquivalent + PartialEq<U>, U> PartialEq<Vec<U>> for &UniqueEntitySlice<T> {
    fn eq(&self, other: &Vec<U>) -> bool {
        self.0.eq(other)
    }
}

impl<T: EntityEquivalent + PartialEq<U>, U> PartialEq<Vec<U>> for &mut UniqueEntitySlice<T> {
    fn eq(&self, other: &Vec<U>) -> bool {
        self.0.eq(other)
    }
}

impl<T: EntityEquivalent + PartialEq<U>, U> PartialEq<Vec<U>> for UniqueEntitySlice<T> {
    fn eq(&self, other: &Vec<U>) -> bool {
        self.0.eq(other)
    }
}

impl<T: EntityEquivalent + Clone> ToOwned for UniqueEntitySlice<T> {
    type Owned = UniqueEntityVec<T>;

    fn to_owned(&self) -> Self::Owned {
        // SAFETY: All elements in the original slice are unique.
        unsafe { UniqueEntityVec::from_vec_unchecked(self.0.to_owned()) }
    }
}

impl<'a, T: EntityEquivalent + Copy, const N: usize> TryFrom<&'a UniqueEntitySlice<T>>
    for &'a UniqueEntityArray<N, T>
{
    type Error = TryFromSliceError;

    fn try_from(value: &'a UniqueEntitySlice<T>) -> Result<Self, Self::Error> {
        <&[T; N]>::try_from(&value.0).map(|array|
                // SAFETY: All elements in the original slice are unique.
                unsafe { UniqueEntityArray::from_array_ref_unchecked(array) })
    }
}

impl<T: EntityEquivalent + Copy, const N: usize> TryFrom<&UniqueEntitySlice<T>>
    for UniqueEntityArray<N, T>
{
    type Error = TryFromSliceError;

    fn try_from(value: &UniqueEntitySlice<T>) -> Result<Self, Self::Error> {
        <&Self>::try_from(value).copied()
    }
}

impl<T: EntityEquivalent + Copy, const N: usize> TryFrom<&mut UniqueEntitySlice<T>>
    for UniqueEntityArray<N, T>
{
    type Error = TryFromSliceError;

    fn try_from(value: &mut UniqueEntitySlice<T>) -> Result<Self, Self::Error> {
        <Self>::try_from(&*value)
    }
}

impl<T: EntityEquivalent> Index<(Bound<usize>, Bound<usize>)> for UniqueEntitySlice<T> {
    type Output = Self;
    fn index(&self, key: (Bound<usize>, Bound<usize>)) -> &Self {
        // SAFETY: All elements in the original slice are unique.
        unsafe { Self::from_slice_unchecked(self.0.index(key)) }
    }
}

impl<T: EntityEquivalent> Index<Range<usize>> for UniqueEntitySlice<T> {
    type Output = Self;
    fn index(&self, key: Range<usize>) -> &Self {
        // SAFETY: All elements in the original slice are unique.
        unsafe { Self::from_slice_unchecked(self.0.index(key)) }
    }
}

impl<T: EntityEquivalent> Index<RangeFrom<usize>> for UniqueEntitySlice<T> {
    type Output = Self;
    fn index(&self, key: RangeFrom<usize>) -> &Self {
        // SAFETY: All elements in the original slice are unique.
        unsafe { Self::from_slice_unchecked(self.0.index(key)) }
    }
}

impl<T: EntityEquivalent> Index<RangeFull> for UniqueEntitySlice<T> {
    type Output = Self;
    fn index(&self, key: RangeFull) -> &Self {
        // SAFETY: All elements in the original slice are unique.
        unsafe { Self::from_slice_unchecked(self.0.index(key)) }
    }
}

impl<T: EntityEquivalent> Index<RangeInclusive<usize>> for UniqueEntitySlice<T> {
    type Output = UniqueEntitySlice<T>;
    fn index(&self, key: RangeInclusive<usize>) -> &Self {
        // SAFETY: All elements in the original slice are unique.
        unsafe { Self::from_slice_unchecked(self.0.index(key)) }
    }
}

impl<T: EntityEquivalent> Index<RangeTo<usize>> for UniqueEntitySlice<T> {
    type Output = UniqueEntitySlice<T>;
    fn index(&self, key: RangeTo<usize>) -> &Self {
        // SAFETY: All elements in the original slice are unique.
        unsafe { Self::from_slice_unchecked(self.0.index(key)) }
    }
}

impl<T: EntityEquivalent> Index<RangeToInclusive<usize>> for UniqueEntitySlice<T> {
    type Output = UniqueEntitySlice<T>;
    fn index(&self, key: RangeToInclusive<usize>) -> &Self {
        // SAFETY: All elements in the original slice are unique.
        unsafe { Self::from_slice_unchecked(self.0.index(key)) }
    }
}

impl<T: EntityEquivalent> Index<usize> for UniqueEntitySlice<T> {
    type Output = T;

    fn index(&self, index: usize) -> &T {
        &self.0[index]
    }
}

impl<T: EntityEquivalent> IndexMut<(Bound<usize>, Bound<usize>)> for UniqueEntitySlice<T> {
    fn index_mut(&mut self, key: (Bound<usize>, Bound<usize>)) -> &mut Self {
        // SAFETY: All elements in the original slice are unique.
        unsafe { Self::from_slice_unchecked_mut(self.0.index_mut(key)) }
    }
}

impl<T: EntityEquivalent> IndexMut<Range<usize>> for UniqueEntitySlice<T> {
    fn index_mut(&mut self, key: Range<usize>) -> &mut Self {
        // SAFETY: All elements in the original slice are unique.
        unsafe { Self::from_slice_unchecked_mut(self.0.index_mut(key)) }
    }
}

impl<T: EntityEquivalent> IndexMut<RangeFrom<usize>> for UniqueEntitySlice<T> {
    fn index_mut(&mut self, key: RangeFrom<usize>) -> &mut Self {
        // SAFETY: All elements in the original slice are unique.
        unsafe { Self::from_slice_unchecked_mut(self.0.index_mut(key)) }
    }
}

impl<T: EntityEquivalent> IndexMut<RangeFull> for UniqueEntitySlice<T> {
    fn index_mut(&mut self, key: RangeFull) -> &mut Self {
        // SAFETY: All elements in the original slice are unique.
        unsafe { Self::from_slice_unchecked_mut(self.0.index_mut(key)) }
    }
}

impl<T: EntityEquivalent> IndexMut<RangeInclusive<usize>> for UniqueEntitySlice<T> {
    fn index_mut(&mut self, key: RangeInclusive<usize>) -> &mut Self {
        // SAFETY: All elements in the original slice are unique.
        unsafe { Self::from_slice_unchecked_mut(self.0.index_mut(key)) }
    }
}

impl<T: EntityEquivalent> IndexMut<RangeTo<usize>> for UniqueEntitySlice<T> {
    fn index_mut(&mut self, key: RangeTo<usize>) -> &mut Self {
        // SAFETY: All elements in the original slice are unique.
        unsafe { Self::from_slice_unchecked_mut(self.0.index_mut(key)) }
    }
}

impl<T: EntityEquivalent> IndexMut<RangeToInclusive<usize>> for UniqueEntitySlice<T> {
    fn index_mut(&mut self, key: RangeToInclusive<usize>) -> &mut Self {
        // SAFETY: All elements in the original slice are unique.
        unsafe { Self::from_slice_unchecked_mut(self.0.index_mut(key)) }
    }
}

/// Immutable slice iterator.
///
/// This struct is created by [`iter`] method on [`UniqueEntitySlice`] and
/// the [`IntoIterator`] impls on it and [`UniqueEntityVec`].
///
/// [`iter`]: `UniqueEntitySlice::iter`
pub type Iter<'a, T> = UniqueEntityIter<slice::Iter<'a, T>>;

impl<'a, T: EntityEquivalent> UniqueEntityIter<slice::Iter<'a, T>> {
    /// Views the underlying data as a subslice of the original data.
    ///
    /// Equivalent to [`slice::Iter::as_slice`].
    pub fn as_slice(&self) -> &'a UniqueEntitySlice<T> {
        // SAFETY: All elements in the original slice are unique.
        unsafe { UniqueEntitySlice::from_slice_unchecked(self.as_inner().as_slice()) }
    }
}

/// Mutable slice iterator.
pub type IterMut<'a, T> = UniqueEntityIter<slice::IterMut<'a, T>>;

impl<'a, T: EntityEquivalent> UniqueEntityIter<slice::IterMut<'a, T>> {
    /// Views the underlying data as a mutable subslice of the original data.
    ///
    /// Equivalent to [`slice::IterMut::into_slice`].
    pub fn into_slice(self) -> &'a mut UniqueEntitySlice<T> {
        // SAFETY: All elements in the original slice are unique.
        unsafe { UniqueEntitySlice::from_slice_unchecked_mut(self.into_inner().into_slice()) }
    }

    /// Views the underlying data as a subslice of the original data.
    ///
    /// Equivalent to [`slice::IterMut::as_slice`].
    pub fn as_slice(&self) -> &UniqueEntitySlice<T> {
        // SAFETY: All elements in the original slice are unique.
        unsafe { UniqueEntitySlice::from_slice_unchecked(self.as_inner().as_slice()) }
    }
}

/// An iterator that yields `&UniqueEntitySlice`. Note that an entity may appear
/// in multiple slices, depending on the wrapped iterator.
#[derive(Debug)]
pub struct UniqueEntitySliceIter<'a, T: EntityEquivalent + 'a, I: Iterator<Item = &'a [T]>> {
    pub(crate) iter: I,
}

impl<'a, T: EntityEquivalent + 'a, I: Iterator<Item = &'a [T]>> UniqueEntitySliceIter<'a, T, I> {
    /// Constructs a [`UniqueEntitySliceIter`] from a slice iterator unsafely.
    ///
    /// # Safety
    ///
    /// All elements in each of the slices must be unique.
    pub unsafe fn from_slice_iterator_unchecked(iter: I) -> Self {
        Self { iter }
    }

    /// Returns the inner `I`.
    pub fn into_inner(self) -> I {
        self.iter
    }

    /// Returns a reference to the inner `I`.
    pub fn as_inner(&self) -> &I {
        &self.iter
    }

    /// Returns a mutable reference to the inner `I`.
    ///
    /// # Safety
    ///
    /// `self` must always contain an iterator that yields unique elements,
    /// even while this reference is live.
    pub unsafe fn as_mut_inner(&mut self) -> &mut I {
        &mut self.iter
    }
}

impl<'a, T: EntityEquivalent + 'a, I: Iterator<Item = &'a [T]>> Iterator
    for UniqueEntitySliceIter<'a, T, I>
{
    type Item = &'a UniqueEntitySlice<T>;

    fn next(&mut self) -> Option<Self::Item> {
        self.iter.next().map(|slice|
        // SAFETY: All elements in the original iterator are unique slices.
        unsafe { UniqueEntitySlice::from_slice_unchecked(slice) })
    }

    fn size_hint(&self) -> (usize, Option<usize>) {
        self.iter.size_hint()
    }
}

impl<'a, T: EntityEquivalent + 'a, I: ExactSizeIterator<Item = &'a [T]>> ExactSizeIterator
    for UniqueEntitySliceIter<'a, T, I>
{
}

impl<'a, T: EntityEquivalent + 'a, I: DoubleEndedIterator<Item = &'a [T]>> DoubleEndedIterator
    for UniqueEntitySliceIter<'a, T, I>
{
    fn next_back(&mut self) -> Option<Self::Item> {
        self.iter.next_back().map(|slice|
            // SAFETY: All elements in the original iterator are unique slices.
            unsafe { UniqueEntitySlice::from_slice_unchecked(slice) })
    }
}

impl<'a, T: EntityEquivalent + 'a, I: FusedIterator<Item = &'a [T]>> FusedIterator
    for UniqueEntitySliceIter<'a, T, I>
{
}

impl<'a, T: EntityEquivalent + 'a, I: Iterator<Item = &'a [T]> + AsRef<[&'a [T]]>>
    AsRef<[&'a UniqueEntitySlice<T>]> for UniqueEntitySliceIter<'a, T, I>
{
    fn as_ref(&self) -> &[&'a UniqueEntitySlice<T>] {
        // SAFETY:
        unsafe { cast_slice_of_unique_entity_slice(self.iter.as_ref()) }
    }
}

/// An iterator over overlapping subslices of length `size`.
///
/// This struct is created by [`UniqueEntitySlice::windows`].
pub type Windows<'a, T = Entity> = UniqueEntitySliceIter<'a, T, slice::Windows<'a, T>>;

/// An iterator over a slice in (non-overlapping) chunks (`chunk_size` elements at a
/// time), starting at the beginning of the slice.
///
/// This struct is created by [`UniqueEntitySlice::chunks`].
pub type Chunks<'a, T = Entity> = UniqueEntitySliceIter<'a, T, slice::Chunks<'a, T>>;

/// An iterator over a slice in (non-overlapping) chunks (`chunk_size` elements at a
/// time), starting at the beginning of the slice.
///
/// This struct is created by [`UniqueEntitySlice::chunks_exact`].
pub type ChunksExact<'a, T = Entity> = UniqueEntitySliceIter<'a, T, slice::ChunksExact<'a, T>>;

impl<'a, T: EntityEquivalent> UniqueEntitySliceIter<'a, T, slice::ChunksExact<'a, T>> {
    /// Returns the remainder of the original slice that is not going to be
    /// returned by the iterator.
    ///
    /// Equivalent to [`slice::ChunksExact::remainder`].
    pub fn remainder(&self) -> &'a UniqueEntitySlice<T> {
        // SAFETY: All elements in the original iterator are unique slices.
        unsafe { UniqueEntitySlice::from_slice_unchecked(self.iter.remainder()) }
    }
}

/// An iterator over a slice in (non-overlapping) chunks (`chunk_size` elements at a
/// time), starting at the end of the slice.
///
/// This struct is created by [`UniqueEntitySlice::rchunks`].
pub type RChunks<'a, T = Entity> = UniqueEntitySliceIter<'a, T, slice::RChunks<'a, T>>;

/// An iterator over a slice in (non-overlapping) chunks (`chunk_size` elements at a
/// time), starting at the end of the slice.
///
/// This struct is created by [`UniqueEntitySlice::rchunks_exact`].
pub type RChunksExact<'a, T = Entity> = UniqueEntitySliceIter<'a, T, slice::RChunksExact<'a, T>>;

impl<'a, T: EntityEquivalent> UniqueEntitySliceIter<'a, T, slice::RChunksExact<'a, T>> {
    /// Returns the remainder of the original slice that is not going to be
    /// returned by the iterator.
    ///
    /// Equivalent to [`slice::RChunksExact::remainder`].
    pub fn remainder(&self) -> &'a UniqueEntitySlice<T> {
        // SAFETY: All elements in the original iterator are unique slices.
        unsafe { UniqueEntitySlice::from_slice_unchecked(self.iter.remainder()) }
    }
}

/// An iterator over slice in (non-overlapping) chunks separated by a predicate.
///
/// This struct is created by [`UniqueEntitySlice::chunk_by`].
pub type ChunkBy<'a, P, T = Entity> = UniqueEntitySliceIter<'a, T, slice::ChunkBy<'a, T, P>>;

/// An iterator over subslices separated by elements that match a predicate
/// function.
///
/// This struct is created by [`UniqueEntitySlice::split`].
pub type Split<'a, P, T = Entity> = UniqueEntitySliceIter<'a, T, slice::Split<'a, T, P>>;

/// An iterator over subslices separated by elements that match a predicate
/// function.
///
/// This struct is created by [`UniqueEntitySlice::split_inclusive`].
pub type SplitInclusive<'a, P, T = Entity> =
    UniqueEntitySliceIter<'a, T, slice::SplitInclusive<'a, T, P>>;

/// An iterator over subslices separated by elements that match a predicate
/// function, starting from the end of the slice.
///
/// This struct is created by [`UniqueEntitySlice::rsplit`].
pub type RSplit<'a, P, T = Entity> = UniqueEntitySliceIter<'a, T, slice::RSplit<'a, T, P>>;

/// An iterator over subslices separated by elements that match a predicate
/// function, limited to a given number of splits.
///
/// This struct is created by [`UniqueEntitySlice::splitn`].
pub type SplitN<'a, P, T = Entity> = UniqueEntitySliceIter<'a, T, slice::SplitN<'a, T, P>>;

/// An iterator over subslices separated by elements that match a
/// predicate function, limited to a given number of splits, starting
/// from the end of the slice.
///
/// This struct is created by [`UniqueEntitySlice::rsplitn`].
pub type RSplitN<'a, P, T = Entity> = UniqueEntitySliceIter<'a, T, slice::RSplitN<'a, T, P>>;

/// An iterator that yields `&mut UniqueEntitySlice`. Note that an entity may appear
/// in multiple slices, depending on the wrapped iterator.
#[derive(Debug)]
pub struct UniqueEntitySliceIterMut<'a, T: EntityEquivalent + 'a, I: Iterator<Item = &'a mut [T]>> {
    pub(crate) iter: I,
}

impl<'a, T: EntityEquivalent + 'a, I: Iterator<Item = &'a mut [T]>>
    UniqueEntitySliceIterMut<'a, T, I>
{
    /// Constructs a [`UniqueEntitySliceIterMut`] from a mutable slice iterator unsafely.
    ///
    /// # Safety
    ///
    /// All elements in each of the slices must be unique.
    pub unsafe fn from_mut_slice_iterator_unchecked(iter: I) -> Self {
        Self { iter }
    }

    /// Returns the inner `I`.
    pub fn into_inner(self) -> I {
        self.iter
    }

    /// Returns a reference to the inner `I`.
    pub fn as_inner(&self) -> &I {
        &self.iter
    }

    /// Returns a mutable reference to the inner `I`.
    ///
    /// # Safety
    ///
    /// `self` must always contain an iterator that yields unique elements,
    /// even while this reference is live.
    pub unsafe fn as_mut_inner(&mut self) -> &mut I {
        &mut self.iter
    }
}

impl<'a, T: EntityEquivalent + 'a, I: Iterator<Item = &'a mut [T]>> Iterator
    for UniqueEntitySliceIterMut<'a, T, I>
{
    type Item = &'a mut UniqueEntitySlice<T>;

    fn next(&mut self) -> Option<Self::Item> {
        self.iter.next().map(|slice|
            // SAFETY: All elements in the original iterator are unique slices.
            unsafe { UniqueEntitySlice::from_slice_unchecked_mut(slice) })
    }

    fn size_hint(&self) -> (usize, Option<usize>) {
        self.iter.size_hint()
    }
}

impl<'a, T: EntityEquivalent + 'a, I: ExactSizeIterator<Item = &'a mut [T]>> ExactSizeIterator
    for UniqueEntitySliceIterMut<'a, T, I>
{
}

impl<'a, T: EntityEquivalent + 'a, I: DoubleEndedIterator<Item = &'a mut [T]>> DoubleEndedIterator
    for UniqueEntitySliceIterMut<'a, T, I>
{
    fn next_back(&mut self) -> Option<Self::Item> {
        self.iter.next_back().map(|slice|
            // SAFETY: All elements in the original iterator are unique slices.
            unsafe { UniqueEntitySlice::from_slice_unchecked_mut(slice) })
    }
}

impl<'a, T: EntityEquivalent + 'a, I: FusedIterator<Item = &'a mut [T]>> FusedIterator
    for UniqueEntitySliceIterMut<'a, T, I>
{
}

impl<'a, T: EntityEquivalent + 'a, I: Iterator<Item = &'a mut [T]> + AsRef<[&'a [T]]>>
    AsRef<[&'a UniqueEntitySlice<T>]> for UniqueEntitySliceIterMut<'a, T, I>
{
    fn as_ref(&self) -> &[&'a UniqueEntitySlice<T>] {
        // SAFETY: All elements in the original iterator are unique slices.
        unsafe { cast_slice_of_unique_entity_slice(self.iter.as_ref()) }
    }
}

impl<'a, T: EntityEquivalent + 'a, I: Iterator<Item = &'a mut [T]> + AsMut<[&'a mut [T]]>>
    AsMut<[&'a mut UniqueEntitySlice<T>]> for UniqueEntitySliceIterMut<'a, T, I>
{
    fn as_mut(&mut self) -> &mut [&'a mut UniqueEntitySlice<T>] {
        // SAFETY: All elements in the original iterator are unique slices.
        unsafe { cast_slice_of_mut_unique_entity_slice_mut(self.iter.as_mut()) }
    }
}

/// An iterator over a slice in (non-overlapping) mutable chunks (`chunk_size`
/// elements at a time), starting at the beginning of the slice.
///
/// This struct is created by [`UniqueEntitySlice::chunks_mut`].
pub type ChunksMut<'a, T = Entity> = UniqueEntitySliceIterMut<'a, T, slice::ChunksMut<'a, T>>;

/// An iterator over a slice in (non-overlapping) mutable chunks (`chunk_size`
/// elements at a time), starting at the beginning of the slice.
///
/// This struct is created by [`UniqueEntitySlice::chunks_exact_mut`].
pub type ChunksExactMut<'a, T = Entity> =
    UniqueEntitySliceIterMut<'a, T, slice::ChunksExactMut<'a, T>>;

impl<'a, T: EntityEquivalent> UniqueEntitySliceIterMut<'a, T, slice::ChunksExactMut<'a, T>> {
    /// Returns the remainder of the original slice that is not going to be
    /// returned by the iterator.
    ///
    /// Equivalent to [`slice::ChunksExactMut::into_remainder`].
    pub fn into_remainder(self) -> &'a mut UniqueEntitySlice<T> {
        // SAFETY: All elements in the original iterator are unique slices.
        unsafe { UniqueEntitySlice::from_slice_unchecked_mut(self.iter.into_remainder()) }
    }
}

/// An iterator over a slice in (non-overlapping) mutable chunks (`chunk_size`
/// elements at a time), starting at the end of the slice.
///
/// This struct is created by [`UniqueEntitySlice::rchunks_mut`].
pub type RChunksMut<'a, T = Entity> = UniqueEntitySliceIterMut<'a, T, slice::RChunksMut<'a, T>>;

/// An iterator over a slice in (non-overlapping) mutable chunks (`chunk_size`
/// elements at a time), starting at the end of the slice.
///
/// This struct is created by [`UniqueEntitySlice::rchunks_exact_mut`].
pub type RChunksExactMut<'a, T = Entity> =
    UniqueEntitySliceIterMut<'a, T, slice::RChunksExactMut<'a, T>>;

impl<'a, T: EntityEquivalent> UniqueEntitySliceIterMut<'a, T, slice::RChunksExactMut<'a, T>> {
    /// Returns the remainder of the original slice that is not going to be
    /// returned by the iterator.
    ///
    /// Equivalent to [`slice::RChunksExactMut::into_remainder`].
    pub fn into_remainder(self) -> &'a mut UniqueEntitySlice<T> {
        // SAFETY: All elements in the original iterator are unique slices.
        unsafe { UniqueEntitySlice::from_slice_unchecked_mut(self.iter.into_remainder()) }
    }
}

/// An iterator over slice in (non-overlapping) mutable chunks separated
/// by a predicate.
///
/// This struct is created by [`UniqueEntitySlice::chunk_by_mut`].
pub type ChunkByMut<'a, P, T = Entity> =
    UniqueEntitySliceIterMut<'a, T, slice::ChunkByMut<'a, T, P>>;

/// An iterator over the mutable subslices of the vector which are separated
/// by elements that match `pred`.
///
/// This struct is created by [`UniqueEntitySlice::split_mut`].
pub type SplitMut<'a, P, T = Entity> = UniqueEntitySliceIterMut<'a, T, slice::SplitMut<'a, T, P>>;

/// An iterator over the mutable subslices of the vector which are separated
/// by elements that match `pred`. Unlike `SplitMut`, it contains the matched
/// parts in the ends of the subslices.
///
/// This struct is created by [`UniqueEntitySlice::split_inclusive_mut`].
pub type SplitInclusiveMut<'a, P, T = Entity> =
    UniqueEntitySliceIterMut<'a, T, slice::SplitInclusiveMut<'a, T, P>>;

/// An iterator over the subslices of the vector which are separated
/// by elements that match `pred`, starting from the end of the slice.
///
/// This struct is created by [`UniqueEntitySlice::rsplit_mut`].
pub type RSplitMut<'a, P, T = Entity> = UniqueEntitySliceIterMut<'a, T, slice::RSplitMut<'a, T, P>>;

/// An iterator over subslices separated by elements that match a predicate
/// function, limited to a given number of splits.
///
/// This struct is created by [`UniqueEntitySlice::splitn_mut`].
pub type SplitNMut<'a, P, T = Entity> = UniqueEntitySliceIterMut<'a, T, slice::SplitNMut<'a, T, P>>;

/// An iterator over subslices separated by elements that match a
/// predicate function, limited to a given number of splits, starting
/// from the end of the slice.
///
/// This struct is created by [`UniqueEntitySlice::rsplitn_mut`].
pub type RSplitNMut<'a, P, T = Entity> =
    UniqueEntitySliceIterMut<'a, T, slice::RSplitNMut<'a, T, P>>;<|MERGE_RESOLUTION|>--- conflicted
+++ resolved
@@ -26,13 +26,8 @@
 
 use super::{
     unique_vec::{self, UniqueEntityVec},
-<<<<<<< HEAD
     Entity, EntityEquivalent, EntitySet, EntitySetIterator, FromEntitySetIterator,
-    UniqueEntityIter,
-=======
-    Entity, EntitySet, EntitySetIterator, FromEntitySetIterator, TrustedEntityBorrow,
     UniqueEntityArray, UniqueEntityIter,
->>>>>>> f57c7a43
 };
 
 /// A slice that contains only unique entities.
