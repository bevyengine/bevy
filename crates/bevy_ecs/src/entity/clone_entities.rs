use alloc::{boxed::Box, collections::VecDeque, vec::Vec};
use bevy_platform::collections::{hash_map::Entry, HashMap, HashSet};
use bevy_ptr::{Ptr, PtrMut};
use bevy_utils::prelude::DebugName;
use bumpalo::Bump;
use core::{any::TypeId, cell::LazyCell, ops::Range};
use derive_more::derive::From;

use crate::{
    archetype::Archetype,
<<<<<<< HEAD
    bundle::StaticBundle,
=======
    bundle::{Bundle, BundleId, InsertMode},
>>>>>>> bd4258bf
    component::{Component, ComponentCloneBehavior, ComponentCloneFn, ComponentId, ComponentInfo},
    entity::{hash_map::EntityHashMap, Entities, Entity, EntityMapper},
    query::DebugCheckedUnwrap,
    relationship::RelationshipHookMode,
    world::World,
};

/// Provides read access to the source component (the component being cloned) in a [`ComponentCloneFn`].
pub struct SourceComponent<'a> {
    ptr: Ptr<'a>,
    info: &'a ComponentInfo,
}

impl<'a> SourceComponent<'a> {
    /// Returns a reference to the component on the source entity.
    ///
    /// Will return `None` if `ComponentId` of requested component does not match `ComponentId` of source component
    pub fn read<C: Component>(&self) -> Option<&C> {
        if self
            .info
            .type_id()
            .is_some_and(|id| id == TypeId::of::<C>())
        {
            // SAFETY:
            // - Components and ComponentId are from the same world
            // - source_component_ptr holds valid data of the type referenced by ComponentId
            unsafe { Some(self.ptr.deref::<C>()) }
        } else {
            None
        }
    }

    /// Returns the "raw" pointer to the source component.
    pub fn ptr(&self) -> Ptr<'a> {
        self.ptr
    }

    /// Returns a reference to the component on the source entity as [`&dyn Reflect`](bevy_reflect::Reflect).
    ///
    /// Will return `None` if:
    /// - World does not have [`AppTypeRegistry`](`crate::reflect::AppTypeRegistry`).
    /// - Component does not implement [`ReflectFromPtr`](bevy_reflect::ReflectFromPtr).
    /// - Component is not registered.
    /// - Component does not have [`TypeId`]
    /// - Registered [`ReflectFromPtr`](bevy_reflect::ReflectFromPtr)'s [`TypeId`] does not match component's [`TypeId`]
    #[cfg(feature = "bevy_reflect")]
    pub fn read_reflect(
        &self,
        registry: &bevy_reflect::TypeRegistry,
    ) -> Option<&dyn bevy_reflect::Reflect> {
        let type_id = self.info.type_id()?;
        let reflect_from_ptr = registry.get_type_data::<bevy_reflect::ReflectFromPtr>(type_id)?;
        if reflect_from_ptr.type_id() != type_id {
            return None;
        }
        // SAFETY: `source_component_ptr` stores data represented by `component_id`, which we used to get `ReflectFromPtr`.
        unsafe { Some(reflect_from_ptr.as_reflect(self.ptr)) }
    }
}

/// Context for component clone handlers.
///
/// Provides fast access to useful resources like [`AppTypeRegistry`](crate::reflect::AppTypeRegistry)
/// and allows component clone handler to get information about component being cloned.
pub struct ComponentCloneCtx<'a, 'b> {
    component_id: ComponentId,
    target_component_written: bool,
    bundle_scratch: &'a mut BundleScratch<'b>,
    bundle_scratch_allocator: &'b Bump,
    entities: &'a Entities,
    source: Entity,
    target: Entity,
    component_info: &'a ComponentInfo,
    state: &'a mut EntityClonerState,
    mapper: &'a mut dyn EntityMapper,
    #[cfg(feature = "bevy_reflect")]
    type_registry: Option<&'a crate::reflect::AppTypeRegistry>,
    #[cfg(not(feature = "bevy_reflect"))]
    #[expect(dead_code, reason = "type_registry is only used with bevy_reflect")]
    type_registry: Option<&'a ()>,
}

impl<'a, 'b> ComponentCloneCtx<'a, 'b> {
    /// Create a new instance of `ComponentCloneCtx` that can be passed to component clone handlers.
    ///
    /// # Safety
    /// Caller must ensure that:
    /// - `component_info` corresponds to the `component_id` in the same world,.
    /// - `source_component_ptr` points to a valid component of type represented by `component_id`.
    unsafe fn new(
        component_id: ComponentId,
        source: Entity,
        target: Entity,
        bundle_scratch_allocator: &'b Bump,
        bundle_scratch: &'a mut BundleScratch<'b>,
        entities: &'a Entities,
        component_info: &'a ComponentInfo,
        entity_cloner: &'a mut EntityClonerState,
        mapper: &'a mut dyn EntityMapper,
        #[cfg(feature = "bevy_reflect")] type_registry: Option<&'a crate::reflect::AppTypeRegistry>,
        #[cfg(not(feature = "bevy_reflect"))] type_registry: Option<&'a ()>,
    ) -> Self {
        Self {
            component_id,
            source,
            target,
            bundle_scratch,
            target_component_written: false,
            bundle_scratch_allocator,
            entities,
            mapper,
            component_info,
            state: entity_cloner,
            type_registry,
        }
    }

    /// Returns true if [`write_target_component`](`Self::write_target_component`) was called before.
    pub fn target_component_written(&self) -> bool {
        self.target_component_written
    }

    /// Returns the current source entity.
    pub fn source(&self) -> Entity {
        self.source
    }

    /// Returns the current target entity.
    pub fn target(&self) -> Entity {
        self.target
    }

    /// Returns the [`ComponentId`] of the component being cloned.
    pub fn component_id(&self) -> ComponentId {
        self.component_id
    }

    /// Returns the [`ComponentInfo`] of the component being cloned.
    pub fn component_info(&self) -> &ComponentInfo {
        self.component_info
    }

    /// Returns true if the [`EntityCloner`] is configured to recursively clone entities. When this is enabled,
    /// entities stored in a cloned entity's [`RelationshipTarget`](crate::relationship::RelationshipTarget) component with
    /// [`RelationshipTarget::LINKED_SPAWN`](crate::relationship::RelationshipTarget::LINKED_SPAWN) will also be cloned.
    #[inline]
    pub fn linked_cloning(&self) -> bool {
        self.state.linked_cloning
    }

    /// Returns this context's [`EntityMapper`].
    pub fn entity_mapper(&mut self) -> &mut dyn EntityMapper {
        self.mapper
    }

    /// Writes component data to target entity.
    ///
    /// # Panics
    /// This will panic if:
    /// - Component has already been written once.
    /// - Component being written is not registered in the world.
    /// - `ComponentId` of component being written does not match expected `ComponentId`.
    pub fn write_target_component<C: Component>(&mut self, mut component: C) {
        C::map_entities(&mut component, &mut self.mapper);
        let debug_name = DebugName::type_name::<C>();
        let short_name = debug_name.shortname();
        if self.target_component_written {
            panic!("Trying to write component '{short_name}' multiple times")
        }
        if self
            .component_info
            .type_id()
            .is_none_or(|id| id != TypeId::of::<C>())
        {
            panic!("TypeId of component '{short_name}' does not match source component TypeId")
        };
        // SAFETY: the TypeId of self.component_id has been checked to ensure it matches `C`
        unsafe {
            self.bundle_scratch
                .push(self.bundle_scratch_allocator, self.component_id, component);
        };
        self.target_component_written = true;
    }

    /// Writes component data to target entity by providing a pointer to source component data.
    ///
    /// # Safety
    /// Caller must ensure that the passed in `ptr` references data that corresponds to the type of the source / target [`ComponentId`].
    /// `ptr` must also contain data that the written component can "own" (for example, this should not directly copy non-Copy data).
    ///
    /// # Panics
    /// This will panic if component has already been written once.
    pub unsafe fn write_target_component_ptr(&mut self, ptr: Ptr) {
        if self.target_component_written {
            panic!("Trying to write component multiple times")
        }
        let layout = self.component_info.layout();
        let target_ptr = self.bundle_scratch_allocator.alloc_layout(layout);
        core::ptr::copy_nonoverlapping(ptr.as_ptr(), target_ptr.as_ptr(), layout.size());
        self.bundle_scratch
            .push_ptr(self.component_id, PtrMut::new(target_ptr));
        self.target_component_written = true;
    }

    /// Writes component data to target entity.
    ///
    /// # Panics
    /// This will panic if:
    /// - World does not have [`AppTypeRegistry`](`crate::reflect::AppTypeRegistry`).
    /// - Component does not implement [`ReflectFromPtr`](bevy_reflect::ReflectFromPtr).
    /// - Source component does not have [`TypeId`].
    /// - Passed component's [`TypeId`] does not match source component [`TypeId`].
    /// - Component has already been written once.
    #[cfg(feature = "bevy_reflect")]
    pub fn write_target_component_reflect(&mut self, component: Box<dyn bevy_reflect::Reflect>) {
        if self.target_component_written {
            panic!("Trying to write component multiple times")
        }
        let source_type_id = self
            .component_info
            .type_id()
            .expect("Source component must have TypeId");
        let component_type_id = component.type_id();
        if source_type_id != component_type_id {
            panic!("Passed component TypeId does not match source component TypeId")
        }
        let component_layout = self.component_info.layout();

        let component_data_ptr = Box::into_raw(component).cast::<u8>();
        let target_component_data_ptr =
            self.bundle_scratch_allocator.alloc_layout(component_layout);
        // SAFETY:
        // - target_component_data_ptr and component_data have the same data type.
        // - component_data_ptr has layout of component_layout
        unsafe {
            core::ptr::copy_nonoverlapping(
                component_data_ptr,
                target_component_data_ptr.as_ptr(),
                component_layout.size(),
            );
            self.bundle_scratch
                .push_ptr(self.component_id, PtrMut::new(target_component_data_ptr));

            if component_layout.size() > 0 {
                // Ensure we don't attempt to deallocate zero-sized components
                alloc::alloc::dealloc(component_data_ptr, component_layout);
            }
        }

        self.target_component_written = true;
    }

    /// Returns [`AppTypeRegistry`](`crate::reflect::AppTypeRegistry`) if it exists in the world.
    ///
    /// NOTE: Prefer this method instead of manually reading the resource from the world.
    #[cfg(feature = "bevy_reflect")]
    pub fn type_registry(&self) -> Option<&crate::reflect::AppTypeRegistry> {
        self.type_registry
    }

    /// Queues the `entity` to be cloned by the current [`EntityCloner`]
    pub fn queue_entity_clone(&mut self, entity: Entity) {
        let target = self.entities.reserve_entity();
        self.mapper.set_mapped(entity, target);
        self.state.clone_queue.push_back(entity);
    }

    /// Queues a deferred clone operation, which will run with exclusive [`World`] access immediately after calling the clone handler for each component on an entity.
    /// This exists, despite its similarity to [`Commands`](crate::system::Commands), to provide access to the entity mapper in the current context.
    pub fn queue_deferred(
        &mut self,
        deferred: impl FnOnce(&mut World, &mut dyn EntityMapper) + 'static,
    ) {
        self.state.deferred_commands.push_back(Box::new(deferred));
    }
}

/// A configuration determining how to clone entities. This can be built using [`EntityCloner::build_opt_out`]/
/// [`opt_in`](EntityCloner::build_opt_in), which
/// returns an [`EntityClonerBuilder`].
///
/// After configuration is complete an entity can be cloned using [`Self::clone_entity`].
///
///```
/// use bevy_ecs::prelude::*;
/// use bevy_ecs::entity::EntityCloner;
///
/// #[derive(Component, Clone, PartialEq, Eq)]
/// struct A {
///     field: usize,
/// }
///
/// let mut world = World::default();
///
/// let component = A { field: 5 };
///
/// let entity = world.spawn(component.clone()).id();
/// let entity_clone = world.spawn_empty().id();
///
/// EntityCloner::build_opt_out(&mut world).clone_entity(entity, entity_clone);
///
/// assert!(world.get::<A>(entity_clone).is_some_and(|c| *c == component));
///```
///
/// # Default cloning strategy
/// By default, all types that derive [`Component`] and implement either [`Clone`] or `Reflect` (with `ReflectComponent`) will be cloned
/// (with `Clone`-based implementation preferred in case component implements both).
///
/// It should be noted that if `Component` is implemented manually or if `Clone` implementation is conditional
/// (like when deriving `Clone` for a type with a generic parameter without `Clone` bound),
/// the component will be cloned using the [default cloning strategy](crate::component::ComponentCloneBehavior::global_default_fn).
/// To use `Clone`-based handler ([`ComponentCloneBehavior::clone`]) in this case it should be set manually using one
/// of the methods mentioned in the [Clone Behaviors](#Clone-Behaviors) section
///
/// Here's an example of how to do it using [`clone_behavior`](Component::clone_behavior):
/// ```
/// # use bevy_ecs::prelude::*;
/// # use bevy_ecs::component::{StorageType, ComponentCloneBehavior, Mutable};
/// #[derive(Clone, Component)]
/// #[component(clone_behavior = clone::<Self>())]
/// struct SomeComponent;
///
/// ```
///
/// # Clone Behaviors
/// [`EntityCloner`] clones entities by cloning components using [`ComponentCloneBehavior`], and there are multiple layers
/// to decide which handler to use for which component. The overall hierarchy looks like this (priority from most to least):
/// 1. local overrides using [`EntityClonerBuilder::override_clone_behavior`]
/// 2. component-defined handler using [`Component::clone_behavior`]
/// 3. default handler override using [`EntityClonerBuilder::with_default_clone_fn`].
/// 4. reflect-based or noop default clone handler depending on if `bevy_reflect` feature is enabled or not.
#[derive(Default)]
pub struct EntityCloner {
    filter: EntityClonerFilter,
    state: EntityClonerState,
}

/// An expandable scratch space for defining a dynamic bundle.
struct BundleScratch<'a> {
    component_ids: Vec<ComponentId>,
    component_ptrs: Vec<PtrMut<'a>>,
}

impl<'a> BundleScratch<'a> {
    pub(crate) fn with_capacity(capacity: usize) -> Self {
        Self {
            component_ids: Vec::with_capacity(capacity),
            component_ptrs: Vec::with_capacity(capacity),
        }
    }

    /// Pushes the `ptr` component onto this storage with the given `id` [`ComponentId`].
    ///
    /// # Safety
    /// The `id` [`ComponentId`] must match the component `ptr` for whatever [`World`] this scratch will
    /// be written to. `ptr` must contain valid uniquely-owned data that matches the type of component referenced
    /// in `id`.
    pub(crate) unsafe fn push_ptr(&mut self, id: ComponentId, ptr: PtrMut<'a>) {
        self.component_ids.push(id);
        self.component_ptrs.push(ptr);
    }

    /// Pushes the `C` component onto this storage with the given `id` [`ComponentId`], using the given `bump` allocator.
    ///
    /// # Safety
    /// The `id` [`ComponentId`] must match the component `C` for whatever [`World`] this scratch will
    /// be written to.
    pub(crate) unsafe fn push<C: Component>(
        &mut self,
        allocator: &'a Bump,
        id: ComponentId,
        component: C,
    ) {
        let component_ref = allocator.alloc(component);
        self.component_ids.push(id);
        self.component_ptrs.push(PtrMut::from(component_ref));
    }

    /// Writes the scratch components to the given entity in the given world.
    ///
    /// # Safety
    /// All [`ComponentId`] values in this instance must come from `world`.
    pub(crate) unsafe fn write(
        self,
        world: &mut World,
        entity: Entity,
        relationship_hook_insert_mode: RelationshipHookMode,
    ) {
        // SAFETY:
        // - All `component_ids` are from the same world as `target` entity
        // - All `component_data_ptrs` are valid types represented by `component_ids`
        unsafe {
            world.entity_mut(entity).insert_by_ids_internal(
                &self.component_ids,
                self.component_ptrs.into_iter().map(|ptr| ptr.promote()),
                relationship_hook_insert_mode,
            );
        }
    }
}

impl EntityCloner {
    /// Returns a new [`EntityClonerBuilder`] using the given `world` with the [`OptOut`] configuration.
    ///
    /// This builder tries to clone every component from the source entity except for components that were
    /// explicitly denied, for example by using the [`deny`](EntityClonerBuilder<OptOut>::deny) method.
    ///
    /// Required components are not considered by denied components and must be explicitly denied as well if desired.
    pub fn build_opt_out(world: &mut World) -> EntityClonerBuilder<OptOut> {
        EntityClonerBuilder {
            world,
            filter: Default::default(),
            state: Default::default(),
        }
    }

    /// Returns a new [`EntityClonerBuilder`] using the given `world` with the [`OptIn`] configuration.
    ///
    /// This builder tries to clone every component that was explicitly allowed from the source entity,
    /// for example by using the [`allow`](EntityClonerBuilder<OptIn>::allow) method.
    ///
    /// Components allowed to be cloned through this builder would also allow their required components,
    /// which will be cloned from the source entity only if the target entity does not contain them already.
    /// To skip adding required components see [`without_required_components`](EntityClonerBuilder<OptIn>::without_required_components).
    pub fn build_opt_in(world: &mut World) -> EntityClonerBuilder<OptIn> {
        EntityClonerBuilder {
            world,
            filter: Default::default(),
            state: Default::default(),
        }
    }

    /// Returns `true` if this cloner is configured to clone entities referenced in cloned components via [`RelationshipTarget::LINKED_SPAWN`](crate::relationship::RelationshipTarget::LINKED_SPAWN).
    /// This will produce "deep" / recursive clones of relationship trees that have "linked spawn".
    #[inline]
    pub fn linked_cloning(&self) -> bool {
        self.state.linked_cloning
    }

    /// Clones and inserts components from the `source` entity into `target` entity using the stored configuration.
    /// If this [`EntityCloner`] has [`EntityCloner::linked_cloning`], then it will recursively spawn entities as defined
    /// by [`RelationshipTarget`](crate::relationship::RelationshipTarget) components with
    /// [`RelationshipTarget::LINKED_SPAWN`](crate::relationship::RelationshipTarget::LINKED_SPAWN)
    #[track_caller]
    pub fn clone_entity(&mut self, world: &mut World, source: Entity, target: Entity) {
        let mut map = EntityHashMap::<Entity>::new();
        map.set_mapped(source, target);
        self.clone_entity_mapped(world, source, &mut map);
    }

    /// Clones and inserts components from the `source` entity into a newly spawned entity using the stored configuration.
    /// If this [`EntityCloner`] has [`EntityCloner::linked_cloning`], then it will recursively spawn entities as defined
    /// by [`RelationshipTarget`](crate::relationship::RelationshipTarget) components with
    /// [`RelationshipTarget::LINKED_SPAWN`](crate::relationship::RelationshipTarget::LINKED_SPAWN)
    #[track_caller]
    pub fn spawn_clone(&mut self, world: &mut World, source: Entity) -> Entity {
        let target = world.spawn_empty().id();
        self.clone_entity(world, source, target);
        target
    }

    /// Clones the entity into whatever entity `mapper` chooses for it.
    #[track_caller]
    pub fn clone_entity_mapped(
        &mut self,
        world: &mut World,
        source: Entity,
        mapper: &mut dyn EntityMapper,
    ) -> Entity {
        Self::clone_entity_mapped_internal(&mut self.state, &mut self.filter, world, source, mapper)
    }

    #[track_caller]
    #[inline]
    fn clone_entity_mapped_internal(
        state: &mut EntityClonerState,
        filter: &mut impl CloneByFilter,
        world: &mut World,
        source: Entity,
        mapper: &mut dyn EntityMapper,
    ) -> Entity {
        // All relationships on the root should have their hooks run
        let target = Self::clone_entity_internal(
            state,
            filter,
            world,
            source,
            mapper,
            RelationshipHookMode::Run,
        );
        let child_hook_insert_mode = if state.linked_cloning {
            // When spawning "linked relationships", we want to ignore hooks for relationships we are spawning, while
            // still registering with original relationship targets that are "not linked" to the current recursive spawn.
            RelationshipHookMode::RunIfNotLinked
        } else {
            // If we are not cloning "linked relationships" recursively, then we want any cloned relationship components to
            // register themselves with their original relationship target.
            RelationshipHookMode::Run
        };
        loop {
            let queued = state.clone_queue.pop_front();
            if let Some(queued) = queued {
                Self::clone_entity_internal(
                    state,
                    filter,
                    world,
                    queued,
                    mapper,
                    child_hook_insert_mode,
                );
            } else {
                break;
            }
        }
        target
    }

    /// Clones and inserts components from the `source` entity into the entity mapped by `mapper` from `source` using the stored configuration.
    fn clone_entity_internal(
        state: &mut EntityClonerState,
        filter: &mut impl CloneByFilter,
        world: &mut World,
        source: Entity,
        mapper: &mut dyn EntityMapper,
        relationship_hook_insert_mode: RelationshipHookMode,
    ) -> Entity {
        let target = mapper.get_mapped(source);
        // PERF: reusing allocated space across clones would be more efficient. Consider an allocation model similar to `Commands`.
        let bundle_scratch_allocator = Bump::new();
        let mut bundle_scratch: BundleScratch;
        {
            let world = world.as_unsafe_world_cell();
            let source_entity = world.get_entity(source).expect("Source entity must exist");

            #[cfg(feature = "bevy_reflect")]
            // SAFETY: we have unique access to `world`, nothing else accesses the registry at this moment, and we clone
            // the registry, which prevents future conflicts.
            let app_registry = unsafe {
                world
                    .get_resource::<crate::reflect::AppTypeRegistry>()
                    .cloned()
            };
            #[cfg(not(feature = "bevy_reflect"))]
            let app_registry = Option::<()>::None;

            let source_archetype = source_entity.archetype();
            bundle_scratch = BundleScratch::with_capacity(source_archetype.component_count());

            let target_archetype = LazyCell::new(|| {
                world
                    .get_entity(target)
                    .expect("Target entity must exist")
                    .archetype()
            });

            filter.clone_components(source_archetype, target_archetype, |component| {
                let handler = match state.clone_behavior_overrides.get(&component) {
                    Some(clone_behavior) => clone_behavior.resolve(state.default_clone_fn),
                    None => world
                        .components()
                        .get_info(component)
                        .map(|info| info.clone_behavior().resolve(state.default_clone_fn))
                        .unwrap_or(state.default_clone_fn),
                };

                // SAFETY: This component exists because it is present on the archetype.
                let info = unsafe { world.components().get_info_unchecked(component) };

                // SAFETY:
                // - There are no other mutable references to source entity.
                // - `component` is from `source_entity`'s archetype
                let source_component_ptr =
                    unsafe { source_entity.get_by_id(component).debug_checked_unwrap() };

                let source_component = SourceComponent {
                    info,
                    ptr: source_component_ptr,
                };

                // SAFETY:
                // - `components` and `component` are from the same world
                // - `source_component_ptr` is valid and points to the same type as represented by `component`
                let mut ctx = unsafe {
                    ComponentCloneCtx::new(
                        component,
                        source,
                        target,
                        &bundle_scratch_allocator,
                        &mut bundle_scratch,
                        world.entities(),
                        info,
                        state,
                        mapper,
                        app_registry.as_ref(),
                    )
                };

                (handler)(&source_component, &mut ctx);
            });
        }

        world.flush();

        for deferred in state.deferred_commands.drain(..) {
            (deferred)(world, mapper);
        }

        if !world.entities.contains(target) {
            panic!("Target entity does not exist");
        }

        if state.move_components {
            world
                .entity_mut(source)
                .remove_by_ids(&bundle_scratch.component_ids);
        }

        // SAFETY:
        // - All `component_ids` are from the same world as `target` entity
        // - All `component_data_ptrs` are valid types represented by `component_ids`
        unsafe { bundle_scratch.write(world, target, relationship_hook_insert_mode) };
        target
    }
}

/// Part of the [`EntityCloner`], see there for more information.
struct EntityClonerState {
    clone_behavior_overrides: HashMap<ComponentId, ComponentCloneBehavior>,
    move_components: bool,
    linked_cloning: bool,
    default_clone_fn: ComponentCloneFn,
    clone_queue: VecDeque<Entity>,
    deferred_commands: VecDeque<Box<dyn FnOnce(&mut World, &mut dyn EntityMapper)>>,
}

impl Default for EntityClonerState {
    fn default() -> Self {
        Self {
            move_components: false,
            linked_cloning: false,
            default_clone_fn: ComponentCloneBehavior::global_default_fn(),
            clone_behavior_overrides: Default::default(),
            clone_queue: Default::default(),
            deferred_commands: Default::default(),
        }
    }
}

/// A builder for configuring [`EntityCloner`]. See [`EntityCloner`] for more information.
pub struct EntityClonerBuilder<'w, Filter> {
    world: &'w mut World,
    filter: Filter,
    state: EntityClonerState,
}

impl<'w, Filter: CloneByFilter> EntityClonerBuilder<'w, Filter> {
    /// Internally calls [`EntityCloner::clone_entity`] on the builder's [`World`].
    pub fn clone_entity(&mut self, source: Entity, target: Entity) -> &mut Self {
        let mut mapper = EntityHashMap::<Entity>::new();
        mapper.set_mapped(source, target);
        EntityCloner::clone_entity_mapped_internal(
            &mut self.state,
            &mut self.filter,
            self.world,
            source,
            &mut mapper,
        );
        self
    }

    /// Finishes configuring [`EntityCloner`] returns it.
    pub fn finish(self) -> EntityCloner {
        EntityCloner {
            filter: self.filter.into(),
            state: self.state,
        }
    }

    /// Sets the default clone function to use.
    pub fn with_default_clone_fn(&mut self, clone_fn: ComponentCloneFn) -> &mut Self {
        self.state.default_clone_fn = clone_fn;
        self
    }

    /// Sets whether the cloner should remove any components that were cloned,
    /// effectively moving them from the source entity to the target.
    ///
    /// This is disabled by default.
    ///
    /// The setting only applies to components that are allowed through the filter
    /// at the time [`EntityClonerBuilder::clone_entity`] is called.
    pub fn move_components(&mut self, enable: bool) -> &mut Self {
        self.state.move_components = enable;
        self
    }

    /// Overrides the [`ComponentCloneBehavior`] for a component in this builder.
    /// This handler will be used to clone the component instead of the global one defined by the [`EntityCloner`].
    ///
<<<<<<< HEAD
    /// Note that all components are allowed by default, to clone only explicitly allowed components make sure to call
    /// [`deny_all`](`Self::deny_all`) before calling any of the `allow` methods.
    pub fn allow<T: StaticBundle>(&mut self) -> &mut Self {
        let bundle = self.world.register_bundle::<T>();
        let ids = bundle.explicit_components().to_owned();
        for id in ids {
            self.filter_allow(id);
=======
    /// See [Handlers section of `EntityClonerBuilder`](EntityClonerBuilder#handlers) to understand how this affects handler priority.
    pub fn override_clone_behavior<T: Component>(
        &mut self,
        clone_behavior: ComponentCloneBehavior,
    ) -> &mut Self {
        if let Some(id) = self.world.components().valid_component_id::<T>() {
            self.state
                .clone_behavior_overrides
                .insert(id, clone_behavior);
>>>>>>> bd4258bf
        }
        self
    }

    /// Overrides the [`ComponentCloneBehavior`] for a component with the given `component_id` in this builder.
    /// This handler will be used to clone the component instead of the global one defined by the [`EntityCloner`].
    ///
    /// See [Handlers section of `EntityClonerBuilder`](EntityClonerBuilder#handlers) to understand how this affects handler priority.
    pub fn override_clone_behavior_with_id(
        &mut self,
        component_id: ComponentId,
        clone_behavior: ComponentCloneBehavior,
    ) -> &mut Self {
        self.state
            .clone_behavior_overrides
            .insert(component_id, clone_behavior);
        self
    }

    /// Removes a previously set override of [`ComponentCloneBehavior`] for a component in this builder.
    pub fn remove_clone_behavior_override<T: Component>(&mut self) -> &mut Self {
        if let Some(id) = self.world.components().valid_component_id::<T>() {
            self.state.clone_behavior_overrides.remove(&id);
        }
        self
    }

    /// Removes a previously set override of [`ComponentCloneBehavior`] for a given `component_id` in this builder.
    pub fn remove_clone_behavior_override_with_id(
        &mut self,
        component_id: ComponentId,
    ) -> &mut Self {
        self.state.clone_behavior_overrides.remove(&component_id);
        self
    }

    /// When true this cloner will be configured to clone entities referenced in cloned components via [`RelationshipTarget::LINKED_SPAWN`](crate::relationship::RelationshipTarget::LINKED_SPAWN).
    /// This will produce "deep" / recursive clones of relationship trees that have "linked spawn".
    pub fn linked_cloning(&mut self, linked_cloning: bool) -> &mut Self {
        self.state.linked_cloning = linked_cloning;
        self
    }
}

impl<'w> EntityClonerBuilder<'w, OptOut> {
    /// By default, any components denied through the filter will automatically
    /// deny all of components they are required by too.
    ///
    /// This method allows for a scoped mode where any changes to the filter
    /// will not involve these requiring components.
    ///
    /// If component `A` is denied in the `builder` closure here and component `B`
    /// requires `A`, then `A` will be inserted with the value defined in `B`'s
    /// [`Component` derive](https://docs.rs/bevy/latest/bevy/ecs/component/trait.Component.html#required-components).
    /// This assumes `A` is missing yet at the target entity.
    pub fn without_required_by_components(&mut self, builder: impl FnOnce(&mut Self)) -> &mut Self {
        self.filter.attach_required_by_components = false;
        builder(self);
        self.filter.attach_required_by_components = true;
        self
    }

    /// Sets whether components are always cloned ([`InsertMode::Replace`], the default) or only if it is missing
    /// ([`InsertMode::Keep`]) at the target entity.
    ///
    /// This makes no difference if the target is spawned by the cloner.
    pub fn insert_mode(&mut self, insert_mode: InsertMode) -> &mut Self {
        self.filter.insert_mode = insert_mode;
        self
    }

    /// Disallows all components of the bundle from being cloned.
<<<<<<< HEAD
    pub fn deny<T: StaticBundle>(&mut self) -> &mut Self {
        let bundle = self.world.register_bundle::<T>();
        let ids = bundle.explicit_components().to_owned();
        for id in ids {
            self.filter_deny(id);
=======
    ///
    /// If component `A` is denied here and component `B` requires `A`, then `A`
    /// is denied as well. See [`Self::without_required_by_components`] to alter
    /// this behavior.
    pub fn deny<T: Bundle>(&mut self) -> &mut Self {
        let bundle_id = self.world.register_bundle::<T>().id();
        self.deny_by_bundle_id(bundle_id)
    }

    /// Disallows all components of the bundle ID from being cloned.
    ///
    /// If component `A` is denied here and component `B` requires `A`, then `A`
    /// is denied as well. See [`Self::without_required_by_components`] to alter
    /// this behavior.
    pub fn deny_by_bundle_id(&mut self, bundle_id: BundleId) -> &mut Self {
        if let Some(bundle) = self.world.bundles().get(bundle_id) {
            let ids = bundle.explicit_components().iter();
            for &id in ids {
                self.filter.filter_deny(id, self.world);
            }
>>>>>>> bd4258bf
        }
        self
    }

    /// Extends the list of components that shouldn't be cloned.
    ///
    /// If component `A` is denied here and component `B` requires `A`, then `A`
    /// is denied as well. See [`Self::without_required_by_components`] to alter
    /// this behavior.
    pub fn deny_by_ids(&mut self, ids: impl IntoIterator<Item = ComponentId>) -> &mut Self {
        for id in ids {
            self.filter.filter_deny(id, self.world);
        }
        self
    }

    /// Extends the list of components that shouldn't be cloned by type ids.
    ///
    /// If component `A` is denied here and component `B` requires `A`, then `A`
    /// is denied as well. See [`Self::without_required_by_components`] to alter
    /// this behavior.
    pub fn deny_by_type_ids(&mut self, ids: impl IntoIterator<Item = TypeId>) -> &mut Self {
        for type_id in ids {
            if let Some(id) = self.world.components().get_valid_id(type_id) {
                self.filter.filter_deny(id, self.world);
            }
        }
        self
    }
}

impl<'w> EntityClonerBuilder<'w, OptIn> {
    /// By default, any components allowed through the filter will automatically
    /// allow all of their required components.
    ///
    /// This method allows for a scoped mode where any changes to the filter
    /// will not involve required components.
    ///
    /// If component `A` is allowed in the `builder` closure here and requires
    /// component `B`, then `B` will be inserted with the value defined in `A`'s
    /// [`Component` derive](https://docs.rs/bevy/latest/bevy/ecs/component/trait.Component.html#required-components).
    /// This assumes `B` is missing yet at the target entity.
    pub fn without_required_components(&mut self, builder: impl FnOnce(&mut Self)) -> &mut Self {
        self.filter.attach_required_components = false;
        builder(self);
        self.filter.attach_required_components = true;
        self
    }

    /// Adds all components of the bundle to the list of components to clone.
    ///
    /// If component `A` is allowed here and requires component `B`, then `B`
    /// is allowed as well. See [`Self::without_required_components`]
    /// to alter this behavior.
    pub fn allow<T: Bundle>(&mut self) -> &mut Self {
        let bundle_id = self.world.register_bundle::<T>().id();
        self.allow_by_bundle_id(bundle_id)
    }

    /// Adds all components of the bundle to the list of components to clone if
    /// the target does not contain them.
    ///
    /// If component `A` is allowed here and requires component `B`, then `B`
    /// is allowed as well. See [`Self::without_required_components`]
    /// to alter this behavior.
    pub fn allow_if_new<T: Bundle>(&mut self) -> &mut Self {
        let bundle_id = self.world.register_bundle::<T>().id();
        self.allow_by_bundle_id_if_new(bundle_id)
    }

    /// Adds all components of the bundle ID to the list of components to clone.
    ///
    /// If component `A` is allowed here and requires component `B`, then `B`
    /// is allowed as well. See [`Self::without_required_components`]
    /// to alter this behavior.
    pub fn allow_by_bundle_id(&mut self, bundle_id: BundleId) -> &mut Self {
        if let Some(bundle) = self.world.bundles().get(bundle_id) {
            let ids = bundle.explicit_components().iter();
            for &id in ids {
                self.filter
                    .filter_allow(id, self.world, InsertMode::Replace);
            }
        }
        self
    }

    /// Adds all components of the bundle ID to the list of components to clone
    /// if the target does not contain them.
    ///
    /// If component `A` is allowed here and requires component `B`, then `B`
    /// is allowed as well. See [`Self::without_required_components`]
    /// to alter this behavior.
    pub fn allow_by_bundle_id_if_new(&mut self, bundle_id: BundleId) -> &mut Self {
        if let Some(bundle) = self.world.bundles().get(bundle_id) {
            let ids = bundle.explicit_components().iter();
            for &id in ids {
                self.filter.filter_allow(id, self.world, InsertMode::Keep);
            }
        }
        self
    }

    /// Extends the list of components to clone.
    ///
    /// If component `A` is allowed here and requires component `B`, then `B`
    /// is allowed as well. See [`Self::without_required_components`]
    /// to alter this behavior.
    pub fn allow_by_ids(&mut self, ids: impl IntoIterator<Item = ComponentId>) -> &mut Self {
        for id in ids {
            self.filter
                .filter_allow(id, self.world, InsertMode::Replace);
        }
        self
    }

    /// Extends the list of components to clone if the target does not contain them.
    ///
    /// If component `A` is allowed here and requires component `B`, then `B`
    /// is allowed as well. See [`Self::without_required_components`]
    /// to alter this behavior.
    pub fn allow_by_ids_if_new(&mut self, ids: impl IntoIterator<Item = ComponentId>) -> &mut Self {
        for id in ids {
            self.filter.filter_allow(id, self.world, InsertMode::Keep);
        }
        self
    }

    /// Extends the list of components to clone using [`TypeId`]s.
    ///
    /// If component `A` is allowed here and requires component `B`, then `B`
    /// is allowed as well. See [`Self::without_required_components`]
    /// to alter this behavior.
    pub fn allow_by_type_ids(&mut self, ids: impl IntoIterator<Item = TypeId>) -> &mut Self {
        for type_id in ids {
            if let Some(id) = self.world.components().get_valid_id(type_id) {
                self.filter
                    .filter_allow(id, self.world, InsertMode::Replace);
            }
        }
        self
    }

    /// Extends the list of components to clone using [`TypeId`]s if the target
    /// does not contain them.
    ///
    /// If component `A` is allowed here and requires component `B`, then `B`
    /// is allowed as well. See [`Self::without_required_components`]
    /// to alter this behavior.
    pub fn allow_by_type_ids_if_new(&mut self, ids: impl IntoIterator<Item = TypeId>) -> &mut Self {
        for type_id in ids {
            if let Some(id) = self.world.components().get_valid_id(type_id) {
                self.filter.filter_allow(id, self.world, InsertMode::Keep);
            }
        }
        self
    }
}

/// Filters that can selectively clone components depending on its inner configuration are unified with this trait.
#[doc(hidden)]
pub trait CloneByFilter: Into<EntityClonerFilter> {
    /// The filter will call `clone_component` for every [`ComponentId`] that passes it.
    fn clone_components<'a>(
        &mut self,
        source_archetype: &Archetype,
        target_archetype: LazyCell<&'a Archetype, impl FnOnce() -> &'a Archetype>,
        clone_component: impl FnMut(ComponentId),
    );
}

/// Part of the [`EntityCloner`], see there for more information.
#[doc(hidden)]
#[derive(From)]
pub enum EntityClonerFilter {
    OptOut(OptOut),
    OptIn(OptIn),
}

impl Default for EntityClonerFilter {
    fn default() -> Self {
        Self::OptOut(Default::default())
    }
}

impl CloneByFilter for EntityClonerFilter {
    #[inline]
    fn clone_components<'a>(
        &mut self,
        source_archetype: &Archetype,
        target_archetype: LazyCell<&'a Archetype, impl FnOnce() -> &'a Archetype>,
        clone_component: impl FnMut(ComponentId),
    ) {
        match self {
            Self::OptOut(filter) => {
                filter.clone_components(source_archetype, target_archetype, clone_component);
            }
            Self::OptIn(filter) => {
                filter.clone_components(source_archetype, target_archetype, clone_component);
            }
        }
    }
}

/// Generic for [`EntityClonerBuilder`] that makes the cloner try to clone every component from the source entity
/// except for components that were explicitly denied, for example by using the
/// [`deny`](EntityClonerBuilder::deny) method.
///
/// Required components are not considered by denied components and must be explicitly denied as well if desired.
pub struct OptOut {
    /// Contains the components that should not be cloned.
    deny: HashSet<ComponentId>,

    /// Determines if a component is inserted when it is existing already.
    insert_mode: InsertMode,

    /// Is `true` unless during [`EntityClonerBuilder::without_required_by_components`] which will suppress
    /// components that require denied components to be denied as well, causing them to be created independent
    /// from the value at the source entity if needed.
    attach_required_by_components: bool,
}

impl Default for OptOut {
    fn default() -> Self {
        Self {
            deny: Default::default(),
            insert_mode: InsertMode::Replace,
            attach_required_by_components: true,
        }
    }
}

impl CloneByFilter for OptOut {
    #[inline]
    fn clone_components<'a>(
        &mut self,
        source_archetype: &Archetype,
        target_archetype: LazyCell<&'a Archetype, impl FnOnce() -> &'a Archetype>,
        mut clone_component: impl FnMut(ComponentId),
    ) {
        match self.insert_mode {
            InsertMode::Replace => {
                for component in source_archetype.components() {
                    if !self.deny.contains(&component) {
                        clone_component(component);
                    }
                }
            }
            InsertMode::Keep => {
                for component in source_archetype.components() {
                    if !target_archetype.contains(component) && !self.deny.contains(&component) {
                        clone_component(component);
                    }
                }
            }
        }
    }
}

impl OptOut {
    /// Denies a component through the filter, also deny components that require `id` if
    /// [`Self::attach_required_by_components`] is true.
    #[inline]
    fn filter_deny(&mut self, id: ComponentId, world: &World) {
        self.deny.insert(id);
        if self.attach_required_by_components {
            if let Some(required_by) = world.components().get_required_by(id) {
                self.deny.extend(required_by.iter());
            };
        }
    }
}

/// Generic for [`EntityClonerBuilder`] that makes the cloner try to clone every component that was explicitly
/// allowed from the source entity, for example by using the [`allow`](EntityClonerBuilder::allow) method.
///
/// Required components are also cloned when the target entity does not contain them.
pub struct OptIn {
    /// Contains the components explicitly allowed to be cloned.
    allow: HashMap<ComponentId, Explicit>,

    /// Lists of required components, [`Explicit`] refers to a range in it.
    required_of_allow: Vec<ComponentId>,

    /// Contains the components required by those in [`Self::allow`].
    /// Also contains the number of components in [`Self::allow`] each is required by to track
    /// when to skip cloning a required component after skipping explicit components that require it.
    required: HashMap<ComponentId, Required>,

    /// Is `true` unless during [`EntityClonerBuilder::without_required_components`] which will suppress
    /// evaluating required components to clone, causing them to be created independent from the value at
    /// the source entity if needed.
    attach_required_components: bool,
}

impl Default for OptIn {
    fn default() -> Self {
        Self {
            allow: Default::default(),
            required_of_allow: Default::default(),
            required: Default::default(),
            attach_required_components: true,
        }
    }
}

impl CloneByFilter for OptIn {
    #[inline]
    fn clone_components<'a>(
        &mut self,
        source_archetype: &Archetype,
        target_archetype: LazyCell<&'a Archetype, impl FnOnce() -> &'a Archetype>,
        mut clone_component: impl FnMut(ComponentId),
    ) {
        // track the amount of components left not being cloned yet to exit this method early
        let mut uncloned_components = source_archetype.component_count();

        // track if any `Required::required_by_reduced` has been reduced so they are reset
        let mut reduced_any = false;

        // clone explicit components
        for (&component, explicit) in self.allow.iter() {
            if uncloned_components == 0 {
                // exhausted all source components, reset changed `Required::required_by_reduced`
                if reduced_any {
                    self.required
                        .iter_mut()
                        .for_each(|(_, required)| required.reset());
                }
                return;
            }

            let do_clone = source_archetype.contains(component)
                && (explicit.insert_mode == InsertMode::Replace
                    || !target_archetype.contains(component));
            if do_clone {
                clone_component(component);
                uncloned_components -= 1;
            } else if let Some(range) = explicit.required_range.clone() {
                for component in self.required_of_allow[range].iter() {
                    // may be None if required component was also added as explicit later
                    if let Some(required) = self.required.get_mut(component) {
                        required.required_by_reduced -= 1;
                        reduced_any = true;
                    }
                }
            }
        }

        let mut required_iter = self.required.iter_mut();

        // clone required components
        let required_components = required_iter
            .by_ref()
            .filter_map(|(&component, required)| {
                let do_clone = required.required_by_reduced > 0 // required by a cloned component
                    && source_archetype.contains(component) // must exist to clone, may miss if removed
                    && !target_archetype.contains(component); // do not overwrite existing values

                // reset changed `Required::required_by_reduced` as this is done being checked here
                required.reset();

                do_clone.then_some(component)
            })
            .take(uncloned_components);

        for required_component in required_components {
            clone_component(required_component);
        }

        // if the `required_components` iterator has not been exhausted yet because the source has no more
        // components to clone, iterate the rest to reset changed `Required::required_by_reduced` for the
        // next clone
        if reduced_any {
            required_iter.for_each(|(_, required)| required.reset());
        }
    }
}

impl OptIn {
    /// Allows a component through the filter, also allow required components if
    /// [`Self::attach_required_components`] is true.
    #[inline]
    fn filter_allow(&mut self, id: ComponentId, world: &World, mut insert_mode: InsertMode) {
        match self.allow.entry(id) {
            Entry::Vacant(explicit) => {
                // explicit components should not appear in the required map
                self.required.remove(&id);

                if !self.attach_required_components {
                    explicit.insert(Explicit {
                        insert_mode,
                        required_range: None,
                    });
                } else {
                    self.filter_allow_with_required(id, world, insert_mode);
                }
            }
            Entry::Occupied(mut explicit) => {
                let explicit = explicit.get_mut();

                // set required component range if it was inserted with `None` earlier
                if self.attach_required_components && explicit.required_range.is_none() {
                    if explicit.insert_mode == InsertMode::Replace {
                        // do not overwrite with Keep if component was allowed as Replace earlier
                        insert_mode = InsertMode::Replace;
                    }

                    self.filter_allow_with_required(id, world, insert_mode);
                } else if explicit.insert_mode == InsertMode::Keep {
                    // potentially overwrite Keep with Replace
                    explicit.insert_mode = insert_mode;
                }
            }
        };
    }

    // Allow a component through the filter and include required components.
    #[inline]
    fn filter_allow_with_required(
        &mut self,
        id: ComponentId,
        world: &World,
        insert_mode: InsertMode,
    ) {
        let Some(info) = world.components().get_info(id) else {
            return;
        };

        let iter = info
            .required_components()
            .iter_ids()
            .filter(|id| !self.allow.contains_key(id))
            .inspect(|id| {
                // set or increase the number of components this `id` is required by
                self.required
                    .entry(*id)
                    .and_modify(|required| {
                        required.required_by += 1;
                        required.required_by_reduced += 1;
                    })
                    .or_insert(Required {
                        required_by: 1,
                        required_by_reduced: 1,
                    });
            });

        let start = self.required_of_allow.len();
        self.required_of_allow.extend(iter);
        let end = self.required_of_allow.len();

        self.allow.insert(
            id,
            Explicit {
                insert_mode,
                required_range: Some(start..end),
            },
        );
    }
}

/// Contains the components explicitly allowed to be cloned.
struct Explicit {
    /// If component was added via [`allow`](EntityClonerBuilder::allow) etc, this is `Overwrite`.
    ///
    /// If component was added via [`allow_if_new`](EntityClonerBuilder::allow_if_new) etc, this is `Keep`.
    insert_mode: InsertMode,

    /// Contains the range in [`OptIn::required_of_allow`] for this component containing its
    /// required components.
    ///
    /// Is `None` if [`OptIn::attach_required_components`] was `false` when added.
    /// It may be set to `Some` later if the component is later added explicitly again with
    /// [`OptIn::attach_required_components`] being `true`.
    ///
    /// Range is empty if this component has no required components that are not also explicitly allowed.
    required_range: Option<Range<usize>>,
}

struct Required {
    /// Amount of explicit components this component is required by.
    required_by: u32,

    /// As [`Self::required_by`] but is reduced during cloning when an explicit component is not cloned,
    /// either because [`Explicit::insert_mode`] is `Keep` or the source entity does not contain it.
    ///
    /// If this is zero, the required component is not cloned.
    ///
    /// The counter is reset to `required_by` when the cloning is over in case another entity needs to be
    /// cloned by the same [`EntityCloner`].
    required_by_reduced: u32,
}

impl Required {
    // Revert reductions for the next entity to clone with this EntityCloner
    #[inline]
    fn reset(&mut self) {
        self.required_by_reduced = self.required_by;
    }
}

#[cfg(test)]
mod tests {
    use super::*;
    use crate::{
        component::{ComponentDescriptor, StorageType},
        prelude::{ChildOf, Children, Resource},
        world::{FromWorld, World},
    };
    use bevy_ptr::OwningPtr;
    use core::marker::PhantomData;
    use core::{alloc::Layout, ops::Deref};

    #[cfg(feature = "bevy_reflect")]
    mod reflect {
        use super::*;
        use crate::reflect::{AppTypeRegistry, ReflectComponent, ReflectFromWorld};
        use alloc::vec;
        use bevy_reflect::{std_traits::ReflectDefault, FromType, Reflect, ReflectFromPtr};

        #[test]
        fn clone_entity_using_reflect() {
            #[derive(Component, Reflect, Clone, PartialEq, Eq)]
            #[reflect(Component)]
            struct A {
                field: usize,
            }

            let mut world = World::default();
            world.init_resource::<AppTypeRegistry>();
            let registry = world.get_resource::<AppTypeRegistry>().unwrap();
            registry.write().register::<A>();

            world.register_component::<A>();
            let component = A { field: 5 };

            let e = world.spawn(component.clone()).id();
            let e_clone = world.spawn_empty().id();

            EntityCloner::build_opt_out(&mut world)
                .override_clone_behavior::<A>(ComponentCloneBehavior::reflect())
                .clone_entity(e, e_clone);

            assert!(world.get::<A>(e_clone).is_some_and(|c| *c == component));
        }

        #[test]
        fn clone_entity_using_reflect_all_paths() {
            #[derive(PartialEq, Eq, Default, Debug)]
            struct NotClone;

            // `reflect_clone`-based fast path
            #[derive(Component, Reflect, PartialEq, Eq, Default, Debug)]
            #[reflect(from_reflect = false)]
            struct A {
                field: usize,
                field2: Vec<usize>,
            }

            // `ReflectDefault`-based fast path
            #[derive(Component, Reflect, PartialEq, Eq, Default, Debug)]
            #[reflect(Default)]
            #[reflect(from_reflect = false)]
            struct B {
                field: usize,
                field2: Vec<usize>,
                #[reflect(ignore)]
                ignored: NotClone,
            }

            // `ReflectFromReflect`-based fast path
            #[derive(Component, Reflect, PartialEq, Eq, Default, Debug)]
            struct C {
                field: usize,
                field2: Vec<usize>,
                #[reflect(ignore)]
                ignored: NotClone,
            }

            // `ReflectFromWorld`-based fast path
            #[derive(Component, Reflect, PartialEq, Eq, Default, Debug)]
            #[reflect(FromWorld)]
            #[reflect(from_reflect = false)]
            struct D {
                field: usize,
                field2: Vec<usize>,
                #[reflect(ignore)]
                ignored: NotClone,
            }

            let mut world = World::default();
            world.init_resource::<AppTypeRegistry>();
            let registry = world.get_resource::<AppTypeRegistry>().unwrap();
            registry.write().register::<(A, B, C, D)>();

            let a_id = world.register_component::<A>();
            let b_id = world.register_component::<B>();
            let c_id = world.register_component::<C>();
            let d_id = world.register_component::<D>();
            let component_a = A {
                field: 5,
                field2: vec![1, 2, 3, 4, 5],
            };
            let component_b = B {
                field: 5,
                field2: vec![1, 2, 3, 4, 5],
                ignored: NotClone,
            };
            let component_c = C {
                field: 6,
                field2: vec![1, 2, 3, 4, 5],
                ignored: NotClone,
            };
            let component_d = D {
                field: 7,
                field2: vec![1, 2, 3, 4, 5],
                ignored: NotClone,
            };

            let e = world
                .spawn((component_a, component_b, component_c, component_d))
                .id();
            let e_clone = world.spawn_empty().id();

            EntityCloner::build_opt_out(&mut world)
                .override_clone_behavior_with_id(a_id, ComponentCloneBehavior::reflect())
                .override_clone_behavior_with_id(b_id, ComponentCloneBehavior::reflect())
                .override_clone_behavior_with_id(c_id, ComponentCloneBehavior::reflect())
                .override_clone_behavior_with_id(d_id, ComponentCloneBehavior::reflect())
                .clone_entity(e, e_clone);

            assert_eq!(world.get::<A>(e_clone), Some(world.get::<A>(e).unwrap()));
            assert_eq!(world.get::<B>(e_clone), Some(world.get::<B>(e).unwrap()));
            assert_eq!(world.get::<C>(e_clone), Some(world.get::<C>(e).unwrap()));
            assert_eq!(world.get::<D>(e_clone), Some(world.get::<D>(e).unwrap()));
        }

        #[test]
        fn read_source_component_reflect_should_return_none_on_invalid_reflect_from_ptr() {
            #[derive(Component, Reflect)]
            struct A;

            #[derive(Component, Reflect)]
            struct B;

            fn test_handler(source: &SourceComponent, ctx: &mut ComponentCloneCtx) {
                let registry = ctx.type_registry().unwrap();
                assert!(source.read_reflect(&registry.read()).is_none());
            }

            let mut world = World::default();
            world.init_resource::<AppTypeRegistry>();
            let registry = world.get_resource::<AppTypeRegistry>().unwrap();
            {
                let mut registry = registry.write();
                registry.register::<A>();
                registry
                    .get_mut(TypeId::of::<A>())
                    .unwrap()
                    .insert(<ReflectFromPtr as FromType<B>>::from_type());
            }

            let e = world.spawn(A).id();
            let e_clone = world.spawn_empty().id();

            EntityCloner::build_opt_out(&mut world)
                .override_clone_behavior::<A>(ComponentCloneBehavior::Custom(test_handler))
                .clone_entity(e, e_clone);
        }

        #[test]
        fn clone_entity_specialization() {
            #[derive(Component, Reflect, PartialEq, Eq)]
            #[reflect(Component)]
            struct A {
                field: usize,
            }

            impl Clone for A {
                fn clone(&self) -> Self {
                    Self { field: 10 }
                }
            }

            let mut world = World::default();
            world.init_resource::<AppTypeRegistry>();
            let registry = world.get_resource::<AppTypeRegistry>().unwrap();
            registry.write().register::<A>();

            let component = A { field: 5 };

            let e = world.spawn(component.clone()).id();
            let e_clone = world.spawn_empty().id();

            EntityCloner::build_opt_out(&mut world).clone_entity(e, e_clone);

            assert!(world
                .get::<A>(e_clone)
                .is_some_and(|comp| *comp == A { field: 10 }));
        }

        #[test]
        fn clone_entity_using_reflect_should_skip_without_panic() {
            // Not reflected
            #[derive(Component, PartialEq, Eq, Default, Debug)]
            struct A;

            // No valid type data and not `reflect_clone`-able
            #[derive(Component, Reflect, PartialEq, Eq, Default, Debug)]
            #[reflect(Component)]
            #[reflect(from_reflect = false)]
            struct B(#[reflect(ignore)] PhantomData<()>);

            let mut world = World::default();

            // No AppTypeRegistry
            let e = world.spawn((A, B(Default::default()))).id();
            let e_clone = world.spawn_empty().id();
            EntityCloner::build_opt_out(&mut world)
                .override_clone_behavior::<A>(ComponentCloneBehavior::reflect())
                .override_clone_behavior::<B>(ComponentCloneBehavior::reflect())
                .clone_entity(e, e_clone);
            assert_eq!(world.get::<A>(e_clone), None);
            assert_eq!(world.get::<B>(e_clone), None);

            // With AppTypeRegistry
            world.init_resource::<AppTypeRegistry>();
            let registry = world.get_resource::<AppTypeRegistry>().unwrap();
            registry.write().register::<B>();

            let e = world.spawn((A, B(Default::default()))).id();
            let e_clone = world.spawn_empty().id();
            EntityCloner::build_opt_out(&mut world).clone_entity(e, e_clone);
            assert_eq!(world.get::<A>(e_clone), None);
            assert_eq!(world.get::<B>(e_clone), None);
        }

        #[test]
        fn clone_with_reflect_from_world() {
            #[derive(Component, Reflect, PartialEq, Eq, Debug)]
            #[reflect(Component, FromWorld, from_reflect = false)]
            struct SomeRef(
                #[entities] Entity,
                // We add an ignored field here to ensure `reflect_clone` fails and `FromWorld` is used
                #[reflect(ignore)] PhantomData<()>,
            );

            #[derive(Resource)]
            struct FromWorldCalled(bool);

            impl FromWorld for SomeRef {
                fn from_world(world: &mut World) -> Self {
                    world.insert_resource(FromWorldCalled(true));
                    SomeRef(Entity::PLACEHOLDER, Default::default())
                }
            }
            let mut world = World::new();
            let registry = AppTypeRegistry::default();
            registry.write().register::<SomeRef>();
            world.insert_resource(registry);

            let a = world.spawn_empty().id();
            let b = world.spawn_empty().id();
            let c = world.spawn(SomeRef(a, Default::default())).id();
            let d = world.spawn_empty().id();
            let mut map = EntityHashMap::<Entity>::new();
            map.insert(a, b);
            map.insert(c, d);

            let cloned = EntityCloner::default().clone_entity_mapped(&mut world, c, &mut map);
            assert_eq!(
                *world.entity(cloned).get::<SomeRef>().unwrap(),
                SomeRef(b, Default::default())
            );
            assert!(world.resource::<FromWorldCalled>().0);
        }
    }

    #[test]
    fn clone_entity_using_clone() {
        #[derive(Component, Clone, PartialEq, Eq)]
        struct A {
            field: usize,
        }

        let mut world = World::default();

        let component = A { field: 5 };

        let e = world.spawn(component.clone()).id();
        let e_clone = world.spawn_empty().id();

        EntityCloner::build_opt_out(&mut world).clone_entity(e, e_clone);

        assert!(world.get::<A>(e_clone).is_some_and(|c| *c == component));
    }

    #[test]
    fn clone_entity_with_allow_filter() {
        #[derive(Component, Clone, PartialEq, Eq)]
        struct A {
            field: usize,
        }

        #[derive(Component, Clone)]
        struct B;

        let mut world = World::default();

        let component = A { field: 5 };

        let e = world.spawn((component.clone(), B)).id();
        let e_clone = world.spawn_empty().id();

        EntityCloner::build_opt_in(&mut world)
            .allow::<A>()
            .clone_entity(e, e_clone);

        assert!(world.get::<A>(e_clone).is_some_and(|c| *c == component));
        assert!(world.get::<B>(e_clone).is_none());
    }

    #[test]
    fn clone_entity_with_deny_filter() {
        #[derive(Component, Clone, PartialEq, Eq)]
        struct A {
            field: usize,
        }

        #[derive(Component, Clone)]
        #[require(C)]
        struct B;

        #[derive(Component, Clone, Default)]
        struct C;

        let mut world = World::default();

        let component = A { field: 5 };

        let e = world.spawn((component.clone(), B, C)).id();
        let e_clone = world.spawn_empty().id();

        EntityCloner::build_opt_out(&mut world)
            .deny::<C>()
            .clone_entity(e, e_clone);

        assert!(world.get::<A>(e_clone).is_some_and(|c| *c == component));
        assert!(world.get::<B>(e_clone).is_none());
        assert!(world.get::<C>(e_clone).is_none());
    }

    #[test]
    fn clone_entity_with_deny_filter_without_required_by() {
        #[derive(Component, Clone)]
        #[require(B { field: 5 })]
        struct A;

        #[derive(Component, Clone, PartialEq, Eq)]
        struct B {
            field: usize,
        }

        let mut world = World::default();

        let e = world.spawn((A, B { field: 10 })).id();
        let e_clone = world.spawn_empty().id();

        EntityCloner::build_opt_out(&mut world)
            .without_required_by_components(|builder| {
                builder.deny::<B>();
            })
            .clone_entity(e, e_clone);

        assert!(world.get::<A>(e_clone).is_some());
        assert!(world
            .get::<B>(e_clone)
            .is_some_and(|c| *c == B { field: 5 }));
    }

    #[test]
    fn clone_entity_with_deny_filter_if_new() {
        #[derive(Component, Clone, PartialEq, Eq)]
        struct A {
            field: usize,
        }

        #[derive(Component, Clone)]
        struct B;

        #[derive(Component, Clone)]
        struct C;

        let mut world = World::default();

        let e = world.spawn((A { field: 5 }, B, C)).id();
        let e_clone = world.spawn(A { field: 8 }).id();

        EntityCloner::build_opt_out(&mut world)
            .deny::<B>()
            .insert_mode(InsertMode::Keep)
            .clone_entity(e, e_clone);

        assert!(world
            .get::<A>(e_clone)
            .is_some_and(|c| *c == A { field: 8 }));
        assert!(world.get::<B>(e_clone).is_none());
        assert!(world.get::<C>(e_clone).is_some());
    }

    #[test]
    fn allow_and_allow_if_new_always_allows() {
        #[derive(Component, Clone, PartialEq, Debug)]
        struct A(u8);

        let mut world = World::default();
        let e = world.spawn(A(1)).id();
        let e_clone1 = world.spawn(A(2)).id();

        EntityCloner::build_opt_in(&mut world)
            .allow_if_new::<A>()
            .allow::<A>()
            .clone_entity(e, e_clone1);

        assert_eq!(world.get::<A>(e_clone1), Some(&A(1)));

        let e_clone2 = world.spawn(A(2)).id();

        EntityCloner::build_opt_in(&mut world)
            .allow::<A>()
            .allow_if_new::<A>()
            .clone_entity(e, e_clone2);

        assert_eq!(world.get::<A>(e_clone2), Some(&A(1)));
    }

    #[test]
    fn with_and_without_required_components_include_required() {
        #[derive(Component, Clone, PartialEq, Debug)]
        #[require(B(5))]
        struct A;

        #[derive(Component, Clone, PartialEq, Debug)]
        struct B(u8);

        let mut world = World::default();
        let e = world.spawn((A, B(10))).id();
        let e_clone1 = world.spawn_empty().id();
        EntityCloner::build_opt_in(&mut world)
            .without_required_components(|builder| {
                builder.allow::<A>();
            })
            .allow::<A>()
            .clone_entity(e, e_clone1);

        assert_eq!(world.get::<B>(e_clone1), Some(&B(10)));

        let e_clone2 = world.spawn_empty().id();

        EntityCloner::build_opt_in(&mut world)
            .allow::<A>()
            .without_required_components(|builder| {
                builder.allow::<A>();
            })
            .clone_entity(e, e_clone2);

        assert_eq!(world.get::<B>(e_clone2), Some(&B(10)));
    }

    #[test]
    fn clone_required_becoming_explicit() {
        #[derive(Component, Clone, PartialEq, Debug)]
        #[require(B(5))]
        struct A;

        #[derive(Component, Clone, PartialEq, Debug)]
        struct B(u8);

        let mut world = World::default();
        let e = world.spawn((A, B(10))).id();
        let e_clone1 = world.spawn(B(20)).id();
        EntityCloner::build_opt_in(&mut world)
            .allow::<A>()
            .allow::<B>()
            .clone_entity(e, e_clone1);

        assert_eq!(world.get::<B>(e_clone1), Some(&B(10)));

        let e_clone2 = world.spawn(B(20)).id();
        EntityCloner::build_opt_in(&mut world)
            .allow::<A>()
            .allow::<B>()
            .clone_entity(e, e_clone2);

        assert_eq!(world.get::<B>(e_clone2), Some(&B(10)));
    }

    #[test]
    fn required_not_cloned_because_requiring_missing() {
        #[derive(Component, Clone)]
        #[require(B)]
        struct A;

        #[derive(Component, Clone, Default)]
        struct B;

        let mut world = World::default();
        let e = world.spawn(B).id();
        let e_clone1 = world.spawn_empty().id();

        EntityCloner::build_opt_in(&mut world)
            .allow::<A>()
            .clone_entity(e, e_clone1);

        assert!(world.get::<B>(e_clone1).is_none());
    }

    #[test]
    fn clone_entity_with_required_components() {
        #[derive(Component, Clone, PartialEq, Debug)]
        #[require(B)]
        struct A;

        #[derive(Component, Clone, PartialEq, Debug, Default)]
        #[require(C(5))]
        struct B;

        #[derive(Component, Clone, PartialEq, Debug)]
        struct C(u32);

        let mut world = World::default();

        let e = world.spawn(A).id();
        let e_clone = world.spawn_empty().id();

        EntityCloner::build_opt_in(&mut world)
            .allow::<B>()
            .clone_entity(e, e_clone);

        assert_eq!(world.entity(e_clone).get::<A>(), None);
        assert_eq!(world.entity(e_clone).get::<B>(), Some(&B));
        assert_eq!(world.entity(e_clone).get::<C>(), Some(&C(5)));
    }

    #[test]
    fn clone_entity_with_default_required_components() {
        #[derive(Component, Clone, PartialEq, Debug)]
        #[require(B)]
        struct A;

        #[derive(Component, Clone, PartialEq, Debug, Default)]
        #[require(C(5))]
        struct B;

        #[derive(Component, Clone, PartialEq, Debug)]
        struct C(u32);

        let mut world = World::default();

        let e = world.spawn((A, C(0))).id();
        let e_clone = world.spawn_empty().id();

        EntityCloner::build_opt_in(&mut world)
            .without_required_components(|builder| {
                builder.allow::<A>();
            })
            .clone_entity(e, e_clone);

        assert_eq!(world.entity(e_clone).get::<A>(), Some(&A));
        assert_eq!(world.entity(e_clone).get::<B>(), Some(&B));
        assert_eq!(world.entity(e_clone).get::<C>(), Some(&C(5)));
    }

    #[test]
    fn clone_entity_with_missing_required_components() {
        #[derive(Component, Clone, PartialEq, Debug)]
        #[require(B)]
        struct A;

        #[derive(Component, Clone, PartialEq, Debug, Default)]
        #[require(C(5))]
        struct B;

        #[derive(Component, Clone, PartialEq, Debug)]
        struct C(u32);

        let mut world = World::default();

        let e = world.spawn(A).remove::<C>().id();
        let e_clone = world.spawn_empty().id();

        EntityCloner::build_opt_in(&mut world)
            .allow::<A>()
            .clone_entity(e, e_clone);

        assert_eq!(world.entity(e_clone).get::<A>(), Some(&A));
        assert_eq!(world.entity(e_clone).get::<B>(), Some(&B));
        assert_eq!(world.entity(e_clone).get::<C>(), Some(&C(5)));
    }

    #[test]
    fn skipped_required_components_counter_is_reset_on_early_return() {
        #[derive(Component, Clone, PartialEq, Debug, Default)]
        #[require(B(5))]
        struct A;

        #[derive(Component, Clone, PartialEq, Debug)]
        struct B(u32);

        #[derive(Component, Clone, PartialEq, Debug, Default)]
        struct C;

        let mut world = World::default();

        let e1 = world.spawn(C).id();
        let e2 = world.spawn((A, B(0))).id();
        let e_clone = world.spawn_empty().id();

        let mut builder = EntityCloner::build_opt_in(&mut world);
        builder.allow::<(A, C)>();
        let mut cloner = builder.finish();
        cloner.clone_entity(&mut world, e1, e_clone);
        cloner.clone_entity(&mut world, e2, e_clone);

        assert_eq!(world.entity(e_clone).get::<B>(), Some(&B(0)));
    }

    #[test]
    fn clone_entity_with_dynamic_components() {
        const COMPONENT_SIZE: usize = 10;
        fn test_handler(source: &SourceComponent, ctx: &mut ComponentCloneCtx) {
            // SAFETY: the passed in ptr corresponds to copy-able data that matches the type of the source / target component
            unsafe {
                ctx.write_target_component_ptr(source.ptr());
            }
        }

        let mut world = World::default();

        let layout = Layout::array::<u8>(COMPONENT_SIZE).unwrap();
        // SAFETY:
        // - No drop command is required
        // - The component will store [u8; COMPONENT_SIZE], which is Send + Sync
        let descriptor = unsafe {
            ComponentDescriptor::new_with_layout(
                "DynamicComp",
                StorageType::Table,
                layout,
                None,
                true,
                ComponentCloneBehavior::Custom(test_handler),
            )
        };
        let component_id = world.register_component_with_descriptor(descriptor);

        let mut entity = world.spawn_empty();
        let data = [5u8; COMPONENT_SIZE];

        // SAFETY:
        // - ptr points to data represented by component_id ([u8; COMPONENT_SIZE])
        // - component_id is from the same world as entity
        OwningPtr::make(data, |ptr| unsafe {
            entity.insert_by_id(component_id, ptr);
        });
        let entity = entity.id();

        let entity_clone = world.spawn_empty().id();
        EntityCloner::build_opt_out(&mut world).clone_entity(entity, entity_clone);

        let ptr = world.get_by_id(entity, component_id).unwrap();
        let clone_ptr = world.get_by_id(entity_clone, component_id).unwrap();
        // SAFETY: ptr and clone_ptr store component represented by [u8; COMPONENT_SIZE]
        unsafe {
            assert_eq!(
                core::slice::from_raw_parts(ptr.as_ptr(), COMPONENT_SIZE),
                core::slice::from_raw_parts(clone_ptr.as_ptr(), COMPONENT_SIZE),
            );
        }
    }

    #[test]
    fn recursive_clone() {
        let mut world = World::new();
        let root = world.spawn_empty().id();
        let child1 = world.spawn(ChildOf(root)).id();
        let grandchild = world.spawn(ChildOf(child1)).id();
        let child2 = world.spawn(ChildOf(root)).id();

        let clone_root = world.spawn_empty().id();
        EntityCloner::build_opt_out(&mut world)
            .linked_cloning(true)
            .clone_entity(root, clone_root);

        let root_children = world
            .entity(clone_root)
            .get::<Children>()
            .unwrap()
            .iter()
            .cloned()
            .collect::<Vec<_>>();

        assert!(root_children.iter().all(|e| *e != child1 && *e != child2));
        assert_eq!(root_children.len(), 2);
        let child1_children = world.entity(root_children[0]).get::<Children>().unwrap();
        assert_eq!(child1_children.len(), 1);
        assert_ne!(child1_children[0], grandchild);
        assert!(world.entity(root_children[1]).get::<Children>().is_none());

        assert_eq!(
            world.entity(root).get::<Children>().unwrap().deref(),
            &[child1, child2]
        );
    }

    #[test]
    fn cloning_with_required_components_preserves_existing() {
        #[derive(Component, Clone, PartialEq, Debug, Default)]
        #[require(B(5))]
        struct A;

        #[derive(Component, Clone, PartialEq, Debug)]
        struct B(u32);

        let mut world = World::default();

        let e = world.spawn((A, B(0))).id();
        let e_clone = world.spawn(B(1)).id();

        EntityCloner::build_opt_in(&mut world)
            .allow::<A>()
            .clone_entity(e, e_clone);

        assert_eq!(world.entity(e_clone).get::<A>(), Some(&A));
        assert_eq!(world.entity(e_clone).get::<B>(), Some(&B(1)));
    }
}<|MERGE_RESOLUTION|>--- conflicted
+++ resolved
@@ -8,11 +8,7 @@
 
 use crate::{
     archetype::Archetype,
-<<<<<<< HEAD
-    bundle::StaticBundle,
-=======
-    bundle::{Bundle, BundleId, InsertMode},
->>>>>>> bd4258bf
+    bundle::{BundleId, InsertMode, StaticBundle},
     component::{Component, ComponentCloneBehavior, ComponentCloneFn, ComponentId, ComponentInfo},
     entity::{hash_map::EntityHashMap, Entities, Entity, EntityMapper},
     query::DebugCheckedUnwrap,
@@ -712,15 +708,6 @@
     /// Overrides the [`ComponentCloneBehavior`] for a component in this builder.
     /// This handler will be used to clone the component instead of the global one defined by the [`EntityCloner`].
     ///
-<<<<<<< HEAD
-    /// Note that all components are allowed by default, to clone only explicitly allowed components make sure to call
-    /// [`deny_all`](`Self::deny_all`) before calling any of the `allow` methods.
-    pub fn allow<T: StaticBundle>(&mut self) -> &mut Self {
-        let bundle = self.world.register_bundle::<T>();
-        let ids = bundle.explicit_components().to_owned();
-        for id in ids {
-            self.filter_allow(id);
-=======
     /// See [Handlers section of `EntityClonerBuilder`](EntityClonerBuilder#handlers) to understand how this affects handler priority.
     pub fn override_clone_behavior<T: Component>(
         &mut self,
@@ -730,7 +717,6 @@
             self.state
                 .clone_behavior_overrides
                 .insert(id, clone_behavior);
->>>>>>> bd4258bf
         }
         self
     }
@@ -803,18 +789,11 @@
     }
 
     /// Disallows all components of the bundle from being cloned.
-<<<<<<< HEAD
-    pub fn deny<T: StaticBundle>(&mut self) -> &mut Self {
-        let bundle = self.world.register_bundle::<T>();
-        let ids = bundle.explicit_components().to_owned();
-        for id in ids {
-            self.filter_deny(id);
-=======
     ///
     /// If component `A` is denied here and component `B` requires `A`, then `A`
     /// is denied as well. See [`Self::without_required_by_components`] to alter
     /// this behavior.
-    pub fn deny<T: Bundle>(&mut self) -> &mut Self {
+    pub fn deny<T: StaticBundle>(&mut self) -> &mut Self {
         let bundle_id = self.world.register_bundle::<T>().id();
         self.deny_by_bundle_id(bundle_id)
     }
@@ -830,7 +809,6 @@
             for &id in ids {
                 self.filter.filter_deny(id, self.world);
             }
->>>>>>> bd4258bf
         }
         self
     }
@@ -885,7 +863,7 @@
     /// If component `A` is allowed here and requires component `B`, then `B`
     /// is allowed as well. See [`Self::without_required_components`]
     /// to alter this behavior.
-    pub fn allow<T: Bundle>(&mut self) -> &mut Self {
+    pub fn allow<T: StaticBundle>(&mut self) -> &mut Self {
         let bundle_id = self.world.register_bundle::<T>().id();
         self.allow_by_bundle_id(bundle_id)
     }
@@ -896,7 +874,7 @@
     /// If component `A` is allowed here and requires component `B`, then `B`
     /// is allowed as well. See [`Self::without_required_components`]
     /// to alter this behavior.
-    pub fn allow_if_new<T: Bundle>(&mut self) -> &mut Self {
+    pub fn allow_if_new<T: StaticBundle>(&mut self) -> &mut Self {
         let bundle_id = self.world.register_bundle::<T>().id();
         self.allow_by_bundle_id_if_new(bundle_id)
     }
