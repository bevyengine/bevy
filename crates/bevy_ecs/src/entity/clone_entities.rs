use alloc::sync::Arc;
use bevy_ptr::{Ptr, PtrMut};
use bumpalo::Bump;
use core::any::TypeId;

use bevy_utils::{HashMap, HashSet};

use crate::{
    bundle::Bundle,
    component::{Component, ComponentCloneHandler, ComponentId, Components},
    entity::Entity,
    world::World,
};

/// Context for component clone handlers.
///
/// Provides fast access to useful resources like [`AppTypeRegistry`](crate::reflect::AppTypeRegistry)
/// and allows component clone handler to get information about component being cloned.
pub struct ComponentCloneCtx<'a, 'b> {
    component_id: ComponentId,
    source_component_ptr: Ptr<'a>,
    target_component_written: bool,
    target_components_ptrs: &'a mut Vec<PtrMut<'b>>,
    target_components_buffer: &'b Bump,
    components: &'a Components,
    entity_cloner: &'a EntityCloner,
    #[cfg(feature = "bevy_reflect")]
    type_registry: Option<&'a crate::reflect::AppTypeRegistry>,
}

impl<'a, 'b> ComponentCloneCtx<'a, 'b> {
    /// Create a new instance of `ComponentCloneCtx` that can be passed to component clone handlers.
    ///
    /// # Safety
    /// Caller must ensure that:
    /// - `components` and `component_id` are from the same world.
    /// - `source_component_ptr` points to a valid component of type represented by `component_id`.
    unsafe fn new(
        component_id: ComponentId,
        source_component_ptr: Ptr<'a>,
        target_components_ptrs: &'a mut Vec<PtrMut<'b>>,
        target_components_buffer: &'b Bump,
        components: &'a Components,
        entity_cloner: &'a EntityCloner,
        #[cfg(feature = "bevy_reflect")] type_registry: Option<&'a crate::reflect::AppTypeRegistry>,
    ) -> Self {
        Self {
            component_id,
            source_component_ptr,
            target_components_ptrs,
            target_component_written: false,
            target_components_buffer,
            components,
            entity_cloner,
            #[cfg(feature = "bevy_reflect")]
            type_registry,
        }
    }

    /// Returns true if [`write_target_component`](`Self::write_target_component`) was called before.
    pub fn target_component_written(&self) -> bool {
        self.target_component_written
    }

    /// Returns the current source entity.
    pub fn source(&self) -> Entity {
        self.entity_cloner.source
    }

    /// Returns the current target entity.
    pub fn target(&self) -> Entity {
        self.entity_cloner.target
    }

    /// Returns the [`ComponentId`] of currently cloned component.
    pub fn component_id(&self) -> ComponentId {
        self.component_id
    }

    /// Returns a reference to the component on the source entity.
    ///
    /// Will return `None` if `ComponentId` of requested component does not match `ComponentId` of source component
    pub fn read_source_component<T: Component>(&self) -> Option<&T> {
        if self
            .components
            .component_id::<T>()
            .is_some_and(|id| id == self.component_id)
        {
            // SAFETY:
            // - Components and ComponentId are from the same world
            // - source_component_ptr holds valid data of the type referenced by ComponentId
            unsafe { Some(self.source_component_ptr.deref::<T>()) }
        } else {
            None
        }
    }

    /// Returns a reference to the component on the source entity as [`&dyn Reflect`](bevy_reflect::Reflect).
    ///
    /// Will return `None` if:
    /// - World does not have [`AppTypeRegistry`](`crate::reflect::AppTypeRegistry`).
    /// - Component does not implement [`ReflectFromPtr`](bevy_reflect::ReflectFromPtr).
    /// - Component is not registered.
    /// - Component does not have [`TypeId`]
    #[cfg(feature = "bevy_reflect")]
    pub fn read_source_component_reflect(&self) -> Option<&dyn bevy_reflect::Reflect> {
        let registry = self.type_registry?.read();
        let type_id = self.components.get_info(self.component_id)?.type_id()?;
        let reflect_from_ptr = registry.get_type_data::<bevy_reflect::ReflectFromPtr>(type_id)?;
        // SAFETY: `source_component_ptr` stores data represented by `component_id`, which we used to get `ReflectFromPtr`.
        unsafe { Some(reflect_from_ptr.as_reflect(self.source_component_ptr)) }
    }

    /// Writes component data to target entity.
    ///
    /// # Panics
    /// This will panic if:
    /// - `write_target_component` called more than once.
    /// - Component being written is not registered in the world.
    /// - `ComponentId` of component being written does not match expected `ComponentId`.
    pub fn write_target_component<T: Component>(&mut self, component: T) {
        let short_name = disqualified::ShortName::of::<T>();
        if self.target_component_written {
            panic!("Trying to write component '{short_name}' multiple times")
        }
        let Some(component_id) = self.components.component_id::<T>() else {
            panic!("Component '{short_name}' is not registered")
        };
        if component_id != self.component_id {
            panic!("Component '{short_name}' does not match ComponentId of this ComponentCloneCtx");
        }
        let component_ref = self.target_components_buffer.alloc(component);
        self.target_components_ptrs
            .push(PtrMut::from(component_ref));
        self.target_component_written = true;
    }

    /// Writes component data to target entity.
    ///
    /// # Panics
    /// This will panic if:
    /// - World does not have [`AppTypeRegistry`](`crate::reflect::AppTypeRegistry`).
    /// - Component does not implement [`ReflectFromPtr`](bevy_reflect::ReflectFromPtr).
    /// - Component is not registered.
    /// - Component does not have [`TypeId`]
    /// - Passed component's [`TypeId`] does not match source component [`TypeId`]
    #[cfg(feature = "bevy_reflect")]
    pub fn write_target_component_reflect(&mut self, component: Box<dyn bevy_reflect::Reflect>) {
        if self.target_component_written {
            panic!("Trying to write component multiple times")
        }
        let source_type_id = self
            .components
            .get_info(self.component_id)
            .unwrap()
            .type_id()
            .unwrap();
        let component_type_id = component.reflect_type_info().type_id();
        if source_type_id != component_type_id {
            panic!("Passed component TypeId does not match source component TypeId")
        }
        let component_info = self.components.get_info(self.component_id).unwrap();
        let component_layout = component_info.layout();

        let component_data_ptr = Box::into_raw(component).cast::<u8>();
        let target_component_data_ptr =
            self.target_components_buffer.alloc_layout(component_layout);
        // SAFETY:
        // - target_component_data_ptr and component_data have the same data type.
        // - component_data_ptr has layout of component_layout
        unsafe {
            core::ptr::copy_nonoverlapping(
                component_data_ptr,
                target_component_data_ptr.as_ptr(),
                component_layout.size(),
            );
            self.target_components_ptrs
                .push(PtrMut::new(target_component_data_ptr));
            alloc::alloc::dealloc(component_data_ptr, component_layout);
        }

        self.target_component_written = true;
    }

    /// Return a reference to this context's `EntityCloner` instance.
    ///
    /// This can be used to issue clone commands using the same cloning configuration:
    /// ```
    /// # use bevy_ecs::world::{DeferredWorld, World};
    /// # use bevy_ecs::entity::ComponentCloneCtx;
    /// fn clone_handler(world: &mut DeferredWorld, ctx: &mut ComponentCloneCtx) {
    ///     let another_target = world.commands().spawn_empty().id();
    ///     let mut entity_cloner = ctx
    ///         .entity_cloner()
    ///         .with_source_and_target(ctx.source(), another_target);
    ///     world.commands().queue(move |world: &mut World| {
    ///         entity_cloner.clone_entity(world);
    ///     });
    /// }
    /// ```
    pub fn entity_cloner(&self) -> &EntityCloner {
        self.entity_cloner
    }

    /// Returns instance of [`Components`].
    pub fn components(&self) -> &Components {
        self.components
    }

    /// Returns [`AppTypeRegistry`](`crate::reflect::AppTypeRegistry`) if it exists in the world.
    ///
    /// NOTE: Prefer this method instead of manually reading the resource from the world.
    #[cfg(feature = "bevy_reflect")]
    pub fn type_registry(&self) -> Option<&crate::reflect::AppTypeRegistry> {
        self.type_registry
    }
}

/// A helper struct to clone an entity. Used internally by [`EntityCloneBuilder::clone_entity`].
pub struct EntityCloner {
    source: Entity,
    target: Entity,
    filter_allows_components: bool,
    filter: Arc<HashSet<ComponentId>>,
    clone_handlers_overrides: Arc<HashMap<ComponentId, ComponentCloneHandler>>,
    move_components: bool,
}

impl EntityCloner {
    /// Clones and inserts components from the `source` entity into `target` entity using the stored configuration.
    pub fn clone_entity(&mut self, world: &mut World) {
        // SAFETY:
        // - `source_entity` is read-only.
        // - `type_registry` is read-only.
        // - `components` is read-only.
        // - `deferred_world` disallows structural ecs changes, which means all read-only resources above a not affected.
        let (type_registry, source_entity, components, mut deferred_world) = unsafe {
            let world = world.as_unsafe_world_cell();
            let source_entity = world
                .get_entity(self.source)
                .expect("Source entity must exist");

            #[cfg(feature = "bevy_reflect")]
            let app_registry = world.get_resource::<crate::reflect::AppTypeRegistry>();
            #[cfg(not(feature = "bevy_reflect"))]
            let app_registry = None;

            (
                app_registry,
                source_entity,
                world.components(),
                world.into_deferred(),
            )
        };
        let archetype = source_entity.archetype();

        let component_data = Bump::new();
        let mut component_ids: Vec<ComponentId> = Vec::with_capacity(archetype.component_count());
        let mut component_data_ptrs: Vec<PtrMut> = Vec::with_capacity(archetype.component_count());

        for component in archetype.components() {
            if !self.is_cloning_allowed(&component) {
                continue;
            }

            let global_handlers = components.get_component_clone_handlers();
            let handler = match self.clone_handlers_overrides.get(&component) {
                Some(handler) => handler
                    .get_handler()
                    .unwrap_or_else(|| global_handlers.get_default_handler()),
                None => global_handlers.get_handler(component),
            };

            // SAFETY: There are no other mutable references to source entity.
            let Some(source_component_ptr) = (unsafe { source_entity.get_by_id(component) }) else {
                continue;
            };

            // SAFETY:
            // - `components` and `component` are from the same world
            // - `source_component_ptr` is valid and points to the same type as represented by `component`
            let mut ctx = unsafe {
                ComponentCloneCtx::new(
                    component,
                    source_component_ptr,
                    &mut component_data_ptrs,
                    &component_data,
                    components,
                    self,
                    #[cfg(feature = "bevy_reflect")]
                    type_registry,
                )
            };

            (handler)(&mut deferred_world, &mut ctx);

            if ctx.target_component_written {
                component_ids.push(component);
            }
        }

        world.flush();

        if !world.entities.contains(self.target) {
            panic!("Target entity does not exist");
        }

        debug_assert_eq!(component_data_ptrs.len(), component_ids.len());

        // SAFETY:
        // - All `component_ids` are from the same world as `target` entity
        // - All `component_data_ptrs` are valid types represented by `component_ids`
        unsafe {
            world.entity_mut(self.target).insert_by_ids(
                &component_ids,
                component_data_ptrs.into_iter().map(|ptr| ptr.promote()),
            );
        }

        if self.move_components {
            world.entity_mut(self.source).remove_by_ids(&component_ids);
        }
    }

    fn is_cloning_allowed(&self, component: &ComponentId) -> bool {
        (self.filter_allows_components && self.filter.contains(component))
            || (!self.filter_allows_components && !self.filter.contains(component))
    }

    /// Reuse existing [`EntityCloner`] configuration with new source and target.
    pub fn with_source_and_target(&self, source: Entity, target: Entity) -> EntityCloner {
        EntityCloner {
            source,
            target,
            filter: self.filter.clone(),
            clone_handlers_overrides: self.clone_handlers_overrides.clone(),
            ..*self
        }
    }
}

/// Builder struct to clone an entity. Allows configuring which components to clone, as well as how to clone them.
/// After configuration is complete an entity can be cloned using [`Self::clone_entity`].
///
///```
/// use bevy_ecs::prelude::*;
/// use bevy_ecs::entity::EntityCloneBuilder;
///
/// #[derive(Component, Clone, PartialEq, Eq)]
/// struct A {
///     field: usize,
/// }
///
/// let mut world = World::default();
///
/// let component = A { field: 5 };
///
/// let entity = world.spawn(component.clone()).id();
/// let entity_clone = world.spawn_empty().id();
///
/// EntityCloneBuilder::new(&mut world).clone_entity(entity, entity_clone);
///
/// assert!(world.get::<A>(entity_clone).is_some_and(|c| *c == component));
///```
///
/// # Default cloning strategy
/// By default, all types that derive [`Component`] and implement either [`Clone`] or `Reflect` (with `ReflectComponent`) will be cloned
/// (with `Clone`-based implementation preferred in case component implements both).
///
/// It should be noted that if `Component` is implemented manually or if `Clone` implementation is conditional
/// (like when deriving `Clone` for a type with a generic parameter without `Clone` bound),
/// the component will be cloned using the [default cloning strategy](crate::component::ComponentCloneHandlers::get_default_handler).
/// To use `Clone`-based handler ([`ComponentCloneHandler::clone_handler`]) in this case it should be set manually using one
/// of the methods mentioned in the [Handlers](#handlers) section
///
/// Here's an example of how to do it using [`get_component_clone_handler`](Component::get_component_clone_handler):
/// ```
/// # use bevy_ecs::prelude::*;
/// # use bevy_ecs::component::{StorageType, component_clone_via_clone, ComponentCloneHandler, Mutable};
/// #[derive(Clone)]
/// struct SomeComponent;
///
/// impl Component for SomeComponent {
///     const STORAGE_TYPE: StorageType = StorageType::Table;
///     type Mutability = Mutable;
///     fn get_component_clone_handler() -> ComponentCloneHandler {
///         ComponentCloneHandler::clone_handler::<Self>()
///     }
/// }
/// ```
///
/// # Handlers
/// `EntityCloneBuilder` clones entities by cloning components using [`handlers`](ComponentCloneHandler), and there are multiple layers
/// to decide which handler to use for which component. The overall hierarchy looks like this (priority from most to least):
/// 1. local overrides using [`override_component_clone_handler`](Self::override_component_clone_handler)
/// 2. global overrides using [`set_component_handler`](crate::component::ComponentCloneHandlers::set_component_handler)
/// 3. component-defined handler using [`get_component_clone_handler`](Component::get_component_clone_handler)
/// 4. default handler override using [`set_default_handler`](crate::component::ComponentCloneHandlers::set_default_handler)
/// 5. reflect-based or noop default clone handler depending on if `bevy_reflect` feature is enabled or not.
#[derive(Debug)]
pub struct EntityCloneBuilder<'w> {
    world: &'w mut World,
    filter_allows_components: bool,
    filter: HashSet<ComponentId>,
    clone_handlers_overrides: HashMap<ComponentId, ComponentCloneHandler>,
    attach_required_components: bool,
    move_components: bool,
}

impl<'w> EntityCloneBuilder<'w> {
    /// Creates a new [`EntityCloneBuilder`] for world.
    pub fn new(world: &'w mut World) -> Self {
        Self {
            world,
            filter_allows_components: false,
            filter: Default::default(),
            clone_handlers_overrides: Default::default(),
            attach_required_components: true,
            move_components: false,
        }
    }

    /// Finishes configuring the builder and clones `source` entity to `target`.
    pub fn clone_entity(self, source: Entity, target: Entity) {
        let EntityCloneBuilder {
            world,
            filter_allows_components,
            filter,
            clone_handlers_overrides,
            move_components,
            ..
        } = self;

        EntityCloner {
            source,
            target,
            filter_allows_components,
            filter: Arc::new(filter),
            clone_handlers_overrides: Arc::new(clone_handlers_overrides),
            move_components,
        }
        .clone_entity(world);
    }

    /// By default, any components allowed/denied through the filter will automatically
    /// allow/deny all of their required components.
    ///
    /// This method allows for a scoped mode where any changes to the filter
    /// will not involve required components.
    pub fn without_required_components(
        &mut self,
        builder: impl FnOnce(&mut EntityCloneBuilder) + Send + Sync + 'static,
    ) -> &mut Self {
        self.attach_required_components = false;
        builder(self);
        self.attach_required_components = true;
        self
    }

    /// Sets whether the cloner should remove any components that were cloned,
    /// effectively moving them from the source entity to the target.
    ///
    /// This is disabled by default.
    ///
    /// The setting only applies to components that are allowed through the filter
    /// at the time [`EntityCloneBuilder::clone_entity`] is called.
    pub fn move_components(&mut self, enable: bool) -> &mut Self {
        self.move_components = enable;
        self
    }

    /// Adds all components of the bundle to the list of components to clone.
    ///
    /// Note that all components are allowed by default, to clone only explicitly allowed components make sure to call
    /// [`deny_all`](`Self::deny_all`) before calling any of the `allow` methods.
    pub fn allow<T: Bundle>(&mut self) -> &mut Self {
        let bundle = self.world.register_bundle::<T>();
        let ids = bundle.explicit_components().to_owned();
        for id in ids {
            self.filter_allow(id);
        }
        self
    }

    /// Extends the list of components to clone.
    ///
    /// Note that all components are allowed by default, to clone only explicitly allowed components make sure to call
    /// [`deny_all`](`Self::deny_all`) before calling any of the `allow` methods.
    pub fn allow_by_ids(&mut self, ids: impl IntoIterator<Item = ComponentId>) -> &mut Self {
        for id in ids {
            self.filter_allow(id);
        }
        self
    }

    /// Extends the list of components to clone using [`TypeId`]s.
    ///
    /// Note that all components are allowed by default, to clone only explicitly allowed components make sure to call
    /// [`deny_all`](`Self::deny_all`) before calling any of the `allow` methods.
    pub fn allow_by_type_ids(&mut self, ids: impl IntoIterator<Item = TypeId>) -> &mut Self {
        for type_id in ids {
            if let Some(id) = self.world.components().get_id(type_id) {
                self.filter_allow(id);
            }
        }
        self
    }

    /// Resets the filter to allow all components to be cloned.
    pub fn allow_all(&mut self) -> &mut Self {
        self.filter_allows_components = false;
        self.filter.clear();
        self
    }

    /// Disallows all components of the bundle from being cloned.
    pub fn deny<T: Bundle>(&mut self) -> &mut Self {
        let bundle = self.world.register_bundle::<T>();
        let ids = bundle.explicit_components().to_owned();
        for id in ids {
            self.filter_deny(id);
        }
        self
    }

    /// Extends the list of components that shouldn't be cloned.
    pub fn deny_by_ids(&mut self, ids: impl IntoIterator<Item = ComponentId>) -> &mut Self {
        for id in ids {
            self.filter_deny(id);
        }
        self
    }

    /// Extends the list of components that shouldn't be cloned by type ids.
    pub fn deny_by_type_ids(&mut self, ids: impl IntoIterator<Item = TypeId>) -> &mut Self {
        for type_id in ids {
            if let Some(id) = self.world.components().get_id(type_id) {
                self.filter_deny(id);
            }
        }
        self
    }

    /// Sets the filter to deny all components.
    pub fn deny_all(&mut self) -> &mut Self {
        self.filter_allows_components = true;
        self.filter.clear();
        self
    }

    /// Overrides the [`ComponentCloneHandler`] for a component in this builder.
    /// This handler will be used to clone the component instead of the global one defined by [`ComponentCloneHandlers`](crate::component::ComponentCloneHandlers)
    ///
    /// See [Handlers section of `EntityCloneBuilder`](EntityCloneBuilder#handlers) to understand how this affects handler priority.
    pub fn override_component_clone_handler<T: Component>(
        &mut self,
        handler: ComponentCloneHandler,
    ) -> &mut Self {
        if let Some(id) = self.world.components().component_id::<T>() {
            self.clone_handlers_overrides.insert(id, handler);
        }
        self
    }

    /// Removes a previously set override of [`ComponentCloneHandler`] for a component in this builder.
    pub fn remove_component_clone_handler_override<T: Component>(&mut self) -> &mut Self {
        if let Some(id) = self.world.components().component_id::<T>() {
            self.clone_handlers_overrides.remove(&id);
        }
        self
    }

    /// Helper function that allows a component through the filter.
    fn filter_allow(&mut self, id: ComponentId) {
        if self.filter_allows_components {
            self.filter.insert(id);
        } else {
            self.filter.remove(&id);
        }
        if self.attach_required_components {
            if let Some(info) = self.world.components().get_info(id) {
                for required_id in info.required_components().iter_ids() {
                    if self.filter_allows_components {
                        self.filter.insert(required_id);
                    } else {
                        self.filter.remove(&required_id);
                    }
                }
            }
        }
    }

    /// Helper function that disallows a component through the filter.
    fn filter_deny(&mut self, id: ComponentId) {
        if self.filter_allows_components {
            self.filter.remove(&id);
        } else {
            self.filter.insert(id);
        }
        if self.attach_required_components {
            if let Some(info) = self.world.components().get_info(id) {
                for required_id in info.required_components().iter_ids() {
                    if self.filter_allows_components {
                        self.filter.remove(&required_id);
                    } else {
                        self.filter.insert(required_id);
                    }
                }
            }
        }
    }
}

#[cfg(test)]
mod tests {
    use crate::{
        self as bevy_ecs,
        component::{Component, ComponentCloneHandler},
        entity::EntityCloneBuilder,
        world::World,
    };
    use bevy_ecs_macros::require;

    #[cfg(feature = "bevy_reflect")]
    mod reflect {
        use super::*;
        use crate::reflect::{AppTypeRegistry, ReflectComponent, ReflectFromWorld};
        use bevy_reflect::{std_traits::ReflectDefault, Reflect};

        #[test]
        fn clone_entity_using_reflect() {
            #[derive(Component, Reflect, Clone, PartialEq, Eq)]
            #[reflect(Component)]
            struct A {
                field: usize,
            }

            let mut world = World::default();
            world.init_resource::<AppTypeRegistry>();
            let registry = world.get_resource::<AppTypeRegistry>().unwrap();
            registry.write().register::<A>();

            world.register_component::<A>();
            let id = world.component_id::<A>().unwrap();
            world
                .get_component_clone_handlers_mut()
                .set_component_handler(id, ComponentCloneHandler::reflect_handler());

            let component = A { field: 5 };

            let e = world.spawn(component.clone()).id();
            let e_clone = world.spawn_empty().id();

            EntityCloneBuilder::new(&mut world).clone_entity(e, e_clone);

            assert!(world.get::<A>(e_clone).is_some_and(|c| *c == component));
        }

<<<<<<< HEAD
        // TODO: remove this when 13432 lands
        #[test]
        fn clone_entity_using_reflect_fast_path() {
            // `ReflectDefault`-based fast path
            #[derive(Component, Reflect, PartialEq, Eq, Default, Debug)]
            #[reflect(Default)]
            #[reflect(from_reflect = false)]
            struct A {
                field: usize,
                field2: Vec<usize>,
            }
=======
    // TODO: remove this when https://github.com/bevyengine/bevy/pull/13432 lands
    #[cfg(feature = "bevy_reflect")]
    #[test]
    fn clone_entity_using_reflect_fast_path() {
        use crate::reflect::{AppTypeRegistry, ReflectComponent};
        use bevy_reflect::{std_traits::ReflectDefault, Reflect};
>>>>>>> cff4ba6a

            // `ReflectFromReflect`-based fast path
            #[derive(Component, Reflect, PartialEq, Eq, Default, Debug)]
            struct B {
                field: usize,
                field2: Vec<usize>,
            }

            // `ReflectFromWorld`-based fast path
            #[derive(Component, Reflect, PartialEq, Eq, Default, Debug)]
            #[reflect(FromWorld)]
            #[reflect(from_reflect = false)]
            struct C {
                field: usize,
                field2: Vec<usize>,
            }

            let mut world = World::default();
            world.init_resource::<AppTypeRegistry>();
            let registry = world.get_resource::<AppTypeRegistry>().unwrap();
            registry.write().register::<(A, B, C)>();

            let a_id = world.register_component::<A>();
            let b_id = world.register_component::<B>();
            let c_id = world.register_component::<C>();
            let handlers = world.get_component_clone_handlers_mut();
            handlers.set_component_handler(a_id, ComponentCloneHandler::reflect_handler());
            handlers.set_component_handler(b_id, ComponentCloneHandler::reflect_handler());
            handlers.set_component_handler(c_id, ComponentCloneHandler::reflect_handler());

            let component_a = A {
                field: 5,
                field2: vec![1, 2, 3, 4, 5],
            };
            let component_b = B {
                field: 6,
                field2: vec![1, 2, 3, 4, 5],
            };
            let component_c = C {
                field: 7,
                field2: vec![1, 2, 3, 4, 5],
            };

            let e = world.spawn((component_a, component_b, component_c)).id();
            let e_clone = world.spawn_empty().id();

            EntityCloneBuilder::new(&mut world).clone_entity(e, e_clone);

            assert_eq!(world.get::<A>(e_clone), Some(world.get::<A>(e).unwrap()));
            assert_eq!(world.get::<B>(e_clone), Some(world.get::<B>(e).unwrap()));
            assert_eq!(world.get::<C>(e_clone), Some(world.get::<C>(e).unwrap()));
        }

        #[test]
        fn clone_entity_specialization() {
            #[derive(Component, Reflect, PartialEq, Eq)]
            #[reflect(Component)]
            struct A {
                field: usize,
            }

            impl Clone for A {
                fn clone(&self) -> Self {
                    Self { field: 10 }
                }
            }

            let mut world = World::default();
            world.init_resource::<AppTypeRegistry>();
            let registry = world.get_resource::<AppTypeRegistry>().unwrap();
            registry.write().register::<A>();

            let component = A { field: 5 };

            let e = world.spawn(component.clone()).id();
            let e_clone = world.spawn_empty().id();

            EntityCloneBuilder::new(&mut world).clone_entity(e, e_clone);

            assert!(world
                .get::<A>(e_clone)
                .is_some_and(|comp| *comp == A { field: 10 }));
        }

        #[test]
        fn clone_entity_using_reflect_should_skip_without_panic() {
            // Not reflected
            #[derive(Component, PartialEq, Eq, Default, Debug)]
            struct A;

            // No valid type data
            #[derive(Component, Reflect, PartialEq, Eq, Default, Debug)]
            #[reflect(Component)]
            #[reflect(from_reflect = false)]
            struct B;

            let mut world = World::default();
            let a_id = world.register_component::<A>();
            let b_id = world.register_component::<B>();
            let handlers = world.get_component_clone_handlers_mut();
            handlers.set_component_handler(a_id, ComponentCloneHandler::reflect_handler());
            handlers.set_component_handler(b_id, ComponentCloneHandler::reflect_handler());

            // No AppTypeRegistry
            let e = world.spawn((A, B)).id();
            let e_clone = world.spawn_empty().id();
            EntityCloneBuilder::new(&mut world).clone_entity(e, e_clone);
            assert_eq!(world.get::<A>(e_clone), None);
            assert_eq!(world.get::<B>(e_clone), None);

            // With AppTypeRegistry
            world.init_resource::<AppTypeRegistry>();
            let registry = world.get_resource::<AppTypeRegistry>().unwrap();
            registry.write().register::<B>();

            let e = world.spawn((A, B)).id();
            let e_clone = world.spawn_empty().id();
            EntityCloneBuilder::new(&mut world).clone_entity(e, e_clone);
            assert_eq!(world.get::<A>(e_clone), None);
            assert_eq!(world.get::<B>(e_clone), None);
        }
    }

    #[test]
    fn clone_entity_using_clone() {
        #[derive(Component, Clone, PartialEq, Eq)]
        struct A {
            field: usize,
        }

        let mut world = World::default();

        let component = A { field: 5 };

        let e = world.spawn(component.clone()).id();
        let e_clone = world.spawn_empty().id();

        EntityCloneBuilder::new(&mut world).clone_entity(e, e_clone);

        assert!(world.get::<A>(e_clone).is_some_and(|c| *c == component));
    }

    #[test]
    fn clone_entity_with_allow_filter() {
        #[derive(Component, Clone, PartialEq, Eq)]
        struct A {
            field: usize,
        }

        #[derive(Component, Clone)]
        struct B;

        let mut world = World::default();

        let component = A { field: 5 };

        let e = world.spawn((component.clone(), B)).id();
        let e_clone = world.spawn_empty().id();

        let mut builder = EntityCloneBuilder::new(&mut world);
        builder.deny_all();
        builder.allow::<A>();
        builder.clone_entity(e, e_clone);

        assert!(world.get::<A>(e_clone).is_some_and(|c| *c == component));
        assert!(world.get::<B>(e_clone).is_none());
    }

    #[test]
    fn clone_entity_with_deny_filter() {
        #[derive(Component, Clone, PartialEq, Eq)]
        struct A {
            field: usize,
        }

        #[derive(Component, Clone)]
        struct B;

        #[derive(Component, Clone)]
        struct C;

        let mut world = World::default();

        let component = A { field: 5 };

        let e = world.spawn((component.clone(), B, C)).id();
        let e_clone = world.spawn_empty().id();

        let mut builder = EntityCloneBuilder::new(&mut world);
        builder.deny::<B>();
        builder.clone_entity(e, e_clone);

        assert!(world.get::<A>(e_clone).is_some_and(|c| *c == component));
        assert!(world.get::<B>(e_clone).is_none());
        assert!(world.get::<C>(e_clone).is_some());
    }

    #[test]
    fn clone_entity_with_override_allow_filter() {
        #[derive(Component, Clone, PartialEq, Eq)]
        struct A {
            field: usize,
        }

        #[derive(Component, Clone)]
        struct B;

        #[derive(Component, Clone)]
        struct C;

        let mut world = World::default();

        let component = A { field: 5 };

        let e = world.spawn((component.clone(), B, C)).id();
        let e_clone = world.spawn_empty().id();

        let mut builder = EntityCloneBuilder::new(&mut world);
        builder.deny_all();
        builder.allow::<A>();
        builder.allow::<B>();
        builder.allow::<C>();
        builder.deny::<B>();
        builder.clone_entity(e, e_clone);

        assert!(world.get::<A>(e_clone).is_some_and(|c| *c == component));
        assert!(world.get::<B>(e_clone).is_none());
        assert!(world.get::<C>(e_clone).is_some());
    }

    #[test]
    fn clone_entity_with_override_bundle() {
        #[derive(Component, Clone, PartialEq, Eq)]
        struct A {
            field: usize,
        }

        #[derive(Component, Clone)]
        struct B;

        #[derive(Component, Clone)]
        struct C;

        let mut world = World::default();

        let component = A { field: 5 };

        let e = world.spawn((component.clone(), B, C)).id();
        let e_clone = world.spawn_empty().id();

        let mut builder = EntityCloneBuilder::new(&mut world);
        builder.deny_all();
        builder.allow::<(A, B, C)>();
        builder.deny::<(B, C)>();
        builder.clone_entity(e, e_clone);

        assert!(world.get::<A>(e_clone).is_some_and(|c| *c == component));
        assert!(world.get::<B>(e_clone).is_none());
        assert!(world.get::<C>(e_clone).is_none());
    }

    #[test]
    fn clone_entity_with_required_components() {
        #[derive(Component, Clone, PartialEq, Debug)]
        #[require(B)]
        struct A;

        #[derive(Component, Clone, PartialEq, Debug, Default)]
        #[require(C(|| C(5)))]
        struct B;

        #[derive(Component, Clone, PartialEq, Debug)]
        struct C(u32);

        let mut world = World::default();

        let e = world.spawn(A).id();
        let e_clone = world.spawn_empty().id();

        let mut builder = EntityCloneBuilder::new(&mut world);
        builder.deny_all();
        builder.without_required_components(|builder| {
            builder.allow::<B>();
        });
        builder.clone_entity(e, e_clone);

        assert_eq!(world.entity(e_clone).get::<A>(), None);
        assert_eq!(world.entity(e_clone).get::<B>(), Some(&B));
        assert_eq!(world.entity(e_clone).get::<C>(), Some(&C(5)));
    }
}<|MERGE_RESOLUTION|>--- conflicted
+++ resolved
@@ -656,8 +656,7 @@
             assert!(world.get::<A>(e_clone).is_some_and(|c| *c == component));
         }
 
-<<<<<<< HEAD
-        // TODO: remove this when 13432 lands
+        // TODO: remove this when https://github.com/bevyengine/bevy/pull/13432 lands
         #[test]
         fn clone_entity_using_reflect_fast_path() {
             // `ReflectDefault`-based fast path
@@ -668,14 +667,6 @@
                 field: usize,
                 field2: Vec<usize>,
             }
-=======
-    // TODO: remove this when https://github.com/bevyengine/bevy/pull/13432 lands
-    #[cfg(feature = "bevy_reflect")]
-    #[test]
-    fn clone_entity_using_reflect_fast_path() {
-        use crate::reflect::{AppTypeRegistry, ReflectComponent};
-        use bevy_reflect::{std_traits::ReflectDefault, Reflect};
->>>>>>> cff4ba6a
 
             // `ReflectFromReflect`-based fast path
             #[derive(Component, Reflect, PartialEq, Eq, Default, Debug)]
