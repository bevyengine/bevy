use alloc::{boxed::Box, collections::VecDeque, vec::Vec};
use bevy_platform::collections::{hash_map::Entry, HashMap, HashSet};
use bevy_ptr::{Ptr, PtrMut};
use bevy_utils::prelude::DebugName;
use bumpalo::Bump;
use core::{any::TypeId, cell::LazyCell, ops::Range};
use derive_more::derive::From;

use crate::{
    archetype::Archetype,
<<<<<<< HEAD
    bundle::{BundleId, BundleRemover, InsertMode, StaticBundle},
=======
    bundle::{Bundle, BundleRemover, InsertMode},
>>>>>>> dc148a7e
    change_detection::MaybeLocation,
    component::{Component, ComponentCloneBehavior, ComponentCloneFn, ComponentId, ComponentInfo},
    entity::{hash_map::EntityHashMap, Entities, Entity, EntityMapper},
    query::DebugCheckedUnwrap,
    relationship::RelationshipHookMode,
    world::World,
};

/// Provides read access to the source component (the component being cloned) in a [`ComponentCloneFn`].
pub struct SourceComponent<'a> {
    ptr: Ptr<'a>,
    info: &'a ComponentInfo,
}

impl<'a> SourceComponent<'a> {
    /// Returns a reference to the component on the source entity.
    ///
    /// Will return `None` if `ComponentId` of requested component does not match `ComponentId` of source component
    pub fn read<C: Component>(&self) -> Option<&C> {
        if self
            .info
            .type_id()
            .is_some_and(|id| id == TypeId::of::<C>())
        {
            // SAFETY:
            // - Components and ComponentId are from the same world
            // - source_component_ptr holds valid data of the type referenced by ComponentId
            unsafe { Some(self.ptr.deref::<C>()) }
        } else {
            None
        }
    }

    /// Returns the "raw" pointer to the source component.
    pub fn ptr(&self) -> Ptr<'a> {
        self.ptr
    }

    /// Returns a reference to the component on the source entity as [`&dyn Reflect`](bevy_reflect::Reflect).
    ///
    /// Will return `None` if:
    /// - World does not have [`AppTypeRegistry`](`crate::reflect::AppTypeRegistry`).
    /// - Component does not implement [`ReflectFromPtr`](bevy_reflect::ReflectFromPtr).
    /// - Component is not registered.
    /// - Component does not have [`TypeId`]
    /// - Registered [`ReflectFromPtr`](bevy_reflect::ReflectFromPtr)'s [`TypeId`] does not match component's [`TypeId`]
    #[cfg(feature = "bevy_reflect")]
    pub fn read_reflect(
        &self,
        registry: &bevy_reflect::TypeRegistry,
    ) -> Option<&dyn bevy_reflect::Reflect> {
        let type_id = self.info.type_id()?;
        let reflect_from_ptr = registry.get_type_data::<bevy_reflect::ReflectFromPtr>(type_id)?;
        if reflect_from_ptr.type_id() != type_id {
            return None;
        }
        // SAFETY: `source_component_ptr` stores data represented by `component_id`, which we used to get `ReflectFromPtr`.
        unsafe { Some(reflect_from_ptr.as_reflect(self.ptr)) }
    }
}

/// Context for component clone handlers.
///
/// Provides fast access to useful resources like [`AppTypeRegistry`](crate::reflect::AppTypeRegistry)
/// and allows component clone handler to get information about component being cloned.
pub struct ComponentCloneCtx<'a, 'b> {
    component_id: ComponentId,
    target_component_written: bool,
    target_component_moved: bool,
    bundle_scratch: &'a mut BundleScratch<'b>,
    bundle_scratch_allocator: &'b Bump,
    entities: &'a Entities,
    source: Entity,
    target: Entity,
    component_info: &'a ComponentInfo,
    state: &'a mut EntityClonerState,
    mapper: &'a mut dyn EntityMapper,
    #[cfg(feature = "bevy_reflect")]
    type_registry: Option<&'a crate::reflect::AppTypeRegistry>,
    #[cfg(not(feature = "bevy_reflect"))]
    #[expect(dead_code, reason = "type_registry is only used with bevy_reflect")]
    type_registry: Option<&'a ()>,
}

impl<'a, 'b> ComponentCloneCtx<'a, 'b> {
    /// Create a new instance of `ComponentCloneCtx` that can be passed to component clone handlers.
    ///
    /// # Safety
    /// Caller must ensure that:
    /// - `component_info` corresponds to the `component_id` in the same world,.
    /// - `source_component_ptr` points to a valid component of type represented by `component_id`.
    unsafe fn new(
        component_id: ComponentId,
        source: Entity,
        target: Entity,
        bundle_scratch_allocator: &'b Bump,
        bundle_scratch: &'a mut BundleScratch<'b>,
        entities: &'a Entities,
        component_info: &'a ComponentInfo,
        entity_cloner: &'a mut EntityClonerState,
        mapper: &'a mut dyn EntityMapper,
        #[cfg(feature = "bevy_reflect")] type_registry: Option<&'a crate::reflect::AppTypeRegistry>,
        #[cfg(not(feature = "bevy_reflect"))] type_registry: Option<&'a ()>,
    ) -> Self {
        Self {
            component_id,
            source,
            target,
            bundle_scratch,
            target_component_written: false,
            target_component_moved: false,
            bundle_scratch_allocator,
            entities,
            mapper,
            component_info,
            state: entity_cloner,
            type_registry,
        }
    }

    /// Returns true if [`write_target_component`](`Self::write_target_component`) was called before.
    pub fn target_component_written(&self) -> bool {
        self.target_component_written
    }

    /// Returns `true` if used in moving context
    pub fn moving(&self) -> bool {
        self.state.move_components
    }

    /// Returns the current source entity.
    pub fn source(&self) -> Entity {
        self.source
    }

    /// Returns the current target entity.
    pub fn target(&self) -> Entity {
        self.target
    }

    /// Returns the [`ComponentId`] of the component being cloned.
    pub fn component_id(&self) -> ComponentId {
        self.component_id
    }

    /// Returns the [`ComponentInfo`] of the component being cloned.
    pub fn component_info(&self) -> &ComponentInfo {
        self.component_info
    }

    /// Returns true if the [`EntityCloner`] is configured to recursively clone entities. When this is enabled,
    /// entities stored in a cloned entity's [`RelationshipTarget`](crate::relationship::RelationshipTarget) component with
    /// [`RelationshipTarget::LINKED_SPAWN`](crate::relationship::RelationshipTarget::LINKED_SPAWN) will also be cloned.
    #[inline]
    pub fn linked_cloning(&self) -> bool {
        self.state.linked_cloning
    }

    /// Returns this context's [`EntityMapper`].
    pub fn entity_mapper(&mut self) -> &mut dyn EntityMapper {
        self.mapper
    }

    /// Writes component data to target entity.
    ///
    /// # Panics
    /// This will panic if:
    /// - Component has already been written once.
    /// - Component being written is not registered in the world.
    /// - `ComponentId` of component being written does not match expected `ComponentId`.
    pub fn write_target_component<C: Component>(&mut self, mut component: C) {
        C::map_entities(&mut component, &mut self.mapper);
        let debug_name = DebugName::type_name::<C>();
        let short_name = debug_name.shortname();
        if self.target_component_written {
            panic!("Trying to write component '{short_name}' multiple times")
        }
        if self
            .component_info
            .type_id()
            .is_none_or(|id| id != TypeId::of::<C>())
        {
            panic!("TypeId of component '{short_name}' does not match source component TypeId")
        };
        // SAFETY: the TypeId of self.component_id has been checked to ensure it matches `C`
        unsafe {
            self.bundle_scratch
                .push(self.bundle_scratch_allocator, self.component_id, component);
        };
        self.target_component_written = true;
    }

    /// Writes component data to target entity by providing a pointer to source component data.
    ///
    /// # Safety
    /// Caller must ensure that the passed in `ptr` references data that corresponds to the type of the source / target [`ComponentId`].
    /// `ptr` must also contain data that the written component can "own" (for example, this should not directly copy non-Copy data).
    ///
    /// # Panics
    /// This will panic if component has already been written once.
    pub unsafe fn write_target_component_ptr(&mut self, ptr: Ptr) {
        if self.target_component_written {
            panic!("Trying to write component multiple times")
        }
        let layout = self.component_info.layout();
        let target_ptr = self.bundle_scratch_allocator.alloc_layout(layout);
        core::ptr::copy_nonoverlapping(ptr.as_ptr(), target_ptr.as_ptr(), layout.size());
        self.bundle_scratch
            .push_ptr(self.component_id, PtrMut::new(target_ptr));
        self.target_component_written = true;
    }

    /// Writes component data to target entity.
    ///
    /// # Panics
    /// This will panic if:
    /// - World does not have [`AppTypeRegistry`](`crate::reflect::AppTypeRegistry`).
    /// - Component does not implement [`ReflectFromPtr`](bevy_reflect::ReflectFromPtr).
    /// - Source component does not have [`TypeId`].
    /// - Passed component's [`TypeId`] does not match source component [`TypeId`].
    /// - Component has already been written once.
    #[cfg(feature = "bevy_reflect")]
    pub fn write_target_component_reflect(&mut self, component: Box<dyn bevy_reflect::Reflect>) {
        if self.target_component_written {
            panic!("Trying to write component multiple times")
        }
        let source_type_id = self
            .component_info
            .type_id()
            .expect("Source component must have TypeId");
        let component_type_id = component.type_id();
        if source_type_id != component_type_id {
            panic!("Passed component TypeId does not match source component TypeId")
        }
        let component_layout = self.component_info.layout();

        let component_data_ptr = Box::into_raw(component).cast::<u8>();
        let target_component_data_ptr =
            self.bundle_scratch_allocator.alloc_layout(component_layout);
        // SAFETY:
        // - target_component_data_ptr and component_data have the same data type.
        // - component_data_ptr has layout of component_layout
        unsafe {
            core::ptr::copy_nonoverlapping(
                component_data_ptr,
                target_component_data_ptr.as_ptr(),
                component_layout.size(),
            );
            self.bundle_scratch
                .push_ptr(self.component_id, PtrMut::new(target_component_data_ptr));

            if component_layout.size() > 0 {
                // Ensure we don't attempt to deallocate zero-sized components
                alloc::alloc::dealloc(component_data_ptr, component_layout);
            }
        }

        self.target_component_written = true;
    }

    /// Returns [`AppTypeRegistry`](`crate::reflect::AppTypeRegistry`) if it exists in the world.
    ///
    /// NOTE: Prefer this method instead of manually reading the resource from the world.
    #[cfg(feature = "bevy_reflect")]
    pub fn type_registry(&self) -> Option<&crate::reflect::AppTypeRegistry> {
        self.type_registry
    }

    /// Queues the `entity` to be cloned by the current [`EntityCloner`]
    pub fn queue_entity_clone(&mut self, entity: Entity) {
        let target = self.entities.reserve_entity();
        self.mapper.set_mapped(entity, target);
        self.state.clone_queue.push_back(entity);
    }

    /// Queues a deferred clone operation, which will run with exclusive [`World`] access immediately after calling the clone handler for each component on an entity.
    /// This exists, despite its similarity to [`Commands`](crate::system::Commands), to provide access to the entity mapper in the current context.
    pub fn queue_deferred(
        &mut self,
        deferred: impl FnOnce(&mut World, &mut dyn EntityMapper) + 'static,
    ) {
        self.state.deferred_commands.push_back(Box::new(deferred));
    }

    /// Marks component as moved and it's `drop` won't run.
    fn move_component(&mut self) {
        self.target_component_moved = true;
        self.target_component_written = true;
    }
}

/// A configuration determining how to clone entities. This can be built using [`EntityCloner::build_opt_out`]/
/// [`opt_in`](EntityCloner::build_opt_in), which
/// returns an [`EntityClonerBuilder`].
///
/// After configuration is complete an entity can be cloned using [`Self::clone_entity`].
///
///```
/// use bevy_ecs::prelude::*;
/// use bevy_ecs::entity::EntityCloner;
///
/// #[derive(Component, Clone, PartialEq, Eq)]
/// struct A {
///     field: usize,
/// }
///
/// let mut world = World::default();
///
/// let component = A { field: 5 };
///
/// let entity = world.spawn(component.clone()).id();
/// let entity_clone = world.spawn_empty().id();
///
/// EntityCloner::build_opt_out(&mut world).clone_entity(entity, entity_clone);
///
/// assert!(world.get::<A>(entity_clone).is_some_and(|c| *c == component));
///```
///
/// # Default cloning strategy
/// By default, all types that derive [`Component`] and implement either [`Clone`] or `Reflect` (with `ReflectComponent`) will be cloned
/// (with `Clone`-based implementation preferred in case component implements both).
///
/// It should be noted that if `Component` is implemented manually or if `Clone` implementation is conditional
/// (like when deriving `Clone` for a type with a generic parameter without `Clone` bound),
/// the component will be cloned using the [default cloning strategy](crate::component::ComponentCloneBehavior::global_default_fn).
/// To use `Clone`-based handler ([`ComponentCloneBehavior::clone`]) in this case it should be set manually using one
/// of the methods mentioned in the [Clone Behaviors](#Clone-Behaviors) section
///
/// Here's an example of how to do it using [`clone_behavior`](Component::clone_behavior):
/// ```
/// # use bevy_ecs::prelude::*;
/// # use bevy_ecs::component::{StorageType, ComponentCloneBehavior, Mutable};
/// #[derive(Clone, Component)]
/// #[component(clone_behavior = clone::<Self>())]
/// struct SomeComponent;
///
/// ```
///
/// # Clone Behaviors
/// [`EntityCloner`] clones entities by cloning components using [`ComponentCloneBehavior`], and there are multiple layers
/// to decide which handler to use for which component. The overall hierarchy looks like this (priority from most to least):
/// 1. local overrides using [`EntityClonerBuilder::override_clone_behavior`]
/// 2. component-defined handler using [`Component::clone_behavior`]
/// 3. default handler override using [`EntityClonerBuilder::with_default_clone_fn`].
/// 4. reflect-based or noop default clone handler depending on if `bevy_reflect` feature is enabled or not.
///
/// # Moving components
/// [`EntityCloner`] can be configured to move components instead of cloning them by using [`EntityClonerBuilder::move_components`].
/// In this mode components will be moved - removed from source entity and added to the target entity.
///
/// Components with [`ComponentCloneBehavior::Ignore`] clone behavior will not be moved, while components that
/// have a [`ComponentCloneBehavior::Custom`] clone behavior will be cloned using it and then removed from the source entity.
/// All other components will be bitwise copied from the source entity onto the target entity and then removed without dropping.
///
/// Choosing to move components instead of cloning makes [`EntityClonerBuilder::with_default_clone_fn`] ineffective since it's replaced by
/// move handler for components that have [`ComponentCloneBehavior::Default`] clone behavior.
///
/// Note that moving components still triggers `on_remove` hooks/observers on source entity and `on_insert`/`on_add` hooks/observers on the target entity.
#[derive(Default)]
pub struct EntityCloner {
    filter: EntityClonerFilter,
    state: EntityClonerState,
}

/// An expandable scratch space for defining a dynamic bundle.
struct BundleScratch<'a> {
    component_ids: Vec<ComponentId>,
    component_ptrs: Vec<PtrMut<'a>>,
}

impl<'a> BundleScratch<'a> {
    pub(crate) fn with_capacity(capacity: usize) -> Self {
        Self {
            component_ids: Vec::with_capacity(capacity),
            component_ptrs: Vec::with_capacity(capacity),
        }
    }

    /// Pushes the `ptr` component onto this storage with the given `id` [`ComponentId`].
    ///
    /// # Safety
    /// The `id` [`ComponentId`] must match the component `ptr` for whatever [`World`] this scratch will
    /// be written to. `ptr` must contain valid uniquely-owned data that matches the type of component referenced
    /// in `id`.
    pub(crate) unsafe fn push_ptr(&mut self, id: ComponentId, ptr: PtrMut<'a>) {
        self.component_ids.push(id);
        self.component_ptrs.push(ptr);
    }

    /// Pushes the `C` component onto this storage with the given `id` [`ComponentId`], using the given `bump` allocator.
    ///
    /// # Safety
    /// The `id` [`ComponentId`] must match the component `C` for whatever [`World`] this scratch will
    /// be written to.
    pub(crate) unsafe fn push<C: Component>(
        &mut self,
        allocator: &'a Bump,
        id: ComponentId,
        component: C,
    ) {
        let component_ref = allocator.alloc(component);
        self.component_ids.push(id);
        self.component_ptrs.push(PtrMut::from(component_ref));
    }

    /// Writes the scratch components to the given entity in the given world.
    ///
    /// # Safety
    /// All [`ComponentId`] values in this instance must come from `world`.
    #[track_caller]
    pub(crate) unsafe fn write(
        self,
        world: &mut World,
        entity: Entity,
        relationship_hook_insert_mode: RelationshipHookMode,
    ) {
        // SAFETY:
        // - All `component_ids` are from the same world as `target` entity
        // - All `component_data_ptrs` are valid types represented by `component_ids`
        unsafe {
            world.entity_mut(entity).insert_by_ids_internal(
                &self.component_ids,
                self.component_ptrs.into_iter().map(|ptr| ptr.promote()),
                relationship_hook_insert_mode,
            );
        }
    }
}

impl EntityCloner {
    /// Returns a new [`EntityClonerBuilder`] using the given `world` with the [`OptOut`] configuration.
    ///
    /// This builder tries to clone every component from the source entity except for components that were
    /// explicitly denied, for example by using the [`deny`](EntityClonerBuilder<OptOut>::deny) method.
    ///
    /// Required components are not considered by denied components and must be explicitly denied as well if desired.
    pub fn build_opt_out(world: &mut World) -> EntityClonerBuilder<'_, OptOut> {
        EntityClonerBuilder {
            world,
            filter: Default::default(),
            state: Default::default(),
        }
    }

    /// Returns a new [`EntityClonerBuilder`] using the given `world` with the [`OptIn`] configuration.
    ///
    /// This builder tries to clone every component that was explicitly allowed from the source entity,
    /// for example by using the [`allow`](EntityClonerBuilder<OptIn>::allow) method.
    ///
    /// Components allowed to be cloned through this builder would also allow their required components,
    /// which will be cloned from the source entity only if the target entity does not contain them already.
    /// To skip adding required components see [`without_required_components`](EntityClonerBuilder<OptIn>::without_required_components).
    pub fn build_opt_in(world: &mut World) -> EntityClonerBuilder<'_, OptIn> {
        EntityClonerBuilder {
            world,
            filter: Default::default(),
            state: Default::default(),
        }
    }

    /// Returns `true` if this cloner is configured to clone entities referenced in cloned components via [`RelationshipTarget::LINKED_SPAWN`](crate::relationship::RelationshipTarget::LINKED_SPAWN).
    /// This will produce "deep" / recursive clones of relationship trees that have "linked spawn".
    #[inline]
    pub fn linked_cloning(&self) -> bool {
        self.state.linked_cloning
    }

    /// Clones and inserts components from the `source` entity into `target` entity using the stored configuration.
    /// If this [`EntityCloner`] has [`EntityCloner::linked_cloning`], then it will recursively spawn entities as defined
    /// by [`RelationshipTarget`](crate::relationship::RelationshipTarget) components with
    /// [`RelationshipTarget::LINKED_SPAWN`](crate::relationship::RelationshipTarget::LINKED_SPAWN)
    #[track_caller]
    pub fn clone_entity(&mut self, world: &mut World, source: Entity, target: Entity) {
        let mut map = EntityHashMap::<Entity>::new();
        map.set_mapped(source, target);
        self.clone_entity_mapped(world, source, &mut map);
    }

    /// Clones and inserts components from the `source` entity into a newly spawned entity using the stored configuration.
    /// If this [`EntityCloner`] has [`EntityCloner::linked_cloning`], then it will recursively spawn entities as defined
    /// by [`RelationshipTarget`](crate::relationship::RelationshipTarget) components with
    /// [`RelationshipTarget::LINKED_SPAWN`](crate::relationship::RelationshipTarget::LINKED_SPAWN)
    #[track_caller]
    pub fn spawn_clone(&mut self, world: &mut World, source: Entity) -> Entity {
        let target = world.spawn_empty().id();
        self.clone_entity(world, source, target);
        target
    }

    /// Clones the entity into whatever entity `mapper` chooses for it.
    #[track_caller]
    pub fn clone_entity_mapped(
        &mut self,
        world: &mut World,
        source: Entity,
        mapper: &mut dyn EntityMapper,
    ) -> Entity {
        Self::clone_entity_mapped_internal(&mut self.state, &mut self.filter, world, source, mapper)
    }

    #[track_caller]
    #[inline]
    fn clone_entity_mapped_internal(
        state: &mut EntityClonerState,
        filter: &mut impl CloneByFilter,
        world: &mut World,
        source: Entity,
        mapper: &mut dyn EntityMapper,
    ) -> Entity {
        // All relationships on the root should have their hooks run
        let target = Self::clone_entity_internal(
            state,
            filter,
            world,
            source,
            mapper,
            RelationshipHookMode::Run,
        );
        let child_hook_insert_mode = if state.linked_cloning {
            // When spawning "linked relationships", we want to ignore hooks for relationships we are spawning, while
            // still registering with original relationship targets that are "not linked" to the current recursive spawn.
            RelationshipHookMode::RunIfNotLinked
        } else {
            // If we are not cloning "linked relationships" recursively, then we want any cloned relationship components to
            // register themselves with their original relationship target.
            RelationshipHookMode::Run
        };
        loop {
            let queued = state.clone_queue.pop_front();
            if let Some(queued) = queued {
                Self::clone_entity_internal(
                    state,
                    filter,
                    world,
                    queued,
                    mapper,
                    child_hook_insert_mode,
                );
            } else {
                break;
            }
        }
        target
    }

    /// Clones and inserts components from the `source` entity into the entity mapped by `mapper` from `source` using the stored configuration.
    #[track_caller]
    fn clone_entity_internal(
        state: &mut EntityClonerState,
        filter: &mut impl CloneByFilter,
        world: &mut World,
        source: Entity,
        mapper: &mut dyn EntityMapper,
        relationship_hook_insert_mode: RelationshipHookMode,
    ) -> Entity {
        let target = mapper.get_mapped(source);
        // PERF: reusing allocated space across clones would be more efficient. Consider an allocation model similar to `Commands`.
        let bundle_scratch_allocator = Bump::new();
        let mut bundle_scratch: BundleScratch;
        let mut moved_components: Vec<ComponentId> = Vec::new();
        let mut deferred_cloned_component_ids: Vec<ComponentId> = Vec::new();
        {
            let world = world.as_unsafe_world_cell();
            let source_entity = world.get_entity(source).expect("Source entity must exist");

            #[cfg(feature = "bevy_reflect")]
            // SAFETY: we have unique access to `world`, nothing else accesses the registry at this moment, and we clone
            // the registry, which prevents future conflicts.
            let app_registry = unsafe {
                world
                    .get_resource::<crate::reflect::AppTypeRegistry>()
                    .cloned()
            };
            #[cfg(not(feature = "bevy_reflect"))]
            let app_registry = Option::<()>::None;

            let source_archetype = source_entity.archetype();
            bundle_scratch = BundleScratch::with_capacity(source_archetype.component_count());

            let target_archetype = LazyCell::new(|| {
                world
                    .get_entity(target)
                    .expect("Target entity must exist")
                    .archetype()
            });

            if state.move_components {
                moved_components.reserve(source_archetype.component_count());
                // Replace default handler with special handler which would track if component was moved instead of cloned.
                // This is later used to determine whether we need to run component's drop function when removing it from the source entity or not.
                state.default_clone_fn = |_, ctx| ctx.move_component();
            }

            filter.clone_components(source_archetype, target_archetype, |component| {
                let handler = match state.clone_behavior_overrides.get(&component).or_else(|| {
                    world
                        .components()
                        .get_info(component)
                        .map(ComponentInfo::clone_behavior)
                }) {
                    Some(behavior) => match behavior {
                        ComponentCloneBehavior::Default => state.default_clone_fn,
                        ComponentCloneBehavior::Ignore => return,
                        ComponentCloneBehavior::Custom(custom) => *custom,
                    },
                    None => state.default_clone_fn,
                };

                // SAFETY: This component exists because it is present on the archetype.
                let info = unsafe { world.components().get_info_unchecked(component) };

                // SAFETY:
                // - There are no other mutable references to source entity.
                // - `component` is from `source_entity`'s archetype
                let source_component_ptr =
                    unsafe { source_entity.get_by_id(component).debug_checked_unwrap() };

                let source_component = SourceComponent {
                    info,
                    ptr: source_component_ptr,
                };

                // SAFETY:
                // - `components` and `component` are from the same world
                // - `source_component_ptr` is valid and points to the same type as represented by `component`
                let mut ctx = unsafe {
                    ComponentCloneCtx::new(
                        component,
                        source,
                        target,
                        &bundle_scratch_allocator,
                        &mut bundle_scratch,
                        world.entities(),
                        info,
                        state,
                        mapper,
                        app_registry.as_ref(),
                    )
                };

                (handler)(&source_component, &mut ctx);

                if ctx.state.move_components {
                    if ctx.target_component_moved {
                        moved_components.push(component);
                    }
                    // Component wasn't written by the clone handler, so assume it's going to be
                    // cloned/processed using deferred_commands instead.
                    // This means that it's ComponentId won't be present in BundleScratch's component_ids,
                    // but it should still be removed when move_components is true.
                    else if !ctx.target_component_written() {
                        deferred_cloned_component_ids.push(component);
                    }
                }
            });
        }

        world.flush();

        for deferred in state.deferred_commands.drain(..) {
            (deferred)(world, mapper);
        }

        if !world.entities.contains(target) {
            panic!("Target entity does not exist");
        }

        if state.move_components {
            let mut source_entity = world.entity_mut(source);

            let cloned_components = if deferred_cloned_component_ids.is_empty() {
                &bundle_scratch.component_ids
            } else {
                // Remove all cloned components with drop by concatenating both vectors
                deferred_cloned_component_ids.extend(&bundle_scratch.component_ids);
                &deferred_cloned_component_ids
            };
            source_entity.remove_by_ids_with_caller(
                cloned_components,
                MaybeLocation::caller(),
                RelationshipHookMode::RunIfNotLinked,
                BundleRemover::empty_pre_remove,
            );

            let table_row = source_entity.location().table_row;

            // Copy moved components and then forget them without calling drop
            source_entity.remove_by_ids_with_caller(
                &moved_components,
                MaybeLocation::caller(),
                RelationshipHookMode::RunIfNotLinked,
                |sparse_sets, mut table, components, bundle| {
                    for &component_id in bundle {
                        let Some(component_ptr) = sparse_sets
                            .get(component_id)
                            .and_then(|component| component.get(source))
                            .or_else(|| {
                                // SAFETY: table_row is within this table because we just got it from entity's current location
                                table.as_mut().and_then(|table| unsafe {
                                    table.get_component(component_id, table_row)
                                })
                            })
                        else {
                            // Component was removed by some other component's clone side effect before we got to it.
                            continue;
                        };

                        // SAFETY: component_id is valid because remove_by_ids_with_caller checked it before calling this closure
                        let info = unsafe { components.get_info_unchecked(component_id) };
                        let layout = info.layout();
                        let target_ptr = bundle_scratch_allocator.alloc_layout(layout);
                        // SAFETY:
                        // - component_ptr points to data with component layout
                        // - target_ptr was just allocated with component layout
                        // - component_ptr and target_ptr don't overlap
                        // - component_ptr matches component_id
                        unsafe {
                            core::ptr::copy_nonoverlapping(
                                component_ptr.as_ptr(),
                                target_ptr.as_ptr(),
                                layout.size(),
                            );
                            bundle_scratch.push_ptr(component_id, PtrMut::new(target_ptr));
                        }
                    }

                    (/* should drop? */ false, ())
                },
            );
        }

        // SAFETY:
        // - All `component_ids` are from the same world as `target` entity
        // - All `component_data_ptrs` are valid types represented by `component_ids`
        unsafe { bundle_scratch.write(world, target, relationship_hook_insert_mode) };
        target
    }
}

/// Part of the [`EntityCloner`], see there for more information.
struct EntityClonerState {
    clone_behavior_overrides: HashMap<ComponentId, ComponentCloneBehavior>,
    move_components: bool,
    linked_cloning: bool,
    default_clone_fn: ComponentCloneFn,
    clone_queue: VecDeque<Entity>,
    deferred_commands: VecDeque<Box<dyn FnOnce(&mut World, &mut dyn EntityMapper)>>,
}

impl Default for EntityClonerState {
    fn default() -> Self {
        Self {
            move_components: false,
            linked_cloning: false,
            default_clone_fn: ComponentCloneBehavior::global_default_fn(),
            clone_behavior_overrides: Default::default(),
            clone_queue: Default::default(),
            deferred_commands: Default::default(),
        }
    }
}

/// A builder for configuring [`EntityCloner`]. See [`EntityCloner`] for more information.
pub struct EntityClonerBuilder<'w, Filter> {
    world: &'w mut World,
    filter: Filter,
    state: EntityClonerState,
}

impl<'w, Filter: CloneByFilter> EntityClonerBuilder<'w, Filter> {
    /// Internally calls [`EntityCloner::clone_entity`] on the builder's [`World`].
    pub fn clone_entity(&mut self, source: Entity, target: Entity) -> &mut Self {
        let mut mapper = EntityHashMap::<Entity>::new();
        mapper.set_mapped(source, target);
        EntityCloner::clone_entity_mapped_internal(
            &mut self.state,
            &mut self.filter,
            self.world,
            source,
            &mut mapper,
        );
        self
    }

    /// Finishes configuring [`EntityCloner`] returns it.
    pub fn finish(self) -> EntityCloner {
        EntityCloner {
            filter: self.filter.into(),
            state: self.state,
        }
    }

    /// Sets the default clone function to use.
    ///
    /// Will be overridden if [`EntityClonerBuilder::move_components`] is enabled.
    pub fn with_default_clone_fn(&mut self, clone_fn: ComponentCloneFn) -> &mut Self {
        self.state.default_clone_fn = clone_fn;
        self
    }

    /// Sets whether the cloner should remove any components that were cloned,
    /// effectively moving them from the source entity to the target.
    ///
    /// This is disabled by default.
    ///
    /// The setting only applies to components that are allowed through the filter
    /// at the time [`EntityClonerBuilder::clone_entity`] is called.
    ///
    /// Enabling this overrides any custom function set with [`EntityClonerBuilder::with_default_clone_fn`].
    pub fn move_components(&mut self, enable: bool) -> &mut Self {
        self.state.move_components = enable;
        self
    }

    /// Overrides the [`ComponentCloneBehavior`] for a component in this builder.
    /// This handler will be used to clone the component instead of the global one defined by the [`EntityCloner`].
    ///
    /// See [Handlers section of `EntityClonerBuilder`](EntityClonerBuilder#handlers) to understand how this affects handler priority.
    pub fn override_clone_behavior<T: Component>(
        &mut self,
        clone_behavior: ComponentCloneBehavior,
    ) -> &mut Self {
        if let Some(id) = self.world.components().valid_component_id::<T>() {
            self.state
                .clone_behavior_overrides
                .insert(id, clone_behavior);
        }
        self
    }

    /// Overrides the [`ComponentCloneBehavior`] for a component with the given `component_id` in this builder.
    /// This handler will be used to clone the component instead of the global one defined by the [`EntityCloner`].
    ///
    /// See [Handlers section of `EntityClonerBuilder`](EntityClonerBuilder#handlers) to understand how this affects handler priority.
    pub fn override_clone_behavior_with_id(
        &mut self,
        component_id: ComponentId,
        clone_behavior: ComponentCloneBehavior,
    ) -> &mut Self {
        self.state
            .clone_behavior_overrides
            .insert(component_id, clone_behavior);
        self
    }

    /// Removes a previously set override of [`ComponentCloneBehavior`] for a component in this builder.
    pub fn remove_clone_behavior_override<T: Component>(&mut self) -> &mut Self {
        if let Some(id) = self.world.components().valid_component_id::<T>() {
            self.state.clone_behavior_overrides.remove(&id);
        }
        self
    }

    /// Removes a previously set override of [`ComponentCloneBehavior`] for a given `component_id` in this builder.
    pub fn remove_clone_behavior_override_with_id(
        &mut self,
        component_id: ComponentId,
    ) -> &mut Self {
        self.state.clone_behavior_overrides.remove(&component_id);
        self
    }

    /// When true this cloner will be configured to clone entities referenced in cloned components via [`RelationshipTarget::LINKED_SPAWN`](crate::relationship::RelationshipTarget::LINKED_SPAWN).
    /// This will produce "deep" / recursive clones of relationship trees that have "linked spawn".
    pub fn linked_cloning(&mut self, linked_cloning: bool) -> &mut Self {
        self.state.linked_cloning = linked_cloning;
        self
    }
}

impl<'w> EntityClonerBuilder<'w, OptOut> {
    /// By default, any components denied through the filter will automatically
    /// deny all of components they are required by too.
    ///
    /// This method allows for a scoped mode where any changes to the filter
    /// will not involve these requiring components.
    ///
    /// If component `A` is denied in the `builder` closure here and component `B`
    /// requires `A`, then `A` will be inserted with the value defined in `B`'s
    /// [`Component` derive](https://docs.rs/bevy/latest/bevy/ecs/component/trait.Component.html#required-components).
    /// This assumes `A` is missing yet at the target entity.
    pub fn without_required_by_components(&mut self, builder: impl FnOnce(&mut Self)) -> &mut Self {
        self.filter.attach_required_by_components = false;
        builder(self);
        self.filter.attach_required_by_components = true;
        self
    }

    /// Sets whether components are always cloned ([`InsertMode::Replace`], the default) or only if it is missing
    /// ([`InsertMode::Keep`]) at the target entity.
    ///
    /// This makes no difference if the target is spawned by the cloner.
    pub fn insert_mode(&mut self, insert_mode: InsertMode) -> &mut Self {
        self.filter.insert_mode = insert_mode;
        self
    }

    /// Disallows all components of the bundle from being cloned.
    ///
    /// If component `A` is denied here and component `B` requires `A`, then `A`
    /// is denied as well. See [`Self::without_required_by_components`] to alter
    /// this behavior.
    pub fn deny<T: StaticBundle>(&mut self) -> &mut Self {
        let bundle_id = self.world.register_bundle::<T>().id();
        self.deny_by_ids(bundle_id)
    }

    /// Extends the list of components that shouldn't be cloned.
    /// Supports filtering by [`TypeId`], [`ComponentId`], [`BundleId`](`crate::bundle::BundleId`), and [`IntoIterator`] yielding one of these.
    ///
    /// If component `A` is denied here and component `B` requires `A`, then `A`
    /// is denied as well. See [`Self::without_required_by_components`] to alter
    /// this behavior.
    pub fn deny_by_ids<M: Marker>(&mut self, ids: impl FilterableIds<M>) -> &mut Self {
        ids.filter_ids(&mut |ids| match ids {
            FilterableId::Type(type_id) => {
                if let Some(id) = self.world.components().get_valid_id(type_id) {
                    self.filter.filter_deny(id, self.world);
                }
            }
            FilterableId::Component(component_id) => {
                self.filter.filter_deny(component_id, self.world);
            }
            FilterableId::Bundle(bundle_id) => {
                if let Some(bundle) = self.world.bundles().get(bundle_id) {
                    let ids = bundle.explicit_components().iter();
                    for &id in ids {
                        self.filter.filter_deny(id, self.world);
                    }
                }
            }
        });
        self
    }
}

impl<'w> EntityClonerBuilder<'w, OptIn> {
    /// By default, any components allowed through the filter will automatically
    /// allow all of their required components.
    ///
    /// This method allows for a scoped mode where any changes to the filter
    /// will not involve required components.
    ///
    /// If component `A` is allowed in the `builder` closure here and requires
    /// component `B`, then `B` will be inserted with the value defined in `A`'s
    /// [`Component` derive](https://docs.rs/bevy/latest/bevy/ecs/component/trait.Component.html#required-components).
    /// This assumes `B` is missing yet at the target entity.
    pub fn without_required_components(&mut self, builder: impl FnOnce(&mut Self)) -> &mut Self {
        self.filter.attach_required_components = false;
        builder(self);
        self.filter.attach_required_components = true;
        self
    }

    /// Adds all components of the bundle to the list of components to clone.
    ///
    /// If component `A` is allowed here and requires component `B`, then `B`
    /// is allowed as well. See [`Self::without_required_components`]
    /// to alter this behavior.
    pub fn allow<T: StaticBundle>(&mut self) -> &mut Self {
        let bundle_id = self.world.register_bundle::<T>().id();
        self.allow_by_ids(bundle_id)
    }

    /// Adds all components of the bundle to the list of components to clone if
    /// the target does not contain them.
    ///
    /// If component `A` is allowed here and requires component `B`, then `B`
    /// is allowed as well. See [`Self::without_required_components`]
    /// to alter this behavior.
    pub fn allow_if_new<T: StaticBundle>(&mut self) -> &mut Self {
        let bundle_id = self.world.register_bundle::<T>().id();
        self.allow_by_ids_if_new(bundle_id)
    }

    /// Extends the list of components to clone.
    /// Supports filtering by [`TypeId`], [`ComponentId`], [`BundleId`](`crate::bundle::BundleId`), and [`IntoIterator`] yielding one of these.
    ///
    /// If component `A` is allowed here and requires component `B`, then `B`
    /// is allowed as well. See [`Self::without_required_components`]
    /// to alter this behavior.
    pub fn allow_by_ids<M: Marker>(&mut self, ids: impl FilterableIds<M>) -> &mut Self {
        self.allow_by_ids_inner(ids, InsertMode::Replace);
        self
    }

    /// Extends the list of components to clone if the target does not contain them.
    /// Supports filtering by [`TypeId`], [`ComponentId`], [`BundleId`](`crate::bundle::BundleId`), and [`IntoIterator`] yielding one of these.
    ///
    /// If component `A` is allowed here and requires component `B`, then `B`
    /// is allowed as well. See [`Self::without_required_components`]
    /// to alter this behavior.
    pub fn allow_by_ids_if_new<M: Marker>(&mut self, ids: impl FilterableIds<M>) -> &mut Self {
        self.allow_by_ids_inner(ids, InsertMode::Keep);
        self
    }

    fn allow_by_ids_inner<M: Marker>(
        &mut self,
        ids: impl FilterableIds<M>,
        insert_mode: InsertMode,
    ) {
        ids.filter_ids(&mut |id| match id {
            FilterableId::Type(type_id) => {
                if let Some(id) = self.world.components().get_valid_id(type_id) {
                    self.filter.filter_allow(id, self.world, insert_mode);
                }
            }
            FilterableId::Component(component_id) => {
                self.filter
                    .filter_allow(component_id, self.world, insert_mode);
            }
            FilterableId::Bundle(bundle_id) => {
                if let Some(bundle) = self.world.bundles().get(bundle_id) {
                    let ids = bundle.explicit_components().iter();
                    for &id in ids {
                        self.filter.filter_allow(id, self.world, insert_mode);
                    }
                }
            }
        });
    }
}

/// Filters that can selectively clone components depending on its inner configuration are unified with this trait.
#[doc(hidden)]
pub trait CloneByFilter: Into<EntityClonerFilter> {
    /// The filter will call `clone_component` for every [`ComponentId`] that passes it.
    fn clone_components<'a>(
        &mut self,
        source_archetype: &Archetype,
        target_archetype: LazyCell<&'a Archetype, impl FnOnce() -> &'a Archetype>,
        clone_component: impl FnMut(ComponentId),
    );
}

/// Part of the [`EntityCloner`], see there for more information.
#[doc(hidden)]
#[derive(From)]
pub enum EntityClonerFilter {
    OptOut(OptOut),
    OptIn(OptIn),
}

impl Default for EntityClonerFilter {
    fn default() -> Self {
        Self::OptOut(Default::default())
    }
}

impl CloneByFilter for EntityClonerFilter {
    #[inline]
    fn clone_components<'a>(
        &mut self,
        source_archetype: &Archetype,
        target_archetype: LazyCell<&'a Archetype, impl FnOnce() -> &'a Archetype>,
        clone_component: impl FnMut(ComponentId),
    ) {
        match self {
            Self::OptOut(filter) => {
                filter.clone_components(source_archetype, target_archetype, clone_component);
            }
            Self::OptIn(filter) => {
                filter.clone_components(source_archetype, target_archetype, clone_component);
            }
        }
    }
}

/// Generic for [`EntityClonerBuilder`] that makes the cloner try to clone every component from the source entity
/// except for components that were explicitly denied, for example by using the
/// [`deny`](EntityClonerBuilder::deny) method.
///
/// Required components are not considered by denied components and must be explicitly denied as well if desired.
pub struct OptOut {
    /// Contains the components that should not be cloned.
    deny: HashSet<ComponentId>,

    /// Determines if a component is inserted when it is existing already.
    insert_mode: InsertMode,

    /// Is `true` unless during [`EntityClonerBuilder::without_required_by_components`] which will suppress
    /// components that require denied components to be denied as well, causing them to be created independent
    /// from the value at the source entity if needed.
    attach_required_by_components: bool,
}

impl Default for OptOut {
    fn default() -> Self {
        Self {
            deny: Default::default(),
            insert_mode: InsertMode::Replace,
            attach_required_by_components: true,
        }
    }
}

impl CloneByFilter for OptOut {
    #[inline]
    fn clone_components<'a>(
        &mut self,
        source_archetype: &Archetype,
        target_archetype: LazyCell<&'a Archetype, impl FnOnce() -> &'a Archetype>,
        mut clone_component: impl FnMut(ComponentId),
    ) {
        match self.insert_mode {
            InsertMode::Replace => {
                for component in source_archetype.components() {
                    if !self.deny.contains(&component) {
                        clone_component(component);
                    }
                }
            }
            InsertMode::Keep => {
                for component in source_archetype.components() {
                    if !target_archetype.contains(component) && !self.deny.contains(&component) {
                        clone_component(component);
                    }
                }
            }
        }
    }
}

impl OptOut {
    /// Denies a component through the filter, also deny components that require `id` if
    /// [`Self::attach_required_by_components`] is true.
    #[inline]
    fn filter_deny(&mut self, id: ComponentId, world: &World) {
        self.deny.insert(id);
        if self.attach_required_by_components {
            if let Some(required_by) = world.components().get_required_by(id) {
                self.deny.extend(required_by.iter());
            };
        }
    }
}

/// Generic for [`EntityClonerBuilder`] that makes the cloner try to clone every component that was explicitly
/// allowed from the source entity, for example by using the [`allow`](EntityClonerBuilder::allow) method.
///
/// Required components are also cloned when the target entity does not contain them.
pub struct OptIn {
    /// Contains the components explicitly allowed to be cloned.
    allow: HashMap<ComponentId, Explicit>,

    /// Lists of required components, [`Explicit`] refers to a range in it.
    required_of_allow: Vec<ComponentId>,

    /// Contains the components required by those in [`Self::allow`].
    /// Also contains the number of components in [`Self::allow`] each is required by to track
    /// when to skip cloning a required component after skipping explicit components that require it.
    required: HashMap<ComponentId, Required>,

    /// Is `true` unless during [`EntityClonerBuilder::without_required_components`] which will suppress
    /// evaluating required components to clone, causing them to be created independent from the value at
    /// the source entity if needed.
    attach_required_components: bool,
}

impl Default for OptIn {
    fn default() -> Self {
        Self {
            allow: Default::default(),
            required_of_allow: Default::default(),
            required: Default::default(),
            attach_required_components: true,
        }
    }
}

impl CloneByFilter for OptIn {
    #[inline]
    fn clone_components<'a>(
        &mut self,
        source_archetype: &Archetype,
        target_archetype: LazyCell<&'a Archetype, impl FnOnce() -> &'a Archetype>,
        mut clone_component: impl FnMut(ComponentId),
    ) {
        // track the amount of components left not being cloned yet to exit this method early
        let mut uncloned_components = source_archetype.component_count();

        // track if any `Required::required_by_reduced` has been reduced so they are reset
        let mut reduced_any = false;

        // clone explicit components
        for (&component, explicit) in self.allow.iter() {
            if uncloned_components == 0 {
                // exhausted all source components, reset changed `Required::required_by_reduced`
                if reduced_any {
                    self.required
                        .iter_mut()
                        .for_each(|(_, required)| required.reset());
                }
                return;
            }

            let do_clone = source_archetype.contains(component)
                && (explicit.insert_mode == InsertMode::Replace
                    || !target_archetype.contains(component));
            if do_clone {
                clone_component(component);
                uncloned_components -= 1;
            } else if let Some(range) = explicit.required_range.clone() {
                for component in self.required_of_allow[range].iter() {
                    // may be None if required component was also added as explicit later
                    if let Some(required) = self.required.get_mut(component) {
                        required.required_by_reduced -= 1;
                        reduced_any = true;
                    }
                }
            }
        }

        let mut required_iter = self.required.iter_mut();

        // clone required components
        let required_components = required_iter
            .by_ref()
            .filter_map(|(&component, required)| {
                let do_clone = required.required_by_reduced > 0 // required by a cloned component
                    && source_archetype.contains(component) // must exist to clone, may miss if removed
                    && !target_archetype.contains(component); // do not overwrite existing values

                // reset changed `Required::required_by_reduced` as this is done being checked here
                required.reset();

                do_clone.then_some(component)
            })
            .take(uncloned_components);

        for required_component in required_components {
            clone_component(required_component);
        }

        // if the `required_components` iterator has not been exhausted yet because the source has no more
        // components to clone, iterate the rest to reset changed `Required::required_by_reduced` for the
        // next clone
        if reduced_any {
            required_iter.for_each(|(_, required)| required.reset());
        }
    }
}

impl OptIn {
    /// Allows a component through the filter, also allow required components if
    /// [`Self::attach_required_components`] is true.
    #[inline]
    fn filter_allow(&mut self, id: ComponentId, world: &World, mut insert_mode: InsertMode) {
        match self.allow.entry(id) {
            Entry::Vacant(explicit) => {
                // explicit components should not appear in the required map
                self.required.remove(&id);

                if !self.attach_required_components {
                    explicit.insert(Explicit {
                        insert_mode,
                        required_range: None,
                    });
                } else {
                    self.filter_allow_with_required(id, world, insert_mode);
                }
            }
            Entry::Occupied(mut explicit) => {
                let explicit = explicit.get_mut();

                // set required component range if it was inserted with `None` earlier
                if self.attach_required_components && explicit.required_range.is_none() {
                    if explicit.insert_mode == InsertMode::Replace {
                        // do not overwrite with Keep if component was allowed as Replace earlier
                        insert_mode = InsertMode::Replace;
                    }

                    self.filter_allow_with_required(id, world, insert_mode);
                } else if explicit.insert_mode == InsertMode::Keep {
                    // potentially overwrite Keep with Replace
                    explicit.insert_mode = insert_mode;
                }
            }
        };
    }

    // Allow a component through the filter and include required components.
    #[inline]
    fn filter_allow_with_required(
        &mut self,
        id: ComponentId,
        world: &World,
        insert_mode: InsertMode,
    ) {
        let Some(info) = world.components().get_info(id) else {
            return;
        };

        let iter = info
            .required_components()
            .iter_ids()
            .filter(|id| !self.allow.contains_key(id))
            .inspect(|id| {
                // set or increase the number of components this `id` is required by
                self.required
                    .entry(*id)
                    .and_modify(|required| {
                        required.required_by += 1;
                        required.required_by_reduced += 1;
                    })
                    .or_insert(Required {
                        required_by: 1,
                        required_by_reduced: 1,
                    });
            });

        let start = self.required_of_allow.len();
        self.required_of_allow.extend(iter);
        let end = self.required_of_allow.len();

        self.allow.insert(
            id,
            Explicit {
                insert_mode,
                required_range: Some(start..end),
            },
        );
    }
}

/// Contains the components explicitly allowed to be cloned.
struct Explicit {
    /// If component was added via [`allow`](EntityClonerBuilder::allow) etc, this is `Overwrite`.
    ///
    /// If component was added via [`allow_if_new`](EntityClonerBuilder::allow_if_new) etc, this is `Keep`.
    insert_mode: InsertMode,

    /// Contains the range in [`OptIn::required_of_allow`] for this component containing its
    /// required components.
    ///
    /// Is `None` if [`OptIn::attach_required_components`] was `false` when added.
    /// It may be set to `Some` later if the component is later added explicitly again with
    /// [`OptIn::attach_required_components`] being `true`.
    ///
    /// Range is empty if this component has no required components that are not also explicitly allowed.
    required_range: Option<Range<usize>>,
}

struct Required {
    /// Amount of explicit components this component is required by.
    required_by: u32,

    /// As [`Self::required_by`] but is reduced during cloning when an explicit component is not cloned,
    /// either because [`Explicit::insert_mode`] is `Keep` or the source entity does not contain it.
    ///
    /// If this is zero, the required component is not cloned.
    ///
    /// The counter is reset to `required_by` when the cloning is over in case another entity needs to be
    /// cloned by the same [`EntityCloner`].
    required_by_reduced: u32,
}

impl Required {
    // Revert reductions for the next entity to clone with this EntityCloner
    #[inline]
    fn reset(&mut self) {
        self.required_by_reduced = self.required_by;
    }
}

mod private {
    use crate::{bundle::BundleId, component::ComponentId};
    use core::any::TypeId;
    use derive_more::From;

    /// Marker trait to allow multiple blanket implementations for [`FilterableIds`].
    pub trait Marker {}
    /// Marker struct for [`FilterableIds`] implementation for single-value types.
    pub struct ScalarType {}
    impl Marker for ScalarType {}
    /// Marker struct for [`FilterableIds`] implementation for [`IntoIterator`] types.
    pub struct VectorType {}
    impl Marker for VectorType {}

    /// Defines types of ids that [`EntityClonerBuilder`](`super::EntityClonerBuilder`) can filter components by.
    #[derive(From)]
    pub enum FilterableId {
        Type(TypeId),
        Component(ComponentId),
        Bundle(BundleId),
    }

    impl<'a, T> From<&'a T> for FilterableId
    where
        T: Into<FilterableId> + Copy,
    {
        #[inline]
        fn from(value: &'a T) -> Self {
            (*value).into()
        }
    }

    /// A trait to allow [`EntityClonerBuilder`](`super::EntityClonerBuilder`) filter by any supported id type and their iterators,
    /// reducing the number of method permutations required for all id types.
    ///
    /// The supported id types that can be used to filter components are defined by [`FilterableId`], which allows following types: [`TypeId`], [`ComponentId`] and [`BundleId`].
    ///
    /// `M` is a generic marker to allow multiple blanket implementations of this trait.
    /// This works because `FilterableId<M1>` is a different trait from `FilterableId<M2>`, so multiple blanket implementations for different `M` are allowed.
    /// The reason this is required is because supporting `IntoIterator` requires blanket implementation, but that will conflict with implementation for `TypeId`
    /// since `IntoIterator` can technically be implemented for `TypeId` in the future.
    /// Functions like `allow_by_ids` rely on type inference to automatically select proper type for `M` at call site.
    pub trait FilterableIds<M: Marker> {
        /// Takes in a function that processes all types of [`FilterableId`] one-by-one.
        fn filter_ids(self, ids: &mut impl FnMut(FilterableId));
    }

    impl<I, T> FilterableIds<VectorType> for I
    where
        I: IntoIterator<Item = T>,
        T: Into<FilterableId>,
    {
        #[inline]
        fn filter_ids(self, ids: &mut impl FnMut(FilterableId)) {
            for id in self.into_iter() {
                ids(id.into());
            }
        }
    }

    impl<T> FilterableIds<ScalarType> for T
    where
        T: Into<FilterableId>,
    {
        #[inline]
        fn filter_ids(self, ids: &mut impl FnMut(FilterableId)) {
            ids(self.into());
        }
    }
}

use private::{FilterableId, FilterableIds, Marker};

#[cfg(test)]
mod tests {
    use super::*;
    use crate::{
        component::{ComponentDescriptor, StorageType},
        lifecycle::HookContext,
        prelude::{ChildOf, Children, Resource},
        world::{DeferredWorld, FromWorld, World},
    };
    use bevy_ptr::OwningPtr;
    use core::marker::PhantomData;
    use core::{alloc::Layout, ops::Deref};

    #[cfg(feature = "bevy_reflect")]
    mod reflect {
        use super::*;
        use crate::reflect::{AppTypeRegistry, ReflectComponent, ReflectFromWorld};
        use alloc::vec;
        use bevy_reflect::{std_traits::ReflectDefault, FromType, Reflect, ReflectFromPtr};

        #[test]
        fn clone_entity_using_reflect() {
            #[derive(Component, Reflect, Clone, PartialEq, Eq)]
            #[reflect(Component)]
            struct A {
                field: usize,
            }

            let mut world = World::default();
            world.init_resource::<AppTypeRegistry>();
            let registry = world.get_resource::<AppTypeRegistry>().unwrap();
            registry.write().register::<A>();

            world.register_component::<A>();
            let component = A { field: 5 };

            let e = world.spawn(component.clone()).id();
            let e_clone = world.spawn_empty().id();

            EntityCloner::build_opt_out(&mut world)
                .override_clone_behavior::<A>(ComponentCloneBehavior::reflect())
                .clone_entity(e, e_clone);

            assert!(world.get::<A>(e_clone).is_some_and(|c| *c == component));
        }

        #[test]
        fn clone_entity_using_reflect_all_paths() {
            #[derive(PartialEq, Eq, Default, Debug)]
            struct NotClone;

            // `reflect_clone`-based fast path
            #[derive(Component, Reflect, PartialEq, Eq, Default, Debug)]
            #[reflect(from_reflect = false)]
            struct A {
                field: usize,
                field2: Vec<usize>,
            }

            // `ReflectDefault`-based fast path
            #[derive(Component, Reflect, PartialEq, Eq, Default, Debug)]
            #[reflect(Default)]
            #[reflect(from_reflect = false)]
            struct B {
                field: usize,
                field2: Vec<usize>,
                #[reflect(ignore)]
                ignored: NotClone,
            }

            // `ReflectFromReflect`-based fast path
            #[derive(Component, Reflect, PartialEq, Eq, Default, Debug)]
            struct C {
                field: usize,
                field2: Vec<usize>,
                #[reflect(ignore)]
                ignored: NotClone,
            }

            // `ReflectFromWorld`-based fast path
            #[derive(Component, Reflect, PartialEq, Eq, Default, Debug)]
            #[reflect(FromWorld)]
            #[reflect(from_reflect = false)]
            struct D {
                field: usize,
                field2: Vec<usize>,
                #[reflect(ignore)]
                ignored: NotClone,
            }

            let mut world = World::default();
            world.init_resource::<AppTypeRegistry>();
            let registry = world.get_resource::<AppTypeRegistry>().unwrap();
            registry.write().register::<(A, B, C, D)>();

            let a_id = world.register_component::<A>();
            let b_id = world.register_component::<B>();
            let c_id = world.register_component::<C>();
            let d_id = world.register_component::<D>();
            let component_a = A {
                field: 5,
                field2: vec![1, 2, 3, 4, 5],
            };
            let component_b = B {
                field: 5,
                field2: vec![1, 2, 3, 4, 5],
                ignored: NotClone,
            };
            let component_c = C {
                field: 6,
                field2: vec![1, 2, 3, 4, 5],
                ignored: NotClone,
            };
            let component_d = D {
                field: 7,
                field2: vec![1, 2, 3, 4, 5],
                ignored: NotClone,
            };

            let e = world
                .spawn((component_a, component_b, component_c, component_d))
                .id();
            let e_clone = world.spawn_empty().id();

            EntityCloner::build_opt_out(&mut world)
                .override_clone_behavior_with_id(a_id, ComponentCloneBehavior::reflect())
                .override_clone_behavior_with_id(b_id, ComponentCloneBehavior::reflect())
                .override_clone_behavior_with_id(c_id, ComponentCloneBehavior::reflect())
                .override_clone_behavior_with_id(d_id, ComponentCloneBehavior::reflect())
                .clone_entity(e, e_clone);

            assert_eq!(world.get::<A>(e_clone), Some(world.get::<A>(e).unwrap()));
            assert_eq!(world.get::<B>(e_clone), Some(world.get::<B>(e).unwrap()));
            assert_eq!(world.get::<C>(e_clone), Some(world.get::<C>(e).unwrap()));
            assert_eq!(world.get::<D>(e_clone), Some(world.get::<D>(e).unwrap()));
        }

        #[test]
        fn read_source_component_reflect_should_return_none_on_invalid_reflect_from_ptr() {
            #[derive(Component, Reflect)]
            struct A;

            #[derive(Component, Reflect)]
            struct B;

            fn test_handler(source: &SourceComponent, ctx: &mut ComponentCloneCtx) {
                let registry = ctx.type_registry().unwrap();
                assert!(source.read_reflect(&registry.read()).is_none());
            }

            let mut world = World::default();
            world.init_resource::<AppTypeRegistry>();
            let registry = world.get_resource::<AppTypeRegistry>().unwrap();
            {
                let mut registry = registry.write();
                registry.register::<A>();
                registry
                    .get_mut(TypeId::of::<A>())
                    .unwrap()
                    .insert(<ReflectFromPtr as FromType<B>>::from_type());
            }

            let e = world.spawn(A).id();
            let e_clone = world.spawn_empty().id();

            EntityCloner::build_opt_out(&mut world)
                .override_clone_behavior::<A>(ComponentCloneBehavior::Custom(test_handler))
                .clone_entity(e, e_clone);
        }

        #[test]
        fn clone_entity_specialization() {
            #[derive(Component, Reflect, PartialEq, Eq)]
            #[reflect(Component)]
            struct A {
                field: usize,
            }

            impl Clone for A {
                fn clone(&self) -> Self {
                    Self { field: 10 }
                }
            }

            let mut world = World::default();
            world.init_resource::<AppTypeRegistry>();
            let registry = world.get_resource::<AppTypeRegistry>().unwrap();
            registry.write().register::<A>();

            let component = A { field: 5 };

            let e = world.spawn(component.clone()).id();
            let e_clone = world.spawn_empty().id();

            EntityCloner::build_opt_out(&mut world).clone_entity(e, e_clone);

            assert!(world
                .get::<A>(e_clone)
                .is_some_and(|comp| *comp == A { field: 10 }));
        }

        #[test]
        fn clone_entity_using_reflect_should_skip_without_panic() {
            // Not reflected
            #[derive(Component, PartialEq, Eq, Default, Debug)]
            struct A;

            // No valid type data and not `reflect_clone`-able
            #[derive(Component, Reflect, PartialEq, Eq, Default, Debug)]
            #[reflect(Component)]
            #[reflect(from_reflect = false)]
            struct B(#[reflect(ignore)] PhantomData<()>);

            let mut world = World::default();

            // No AppTypeRegistry
            let e = world.spawn((A, B(Default::default()))).id();
            let e_clone = world.spawn_empty().id();
            EntityCloner::build_opt_out(&mut world)
                .override_clone_behavior::<A>(ComponentCloneBehavior::reflect())
                .override_clone_behavior::<B>(ComponentCloneBehavior::reflect())
                .clone_entity(e, e_clone);
            assert_eq!(world.get::<A>(e_clone), None);
            assert_eq!(world.get::<B>(e_clone), None);

            // With AppTypeRegistry
            world.init_resource::<AppTypeRegistry>();
            let registry = world.get_resource::<AppTypeRegistry>().unwrap();
            registry.write().register::<B>();

            let e = world.spawn((A, B(Default::default()))).id();
            let e_clone = world.spawn_empty().id();
            EntityCloner::build_opt_out(&mut world).clone_entity(e, e_clone);
            assert_eq!(world.get::<A>(e_clone), None);
            assert_eq!(world.get::<B>(e_clone), None);
        }

        #[test]
        fn clone_with_reflect_from_world() {
            #[derive(Component, Reflect, PartialEq, Eq, Debug)]
            #[reflect(Component, FromWorld, from_reflect = false)]
            struct SomeRef(
                #[entities] Entity,
                // We add an ignored field here to ensure `reflect_clone` fails and `FromWorld` is used
                #[reflect(ignore)] PhantomData<()>,
            );

            #[derive(Resource)]
            struct FromWorldCalled(bool);

            impl FromWorld for SomeRef {
                fn from_world(world: &mut World) -> Self {
                    world.insert_resource(FromWorldCalled(true));
                    SomeRef(Entity::PLACEHOLDER, Default::default())
                }
            }
            let mut world = World::new();
            let registry = AppTypeRegistry::default();
            registry.write().register::<SomeRef>();
            world.insert_resource(registry);

            let a = world.spawn_empty().id();
            let b = world.spawn_empty().id();
            let c = world.spawn(SomeRef(a, Default::default())).id();
            let d = world.spawn_empty().id();
            let mut map = EntityHashMap::<Entity>::new();
            map.insert(a, b);
            map.insert(c, d);

            let cloned = EntityCloner::default().clone_entity_mapped(&mut world, c, &mut map);
            assert_eq!(
                *world.entity(cloned).get::<SomeRef>().unwrap(),
                SomeRef(b, Default::default())
            );
            assert!(world.resource::<FromWorldCalled>().0);
        }
    }

    #[test]
    fn clone_entity_using_clone() {
        #[derive(Component, Clone, PartialEq, Eq)]
        struct A {
            field: usize,
        }

        let mut world = World::default();

        let component = A { field: 5 };

        let e = world.spawn(component.clone()).id();
        let e_clone = world.spawn_empty().id();

        EntityCloner::build_opt_out(&mut world).clone_entity(e, e_clone);

        assert!(world.get::<A>(e_clone).is_some_and(|c| *c == component));
    }

    #[test]
    fn clone_entity_with_allow_filter() {
        #[derive(Component, Clone, PartialEq, Eq)]
        struct A {
            field: usize,
        }

        #[derive(Component, Clone)]
        struct B;

        let mut world = World::default();

        let component = A { field: 5 };

        let e = world.spawn((component.clone(), B)).id();
        let e_clone = world.spawn_empty().id();

        EntityCloner::build_opt_in(&mut world)
            .allow::<A>()
            .clone_entity(e, e_clone);

        assert!(world.get::<A>(e_clone).is_some_and(|c| *c == component));
        assert!(world.get::<B>(e_clone).is_none());
    }

    #[test]
    fn clone_entity_with_deny_filter() {
        #[derive(Component, Clone, PartialEq, Eq)]
        struct A {
            field: usize,
        }

        #[derive(Component, Clone)]
        #[require(C)]
        struct B;

        #[derive(Component, Clone, Default)]
        struct C;

        let mut world = World::default();

        let component = A { field: 5 };

        let e = world.spawn((component.clone(), B, C)).id();
        let e_clone = world.spawn_empty().id();

        EntityCloner::build_opt_out(&mut world)
            .deny::<C>()
            .clone_entity(e, e_clone);

        assert!(world.get::<A>(e_clone).is_some_and(|c| *c == component));
        assert!(world.get::<B>(e_clone).is_none());
        assert!(world.get::<C>(e_clone).is_none());
    }

    #[test]
    fn clone_entity_with_deny_filter_without_required_by() {
        #[derive(Component, Clone)]
        #[require(B { field: 5 })]
        struct A;

        #[derive(Component, Clone, PartialEq, Eq)]
        struct B {
            field: usize,
        }

        let mut world = World::default();

        let e = world.spawn((A, B { field: 10 })).id();
        let e_clone = world.spawn_empty().id();

        EntityCloner::build_opt_out(&mut world)
            .without_required_by_components(|builder| {
                builder.deny::<B>();
            })
            .clone_entity(e, e_clone);

        assert!(world.get::<A>(e_clone).is_some());
        assert!(world
            .get::<B>(e_clone)
            .is_some_and(|c| *c == B { field: 5 }));
    }

    #[test]
    fn clone_entity_with_deny_filter_if_new() {
        #[derive(Component, Clone, PartialEq, Eq)]
        struct A {
            field: usize,
        }

        #[derive(Component, Clone)]
        struct B;

        #[derive(Component, Clone)]
        struct C;

        let mut world = World::default();

        let e = world.spawn((A { field: 5 }, B, C)).id();
        let e_clone = world.spawn(A { field: 8 }).id();

        EntityCloner::build_opt_out(&mut world)
            .deny::<B>()
            .insert_mode(InsertMode::Keep)
            .clone_entity(e, e_clone);

        assert!(world
            .get::<A>(e_clone)
            .is_some_and(|c| *c == A { field: 8 }));
        assert!(world.get::<B>(e_clone).is_none());
        assert!(world.get::<C>(e_clone).is_some());
    }

    #[test]
    fn allow_and_allow_if_new_always_allows() {
        #[derive(Component, Clone, PartialEq, Debug)]
        struct A(u8);

        let mut world = World::default();
        let e = world.spawn(A(1)).id();
        let e_clone1 = world.spawn(A(2)).id();

        EntityCloner::build_opt_in(&mut world)
            .allow_if_new::<A>()
            .allow::<A>()
            .clone_entity(e, e_clone1);

        assert_eq!(world.get::<A>(e_clone1), Some(&A(1)));

        let e_clone2 = world.spawn(A(2)).id();

        EntityCloner::build_opt_in(&mut world)
            .allow::<A>()
            .allow_if_new::<A>()
            .clone_entity(e, e_clone2);

        assert_eq!(world.get::<A>(e_clone2), Some(&A(1)));
    }

    #[test]
    fn with_and_without_required_components_include_required() {
        #[derive(Component, Clone, PartialEq, Debug)]
        #[require(B(5))]
        struct A;

        #[derive(Component, Clone, PartialEq, Debug)]
        struct B(u8);

        let mut world = World::default();
        let e = world.spawn((A, B(10))).id();
        let e_clone1 = world.spawn_empty().id();
        EntityCloner::build_opt_in(&mut world)
            .without_required_components(|builder| {
                builder.allow::<A>();
            })
            .allow::<A>()
            .clone_entity(e, e_clone1);

        assert_eq!(world.get::<B>(e_clone1), Some(&B(10)));

        let e_clone2 = world.spawn_empty().id();

        EntityCloner::build_opt_in(&mut world)
            .allow::<A>()
            .without_required_components(|builder| {
                builder.allow::<A>();
            })
            .clone_entity(e, e_clone2);

        assert_eq!(world.get::<B>(e_clone2), Some(&B(10)));
    }

    #[test]
    fn clone_required_becoming_explicit() {
        #[derive(Component, Clone, PartialEq, Debug)]
        #[require(B(5))]
        struct A;

        #[derive(Component, Clone, PartialEq, Debug)]
        struct B(u8);

        let mut world = World::default();
        let e = world.spawn((A, B(10))).id();
        let e_clone1 = world.spawn(B(20)).id();
        EntityCloner::build_opt_in(&mut world)
            .allow::<A>()
            .allow::<B>()
            .clone_entity(e, e_clone1);

        assert_eq!(world.get::<B>(e_clone1), Some(&B(10)));

        let e_clone2 = world.spawn(B(20)).id();
        EntityCloner::build_opt_in(&mut world)
            .allow::<A>()
            .allow::<B>()
            .clone_entity(e, e_clone2);

        assert_eq!(world.get::<B>(e_clone2), Some(&B(10)));
    }

    #[test]
    fn required_not_cloned_because_requiring_missing() {
        #[derive(Component, Clone)]
        #[require(B)]
        struct A;

        #[derive(Component, Clone, Default)]
        struct B;

        let mut world = World::default();
        let e = world.spawn(B).id();
        let e_clone1 = world.spawn_empty().id();

        EntityCloner::build_opt_in(&mut world)
            .allow::<A>()
            .clone_entity(e, e_clone1);

        assert!(world.get::<B>(e_clone1).is_none());
    }

    #[test]
    fn clone_entity_with_required_components() {
        #[derive(Component, Clone, PartialEq, Debug)]
        #[require(B)]
        struct A;

        #[derive(Component, Clone, PartialEq, Debug, Default)]
        #[require(C(5))]
        struct B;

        #[derive(Component, Clone, PartialEq, Debug)]
        struct C(u32);

        let mut world = World::default();

        let e = world.spawn(A).id();
        let e_clone = world.spawn_empty().id();

        EntityCloner::build_opt_in(&mut world)
            .allow::<B>()
            .clone_entity(e, e_clone);

        assert_eq!(world.entity(e_clone).get::<A>(), None);
        assert_eq!(world.entity(e_clone).get::<B>(), Some(&B));
        assert_eq!(world.entity(e_clone).get::<C>(), Some(&C(5)));
    }

    #[test]
    fn clone_entity_with_default_required_components() {
        #[derive(Component, Clone, PartialEq, Debug)]
        #[require(B)]
        struct A;

        #[derive(Component, Clone, PartialEq, Debug, Default)]
        #[require(C(5))]
        struct B;

        #[derive(Component, Clone, PartialEq, Debug)]
        struct C(u32);

        let mut world = World::default();

        let e = world.spawn((A, C(0))).id();
        let e_clone = world.spawn_empty().id();

        EntityCloner::build_opt_in(&mut world)
            .without_required_components(|builder| {
                builder.allow::<A>();
            })
            .clone_entity(e, e_clone);

        assert_eq!(world.entity(e_clone).get::<A>(), Some(&A));
        assert_eq!(world.entity(e_clone).get::<B>(), Some(&B));
        assert_eq!(world.entity(e_clone).get::<C>(), Some(&C(5)));
    }

    #[test]
    fn clone_entity_with_missing_required_components() {
        #[derive(Component, Clone, PartialEq, Debug)]
        #[require(B)]
        struct A;

        #[derive(Component, Clone, PartialEq, Debug, Default)]
        #[require(C(5))]
        struct B;

        #[derive(Component, Clone, PartialEq, Debug)]
        struct C(u32);

        let mut world = World::default();

        let e = world.spawn(A).remove::<C>().id();
        let e_clone = world.spawn_empty().id();

        EntityCloner::build_opt_in(&mut world)
            .allow::<A>()
            .clone_entity(e, e_clone);

        assert_eq!(world.entity(e_clone).get::<A>(), Some(&A));
        assert_eq!(world.entity(e_clone).get::<B>(), Some(&B));
        assert_eq!(world.entity(e_clone).get::<C>(), Some(&C(5)));
    }

    #[test]
    fn skipped_required_components_counter_is_reset_on_early_return() {
        #[derive(Component, Clone, PartialEq, Debug, Default)]
        #[require(B(5))]
        struct A;

        #[derive(Component, Clone, PartialEq, Debug)]
        struct B(u32);

        #[derive(Component, Clone, PartialEq, Debug, Default)]
        struct C;

        let mut world = World::default();

        let e1 = world.spawn(C).id();
        let e2 = world.spawn((A, B(0))).id();
        let e_clone = world.spawn_empty().id();

        let mut builder = EntityCloner::build_opt_in(&mut world);
        builder.allow::<(A, C)>();
        let mut cloner = builder.finish();
        cloner.clone_entity(&mut world, e1, e_clone);
        cloner.clone_entity(&mut world, e2, e_clone);

        assert_eq!(world.entity(e_clone).get::<B>(), Some(&B(0)));
    }

    #[test]
    fn clone_entity_with_dynamic_components() {
        const COMPONENT_SIZE: usize = 10;
        fn test_handler(source: &SourceComponent, ctx: &mut ComponentCloneCtx) {
            // SAFETY: the passed in ptr corresponds to copy-able data that matches the type of the source / target component
            unsafe {
                ctx.write_target_component_ptr(source.ptr());
            }
        }

        let mut world = World::default();

        let layout = Layout::array::<u8>(COMPONENT_SIZE).unwrap();
        // SAFETY:
        // - No drop command is required
        // - The component will store [u8; COMPONENT_SIZE], which is Send + Sync
        let descriptor = unsafe {
            ComponentDescriptor::new_with_layout(
                "DynamicComp",
                StorageType::Table,
                layout,
                None,
                true,
                ComponentCloneBehavior::Custom(test_handler),
            )
        };
        let component_id = world.register_component_with_descriptor(descriptor);

        let mut entity = world.spawn_empty();
        let data = [5u8; COMPONENT_SIZE];

        // SAFETY:
        // - ptr points to data represented by component_id ([u8; COMPONENT_SIZE])
        // - component_id is from the same world as entity
        OwningPtr::make(data, |ptr| unsafe {
            entity.insert_by_id(component_id, ptr);
        });
        let entity = entity.id();

        let entity_clone = world.spawn_empty().id();
        EntityCloner::build_opt_out(&mut world).clone_entity(entity, entity_clone);

        let ptr = world.get_by_id(entity, component_id).unwrap();
        let clone_ptr = world.get_by_id(entity_clone, component_id).unwrap();
        // SAFETY: ptr and clone_ptr store component represented by [u8; COMPONENT_SIZE]
        unsafe {
            assert_eq!(
                core::slice::from_raw_parts(ptr.as_ptr(), COMPONENT_SIZE),
                core::slice::from_raw_parts(clone_ptr.as_ptr(), COMPONENT_SIZE),
            );
        }
    }

    #[test]
    fn recursive_clone() {
        let mut world = World::new();
        let root = world.spawn_empty().id();
        let child1 = world.spawn(ChildOf(root)).id();
        let grandchild = world.spawn(ChildOf(child1)).id();
        let child2 = world.spawn(ChildOf(root)).id();

        let clone_root = world.spawn_empty().id();
        EntityCloner::build_opt_out(&mut world)
            .linked_cloning(true)
            .clone_entity(root, clone_root);

        let root_children = world
            .entity(clone_root)
            .get::<Children>()
            .unwrap()
            .iter()
            .cloned()
            .collect::<Vec<_>>();

        assert!(root_children.iter().all(|e| *e != child1 && *e != child2));
        assert_eq!(root_children.len(), 2);
        assert_eq!(
            (
                world.get::<ChildOf>(root_children[0]),
                world.get::<ChildOf>(root_children[1])
            ),
            (Some(&ChildOf(clone_root)), Some(&ChildOf(clone_root)))
        );
        let child1_children = world.entity(root_children[0]).get::<Children>().unwrap();
        assert_eq!(child1_children.len(), 1);
        assert_ne!(child1_children[0], grandchild);
        assert!(world.entity(root_children[1]).get::<Children>().is_none());
        assert_eq!(
            world.get::<ChildOf>(child1_children[0]),
            Some(&ChildOf(root_children[0]))
        );

        assert_eq!(
            world.entity(root).get::<Children>().unwrap().deref(),
            &[child1, child2]
        );
    }

    #[test]
    fn cloning_with_required_components_preserves_existing() {
        #[derive(Component, Clone, PartialEq, Debug, Default)]
        #[require(B(5))]
        struct A;

        #[derive(Component, Clone, PartialEq, Debug)]
        struct B(u32);

        let mut world = World::default();

        let e = world.spawn((A, B(0))).id();
        let e_clone = world.spawn(B(1)).id();

        EntityCloner::build_opt_in(&mut world)
            .allow::<A>()
            .clone_entity(e, e_clone);

        assert_eq!(world.entity(e_clone).get::<A>(), Some(&A));
        assert_eq!(world.entity(e_clone).get::<B>(), Some(&B(1)));
    }

    #[test]
    fn move_without_clone() {
        #[derive(Component, PartialEq, Debug)]
        #[component(storage = "SparseSet")]
        struct A;

        #[derive(Component, PartialEq, Debug)]
        struct B(Vec<u8>);

        let mut world = World::default();
        let e = world.spawn((A, B(alloc::vec![1, 2, 3]))).id();
        let e_clone = world.spawn_empty().id();
        let mut builder = EntityCloner::build_opt_out(&mut world);
        builder.move_components(true);
        let mut cloner = builder.finish();

        cloner.clone_entity(&mut world, e, e_clone);

        assert_eq!(world.get::<A>(e), None);
        assert_eq!(world.get::<B>(e), None);

        assert_eq!(world.get::<A>(e_clone), Some(&A));
        assert_eq!(world.get::<B>(e_clone), Some(&B(alloc::vec![1, 2, 3])));
    }

    #[test]
    fn move_with_remove_hook() {
        #[derive(Component, PartialEq, Debug)]
        #[component(on_remove=remove_hook)]
        struct B(Option<Vec<u8>>);

        fn remove_hook(mut world: DeferredWorld, ctx: HookContext) {
            world.get_mut::<B>(ctx.entity).unwrap().0.take();
        }

        let mut world = World::default();
        let e = world.spawn(B(Some(alloc::vec![1, 2, 3]))).id();
        let e_clone = world.spawn_empty().id();
        let mut builder = EntityCloner::build_opt_out(&mut world);
        builder.move_components(true);
        let mut cloner = builder.finish();

        cloner.clone_entity(&mut world, e, e_clone);

        assert_eq!(world.get::<B>(e), None);
        assert_eq!(world.get::<B>(e_clone), Some(&B(None)));
    }

    #[test]
    fn move_with_deferred() {
        #[derive(Component, PartialEq, Debug)]
        #[component(clone_behavior=Custom(custom))]
        struct A(u32);

        #[derive(Component, PartialEq, Debug)]
        struct B(u32);

        fn custom(_src: &SourceComponent, ctx: &mut ComponentCloneCtx) {
            // Clone using deferred
            let source = ctx.source();
            ctx.queue_deferred(move |world, mapper| {
                let target = mapper.get_mapped(source);
                world.entity_mut(target).insert(A(10));
            });
        }

        let mut world = World::default();
        let e = world.spawn((A(0), B(1))).id();
        let e_clone = world.spawn_empty().id();
        let mut builder = EntityCloner::build_opt_out(&mut world);
        builder.move_components(true);
        let mut cloner = builder.finish();

        cloner.clone_entity(&mut world, e, e_clone);

        assert_eq!(world.get::<A>(e), None);
        assert_eq!(world.get::<A>(e_clone), Some(&A(10)));
        assert_eq!(world.get::<B>(e), None);
        assert_eq!(world.get::<B>(e_clone), Some(&B(1)));
    }

    #[test]
    fn move_relationship() {
        #[derive(Component, Clone, PartialEq, Eq, Debug)]
        #[relationship(relationship_target=Target)]
        struct Source(Entity);

        #[derive(Component, Clone, PartialEq, Eq, Debug)]
        #[relationship_target(relationship=Source)]
        struct Target(Vec<Entity>);

        #[derive(Component, PartialEq, Debug)]
        struct A(u32);

        let mut world = World::default();
        let e_target = world.spawn(A(1)).id();
        let e_source = world.spawn((A(2), Source(e_target))).id();

        let mut builder = EntityCloner::build_opt_out(&mut world);
        builder.move_components(true);
        let mut cloner = builder.finish();

        let e_source_moved = world.spawn_empty().id();

        cloner.clone_entity(&mut world, e_source, e_source_moved);

        assert_eq!(world.get::<A>(e_source), None);
        assert_eq!(world.get::<A>(e_source_moved), Some(&A(2)));
        assert_eq!(world.get::<Source>(e_source), None);
        assert_eq!(world.get::<Source>(e_source_moved), Some(&Source(e_target)));
        assert_eq!(
            world.get::<Target>(e_target),
            Some(&Target(alloc::vec![e_source_moved]))
        );

        let e_target_moved = world.spawn_empty().id();

        cloner.clone_entity(&mut world, e_target, e_target_moved);

        assert_eq!(world.get::<A>(e_target), None);
        assert_eq!(world.get::<A>(e_target_moved), Some(&A(1)));
        assert_eq!(world.get::<Target>(e_target), None);
        assert_eq!(
            world.get::<Target>(e_target_moved),
            Some(&Target(alloc::vec![e_source_moved]))
        );
        assert_eq!(
            world.get::<Source>(e_source_moved),
            Some(&Source(e_target_moved))
        );
    }

    #[test]
    fn move_hierarchy() {
        #[derive(Component, PartialEq, Debug)]
        struct A(u32);

        let mut world = World::default();
        let e_parent = world.spawn(A(1)).id();
        let e_child1 = world.spawn((A(2), ChildOf(e_parent))).id();
        let e_child2 = world.spawn((A(3), ChildOf(e_parent))).id();
        let e_child1_1 = world.spawn((A(4), ChildOf(e_child1))).id();

        let e_parent_clone = world.spawn_empty().id();

        let mut builder = EntityCloner::build_opt_out(&mut world);
        builder.move_components(true).linked_cloning(true);
        let mut cloner = builder.finish();

        cloner.clone_entity(&mut world, e_parent, e_parent_clone);

        assert_eq!(world.get::<A>(e_parent), None);
        assert_eq!(world.get::<A>(e_child1), None);
        assert_eq!(world.get::<A>(e_child2), None);
        assert_eq!(world.get::<A>(e_child1_1), None);

        let mut children = world.get::<Children>(e_parent_clone).unwrap().iter();
        let e_child1_clone = *children.next().unwrap();
        let e_child2_clone = *children.next().unwrap();
        let mut children = world.get::<Children>(e_child1_clone).unwrap().iter();
        let e_child1_1_clone = *children.next().unwrap();

        assert_eq!(world.get::<A>(e_parent_clone), Some(&A(1)));
        assert_eq!(world.get::<A>(e_child1_clone), Some(&A(2)));
        assert_eq!(
            world.get::<ChildOf>(e_child1_clone),
            Some(&ChildOf(e_parent_clone))
        );
        assert_eq!(world.get::<A>(e_child2_clone), Some(&A(3)));
        assert_eq!(
            world.get::<ChildOf>(e_child2_clone),
            Some(&ChildOf(e_parent_clone))
        );
        assert_eq!(world.get::<A>(e_child1_1_clone), Some(&A(4)));
        assert_eq!(
            world.get::<ChildOf>(e_child1_1_clone),
            Some(&ChildOf(e_child1_clone))
        );
    }

    // Original: E1 Target{target: [E2], data: [4,5,6]}
    //            | E2 Source{target: E1, data: [1,2,3]}
    //
    // Cloned:   E3 Target{target: [], data: [4,5,6]}
    #[test]
    fn clone_relationship_with_data() {
        #[derive(Component, Clone)]
        #[relationship(relationship_target=Target)]
        struct Source {
            #[relationship]
            target: Entity,
            data: Vec<u8>,
        }

        #[derive(Component, Clone)]
        #[relationship_target(relationship=Source)]
        struct Target {
            #[relationship]
            target: Vec<Entity>,
            data: Vec<u8>,
        }

        let mut world = World::default();
        let e_target = world.spawn_empty().id();
        let e_source = world
            .spawn(Source {
                target: e_target,
                data: alloc::vec![1, 2, 3],
            })
            .id();
        world.get_mut::<Target>(e_target).unwrap().data = alloc::vec![4, 5, 6];

        let builder = EntityCloner::build_opt_out(&mut world);
        let mut cloner = builder.finish();

        let e_target_clone = world.spawn_empty().id();
        cloner.clone_entity(&mut world, e_target, e_target_clone);

        let target = world.get::<Target>(e_target).unwrap();
        let cloned_target = world.get::<Target>(e_target_clone).unwrap();

        assert_eq!(cloned_target.data, target.data);
        assert_eq!(target.target, alloc::vec![e_source]);
        assert_eq!(cloned_target.target.len(), 0);

        let source = world.get::<Source>(e_source).unwrap();

        assert_eq!(source.data, alloc::vec![1, 2, 3]);
    }

    // Original: E1 Target{target: [E2], data: [4,5,6]}
    //            | E2 Source{target: E1, data: [1,2,3]}
    //
    // Cloned:   E3 Target{target: [E4], data: [4,5,6]}
    //            | E4 Source{target: E3, data: [1,2,3]}
    #[test]
    fn clone_linked_relationship_with_data() {
        #[derive(Component, Clone)]
        #[relationship(relationship_target=Target)]
        struct Source {
            #[relationship]
            target: Entity,
            data: Vec<u8>,
        }

        #[derive(Component, Clone)]
        #[relationship_target(relationship=Source, linked_spawn)]
        struct Target {
            #[relationship]
            target: Vec<Entity>,
            data: Vec<u8>,
        }

        let mut world = World::default();
        let e_target = world.spawn_empty().id();
        let e_source = world
            .spawn(Source {
                target: e_target,
                data: alloc::vec![1, 2, 3],
            })
            .id();
        world.get_mut::<Target>(e_target).unwrap().data = alloc::vec![4, 5, 6];

        let mut builder = EntityCloner::build_opt_out(&mut world);
        builder.linked_cloning(true);
        let mut cloner = builder.finish();

        let e_target_clone = world.spawn_empty().id();
        cloner.clone_entity(&mut world, e_target, e_target_clone);

        let target = world.get::<Target>(e_target).unwrap();
        let cloned_target = world.get::<Target>(e_target_clone).unwrap();

        assert_eq!(cloned_target.data, target.data);
        assert_eq!(target.target, alloc::vec![e_source]);
        assert_eq!(cloned_target.target.len(), 1);

        let source = world.get::<Source>(e_source).unwrap();
        let cloned_source = world.get::<Source>(cloned_target.target[0]).unwrap();

        assert_eq!(cloned_source.data, source.data);
        assert_eq!(source.target, e_target);
        assert_eq!(cloned_source.target, e_target_clone);
    }

    // Original: E1
    //           E2
    //
    // Moved:    E3 Target{target: [], data: [4,5,6]}
    #[test]
    fn move_relationship_with_data() {
        #[derive(Component, Clone, PartialEq, Eq, Debug)]
        #[relationship(relationship_target=Target)]
        struct Source {
            #[relationship]
            target: Entity,
            data: Vec<u8>,
        }

        #[derive(Component, Clone, PartialEq, Eq, Debug)]
        #[relationship_target(relationship=Source)]
        struct Target {
            #[relationship]
            target: Vec<Entity>,
            data: Vec<u8>,
        }

        let source_data = alloc::vec![1, 2, 3];
        let target_data = alloc::vec![4, 5, 6];

        let mut world = World::default();
        let e_target = world.spawn_empty().id();
        let e_source = world
            .spawn(Source {
                target: e_target,
                data: source_data.clone(),
            })
            .id();
        world.get_mut::<Target>(e_target).unwrap().data = target_data.clone();

        let mut builder = EntityCloner::build_opt_out(&mut world);
        builder.move_components(true);
        let mut cloner = builder.finish();

        let e_target_moved = world.spawn_empty().id();
        cloner.clone_entity(&mut world, e_target, e_target_moved);

        assert_eq!(world.get::<Target>(e_target), None);
        assert_eq!(
            world.get::<Source>(e_source),
            Some(&Source {
                data: source_data,
                target: e_target_moved,
            })
        );
        assert_eq!(
            world.get::<Target>(e_target_moved),
            Some(&Target {
                target: alloc::vec![e_source],
                data: target_data
            })
        );
    }

    // Original: E1
    //           E2
    //
    // Moved:    E3 Target{target: [E4], data: [4,5,6]}
    //            | E4 Source{target: E3, data: [1,2,3]}
    #[test]
    fn move_linked_relationship_with_data() {
        #[derive(Component, Clone, PartialEq, Eq, Debug)]
        #[relationship(relationship_target=Target)]
        struct Source {
            #[relationship]
            target: Entity,
            data: Vec<u8>,
        }

        #[derive(Component, Clone, PartialEq, Eq, Debug)]
        #[relationship_target(relationship=Source, linked_spawn)]
        struct Target {
            #[relationship]
            target: Vec<Entity>,
            data: Vec<u8>,
        }

        let source_data = alloc::vec![1, 2, 3];
        let target_data = alloc::vec![4, 5, 6];

        let mut world = World::default();
        let e_target = world.spawn_empty().id();
        let e_source = world
            .spawn(Source {
                target: e_target,
                data: source_data.clone(),
            })
            .id();
        world.get_mut::<Target>(e_target).unwrap().data = target_data.clone();

        let mut builder = EntityCloner::build_opt_out(&mut world);
        builder.move_components(true).linked_cloning(true);
        let mut cloner = builder.finish();

        let e_target_moved = world.spawn_empty().id();
        cloner.clone_entity(&mut world, e_target, e_target_moved);

        assert_eq!(world.get::<Target>(e_target), None);
        assert_eq!(world.get::<Source>(e_source), None);

        let moved_target = world.get::<Target>(e_target_moved).unwrap();
        assert_eq!(moved_target.data, target_data);
        assert_eq!(moved_target.target.len(), 1);

        let moved_source = world.get::<Source>(moved_target.target[0]).unwrap();
        assert_eq!(moved_source.data, source_data);
        assert_eq!(moved_source.target, e_target_moved);
    }
}<|MERGE_RESOLUTION|>--- conflicted
+++ resolved
@@ -8,11 +8,7 @@
 
 use crate::{
     archetype::Archetype,
-<<<<<<< HEAD
-    bundle::{BundleId, BundleRemover, InsertMode, StaticBundle},
-=======
-    bundle::{Bundle, BundleRemover, InsertMode},
->>>>>>> dc148a7e
+    bundle::{BundleRemover, InsertMode, StaticBundle},
     change_detection::MaybeLocation,
     component::{Component, ComponentCloneBehavior, ComponentCloneFn, ComponentId, ComponentInfo},
     entity::{hash_map::EntityHashMap, Entities, Entity, EntityMapper},
