--- conflicted
+++ resolved
@@ -263,7 +263,6 @@
                 continue;
             }
 
-<<<<<<< HEAD
             let global_handlers = components.get_component_clone_handlers();
             let handler = match self.clone_handlers_overrides.get(&component) {
                 Some(handler) => handler
@@ -299,24 +298,6 @@
                 component_ids.push(component);
             }
         }
-=======
-        for component in &components {
-            let global_handlers = world.components().get_component_clone_handlers();
-            let handler = match self.clone_handlers_overrides.get(component) {
-                None => global_handlers.get_handler(*component),
-                Some(ComponentCloneHandler::Default) => global_handlers.get_default_handler(),
-                Some(ComponentCloneHandler::Ignore) => component_clone_ignore,
-                Some(ComponentCloneHandler::Custom(handler)) => *handler,
-            };
-            self.component_id = Some(*component);
-            (handler)(&mut world.into(), self);
-        }
-
-        if self.move_components {
-            world.entity_mut(self.source).remove_by_ids(&components);
-        }
-    }
->>>>>>> 5a94beb2
 
         world.flush();
 
@@ -334,6 +315,10 @@
                 &component_ids,
                 component_data_ptrs.into_iter().map(|ptr| ptr.promote()),
             );
+        }
+
+        if self.move_components {
+            world.entity_mut(self.source).remove_by_ids(&component_ids);
         }
     }
 
@@ -484,6 +469,33 @@
         self
     }
 
+    /// By default, any components allowed/denied through the filter will automatically
+    /// allow/deny all of their required components.
+    ///
+    /// This method allows for a scoped mode where any changes to the filter
+    /// will not involve required components.
+    pub fn without_required_components(
+        &mut self,
+        builder: impl FnOnce(&mut EntityCloneBuilder) + Send + Sync + 'static,
+    ) -> &mut Self {
+        self.attach_required_components = false;
+        builder(self);
+        self.attach_required_components = true;
+        self
+    }
+
+    /// Sets whether the cloner should remove any components that were cloned,
+    /// effectively moving them from the source entity to the target.
+    ///
+    /// This is disabled by default.
+    ///
+    /// The setting only applies to components that are allowed through the filter
+    /// at the time [`EntityCloneBuilder::clone_entity`] is called.
+    pub fn move_components(&mut self, enable: bool) -> &mut Self {
+        self.move_components = enable;
+        self
+    }
+
     /// Adds all components of the bundle to the list of components to clone.
     ///
     /// Note that all components are allowed by default, to clone only explicitly allowed components make sure to call
@@ -628,17 +640,13 @@
 
 #[cfg(test)]
 mod tests {
-<<<<<<< HEAD
     use crate::{
         self as bevy_ecs,
         component::{Component, ComponentCloneHandler},
         entity::EntityCloneBuilder,
         world::World,
     };
-=======
-    use crate::{self as bevy_ecs, component::Component, entity::EntityCloneBuilder, world::World};
     use bevy_ecs_macros::require;
->>>>>>> 5a94beb2
 
     #[cfg(feature = "bevy_reflect")]
     #[test]
