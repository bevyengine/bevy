//! Entity handling types.
//!
//! An **entity** exclusively owns zero or more [component] instances, all of different types, and can dynamically acquire or lose them over its lifetime.
//!
//! **empty entity**: Entity with zero components.
//! **pending entity**: Entity reserved, but not flushed yet (see [`Entities::flush`] docs for reference).
//! **reserved entity**: same as **pending entity**.
//! **invalid entity**: **pending entity** flushed with invalid (see [`Entities::flush_as_invalid`] docs for reference).
//!
//! See [`Entity`] to learn more.
//!
//! [component]: crate::component::Component
//!
//! # Usage
//!
//! Operations involving entities and their components are performed either from a system by submitting commands,
//! or from the outside (or from an exclusive system) by directly using [`World`] methods:
//!
//! |Operation|Command|Method|
//! |:---:|:---:|:---:|
//! |Spawn an entity with components|[`Commands::spawn`]|[`World::spawn`]|
//! |Spawn an entity without components|[`Commands::spawn_empty`]|[`World::spawn_empty`]|
//! |Despawn an entity|[`EntityCommands::despawn`]|[`World::despawn`]|
//! |Insert a component, bundle, or tuple of components and bundles to an entity|[`EntityCommands::insert`]|[`EntityWorldMut::insert`]|
//! |Remove a component, bundle, or tuple of components and bundles from an entity|[`EntityCommands::remove`]|[`EntityWorldMut::remove`]|
//!
//! [`World`]: crate::world::World
//! [`Commands::spawn`]: crate::system::Commands::spawn
//! [`Commands::spawn_empty`]: crate::system::Commands::spawn_empty
//! [`EntityCommands::despawn`]: crate::system::EntityCommands::despawn
//! [`EntityCommands::insert`]: crate::system::EntityCommands::insert
//! [`EntityCommands::remove`]: crate::system::EntityCommands::remove
//! [`World::spawn`]: crate::world::World::spawn
//! [`World::spawn_empty`]: crate::world::World::spawn_empty
//! [`World::despawn`]: crate::world::World::despawn
//! [`EntityWorldMut::insert`]: crate::world::EntityWorldMut::insert
//! [`EntityWorldMut::remove`]: crate::world::EntityWorldMut::remove
mod map_entities;
#[cfg(feature = "bevy_reflect")]
use bevy_reflect::Reflect;
#[cfg(all(feature = "bevy_reflect", feature = "serialize"))]
use bevy_reflect::{ReflectDeserialize, ReflectSerialize};
pub use map_entities::*;

mod hash;
pub use hash::*;

use bevy_utils::tracing::warn;

use crate::{
    archetype::{ArchetypeId, ArchetypeRow},
    identifier::{
        error::IdentifierError,
        kinds::IdKind,
        masks::{IdentifierMask, HIGH_MASK},
        Identifier,
    },
    storage::{SparseSetIndex, TableId, TableRow},
};
use core::{fmt, hash::Hash, mem, num::NonZero, sync::atomic::Ordering};
#[cfg(feature = "serialize")]
use serde::{Deserialize, Serialize};

#[cfg(target_has_atomic = "64")]
use core::sync::atomic::AtomicI64 as AtomicIdCursor;
#[cfg(target_has_atomic = "64")]
type IdCursor = i64;

/// Most modern platforms support 64-bit atomics, but some less-common platforms
/// do not. This fallback allows compilation using a 32-bit cursor instead, with
/// the caveat that some conversions may fail (and panic) at runtime.
#[cfg(not(target_has_atomic = "64"))]
use core::sync::atomic::AtomicIsize as AtomicIdCursor;
#[cfg(not(target_has_atomic = "64"))]
type IdCursor = isize;

/// Lightweight identifier of an [entity](crate::entity).
///
/// The identifier is implemented using a [generational index]: a combination of an index and a generation.
/// This allows fast insertion after data removal in an array while minimizing loss of spatial locality.
///
/// These identifiers are only valid on the [`World`] it's sourced from. Attempting to use an `Entity` to
/// fetch entity components or metadata from a different world will either fail or return unexpected results.
///
/// [generational index]: https://lucassardois.medium.com/generational-indices-guide-8e3c5f7fd594
///
/// # Stability warning
/// For all intents and purposes, `Entity` should be treated as an opaque identifier. The internal bit
/// representation is liable to change from release to release as are the behaviors or performance
/// characteristics of any of its trait implementations (i.e. `Ord`, `Hash`, etc.). This means that changes in
/// `Entity`'s representation, though made readable through various functions on the type, are not considered
/// breaking changes under [SemVer].
///
/// In particular, directly serializing with `Serialize` and `Deserialize` make zero guarantee of long
/// term wire format compatibility. Changes in behavior will cause serialized `Entity` values persisted
/// to long term storage (i.e. disk, databases, etc.) will fail to deserialize upon being updated.
///
/// # Usage
///
/// This data type is returned by iterating a `Query` that has `Entity` as part of its query fetch type parameter ([learn more]).
/// It can also be obtained by calling [`EntityCommands::id`] or [`EntityWorldMut::id`].
///
/// ```
/// # use bevy_ecs::prelude::*;
/// # #[derive(Component)]
/// # struct SomeComponent;
/// fn setup(mut commands: Commands) {
///     // Calling `spawn` returns `EntityCommands`.
///     let entity = commands.spawn(SomeComponent).id();
/// }
///
/// fn exclusive_system(world: &mut World) {
///     // Calling `spawn` returns `EntityWorldMut`.
///     let entity = world.spawn(SomeComponent).id();
/// }
/// #
/// # bevy_ecs::system::assert_is_system(setup);
/// # bevy_ecs::system::assert_is_system(exclusive_system);
/// ```
///
/// It can be used to refer to a specific entity to apply [`EntityCommands`], or to call [`Query::get`] (or similar methods) to access its components.
///
/// ```
/// # use bevy_ecs::prelude::*;
/// #
/// # #[derive(Component)]
/// # struct Expired;
/// #
/// fn dispose_expired_food(mut commands: Commands, query: Query<Entity, With<Expired>>) {
///     for food_entity in &query {
///         commands.entity(food_entity).despawn();
///     }
/// }
/// #
/// # bevy_ecs::system::assert_is_system(dispose_expired_food);
/// ```
///
/// [learn more]: crate::system::Query#entity-id-access
/// [`EntityCommands::id`]: crate::system::EntityCommands::id
/// [`EntityWorldMut::id`]: crate::world::EntityWorldMut::id
/// [`EntityCommands`]: crate::system::EntityCommands
/// [`Query::get`]: crate::system::Query::get
/// [`World`]: crate::world::World
/// [SemVer]: https://semver.org/
#[derive(Clone, Copy)]
#[cfg_attr(feature = "bevy_reflect", derive(Reflect))]
#[cfg_attr(feature = "bevy_reflect", reflect_value(Hash, PartialEq, Debug))]
#[cfg_attr(
    all(feature = "bevy_reflect", feature = "serialize"),
    reflect_value(Serialize, Deserialize)
)]
// Alignment repr necessary to allow LLVM to better output
// optimised codegen for `to_bits`, `PartialEq` and `Ord`.
#[repr(C, align(8))]
pub struct Entity {
    // Do not reorder the fields here. The ordering is explicitly used by repr(C)
    // to make this struct equivalent to a u64.
    #[cfg(target_endian = "little")]
    index: u32,
    generation: NonZero<u32>,
    #[cfg(target_endian = "big")]
    index: u32,
}

// By not short-circuiting in comparisons, we get better codegen.
// See <https://github.com/rust-lang/rust/issues/117800>
impl PartialEq for Entity {
    #[inline]
    fn eq(&self, other: &Entity) -> bool {
        // By using `to_bits`, the codegen can be optimised out even
        // further potentially. Relies on the correct alignment/field
        // order of `Entity`.
        self.to_bits() == other.to_bits()
    }
}

impl Eq for Entity {}

// The derive macro codegen output is not optimal and can't be optimised as well
// by the compiler. This impl resolves the issue of non-optimal codegen by relying
// on comparing against the bit representation of `Entity` instead of comparing
// the fields. The result is then LLVM is able to optimise the codegen for Entity
// far beyond what the derive macro can.
// See <https://github.com/rust-lang/rust/issues/106107>
impl PartialOrd for Entity {
    #[inline]
    fn partial_cmp(&self, other: &Self) -> Option<core::cmp::Ordering> {
        // Make use of our `Ord` impl to ensure optimal codegen output
        Some(self.cmp(other))
    }
}

// The derive macro codegen output is not optimal and can't be optimised as well
// by the compiler. This impl resolves the issue of non-optimal codegen by relying
// on comparing against the bit representation of `Entity` instead of comparing
// the fields. The result is then LLVM is able to optimise the codegen for Entity
// far beyond what the derive macro can.
// See <https://github.com/rust-lang/rust/issues/106107>
impl Ord for Entity {
    #[inline]
    fn cmp(&self, other: &Self) -> core::cmp::Ordering {
        // This will result in better codegen for ordering comparisons, plus
        // avoids pitfalls with regards to macro codegen relying on property
        // position when we want to compare against the bit representation.
        self.to_bits().cmp(&other.to_bits())
    }
}

impl Hash for Entity {
    #[inline]
    fn hash<H: core::hash::Hasher>(&self, state: &mut H) {
        self.to_bits().hash(state);
    }
}

pub(crate) enum AllocAtWithoutReplacement {
    Exists(EntityLocation),
    DidNotExist,
    ExistsWithWrongGeneration,
}

impl Entity {
    /// Construct an [`Entity`] from a raw `index` value and a non-zero `generation` value.
    /// Ensure that the generation value is never greater than `0x7FFF_FFFF`.
    #[inline(always)]
    pub(crate) const fn from_raw_and_generation(index: u32, generation: NonZero<u32>) -> Entity {
        debug_assert!(generation.get() <= HIGH_MASK);

        Self { index, generation }
    }

    /// An entity ID with a placeholder value. This may or may not correspond to an actual entity,
    /// and should be overwritten by a new value before being used.
    ///
    /// ## Examples
    ///
    /// Initializing a collection (e.g. `array` or `Vec`) with a known size:
    ///
    /// ```no_run
    /// # use bevy_ecs::prelude::*;
    /// // Create a new array of size 10 filled with invalid entity ids.
    /// let mut entities: [Entity; 10] = [Entity::PLACEHOLDER; 10];
    ///
    /// // ... replace the entities with valid ones.
    /// ```
    ///
    /// Deriving [`Reflect`] for a component that has an `Entity` field:
    ///
    /// ```no_run
    /// # use bevy_ecs::{prelude::*, component::*};
    /// # use bevy_reflect::Reflect;
    /// #[derive(Reflect, Component)]
    /// #[reflect(Component)]
    /// pub struct MyStruct {
    ///     pub entity: Entity,
    /// }
    ///
    /// impl FromWorld for MyStruct {
    ///     fn from_world(_world: &mut World) -> Self {
    ///         Self {
    ///             entity: Entity::PLACEHOLDER,
    ///         }
    ///     }
    /// }
    /// ```
    pub const PLACEHOLDER: Self = Self::from_raw(u32::MAX);

    /// Creates a new entity ID with the specified `index` and a generation of 1.
    ///
    /// # Note
    ///
    /// Spawning a specific `entity` value is __rarely the right choice__. Most apps should favor
    /// [`Commands::spawn`](crate::system::Commands::spawn). This method should generally
    /// only be used for sharing entities across apps, and only when they have a scheme
    /// worked out to share an index space (which doesn't happen by default).
    ///
    /// In general, one should not try to synchronize the ECS by attempting to ensure that
    /// `Entity` lines up between instances, but instead insert a secondary identifier as
    /// a component.
    #[inline(always)]
    pub const fn from_raw(index: u32) -> Entity {
        Self::from_raw_and_generation(index, NonZero::<u32>::MIN)
    }

    /// Convert to a form convenient for passing outside of rust.
    ///
    /// Only useful for identifying entities within the same instance of an application. Do not use
    /// for serialization between runs.
    ///
    /// No particular structure is guaranteed for the returned bits.
    #[inline(always)]
    pub const fn to_bits(self) -> u64 {
        IdentifierMask::pack_into_u64(self.index, self.generation.get())
    }

    /// Reconstruct an `Entity` previously destructured with [`Entity::to_bits`].
    ///
    /// Only useful when applied to results from `to_bits` in the same instance of an application.
    ///
    /// # Panics
    ///
    /// This method will likely panic if given `u64` values that did not come from [`Entity::to_bits`].
    #[inline]
    pub const fn from_bits(bits: u64) -> Self {
        // Construct an Identifier initially to extract the kind from.
        let id = Self::try_from_bits(bits);

        match id {
            Ok(entity) => entity,
            Err(_) => panic!("Attempted to initialise invalid bits as an entity"),
        }
    }

    /// Reconstruct an `Entity` previously destructured with [`Entity::to_bits`].
    ///
    /// Only useful when applied to results from `to_bits` in the same instance of an application.
    ///
    /// This method is the fallible counterpart to [`Entity::from_bits`].
    #[inline(always)]
    pub const fn try_from_bits(bits: u64) -> Result<Self, IdentifierError> {
        if let Ok(id) = Identifier::try_from_bits(bits) {
            let kind = id.kind() as u8;

            if kind == (IdKind::Entity as u8) {
                return Ok(Self {
                    index: id.low(),
                    generation: id.high(),
                });
            }
        }

        Err(IdentifierError::InvalidEntityId(bits))
    }

    /// Return a transiently unique identifier.
    ///
    /// No two simultaneously-live entities share the same index, but dead entities' indices may collide
    /// with both live and dead entities. Useful for compactly representing entities within a
    /// specific snapshot of the world, such as when serializing.
    #[inline]
    pub const fn index(self) -> u32 {
        self.index
    }

    /// Returns the generation of this Entity's index. The generation is incremented each time an
    /// entity with a given index is despawned. This serves as a "count" of the number of times a
    /// given index has been reused (index, generation) pairs uniquely identify a given Entity.
    #[inline]
    pub const fn generation(self) -> u32 {
        // Mask so not to expose any flags
        IdentifierMask::extract_value_from_high(self.generation.get())
    }
}

impl TryFrom<Identifier> for Entity {
    type Error = IdentifierError;

    #[inline]
    fn try_from(value: Identifier) -> Result<Self, Self::Error> {
        Self::try_from_bits(value.to_bits())
    }
}

impl From<Entity> for Identifier {
    #[inline]
    fn from(value: Entity) -> Self {
        Identifier::from_bits(value.to_bits())
    }
}

#[cfg(feature = "serialize")]
impl Serialize for Entity {
    fn serialize<S>(&self, serializer: S) -> Result<S::Ok, S::Error>
    where
        S: serde::Serializer,
    {
        serializer.serialize_u64(self.to_bits())
    }
}

#[cfg(feature = "serialize")]
impl<'de> Deserialize<'de> for Entity {
    fn deserialize<D>(deserializer: D) -> Result<Self, D::Error>
    where
        D: serde::Deserializer<'de>,
    {
        use serde::de::Error;
        let id: u64 = Deserialize::deserialize(deserializer)?;
        Entity::try_from_bits(id).map_err(D::Error::custom)
    }
}

/// Outputs the full entity identifier, including the index, generation, and the raw bits.
///
/// This takes the format: `{index}v{generation}#{bits}`.
///
/// # Usage
///
/// Prefer to use this format for debugging and logging purposes. Because the output contains
/// the raw bits, it is easy to check it against serialized scene data.
///
/// Example serialized scene data:
/// ```text
/// (
///   ...
///   entities: {
///     4294967297: (  <--- Raw Bits
///       components: {
///         ...
///       ),
///   ...
/// )
/// ```
impl fmt::Debug for Entity {
    fn fmt(&self, f: &mut fmt::Formatter<'_>) -> fmt::Result {
        write!(
            f,
            "{}v{}#{}",
            self.index(),
            self.generation(),
            self.to_bits()
        )
    }
}

/// Outputs the short entity identifier, including the index and generation.
///
/// This takes the format: `{index}v{generation}`.
impl fmt::Display for Entity {
    fn fmt(&self, f: &mut fmt::Formatter<'_>) -> fmt::Result {
        write!(f, "{}v{}", self.index(), self.generation())
    }
}

impl SparseSetIndex for Entity {
    #[inline]
    fn sparse_set_index(&self) -> usize {
        self.index() as usize
    }

    #[inline]
    fn get_sparse_set_index(value: usize) -> Self {
        Entity::from_raw(value as u32)
    }
}

/// An [`Iterator`] returning a sequence of [`Entity`] values from
pub struct ReserveEntitiesIterator<'a> {
    // Metas, so we can recover the current generation for anything in the freelist.
    meta: &'a [EntityMeta],

    // Reserved indices formerly in the freelist to hand out.
<<<<<<< HEAD
    index_iter: core::slice::Iter<'a, u32>,

    // New Entity indices to hand out, outside the range of meta.len().
    index_range: core::ops::Range<u32>,
=======
    freelist_indices: std::slice::Iter<'a, u32>,

    // New Entity indices to hand out, outside the range of meta.len().
    new_indices: std::ops::Range<u32>,
>>>>>>> 417e6cca
}

impl<'a> Iterator for ReserveEntitiesIterator<'a> {
    type Item = Entity;

    fn next(&mut self) -> Option<Self::Item> {
        self.freelist_indices
            .next()
            .map(|&index| {
                Entity::from_raw_and_generation(index, self.meta[index as usize].generation)
            })
            .or_else(|| self.new_indices.next().map(Entity::from_raw))
    }

    fn size_hint(&self) -> (usize, Option<usize>) {
        let len = self.freelist_indices.len() + self.new_indices.len();
        (len, Some(len))
    }
}

impl<'a> ExactSizeIterator for ReserveEntitiesIterator<'a> {}
impl<'a> core::iter::FusedIterator for ReserveEntitiesIterator<'a> {}

/// A [`World`]'s internal metadata store on all of its entities.
///
/// Contains metadata on:
///  - The generation of every entity.
///  - The alive/dead status of a particular entity. (i.e. "has entity 3 been despawned?")
///  - The location of the entity's components in memory (via [`EntityLocation`])
///
/// [`World`]: crate::world::World
#[derive(Debug)]
pub struct Entities {
    meta: Vec<EntityMeta>,

    /// The `pending` and `free_cursor` fields describe three sets of Entity IDs
    /// that have been freed or are in the process of being allocated:
    ///
    /// - The `freelist` IDs, previously freed by `free()`. These IDs are available to any of
    ///   [`alloc`], [`reserve_entity`] or [`reserve_entities`]. Allocation will always prefer
    ///   these over brand new IDs.
    ///
    /// - The `reserved` list of IDs that were once in the freelist, but got reserved by
    ///   [`reserve_entities`] or [`reserve_entity`]. They are now waiting for [`flush`] to make them
    ///   fully allocated.
    ///
    /// - The count of new IDs that do not yet exist in `self.meta`, but which we have handed out
    ///   and reserved. [`flush`] will allocate room for them in `self.meta`.
    ///
    /// The contents of `pending` look like this:
    ///
    /// ```txt
    /// ----------------------------
    /// |  freelist  |  reserved   |
    /// ----------------------------
    ///              ^             ^
    ///          free_cursor   pending.len()
    /// ```
    ///
    /// As IDs are allocated, `free_cursor` is atomically decremented, moving
    /// items from the freelist into the reserved list by sliding over the boundary.
    ///
    /// Once the freelist runs out, `free_cursor` starts going negative.
    /// The more negative it is, the more IDs have been reserved starting exactly at
    /// the end of `meta.len()`.
    ///
    /// This formulation allows us to reserve any number of IDs first from the freelist
    /// and then from the new IDs, using only a single atomic subtract.
    ///
    /// Once [`flush`] is done, `free_cursor` will equal `pending.len()`.
    ///
    /// [`alloc`]: Entities::alloc
    /// [`reserve_entity`]: Entities::reserve_entity
    /// [`reserve_entities`]: Entities::reserve_entities
    /// [`flush`]: Entities::flush
    pending: Vec<u32>,
    free_cursor: AtomicIdCursor,
    /// Stores the number of free entities for [`len`](Entities::len)
    len: u32,
}

impl Entities {
    pub(crate) const fn new() -> Self {
        Entities {
            meta: Vec::new(),
            pending: Vec::new(),
            free_cursor: AtomicIdCursor::new(0),
            len: 0,
        }
    }

    /// Reserve entity IDs concurrently.
    ///
    /// Storage for entity generation and location is lazily allocated by calling [`flush`](Entities::flush).
    #[allow(clippy::unnecessary_fallible_conversions)] // Because `IdCursor::try_from` may fail on 32-bit platforms.
    pub fn reserve_entities(&self, count: u32) -> ReserveEntitiesIterator {
        // Use one atomic subtract to grab a range of new IDs. The range might be
        // entirely nonnegative, meaning all IDs come from the freelist, or entirely
        // negative, meaning they are all new IDs to allocate, or a mix of both.
        let range_end = self.free_cursor.fetch_sub(
            IdCursor::try_from(count)
                .expect("64-bit atomic operations are not supported on this platform."),
            Ordering::Relaxed,
        );
        let range_start = range_end
            - IdCursor::try_from(count)
                .expect("64-bit atomic operations are not supported on this platform.");

        let freelist_range = range_start.max(0) as usize..range_end.max(0) as usize;

        let (new_id_start, new_id_end) = if range_start >= 0 {
            // We satisfied all requests from the freelist.
            (0, 0)
        } else {
            // We need to allocate some new Entity IDs outside of the range of self.meta.
            //
            // `range_start` covers some negative territory, e.g. `-3..6`.
            // Since the nonnegative values `0..6` are handled by the freelist, that
            // means we need to handle the negative range here.
            //
            // In this example, we truncate the end to 0, leaving us with `-3..0`.
            // Then we negate these values to indicate how far beyond the end of `meta.end()`
            // to go, yielding `meta.len()+0 .. meta.len()+3`.
            let base = self.meta.len() as IdCursor;

            let new_id_end = u32::try_from(base - range_start).expect("too many entities");

            // `new_id_end` is in range, so no need to check `start`.
            let new_id_start = (base - range_end.min(0)) as u32;

            (new_id_start, new_id_end)
        };

        ReserveEntitiesIterator {
            meta: &self.meta[..],
            freelist_indices: self.pending[freelist_range].iter(),
            new_indices: new_id_start..new_id_end,
        }
    }

    /// Reserve one entity ID concurrently.
    ///
    /// Equivalent to `self.reserve_entities(1).next().unwrap()`, but more efficient.
    pub fn reserve_entity(&self) -> Entity {
        let n = self.free_cursor.fetch_sub(1, Ordering::Relaxed);
        if n > 0 {
            // Allocate from the freelist.
            let index = self.pending[(n - 1) as usize];
            Entity::from_raw_and_generation(index, self.meta[index as usize].generation)
        } else {
            // Grab a new ID, outside the range of `meta.len()`. `flush()` must
            // eventually be called to make it valid.
            //
            // As `self.free_cursor` goes more and more negative, we return IDs farther
            // and farther beyond `meta.len()`.
            Entity::from_raw(
                u32::try_from(self.meta.len() as IdCursor - n).expect("too many entities"),
            )
        }
    }

    /// Check that we do not have pending work requiring `flush()` to be called.
    fn verify_flushed(&mut self) {
        debug_assert!(
            !self.needs_flush(),
            "flush() needs to be called before this operation is legal"
        );
    }

    /// Allocate an entity ID directly.
    pub fn alloc(&mut self) -> Entity {
        self.verify_flushed();
        self.len += 1;
        if let Some(index) = self.pending.pop() {
            let new_free_cursor = self.pending.len() as IdCursor;
            *self.free_cursor.get_mut() = new_free_cursor;
            Entity::from_raw_and_generation(index, self.meta[index as usize].generation)
        } else {
            let index = u32::try_from(self.meta.len()).expect("too many entities");
            self.meta.push(EntityMeta::EMPTY);
            Entity::from_raw(index)
        }
    }

    /// Allocate a specific entity ID, overwriting its generation.
    ///
    /// Returns the location of the entity currently using the given ID, if any. Location should be
    /// written immediately.
    pub fn alloc_at(&mut self, entity: Entity) -> Option<EntityLocation> {
        self.verify_flushed();

        let loc = if entity.index() as usize >= self.meta.len() {
            self.pending
                .extend((self.meta.len() as u32)..entity.index());
            let new_free_cursor = self.pending.len() as IdCursor;
            *self.free_cursor.get_mut() = new_free_cursor;
            self.meta
                .resize(entity.index() as usize + 1, EntityMeta::EMPTY);
            self.len += 1;
            None
        } else if let Some(index) = self.pending.iter().position(|item| *item == entity.index()) {
            self.pending.swap_remove(index);
            let new_free_cursor = self.pending.len() as IdCursor;
            *self.free_cursor.get_mut() = new_free_cursor;
            self.len += 1;
            None
        } else {
            Some(mem::replace(
                &mut self.meta[entity.index() as usize].location,
                EntityMeta::EMPTY.location,
            ))
        };

        self.meta[entity.index() as usize].generation = entity.generation;

        loc
    }

    /// Allocate a specific entity ID, overwriting its generation.
    ///
    /// Returns the location of the entity currently using the given ID, if any.
    pub(crate) fn alloc_at_without_replacement(
        &mut self,
        entity: Entity,
    ) -> AllocAtWithoutReplacement {
        self.verify_flushed();

        let result = if entity.index() as usize >= self.meta.len() {
            self.pending
                .extend((self.meta.len() as u32)..entity.index());
            let new_free_cursor = self.pending.len() as IdCursor;
            *self.free_cursor.get_mut() = new_free_cursor;
            self.meta
                .resize(entity.index() as usize + 1, EntityMeta::EMPTY);
            self.len += 1;
            AllocAtWithoutReplacement::DidNotExist
        } else if let Some(index) = self.pending.iter().position(|item| *item == entity.index()) {
            self.pending.swap_remove(index);
            let new_free_cursor = self.pending.len() as IdCursor;
            *self.free_cursor.get_mut() = new_free_cursor;
            self.len += 1;
            AllocAtWithoutReplacement::DidNotExist
        } else {
            let current_meta = &self.meta[entity.index() as usize];
            if current_meta.location.archetype_id == ArchetypeId::INVALID {
                AllocAtWithoutReplacement::DidNotExist
            } else if current_meta.generation == entity.generation {
                AllocAtWithoutReplacement::Exists(current_meta.location)
            } else {
                return AllocAtWithoutReplacement::ExistsWithWrongGeneration;
            }
        };

        self.meta[entity.index() as usize].generation = entity.generation;
        result
    }

    /// Destroy an entity, allowing it to be reused.
    ///
    /// Must not be called while reserved entities are awaiting `flush()`.
    pub fn free(&mut self, entity: Entity) -> Option<EntityLocation> {
        self.verify_flushed();

        let meta = &mut self.meta[entity.index() as usize];
        if meta.generation != entity.generation {
            return None;
        }

        meta.generation = IdentifierMask::inc_masked_high_by(meta.generation, 1);

        if meta.generation == NonZero::<u32>::MIN {
            warn!(
                "Entity({}) generation wrapped on Entities::free, aliasing may occur",
                entity.index
            );
        }

        let loc = mem::replace(&mut meta.location, EntityMeta::EMPTY.location);

        self.pending.push(entity.index());

        let new_free_cursor = self.pending.len() as IdCursor;
        *self.free_cursor.get_mut() = new_free_cursor;
        self.len -= 1;
        Some(loc)
    }

    /// Ensure at least `n` allocations can succeed without reallocating.
    #[allow(clippy::unnecessary_fallible_conversions)] // Because `IdCursor::try_from` may fail on 32-bit platforms.
    pub fn reserve(&mut self, additional: u32) {
        self.verify_flushed();

        let freelist_size = *self.free_cursor.get_mut();
        let shortfall = IdCursor::try_from(additional)
            .expect("64-bit atomic operations are not supported on this platform.")
            - freelist_size;
        if shortfall > 0 {
            self.meta.reserve(shortfall as usize);
        }
    }

    /// Returns true if the [`Entities`] contains [`entity`](Entity).
    // This will return false for entities which have been freed, even if
    // not reallocated since the generation is incremented in `free`
    pub fn contains(&self, entity: Entity) -> bool {
        self.resolve_from_id(entity.index())
            .map_or(false, |e| e.generation() == entity.generation())
    }

    /// Clears all [`Entity`] from the World.
    pub fn clear(&mut self) {
        self.meta.clear();
        self.pending.clear();
        *self.free_cursor.get_mut() = 0;
        self.len = 0;
    }

    /// Returns the location of an [`Entity`].
    /// Note: for pending entities, returns `Some(EntityLocation::INVALID)`.
    #[inline]
    pub fn get(&self, entity: Entity) -> Option<EntityLocation> {
        if let Some(meta) = self.meta.get(entity.index() as usize) {
            if meta.generation != entity.generation
                || meta.location.archetype_id == ArchetypeId::INVALID
            {
                return None;
            }
            Some(meta.location)
        } else {
            None
        }
    }

    /// Updates the location of an [`Entity`]. This must be called when moving the components of
    /// the entity around in storage.
    ///
    /// # Safety
    ///  - `index` must be a valid entity index.
    ///  - `location` must be valid for the entity at `index` or immediately made valid afterwards
    ///    before handing control to unknown code.
    #[inline]
    pub(crate) unsafe fn set(&mut self, index: u32, location: EntityLocation) {
        // SAFETY: Caller guarantees that `index` a valid entity index
        let meta = unsafe { self.meta.get_unchecked_mut(index as usize) };
        meta.location = location;
    }

    /// Increments the `generation` of a freed [`Entity`]. The next entity ID allocated with this
    /// `index` will count `generation` starting from the prior `generation` + the specified
    /// value + 1.
    ///
    /// Does nothing if no entity with this `index` has been allocated yet.
    pub(crate) fn reserve_generations(&mut self, index: u32, generations: u32) -> bool {
        if (index as usize) >= self.meta.len() {
            return false;
        }

        let meta = &mut self.meta[index as usize];
        if meta.location.archetype_id == ArchetypeId::INVALID {
            meta.generation = IdentifierMask::inc_masked_high_by(meta.generation, generations);
            true
        } else {
            false
        }
    }

    /// Get the [`Entity`] with a given id, if it exists in this [`Entities`] collection
    /// Returns `None` if this [`Entity`] is outside of the range of currently reserved Entities
    ///
    /// Note: This method may return [`Entities`](Entity) which are currently free
    /// Note that [`contains`](Entities::contains) will correctly return false for freed
    /// entities, since it checks the generation
    pub fn resolve_from_id(&self, index: u32) -> Option<Entity> {
        let idu = index as usize;
        if let Some(&EntityMeta { generation, .. }) = self.meta.get(idu) {
            Some(Entity::from_raw_and_generation(index, generation))
        } else {
            // `id` is outside of the meta list - check whether it is reserved but not yet flushed.
            let free_cursor = self.free_cursor.load(Ordering::Relaxed);
            // If this entity was manually created, then free_cursor might be positive
            // Returning None handles that case correctly
            let num_pending = usize::try_from(-free_cursor).ok()?;
            (idu < self.meta.len() + num_pending).then_some(Entity::from_raw(index))
        }
    }

    fn needs_flush(&mut self) -> bool {
        *self.free_cursor.get_mut() != self.pending.len() as IdCursor
    }

    /// Allocates space for entities previously reserved with [`reserve_entity`](Entities::reserve_entity) or
    /// [`reserve_entities`](Entities::reserve_entities), then initializes each one using the supplied function.
    ///
    /// # Safety
    /// Flush _must_ set the entity location to the correct [`ArchetypeId`] for the given [`Entity`]
    /// each time init is called. This _can_ be [`ArchetypeId::INVALID`], provided the [`Entity`]
    /// has not been assigned to an [`Archetype`][crate::archetype::Archetype].
    ///
    /// Note: freshly-allocated entities (ones which don't come from the pending list) are guaranteed
    /// to be initialized with the invalid archetype.
    pub unsafe fn flush(&mut self, mut init: impl FnMut(Entity, &mut EntityLocation)) {
        let free_cursor = self.free_cursor.get_mut();
        let current_free_cursor = *free_cursor;

        let new_free_cursor = if current_free_cursor >= 0 {
            current_free_cursor as usize
        } else {
            let old_meta_len = self.meta.len();
            let new_meta_len = old_meta_len + -current_free_cursor as usize;
            self.meta.resize(new_meta_len, EntityMeta::EMPTY);
            self.len += -current_free_cursor as u32;
            for (index, meta) in self.meta.iter_mut().enumerate().skip(old_meta_len) {
                init(
                    Entity::from_raw_and_generation(index as u32, meta.generation),
                    &mut meta.location,
                );
            }

            *free_cursor = 0;
            0
        };

        self.len += (self.pending.len() - new_free_cursor) as u32;
        for index in self.pending.drain(new_free_cursor..) {
            let meta = &mut self.meta[index as usize];
            init(
                Entity::from_raw_and_generation(index, meta.generation),
                &mut meta.location,
            );
        }
    }

    /// Flushes all reserved entities to an "invalid" state. Attempting to retrieve them will return `None`
    /// unless they are later populated with a valid archetype.
    pub fn flush_as_invalid(&mut self) {
        // SAFETY: as per `flush` safety docs, the archetype id can be set to [`ArchetypeId::INVALID`] if
        // the [`Entity`] has not been assigned to an [`Archetype`][crate::archetype::Archetype], which is the case here
        unsafe {
            self.flush(|_entity, location| {
                location.archetype_id = ArchetypeId::INVALID;
            });
        }
    }

    /// # Safety
    ///
    /// This function is safe if and only if the world this Entities is on has no entities.
    pub unsafe fn flush_and_reserve_invalid_assuming_no_entities(&mut self, count: usize) {
        let free_cursor = self.free_cursor.get_mut();
        *free_cursor = 0;
        self.meta.reserve(count);
        // SAFETY: The EntityMeta struct only contains integers, and it is valid to have all bytes set to u8::MAX
        unsafe {
            self.meta.as_mut_ptr().write_bytes(u8::MAX, count);
        }
        // SAFETY: We have reserved `count` elements above and we have initialized values from index 0 to `count`.
        unsafe {
            self.meta.set_len(count);
        }

        self.len = count as u32;
    }

    /// The count of all entities in the [`World`] that have ever been allocated
    /// including the entities that are currently freed.
    ///
    /// This does not include entities that have been reserved but have never been
    /// allocated yet.
    ///
    /// [`World`]: crate::world::World
    #[inline]
    pub fn total_count(&self) -> usize {
        self.meta.len()
    }

    /// The count of currently allocated entities.
    #[inline]
    pub fn len(&self) -> u32 {
        self.len
    }

    /// Checks if any entity is currently active.
    #[inline]
    pub fn is_empty(&self) -> bool {
        self.len == 0
    }
}

// This type is repr(C) to ensure that the layout and values within it can be safe to fully fill
// with u8::MAX, as required by [`Entities::flush_and_reserve_invalid_assuming_no_entities`].
// Safety:
// This type must not contain any pointers at any level, and be safe to fully fill with u8::MAX.
/// Metadata for an [`Entity`].
#[derive(Copy, Clone, Debug)]
#[repr(C)]
struct EntityMeta {
    /// The current generation of the [`Entity`].
    pub generation: NonZero<u32>,
    /// The current location of the [`Entity`]
    pub location: EntityLocation,
}

impl EntityMeta {
    /// meta for **pending entity**
    const EMPTY: EntityMeta = EntityMeta {
        generation: NonZero::<u32>::MIN,
        location: EntityLocation::INVALID,
    };
}

// This type is repr(C) to ensure that the layout and values within it can be safe to fully fill
// with u8::MAX, as required by [`Entities::flush_and_reserve_invalid_assuming_no_entities`].
// SAFETY:
// This type must not contain any pointers at any level, and be safe to fully fill with u8::MAX.
/// A location of an entity in an archetype.
#[derive(Copy, Clone, Debug, PartialEq)]
#[repr(C)]
pub struct EntityLocation {
    /// The ID of the [`Archetype`] the [`Entity`] belongs to.
    ///
    /// [`Archetype`]: crate::archetype::Archetype
    pub archetype_id: ArchetypeId,

    /// The index of the [`Entity`] within its [`Archetype`].
    ///
    /// [`Archetype`]: crate::archetype::Archetype
    pub archetype_row: ArchetypeRow,

    /// The ID of the [`Table`] the [`Entity`] belongs to.
    ///
    /// [`Table`]: crate::storage::Table
    pub table_id: TableId,

    /// The index of the [`Entity`] within its [`Table`].
    ///
    /// [`Table`]: crate::storage::Table
    pub table_row: TableRow,
}

impl EntityLocation {
    /// location for **pending entity** and **invalid entity**
    const INVALID: EntityLocation = EntityLocation {
        archetype_id: ArchetypeId::INVALID,
        archetype_row: ArchetypeRow::INVALID,
        table_id: TableId::INVALID,
        table_row: TableRow::INVALID,
    };
}

#[cfg(test)]
mod tests {
    use super::*;

    #[test]
    fn entity_niche_optimization() {
        assert_eq!(size_of::<Entity>(), size_of::<Option<Entity>>());
    }

    #[test]
    fn entity_bits_roundtrip() {
        // Generation cannot be greater than 0x7FFF_FFFF else it will be an invalid Entity id
        let e =
            Entity::from_raw_and_generation(0xDEADBEEF, NonZero::<u32>::new(0x5AADF00D).unwrap());
        assert_eq!(Entity::from_bits(e.to_bits()), e);
    }

    #[test]
    fn reserve_entity_len() {
        let mut e = Entities::new();
        e.reserve_entity();
        // SAFETY: entity_location is left invalid
        unsafe { e.flush(|_, _| {}) };
        assert_eq!(e.len(), 1);
    }

    #[test]
    fn get_reserved_and_invalid() {
        let mut entities = Entities::new();
        let e = entities.reserve_entity();
        assert!(entities.contains(e));
        assert!(entities.get(e).is_none());

        // SAFETY: entity_location is left invalid
        unsafe {
            entities.flush(|_entity, _location| {
                // do nothing ... leaving entity location invalid
            });
        };

        assert!(entities.contains(e));
        assert!(entities.get(e).is_none());
    }

    #[test]
    fn entity_const() {
        const C1: Entity = Entity::from_raw(42);
        assert_eq!(42, C1.index());
        assert_eq!(1, C1.generation());

        const C2: Entity = Entity::from_bits(0x0000_00ff_0000_00cc);
        assert_eq!(0x0000_00cc, C2.index());
        assert_eq!(0x0000_00ff, C2.generation());

        const C3: u32 = Entity::from_raw(33).index();
        assert_eq!(33, C3);

        const C4: u32 = Entity::from_bits(0x00dd_00ff_0000_0000).generation();
        assert_eq!(0x00dd_00ff, C4);
    }

    #[test]
    fn reserve_generations() {
        let mut entities = Entities::new();
        let entity = entities.alloc();
        entities.free(entity);

        assert!(entities.reserve_generations(entity.index(), 1));
    }

    #[test]
    fn reserve_generations_and_alloc() {
        const GENERATIONS: u32 = 10;

        let mut entities = Entities::new();
        let entity = entities.alloc();
        entities.free(entity);

        assert!(entities.reserve_generations(entity.index(), GENERATIONS));

        // The very next entity allocated should be a further generation on the same index
        let next_entity = entities.alloc();
        assert_eq!(next_entity.index(), entity.index());
        assert!(next_entity.generation() > entity.generation() + GENERATIONS);
    }

    #[test]
    #[allow(clippy::nonminimal_bool)] // This is intentionally testing `lt` and `ge` as separate functions.
    fn entity_comparison() {
        assert_eq!(
            Entity::from_raw_and_generation(123, NonZero::<u32>::new(456).unwrap()),
            Entity::from_raw_and_generation(123, NonZero::<u32>::new(456).unwrap())
        );
        assert_ne!(
            Entity::from_raw_and_generation(123, NonZero::<u32>::new(789).unwrap()),
            Entity::from_raw_and_generation(123, NonZero::<u32>::new(456).unwrap())
        );
        assert_ne!(
            Entity::from_raw_and_generation(123, NonZero::<u32>::new(456).unwrap()),
            Entity::from_raw_and_generation(123, NonZero::<u32>::new(789).unwrap())
        );
        assert_ne!(
            Entity::from_raw_and_generation(123, NonZero::<u32>::new(456).unwrap()),
            Entity::from_raw_and_generation(456, NonZero::<u32>::new(123).unwrap())
        );

        // ordering is by generation then by index

        assert!(
            Entity::from_raw_and_generation(123, NonZero::<u32>::new(456).unwrap())
                >= Entity::from_raw_and_generation(123, NonZero::<u32>::new(456).unwrap())
        );
        assert!(
            Entity::from_raw_and_generation(123, NonZero::<u32>::new(456).unwrap())
                <= Entity::from_raw_and_generation(123, NonZero::<u32>::new(456).unwrap())
        );
        assert!(
            !(Entity::from_raw_and_generation(123, NonZero::<u32>::new(456).unwrap())
                < Entity::from_raw_and_generation(123, NonZero::<u32>::new(456).unwrap()))
        );
        assert!(
            !(Entity::from_raw_and_generation(123, NonZero::<u32>::new(456).unwrap())
                > Entity::from_raw_and_generation(123, NonZero::<u32>::new(456).unwrap()))
        );

        assert!(
            Entity::from_raw_and_generation(9, NonZero::<u32>::new(1).unwrap())
                < Entity::from_raw_and_generation(1, NonZero::<u32>::new(9).unwrap())
        );
        assert!(
            Entity::from_raw_and_generation(1, NonZero::<u32>::new(9).unwrap())
                > Entity::from_raw_and_generation(9, NonZero::<u32>::new(1).unwrap())
        );

        assert!(
            Entity::from_raw_and_generation(1, NonZero::<u32>::new(1).unwrap())
                < Entity::from_raw_and_generation(2, NonZero::<u32>::new(1).unwrap())
        );
        assert!(
            Entity::from_raw_and_generation(1, NonZero::<u32>::new(1).unwrap())
                <= Entity::from_raw_and_generation(2, NonZero::<u32>::new(1).unwrap())
        );
        assert!(
            Entity::from_raw_and_generation(2, NonZero::<u32>::new(2).unwrap())
                > Entity::from_raw_and_generation(1, NonZero::<u32>::new(2).unwrap())
        );
        assert!(
            Entity::from_raw_and_generation(2, NonZero::<u32>::new(2).unwrap())
                >= Entity::from_raw_and_generation(1, NonZero::<u32>::new(2).unwrap())
        );
    }

    // Feel free to change this test if needed, but it seemed like an important
    // part of the best-case performance changes in PR#9903.
    #[test]
    fn entity_hash_keeps_similar_ids_together() {
        use core::hash::BuildHasher;
        let hash = EntityHash;

        let first_id = 0xC0FFEE << 8;
        let first_hash = hash.hash_one(Entity::from_raw(first_id));

        for i in 1..=255 {
            let id = first_id + i;
            let hash = hash.hash_one(Entity::from_raw(id));
            assert_eq!(hash.wrapping_sub(first_hash) as u32, i);
        }
    }

    #[test]
    fn entity_hash_id_bitflip_affects_high_7_bits() {
        use core::hash::BuildHasher;

        let hash = EntityHash;

        let first_id = 0xC0FFEE;
        let first_hash = hash.hash_one(Entity::from_raw(first_id)) >> 57;

        for bit in 0..u32::BITS {
            let id = first_id ^ (1 << bit);
            let hash = hash.hash_one(Entity::from_raw(id)) >> 57;
            assert_ne!(hash, first_hash);
        }
    }

    #[test]
    fn entity_debug() {
        let entity = Entity::from_raw(42);
        let string = format!("{:?}", entity);
        assert!(string.contains("42"));
        assert!(string.contains("v1"));
        assert!(string.contains(format!("#{}", entity.to_bits()).as_str()));
    }

    #[test]
    fn entity_display() {
        let entity = Entity::from_raw(42);
        let string = format!("{}", entity);
        assert!(string.contains("42"));
        assert!(string.contains("v1"));
    }
}<|MERGE_RESOLUTION|>--- conflicted
+++ resolved
@@ -450,17 +450,10 @@
     meta: &'a [EntityMeta],
 
     // Reserved indices formerly in the freelist to hand out.
-<<<<<<< HEAD
-    index_iter: core::slice::Iter<'a, u32>,
+    freelist_indices: core::slice::Iter<'a, u32>,
 
     // New Entity indices to hand out, outside the range of meta.len().
-    index_range: core::ops::Range<u32>,
-=======
-    freelist_indices: std::slice::Iter<'a, u32>,
-
-    // New Entity indices to hand out, outside the range of meta.len().
-    new_indices: std::ops::Range<u32>,
->>>>>>> 417e6cca
+    new_indices: core::ops::Range<u32>,
 }
 
 impl<'a> Iterator for ReserveEntitiesIterator<'a> {
