//! Entity handling types.
//!
//! An **entity** exclusively owns zero or more [component] instances, all of different types, and can dynamically acquire or lose them over its lifetime.
//!
//! See [`Entity`] to learn more.
//!
//! [component]: crate::component::Component
//!
//! # Usage
//!
//! Operations involving entities and their components are performed either from a system by submitting commands,
//! or from the outside (or from an exclusive system) by directly using [`World`] methods:
//!
//! |Operation|Command|Method|
//! |:---:|:---:|:---:|
//! |Spawn an entity with components|[`Commands::spawn`]|---|
//! |Spawn an entity without components|[`Commands::spawn_empty`]|[`World::spawn_empty`]|
//! |Despawn an entity|[`EntityCommands::despawn`]|[`World::despawn`]|
//! |Insert a component, bundle, or tuple of components and bundles to an entity|[`EntityCommands::insert`]|[`EntityMut::insert`]|
//! |Remove a component, bundle, or tuple of components and bundles from an entity|[`EntityCommands::remove`]|[`EntityMut::remove`]|
//!
//! [`World`]: crate::world::World
//! [`Commands::spawn`]: crate::system::Commands::spawn
//! [`Commands::spawn_empty`]: crate::system::Commands::spawn_empty
//! [`EntityCommands::despawn`]: crate::system::EntityCommands::despawn
//! [`EntityCommands::insert`]: crate::system::EntityCommands::insert
//! [`EntityCommands::remove`]: crate::system::EntityCommands::remove
//! [`World::spawn`]: crate::world::World::spawn
//! [`World::spawn_empty`]: crate::world::World::spawn_empty
//! [`World::despawn`]: crate::world::World::despawn
//! [`EntityMut::insert`]: crate::world::EntityMut::insert
//! [`EntityMut::remove`]: crate::world::EntityMut::remove
mod map_entities;

pub use map_entities::*;

use crate::{archetype::ArchetypeId, storage::SparseSetIndex};
<<<<<<< HEAD
use nonmax::NonMaxUsize;
use std::{
    convert::TryFrom,
    fmt, mem,
    sync::atomic::{AtomicI64, Ordering},
};

/// Lightweight unique ID of an entity.
=======
use serde::{Deserialize, Serialize};
use std::{convert::TryFrom, fmt, mem, sync::atomic::Ordering};

#[cfg(target_has_atomic = "64")]
use std::sync::atomic::AtomicI64 as AtomicIdCursor;
#[cfg(target_has_atomic = "64")]
type IdCursor = i64;

/// Most modern platforms support 64-bit atomics, but some less-common platforms
/// do not. This fallback allows compilation using a 32-bit cursor instead, with
/// the caveat that some conversions may fail (and panic) at runtime.
#[cfg(not(target_has_atomic = "64"))]
use std::sync::atomic::AtomicIsize as AtomicIdCursor;
#[cfg(not(target_has_atomic = "64"))]
type IdCursor = isize;

/// Lightweight identifier of an [entity](crate::entity).
///
/// The identifier is implemented using a [generational index]: a combination of an index and a generation.
/// This allows fast insertion after data removal in an array while minimizing loss of spatial locality.
///
/// [generational index]: https://lucassardois.medium.com/generational-indices-guide-8e3c5f7fd594
///
/// # Usage
///
/// This data type is returned by iterating a `Query` that has `Entity` as part of its query fetch type parameter ([learn more]).
/// It can also be obtained by calling [`EntityCommands::id`] or [`EntityMut::id`].
>>>>>>> e0c3c6d1
///
/// ```
/// # use bevy_ecs::prelude::*;
/// # #[derive(Component)]
/// # struct SomeComponent;
/// fn setup(mut commands: Commands) {
///     // Calling `spawn` returns `EntityCommands`.
///     let entity = commands.spawn(SomeComponent).id();
/// }
///
/// fn exclusive_system(world: &mut World) {
///     // Calling `spawn` returns `EntityMut`.
///     let entity = world.spawn(SomeComponent).id();
/// }
/// #
/// # bevy_ecs::system::assert_is_system(setup);
/// # bevy_ecs::system::assert_is_system(exclusive_system);
/// ```
///
/// It can be used to refer to a specific entity to apply [`EntityCommands`], or to call [`Query::get`] (or similar methods) to access its components.
///
/// ```
/// # use bevy_ecs::prelude::*;
/// #
/// # #[derive(Component)]
/// # struct Expired;
/// #
/// fn dispose_expired_food(mut commands: Commands, query: Query<Entity, With<Expired>>) {
///     for food_entity in &query {
///         commands.entity(food_entity).despawn();
///     }
/// }
/// #
/// # bevy_ecs::system::assert_is_system(dispose_expired_food);
/// ```
///
/// [learn more]: crate::system::Query#entity-id-access
/// [`EntityCommands::id`]: crate::system::EntityCommands::id
/// [`EntityMut::id`]: crate::world::EntityMut::id
/// [`EntityCommands`]: crate::system::EntityCommands
/// [`Query::get`]: crate::system::Query::get
#[derive(Clone, Copy, Deserialize, Eq, Hash, Ord, PartialEq, PartialOrd, Serialize)]
pub struct Entity {
    pub(crate) generation: u32,
    pub(crate) index: u32,
}

pub enum AllocAtWithoutReplacement {
    Exists(EntityLocation),
    DidNotExist,
    ExistsWithWrongGeneration,
}

impl Entity {
    /// Creates a new entity reference with the specified `index` and a generation of 0.
    ///
    /// # Note
    ///
    /// Spawning a specific `entity` value is __rarely the right choice__. Most apps should favor
    /// [`Commands::spawn`](crate::system::Commands::spawn). This method should generally
    /// only be used for sharing entities across apps, and only when they have a scheme
    /// worked out to share an index space (which doesn't happen by default).
    ///
    /// In general, one should not try to synchronize the ECS by attempting to ensure that
    /// `Entity` lines up between instances, but instead insert a secondary identifier as
    /// a component.
    ///
    /// There are still some use cases where it might be appropriate to use this function
    /// externally.
    ///
    /// ## Examples
    ///
    /// Initializing a collection (e.g. `array` or `Vec`) with a known size:
    ///
    /// ```no_run
    /// # use bevy_ecs::prelude::*;
    /// // Create a new array of size 10 and initialize it with (invalid) entities.
    /// let mut entities: [Entity; 10] = [Entity::from_raw(0); 10];
    ///
    /// // ... replace the entities with valid ones.
    /// ```
    ///
    /// Deriving `Reflect` for a component that has an `Entity` field:
    ///
    /// ```no_run
    /// # use bevy_ecs::{prelude::*, component::*};
    /// # use bevy_reflect::Reflect;
    /// #[derive(Reflect, Component)]
    /// #[reflect(Component)]
    /// pub struct MyStruct {
    ///     pub entity: Entity,
    /// }
    ///
    /// impl FromWorld for MyStruct {
    ///     fn from_world(_world: &mut World) -> Self {
    ///         Self {
    ///             entity: Entity::from_raw(u32::MAX),
    ///         }
    ///     }
    /// }
    /// ```
    pub const fn from_raw(index: u32) -> Entity {
        Entity {
            index,
            generation: 0,
        }
    }

    /// Convert to a form convenient for passing outside of rust.
    ///
    /// Only useful for identifying entities within the same instance of an application. Do not use
    /// for serialization between runs.
    ///
    /// No particular structure is guaranteed for the returned bits.
    pub const fn to_bits(self) -> u64 {
        (self.generation as u64) << 32 | self.index as u64
    }

    /// Reconstruct an `Entity` previously destructured with [`Entity::to_bits`].
    ///
    /// Only useful when applied to results from `to_bits` in the same instance of an application.
    pub const fn from_bits(bits: u64) -> Self {
        Self {
            generation: (bits >> 32) as u32,
            index: bits as u32,
        }
    }

    /// Return a transiently unique identifier.
    ///
    /// No two simultaneously-live entities share the same index, but dead entities' indices may collide
    /// with both live and dead entities. Useful for compactly representing entities within a
    /// specific snapshot of the world, such as when serializing.
    #[inline]
    pub const fn index(self) -> u32 {
        self.index
    }

    /// Returns the generation of this Entity's index. The generation is incremented each time an
    /// entity with a given index is despawned. This serves as a "count" of the number of times a
    /// given index has been reused (index, generation) pairs uniquely identify a given Entity.
    #[inline]
    pub const fn generation(self) -> u32 {
        self.generation
    }
}

impl fmt::Debug for Entity {
    fn fmt(&self, f: &mut fmt::Formatter<'_>) -> fmt::Result {
        write!(f, "{}v{}", self.index, self.generation)
    }
}

impl SparseSetIndex for Entity {
    type Repr = NonMaxUsize;

    #[inline]
    fn sparse_set_index(&self) -> usize {
        self.index() as usize
    }

    #[inline]
    fn get_sparse_set_index(value: usize) -> Self {
        Entity::from_raw(value as u32)
    }

    #[inline]
    fn repr_from_index(index: usize) -> Self::Repr {
        NonMaxUsize::new(index).unwrap()
    }

    #[inline]
    fn repr_to_index(repr: &Self::Repr) -> usize {
        repr.get()
    }
}

/// An [`Iterator`] returning a sequence of [`Entity`] values from
/// [`Entities::reserve_entities`](crate::entity::Entities::reserve_entities).
pub struct ReserveEntitiesIterator<'a> {
    // Metas, so we can recover the current generation for anything in the freelist.
    meta: &'a [EntityMeta],

    // Reserved indices formerly in the freelist to hand out.
    index_iter: std::slice::Iter<'a, u32>,

    // New Entity indices to hand out, outside the range of meta.len().
    index_range: std::ops::Range<u32>,
}

impl<'a> Iterator for ReserveEntitiesIterator<'a> {
    type Item = Entity;

    fn next(&mut self) -> Option<Self::Item> {
        self.index_iter
            .next()
            .map(|&index| Entity {
                generation: self.meta[index as usize].generation,
                index,
            })
            .or_else(|| {
                self.index_range.next().map(|index| Entity {
                    generation: 0,
                    index,
                })
            })
    }

    fn size_hint(&self) -> (usize, Option<usize>) {
        let len = self.index_iter.len() + self.index_range.len();
        (len, Some(len))
    }
}

impl<'a> core::iter::ExactSizeIterator for ReserveEntitiesIterator<'a> {}
impl<'a> core::iter::FusedIterator for ReserveEntitiesIterator<'a> {}

#[derive(Debug, Default)]
pub struct Entities {
    pub(crate) meta: Vec<EntityMeta>,

    /// The `pending` and `free_cursor` fields describe three sets of Entity IDs
    /// that have been freed or are in the process of being allocated:
    ///
    /// - The `freelist` IDs, previously freed by `free()`. These IDs are available to any of
    ///   `alloc()`, `reserve_entity()` or `reserve_entities()`. Allocation will always prefer
    ///   these over brand new IDs.
    ///
    /// - The `reserved` list of IDs that were once in the freelist, but got reserved by
    ///   `reserve_entities` or `reserve_entity()`. They are now waiting for `flush()` to make them
    ///   fully allocated.
    ///
    /// - The count of new IDs that do not yet exist in `self.meta()`, but which we have handed out
    ///   and reserved. `flush()` will allocate room for them in `self.meta()`.
    ///
    /// The contents of `pending` look like this:
    ///
    /// ```txt
    /// ----------------------------
    /// |  freelist  |  reserved   |
    /// ----------------------------
    ///              ^             ^
    ///          free_cursor   pending.len()
    /// ```
    ///
    /// As IDs are allocated, `free_cursor` is atomically decremented, moving
    /// items from the freelist into the reserved list by sliding over the boundary.
    ///
    /// Once the freelist runs out, `free_cursor` starts going negative.
    /// The more negative it is, the more IDs have been reserved starting exactly at
    /// the end of `meta.len()`.
    ///
    /// This formulation allows us to reserve any number of IDs first from the freelist
    /// and then from the new IDs, using only a single atomic subtract.
    ///
    /// Once `flush()` is done, `free_cursor` will equal `pending.len()`.
    pending: Vec<u32>,
    free_cursor: AtomicIdCursor,
    /// Stores the number of free entities for [`len`](Entities::len)
    len: u32,
}

impl Entities {
    /// Reserve entity IDs concurrently.
    ///
    /// Storage for entity generation and location is lazily allocated by calling `flush`.
    pub fn reserve_entities(&self, count: u32) -> ReserveEntitiesIterator {
        // Use one atomic subtract to grab a range of new IDs. The range might be
        // entirely nonnegative, meaning all IDs come from the freelist, or entirely
        // negative, meaning they are all new IDs to allocate, or a mix of both.
        let range_end = self
            .free_cursor
            // Unwrap: these conversions can only fail on platforms that don't support 64-bit atomics
            // and use AtomicIsize instead (see note on `IdCursor`).
            .fetch_sub(IdCursor::try_from(count).unwrap(), Ordering::Relaxed);
        let range_start = range_end - IdCursor::try_from(count).unwrap();

        let freelist_range = range_start.max(0) as usize..range_end.max(0) as usize;

        let (new_id_start, new_id_end) = if range_start >= 0 {
            // We satisfied all requests from the freelist.
            (0, 0)
        } else {
            // We need to allocate some new Entity IDs outside of the range of self.meta.
            //
            // `range_start` covers some negative territory, e.g. `-3..6`.
            // Since the nonnegative values `0..6` are handled by the freelist, that
            // means we need to handle the negative range here.
            //
            // In this example, we truncate the end to 0, leaving us with `-3..0`.
            // Then we negate these values to indicate how far beyond the end of `meta.end()`
            // to go, yielding `meta.len()+0 .. meta.len()+3`.
            let base = self.meta.len() as IdCursor;

            let new_id_end = u32::try_from(base - range_start).expect("too many entities");

            // `new_id_end` is in range, so no need to check `start`.
            let new_id_start = (base - range_end.min(0)) as u32;

            (new_id_start, new_id_end)
        };

        ReserveEntitiesIterator {
            meta: &self.meta[..],
            index_iter: self.pending[freelist_range].iter(),
            index_range: new_id_start..new_id_end,
        }
    }

    /// Reserve one entity ID concurrently.
    ///
    /// Equivalent to `self.reserve_entities(1).next().unwrap()`, but more efficient.
    pub fn reserve_entity(&self) -> Entity {
        let n = self.free_cursor.fetch_sub(1, Ordering::Relaxed);
        if n > 0 {
            // Allocate from the freelist.
            let index = self.pending[(n - 1) as usize];
            Entity {
                generation: self.meta[index as usize].generation,
                index,
            }
        } else {
            // Grab a new ID, outside the range of `meta.len()`. `flush()` must
            // eventually be called to make it valid.
            //
            // As `self.free_cursor` goes more and more negative, we return IDs farther
            // and farther beyond `meta.len()`.
            Entity {
                generation: 0,
                index: u32::try_from(self.meta.len() as IdCursor - n).expect("too many entities"),
            }
        }
    }

    /// Check that we do not have pending work requiring `flush()` to be called.
    fn verify_flushed(&mut self) {
        debug_assert!(
            !self.needs_flush(),
            "flush() needs to be called before this operation is legal"
        );
    }

    /// Allocate an entity ID directly.
    pub fn alloc(&mut self) -> Entity {
        self.verify_flushed();
        self.len += 1;
        if let Some(index) = self.pending.pop() {
            let new_free_cursor = self.pending.len() as IdCursor;
            *self.free_cursor.get_mut() = new_free_cursor;
            Entity {
                generation: self.meta[index as usize].generation,
                index,
            }
        } else {
            let index = u32::try_from(self.meta.len()).expect("too many entities");
            self.meta.push(EntityMeta::EMPTY);
            Entity {
                generation: 0,
                index,
            }
        }
    }

    /// Allocate a specific entity ID, overwriting its generation.
    ///
    /// Returns the location of the entity currently using the given ID, if any. Location should be
    /// written immediately.
    pub fn alloc_at(&mut self, entity: Entity) -> Option<EntityLocation> {
        self.verify_flushed();

        let loc = if entity.index as usize >= self.meta.len() {
            self.pending.extend((self.meta.len() as u32)..entity.index);
            let new_free_cursor = self.pending.len() as IdCursor;
            *self.free_cursor.get_mut() = new_free_cursor;
            self.meta
                .resize(entity.index as usize + 1, EntityMeta::EMPTY);
            self.len += 1;
            None
        } else if let Some(index) = self.pending.iter().position(|item| *item == entity.index) {
            self.pending.swap_remove(index);
            let new_free_cursor = self.pending.len() as IdCursor;
            *self.free_cursor.get_mut() = new_free_cursor;
            self.len += 1;
            None
        } else {
<<<<<<< HEAD
            mem::replace(
                &mut self.meta[entity.id as usize].location,
=======
            Some(mem::replace(
                &mut self.meta[entity.index as usize].location,
>>>>>>> e0c3c6d1
                EntityMeta::EMPTY.location,
            )
        };

        self.meta[entity.index as usize].generation = entity.generation;

        loc
    }

    /// Allocate a specific entity ID, overwriting its generation.
    ///
    /// Returns the location of the entity currently using the given ID, if any.
    pub fn alloc_at_without_replacement(&mut self, entity: Entity) -> AllocAtWithoutReplacement {
        self.verify_flushed();

        let result = if entity.index as usize >= self.meta.len() {
            self.pending.extend((self.meta.len() as u32)..entity.index);
            let new_free_cursor = self.pending.len() as IdCursor;
            *self.free_cursor.get_mut() = new_free_cursor;
            self.meta
                .resize(entity.index as usize + 1, EntityMeta::EMPTY);
            self.len += 1;
            AllocAtWithoutReplacement::DidNotExist
        } else if let Some(index) = self.pending.iter().position(|item| *item == entity.index) {
            self.pending.swap_remove(index);
            let new_free_cursor = self.pending.len() as IdCursor;
            *self.free_cursor.get_mut() = new_free_cursor;
            self.len += 1;
            AllocAtWithoutReplacement::DidNotExist
        } else {
<<<<<<< HEAD
            let current_meta = &mut self.meta[entity.id as usize];
            if current_meta.location.is_none() {
=======
            let current_meta = &mut self.meta[entity.index as usize];
            if current_meta.location.archetype_id == ArchetypeId::INVALID {
>>>>>>> e0c3c6d1
                AllocAtWithoutReplacement::DidNotExist
            } else if current_meta.generation == entity.generation {
                AllocAtWithoutReplacement::Exists(current_meta.location.unwrap())
            } else {
                return AllocAtWithoutReplacement::ExistsWithWrongGeneration;
            }
        };

        self.meta[entity.index as usize].generation = entity.generation;
        result
    }

    /// Destroy an entity, allowing it to be reused.
    ///
    /// Must not be called while reserved entities are awaiting `flush()`.
    pub fn free(&mut self, entity: Entity) -> Option<EntityLocation> {
        self.verify_flushed();

        let meta = &mut self.meta[entity.index as usize];
        if meta.generation != entity.generation {
            return None;
        }
        meta.generation += 1;

        let loc = mem::replace(&mut meta.location, EntityMeta::EMPTY.location);

        self.pending.push(entity.index);

        let new_free_cursor = self.pending.len() as IdCursor;
        *self.free_cursor.get_mut() = new_free_cursor;
        self.len -= 1;
        loc
    }

    /// Ensure at least `n` allocations can succeed without reallocating.
    pub fn reserve(&mut self, additional: u32) {
        self.verify_flushed();

        let freelist_size = *self.free_cursor.get_mut();
        // Unwrap: these conversions can only fail on platforms that don't support 64-bit atomics
        // and use AtomicIsize instead (see note on `IdCursor`).
        let shortfall = IdCursor::try_from(additional).unwrap() - freelist_size;
        if shortfall > 0 {
            self.meta.reserve(shortfall as usize);
        }
    }

    /// Returns true if the [`Entities`] contains [`entity`](Entity).
    // This will return false for entities which have been freed, even if
    // not reallocated since the generation is incremented in `free`
    pub fn contains(&self, entity: Entity) -> bool {
        self.resolve_from_id(entity.index())
            .map_or(false, |e| e.generation() == entity.generation)
    }

    pub fn clear(&mut self) {
        self.meta.clear();
        self.pending.clear();
        *self.free_cursor.get_mut() = 0;
        self.len = 0;
    }

    /// Returns `Ok(Location { archetype: Archetype::invalid(), index: undefined })` for pending entities.
    pub fn get(&self, entity: Entity) -> Option<EntityLocation> {
<<<<<<< HEAD
        if (entity.id as usize) < self.meta.len() {
            let meta = &self.meta[entity.id as usize];
            if meta.generation != entity.generation {
=======
        if (entity.index as usize) < self.meta.len() {
            let meta = &self.meta[entity.index as usize];
            if meta.generation != entity.generation
                || meta.location.archetype_id == ArchetypeId::INVALID
            {
>>>>>>> e0c3c6d1
                return None;
            }
            meta.location
        } else {
            None
        }
    }

    /// Get the [`Entity`] with a given id, if it exists in this [`Entities`] collection
    /// Returns `None` if this [`Entity`] is outside of the range of currently reserved Entities
    ///
    /// Note: This method may return [`Entities`](Entity) which are currently free
    /// Note that [`contains`](Entities::contains) will correctly return false for freed
    /// entities, since it checks the generation
    pub fn resolve_from_id(&self, index: u32) -> Option<Entity> {
        let idu = index as usize;
        if let Some(&EntityMeta { generation, .. }) = self.meta.get(idu) {
            Some(Entity { generation, index })
        } else {
            // `id` is outside of the meta list - check whether it is reserved but not yet flushed.
            let free_cursor = self.free_cursor.load(Ordering::Relaxed);
            // If this entity was manually created, then free_cursor might be positive
            // Returning None handles that case correctly
            let num_pending = usize::try_from(-free_cursor).ok()?;
            (idu < self.meta.len() + num_pending).then_some(Entity {
                generation: 0,
                index,
            })
        }
    }

    fn needs_flush(&mut self) -> bool {
        *self.free_cursor.get_mut() != self.pending.len() as IdCursor
    }

    /// Allocates space for entities previously reserved with `reserve_entity` or
    /// `reserve_entities`, then initializes each one using the supplied function.
    ///
    /// # Safety
    /// Flush _must_ set the entity location to the correct [`ArchetypeId`] for the given [`Entity`]
<<<<<<< HEAD
    /// each time init is called. This _can_ be `None`, provided the [`Entity`] has not been assigned
    /// to an [`Archetype`][crate::archetype::Archetype].
    pub unsafe fn flush(&mut self, mut init: impl FnMut(Entity, &mut Option<EntityLocation>)) {
=======
    /// each time init is called. This _can_ be [`ArchetypeId::INVALID`], provided the [`Entity`]
    /// has not been assigned to an [`Archetype`][crate::archetype::Archetype].
    ///
    /// Note: freshly-allocated entities (ones which don't come from the pending list) are guaranteed
    /// to be initialized with the invalid archetype.
    pub unsafe fn flush(&mut self, mut init: impl FnMut(Entity, &mut EntityLocation)) {
>>>>>>> e0c3c6d1
        let free_cursor = self.free_cursor.get_mut();
        let current_free_cursor = *free_cursor;

        let new_free_cursor = if current_free_cursor >= 0 {
            current_free_cursor as usize
        } else {
            let old_meta_len = self.meta.len();
            let new_meta_len = old_meta_len + -current_free_cursor as usize;
            self.meta.resize(new_meta_len, EntityMeta::EMPTY);
            self.len += -current_free_cursor as u32;
            for (index, meta) in self.meta.iter_mut().enumerate().skip(old_meta_len) {
                init(
                    Entity {
                        index: index as u32,
                        generation: meta.generation,
                    },
                    &mut meta.location,
                );
            }

            *free_cursor = 0;
            0
        };

        self.len += (self.pending.len() - new_free_cursor) as u32;
        for index in self.pending.drain(new_free_cursor..) {
            let meta = &mut self.meta[index as usize];
            init(
                Entity {
                    index,
                    generation: meta.generation,
                },
                &mut meta.location,
            );
        }
    }

    // Flushes all reserved entities to an "invalid" state. Attempting to retrieve them will return None
    // unless they are later populated with a valid archetype.
    pub fn flush_as_invalid(&mut self) {
        // SAFETY: as per `flush` safety docs, the archetype id can be set to [`ArchetypeId::INVALID`] if
        // the [`Entity`] has not been assigned to an [`Archetype`][crate::archetype::Archetype], which is the case here
        unsafe {
            self.flush(|_entity, location| {
                *location = None;
            });
        }
    }

    /// # Safety
    ///
    /// This function is safe if and only if the world this Entities is on has no entities.
    pub unsafe fn flush_and_reserve_invalid_assuming_no_entities(&mut self, count: usize) {
        let free_cursor = self.free_cursor.get_mut();
        *free_cursor = 0;
        self.meta.reserve(count);
        // the EntityMeta struct only contains integers, and it is valid to have all bytes set to u8::MAX
        self.meta.as_mut_ptr().write_bytes(u8::MAX, count);
        self.meta.set_len(count);

        self.len = count as u32;
    }

    /// Accessor for getting the length of the vec in `self.meta`
    #[inline]
    pub fn meta_len(&self) -> usize {
        self.meta.len()
    }

    #[inline]
    pub fn len(&self) -> u32 {
        self.len
    }

    #[inline]
    pub fn is_empty(&self) -> bool {
        self.len == 0
    }
}

// Safety:
// This type must not contain any pointers at any level, and be safe to fully fill with u8::MAX.
#[derive(Copy, Clone, Debug)]
#[repr(C)]
pub struct EntityMeta {
    pub generation: u32,
    pub location: Option<EntityLocation>,
}

impl EntityMeta {
    const EMPTY: EntityMeta = EntityMeta {
        generation: 0,
        location: None,
    };
}

/// A location of an entity in an archetype.
#[derive(Copy, Clone, Debug)]
#[repr(C)]
pub struct EntityLocation {
    /// The archetype index
    pub archetype_id: ArchetypeId,

    /// The index of the entity in the archetype
    pub index: usize,
}

#[cfg(test)]
mod tests {
    use super::*;

    #[test]
    fn entity_bits_roundtrip() {
        let e = Entity {
            generation: 0xDEADBEEF,
            index: 0xBAADF00D,
        };
        assert_eq!(Entity::from_bits(e.to_bits()), e);
    }

    #[test]
    fn reserve_entity_len() {
        let mut e = Entities::default();
        e.reserve_entity();
        // SAFETY: entity_location is left invalid
        unsafe { e.flush(|_, _| {}) };
        assert_eq!(e.len(), 1);
    }

    #[test]
    fn get_reserved_and_invalid() {
        let mut entities = Entities::default();
        let e = entities.reserve_entity();
        assert!(entities.contains(e));
        assert!(entities.get(e).is_none());

        // SAFETY: entity_location is left invalid
        unsafe {
            entities.flush(|_entity, _location| {
                // do nothing ... leaving entity location invalid
            });
        };

        assert!(entities.contains(e));
        assert!(entities.get(e).is_none());
    }

    #[test]
<<<<<<< HEAD
    fn entity_location_is_size_optimized() {
        assert_eq!(
            std::mem::size_of::<EntityLocation>(),
            std::mem::size_of::<Option<EntityLocation>>(),
        );
=======
    fn entity_const() {
        const C1: Entity = Entity::from_raw(42);
        assert_eq!(42, C1.index);
        assert_eq!(0, C1.generation);

        const C2: Entity = Entity::from_bits(0x0000_00ff_0000_00cc);
        assert_eq!(0x0000_00cc, C2.index);
        assert_eq!(0x0000_00ff, C2.generation);

        const C3: u32 = Entity::from_raw(33).index();
        assert_eq!(33, C3);

        const C4: u32 = Entity::from_bits(0x00dd_00ff_0000_0000).generation();
        assert_eq!(0x00dd_00ff, C4);
>>>>>>> e0c3c6d1
    }
}<|MERGE_RESOLUTION|>--- conflicted
+++ resolved
@@ -35,16 +35,7 @@
 pub use map_entities::*;
 
 use crate::{archetype::ArchetypeId, storage::SparseSetIndex};
-<<<<<<< HEAD
 use nonmax::NonMaxUsize;
-use std::{
-    convert::TryFrom,
-    fmt, mem,
-    sync::atomic::{AtomicI64, Ordering},
-};
-
-/// Lightweight unique ID of an entity.
-=======
 use serde::{Deserialize, Serialize};
 use std::{convert::TryFrom, fmt, mem, sync::atomic::Ordering};
 
@@ -72,7 +63,6 @@
 ///
 /// This data type is returned by iterating a `Query` that has `Entity` as part of its query fetch type parameter ([learn more]).
 /// It can also be obtained by calling [`EntityCommands::id`] or [`EntityMut::id`].
->>>>>>> e0c3c6d1
 ///
 /// ```
 /// # use bevy_ecs::prelude::*;
@@ -458,13 +448,8 @@
             self.len += 1;
             None
         } else {
-<<<<<<< HEAD
             mem::replace(
-                &mut self.meta[entity.id as usize].location,
-=======
-            Some(mem::replace(
                 &mut self.meta[entity.index as usize].location,
->>>>>>> e0c3c6d1
                 EntityMeta::EMPTY.location,
             )
         };
@@ -495,13 +480,8 @@
             self.len += 1;
             AllocAtWithoutReplacement::DidNotExist
         } else {
-<<<<<<< HEAD
-            let current_meta = &mut self.meta[entity.id as usize];
+            let current_meta = &mut self.meta[entity.index as usize];
             if current_meta.location.is_none() {
-=======
-            let current_meta = &mut self.meta[entity.index as usize];
-            if current_meta.location.archetype_id == ArchetypeId::INVALID {
->>>>>>> e0c3c6d1
                 AllocAtWithoutReplacement::DidNotExist
             } else if current_meta.generation == entity.generation {
                 AllocAtWithoutReplacement::Exists(current_meta.location.unwrap())
@@ -566,17 +546,9 @@
 
     /// Returns `Ok(Location { archetype: Archetype::invalid(), index: undefined })` for pending entities.
     pub fn get(&self, entity: Entity) -> Option<EntityLocation> {
-<<<<<<< HEAD
-        if (entity.id as usize) < self.meta.len() {
-            let meta = &self.meta[entity.id as usize];
-            if meta.generation != entity.generation {
-=======
         if (entity.index as usize) < self.meta.len() {
             let meta = &self.meta[entity.index as usize];
-            if meta.generation != entity.generation
-                || meta.location.archetype_id == ArchetypeId::INVALID
-            {
->>>>>>> e0c3c6d1
+            if meta.generation != entity.generation {
                 return None;
             }
             meta.location
@@ -617,18 +589,12 @@
     ///
     /// # Safety
     /// Flush _must_ set the entity location to the correct [`ArchetypeId`] for the given [`Entity`]
-<<<<<<< HEAD
-    /// each time init is called. This _can_ be `None`, provided the [`Entity`] has not been assigned
-    /// to an [`Archetype`][crate::archetype::Archetype].
-    pub unsafe fn flush(&mut self, mut init: impl FnMut(Entity, &mut Option<EntityLocation>)) {
-=======
     /// each time init is called. This _can_ be [`ArchetypeId::INVALID`], provided the [`Entity`]
     /// has not been assigned to an [`Archetype`][crate::archetype::Archetype].
     ///
     /// Note: freshly-allocated entities (ones which don't come from the pending list) are guaranteed
     /// to be initialized with the invalid archetype.
-    pub unsafe fn flush(&mut self, mut init: impl FnMut(Entity, &mut EntityLocation)) {
->>>>>>> e0c3c6d1
+    pub unsafe fn flush(&mut self, mut init: impl FnMut(Entity, &mut Option<EntityLocation>)) {
         let free_cursor = self.free_cursor.get_mut();
         let current_free_cursor = *free_cursor;
 
@@ -777,13 +743,14 @@
     }
 
     #[test]
-<<<<<<< HEAD
     fn entity_location_is_size_optimized() {
         assert_eq!(
             std::mem::size_of::<EntityLocation>(),
             std::mem::size_of::<Option<EntityLocation>>(),
         );
-=======
+    }
+
+    #[test]
     fn entity_const() {
         const C1: Entity = Entity::from_raw(42);
         assert_eq!(42, C1.index);
@@ -798,6 +765,5 @@
 
         const C4: u32 = Entity::from_bits(0x00dd_00ff_0000_0000).generation();
         assert_eq!(0x00dd_00ff, C4);
->>>>>>> e0c3c6d1
     }
 }