--- conflicted
+++ resolved
@@ -35,13 +35,8 @@
 pub use map_entities::*;
 
 use crate::{
-<<<<<<< HEAD
-    archetype::ArchetypeId,
-    storage::{SparseSetIndex, TableId},
-=======
     archetype::{ArchetypeId, ArchetypeRow},
-    storage::SparseSetIndex,
->>>>>>> 530be10e
+    storage::{SparseSetIndex, TableId, TableRow},
 };
 use serde::{Deserialize, Serialize};
 use std::{convert::TryFrom, fmt, mem, sync::atomic::Ordering};
@@ -740,13 +735,9 @@
         generation: 0,
         location: EntityLocation {
             archetype_id: ArchetypeId::INVALID,
-<<<<<<< HEAD
-            archetype_index: u32::MAX, // dummy value, to be filled in
+            archetype_row: ArchetypeRow::INVALID, // dummy value, to be filled in
             table_id: TableId::INVALID,
-            table_row: u32::MAX, // dummy value, to be filled in
-=======
-            archetype_row: ArchetypeRow::INVALID, // dummy value, to be filled in
->>>>>>> 530be10e
+            table_row: TableRow::INVALID, // dummy value, to be filled in
         },
     };
 }
@@ -764,11 +755,10 @@
     /// [`Archetype`]: crate::archetype::Archetype
     pub archetype_id: ArchetypeId,
 
-<<<<<<< HEAD
     /// The index of the [`Entity`] within its [`Archetype`].
     ///
     /// [`Archetype`]: crate::archetype::Archetype
-    pub archetype_index: u32,
+    pub archetype_row: ArchetypeRow,
 
     /// The ID of the [`Table`] the [`Entity`] belongs to.
     ///
@@ -778,11 +768,7 @@
     /// The index of the [`Entity`] within its [`Table`].
     ///
     /// [`Table`]: crate::storage::Table
-    pub table_row: u32,
-=======
-    /// The index of the entity in the archetype
-    pub archetype_row: ArchetypeRow,
->>>>>>> 530be10e
+    pub table_row: TableRow,
 }
 
 #[cfg(test)]
