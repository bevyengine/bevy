--- conflicted
+++ resolved
@@ -120,31 +120,13 @@
 }
 
 impl Entity {
-<<<<<<< HEAD
     #[cfg(test)]
     pub(crate) const fn new(index: u32, generation: u32) -> Entity {
         Entity { index, generation }
     }
 
-    /// Creates a new entity reference with the specified `index` and a generation of 0.
-    ///
-    /// # Note
-    ///
-    /// Spawning a specific `entity` value is __rarely the right choice__. Most apps should favor
-    /// [`Commands::spawn`](crate::system::Commands::spawn). This method should generally
-    /// only be used for sharing entities across apps, and only when they have a scheme
-    /// worked out to share an index space (which doesn't happen by default).
-    ///
-    /// In general, one should not try to synchronize the ECS by attempting to ensure that
-    /// `Entity` lines up between instances, but instead insert a secondary identifier as
-    /// a component.
-    ///
-    /// There are still some use cases where it might be appropriate to use this function
-    /// externally.
-=======
     /// An entity ID with a placeholder value. This may or may not correspond to an actual entity,
     /// and should be overwritten by a new value before being used.
->>>>>>> 9c79b39d
     ///
     /// ## Examples
     ///
