//! Entity handling types.
//!
//! In Bevy ECS, there is no monolithic data structure for an entity. Instead, the [`Entity`]
//! `struct` is just a *generational index* (a combination of an ID and a generation). Then,
//! the `Entity` maps to the specific [`Component`s](crate::component::Component). This way,
//! entities can have meaningful data attached to it. This is a fundamental design choice
//! that has been taken to enhance performance and usability.
//!
//! # Usage
//!
//! Here are links to the methods used to perform common operations
//! involving entities:
//!
//! - **Spawning an empty entity:** use [`Commands::spawn`](crate::system::Commands::spawn).
//! - **Spawning an entity with components:** use
//!   [`Commands::spawn_bundle`](crate::system::Commands::spawn_bundle).
//! - **Despawning an entity:** use
//!   [`EntityCommands::despawn`](crate::system::EntityCommands::despawn).
//! - **Inserting a component to an entity:** use
//!   [`EntityCommands::insert`](crate::system::EntityCommands::insert).
//! - **Adding multiple components to an entity:** use
//!   [`EntityCommands::insert_bundle`](crate::system::EntityCommands::insert_bundle).
//! - **Removing a component to an entity:** use
//!   [`EntityCommands::remove`](crate::system::EntityCommands::remove).
mod map_entities;
mod serde;

pub use self::serde::*;
pub use map_entities::*;

use crate::{archetype::ArchetypeId, storage::SparseSetIndex};
use std::{
    convert::TryFrom,
    fmt, mem,
    sync::atomic::{AtomicI64, Ordering},
};

/// Lightweight unique ID of an entity.
///
/// Obtained from [`World::spawn`](crate::world::World::spawn), typically via
/// [`Commands::spawn`](crate::system::Commands::spawn). Can be stored to refer to an entity in the
/// future.
///
/// `Entity` can be a part of a query, e.g. `Query<(Entity, &MyComponent)>`.
/// Components of a specific entity can be accessed using
/// [`Query::get`](crate::system::Query::get) and related methods.
#[derive(Clone, Copy, Hash, Eq, Ord, PartialEq, PartialOrd)]
pub struct Entity {
    pub(crate) generation: u32,
    pub(crate) id: u32,
}

pub enum AllocAtWithoutReplacement {
    Exists(EntityLocation),
    DidNotExist,
    ExistsWithWrongGeneration,
}

impl Entity {
    /// Creates a new entity reference with a generation of 0.
    ///
    /// # Note
<<<<<<< HEAD
    /// Spawning a specific `entity` value is rarely the right choice. Most apps should favor [`Commands::spawn`].
    /// This method should generally only be used for sharing entities across apps, and only when they have a
    /// scheme worked out to share an ID space (which doesn't happen by default).
=======
    ///
    /// Spawning a specific `entity` value is rarely the right choice. Most apps should favor
    /// [`Commands::spawn`](crate::system::Commands::spawn). This method should generally
    /// only be used for sharing entities across apps, and only when they have a scheme
    /// worked out to share an ID space (which doesn't happen by default).
>>>>>>> 997eae61
    pub fn new(id: u32) -> Entity {
        Entity { id, generation: 0 }
    }

    /// Convert to a form convenient for passing outside of rust.
    ///
    /// Only useful for identifying entities within the same instance of an application. Do not use
    /// for serialization between runs.
    ///
    /// No particular structure is guaranteed for the returned bits.
    pub fn to_bits(self) -> u64 {
        u64::from(self.generation) << 32 | u64::from(self.id)
    }

    /// Reconstruct an `Entity` previously destructured with [`Entity::to_bits`].
    ///
    /// Only useful when applied to results from `to_bits` in the same instance of an application.
    pub fn from_bits(bits: u64) -> Self {
        Self {
            generation: (bits >> 32) as u32,
            id: bits as u32,
        }
    }

    /// Return a transiently unique identifier.
    ///
    /// No two simultaneously-live entities share the same ID, but dead entities' IDs may collide
    /// with both live and dead entities. Useful for compactly representing entities within a
    /// specific snapshot of the world, such as when serializing.
    #[inline]
    pub fn id(self) -> u32 {
        self.id
    }

    /// Returns the generation of this Entity's id. The generation is incremented each time an
    /// entity with a given id is despawned. This serves as a "count" of the number of times a
    /// given id has been reused (id, generation) pairs uniquely identify a given Entity.
    #[inline]
    pub fn generation(self) -> u32 {
        self.generation
    }
}

impl fmt::Debug for Entity {
    fn fmt(&self, f: &mut fmt::Formatter<'_>) -> fmt::Result {
        write!(f, "{}v{}", self.id, self.generation)
    }
}

impl SparseSetIndex for Entity {
    fn sparse_set_index(&self) -> usize {
        self.id() as usize
    }

    fn get_sparse_set_index(value: usize) -> Self {
        Entity::new(value as u32)
    }
}

/// An [`Iterator`] returning a sequence of [`Entity`] values from
/// [`Entities::reserve_entities`](crate::entity::Entities::reserve_entities).
pub struct ReserveEntitiesIterator<'a> {
    // Metas, so we can recover the current generation for anything in the freelist.
    meta: &'a [EntityMeta],

    // Reserved IDs formerly in the freelist to hand out.
    id_iter: std::slice::Iter<'a, u32>,

    // New Entity IDs to hand out, outside the range of meta.len().
    id_range: std::ops::Range<u32>,
}

impl<'a> Iterator for ReserveEntitiesIterator<'a> {
    type Item = Entity;

    fn next(&mut self) -> Option<Self::Item> {
        self.id_iter
            .next()
            .map(|&id| Entity {
                generation: self.meta[id as usize].generation,
                id,
            })
            .or_else(|| self.id_range.next().map(|id| Entity { generation: 0, id }))
    }

    fn size_hint(&self) -> (usize, Option<usize>) {
        let len = self.id_iter.len() + self.id_range.len();
        (len, Some(len))
    }
}

impl<'a> core::iter::ExactSizeIterator for ReserveEntitiesIterator<'a> {}

#[derive(Debug, Default)]
pub struct Entities {
    pub meta: Vec<EntityMeta>,

    /// The `pending` and `free_cursor` fields describe three sets of Entity IDs
    /// that have been freed or are in the process of being allocated:
    ///
    /// - The `freelist` IDs, previously freed by `free()`. These IDs are available to any of
    ///   `alloc()`, `reserve_entity()` or `reserve_entities()`. Allocation will always prefer
    ///   these over brand new IDs.
    ///
    /// - The `reserved` list of IDs that were once in the freelist, but got reserved by
    ///   `reserve_entities` or `reserve_entity()`. They are now waiting for `flush()` to make them
    ///   fully allocated.
    ///
    /// - The count of new IDs that do not yet exist in `self.meta()`, but which we have handed out
    ///   and reserved. `flush()` will allocate room for them in `self.meta()`.
    ///
    /// The contents of `pending` look like this:
    ///
    /// ```txt
    /// ----------------------------
    /// |  freelist  |  reserved   |
    /// ----------------------------
    ///              ^             ^
    ///          free_cursor   pending.len()
    /// ```
    ///
    /// As IDs are allocated, `free_cursor` is atomically decremented, moving
    /// items from the freelist into the reserved list by sliding over the boundary.
    ///
    /// Once the freelist runs out, `free_cursor` starts going negative.
    /// The more negative it is, the more IDs have been reserved starting exactly at
    /// the end of `meta.len()`.
    ///
    /// This formulation allows us to reserve any number of IDs first from the freelist
    /// and then from the new IDs, using only a single atomic subtract.
    ///
    /// Once `flush()` is done, `free_cursor` will equal `pending.len()`.
    pending: Vec<u32>,
    free_cursor: AtomicI64,
    /// Stores the number of free entities for [`len`](Entities::len)
    len: u32,
}

impl Entities {
    /// Reserve entity IDs concurrently.
    ///
    /// Storage for entity generation and location is lazily allocated by calling `flush`.
    pub fn reserve_entities(&self, count: u32) -> ReserveEntitiesIterator {
        // Use one atomic subtract to grab a range of new IDs. The range might be
        // entirely nonnegative, meaning all IDs come from the freelist, or entirely
        // negative, meaning they are all new IDs to allocate, or a mix of both.
        let range_end = self.free_cursor.fetch_sub(count as i64, Ordering::Relaxed);
        let range_start = range_end - count as i64;

        let freelist_range = range_start.max(0) as usize..range_end.max(0) as usize;

        let (new_id_start, new_id_end) = if range_start >= 0 {
            // We satisfied all requests from the freelist.
            (0, 0)
        } else {
            // We need to allocate some new Entity IDs outside of the range of self.meta.
            //
            // `range_start` covers some negative territory, e.g. `-3..6`.
            // Since the nonnegative values `0..6` are handled by the freelist, that
            // means we need to handle the negative range here.
            //
            // In this example, we truncate the end to 0, leaving us with `-3..0`.
            // Then we negate these values to indicate how far beyond the end of `meta.end()`
            // to go, yielding `meta.len()+0 .. meta.len()+3`.
            let base = self.meta.len() as i64;

            let new_id_end = u32::try_from(base - range_start).expect("too many entities");

            // `new_id_end` is in range, so no need to check `start`.
            let new_id_start = (base - range_end.min(0)) as u32;

            (new_id_start, new_id_end)
        };

        ReserveEntitiesIterator {
            meta: &self.meta[..],
            id_iter: self.pending[freelist_range].iter(),
            id_range: new_id_start..new_id_end,
        }
    }

    /// Reserve one entity ID concurrently.
    ///
    /// Equivalent to `self.reserve_entities(1).next().unwrap()`, but more efficient.
    pub fn reserve_entity(&self) -> Entity {
        let n = self.free_cursor.fetch_sub(1, Ordering::Relaxed);
        if n > 0 {
            // Allocate from the freelist.
            let id = self.pending[(n - 1) as usize];
            Entity {
                generation: self.meta[id as usize].generation,
                id,
            }
        } else {
            // Grab a new ID, outside the range of `meta.len()`. `flush()` must
            // eventually be called to make it valid.
            //
            // As `self.free_cursor` goes more and more negative, we return IDs farther
            // and farther beyond `meta.len()`.
            Entity {
                generation: 0,
                id: u32::try_from(self.meta.len() as i64 - n).expect("too many entities"),
            }
        }
    }

    /// Check that we do not have pending work requiring `flush()` to be called.
    fn verify_flushed(&mut self) {
        debug_assert!(
            !self.needs_flush(),
            "flush() needs to be called before this operation is legal"
        );
    }

    /// Allocate an entity ID directly.
    pub fn alloc(&mut self) -> Entity {
        self.verify_flushed();
        self.len += 1;
        if let Some(id) = self.pending.pop() {
            let new_free_cursor = self.pending.len() as i64;
            *self.free_cursor.get_mut() = new_free_cursor;
            Entity {
                generation: self.meta[id as usize].generation,
                id,
            }
        } else {
            let id = u32::try_from(self.meta.len()).expect("too many entities");
            self.meta.push(EntityMeta::EMPTY);
            Entity { generation: 0, id }
        }
    }

    /// Allocate a specific entity ID, overwriting its generation.
    ///
    /// Returns the location of the entity currently using the given ID, if any. Location should be
    /// written immediately.
    pub fn alloc_at(&mut self, entity: Entity) -> Option<EntityLocation> {
        self.verify_flushed();

        let loc = if entity.id as usize >= self.meta.len() {
            self.pending.extend((self.meta.len() as u32)..entity.id);
            let new_free_cursor = self.pending.len() as i64;
            *self.free_cursor.get_mut() = new_free_cursor;
            self.meta.resize(entity.id as usize + 1, EntityMeta::EMPTY);
            self.len += 1;
            None
        } else if let Some(index) = self.pending.iter().position(|item| *item == entity.id) {
            self.pending.swap_remove(index);
            let new_free_cursor = self.pending.len() as i64;
            *self.free_cursor.get_mut() = new_free_cursor;
            self.len += 1;
            None
        } else {
            Some(mem::replace(
                &mut self.meta[entity.id as usize].location,
                EntityMeta::EMPTY.location,
            ))
        };

        self.meta[entity.id as usize].generation = entity.generation;

        loc
    }

    /// Allocate a specific entity ID, overwriting its generation.
    ///
    /// Returns the location of the entity currently using the given ID, if any.
    pub fn alloc_at_without_replacement(&mut self, entity: Entity) -> AllocAtWithoutReplacement {
        self.verify_flushed();

        let result = if entity.id as usize >= self.meta.len() {
            self.pending.extend((self.meta.len() as u32)..entity.id);
            let new_free_cursor = self.pending.len() as i64;
            *self.free_cursor.get_mut() = new_free_cursor;
            self.meta.resize(entity.id as usize + 1, EntityMeta::EMPTY);
            self.len += 1;
            AllocAtWithoutReplacement::DidNotExist
        } else if let Some(index) = self.pending.iter().position(|item| *item == entity.id) {
            self.pending.swap_remove(index);
            let new_free_cursor = self.pending.len() as i64;
            *self.free_cursor.get_mut() = new_free_cursor;
            self.len += 1;
            AllocAtWithoutReplacement::DidNotExist
        } else {
            let current_meta = &mut self.meta[entity.id as usize];
            if current_meta.location.archetype_id == ArchetypeId::INVALID {
                AllocAtWithoutReplacement::DidNotExist
            } else if current_meta.generation == entity.generation {
                AllocAtWithoutReplacement::Exists(current_meta.location)
            } else {
                return AllocAtWithoutReplacement::ExistsWithWrongGeneration;
            }
        };

        self.meta[entity.id as usize].generation = entity.generation;
        result
    }

    /// Destroy an entity, allowing it to be reused.
    ///
    /// Must not be called while reserved entities are awaiting `flush()`.
    pub fn free(&mut self, entity: Entity) -> Option<EntityLocation> {
        self.verify_flushed();

        let meta = &mut self.meta[entity.id as usize];
        if meta.generation != entity.generation {
            return None;
        }
        meta.generation += 1;

        let loc = mem::replace(&mut meta.location, EntityMeta::EMPTY.location);

        self.pending.push(entity.id);

        let new_free_cursor = self.pending.len() as i64;
        *self.free_cursor.get_mut() = new_free_cursor;
        self.len -= 1;
        Some(loc)
    }

    /// Ensure at least `n` allocations can succeed without reallocating.
    pub fn reserve(&mut self, additional: u32) {
        self.verify_flushed();

        let freelist_size = *self.free_cursor.get_mut();
        let shortfall = additional as i64 - freelist_size;
        if shortfall > 0 {
            self.meta.reserve(shortfall as usize);
        }
    }

    /// Returns true if the [`Entities`] contains [`entity`](Entity).
    // This will return false for entities which have been freed, even if
    // not reallocated since the generation is incremented in `free`
    pub fn contains(&self, entity: Entity) -> bool {
        self.resolve_from_id(entity.id())
            .map_or(false, |e| e.generation() == entity.generation)
    }

    pub fn clear(&mut self) {
        self.meta.clear();
        self.pending.clear();
        *self.free_cursor.get_mut() = 0;
        self.len = 0;
    }

    /// Returns `Ok(Location { archetype: Archetype::invalid(), index: undefined })` for pending entities.
    pub fn get(&self, entity: Entity) -> Option<EntityLocation> {
        if (entity.id as usize) < self.meta.len() {
            let meta = &self.meta[entity.id as usize];
            if meta.generation != entity.generation
                || meta.location.archetype_id == ArchetypeId::INVALID
            {
                return None;
            }
            Some(meta.location)
        } else {
            None
        }
    }

    /// Get the [`Entity`] with a given id, if it exists in this [`Entities`] collection
    /// Returns `None` if this [`Entity`] is outside of the range of currently reserved Entities
    ///
    /// Note: This method may return [`Entities`](Entity) which are currently free
    /// Note that [`contains`](Entities::contains) will correctly return false for freed
    /// entities, since it checks the generation
    pub fn resolve_from_id(&self, id: u32) -> Option<Entity> {
        let idu = id as usize;
        if let Some(&EntityMeta { generation, .. }) = self.meta.get(idu) {
            Some(Entity { generation, id })
        } else {
            // `id` is outside of the meta list - check whether it is reserved but not yet flushed.
            let free_cursor = self.free_cursor.load(Ordering::Relaxed);
            // If this entity was manually created, then free_cursor might be positive
            // Returning None handles that case correctly
            let num_pending = usize::try_from(-free_cursor).ok()?;
            (idu < self.meta.len() + num_pending).then(|| Entity { generation: 0, id })
        }
    }

    fn needs_flush(&mut self) -> bool {
        *self.free_cursor.get_mut() != self.pending.len() as i64
    }

    /// Allocates space for entities previously reserved with `reserve_entity` or
    /// `reserve_entities`, then initializes each one using the supplied function.
    ///
    /// # Safety
    /// Flush _must_ set the entity location to the correct ArchetypeId for the given Entity
    /// each time init is called. This _can_ be ArchetypeId::INVALID, provided the Entity has
    /// not been assigned to an Archetype.
    pub unsafe fn flush(&mut self, mut init: impl FnMut(Entity, &mut EntityLocation)) {
        let free_cursor = self.free_cursor.get_mut();
        let current_free_cursor = *free_cursor;

        let new_free_cursor = if current_free_cursor >= 0 {
            current_free_cursor as usize
        } else {
            let old_meta_len = self.meta.len();
            let new_meta_len = old_meta_len + -current_free_cursor as usize;
            self.meta.resize(new_meta_len, EntityMeta::EMPTY);
            self.len += -current_free_cursor as u32;
            for (id, meta) in self.meta.iter_mut().enumerate().skip(old_meta_len) {
                init(
                    Entity {
                        id: id as u32,
                        generation: meta.generation,
                    },
                    &mut meta.location,
                );
            }

            *free_cursor = 0;
            0
        };

        self.len += (self.pending.len() - new_free_cursor) as u32;
        for id in self.pending.drain(new_free_cursor..) {
            let meta = &mut self.meta[id as usize];
            init(
                Entity {
                    id,
                    generation: meta.generation,
                },
                &mut meta.location,
            );
        }
    }

    // Flushes all reserved entities to an "invalid" state. Attempting to retrieve them will return None
    // unless they are later populated with a valid archetype.
    pub fn flush_as_invalid(&mut self) {
        unsafe {
            self.flush(|_entity, location| {
                location.archetype_id = ArchetypeId::INVALID;
            })
        }
    }

    #[inline]
    pub fn len(&self) -> u32 {
        self.len
    }

    #[inline]
    pub fn is_empty(&self) -> bool {
        self.len == 0
    }
}

#[derive(Copy, Clone, Debug)]
pub struct EntityMeta {
    pub generation: u32,
    pub location: EntityLocation,
}

impl EntityMeta {
    const EMPTY: EntityMeta = EntityMeta {
        generation: 0,
        location: EntityLocation {
            archetype_id: ArchetypeId::INVALID,
            index: usize::MAX, // dummy value, to be filled in
        },
    };
}

/// A location of an entity in an archetype.
#[derive(Copy, Clone, Debug)]
pub struct EntityLocation {
    /// The archetype index
    pub archetype_id: ArchetypeId,

    /// The index of the entity in the archetype
    pub index: usize,
}

#[cfg(test)]
mod tests {
    use super::*;

    #[test]
    fn entity_bits_roundtrip() {
        let e = Entity {
            generation: 0xDEADBEEF,
            id: 0xBAADF00D,
        };
        assert_eq!(Entity::from_bits(e.to_bits()), e);
    }

    #[test]
    fn reserve_entity_len() {
        let mut e = Entities::default();
        e.reserve_entity();
        unsafe { e.flush(|_, _| {}) };
        assert_eq!(e.len(), 1);
    }

    #[test]
    fn get_reserved_and_invalid() {
        let mut entities = Entities::default();
        let e = entities.reserve_entity();
        assert!(entities.contains(e));
        assert!(entities.get(e).is_none());

        unsafe {
            entities.flush(|_entity, _location| {
                // do nothing ... leaving entity location invalid
            })
        };

        assert!(entities.contains(e));
        assert!(entities.get(e).is_none());
    }
}<|MERGE_RESOLUTION|>--- conflicted
+++ resolved
@@ -60,17 +60,11 @@
     /// Creates a new entity reference with a generation of 0.
     ///
     /// # Note
-<<<<<<< HEAD
-    /// Spawning a specific `entity` value is rarely the right choice. Most apps should favor [`Commands::spawn`].
-    /// This method should generally only be used for sharing entities across apps, and only when they have a
-    /// scheme worked out to share an ID space (which doesn't happen by default).
-=======
     ///
     /// Spawning a specific `entity` value is rarely the right choice. Most apps should favor
     /// [`Commands::spawn`](crate::system::Commands::spawn). This method should generally
     /// only be used for sharing entities across apps, and only when they have a scheme
     /// worked out to share an ID space (which doesn't happen by default).
->>>>>>> 997eae61
     pub fn new(id: u32) -> Entity {
         Entity { id, generation: 0 }
     }
