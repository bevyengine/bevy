--- conflicted
+++ resolved
@@ -179,15 +179,11 @@
 
 macro_rules! tuple_impl {
     ($($name: ident),*) => {
-<<<<<<< HEAD
-        unsafe impl<$($name: Bundle),*> Bundle for ($($name,)*) {
-=======
         // SAFETY:
-        // - `Bundle::component_ids` returns the `ComponentId`s for each component type in the
+        // - `Bundle::component_ids` calls `ids` for each component type in the
         // bundle, in the exact order that `Bundle::get_components` is called.
         // - `Bundle::from_components` calls `func` exactly once for each `ComponentId` returned by `Bundle::component_ids`.
-        unsafe impl<$($name: Component),*> Bundle for ($($name,)*) {
->>>>>>> bc863cec
+        unsafe impl<$($name: Bundle),*> Bundle for ($($name,)*) {
             #[allow(unused_variables)]
             fn component_ids(components: &mut Components, storages: &mut Storages, ids: &mut impl FnMut(ComponentId)){
                 $(<$name as Bundle>::component_ids(components, storages, ids);)*
