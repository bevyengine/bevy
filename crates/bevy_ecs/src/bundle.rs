--- conflicted
+++ resolved
@@ -596,17 +596,10 @@
             InsertBundleResult::NewArchetypeSameTable { new_archetype } => {
                 let result = self.archetype.swap_remove(location.archetype_row);
                 if let Some(swapped_entity) = result.swapped_entity {
-<<<<<<< HEAD
-                    self.entities.meta[swapped_entity.index as usize].location = Some(location);
+                    self.entities.set(swapped_entity.index(), Some(location));
                 }
                 let new_location = new_archetype.allocate(entity, result.table_row);
-                self.entities.meta[entity.index as usize].location = Some(new_location);
-=======
-                    self.entities.set(swapped_entity.index(), location);
-                }
-                let new_location = new_archetype.allocate(entity, result.table_row);
-                self.entities.set(entity.index(), new_location);
->>>>>>> 85743ce4
+                self.entities.set(entity.index(), Some(new_location));
 
                 // PERF: this could be looked up during Inserter construction and stored (but borrowing makes this nasty)
                 let add_bundle = self
@@ -631,11 +624,7 @@
             } => {
                 let result = self.archetype.swap_remove(location.archetype_row);
                 if let Some(swapped_entity) = result.swapped_entity {
-<<<<<<< HEAD
-                    self.entities.meta[swapped_entity.index as usize].location = Some(location);
-=======
-                    self.entities.set(swapped_entity.index(), location);
->>>>>>> 85743ce4
+                    self.entities.set(swapped_entity.index(), Some(location));
                 }
                 // PERF: store "non bundle" components in edge, then just move those to avoid
                 // redundant copies
@@ -643,11 +632,7 @@
                     .table
                     .move_to_superset_unchecked(result.table_row, new_table);
                 let new_location = new_archetype.allocate(entity, move_result.new_row);
-<<<<<<< HEAD
-                self.entities.meta[entity.index as usize].location = Some(new_location);
-=======
-                self.entities.set(entity.index(), new_location);
->>>>>>> 85743ce4
+                self.entities.set(entity.index(), Some(new_location));
 
                 // if an entity was moved into this entity's table spot, update its table row
                 if let Some(swapped_entity) = move_result.swapped_entity {
@@ -722,11 +707,7 @@
             self.change_tick,
             bundle,
         );
-<<<<<<< HEAD
-        self.entities.meta[entity.index as usize].location = Some(location);
-=======
-        self.entities.set(entity.index(), location);
->>>>>>> 85743ce4
+        self.entities.set(entity.index(), Some(location));
 
         location
     }
@@ -767,18 +748,10 @@
         let id = self.bundle_ids.entry(TypeId::of::<T>()).or_insert_with(|| {
             let mut component_ids = Vec::new();
             T::component_ids(components, storages, &mut |id| component_ids.push(id));
-<<<<<<< HEAD
-            let id = BundleId::new(bundle_infos.len());
-            // SAFETY: T::component_id ensures info was created
-            let bundle_info = unsafe {
-                initialize_bundle(std::any::type_name::<T>(), component_ids, id, components)
-            };
-=======
             let id = BundleId(bundle_infos.len());
             let bundle_info =
                 // SAFETY: T::component_id ensures info was created
                 unsafe { initialize_bundle(std::any::type_name::<T>(), component_ids, id) };
->>>>>>> 85743ce4
             bundle_infos.push(bundle_info);
             id
         });
@@ -818,12 +791,7 @@
         bundle_type_name
     );
 
-<<<<<<< HEAD
-    BundleInfo {
-        id,
-        component_ids,
-        storage_types,
-    }
+    BundleInfo { id, component_ids }
 }
 
 #[cfg(test)]
@@ -837,7 +805,4 @@
             core::mem::size_of::<Option<BundleId>>(),
         );
     }
-=======
-    BundleInfo { id, component_ids }
->>>>>>> 85743ce4
 }