--- conflicted
+++ resolved
@@ -66,11 +66,8 @@
         RequiredComponentConstructor, RequiredComponents, StorageType, Tick,
     },
     entity::{Entities, Entity, EntityLocation},
-<<<<<<< HEAD
     fragmenting_value::{FragmentingValue, FragmentingValuesBorrowed},
-=======
     lifecycle::{ON_ADD, ON_INSERT, ON_REMOVE, ON_REPLACE},
->>>>>>> 57ddae1e
     observer::Observers,
     prelude::World,
     query::DebugCheckedUnwrap,
