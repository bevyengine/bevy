//! Types for handling [`Bundle`]s.
//!
//! This module contains the [`Bundle`] trait and some other helper types.

pub use bevy_ecs_macros::Bundle;

use crate::{
    archetype::{AddBundle, Archetype, ArchetypeId, Archetypes, ComponentStatus},
    component::{Component, ComponentId, ComponentTicks, Components, StorageType},
    entity::{Entities, Entity, EntityLocation},
    storage::{SparseSetIndex, SparseSets, Storages, Table},
};
use bevy_ecs_macros::all_tuples;
<<<<<<< HEAD
use nonmax::NonMaxUsize;
=======
use bevy_ptr::OwningPtr;
>>>>>>> 7cb4d3cb
use std::{any::TypeId, collections::HashMap};

/// An ordered collection of [`Component`]s.
///
/// Commonly used for spawning entities and adding and removing components in bulk. This
/// trait is automatically implemented for tuples of components: `(ComponentA, ComponentB)`
/// is a very convenient shorthand when working with one-off collections of components. Note
/// that both the unit type `()` and `(ComponentA, )` are valid bundles. The unit bundle is
/// particularly useful for spawning multiple empty entities by using
/// [`Commands::spawn_batch`](crate::system::Commands::spawn_batch).
///
/// # Examples
///
/// Typically, you will simply use `#[derive(Bundle)]` when creating your own `Bundle`. Each
/// struct field is a component:
///
/// ```
/// # use bevy_ecs::prelude::*;
/// # #[derive(Component)]
/// # struct ComponentA;
/// # #[derive(Component)]
/// # struct ComponentB;
/// # #[derive(Component)]
/// # struct ComponentC;
/// #
/// #[derive(Bundle)]
/// struct MyBundle {
///     a: ComponentA,
///     b: ComponentB,
///     c: ComponentC,
/// }
/// ```
///
/// You can nest bundles using the `#[bundle]` attribute:
/// ```
/// # use bevy_ecs::{component::Component, bundle::Bundle};
///
/// #[derive(Component)]
/// struct X(i32);
/// #[derive(Component)]
/// struct Y(u64);
/// #[derive(Component)]
/// struct Z(String);
///
/// #[derive(Bundle)]
/// struct A {
///     x: X,
///     y: Y,
/// }
///
/// #[derive(Bundle)]
/// struct B {
///     #[bundle]
///     a: A,
///     z: Z,
/// }
/// ```
///
/// # Safety
///
/// - [`Bundle::component_ids`] must return the [`ComponentId`] for each component type in the
/// bundle, in the _exact_ order that [`Bundle::get_components`] is called.
/// - [`Bundle::from_components`] must call `func` exactly once for each [`ComponentId`] returned by
///   [`Bundle::component_ids`].
pub unsafe trait Bundle: Send + Sync + 'static {
    /// Gets this [`Bundle`]'s component ids, in the order of this bundle's [`Component`]s
    fn component_ids(components: &mut Components, storages: &mut Storages) -> Vec<ComponentId>;

    /// Calls `func`, which should return data for each component in the bundle, in the order of
    /// this bundle's [`Component`]s
    ///
    /// # Safety
    /// Caller must return data for each component in the bundle, in the order of this bundle's
    /// [`Component`]s
    unsafe fn from_components<T, F>(ctx: &mut T, func: F) -> Self
    where
        F: FnMut(&mut T) -> OwningPtr<'_>,
        Self: Sized;

    /// Calls `func` on each value, in the order of this bundle's [`Component`]s. This will
    /// [`std::mem::forget`] the bundle fields, so callers are responsible for dropping the fields
    /// if that is desirable.
    fn get_components(self, func: impl FnMut(OwningPtr<'_>));
}

macro_rules! tuple_impl {
    ($($name: ident),*) => {
        unsafe impl<$($name: Component),*> Bundle for ($($name,)*) {
            #[allow(unused_variables)]
            fn component_ids(components: &mut Components, storages: &mut Storages) -> Vec<ComponentId> {
                vec![$(components.init_component::<$name>(storages)),*]
            }

            #[allow(unused_variables, unused_mut)]
            #[allow(clippy::unused_unit)]
            unsafe fn from_components<T, F>(ctx: &mut T, mut func: F) -> Self
            where
                F: FnMut(&mut T) -> OwningPtr<'_>
            {
                #[allow(non_snake_case)]
                ($(func(ctx).read::<$name>(),)*)
            }

            #[allow(unused_variables, unused_mut)]
            fn get_components(self, mut func: impl FnMut(OwningPtr<'_>)) {
                #[allow(non_snake_case)]
                let ($(mut $name,)*) = self;
                $(
                    OwningPtr::make($name, &mut func);
                )*
            }
        }
    }
}

all_tuples!(tuple_impl, 0, 15, C);

<<<<<<< HEAD
#[derive(Debug, Clone, Copy)]
pub struct BundleId(NonMaxUsize);
=======
#[derive(Debug, Clone, Copy, Eq, PartialEq, Hash)]
pub struct BundleId(usize);
>>>>>>> 7cb4d3cb

impl BundleId {
    /// Creates a new [`BundleId`] from an index without checking for the
    /// type's invariants.
    ///
    /// # Safety
    /// `value` must not be [`usize::MAX`].
    #[inline]
    pub const unsafe fn new_unchecked(value: usize) -> Self {
        Self(NonMaxUsize::new_unchecked(value))
    }

    /// Creates a new [`BundleId`] from an index.
    ///
    /// # Panic
    /// This function will panic if `value` is equal to [`usize::MAX`].
    #[inline]
    pub fn new(value: usize) -> Self {
        Self(NonMaxUsize::new(value).unwrap())
    }

    #[inline]
    pub fn index(self) -> usize {
        self.0.get()
    }
}

impl SparseSetIndex for BundleId {
    #[inline]
    fn sparse_set_index(&self) -> usize {
        self.index()
    }

    fn get_sparse_set_index(value: usize) -> Self {
        Self::new(value)
    }
}

pub struct BundleInfo {
    pub(crate) id: BundleId,
    pub(crate) component_ids: Vec<ComponentId>,
    pub(crate) storage_types: Vec<StorageType>,
}

impl BundleInfo {
    #[inline]
    pub fn id(&self) -> BundleId {
        self.id
    }

    #[inline]
    pub fn components(&self) -> &[ComponentId] {
        &self.component_ids
    }

    #[inline]
    pub fn storage_types(&self) -> &[StorageType] {
        &self.storage_types
    }

    pub(crate) fn get_bundle_inserter<'a, 'b>(
        &'b self,
        entities: &'a mut Entities,
        archetypes: &'a mut Archetypes,
        components: &mut Components,
        storages: &'a mut Storages,
        archetype_id: ArchetypeId,
        change_tick: u32,
    ) -> BundleInserter<'a, 'b> {
        let new_archetype_id =
            self.add_bundle_to_archetype(archetypes, storages, components, archetype_id);
        let archetypes_ptr = archetypes.archetypes.as_mut_ptr();
        if new_archetype_id == archetype_id {
            let archetype = &mut archetypes[archetype_id];
            let table_id = archetype.table_id();
            BundleInserter {
                bundle_info: self,
                archetype,
                entities,
                sparse_sets: &mut storages.sparse_sets,
                table: &mut storages.tables[table_id],
                archetypes_ptr,
                change_tick,
                result: InsertBundleResult::SameArchetype,
            }
        } else {
            let (archetype, new_archetype) = archetypes.get_2_mut(archetype_id, new_archetype_id);
            let table_id = archetype.table_id();
            if table_id == new_archetype.table_id() {
                BundleInserter {
                    bundle_info: self,
                    archetype,
                    archetypes_ptr,
                    entities,
                    sparse_sets: &mut storages.sparse_sets,
                    table: &mut storages.tables[table_id],
                    change_tick,
                    result: InsertBundleResult::NewArchetypeSameTable { new_archetype },
                }
            } else {
                let (table, new_table) = storages
                    .tables
                    .get_2_mut(table_id, new_archetype.table_id());
                BundleInserter {
                    bundle_info: self,
                    archetype,
                    sparse_sets: &mut storages.sparse_sets,
                    entities,
                    archetypes_ptr,
                    table,
                    change_tick,
                    result: InsertBundleResult::NewArchetypeNewTable {
                        new_archetype,
                        new_table,
                    },
                }
            }
        }
    }

    pub(crate) fn get_bundle_spawner<'a, 'b>(
        &'b self,
        entities: &'a mut Entities,
        archetypes: &'a mut Archetypes,
        components: &mut Components,
        storages: &'a mut Storages,
        change_tick: u32,
    ) -> BundleSpawner<'a, 'b> {
        let new_archetype_id =
            self.add_bundle_to_archetype(archetypes, storages, components, ArchetypeId::EMPTY);
        let (empty_archetype, archetype) =
            archetypes.get_2_mut(ArchetypeId::EMPTY, new_archetype_id);
        let table = &mut storages.tables[archetype.table_id()];
        let add_bundle = empty_archetype.edges().get_add_bundle(self.id()).unwrap();
        BundleSpawner {
            archetype,
            add_bundle,
            bundle_info: self,
            table,
            entities,
            sparse_sets: &mut storages.sparse_sets,
            change_tick,
        }
    }

    /// # Safety
    /// `table` must be the "new" table for `entity`. `table_row` must have space allocated for the
    /// `entity`, `bundle` must match this [`BundleInfo`]'s type
    #[inline]
    #[allow(clippy::too_many_arguments)]
    unsafe fn write_components<T: Bundle>(
        &self,
        table: &mut Table,
        sparse_sets: &mut SparseSets,
        add_bundle: &AddBundle,
        entity: Entity,
        table_row: usize,
        change_tick: u32,
        bundle: T,
    ) {
        // NOTE: get_components calls this closure on each component in "bundle order".
        // bundle_info.component_ids are also in "bundle order"
        let mut bundle_component = 0;
        bundle.get_components(|component_ptr| {
            let component_id = *self.component_ids.get_unchecked(bundle_component);
            match self.storage_types[bundle_component] {
                StorageType::Table => {
                    let column = table.get_column_mut(component_id).unwrap();
                    match add_bundle.bundle_status.get_unchecked(bundle_component) {
                        ComponentStatus::Added => {
                            column.initialize(
                                table_row,
                                component_ptr,
                                ComponentTicks::new(change_tick),
                            );
                        }
                        ComponentStatus::Mutated => {
                            column.replace(table_row, component_ptr, change_tick);
                        }
                    }
                }
                StorageType::SparseSet => {
                    let sparse_set = sparse_sets.get_mut(component_id).unwrap();
                    sparse_set.insert(entity, component_ptr, change_tick);
                }
            }
            bundle_component += 1;
        });
    }

    /// Adds a bundle to the given archetype and returns the resulting archetype. This could be the
    /// same [`ArchetypeId`], in the event that adding the given bundle does not result in an
    /// [`Archetype`] change. Results are cached in the [`Archetype`] graph to avoid redundant work.
    pub(crate) fn add_bundle_to_archetype(
        &self,
        archetypes: &mut Archetypes,
        storages: &mut Storages,
        components: &mut Components,
        archetype_id: ArchetypeId,
    ) -> ArchetypeId {
        if let Some(add_bundle) = archetypes[archetype_id].edges().get_add_bundle(self.id) {
            return add_bundle.archetype_id;
        }
        let mut new_table_components = Vec::new();
        let mut new_sparse_set_components = Vec::new();
        let mut bundle_status = Vec::with_capacity(self.component_ids.len());

        let current_archetype = &mut archetypes[archetype_id];
        for component_id in self.component_ids.iter().cloned() {
            if current_archetype.contains(component_id) {
                bundle_status.push(ComponentStatus::Mutated);
            } else {
                bundle_status.push(ComponentStatus::Added);
                // SAFE: component_id exists
                let component_info = unsafe { components.get_info_unchecked(component_id) };
                match component_info.storage_type() {
                    StorageType::Table => new_table_components.push(component_id),
                    StorageType::SparseSet => new_sparse_set_components.push(component_id),
                }
            }
        }

        if new_table_components.is_empty() && new_sparse_set_components.is_empty() {
            let edges = current_archetype.edges_mut();
            // the archetype does not change when we add this bundle
            edges.insert_add_bundle(self.id, archetype_id, bundle_status);
            archetype_id
        } else {
            let table_id;
            let table_components;
            let sparse_set_components;
            // the archetype changes when we add this bundle. prepare the new archetype and storages
            {
                let current_archetype = &archetypes[archetype_id];
                table_components = if new_table_components.is_empty() {
                    // if there are no new table components, we can keep using this table
                    table_id = current_archetype.table_id();
                    current_archetype.table_components().to_vec()
                } else {
                    new_table_components.extend(current_archetype.table_components());
                    // sort to ignore order while hashing
                    new_table_components.sort();
                    // SAFE: all component ids in `new_table_components` exist
                    table_id = unsafe {
                        storages
                            .tables
                            .get_id_or_insert(&new_table_components, components)
                    };

                    new_table_components
                };

                sparse_set_components = if new_sparse_set_components.is_empty() {
                    current_archetype.sparse_set_components().to_vec()
                } else {
                    new_sparse_set_components.extend(current_archetype.sparse_set_components());
                    // sort to ignore order while hashing
                    new_sparse_set_components.sort();
                    new_sparse_set_components
                };
            };
            let new_archetype_id =
                archetypes.get_id_or_insert(table_id, table_components, sparse_set_components);
            // add an edge from the old archetype to the new archetype
            archetypes[archetype_id].edges_mut().insert_add_bundle(
                self.id,
                new_archetype_id,
                bundle_status,
            );
            new_archetype_id
        }
    }
}

pub(crate) struct BundleInserter<'a, 'b> {
    pub(crate) archetype: &'a mut Archetype,
    pub(crate) entities: &'a mut Entities,
    bundle_info: &'b BundleInfo,
    table: &'a mut Table,
    sparse_sets: &'a mut SparseSets,
    result: InsertBundleResult<'a>,
    archetypes_ptr: *mut Archetype,
    change_tick: u32,
}

pub(crate) enum InsertBundleResult<'a> {
    SameArchetype,
    NewArchetypeSameTable {
        new_archetype: &'a mut Archetype,
    },
    NewArchetypeNewTable {
        new_archetype: &'a mut Archetype,
        new_table: &'a mut Table,
    },
}

impl<'a, 'b> BundleInserter<'a, 'b> {
    /// # Safety
    /// `entity` must currently exist in the source archetype for this inserter. `archetype_index`
    /// must be `entity`'s location in the archetype. `T` must match this [`BundleInfo`]'s type
    #[inline]
    pub unsafe fn insert<T: Bundle>(
        &mut self,
        entity: Entity,
        archetype_index: usize,
        bundle: T,
    ) -> EntityLocation {
        let location = EntityLocation {
            index: archetype_index,
            archetype_id: self.archetype.id(),
        };
        match &mut self.result {
            InsertBundleResult::SameArchetype => {
                // PERF: this could be looked up during Inserter construction and stored (but borrowing makes this nasty)
                let add_bundle = self
                    .archetype
                    .edges()
                    .get_add_bundle(self.bundle_info.id)
                    .unwrap();
                self.bundle_info.write_components(
                    self.table,
                    self.sparse_sets,
                    add_bundle,
                    entity,
                    self.archetype.entity_table_row(archetype_index),
                    self.change_tick,
                    bundle,
                );
                location
            }
            InsertBundleResult::NewArchetypeSameTable { new_archetype } => {
                let result = self.archetype.swap_remove(location.index);
                if let Some(swapped_entity) = result.swapped_entity {
                    self.entities.meta[swapped_entity.id as usize].location = Some(location);
                }
                let new_location = new_archetype.allocate(entity, result.table_row);
                self.entities.meta[entity.id as usize].location = Some(new_location);

                // PERF: this could be looked up during Inserter construction and stored (but borrowing makes this nasty)
                let add_bundle = self
                    .archetype
                    .edges()
                    .get_add_bundle(self.bundle_info.id)
                    .unwrap();
                self.bundle_info.write_components(
                    self.table,
                    self.sparse_sets,
                    add_bundle,
                    entity,
                    result.table_row,
                    self.change_tick,
                    bundle,
                );
                new_location
            }
            InsertBundleResult::NewArchetypeNewTable {
                new_archetype,
                new_table,
            } => {
                let result = self.archetype.swap_remove(location.index);
                if let Some(swapped_entity) = result.swapped_entity {
                    self.entities.meta[swapped_entity.id as usize].location = Some(location);
                }
                // PERF: store "non bundle" components in edge, then just move those to avoid
                // redundant copies
                let move_result = self
                    .table
                    .move_to_superset_unchecked(result.table_row, *new_table);
                let new_location = new_archetype.allocate(entity, move_result.new_row);
                self.entities.meta[entity.id as usize].location = Some(new_location);

                // if an entity was moved into this entity's table spot, update its table row
                if let Some(swapped_entity) = move_result.swapped_entity {
                    let swapped_location = self.entities.get(swapped_entity).unwrap();
                    let swapped_archetype = if self.archetype.id() == swapped_location.archetype_id
                    {
                        &mut *self.archetype
                    } else if new_archetype.id() == swapped_location.archetype_id {
                        new_archetype
                    } else {
                        // SAFE: the only two borrowed archetypes are above and we just did collision checks
                        &mut *self
                            .archetypes_ptr
                            .add(swapped_location.archetype_id.index())
                    };

                    swapped_archetype
                        .set_entity_table_row(swapped_location.index, result.table_row);
                }

                // PERF: this could be looked up during Inserter construction and stored (but borrowing makes this nasty)
                let add_bundle = self
                    .archetype
                    .edges()
                    .get_add_bundle(self.bundle_info.id)
                    .unwrap();
                self.bundle_info.write_components(
                    new_table,
                    self.sparse_sets,
                    add_bundle,
                    entity,
                    move_result.new_row,
                    self.change_tick,
                    bundle,
                );
                new_location
            }
        }
    }
}

pub(crate) struct BundleSpawner<'a, 'b> {
    pub(crate) archetype: &'a mut Archetype,
    pub(crate) entities: &'a mut Entities,
    add_bundle: &'a AddBundle,
    bundle_info: &'b BundleInfo,
    table: &'a mut Table,
    sparse_sets: &'a mut SparseSets,
    change_tick: u32,
}

impl<'a, 'b> BundleSpawner<'a, 'b> {
    pub fn reserve_storage(&mut self, additional: usize) {
        self.archetype.reserve(additional);
        self.table.reserve(additional);
    }
    /// # Safety
    /// `entity` must be allocated (but non-existent), `T` must match this [`BundleInfo`]'s type
    #[inline]
    pub unsafe fn spawn_non_existent<T: Bundle>(
        &mut self,
        entity: Entity,
        bundle: T,
    ) -> EntityLocation {
        let table_row = self.table.allocate(entity);
        let location = self.archetype.allocate(entity, table_row);
        self.bundle_info.write_components(
            self.table,
            self.sparse_sets,
            self.add_bundle,
            entity,
            table_row,
            self.change_tick,
            bundle,
        );
        self.entities.meta[entity.id as usize].location = Some(location);

        location
    }

    /// # Safety
    /// `T` must match this [`BundleInfo`]'s type
    #[inline]
    pub unsafe fn spawn<T: Bundle>(&mut self, bundle: T) -> Entity {
        let entity = self.entities.alloc();
        // SAFE: entity is allocated (but non-existent), `T` matches this BundleInfo's type
        self.spawn_non_existent(entity, bundle);
        entity
    }
}

#[derive(Default)]
pub struct Bundles {
    bundle_infos: Vec<BundleInfo>,
    bundle_ids: HashMap<TypeId, BundleId>,
}

impl Bundles {
    #[inline]
    pub fn get(&self, bundle_id: BundleId) -> Option<&BundleInfo> {
        self.bundle_infos.get(bundle_id.index())
    }

    #[inline]
    pub fn get_id(&self, type_id: TypeId) -> Option<BundleId> {
        self.bundle_ids.get(&type_id).cloned()
    }

    pub(crate) fn init_info<'a, T: Bundle>(
        &'a mut self,
        components: &mut Components,
        storages: &mut Storages,
    ) -> &'a BundleInfo {
        let bundle_infos = &mut self.bundle_infos;
        let id = self.bundle_ids.entry(TypeId::of::<T>()).or_insert_with(|| {
            let component_ids = T::component_ids(components, storages);
            let id = BundleId::new(bundle_infos.len());
            // SAFE: T::component_id ensures info was created
            let bundle_info = unsafe {
                initialize_bundle(std::any::type_name::<T>(), component_ids, id, components)
            };
            bundle_infos.push(bundle_info);
            id
        });
        // SAFE: index either exists, or was initialized
        unsafe { self.bundle_infos.get_unchecked(id.index()) }
    }
}

/// # Safety
///
/// `component_id` must be valid [`ComponentId`]'s
unsafe fn initialize_bundle(
    bundle_type_name: &'static str,
    component_ids: Vec<ComponentId>,
    id: BundleId,
    components: &mut Components,
) -> BundleInfo {
    let mut storage_types = Vec::new();

    for &component_id in &component_ids {
        // SAFE: component_id exists and is therefore valid
        let component_info = components.get_info_unchecked(component_id);
        storage_types.push(component_info.storage_type());
    }

    let mut deduped = component_ids.clone();
    deduped.sort();
    deduped.dedup();
    assert!(
        deduped.len() == component_ids.len(),
        "Bundle {} has duplicate components",
        bundle_type_name
    );

    BundleInfo {
        id,
        component_ids,
        storage_types,
    }
}

#[cfg(test)]
mod test {
    use super::BundleId;

    #[test]
    pub fn test_bundle_id_size_optimized() {
        assert_eq!(
            core::mem::size_of::<BundleId>(),
            core::mem::size_of::<Option<BundleId>>(),
        );
    }
}<|MERGE_RESOLUTION|>--- conflicted
+++ resolved
@@ -11,11 +11,8 @@
     storage::{SparseSetIndex, SparseSets, Storages, Table},
 };
 use bevy_ecs_macros::all_tuples;
-<<<<<<< HEAD
 use nonmax::NonMaxUsize;
-=======
 use bevy_ptr::OwningPtr;
->>>>>>> 7cb4d3cb
 use std::{any::TypeId, collections::HashMap};
 
 /// An ordered collection of [`Component`]s.
@@ -133,13 +130,8 @@
 
 all_tuples!(tuple_impl, 0, 15, C);
 
-<<<<<<< HEAD
-#[derive(Debug, Clone, Copy)]
+#[derive(Debug, Clone, Copy, Eq, PartialEq, Hash)]
 pub struct BundleId(NonMaxUsize);
-=======
-#[derive(Debug, Clone, Copy, Eq, PartialEq, Hash)]
-pub struct BundleId(usize);
->>>>>>> 7cb4d3cb
 
 impl BundleId {
     /// Creates a new [`BundleId`] from an index without checking for the
