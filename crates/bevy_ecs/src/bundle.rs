//! Types for handling [`Bundle`]s.
//!
//! This module contains the [`Bundle`] trait and some other helper types.

pub use bevy_ecs_macros::Bundle;

use crate::{
    archetype::{
        AddBundle, Archetype, ArchetypeId, Archetypes, BundleComponentStatus, ComponentStatus,
        SpawnBundleStatus,
    },
    component::{
        Component, ComponentId, Components, RequiredComponentConstructor, RequiredComponents,
        StorageType, Tick,
    },
    entity::{Entities, Entity, EntityLocation},
    observer::Observers,
    prelude::World,
    query::DebugCheckedUnwrap,
    storage::{SparseSetIndex, SparseSets, Storages, Table, TableRow},
    world::{unsafe_world_cell::UnsafeWorldCell, ON_ADD, ON_INSERT, ON_REPLACE},
};
use bevy_ptr::{ConstNonNull, OwningPtr};
use bevy_utils::{all_tuples, HashMap, HashSet, TypeIdMap};
#[cfg(feature = "track_change_detection")]
use std::panic::Location;
use std::{any::TypeId, ptr::NonNull};

/// The `Bundle` trait enables insertion and removal of [`Component`]s from an entity.
///
/// Implementors of the `Bundle` trait are called 'bundles'.
///
/// Each bundle represents a static set of [`Component`] types.
/// Currently, bundles can only contain one of each [`Component`], and will
/// panic once initialised if this is not met.
///
/// ## Insertion
///
/// The primary use for bundles is to add a useful collection of components to an entity.
///
/// Adding a value of bundle to an entity will add the components from the set it
/// represents to the entity.
/// The values of these components are taken from the bundle.
/// If an entity already had one of these components, the entity's original component value
/// will be overwritten.
///
/// Importantly, bundles are only their constituent set of components.
/// You **should not** use bundles as a unit of behavior.
/// The behavior of your app can only be considered in terms of components, as systems,
/// which drive the behavior of a `bevy` application, operate on combinations of
/// components.
///
/// This rule is also important because multiple bundles may contain the same component type,
/// calculated in different ways &mdash; adding both of these bundles to one entity
/// would create incoherent behavior.
/// This would be unexpected if bundles were treated as an abstraction boundary, as
/// the abstraction would be unmaintainable for these cases.
/// For example, both `Camera3dBundle` and `Camera2dBundle` contain the `CameraRenderGraph`
/// component, but specifying different render graphs to use.
/// If the bundles were both added to the same entity, only one of these two bundles would work.
///
/// For this reason, there is intentionally no [`Query`] to match whether an entity
/// contains the components of a bundle.
/// Queries should instead only select the components they logically operate on.
///
/// ## Removal
///
/// Bundles are also used when removing components from an entity.
///
/// Removing a bundle from an entity will remove any of its components attached
/// to the entity from the entity.
/// That is, if the entity does not have all the components of the bundle, those
/// which are present will be removed.
///
/// # Implementors
///
/// Every type which implements [`Component`] also implements `Bundle`, since
/// [`Component`] types can be added to or removed from an entity.
///
/// Additionally, [Tuples](`tuple`) of bundles are also [`Bundle`] (with up to 15 bundles).
/// These bundles contain the items of the 'inner' bundles.
/// This is a convenient shorthand which is primarily used when spawning entities.
/// For example, spawning an entity using the bundle `(SpriteBundle {...}, PlayerMarker)`
/// will spawn an entity with components required for a 2d sprite, and the `PlayerMarker` component.
///
/// [`unit`], otherwise known as [`()`](`unit`), is a [`Bundle`] containing no components (since it
/// can also be considered as the empty tuple).
/// This can be useful for spawning large numbers of empty entities using
/// [`World::spawn_batch`](crate::world::World::spawn_batch).
///
/// Tuple bundles can be nested, which can be used to create an anonymous bundle with more than
/// 15 items.
/// However, in most cases where this is required, the derive macro [`derive@Bundle`] should be
/// used instead.
/// The derived `Bundle` implementation contains the items of its fields, which all must
/// implement `Bundle`.
/// As explained above, this includes any [`Component`] type, and other derived bundles.
///
/// If you want to add `PhantomData` to your `Bundle` you have to mark it with `#[bundle(ignore)]`.
/// ```
/// # use std::marker::PhantomData;
/// use bevy_ecs::{component::Component, bundle::Bundle};
///
/// #[derive(Component)]
/// struct XPosition(i32);
/// #[derive(Component)]
/// struct YPosition(i32);
///
/// #[derive(Bundle)]
/// struct PositionBundle {
///     // A bundle can contain components
///     x: XPosition,
///     y: YPosition,
/// }
///
/// // You have to implement `Default` for ignored field types in bundle structs.
/// #[derive(Default)]
/// struct Other(f32);
///
/// #[derive(Bundle)]
/// struct NamedPointBundle<T: Send + Sync + 'static> {
///     // Or other bundles
///     a: PositionBundle,
///     // In addition to more components
///     z: PointName,
///
///     // when you need to use `PhantomData` you have to mark it as ignored
///     #[bundle(ignore)]
///     _phantom_data: PhantomData<T>
/// }
///
/// #[derive(Component)]
/// struct PointName(String);
/// ```
///
/// # Safety
///
/// Manual implementations of this trait are unsupported.
/// That is, there is no safe way to implement this trait, and you must not do so.
/// If you want a type to implement [`Bundle`], you must use [`derive@Bundle`](derive@Bundle).
///
/// [`Query`]: crate::system::Query
// Some safety points:
// - [`Bundle::component_ids`] must return the [`ComponentId`] for each component type in the
// bundle, in the _exact_ order that [`DynamicBundle::get_components`] is called.
// - [`Bundle::from_components`] must call `func` exactly once for each [`ComponentId`] returned by
//   [`Bundle::component_ids`].
#[diagnostic::on_unimplemented(
    message = "`{Self}` is not a `Bundle`",
    label = "invalid `Bundle`",
    note = "consider annotating `{Self}` with `#[derive(Component)]` or `#[derive(Bundle)]`"
)]
pub unsafe trait Bundle: DynamicBundle + Send + Sync + 'static {
    /// Gets this [`Bundle`]'s component ids, in the order of this bundle's [`Component`]s
    #[doc(hidden)]
    fn component_ids(
        components: &mut Components,
        storages: &mut Storages,
        ids: &mut impl FnMut(ComponentId),
    );

    /// Gets this [`Bundle`]'s component ids. This will be [`None`] if the component has not been registered.
    fn get_component_ids(components: &Components, ids: &mut impl FnMut(Option<ComponentId>));

    /// Calls `func`, which should return data for each component in the bundle, in the order of
    /// this bundle's [`Component`]s
    ///
    /// # Safety
    /// Caller must return data for each component in the bundle, in the order of this bundle's
    /// [`Component`]s
    #[doc(hidden)]
    unsafe fn from_components<T, F>(ctx: &mut T, func: &mut F) -> Self
    where
        // Ensure that the `OwningPtr` is used correctly
        F: for<'a> FnMut(&'a mut T) -> OwningPtr<'a>,
        Self: Sized;

    /// Registers components that are required by the components in this [`Bundle`].
    fn register_required_components(
        _components: &mut Components,
        _storages: &mut Storages,
        _required_components: &mut RequiredComponents,
    );
}

/// The parts from [`Bundle`] that don't require statically knowing the components of the bundle.
pub trait DynamicBundle {
    // SAFETY:
    // The `StorageType` argument passed into [`Bundle::get_components`] must be correct for the
    // component being fetched.
    //
    /// Calls `func` on each value, in the order of this bundle's [`Component`]s. This passes
    /// ownership of the component values to `func`.
    #[doc(hidden)]
    fn get_components(self, func: &mut impl FnMut(StorageType, OwningPtr<'_>));
}

// SAFETY:
// - `Bundle::component_ids` calls `ids` for C's component id (and nothing else)
// - `Bundle::get_components` is called exactly once for C and passes the component's storage type based on its associated constant.
// - `Bundle::from_components` calls `func` exactly once for C, which is the exact value returned by `Bundle::component_ids`.
unsafe impl<C: Component> Bundle for C {
    fn component_ids(
        components: &mut Components,
        storages: &mut Storages,
        ids: &mut impl FnMut(ComponentId),
    ) {
        ids(components.init_component::<C>(storages));
    }

    unsafe fn from_components<T, F>(ctx: &mut T, func: &mut F) -> Self
    where
        // Ensure that the `OwningPtr` is used correctly
        F: for<'a> FnMut(&'a mut T) -> OwningPtr<'a>,
        Self: Sized,
    {
        let ptr = func(ctx);
        // Safety: The id given in `component_ids` is for `Self`
        unsafe { ptr.read() }
    }

    fn register_required_components(
        components: &mut Components,
        storages: &mut Storages,
        required_components: &mut RequiredComponents,
    ) {
        <C as Component>::register_required_components(components, storages, required_components);
    }

    fn get_component_ids(components: &Components, ids: &mut impl FnMut(Option<ComponentId>)) {
        ids(components.get_id(TypeId::of::<C>()));
    }
}

impl<C: Component> DynamicBundle for C {
    #[inline]
    fn get_components(self, func: &mut impl FnMut(StorageType, OwningPtr<'_>)) {
        OwningPtr::make(self, |ptr| func(C::STORAGE_TYPE, ptr));
    }
}

macro_rules! tuple_impl {
    ($(#[$meta:meta])* $($name: ident),*) => {
        $(#[$meta])*
        // SAFETY:
        // - `Bundle::component_ids` calls `ids` for each component type in the
        // bundle, in the exact order that `DynamicBundle::get_components` is called.
        // - `Bundle::from_components` calls `func` exactly once for each `ComponentId` returned by `Bundle::component_ids`.
        // - `Bundle::get_components` is called exactly once for each member. Relies on the above implementation to pass the correct
        //   `StorageType` into the callback.
        unsafe impl<$($name: Bundle),*> Bundle for ($($name,)*) {
            #[allow(unused_variables)]
            fn component_ids(components: &mut Components, storages: &mut Storages, ids: &mut impl FnMut(ComponentId)){
                $(<$name as Bundle>::component_ids(components, storages, ids);)*
            }

            #[allow(unused_variables)]
            fn get_component_ids(components: &Components, ids: &mut impl FnMut(Option<ComponentId>)){
                $(<$name as Bundle>::get_component_ids(components, ids);)*
            }

            #[allow(unused_variables, unused_mut)]
            #[allow(clippy::unused_unit)]
            unsafe fn from_components<T, F>(ctx: &mut T, func: &mut F) -> Self
            where
                F: FnMut(&mut T) -> OwningPtr<'_>
            {
                #[allow(unused_unsafe)]
                // SAFETY: Rust guarantees that tuple calls are evaluated 'left to right'.
                // https://doc.rust-lang.org/reference/expressions.html#evaluation-order-of-operands
                unsafe { ($(<$name as Bundle>::from_components(ctx, func),)*) }
            }

            fn register_required_components(
                _components: &mut Components,
                _storages: &mut Storages,
                _required_components: &mut RequiredComponents,
            ) {
                $(<$name as Bundle>::register_required_components(_components, _storages, _required_components);)*
            }
        }

        impl<$($name: Bundle),*> DynamicBundle for ($($name,)*) {
            #[allow(unused_variables, unused_mut)]
            #[inline(always)]
            fn get_components(self, func: &mut impl FnMut(StorageType, OwningPtr<'_>)) {
                #[allow(non_snake_case)]
                let ($(mut $name,)*) = self;
                $(
                    $name.get_components(&mut *func);
                )*
            }
        }
    }
}

all_tuples!(
    #[doc(fake_variadic)]
    tuple_impl,
    0,
    15,
    B
);

/// For a specific [`World`], this stores a unique value identifying a type of a registered [`Bundle`].
///
/// [`World`]: crate::world::World
#[derive(Debug, Clone, Copy, Eq, PartialEq, Hash)]
pub struct BundleId(usize);

impl BundleId {
    /// Returns the index of the associated [`Bundle`] type.
    ///
    /// Note that this is unique per-world, and should not be reused across them.
    #[inline]
    pub fn index(self) -> usize {
        self.0
    }
}

impl SparseSetIndex for BundleId {
    #[inline]
    fn sparse_set_index(&self) -> usize {
        self.index()
    }

    #[inline]
    fn get_sparse_set_index(value: usize) -> Self {
        Self(value)
    }
}

// What to do on insertion if component already exists
#[derive(Clone, Copy, Eq, PartialEq)]
pub(crate) enum InsertMode {
    /// Any existing components of a matching type will be overwritten.
    Replace,
    /// Any existing components of a matching type will kept unchanged.
    Keep,
}

/// Stores metadata associated with a specific type of [`Bundle`] for a given [`World`].
///
/// [`World`]: crate::world::World
pub struct BundleInfo {
    id: BundleId,
    /// The list of all components contributed by the bundle (including Required Components). This is in
    /// the order `[EXPLICIT_COMPONENTS][REQUIRED_COMPONENTS]`
    ///
    /// # Safety
    /// Every ID in this list must be valid within the World that owns the [`BundleInfo`],
    /// must have its storage initialized (i.e. columns created in tables, sparse set created),
    /// and the range (0..`explicit_components_len`) must be in the same order as the source bundle
    /// type writes its components in.
    component_ids: Vec<ComponentId>,
    required_components: Vec<RequiredComponentConstructor>,
    explicit_components_len: usize,
}

impl BundleInfo {
    /// Create a new [`BundleInfo`].
    ///
    /// # Safety
    ///
    /// Every ID in `component_ids` must be valid within the World that owns the `BundleInfo`,
    /// must have its storage initialized (i.e. columns created in tables, sparse set created),
    /// and must be in the same order as the source bundle type writes its components in.
    unsafe fn new(
        bundle_type_name: &'static str,
        components: &Components,
        mut component_ids: Vec<ComponentId>,
        id: BundleId,
    ) -> BundleInfo {
        let mut deduped = component_ids.clone();
        deduped.sort_unstable();
        deduped.dedup();

        if deduped.len() != component_ids.len() {
            // TODO: Replace with `Vec::partition_dedup` once https://github.com/rust-lang/rust/issues/54279 is stabilized
            let mut seen = HashSet::new();
            let mut dups = Vec::new();
            for id in component_ids {
                if !seen.insert(id) {
                    dups.push(id);
                }
            }

            let names = dups
                .into_iter()
                .map(|id| {
                    // SAFETY: the caller ensures component_id is valid.
                    unsafe { components.get_info_unchecked(id).name() }
                })
                .collect::<Vec<_>>()
                .join(", ");

            panic!("Bundle {bundle_type_name} has duplicate components: {names}");
        }

        let explicit_components_len = component_ids.len();
        let mut required_components = RequiredComponents::default();
        for component_id in component_ids.iter().copied() {
            // SAFETY: caller has verified that all ids are valid
            let info = unsafe { components.get_info_unchecked(component_id) };
            required_components.merge(info.required_components());
        }
        required_components.remove_explicit_components(&component_ids);
        let required_components = required_components
            .0
            .into_iter()
            .map(|(component_id, v)| {
                // This adds required components to the component_ids list _after_ using that list to remove explicitly provided
                // components. This ordering is important!
                component_ids.push(component_id);
                v
            })
            .collect();

        // SAFETY: The caller ensures that component_ids:
        // - is valid for the associated world
        // - has had its storage initialized
        // - is in the same order as the source bundle type
        BundleInfo {
            id,
            component_ids,
            required_components,
            explicit_components_len,
        }
    }

    /// Returns a value identifying the associated [`Bundle`] type.
    #[inline]
    pub const fn id(&self) -> BundleId {
        self.id
    }

    /// Returns the [ID](ComponentId) of each component explicitly defined in this bundle (ex: Required Components are excluded).
    ///
    /// For all components contributed by this bundle (including Required Components), see [`BundleInfo::contributed_components`]
    #[inline]
    pub fn explicit_components(&self) -> &[ComponentId] {
        &self.component_ids[0..self.explicit_components_len]
    }

    /// Returns the [ID](ComponentId) of each Required Component needed by this bundle. This _does not include_ Required Components that are
    /// explicitly provided by the bundle.
    #[inline]
    pub fn required_components(&self) -> &[ComponentId] {
        &self.component_ids[self.explicit_components_len..]
    }

    /// Returns the [ID](ComponentId) of each component contributed by this bundle. This includes Required Components.
    ///
    /// For only components explicitly defined in this bundle, see [`BundleInfo::explicit_components`]
    #[inline]
    pub fn contributed_components(&self) -> &[ComponentId] {
        &self.component_ids
    }

    /// Returns an iterator over the [ID](ComponentId) of each component explicitly defined in this bundle (ex: this excludes Required Components).

    /// To iterate all components contributed by this bundle (including Required Components), see [`BundleInfo::iter_contributed_components`]
    #[inline]
    pub fn iter_explicit_components(&self) -> impl Iterator<Item = ComponentId> + '_ {
        self.explicit_components().iter().copied()
    }

    /// Returns an iterator over the [ID](ComponentId) of each component contributed by this bundle. This includes Required Components.
    ///
    /// To iterate only components explicitly defined in this bundle, see [`BundleInfo::iter_explicit_components`]
    #[inline]
    pub fn iter_contributed_components(&self) -> impl Iterator<Item = ComponentId> + '_ {
        self.component_ids.iter().copied()
    }

    /// Returns an iterator over the [ID](ComponentId) of each Required Component needed by this bundle. This _does not include_ Required Components that are
    /// explicitly provided by the bundle.
    pub fn iter_required_components(&self) -> impl Iterator<Item = ComponentId> + '_ {
        self.required_components().iter().copied()
    }

    /// This writes components from a given [`Bundle`] to the given entity.
    ///
    /// # Safety
    ///
    /// `bundle_component_status` must return the "correct" [`ComponentStatus`] for each component
    /// in the [`Bundle`], with respect to the entity's original archetype (prior to the bundle being added)
    /// For example, if the original archetype already has `ComponentA` and `T` also has `ComponentA`, the status
    /// should be `Mutated`. If the original archetype does not have `ComponentA`, the status should be `Added`.
    /// When "inserting" a bundle into an existing entity, [`AddBundle`]
    /// should be used, which will report `Added` vs `Mutated` status based on the current archetype's structure.
    /// When spawning a bundle, [`SpawnBundleStatus`] can be used instead, which removes the need
    /// to look up the [`AddBundle`] in the archetype graph, which requires
    /// ownership of the entity's current archetype.
    ///
    /// `table` must be the "new" table for `entity`. `table_row` must have space allocated for the
    /// `entity`, `bundle` must match this [`BundleInfo`]'s type
    #[inline]
    #[allow(clippy::too_many_arguments)]
    unsafe fn write_components<'a, T: DynamicBundle, S: BundleComponentStatus>(
        &self,
        table: &mut Table,
        sparse_sets: &mut SparseSets,
        bundle_component_status: &S,
        required_components: impl Iterator<Item = &'a RequiredComponentConstructor>,
        entity: Entity,
        table_row: TableRow,
        change_tick: Tick,
        bundle: T,
        insert_mode: InsertMode,
        #[cfg(feature = "track_change_detection")] caller: &'static Location<'static>,
    ) {
        // NOTE: get_components calls this closure on each component in "bundle order".
        // bundle_info.component_ids are also in "bundle order"
        let mut bundle_component = 0;
        bundle.get_components(&mut |storage_type, component_ptr| {
            let component_id = *self.component_ids.get_unchecked(bundle_component);
            match storage_type {
                StorageType::Table => {
                    let column =
                        // SAFETY: If component_id is in self.component_ids, BundleInfo::new requires that
                        // the target table contains the component.
                        unsafe { table.get_column_mut(component_id).debug_checked_unwrap() };
                    // SAFETY: bundle_component is a valid index for this bundle
                    let status = unsafe { bundle_component_status.get_status(bundle_component) };
                    match (status, insert_mode) {
                        (ComponentStatus::Added, _) => {
                            column.initialize(
                                table_row,
                                component_ptr,
                                change_tick,
                                #[cfg(feature = "track_change_detection")]
                                caller,
                            );
                        }
                        (ComponentStatus::Existing, InsertMode::Replace) => {
                            column.replace(
                                table_row,
                                component_ptr,
                                change_tick,
                                #[cfg(feature = "track_change_detection")]
                                caller,
                            );
                        }
                        (ComponentStatus::Existing, InsertMode::Keep) => {
                            column.drop(component_ptr);
                        }
                    }
                }
                StorageType::SparseSet => {
                    let sparse_set =
                        // SAFETY: If component_id is in self.component_ids, BundleInfo::new requires that
                        // a sparse set exists for the component.
                        unsafe { sparse_sets.get_mut(component_id).debug_checked_unwrap() };
                    sparse_set.insert(
                        entity,
                        component_ptr,
                        change_tick,
                        #[cfg(feature = "track_change_detection")]
                        caller,
                    );
                }
            }
            bundle_component += 1;
        });

        for required_component in required_components {
            required_component.initialize(
                table,
                sparse_sets,
                change_tick,
                table_row,
                entity,
                #[cfg(feature = "track_change_detection")]
                caller,
            );
        }
    }

    /// Internal method to initialize a required component from an [`OwningPtr`]. This should ultimately be called
    /// in the context of [`BundleInfo::write_components`], via [`RequiredComponentConstructor::initialize`].
    ///
    /// # Safety
    ///
    /// `component_ptr` must point to a required component value that matches the given `component_id`. The `storage_type` must match
    /// the type associated with `component_id`. The `entity` and `table_row` must correspond to an entity with an uninitialized
    /// component matching `component_id`.
    ///
    /// This method _should not_ be called outside of [`BundleInfo::write_components`].
    /// For more information, read the [`BundleInfo::write_components`] safety docs.
    /// This function inherits the safety requirements defined there.
    #[allow(clippy::too_many_arguments)]
    pub(crate) unsafe fn initialize_required_component(
        table: &mut Table,
        sparse_sets: &mut SparseSets,
        change_tick: Tick,
        table_row: TableRow,
        entity: Entity,
        component_id: ComponentId,
        storage_type: StorageType,
        component_ptr: OwningPtr,
        #[cfg(feature = "track_change_detection")] caller: &'static Location<'static>,
    ) {
        {
            match storage_type {
                StorageType::Table => {
                    let column =
                        // SAFETY: If component_id is in required_components, BundleInfo::new requires that
                        // the target table contains the component.
                        unsafe { table.get_column_mut(component_id).debug_checked_unwrap() };
                    column.initialize(
                        table_row,
                        component_ptr,
                        change_tick,
                        #[cfg(feature = "track_change_detection")]
                        caller,
                    );
                }
                StorageType::SparseSet => {
                    let sparse_set =
                        // SAFETY: If component_id is in required_components, BundleInfo::new requires that
                        // a sparse set exists for the component.
                        unsafe { sparse_sets.get_mut(component_id).debug_checked_unwrap() };
                    sparse_set.insert(
                        entity,
                        component_ptr,
                        change_tick,
                        #[cfg(feature = "track_change_detection")]
                        caller,
                    );
                }
            }
        }
    }

    /// Adds a bundle to the given archetype and returns the resulting archetype. This could be the
    /// same [`ArchetypeId`], in the event that adding the given bundle does not result in an
    /// [`Archetype`] change. Results are cached in the [`Archetype`] graph to avoid redundant work.
    /// # Safety
    /// `components` must be the same components as passed in [`Self::new`]
    pub(crate) unsafe fn add_bundle_to_archetype(
        &self,
        archetypes: &mut Archetypes,
        storages: &mut Storages,
        components: &Components,
        observers: &Observers,
        archetype_id: ArchetypeId,
    ) -> ArchetypeId {
        if let Some(add_bundle_id) = archetypes[archetype_id].edges().get_add_bundle(self.id) {
            return add_bundle_id;
        }
        let mut new_table_components = Vec::new();
        let mut new_sparse_set_components = Vec::new();
        let mut bundle_status = Vec::with_capacity(self.explicit_components_len);
        let mut added_required_components = Vec::new();
        let mut added = Vec::new();
        let mut existing = Vec::new();

        let current_archetype = &mut archetypes[archetype_id];
        for component_id in self.iter_explicit_components() {
            if current_archetype.contains(component_id) {
                bundle_status.push(ComponentStatus::Existing);
                existing.push(component_id);
            } else {
                bundle_status.push(ComponentStatus::Added);
                added.push(component_id);
                // SAFETY: component_id exists
                let component_info = unsafe { components.get_info_unchecked(component_id) };
                match component_info.storage_type() {
                    StorageType::Table => new_table_components.push(component_id),
                    StorageType::SparseSet => new_sparse_set_components.push(component_id),
                }
            }
        }

        for (index, component_id) in self.iter_required_components().enumerate() {
            if !current_archetype.contains(component_id) {
                added_required_components.push(self.required_components[index].clone());
                added.push(component_id);
                // SAFETY: component_id exists
                let component_info = unsafe { components.get_info_unchecked(component_id) };
                match component_info.storage_type() {
                    StorageType::Table => {
                        new_table_components.push(component_id);
                    }
                    StorageType::SparseSet => {
                        new_sparse_set_components.push(component_id);
                    }
                }
            }
        }

        if new_table_components.is_empty() && new_sparse_set_components.is_empty() {
            let edges = current_archetype.edges_mut();
            // the archetype does not change when we add this bundle
            edges.insert_add_bundle(
                self.id,
                archetype_id,
                bundle_status,
                added_required_components,
                added,
                existing,
            );
            archetype_id
        } else {
            let table_id;
            let table_components;
            let sparse_set_components;
            // the archetype changes when we add this bundle. prepare the new archetype and storages
            {
                let current_archetype = &archetypes[archetype_id];
                table_components = if new_table_components.is_empty() {
                    // if there are no new table components, we can keep using this table
                    table_id = current_archetype.table_id();
                    current_archetype.table_components().collect()
                } else {
                    new_table_components.extend(current_archetype.table_components());
                    // sort to ignore order while hashing
                    new_table_components.sort_unstable();
                    // SAFETY: all component ids in `new_table_components` exist
                    table_id = unsafe {
                        storages
                            .tables
                            .get_id_or_insert(&new_table_components, components)
                    };

                    new_table_components
                };

                sparse_set_components = if new_sparse_set_components.is_empty() {
                    current_archetype.sparse_set_components().collect()
                } else {
                    new_sparse_set_components.extend(current_archetype.sparse_set_components());
                    // sort to ignore order while hashing
                    new_sparse_set_components.sort_unstable();
                    new_sparse_set_components
                };
            };
            // SAFETY: ids in self must be valid
            let new_archetype_id = archetypes.get_id_or_insert(
                components,
                observers,
                table_id,
                table_components,
                sparse_set_components,
            );
            // add an edge from the old archetype to the new archetype
            archetypes[archetype_id].edges_mut().insert_add_bundle(
                self.id,
                new_archetype_id,
                bundle_status,
                added_required_components,
                added,
                existing,
            );
            new_archetype_id
        }
    }
}

// SAFETY: We have exclusive world access so our pointers can't be invalidated externally
pub(crate) struct BundleInserter<'w> {
    world: UnsafeWorldCell<'w>,
    bundle_info: ConstNonNull<BundleInfo>,
    add_bundle: ConstNonNull<AddBundle>,
    table: NonNull<Table>,
    archetype: NonNull<Archetype>,
    result: InsertBundleResult,
    change_tick: Tick,
}

pub(crate) enum InsertBundleResult {
    SameArchetype,
    NewArchetypeSameTable {
        new_archetype: NonNull<Archetype>,
    },
    NewArchetypeNewTable {
        new_archetype: NonNull<Archetype>,
        new_table: NonNull<Table>,
    },
}

impl<'w> BundleInserter<'w> {
    #[inline]
    pub(crate) fn new<T: Bundle>(
        world: &'w mut World,
        archetype_id: ArchetypeId,
        change_tick: Tick,
    ) -> Self {
        let bundle_id = world
            .bundles
            .init_info::<T>(&mut world.components, &mut world.storages);
        // SAFETY: We just ensured this bundle exists
        unsafe { Self::new_with_id(world, archetype_id, bundle_id, change_tick) }
    }

    /// Creates a new [`BundleInserter`].
    ///
    /// # Safety
    /// - Caller must ensure that `bundle_id` exists in `world.bundles`.
    #[inline]
    pub(crate) unsafe fn new_with_id(
        world: &'w mut World,
        archetype_id: ArchetypeId,
        bundle_id: BundleId,
        change_tick: Tick,
    ) -> Self {
        // SAFETY: We will not make any accesses to the command queue, component or resource data of this world
        let bundle_info = world.bundles.get_unchecked(bundle_id);
        let bundle_id = bundle_info.id();
        let new_archetype_id = bundle_info.add_bundle_to_archetype(
            &mut world.archetypes,
            &mut world.storages,
            &world.components,
            &world.observers,
            archetype_id,
        );
        if new_archetype_id == archetype_id {
            let archetype = &mut world.archetypes[archetype_id];
            // SAFETY: The edge is assured to be initialized when we called add_bundle_to_archetype
            let add_bundle = unsafe {
                archetype
                    .edges()
                    .get_add_bundle_internal(bundle_id)
                    .debug_checked_unwrap()
            };
            let table_id = archetype.table_id();
            let table = &mut world.storages.tables[table_id];
            Self {
                add_bundle: add_bundle.into(),
                archetype: archetype.into(),
                bundle_info: bundle_info.into(),
                table: table.into(),
                result: InsertBundleResult::SameArchetype,
                change_tick,
                world: world.as_unsafe_world_cell(),
            }
        } else {
            let (archetype, new_archetype) =
                world.archetypes.get_2_mut(archetype_id, new_archetype_id);
            // SAFETY: The edge is assured to be initialized when we called add_bundle_to_archetype
            let add_bundle = unsafe {
                archetype
                    .edges()
                    .get_add_bundle_internal(bundle_id)
                    .debug_checked_unwrap()
            };
            let table_id = archetype.table_id();
            let new_table_id = new_archetype.table_id();
            if table_id == new_table_id {
                let table = &mut world.storages.tables[table_id];
                Self {
                    add_bundle: add_bundle.into(),
                    archetype: archetype.into(),
                    bundle_info: bundle_info.into(),
                    table: table.into(),
                    result: InsertBundleResult::NewArchetypeSameTable {
                        new_archetype: new_archetype.into(),
                    },
                    change_tick,
                    world: world.as_unsafe_world_cell(),
                }
            } else {
                let (table, new_table) = world.storages.tables.get_2_mut(table_id, new_table_id);
                Self {
                    add_bundle: add_bundle.into(),
                    archetype: archetype.into(),
                    bundle_info: bundle_info.into(),
                    table: table.into(),
                    result: InsertBundleResult::NewArchetypeNewTable {
                        new_archetype: new_archetype.into(),
                        new_table: new_table.into(),
                    },
                    change_tick,
                    world: world.as_unsafe_world_cell(),
                }
            }
        }
    }

    /// # Safety
    /// `entity` must currently exist in the source archetype for this inserter. `location`
    /// must be `entity`'s location in the archetype. `T` must match this [`BundleInfo`]'s type
    #[inline]
    pub(crate) unsafe fn insert<T: DynamicBundle>(
        &mut self,
        entity: Entity,
        location: EntityLocation,
        bundle: T,
        insert_mode: InsertMode,
        #[cfg(feature = "track_change_detection")] caller: &'static Location<'static>,
    ) -> EntityLocation {
        let bundle_info = self.bundle_info.as_ref();
        let add_bundle = self.add_bundle.as_ref();
        let table = self.table.as_mut();
        let archetype = self.archetype.as_ref();

        // SAFETY: All components in the bundle are guaranteed to exist in the World
        // as they must be initialized before creating the BundleInfo.
        unsafe {
            // SAFETY: Mutable references do not alias and will be dropped after this block
            let mut deferred_world = self.world.into_deferred();

            if insert_mode == InsertMode::Replace {
                deferred_world.trigger_on_replace(archetype, entity, add_bundle.iter_existing());
                if archetype.has_replace_observer() {
                    deferred_world.trigger_observers(
                        ON_REPLACE,
                        entity,
                        add_bundle.iter_existing(),
                    );
                }
            }
        }

        // SAFETY: Archetype gets borrowed when running the on_replace observers above,
        // so this reference can only be promoted from shared to &mut down here, after they have been ran
        let archetype = self.archetype.as_mut();

        let (new_archetype, new_location) = match &mut self.result {
            InsertBundleResult::SameArchetype => {
                // SAFETY: Mutable references do not alias and will be dropped after this block
                let sparse_sets = {
                    let world = self.world.world_mut();
                    &mut world.storages.sparse_sets
                };

                bundle_info.write_components(
                    table,
                    sparse_sets,
                    add_bundle,
                    add_bundle.required_components.iter(),
                    entity,
                    location.table_row,
                    self.change_tick,
                    bundle,
                    insert_mode,
                    #[cfg(feature = "track_change_detection")]
                    caller,
                );

                (archetype, location)
            }
            InsertBundleResult::NewArchetypeSameTable { new_archetype } => {
                let new_archetype = new_archetype.as_mut();

                // SAFETY: Mutable references do not alias and will be dropped after this block
                let (sparse_sets, entities) = {
                    let world = self.world.world_mut();
                    (&mut world.storages.sparse_sets, &mut world.entities)
                };

                let result = archetype.swap_remove(location.archetype_row);
                if let Some(swapped_entity) = result.swapped_entity {
                    let swapped_location =
                        // SAFETY: If the swap was successful, swapped_entity must be valid.
                        unsafe { entities.get(swapped_entity).debug_checked_unwrap() };
                    entities.set(
                        swapped_entity.index(),
                        EntityLocation {
                            archetype_id: swapped_location.archetype_id,
                            archetype_row: location.archetype_row,
                            table_id: swapped_location.table_id,
                            table_row: swapped_location.table_row,
                        },
                    );
                }
                let new_location = new_archetype.allocate(entity, result.table_row);
                entities.set(entity.index(), new_location);
                bundle_info.write_components(
                    table,
                    sparse_sets,
                    add_bundle,
                    add_bundle.required_components.iter(),
                    entity,
                    result.table_row,
                    self.change_tick,
                    bundle,
                    insert_mode,
                    #[cfg(feature = "track_change_detection")]
                    caller,
                );

                (new_archetype, new_location)
            }
            InsertBundleResult::NewArchetypeNewTable {
                new_archetype,
                new_table,
            } => {
                let new_table = new_table.as_mut();
                let new_archetype = new_archetype.as_mut();

                // SAFETY: Mutable references do not alias and will be dropped after this block
                let (archetypes_ptr, sparse_sets, entities) = {
                    let world = self.world.world_mut();
                    let archetype_ptr: *mut Archetype = world.archetypes.archetypes.as_mut_ptr();
                    (
                        archetype_ptr,
                        &mut world.storages.sparse_sets,
                        &mut world.entities,
                    )
                };
                let result = archetype.swap_remove(location.archetype_row);
                if let Some(swapped_entity) = result.swapped_entity {
                    let swapped_location =
                        // SAFETY: If the swap was successful, swapped_entity must be valid.
                        unsafe { entities.get(swapped_entity).debug_checked_unwrap() };
                    entities.set(
                        swapped_entity.index(),
                        EntityLocation {
                            archetype_id: swapped_location.archetype_id,
                            archetype_row: location.archetype_row,
                            table_id: swapped_location.table_id,
                            table_row: swapped_location.table_row,
                        },
                    );
                }
                // PERF: store "non bundle" components in edge, then just move those to avoid
                // redundant copies
                let move_result = table.move_to_superset_unchecked(result.table_row, new_table);
                let new_location = new_archetype.allocate(entity, move_result.new_row);
                entities.set(entity.index(), new_location);

                // if an entity was moved into this entity's table spot, update its table row
                if let Some(swapped_entity) = move_result.swapped_entity {
                    let swapped_location =
                        // SAFETY: If the swap was successful, swapped_entity must be valid.
                        unsafe { entities.get(swapped_entity).debug_checked_unwrap() };

                    entities.set(
                        swapped_entity.index(),
                        EntityLocation {
                            archetype_id: swapped_location.archetype_id,
                            archetype_row: swapped_location.archetype_row,
                            table_id: swapped_location.table_id,
                            table_row: result.table_row,
                        },
                    );

                    if archetype.id() == swapped_location.archetype_id {
                        archetype
                            .set_entity_table_row(swapped_location.archetype_row, result.table_row);
                    } else if new_archetype.id() == swapped_location.archetype_id {
                        new_archetype
                            .set_entity_table_row(swapped_location.archetype_row, result.table_row);
                    } else {
                        // SAFETY: the only two borrowed archetypes are above and we just did collision checks
                        (*archetypes_ptr.add(swapped_location.archetype_id.index()))
                            .set_entity_table_row(swapped_location.archetype_row, result.table_row);
                    }
                }

                bundle_info.write_components(
                    new_table,
                    sparse_sets,
                    add_bundle,
                    add_bundle.required_components.iter(),
                    entity,
                    move_result.new_row,
                    self.change_tick,
                    bundle,
                    insert_mode,
                    #[cfg(feature = "track_change_detection")]
                    caller,
                );

                (new_archetype, new_location)
            }
        };

        let new_archetype = &*new_archetype;
        // SAFETY: We have no outstanding mutable references to world as they were dropped
        let mut deferred_world = unsafe { self.world.into_deferred() };

        // SAFETY: All components in the bundle are guaranteed to exist in the World
        // as they must be initialized before creating the BundleInfo.
        unsafe {
            deferred_world.trigger_on_add(new_archetype, entity, add_bundle.iter_added());
            if new_archetype.has_add_observer() {
                deferred_world.trigger_observers(ON_ADD, entity, add_bundle.iter_added());
            }
            match insert_mode {
                InsertMode::Replace => {
                    // insert triggers for both new and existing components if we're replacing them
                    deferred_world.trigger_on_insert(
                        new_archetype,
                        entity,
                        add_bundle.iter_inserted(),
                    );
                    if new_archetype.has_insert_observer() {
                        deferred_world.trigger_observers(
                            ON_INSERT,
                            entity,
                            add_bundle.iter_inserted(),
                        );
                    }
                }
                InsertMode::Keep => {
                    // insert triggers only for new components if we're not replacing them (since
                    // nothing is actually inserted).
                    deferred_world.trigger_on_insert(
                        new_archetype,
                        entity,
                        add_bundle.iter_added(),
                    );
                    if new_archetype.has_insert_observer() {
                        deferred_world.trigger_observers(
                            ON_INSERT,
                            entity,
                            add_bundle.iter_added(),
                        );
                    }
                }
            }
        }

        new_location
    }

    #[inline]
    pub(crate) fn entities(&mut self) -> &mut Entities {
        // SAFETY: No outstanding references to self.world, changes to entities cannot invalidate our internal pointers
        unsafe { &mut self.world.world_mut().entities }
    }
}

// SAFETY: We have exclusive world access so our pointers can't be invalidated externally
pub(crate) struct BundleSpawner<'w> {
    world: UnsafeWorldCell<'w>,
    bundle_info: ConstNonNull<BundleInfo>,
    table: NonNull<Table>,
    archetype: NonNull<Archetype>,
    change_tick: Tick,
}

impl<'w> BundleSpawner<'w> {
    #[inline]
    pub fn new<T: Bundle>(world: &'w mut World, change_tick: Tick) -> Self {
        let bundle_id = world
            .bundles
            .init_info::<T>(&mut world.components, &mut world.storages);
        // SAFETY: we initialized this bundle_id in `init_info`
        unsafe { Self::new_with_id(world, bundle_id, change_tick) }
    }

    /// Creates a new [`BundleSpawner`].
    ///
    /// # Safety
    /// Caller must ensure that `bundle_id` exists in `world.bundles`
    #[inline]
    pub(crate) unsafe fn new_with_id(
        world: &'w mut World,
        bundle_id: BundleId,
        change_tick: Tick,
    ) -> Self {
        let bundle_info = world.bundles.get_unchecked(bundle_id);
        let new_archetype_id = bundle_info.add_bundle_to_archetype(
            &mut world.archetypes,
            &mut world.storages,
            &world.components,
            &world.observers,
            ArchetypeId::EMPTY,
        );
        let archetype = &mut world.archetypes[new_archetype_id];
        let table = &mut world.storages.tables[archetype.table_id()];
        Self {
            bundle_info: bundle_info.into(),
            table: table.into(),
            archetype: archetype.into(),
            change_tick,
            world: world.as_unsafe_world_cell(),
        }
    }

    #[inline]
    pub fn reserve_storage(&mut self, additional: usize) {
        // SAFETY: There are no outstanding world references
        let (archetype, table) = unsafe { (self.archetype.as_mut(), self.table.as_mut()) };
        archetype.reserve(additional);
        table.reserve(additional);
    }

    /// # Safety
    /// `entity` must be allocated (but non-existent), `T` must match this [`BundleInfo`]'s type
    #[inline]
    pub unsafe fn spawn_non_existent<T: DynamicBundle>(
        &mut self,
        entity: Entity,
        bundle: T,
        #[cfg(feature = "track_change_detection")] caller: &'static Location<'static>,
    ) -> EntityLocation {
        // SAFETY: We do not make any structural changes to the archetype graph through self.world so these pointers always remain valid
        let bundle_info = self.bundle_info.as_ref();
        let location = {
            let table = self.table.as_mut();
            let archetype = self.archetype.as_mut();

            // SAFETY: Mutable references do not alias and will be dropped after this block
            let (sparse_sets, entities) = {
                let world = self.world.world_mut();
                (&mut world.storages.sparse_sets, &mut world.entities)
            };
            let table_row = table.allocate(entity);
            let location = archetype.allocate(entity, table_row);
            bundle_info.write_components(
                table,
                sparse_sets,
                &SpawnBundleStatus,
                bundle_info.required_components.iter(),
                entity,
                table_row,
                self.change_tick,
                bundle,
                InsertMode::Replace,
                #[cfg(feature = "track_change_detection")]
                caller,
            );
            entities.set(entity.index(), location);
            location
        };

        // SAFETY: We have no outstanding mutable references to world as they were dropped
        let mut deferred_world = unsafe { self.world.into_deferred() };
        // SAFETY: `DeferredWorld` cannot provide mutable access to `Archetypes`.
        let archetype = self.archetype.as_ref();
        // SAFETY: All components in the bundle are guaranteed to exist in the World
        // as they must be initialized before creating the BundleInfo.
        unsafe {
            deferred_world.trigger_on_add(
                archetype,
                entity,
                bundle_info.iter_contributed_components(),
            );
            if archetype.has_add_observer() {
                deferred_world.trigger_observers(
                    ON_ADD,
                    entity,
                    bundle_info.iter_contributed_components(),
                );
            }
            deferred_world.trigger_on_insert(
                archetype,
                entity,
                bundle_info.iter_contributed_components(),
            );
            if archetype.has_insert_observer() {
                deferred_world.trigger_observers(
                    ON_INSERT,
                    entity,
                    bundle_info.iter_contributed_components(),
                );
            }
        };

        location
    }

    /// # Safety
    /// `T` must match this [`BundleInfo`]'s type
    #[inline]
    pub unsafe fn spawn<T: Bundle>(
        &mut self,
        bundle: T,
        #[cfg(feature = "track_change_detection")] caller: &'static Location<'static>,
    ) -> Entity {
        let entity = self.entities().alloc();
        // SAFETY: entity is allocated (but non-existent), `T` matches this BundleInfo's type
        unsafe {
            self.spawn_non_existent(
                entity,
                bundle,
                #[cfg(feature = "track_change_detection")]
                caller,
            );
        }
        entity
    }

    #[inline]
    pub(crate) fn entities(&mut self) -> &mut Entities {
        // SAFETY: No outstanding references to self.world, changes to entities cannot invalidate our internal pointers
        unsafe { &mut self.world.world_mut().entities }
    }

    /// # Safety:
    /// - `Self` must be dropped after running this function as it may invalidate internal pointers.
    #[inline]
    pub(crate) unsafe fn flush_commands(&mut self) {
        // SAFETY: pointers on self can be invalidated,
        self.world.world_mut().flush();
    }
}

/// Metadata for bundles. Stores a [`BundleInfo`] for each type of [`Bundle`] in a given world.
#[derive(Default)]
pub struct Bundles {
    bundle_infos: Vec<BundleInfo>,
    /// Cache static [`BundleId`]
    bundle_ids: TypeIdMap<BundleId>,
    /// Cache dynamic [`BundleId`] with multiple components
    dynamic_bundle_ids: HashMap<Box<[ComponentId]>, BundleId>,
    dynamic_bundle_storages: HashMap<BundleId, Vec<StorageType>>,
    /// Cache optimized dynamic [`BundleId`] with single component
    dynamic_component_bundle_ids: HashMap<ComponentId, BundleId>,
    dynamic_component_storages: HashMap<BundleId, StorageType>,
}

impl Bundles {
    /// Gets the metadata associated with a specific type of bundle.
    /// Returns `None` if the bundle is not registered with the world.
    #[inline]
    pub fn get(&self, bundle_id: BundleId) -> Option<&BundleInfo> {
        self.bundle_infos.get(bundle_id.index())
    }

    /// Gets the value identifying a specific type of bundle.
    /// Returns `None` if the bundle does not exist in the world,
    /// or if `type_id` does not correspond to a type of bundle.
    #[inline]
    pub fn get_id(&self, type_id: TypeId) -> Option<BundleId> {
        self.bundle_ids.get(&type_id).cloned()
    }

    /// Initializes a new [`BundleInfo`] for a statically known type.
    ///
    /// Also initializes all the components in the bundle.
    pub(crate) fn init_info<T: Bundle>(
        &mut self,
        components: &mut Components,
        storages: &mut Storages,
    ) -> BundleId {
<<<<<<< HEAD
        // This function allows for the implementation of init_info to be mostly independent of the
        // type parameter T, reducing code bloat due to monomorphization.
        fn init_info(
            this: &mut Bundles,
            components: &mut Components,
            storages: &mut Storages,
            type_id: TypeId,
            type_name: &'static str,
            get_component_ids: fn(&mut Components, &mut Storages, &mut Vec<ComponentId>),
        ) -> BundleId {
            let bundle_infos = &mut this.bundle_infos;
            let id = *this.bundle_ids.entry(type_id).or_insert_with(|| {
                let mut component_ids = Vec::new();
                get_component_ids(components, storages, &mut component_ids);
                let id = BundleId(bundle_infos.len());
                let bundle_info =
                    // SAFETY: T::component_id ensures:
                    // - its info was created
                    // - appropriate storage for it has been initialized.
                    // - it was created in the same order as the components in T
                    unsafe { BundleInfo::new(type_name, components, component_ids, id) };
                bundle_infos.push(bundle_info);
                id
            });
=======
        let bundle_infos = &mut self.bundle_infos;
        let id = *self.bundle_ids.entry(TypeId::of::<T>()).or_insert_with(|| {
            let mut component_ids= Vec::new();
            T::component_ids(components, storages, &mut |id| component_ids.push(id));
            let id = BundleId(bundle_infos.len());
            let bundle_info =
                // SAFETY: T::component_id ensures:
                // - its info was created
                // - appropriate storage for it has been initialized.
                // - it was created in the same order as the components in T
                unsafe { BundleInfo::new(std::any::type_name::<T>(), components, component_ids, id) };
            bundle_infos.push(bundle_info);
>>>>>>> e63d7c34
            id
        }

        init_info(
            self,
            components,
            storages,
            TypeId::of::<T>(),
            std::any::type_name::<T>(),
            |components, storages, component_ids| {
                T::component_ids(components, storages, &mut |id| component_ids.push(id));
            },
        )
    }

    /// # Safety
    /// A `BundleInfo` with the given `BundleId` must have been initialized for this instance of `Bundles`.
    pub(crate) unsafe fn get_unchecked(&self, id: BundleId) -> &BundleInfo {
        self.bundle_infos.get_unchecked(id.0)
    }

    pub(crate) unsafe fn get_storage_unchecked(&self, id: BundleId) -> StorageType {
        *self
            .dynamic_component_storages
            .get(&id)
            .debug_checked_unwrap()
    }

    pub(crate) unsafe fn get_storages_unchecked(&mut self, id: BundleId) -> &mut Vec<StorageType> {
        self.dynamic_bundle_storages
            .get_mut(&id)
            .debug_checked_unwrap()
    }

    /// Initializes a new [`BundleInfo`] for a dynamic [`Bundle`].
    ///
    /// # Panics
    ///
    /// Panics if any of the provided [`ComponentId`]s do not exist in the
    /// provided [`Components`].
    pub(crate) fn init_dynamic_info(
        &mut self,
        components: &Components,
        component_ids: &[ComponentId],
    ) -> BundleId {
        let bundle_infos = &mut self.bundle_infos;

        // Use `raw_entry_mut` to avoid cloning `component_ids` to access `Entry`
        let (_, bundle_id) = self
            .dynamic_bundle_ids
            .raw_entry_mut()
            .from_key(component_ids)
            .or_insert_with(|| {
                let (id, storages) =
                    initialize_dynamic_bundle(bundle_infos, components, Vec::from(component_ids));
                self.dynamic_bundle_storages
                    .insert_unique_unchecked(id, storages);
                (component_ids.into(), id)
            });
        *bundle_id
    }

    /// Initializes a new [`BundleInfo`] for a dynamic [`Bundle`] with single component.
    ///
    /// # Panics
    ///
    /// Panics if the provided [`ComponentId`] does not exist in the provided [`Components`].
    pub(crate) fn init_component_info(
        &mut self,
        components: &Components,
        component_id: ComponentId,
    ) -> BundleId {
        let bundle_infos = &mut self.bundle_infos;
        let bundle_id = self
            .dynamic_component_bundle_ids
            .entry(component_id)
            .or_insert_with(|| {
                let (id, storage_type) =
                    initialize_dynamic_bundle(bundle_infos, components, vec![component_id]);
                self.dynamic_component_storages.insert(id, storage_type[0]);
                id
            });
        *bundle_id
    }
}

/// Asserts that all components are part of [`Components`]
/// and initializes a [`BundleInfo`].
fn initialize_dynamic_bundle(
    bundle_infos: &mut Vec<BundleInfo>,
    components: &Components,
    component_ids: Vec<ComponentId>,
) -> (BundleId, Vec<StorageType>) {
    // Assert component existence
    let storage_types = component_ids.iter().map(|&id| {
        components.get_info(id).unwrap_or_else(|| {
            panic!(
                "init_dynamic_info called with component id {id:?} which doesn't exist in this world"
            )
        }).storage_type()
    }).collect();

    let id = BundleId(bundle_infos.len());
    let bundle_info =
        // SAFETY: `component_ids` are valid as they were just checked
        unsafe { BundleInfo::new("<dynamic bundle>", components, component_ids, id) };
    bundle_infos.push(bundle_info);

    (id, storage_types)
}

#[cfg(test)]
mod tests {
    use crate as bevy_ecs;
    use crate::component::ComponentId;
    use crate::prelude::*;
    use crate::world::DeferredWorld;

    #[derive(Component)]
    struct A;

    #[derive(Component)]
    #[component(on_add = a_on_add, on_insert = a_on_insert, on_replace = a_on_replace, on_remove = a_on_remove)]
    struct AMacroHooks;

    fn a_on_add(mut world: DeferredWorld, _: Entity, _: ComponentId) {
        world.resource_mut::<R>().assert_order(0);
    }

    fn a_on_insert<T1, T2>(mut world: DeferredWorld, _: T1, _: T2) {
        world.resource_mut::<R>().assert_order(1);
    }

    fn a_on_replace<T1, T2>(mut world: DeferredWorld, _: T1, _: T2) {
        world.resource_mut::<R>().assert_order(2);
    }

    fn a_on_remove<T1, T2>(mut world: DeferredWorld, _: T1, _: T2) {
        world.resource_mut::<R>().assert_order(3);
    }

    #[derive(Component)]
    struct B;

    #[derive(Component)]
    struct C;

    #[derive(Component)]
    struct D;

    #[derive(Component, Eq, PartialEq, Debug)]
    struct V(&'static str); // component with a value

    #[derive(Resource, Default)]
    struct R(usize);

    impl R {
        #[track_caller]
        fn assert_order(&mut self, count: usize) {
            assert_eq!(count, self.0);
            self.0 += 1;
        }
    }

    #[test]
    fn component_hook_order_spawn_despawn() {
        let mut world = World::new();
        world.init_resource::<R>();
        world
            .register_component_hooks::<A>()
            .on_add(|mut world, _, _| world.resource_mut::<R>().assert_order(0))
            .on_insert(|mut world, _, _| world.resource_mut::<R>().assert_order(1))
            .on_replace(|mut world, _, _| world.resource_mut::<R>().assert_order(2))
            .on_remove(|mut world, _, _| world.resource_mut::<R>().assert_order(3));

        let entity = world.spawn(A).id();
        world.despawn(entity);
        assert_eq!(4, world.resource::<R>().0);
    }

    #[test]
    fn component_hook_order_spawn_despawn_with_macro_hooks() {
        let mut world = World::new();
        world.init_resource::<R>();

        let entity = world.spawn(AMacroHooks).id();
        world.despawn(entity);

        assert_eq!(4, world.resource::<R>().0);
    }

    #[test]
    fn component_hook_order_insert_remove() {
        let mut world = World::new();
        world.init_resource::<R>();
        world
            .register_component_hooks::<A>()
            .on_add(|mut world, _, _| world.resource_mut::<R>().assert_order(0))
            .on_insert(|mut world, _, _| world.resource_mut::<R>().assert_order(1))
            .on_replace(|mut world, _, _| world.resource_mut::<R>().assert_order(2))
            .on_remove(|mut world, _, _| world.resource_mut::<R>().assert_order(3));

        let mut entity = world.spawn_empty();
        entity.insert(A);
        entity.remove::<A>();
        entity.flush();
        assert_eq!(4, world.resource::<R>().0);
    }

    #[test]
    fn component_hook_order_replace() {
        let mut world = World::new();
        world
            .register_component_hooks::<A>()
            .on_replace(|mut world, _, _| world.resource_mut::<R>().assert_order(0))
            .on_insert(|mut world, _, _| {
                if let Some(mut r) = world.get_resource_mut::<R>() {
                    r.assert_order(1);
                }
            });

        let entity = world.spawn(A).id();
        world.init_resource::<R>();
        let mut entity = world.entity_mut(entity);
        entity.insert(A);
        entity.insert_if_new(A); // this will not trigger on_replace or on_insert
        entity.flush();
        assert_eq!(2, world.resource::<R>().0);
    }

    #[test]
    fn component_hook_order_recursive() {
        let mut world = World::new();
        world.init_resource::<R>();
        world
            .register_component_hooks::<A>()
            .on_add(|mut world, entity, _| {
                world.resource_mut::<R>().assert_order(0);
                world.commands().entity(entity).insert(B);
            })
            .on_remove(|mut world, entity, _| {
                world.resource_mut::<R>().assert_order(2);
                world.commands().entity(entity).remove::<B>();
            });

        world
            .register_component_hooks::<B>()
            .on_add(|mut world, entity, _| {
                world.resource_mut::<R>().assert_order(1);
                world.commands().entity(entity).remove::<A>();
            })
            .on_remove(|mut world, _, _| {
                world.resource_mut::<R>().assert_order(3);
            });

        let entity = world.spawn(A).flush();
        let entity = world.get_entity(entity).unwrap();
        assert!(!entity.contains::<A>());
        assert!(!entity.contains::<B>());
        assert_eq!(4, world.resource::<R>().0);
    }

    #[test]
    fn component_hook_order_recursive_multiple() {
        let mut world = World::new();
        world.init_resource::<R>();
        world
            .register_component_hooks::<A>()
            .on_add(|mut world, entity, _| {
                world.resource_mut::<R>().assert_order(0);
                world.commands().entity(entity).insert(B).insert(C);
            });

        world
            .register_component_hooks::<B>()
            .on_add(|mut world, entity, _| {
                world.resource_mut::<R>().assert_order(1);
                world.commands().entity(entity).insert(D);
            });

        world
            .register_component_hooks::<C>()
            .on_add(|mut world, _, _| {
                world.resource_mut::<R>().assert_order(3);
            });

        world
            .register_component_hooks::<D>()
            .on_add(|mut world, _, _| {
                world.resource_mut::<R>().assert_order(2);
            });

        world.spawn(A).flush();
        assert_eq!(4, world.resource::<R>().0);
    }

    #[test]
    fn insert_if_new() {
        let mut world = World::new();
        let id = world.spawn(V("one")).id();
        let mut entity = world.entity_mut(id);
        entity.insert_if_new(V("two"));
        entity.insert_if_new((A, V("three")));
        entity.flush();
        // should still contain "one"
        let entity = world.entity(id);
        assert!(entity.contains::<A>());
        assert_eq!(entity.get(), Some(&V("one")));
    }
}<|MERGE_RESOLUTION|>--- conflicted
+++ resolved
@@ -1329,7 +1329,6 @@
         components: &mut Components,
         storages: &mut Storages,
     ) -> BundleId {
-<<<<<<< HEAD
         // This function allows for the implementation of init_info to be mostly independent of the
         // type parameter T, reducing code bloat due to monomorphization.
         fn init_info(
@@ -1354,20 +1353,6 @@
                 bundle_infos.push(bundle_info);
                 id
             });
-=======
-        let bundle_infos = &mut self.bundle_infos;
-        let id = *self.bundle_ids.entry(TypeId::of::<T>()).or_insert_with(|| {
-            let mut component_ids= Vec::new();
-            T::component_ids(components, storages, &mut |id| component_ids.push(id));
-            let id = BundleId(bundle_infos.len());
-            let bundle_info =
-                // SAFETY: T::component_id ensures:
-                // - its info was created
-                // - appropriate storage for it has been initialized.
-                // - it was created in the same order as the components in T
-                unsafe { BundleInfo::new(std::any::type_name::<T>(), components, component_ids, id) };
-            bundle_infos.push(bundle_info);
->>>>>>> e63d7c34
             id
         }
 
