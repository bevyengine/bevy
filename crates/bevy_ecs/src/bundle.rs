//! Types for handling [`Bundle`]s.
//!
//! This module contains the `Bundle` trait and some other helper types.
pub use bevy_ecs_macros::Bundle;

use crate::{
    archetype::ComponentStatus,
    component::{Component, ComponentId, ComponentTicks, Components, StorageType},
    entity::Entity,
    storage::{SparseSetIndex, SparseSets, Table},
};
use bevy_ecs_macros::all_tuples;
use std::{any::TypeId, collections::HashMap};

/// An ordered collection of components.
///
/// Commonly used for spawning entities and adding and removing components in bulk. This
/// trait is automatically implemented for tuples of components: `(ComponentA, ComponentB)`
/// is a very convenient shorthand when working with one-off collections of components. Note
/// that both `()` and `(ComponentA, )` are valid tuples.
///
/// To query components that belong to a particular bundle, use
/// [`WithBundle`](crate::query::WithBundle) query filter.
///
/// # Examples
///
/// Typically, you will simply use `#[derive(Bundle)]` when creating your own `Bundle`. Each
/// struct field is a component:
///
/// ```
/// # use bevy_ecs::prelude::*;
/// # struct ComponentA;
/// # struct ComponentB;
/// # struct ComponentC;
/// #
/// #[derive(Bundle)]
/// struct MyBundle {
///     a: ComponentA,
///     b: ComponentB,
///     c: ComponentC,
/// }
/// ```
///
/// You can nest bundles using the `#[bundle]` attribute:
/// ```
/// # use bevy_ecs::bundle::Bundle;
///
/// #[derive(Bundle)]
/// struct A {
///     x: i32,
///     y: u64,
/// }
///
/// #[derive(Bundle)]
/// struct B {
///     #[bundle]
///     a: A,
///     z: String,
/// }
/// ```
///
/// # Safety
<<<<<<< HEAD
/// * [`Bundle::type_info`] must return the TypeInfo for each component type in the bundle, in the
/// _exact_ order that [`Bundle::get_components`] is called.
/// * [`Bundle::from_components`] must call `func` exactly once for each [`TypeInfo`] returned by
/// [`Bundle::type_info`]
=======
/// [Bundle::component_id] must return the ComponentId for each component type in the bundle, in the
/// _exact_ order that [Bundle::get_components] is called.
/// [Bundle::from_components] must call `func` exactly once for each [ComponentId] returned by
/// [Bundle::component_id]
>>>>>>> 54ff7aaa
pub unsafe trait Bundle: Send + Sync + 'static {
    /// Gets this [Bundle]'s component ids, in the order of this bundle's Components
    fn component_ids(components: &mut Components) -> Vec<ComponentId>;

    /// Calls `func`, which should return data for each component in the bundle, in the order of
    /// this bundle's Components
    ///
    /// # Safety
    /// Caller must return data for each component in the bundle, in the order of this bundle's
    /// Components
    unsafe fn from_components(func: impl FnMut() -> *mut u8) -> Self
    where
        Self: Sized;

    /// Calls `func` on each value, in the order of this bundle's Components. This will
    /// "mem::forget" the bundle fields, so callers are responsible for dropping the fields if
    /// that is desirable.
    fn get_components(self, func: impl FnMut(*mut u8));
}

macro_rules! tuple_impl {
    ($($name: ident),*) => {
        /// SAFE: TypeInfo is returned in tuple-order. [Bundle::from_components] and [Bundle::get_components] use tuple-order
        unsafe impl<$($name: Component),*> Bundle for ($($name,)*) {
            #[allow(unused_variables)]
            fn component_ids(components: &mut Components) -> Vec<ComponentId> {
                vec![$(components.get_or_insert_id::<$name>()),*]
            }

            #[allow(unused_variables, unused_mut)]
            #[allow(clippy::unused_unit)]
            unsafe fn from_components(mut func: impl FnMut() -> *mut u8) -> Self {
                #[allow(non_snake_case)]
                let ($(mut $name,)*) = (
                    $(func().cast::<$name>(),)*
                );
                ($($name.read(),)*)
            }

            #[allow(unused_variables, unused_mut)]
            fn get_components(self, mut func: impl FnMut(*mut u8)) {
                #[allow(non_snake_case)]
                let ($(mut $name,)*) = self;
                $(
                    func((&mut $name as *mut $name).cast::<u8>());
                    std::mem::forget($name);
                )*
            }
        }
    }
}

all_tuples!(tuple_impl, 0, 15, C);

#[derive(Debug, Clone, Copy)]
pub struct BundleId(usize);

impl BundleId {
    #[inline]
    pub fn index(self) -> usize {
        self.0
    }
}

impl SparseSetIndex for BundleId {
    #[inline]
    fn sparse_set_index(&self) -> usize {
        self.index()
    }

    fn get_sparse_set_index(value: usize) -> Self {
        Self(value)
    }
}

pub struct BundleInfo {
    pub(crate) id: BundleId,
    pub(crate) component_ids: Vec<ComponentId>,
    pub(crate) storage_types: Vec<StorageType>,
}

impl BundleInfo {
    /// # Safety
    /// table row must exist, entity must be valid
    #[allow(clippy::too_many_arguments)]
    #[inline]
    pub(crate) unsafe fn write_components<T: Bundle>(
        &self,
        sparse_sets: &mut SparseSets,
        entity: Entity,
        table: &mut Table,
        table_row: usize,
        bundle_status: &[ComponentStatus],
        bundle: T,
        change_tick: u32,
    ) {
        // NOTE: get_components calls this closure on each component in "bundle order".
        // bundle_info.component_ids are also in "bundle order"
        let mut bundle_component = 0;
        bundle.get_components(|component_ptr| {
            let component_id = *self.component_ids.get_unchecked(bundle_component);
            match self.storage_types[bundle_component] {
                StorageType::Table => {
                    let column = table.get_column_mut(component_id).unwrap();
                    match bundle_status.get_unchecked(bundle_component) {
                        ComponentStatus::Added => {
                            column.initialize(
                                table_row,
                                component_ptr,
                                ComponentTicks::new(change_tick),
                            );
                        }
                        ComponentStatus::Mutated => {
                            column.replace(table_row, component_ptr, change_tick);
                        }
                    }
                }
                StorageType::SparseSet => {
                    let sparse_set = sparse_sets.get_mut(component_id).unwrap();
                    sparse_set.insert(entity, component_ptr, change_tick);
                }
            }
            bundle_component += 1;
        });
    }

    #[inline]
    pub fn id(&self) -> BundleId {
        self.id
    }

    #[inline]
    pub fn components(&self) -> &[ComponentId] {
        &self.component_ids
    }

    #[inline]
    pub fn storage_types(&self) -> &[StorageType] {
        &self.storage_types
    }
}

#[derive(Default)]
pub struct Bundles {
    bundle_infos: Vec<BundleInfo>,
    bundle_ids: HashMap<TypeId, BundleId>,
}

impl Bundles {
    #[inline]
    pub fn get(&self, bundle_id: BundleId) -> Option<&BundleInfo> {
        self.bundle_infos.get(bundle_id.index())
    }

    #[inline]
    pub fn get_id(&self, type_id: TypeId) -> Option<BundleId> {
        self.bundle_ids.get(&type_id).cloned()
    }

    pub(crate) fn init_info<'a, T: Bundle>(
        &'a mut self,
        components: &mut Components,
    ) -> &'a BundleInfo {
        let bundle_infos = &mut self.bundle_infos;
        let id = self.bundle_ids.entry(TypeId::of::<T>()).or_insert_with(|| {
            let component_ids = T::component_ids(components);
            let id = BundleId(bundle_infos.len());
            // SAFE: T::component_id ensures info was created
            let bundle_info = unsafe {
                initialize_bundle(std::any::type_name::<T>(), component_ids, id, components)
            };
            bundle_infos.push(bundle_info);
            id
        });
        // SAFE: index either exists, or was initialized
        unsafe { self.bundle_infos.get_unchecked(id.0) }
    }
}

/// # Safety
///
/// `component_id` must be valid [ComponentId]'s
unsafe fn initialize_bundle(
    bundle_type_name: &'static str,
    component_ids: Vec<ComponentId>,
    id: BundleId,
    components: &mut Components,
) -> BundleInfo {
    let mut storage_types = Vec::new();

    for &component_id in &component_ids {
        // SAFE: component_id exists and is therefore valid
        let component_info = components.get_info_unchecked(component_id);
        storage_types.push(component_info.storage_type());
    }

    let mut deduped = component_ids.clone();
    deduped.sort();
    deduped.dedup();
    if deduped.len() != component_ids.len() {
        panic!("Bundle {} has duplicate components", bundle_type_name);
    }

    BundleInfo {
        id,
        component_ids,
        storage_types,
    }
}<|MERGE_RESOLUTION|>--- conflicted
+++ resolved
@@ -60,17 +60,10 @@
 /// ```
 ///
 /// # Safety
-<<<<<<< HEAD
-/// * [`Bundle::type_info`] must return the TypeInfo for each component type in the bundle, in the
-/// _exact_ order that [`Bundle::get_components`] is called.
-/// * [`Bundle::from_components`] must call `func` exactly once for each [`TypeInfo`] returned by
-/// [`Bundle::type_info`]
-=======
-/// [Bundle::component_id] must return the ComponentId for each component type in the bundle, in the
-/// _exact_ order that [Bundle::get_components] is called.
-/// [Bundle::from_components] must call `func` exactly once for each [ComponentId] returned by
-/// [Bundle::component_id]
->>>>>>> 54ff7aaa
+/// - [Bundle::component_id] must return the ComponentId for each component type in the bundle, in the
+///   _exact_ order that [Bundle::get_components] is called.
+/// - [Bundle::from_components] must call `func` exactly once for each [ComponentId] returned by
+///   [Bundle::component_id]
 pub unsafe trait Bundle: Send + Sync + 'static {
     /// Gets this [Bundle]'s component ids, in the order of this bundle's Components
     fn component_ids(components: &mut Components) -> Vec<ComponentId>;
