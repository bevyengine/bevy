--- conflicted
+++ resolved
@@ -431,44 +431,29 @@
                 StorageType::Table => {
                     // SAFETY: bundle_component is a valid index for this bundle
                     let status = unsafe { bundle_component_status.get_status(bundle_component) };
-<<<<<<< HEAD
-                    match status {
-                        ComponentStatus::Added => table.initialize_component(
+                    match (status, insert_mode) {
+                        (ComponentStatus::Added, _) => table.initialize_component(
                             table_row,
                             component_id,
                             component_ptr,
                             change_tick,
+                            #[cfg(feature = "track_change_detection")]
+                            caller,
                         ),
-                        ComponentStatus::Mutated => table.replace_component(
-                            table_row,
-                            component_id,
-                            component_ptr,
-                            change_tick,
-                        ),
-=======
-                    match (status, insert_mode) {
-                        (ComponentStatus::Added, _) => {
-                            column.initialize(
+                        (ComponentStatus::Existing, InsertMode::Replace) => table
+                            .replace_component(
                                 table_row,
+                                component_id,
                                 component_ptr,
                                 change_tick,
                                 #[cfg(feature = "track_change_detection")]
                                 caller,
-                            );
+                            ),
+                        (ComponentStatus::Existing, InsertMode::Keep) => {
+                            if let Some(drop_fn) = table.get_drop_for(component_id) {
+                                drop_fn(component_ptr)
+                            }
                         }
-                        (ComponentStatus::Existing, InsertMode::Replace) => {
-                            column.replace(
-                                table_row,
-                                component_ptr,
-                                change_tick,
-                                #[cfg(feature = "track_change_detection")]
-                                caller,
-                            );
-                        }
-                        (ComponentStatus::Existing, InsertMode::Keep) => {
-                            column.drop(component_ptr);
-                        }
->>>>>>> e320fa07
                     }
                 }
                 StorageType::SparseSet => {
