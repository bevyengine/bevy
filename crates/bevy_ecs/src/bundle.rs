//! Types for handling [`Bundle`]s.
//!
//! This module contains the [`Bundle`] trait and some other helper types.

/// Derive the [`Bundle`] trait
///
/// You can apply this derive macro to structs that are
/// composed of [`Component`]s or
/// other [`Bundle`]s.
///
/// ## Attributes
///
/// Sometimes parts of the Bundle should not be inserted.
/// Those can be marked with `#[bundle(ignore)]`, and they will be skipped.
/// In that case, the field needs to implement [`Default`] unless you also ignore
/// the [`BundleFromComponents`] implementation.
///
/// ```rust
/// # use bevy_ecs::prelude::{Component, Bundle};
/// # #[derive(Component)]
/// # struct Hitpoint;
/// #
/// #[derive(Bundle)]
/// struct HitpointMarker {
///     hitpoints: Hitpoint,
///
///     #[bundle(ignore)]
///     creator: Option<String>
/// }
/// ```
///
/// Some fields may be bundles that do not implement
/// [`BundleFromComponents`]. This happens for bundles that cannot be extracted.
/// For example with [`SpawnRelatedBundle`](bevy_ecs::spawn::SpawnRelatedBundle), see below for an
/// example usage.
/// In those cases you can either ignore it as above,
/// or you can opt out the whole Struct by marking it as ignored with
/// `#[bundle(ignore_from_components)]`.
///
/// ```rust
/// # use bevy_ecs::prelude::{Component, Bundle, ChildOf, Spawn};
/// # #[derive(Component)]
/// # struct Hitpoint;
/// # #[derive(Component)]
/// # struct Marker;
/// #
/// use bevy_ecs::spawn::SpawnRelatedBundle;
///
/// #[derive(Bundle)]
/// #[bundle(ignore_from_components)]
/// struct HitpointMarker {
///     hitpoints: Hitpoint,
///     related_spawner: SpawnRelatedBundle<ChildOf, Spawn<Marker>>,
/// }
/// ```
pub use bevy_ecs_macros::Bundle;

use crate::{
    archetype::{
        Archetype, ArchetypeAfterBundleInsert, ArchetypeCreated, ArchetypeId, Archetypes,
        BundleComponentStatus, ComponentStatus, SpawnBundleStatus,
    },
    change_detection::MaybeLocation,
    component::{
        Component, ComponentId, Components, ComponentsRegistrator, RequiredComponentConstructor,
        RequiredComponents, StorageType, Tick,
    },
<<<<<<< HEAD
    entity::{Entities, EntitiesAllocator, Entity, EntityLocation},
=======
    entity::{Entities, Entity, EntityLocation},
    lifecycle::{ON_ADD, ON_INSERT, ON_REMOVE, ON_REPLACE},
>>>>>>> 0d620cdf
    observer::Observers,
    prelude::World,
    query::DebugCheckedUnwrap,
    relationship::RelationshipHookMode,
    storage::{SparseSetIndex, SparseSets, Storages, Table, TableRow},
    world::{unsafe_world_cell::UnsafeWorldCell, EntityWorldMut},
};
use alloc::{boxed::Box, vec, vec::Vec};
use bevy_platform::collections::{HashMap, HashSet};
use bevy_ptr::{ConstNonNull, OwningPtr};
use bevy_utils::TypeIdMap;
use core::{any::TypeId, ptr::NonNull};
use variadics_please::all_tuples;

/// The `Bundle` trait enables insertion and removal of [`Component`]s from an entity.
///
/// Implementers of the `Bundle` trait are called 'bundles'.
///
/// Each bundle represents a static set of [`Component`] types.
/// Currently, bundles can only contain one of each [`Component`], and will
/// panic once initialized if this is not met.
///
/// ## Insertion
///
/// The primary use for bundles is to add a useful collection of components to an entity.
///
/// Adding a value of bundle to an entity will add the components from the set it
/// represents to the entity.
/// The values of these components are taken from the bundle.
/// If an entity already had one of these components, the entity's original component value
/// will be overwritten.
///
/// Importantly, bundles are only their constituent set of components.
/// You **should not** use bundles as a unit of behavior.
/// The behavior of your app can only be considered in terms of components, as systems,
/// which drive the behavior of a `bevy` application, operate on combinations of
/// components.
///
/// This rule is also important because multiple bundles may contain the same component type,
/// calculated in different ways &mdash; adding both of these bundles to one entity
/// would create incoherent behavior.
/// This would be unexpected if bundles were treated as an abstraction boundary, as
/// the abstraction would be unmaintainable for these cases.
///
/// For this reason, there is intentionally no [`Query`] to match whether an entity
/// contains the components of a bundle.
/// Queries should instead only select the components they logically operate on.
///
/// ## Removal
///
/// Bundles are also used when removing components from an entity.
///
/// Removing a bundle from an entity will remove any of its components attached
/// to the entity from the entity.
/// That is, if the entity does not have all the components of the bundle, those
/// which are present will be removed.
///
/// # Implementers
///
/// Every type which implements [`Component`] also implements `Bundle`, since
/// [`Component`] types can be added to or removed from an entity.
///
/// Additionally, [Tuples](`tuple`) of bundles are also [`Bundle`] (with up to 15 bundles).
/// These bundles contain the items of the 'inner' bundles.
/// This is a convenient shorthand which is primarily used when spawning entities.
///
/// [`unit`], otherwise known as [`()`](`unit`), is a [`Bundle`] containing no components (since it
/// can also be considered as the empty tuple).
/// This can be useful for spawning large numbers of empty entities using
/// [`World::spawn_batch`](crate::world::World::spawn_batch).
///
/// Tuple bundles can be nested, which can be used to create an anonymous bundle with more than
/// 15 items.
/// However, in most cases where this is required, the derive macro [`derive@Bundle`] should be
/// used instead.
/// The derived `Bundle` implementation contains the items of its fields, which all must
/// implement `Bundle`.
/// As explained above, this includes any [`Component`] type, and other derived bundles.
///
/// If you want to add `PhantomData` to your `Bundle` you have to mark it with `#[bundle(ignore)]`.
/// ```
/// # use std::marker::PhantomData;
/// use bevy_ecs::{component::Component, bundle::Bundle};
///
/// #[derive(Component)]
/// struct XPosition(i32);
/// #[derive(Component)]
/// struct YPosition(i32);
///
/// #[derive(Bundle)]
/// struct PositionBundle {
///     // A bundle can contain components
///     x: XPosition,
///     y: YPosition,
/// }
///
/// // You have to implement `Default` for ignored field types in bundle structs.
/// #[derive(Default)]
/// struct Other(f32);
///
/// #[derive(Bundle)]
/// struct NamedPointBundle<T: Send + Sync + 'static> {
///     // Or other bundles
///     a: PositionBundle,
///     // In addition to more components
///     z: PointName,
///
///     // when you need to use `PhantomData` you have to mark it as ignored
///     #[bundle(ignore)]
///     _phantom_data: PhantomData<T>
/// }
///
/// #[derive(Component)]
/// struct PointName(String);
/// ```
///
/// # Safety
///
/// Manual implementations of this trait are unsupported.
/// That is, there is no safe way to implement this trait, and you must not do so.
/// If you want a type to implement [`Bundle`], you must use [`derive@Bundle`](derive@Bundle).
///
/// [`Query`]: crate::system::Query
// Some safety points:
// - [`Bundle::component_ids`] must return the [`ComponentId`] for each component type in the
// bundle, in the _exact_ order that [`DynamicBundle::get_components`] is called.
// - [`Bundle::from_components`] must call `func` exactly once for each [`ComponentId`] returned by
//   [`Bundle::component_ids`].
#[diagnostic::on_unimplemented(
    message = "`{Self}` is not a `Bundle`",
    label = "invalid `Bundle`",
    note = "consider annotating `{Self}` with `#[derive(Component)]` or `#[derive(Bundle)]`"
)]
pub unsafe trait Bundle: DynamicBundle + Send + Sync + 'static {
    /// Gets this [`Bundle`]'s component ids, in the order of this bundle's [`Component`]s
    #[doc(hidden)]
    fn component_ids(components: &mut ComponentsRegistrator, ids: &mut impl FnMut(ComponentId));

    /// Gets this [`Bundle`]'s component ids. This will be [`None`] if the component has not been registered.
    fn get_component_ids(components: &Components, ids: &mut impl FnMut(Option<ComponentId>));

    /// Registers components that are required by the components in this [`Bundle`].
    fn register_required_components(
        _components: &mut ComponentsRegistrator,
        _required_components: &mut RequiredComponents,
    );
}

/// Creates a [`Bundle`] by taking it from internal storage.
///
/// # Safety
///
/// Manual implementations of this trait are unsupported.
/// That is, there is no safe way to implement this trait, and you must not do so.
/// If you want a type to implement [`Bundle`], you must use [`derive@Bundle`](derive@Bundle).
///
/// [`Query`]: crate::system::Query
// Some safety points:
// - [`Bundle::component_ids`] must return the [`ComponentId`] for each component type in the
// bundle, in the _exact_ order that [`DynamicBundle::get_components`] is called.
// - [`Bundle::from_components`] must call `func` exactly once for each [`ComponentId`] returned by
//   [`Bundle::component_ids`].
pub unsafe trait BundleFromComponents {
    /// Calls `func`, which should return data for each component in the bundle, in the order of
    /// this bundle's [`Component`]s
    ///
    /// # Safety
    /// Caller must return data for each component in the bundle, in the order of this bundle's
    /// [`Component`]s
    #[doc(hidden)]
    unsafe fn from_components<T, F>(ctx: &mut T, func: &mut F) -> Self
    where
        // Ensure that the `OwningPtr` is used correctly
        F: for<'a> FnMut(&'a mut T) -> OwningPtr<'a>,
        Self: Sized;
}

/// The parts from [`Bundle`] that don't require statically knowing the components of the bundle.
pub trait DynamicBundle {
    /// An operation on the entity that happens _after_ inserting this bundle.
    type Effect: BundleEffect;
    // SAFETY:
    // The `StorageType` argument passed into [`Bundle::get_components`] must be correct for the
    // component being fetched.
    //
    /// Calls `func` on each value, in the order of this bundle's [`Component`]s. This passes
    /// ownership of the component values to `func`.
    #[doc(hidden)]
    fn get_components(self, func: &mut impl FnMut(StorageType, OwningPtr<'_>)) -> Self::Effect;
}

/// An operation on an [`Entity`] that occurs _after_ inserting the [`Bundle`] that defined this bundle effect.
/// The order of operations is:
///
/// 1. The [`Bundle`] is inserted on the entity
/// 2. Relevant Hooks are run for the insert, then Observers
/// 3. The [`BundleEffect`] is run.
///
/// See [`DynamicBundle::Effect`].
pub trait BundleEffect {
    /// Applies this effect to the given `entity`.
    fn apply(self, entity: &mut EntityWorldMut);
}

// SAFETY:
// - `Bundle::component_ids` calls `ids` for C's component id (and nothing else)
// - `Bundle::get_components` is called exactly once for C and passes the component's storage type based on its associated constant.
unsafe impl<C: Component> Bundle for C {
    fn component_ids(components: &mut ComponentsRegistrator, ids: &mut impl FnMut(ComponentId)) {
        ids(components.register_component::<C>());
    }

    fn register_required_components(
        components: &mut ComponentsRegistrator,
        required_components: &mut RequiredComponents,
    ) {
        let component_id = components.register_component::<C>();
        <C as Component>::register_required_components(
            component_id,
            components,
            required_components,
            0,
            &mut Vec::new(),
        );
    }

    fn get_component_ids(components: &Components, ids: &mut impl FnMut(Option<ComponentId>)) {
        ids(components.get_id(TypeId::of::<C>()));
    }
}

// SAFETY:
// - `Bundle::from_components` calls `func` exactly once for C, which is the exact value returned by `Bundle::component_ids`.
unsafe impl<C: Component> BundleFromComponents for C {
    unsafe fn from_components<T, F>(ctx: &mut T, func: &mut F) -> Self
    where
        // Ensure that the `OwningPtr` is used correctly
        F: for<'a> FnMut(&'a mut T) -> OwningPtr<'a>,
        Self: Sized,
    {
        let ptr = func(ctx);
        // Safety: The id given in `component_ids` is for `Self`
        unsafe { ptr.read() }
    }
}

impl<C: Component> DynamicBundle for C {
    type Effect = ();
    #[inline]
    fn get_components(self, func: &mut impl FnMut(StorageType, OwningPtr<'_>)) -> Self::Effect {
        OwningPtr::make(self, |ptr| func(C::STORAGE_TYPE, ptr));
    }
}

macro_rules! tuple_impl {
    ($(#[$meta:meta])* $($name: ident),*) => {
        #[expect(
            clippy::allow_attributes,
            reason = "This is a tuple-related macro; as such, the lints below may not always apply."
        )]
        #[allow(
            unused_mut,
            unused_variables,
            reason = "Zero-length tuples won't use any of the parameters."
        )]
        $(#[$meta])*
        // SAFETY:
        // - `Bundle::component_ids` calls `ids` for each component type in the
        // bundle, in the exact order that `DynamicBundle::get_components` is called.
        // - `Bundle::from_components` calls `func` exactly once for each `ComponentId` returned by `Bundle::component_ids`.
        // - `Bundle::get_components` is called exactly once for each member. Relies on the above implementation to pass the correct
        //   `StorageType` into the callback.
        unsafe impl<$($name: Bundle),*> Bundle for ($($name,)*) {
            fn component_ids(components: &mut ComponentsRegistrator,  ids: &mut impl FnMut(ComponentId)){
                $(<$name as Bundle>::component_ids(components, ids);)*
            }

            fn get_component_ids(components: &Components, ids: &mut impl FnMut(Option<ComponentId>)){
                $(<$name as Bundle>::get_component_ids(components, ids);)*
            }

            fn register_required_components(
                components: &mut ComponentsRegistrator,
                required_components: &mut RequiredComponents,
            ) {
                $(<$name as Bundle>::register_required_components(components, required_components);)*
            }
        }

        #[expect(
            clippy::allow_attributes,
            reason = "This is a tuple-related macro; as such, the lints below may not always apply."
        )]
        #[allow(
            unused_mut,
            unused_variables,
            reason = "Zero-length tuples won't use any of the parameters."
        )]
        $(#[$meta])*
        // SAFETY:
        // - `Bundle::component_ids` calls `ids` for each component type in the
        // bundle, in the exact order that `DynamicBundle::get_components` is called.
        // - `Bundle::from_components` calls `func` exactly once for each `ComponentId` returned by `Bundle::component_ids`.
        // - `Bundle::get_components` is called exactly once for each member. Relies on the above implementation to pass the correct
        //   `StorageType` into the callback.
        unsafe impl<$($name: BundleFromComponents),*> BundleFromComponents for ($($name,)*) {
            #[allow(
                clippy::unused_unit,
                reason = "Zero-length tuples will generate a function body equivalent to `()`; however, this macro is meant for all applicable tuples, and as such it makes no sense to rewrite it just for that case."
            )]
            unsafe fn from_components<T, F>(ctx: &mut T, func: &mut F) -> Self
            where
                F: FnMut(&mut T) -> OwningPtr<'_>
            {
                #[allow(
                    unused_unsafe,
                    reason = "Zero-length tuples will not run anything in the unsafe block. Additionally, rewriting this to move the () outside of the unsafe would require putting the safety comment inside the tuple, hurting readability of the code."
                )]
                // SAFETY: Rust guarantees that tuple calls are evaluated 'left to right'.
                // https://doc.rust-lang.org/reference/expressions.html#evaluation-order-of-operands
                unsafe { ($(<$name as BundleFromComponents>::from_components(ctx, func),)*) }
            }
        }

        #[expect(
            clippy::allow_attributes,
            reason = "This is a tuple-related macro; as such, the lints below may not always apply."
        )]
        #[allow(
            unused_mut,
            unused_variables,
            reason = "Zero-length tuples won't use any of the parameters."
        )]
        $(#[$meta])*
        impl<$($name: Bundle),*> DynamicBundle for ($($name,)*) {
            type Effect = ($($name::Effect,)*);
            #[allow(
                clippy::unused_unit,
                reason = "Zero-length tuples will generate a function body equivalent to `()`; however, this macro is meant for all applicable tuples, and as such it makes no sense to rewrite it just for that case."
            )]
            #[inline(always)]
            fn get_components(self, func: &mut impl FnMut(StorageType, OwningPtr<'_>)) -> Self::Effect {
                #[allow(
                    non_snake_case,
                    reason = "The names of these variables are provided by the caller, not by us."
                )]
                let ($(mut $name,)*) = self;
                ($(
                    $name.get_components(&mut *func),
                )*)
            }
        }
    }
}

all_tuples!(
    #[doc(fake_variadic)]
    tuple_impl,
    0,
    15,
    B
);

/// A trait implemented for [`BundleEffect`] implementations that do nothing. This is used as a type constraint for
/// [`Bundle`] APIs that do not / cannot run [`DynamicBundle::Effect`], such as "batch spawn" APIs.
pub trait NoBundleEffect {}

macro_rules! after_effect_impl {
    ($($after_effect: ident),*) => {
        #[expect(
            clippy::allow_attributes,
            reason = "This is a tuple-related macro; as such, the lints below may not always apply."
        )]
        impl<$($after_effect: BundleEffect),*> BundleEffect for ($($after_effect,)*) {
            #[allow(
                clippy::unused_unit,
                reason = "Zero-length tuples will generate a function body equivalent to `()`; however, this macro is meant for all applicable tuples, and as such it makes no sense to rewrite it just for that case.")
            ]
            fn apply(self, _entity: &mut EntityWorldMut) {
                #[allow(
                    non_snake_case,
                    reason = "The names of these variables are provided by the caller, not by us."
                )]
                let ($($after_effect,)*) = self;
                $($after_effect.apply(_entity);)*
            }
        }

        impl<$($after_effect: NoBundleEffect),*> NoBundleEffect for ($($after_effect,)*) { }
    }
}

all_tuples!(after_effect_impl, 0, 15, P);

/// For a specific [`World`], this stores a unique value identifying a type of a registered [`Bundle`].
///
/// [`World`]: crate::world::World
#[derive(Debug, Clone, Copy, Eq, PartialEq, Hash)]
pub struct BundleId(usize);

impl BundleId {
    /// Returns the index of the associated [`Bundle`] type.
    ///
    /// Note that this is unique per-world, and should not be reused across them.
    #[inline]
    pub fn index(self) -> usize {
        self.0
    }
}

impl SparseSetIndex for BundleId {
    #[inline]
    fn sparse_set_index(&self) -> usize {
        self.index()
    }

    #[inline]
    fn get_sparse_set_index(value: usize) -> Self {
        Self(value)
    }
}

/// What to do on insertion if a component already exists.
#[derive(Clone, Copy, Eq, PartialEq)]
pub enum InsertMode {
    /// Any existing components of a matching type will be overwritten.
    Replace,
    /// Any existing components of a matching type will be left unchanged.
    Keep,
}

/// Stores metadata associated with a specific type of [`Bundle`] for a given [`World`].
///
/// [`World`]: crate::world::World
pub struct BundleInfo {
    id: BundleId,
    /// The list of all components contributed by the bundle (including Required Components). This is in
    /// the order `[EXPLICIT_COMPONENTS][REQUIRED_COMPONENTS]`
    ///
    /// # Safety
    /// Every ID in this list must be valid within the World that owns the [`BundleInfo`],
    /// must have its storage initialized (i.e. columns created in tables, sparse set created),
    /// and the range (0..`explicit_components_len`) must be in the same order as the source bundle
    /// type writes its components in.
    component_ids: Vec<ComponentId>,
    required_components: Vec<RequiredComponentConstructor>,
    explicit_components_len: usize,
}

impl BundleInfo {
    /// Create a new [`BundleInfo`].
    ///
    /// # Safety
    ///
    /// Every ID in `component_ids` must be valid within the World that owns the `BundleInfo`
    /// and must be in the same order as the source bundle type writes its components in.
    unsafe fn new(
        bundle_type_name: &'static str,
        storages: &mut Storages,
        components: &Components,
        mut component_ids: Vec<ComponentId>,
        id: BundleId,
    ) -> BundleInfo {
        // check for duplicates
        let mut deduped = component_ids.clone();
        deduped.sort_unstable();
        deduped.dedup();
        if deduped.len() != component_ids.len() {
            // TODO: Replace with `Vec::partition_dedup` once https://github.com/rust-lang/rust/issues/54279 is stabilized
            let mut seen = <HashSet<_>>::default();
            let mut dups = Vec::new();
            for id in component_ids {
                if !seen.insert(id) {
                    dups.push(id);
                }
            }

            let names = dups
                .into_iter()
                .map(|id| {
                    // SAFETY: the caller ensures component_id is valid.
                    unsafe { components.get_info_unchecked(id).name() }
                })
                .collect::<Vec<_>>()
                .join(", ");

            panic!("Bundle {bundle_type_name} has duplicate components: {names}");
        }

        // handle explicit components
        let explicit_components_len = component_ids.len();
        let mut required_components = RequiredComponents::default();
        for component_id in component_ids.iter().copied() {
            // SAFETY: caller has verified that all ids are valid
            let info = unsafe { components.get_info_unchecked(component_id) };
            required_components.merge(info.required_components());
            storages.prepare_component(info);
        }
        required_components.remove_explicit_components(&component_ids);

        // handle required components
        let required_components = required_components
            .0
            .into_iter()
            .map(|(component_id, v)| {
                // Safety: These ids came out of the passed `components`, so they must be valid.
                let info = unsafe { components.get_info_unchecked(component_id) };
                storages.prepare_component(info);
                // This adds required components to the component_ids list _after_ using that list to remove explicitly provided
                // components. This ordering is important!
                component_ids.push(component_id);
                v.constructor
            })
            .collect();

        // SAFETY: The caller ensures that component_ids:
        // - is valid for the associated world
        // - has had its storage initialized
        // - is in the same order as the source bundle type
        BundleInfo {
            id,
            component_ids,
            required_components,
            explicit_components_len,
        }
    }

    /// Returns a value identifying the associated [`Bundle`] type.
    #[inline]
    pub const fn id(&self) -> BundleId {
        self.id
    }

    /// Returns the [ID](ComponentId) of each component explicitly defined in this bundle (ex: Required Components are excluded).
    ///
    /// For all components contributed by this bundle (including Required Components), see [`BundleInfo::contributed_components`]
    #[inline]
    pub fn explicit_components(&self) -> &[ComponentId] {
        &self.component_ids[0..self.explicit_components_len]
    }

    /// Returns the [ID](ComponentId) of each Required Component needed by this bundle. This _does not include_ Required Components that are
    /// explicitly provided by the bundle.
    #[inline]
    pub fn required_components(&self) -> &[ComponentId] {
        &self.component_ids[self.explicit_components_len..]
    }

    /// Returns the [ID](ComponentId) of each component contributed by this bundle. This includes Required Components.
    ///
    /// For only components explicitly defined in this bundle, see [`BundleInfo::explicit_components`]
    #[inline]
    pub fn contributed_components(&self) -> &[ComponentId] {
        &self.component_ids
    }

    /// Returns an iterator over the [ID](ComponentId) of each component explicitly defined in this bundle (ex: this excludes Required Components).
    /// To iterate all components contributed by this bundle (including Required Components), see [`BundleInfo::iter_contributed_components`]
    #[inline]
    pub fn iter_explicit_components(&self) -> impl Iterator<Item = ComponentId> + Clone + '_ {
        self.explicit_components().iter().copied()
    }

    /// Returns an iterator over the [ID](ComponentId) of each component contributed by this bundle. This includes Required Components.
    ///
    /// To iterate only components explicitly defined in this bundle, see [`BundleInfo::iter_explicit_components`]
    #[inline]
    pub fn iter_contributed_components(&self) -> impl Iterator<Item = ComponentId> + Clone + '_ {
        self.component_ids.iter().copied()
    }

    /// Returns an iterator over the [ID](ComponentId) of each Required Component needed by this bundle. This _does not include_ Required Components that are
    /// explicitly provided by the bundle.
    pub fn iter_required_components(&self) -> impl Iterator<Item = ComponentId> + '_ {
        self.required_components().iter().copied()
    }

    /// This writes components from a given [`Bundle`] to the given entity.
    ///
    /// # Safety
    ///
    /// `bundle_component_status` must return the "correct" [`ComponentStatus`] for each component
    /// in the [`Bundle`], with respect to the entity's original archetype (prior to the bundle being added).
    ///
    /// For example, if the original archetype already has `ComponentA` and `T` also has `ComponentA`, the status
    /// should be `Existing`. If the original archetype does not have `ComponentA`, the status should be `Added`.
    ///
    /// When "inserting" a bundle into an existing entity, [`ArchetypeAfterBundleInsert`]
    /// should be used, which will report `Added` vs `Existing` status based on the current archetype's structure.
    ///
    /// When spawning a bundle, [`SpawnBundleStatus`] can be used instead, which removes the need
    /// to look up the [`ArchetypeAfterBundleInsert`] in the archetype graph, which requires
    /// ownership of the entity's current archetype.
    ///
    /// `table` must be the "new" table for `entity`. `table_row` must have space allocated for the
    /// `entity`, `bundle` must match this [`BundleInfo`]'s type
    #[inline]
    unsafe fn write_components<'a, T: DynamicBundle, S: BundleComponentStatus>(
        &self,
        table: &mut Table,
        sparse_sets: &mut SparseSets,
        bundle_component_status: &S,
        required_components: impl Iterator<Item = &'a RequiredComponentConstructor>,
        entity: Entity,
        table_row: TableRow,
        change_tick: Tick,
        bundle: T,
        insert_mode: InsertMode,
        caller: MaybeLocation,
    ) -> T::Effect {
        // NOTE: get_components calls this closure on each component in "bundle order".
        // bundle_info.component_ids are also in "bundle order"
        let mut bundle_component = 0;
        let after_effect = bundle.get_components(&mut |storage_type, component_ptr| {
            let component_id = *self.component_ids.get_unchecked(bundle_component);
            // SAFETY: bundle_component is a valid index for this bundle
            let status = unsafe { bundle_component_status.get_status(bundle_component) };
            match storage_type {
                StorageType::Table => {
                    let column =
                        // SAFETY: If component_id is in self.component_ids, BundleInfo::new ensures that
                        // the target table contains the component.
                        unsafe { table.get_column_mut(component_id).debug_checked_unwrap() };
                    match (status, insert_mode) {
                        (ComponentStatus::Added, _) => {
                            column.initialize(table_row, component_ptr, change_tick, caller);
                        }
                        (ComponentStatus::Existing, InsertMode::Replace) => {
                            column.replace(table_row, component_ptr, change_tick, caller);
                        }
                        (ComponentStatus::Existing, InsertMode::Keep) => {
                            if let Some(drop_fn) = table.get_drop_for(component_id) {
                                drop_fn(component_ptr);
                            }
                        }
                    }
                }
                StorageType::SparseSet => {
                    let sparse_set =
                        // SAFETY: If component_id is in self.component_ids, BundleInfo::new ensures that
                        // a sparse set exists for the component.
                        unsafe { sparse_sets.get_mut(component_id).debug_checked_unwrap() };
                    match (status, insert_mode) {
                        (ComponentStatus::Added, _) | (_, InsertMode::Replace) => {
                            sparse_set.insert(entity, component_ptr, change_tick, caller);
                        }
                        (ComponentStatus::Existing, InsertMode::Keep) => {
                            if let Some(drop_fn) = sparse_set.get_drop() {
                                drop_fn(component_ptr);
                            }
                        }
                    }
                }
            }
            bundle_component += 1;
        });

        for required_component in required_components {
            required_component.initialize(
                table,
                sparse_sets,
                change_tick,
                table_row,
                entity,
                caller,
            );
        }

        after_effect
    }

    /// Internal method to initialize a required component from an [`OwningPtr`]. This should ultimately be called
    /// in the context of [`BundleInfo::write_components`], via [`RequiredComponentConstructor::initialize`].
    ///
    /// # Safety
    ///
    /// `component_ptr` must point to a required component value that matches the given `component_id`. The `storage_type` must match
    /// the type associated with `component_id`. The `entity` and `table_row` must correspond to an entity with an uninitialized
    /// component matching `component_id`.
    ///
    /// This method _should not_ be called outside of [`BundleInfo::write_components`].
    /// For more information, read the [`BundleInfo::write_components`] safety docs.
    /// This function inherits the safety requirements defined there.
    pub(crate) unsafe fn initialize_required_component(
        table: &mut Table,
        sparse_sets: &mut SparseSets,
        change_tick: Tick,
        table_row: TableRow,
        entity: Entity,
        component_id: ComponentId,
        storage_type: StorageType,
        component_ptr: OwningPtr,
        caller: MaybeLocation,
    ) {
        {
            match storage_type {
                StorageType::Table => {
                    let column =
                        // SAFETY: If component_id is in required_components, BundleInfo::new requires that
                        // the target table contains the component.
                        unsafe { table.get_column_mut(component_id).debug_checked_unwrap() };
                    column.initialize(table_row, component_ptr, change_tick, caller);
                }
                StorageType::SparseSet => {
                    let sparse_set =
                        // SAFETY: If component_id is in required_components, BundleInfo::new requires that
                        // a sparse set exists for the component.
                        unsafe { sparse_sets.get_mut(component_id).debug_checked_unwrap() };
                    sparse_set.insert(entity, component_ptr, change_tick, caller);
                }
            }
        }
    }

    /// Inserts a bundle into the given archetype and returns the resulting archetype and whether a new archetype was created.
    /// This could be the same [`ArchetypeId`], in the event that inserting the given bundle
    /// does not result in an [`Archetype`] change.
    ///
    /// Results are cached in the [`Archetype`] graph to avoid redundant work.
    ///
    /// # Safety
    /// `components` must be the same components as passed in [`Self::new`]
    pub(crate) unsafe fn insert_bundle_into_archetype(
        &self,
        archetypes: &mut Archetypes,
        storages: &mut Storages,
        components: &Components,
        observers: &Observers,
        archetype_id: ArchetypeId,
    ) -> (ArchetypeId, bool) {
        if let Some(archetype_after_insert_id) = archetypes[archetype_id]
            .edges()
            .get_archetype_after_bundle_insert(self.id)
        {
            return (archetype_after_insert_id, false);
        }
        let mut new_table_components = Vec::new();
        let mut new_sparse_set_components = Vec::new();
        let mut bundle_status = Vec::with_capacity(self.explicit_components_len);
        let mut added_required_components = Vec::new();
        let mut added = Vec::new();
        let mut existing = Vec::new();

        let current_archetype = &mut archetypes[archetype_id];
        for component_id in self.iter_explicit_components() {
            if current_archetype.contains(component_id) {
                bundle_status.push(ComponentStatus::Existing);
                existing.push(component_id);
            } else {
                bundle_status.push(ComponentStatus::Added);
                added.push(component_id);
                // SAFETY: component_id exists
                let component_info = unsafe { components.get_info_unchecked(component_id) };
                match component_info.storage_type() {
                    StorageType::Table => new_table_components.push(component_id),
                    StorageType::SparseSet => new_sparse_set_components.push(component_id),
                }
            }
        }

        for (index, component_id) in self.iter_required_components().enumerate() {
            if !current_archetype.contains(component_id) {
                added_required_components.push(self.required_components[index].clone());
                added.push(component_id);
                // SAFETY: component_id exists
                let component_info = unsafe { components.get_info_unchecked(component_id) };
                match component_info.storage_type() {
                    StorageType::Table => {
                        new_table_components.push(component_id);
                    }
                    StorageType::SparseSet => {
                        new_sparse_set_components.push(component_id);
                    }
                }
            }
        }

        if new_table_components.is_empty() && new_sparse_set_components.is_empty() {
            let edges = current_archetype.edges_mut();
            // The archetype does not change when we insert this bundle.
            edges.cache_archetype_after_bundle_insert(
                self.id,
                archetype_id,
                bundle_status,
                added_required_components,
                added,
                existing,
            );
            (archetype_id, false)
        } else {
            let table_id;
            let table_components;
            let sparse_set_components;
            // The archetype changes when we insert this bundle. Prepare the new archetype and storages.
            {
                let current_archetype = &archetypes[archetype_id];
                table_components = if new_table_components.is_empty() {
                    // If there are no new table components, we can keep using this table.
                    table_id = current_archetype.table_id();
                    current_archetype.table_components().collect()
                } else {
                    new_table_components.extend(current_archetype.table_components());
                    // Sort to ignore order while hashing.
                    new_table_components.sort_unstable();
                    // SAFETY: all component ids in `new_table_components` exist
                    table_id = unsafe {
                        storages
                            .tables
                            .get_id_or_insert(&new_table_components, components)
                    };

                    new_table_components
                };

                sparse_set_components = if new_sparse_set_components.is_empty() {
                    current_archetype.sparse_set_components().collect()
                } else {
                    new_sparse_set_components.extend(current_archetype.sparse_set_components());
                    // Sort to ignore order while hashing.
                    new_sparse_set_components.sort_unstable();
                    new_sparse_set_components
                };
            };
            // SAFETY: ids in self must be valid
            let (new_archetype_id, is_new_created) = archetypes.get_id_or_insert(
                components,
                observers,
                table_id,
                table_components,
                sparse_set_components,
            );

            // Add an edge from the old archetype to the new archetype.
            archetypes[archetype_id]
                .edges_mut()
                .cache_archetype_after_bundle_insert(
                    self.id,
                    new_archetype_id,
                    bundle_status,
                    added_required_components,
                    added,
                    existing,
                );
            (new_archetype_id, is_new_created)
        }
    }

    /// Removes a bundle from the given archetype and returns the resulting archetype and whether a new archetype was created.
    /// (or `None` if the removal was invalid).
    /// This could be the same [`ArchetypeId`], in the event that removing the given bundle
    /// does not result in an [`Archetype`] change.
    ///
    /// Results are cached in the [`Archetype`] graph to avoid redundant work.
    ///
    /// If `intersection` is false, attempting to remove a bundle with components not contained in the
    /// current archetype will fail, returning `None`.
    ///
    /// If `intersection` is true, components in the bundle but not in the current archetype
    /// will be ignored.
    ///
    /// # Safety
    /// `archetype_id` must exist and components in `bundle_info` must exist
    pub(crate) unsafe fn remove_bundle_from_archetype(
        &self,
        archetypes: &mut Archetypes,
        storages: &mut Storages,
        components: &Components,
        observers: &Observers,
        archetype_id: ArchetypeId,
        intersection: bool,
    ) -> (Option<ArchetypeId>, bool) {
        // Check the archetype graph to see if the bundle has been
        // removed from this archetype in the past.
        let archetype_after_remove_result = {
            let edges = archetypes[archetype_id].edges();
            if intersection {
                edges.get_archetype_after_bundle_remove(self.id())
            } else {
                edges.get_archetype_after_bundle_take(self.id())
            }
        };
        let (result, is_new_created) = if let Some(result) = archetype_after_remove_result {
            // This bundle removal result is cached. Just return that!
            (result, false)
        } else {
            let mut next_table_components;
            let mut next_sparse_set_components;
            let next_table_id;
            {
                let current_archetype = &mut archetypes[archetype_id];
                let mut removed_table_components = Vec::new();
                let mut removed_sparse_set_components = Vec::new();
                for component_id in self.iter_explicit_components() {
                    if current_archetype.contains(component_id) {
                        // SAFETY: bundle components were already initialized by bundles.get_info
                        let component_info = unsafe { components.get_info_unchecked(component_id) };
                        match component_info.storage_type() {
                            StorageType::Table => removed_table_components.push(component_id),
                            StorageType::SparseSet => {
                                removed_sparse_set_components.push(component_id);
                            }
                        }
                    } else if !intersection {
                        // A component in the bundle was not present in the entity's archetype, so this
                        // removal is invalid. Cache the result in the archetype graph.
                        current_archetype
                            .edges_mut()
                            .cache_archetype_after_bundle_take(self.id(), None);
                        return (None, false);
                    }
                }

                // Sort removed components so we can do an efficient "sorted remove".
                // Archetype components are already sorted.
                removed_table_components.sort_unstable();
                removed_sparse_set_components.sort_unstable();
                next_table_components = current_archetype.table_components().collect();
                next_sparse_set_components = current_archetype.sparse_set_components().collect();
                sorted_remove(&mut next_table_components, &removed_table_components);
                sorted_remove(
                    &mut next_sparse_set_components,
                    &removed_sparse_set_components,
                );

                next_table_id = if removed_table_components.is_empty() {
                    current_archetype.table_id()
                } else {
                    // SAFETY: all components in next_table_components exist
                    unsafe {
                        storages
                            .tables
                            .get_id_or_insert(&next_table_components, components)
                    }
                };
            }

            let (new_archetype_id, is_new_created) = archetypes.get_id_or_insert(
                components,
                observers,
                next_table_id,
                next_table_components,
                next_sparse_set_components,
            );
            (Some(new_archetype_id), is_new_created)
        };
        let current_archetype = &mut archetypes[archetype_id];
        // Cache the result in an edge.
        if intersection {
            current_archetype
                .edges_mut()
                .cache_archetype_after_bundle_remove(self.id(), result);
        } else {
            current_archetype
                .edges_mut()
                .cache_archetype_after_bundle_take(self.id(), result);
        }
        (result, is_new_created)
    }
}

// SAFETY: We have exclusive world access so our pointers can't be invalidated externally
pub(crate) struct BundleInserter<'w> {
    world: UnsafeWorldCell<'w>,
    bundle_info: ConstNonNull<BundleInfo>,
    archetype_after_insert: ConstNonNull<ArchetypeAfterBundleInsert>,
    table: NonNull<Table>,
    archetype: NonNull<Archetype>,
    archetype_move_type: ArchetypeMoveType,
    change_tick: Tick,
}

/// The type of archetype move (or lack thereof) that will result from a bundle
/// being inserted into an entity.
pub(crate) enum ArchetypeMoveType {
    /// If the entity already has all of the components that are being inserted,
    /// its archetype won't change.
    SameArchetype,
    /// If only [`sparse set`](StorageType::SparseSet) components are being added,
    /// the entity's archetype will change while keeping the same table.
    NewArchetypeSameTable { new_archetype: NonNull<Archetype> },
    /// If any [`table-stored`](StorageType::Table) components are being added,
    /// both the entity's archetype and table will change.
    NewArchetypeNewTable {
        new_archetype: NonNull<Archetype>,
        new_table: NonNull<Table>,
    },
}

impl<'w> BundleInserter<'w> {
    #[inline]
    pub(crate) fn new<T: Bundle>(
        world: &'w mut World,
        archetype_id: ArchetypeId,
        change_tick: Tick,
    ) -> Self {
        // SAFETY: These come from the same world. `world.components_registrator` can't be used since we borrow other fields too.
        let mut registrator =
            unsafe { ComponentsRegistrator::new(&mut world.components, &mut world.component_ids) };
        let bundle_id = world
            .bundles
            .register_info::<T>(&mut registrator, &mut world.storages);
        // SAFETY: We just ensured this bundle exists
        unsafe { Self::new_with_id(world, archetype_id, bundle_id, change_tick) }
    }

    /// Creates a new [`BundleInserter`].
    ///
    /// # Safety
    /// - Caller must ensure that `bundle_id` exists in `world.bundles`.
    #[inline]
    pub(crate) unsafe fn new_with_id(
        world: &'w mut World,
        archetype_id: ArchetypeId,
        bundle_id: BundleId,
        change_tick: Tick,
    ) -> Self {
        // SAFETY: We will not make any accesses to the command queue, component or resource data of this world
        let bundle_info = world.bundles.get_unchecked(bundle_id);
        let bundle_id = bundle_info.id();
        let (new_archetype_id, is_new_created) = bundle_info.insert_bundle_into_archetype(
            &mut world.archetypes,
            &mut world.storages,
            &world.components,
            &world.observers,
            archetype_id,
        );

        let inserter = if new_archetype_id == archetype_id {
            let archetype = &mut world.archetypes[archetype_id];
            // SAFETY: The edge is assured to be initialized when we called insert_bundle_into_archetype
            let archetype_after_insert = unsafe {
                archetype
                    .edges()
                    .get_archetype_after_bundle_insert_internal(bundle_id)
                    .debug_checked_unwrap()
            };
            let table_id = archetype.table_id();
            let table = &mut world.storages.tables[table_id];
            Self {
                archetype_after_insert: archetype_after_insert.into(),
                archetype: archetype.into(),
                bundle_info: bundle_info.into(),
                table: table.into(),
                archetype_move_type: ArchetypeMoveType::SameArchetype,
                change_tick,
                world: world.as_unsafe_world_cell(),
            }
        } else {
            let (archetype, new_archetype) =
                world.archetypes.get_2_mut(archetype_id, new_archetype_id);
            // SAFETY: The edge is assured to be initialized when we called insert_bundle_into_archetype
            let archetype_after_insert = unsafe {
                archetype
                    .edges()
                    .get_archetype_after_bundle_insert_internal(bundle_id)
                    .debug_checked_unwrap()
            };
            let table_id = archetype.table_id();
            let new_table_id = new_archetype.table_id();
            if table_id == new_table_id {
                let table = &mut world.storages.tables[table_id];
                Self {
                    archetype_after_insert: archetype_after_insert.into(),
                    archetype: archetype.into(),
                    bundle_info: bundle_info.into(),
                    table: table.into(),
                    archetype_move_type: ArchetypeMoveType::NewArchetypeSameTable {
                        new_archetype: new_archetype.into(),
                    },
                    change_tick,
                    world: world.as_unsafe_world_cell(),
                }
            } else {
                let (table, new_table) = world.storages.tables.get_2_mut(table_id, new_table_id);
                Self {
                    archetype_after_insert: archetype_after_insert.into(),
                    archetype: archetype.into(),
                    bundle_info: bundle_info.into(),
                    table: table.into(),
                    archetype_move_type: ArchetypeMoveType::NewArchetypeNewTable {
                        new_archetype: new_archetype.into(),
                        new_table: new_table.into(),
                    },
                    change_tick,
                    world: world.as_unsafe_world_cell(),
                }
            }
        };

        if is_new_created {
            inserter
                .world
                .into_deferred()
                .trigger(ArchetypeCreated(new_archetype_id));
        }
        inserter
    }

    /// # Safety
    /// `entity` must currently exist in the source archetype for this inserter. `location`
    /// must be `entity`'s location in the archetype. `T` must match this [`BundleInfo`]'s type
    #[inline]
    pub(crate) unsafe fn insert<T: DynamicBundle>(
        &mut self,
        entity: Entity,
        location: EntityLocation,
        bundle: T,
        insert_mode: InsertMode,
        caller: MaybeLocation,
        relationship_hook_mode: RelationshipHookMode,
    ) -> (EntityLocation, T::Effect) {
        let bundle_info = self.bundle_info.as_ref();
        let archetype_after_insert = self.archetype_after_insert.as_ref();
        let archetype = self.archetype.as_ref();

        // SAFETY: All components in the bundle are guaranteed to exist in the World
        // as they must be initialized before creating the BundleInfo.
        unsafe {
            // SAFETY: Mutable references do not alias and will be dropped after this block
            let mut deferred_world = self.world.into_deferred();

            if insert_mode == InsertMode::Replace {
                if archetype.has_replace_observer() {
                    deferred_world.trigger_observers(
                        ON_REPLACE,
                        Some(entity),
                        archetype_after_insert.iter_existing(),
                        caller,
                    );
                }
                deferred_world.trigger_on_replace(
                    archetype,
                    entity,
                    archetype_after_insert.iter_existing(),
                    caller,
                    relationship_hook_mode,
                );
            }
        }

        let table = self.table.as_mut();

        // SAFETY: Archetype gets borrowed when running the on_replace observers above,
        // so this reference can only be promoted from shared to &mut down here, after they have been ran
        let archetype = self.archetype.as_mut();

        let (new_archetype, new_location, after_effect) = match &mut self.archetype_move_type {
            ArchetypeMoveType::SameArchetype => {
                // SAFETY: Mutable references do not alias and will be dropped after this block
                let sparse_sets = {
                    let world = self.world.world_mut();
                    &mut world.storages.sparse_sets
                };

                let after_effect = bundle_info.write_components(
                    table,
                    sparse_sets,
                    archetype_after_insert,
                    archetype_after_insert.required_components.iter(),
                    entity,
                    location.table_row,
                    self.change_tick,
                    bundle,
                    insert_mode,
                    caller,
                );

                (archetype, location, after_effect)
            }
            ArchetypeMoveType::NewArchetypeSameTable { new_archetype } => {
                let new_archetype = new_archetype.as_mut();

                // SAFETY: Mutable references do not alias and will be dropped after this block
                let (sparse_sets, entities) = {
                    let world = self.world.world_mut();
                    (&mut world.storages.sparse_sets, &mut world.entities)
                };

                let result = archetype.swap_remove(location.archetype_row);
                if let Some(swapped_entity) = result.swapped_entity {
                    let swapped_location =
                        // SAFETY: If the swap was successful, swapped_entity must be valid.
                        unsafe { entities.get_constructed(swapped_entity).debug_checked_unwrap() };
                    entities.update(
                        swapped_entity.row(),
                        Some(EntityLocation {
                            archetype_id: swapped_location.archetype_id,
                            archetype_row: location.archetype_row,
                            table_id: swapped_location.table_id,
                            table_row: swapped_location.table_row,
                        }),
                    );
                }
                let new_location = new_archetype.allocate(entity, result.table_row);
                entities.update(entity.row(), Some(new_location));
                let after_effect = bundle_info.write_components(
                    table,
                    sparse_sets,
                    archetype_after_insert,
                    archetype_after_insert.required_components.iter(),
                    entity,
                    result.table_row,
                    self.change_tick,
                    bundle,
                    insert_mode,
                    caller,
                );

                (new_archetype, new_location, after_effect)
            }
            ArchetypeMoveType::NewArchetypeNewTable {
                new_archetype,
                new_table,
            } => {
                let new_table = new_table.as_mut();
                let new_archetype = new_archetype.as_mut();

                // SAFETY: Mutable references do not alias and will be dropped after this block
                let (archetypes_ptr, sparse_sets, entities) = {
                    let world = self.world.world_mut();
                    let archetype_ptr: *mut Archetype = world.archetypes.archetypes.as_mut_ptr();
                    (
                        archetype_ptr,
                        &mut world.storages.sparse_sets,
                        &mut world.entities,
                    )
                };
                let result = archetype.swap_remove(location.archetype_row);
                if let Some(swapped_entity) = result.swapped_entity {
                    let swapped_location =
                        // SAFETY: If the swap was successful, swapped_entity must be valid.
                        unsafe { entities.get_constructed(swapped_entity).debug_checked_unwrap() };
                    entities.update(
                        swapped_entity.row(),
                        Some(EntityLocation {
                            archetype_id: swapped_location.archetype_id,
                            archetype_row: location.archetype_row,
                            table_id: swapped_location.table_id,
                            table_row: swapped_location.table_row,
                        }),
                    );
                }
                // PERF: store "non bundle" components in edge, then just move those to avoid
                // redundant copies
                let move_result = table.move_to_superset_unchecked(result.table_row, new_table);
                let new_location = new_archetype.allocate(entity, move_result.new_row);
                entities.update(entity.row(), Some(new_location));

                // If an entity was moved into this entity's table spot, update its table row.
                if let Some(swapped_entity) = move_result.swapped_entity {
                    let swapped_location =
                        // SAFETY: If the swap was successful, swapped_entity must be valid.
                        unsafe { entities.get_constructed(swapped_entity).debug_checked_unwrap() };

                    entities.update(
                        swapped_entity.row(),
                        Some(EntityLocation {
                            archetype_id: swapped_location.archetype_id,
                            archetype_row: swapped_location.archetype_row,
                            table_id: swapped_location.table_id,
                            table_row: result.table_row,
                        }),
                    );

                    if archetype.id() == swapped_location.archetype_id {
                        archetype
                            .set_entity_table_row(swapped_location.archetype_row, result.table_row);
                    } else if new_archetype.id() == swapped_location.archetype_id {
                        new_archetype
                            .set_entity_table_row(swapped_location.archetype_row, result.table_row);
                    } else {
                        // SAFETY: the only two borrowed archetypes are above and we just did collision checks
                        (*archetypes_ptr.add(swapped_location.archetype_id.index()))
                            .set_entity_table_row(swapped_location.archetype_row, result.table_row);
                    }
                }

                let after_effect = bundle_info.write_components(
                    new_table,
                    sparse_sets,
                    archetype_after_insert,
                    archetype_after_insert.required_components.iter(),
                    entity,
                    move_result.new_row,
                    self.change_tick,
                    bundle,
                    insert_mode,
                    caller,
                );

                (new_archetype, new_location, after_effect)
            }
        };

        let new_archetype = &*new_archetype;
        // SAFETY: We have no outstanding mutable references to world as they were dropped
        let mut deferred_world = unsafe { self.world.into_deferred() };

        // SAFETY: All components in the bundle are guaranteed to exist in the World
        // as they must be initialized before creating the BundleInfo.
        unsafe {
            deferred_world.trigger_on_add(
                new_archetype,
                entity,
                archetype_after_insert.iter_added(),
                caller,
            );
            if new_archetype.has_add_observer() {
                deferred_world.trigger_observers(
                    ON_ADD,
                    Some(entity),
                    archetype_after_insert.iter_added(),
                    caller,
                );
            }
            match insert_mode {
                InsertMode::Replace => {
                    // Insert triggers for both new and existing components if we're replacing them.
                    deferred_world.trigger_on_insert(
                        new_archetype,
                        entity,
                        archetype_after_insert.iter_inserted(),
                        caller,
                        relationship_hook_mode,
                    );
                    if new_archetype.has_insert_observer() {
                        deferred_world.trigger_observers(
                            ON_INSERT,
                            Some(entity),
                            archetype_after_insert.iter_inserted(),
                            caller,
                        );
                    }
                }
                InsertMode::Keep => {
                    // Insert triggers only for new components if we're not replacing them (since
                    // nothing is actually inserted).
                    deferred_world.trigger_on_insert(
                        new_archetype,
                        entity,
                        archetype_after_insert.iter_added(),
                        caller,
                        relationship_hook_mode,
                    );
                    if new_archetype.has_insert_observer() {
                        deferred_world.trigger_observers(
                            ON_INSERT,
                            Some(entity),
                            archetype_after_insert.iter_added(),
                            caller,
                        );
                    }
                }
            }
        }

        (new_location, after_effect)
    }

    #[inline]
    pub(crate) fn entities(&mut self) -> &mut Entities {
        // SAFETY: No outstanding references to self.world, changes to entities cannot invalidate our internal pointers
        unsafe { &mut self.world.world_mut().entities }
    }
}

// SAFETY: We have exclusive world access so our pointers can't be invalidated externally
pub(crate) struct BundleRemover<'w> {
    world: UnsafeWorldCell<'w>,
    bundle_info: ConstNonNull<BundleInfo>,
    old_and_new_table: Option<(NonNull<Table>, NonNull<Table>)>,
    old_archetype: NonNull<Archetype>,
    new_archetype: NonNull<Archetype>,
}

impl<'w> BundleRemover<'w> {
    /// Creates a new [`BundleRemover`], if such a remover would do anything.
    ///
    /// If `require_all` is true, the [`BundleRemover`] is only created if the entire bundle is present on the archetype.
    ///
    /// # Safety
    /// Caller must ensure that `archetype_id` is valid
    #[inline]
    pub(crate) unsafe fn new<T: Bundle>(
        world: &'w mut World,
        archetype_id: ArchetypeId,
        require_all: bool,
    ) -> Option<Self> {
        // SAFETY: These come from the same world. `world.components_registrator` can't be used since we borrow other fields too.
        let mut registrator =
            unsafe { ComponentsRegistrator::new(&mut world.components, &mut world.component_ids) };
        let bundle_id = world
            .bundles
            .register_info::<T>(&mut registrator, &mut world.storages);
        // SAFETY: we initialized this bundle_id in `init_info`, and caller ensures archetype is valid.
        unsafe { Self::new_with_id(world, archetype_id, bundle_id, require_all) }
    }

    /// Creates a new [`BundleRemover`], if such a remover would do anything.
    ///
    /// If `require_all` is true, the [`BundleRemover`] is only created if the entire bundle is present on the archetype.
    ///
    /// # Safety
    /// Caller must ensure that `bundle_id` exists in `world.bundles` and `archetype_id` is valid.
    #[inline]
    pub(crate) unsafe fn new_with_id(
        world: &'w mut World,
        archetype_id: ArchetypeId,
        bundle_id: BundleId,
        require_all: bool,
    ) -> Option<Self> {
        let bundle_info = world.bundles.get_unchecked(bundle_id);
        // SAFETY: Caller ensures archetype and bundle ids are correct.
        let (new_archetype_id, is_new_created) = unsafe {
            bundle_info.remove_bundle_from_archetype(
                &mut world.archetypes,
                &mut world.storages,
                &world.components,
                &world.observers,
                archetype_id,
                !require_all,
            )
        };
        let new_archetype_id = new_archetype_id?;

        if new_archetype_id == archetype_id {
            return None;
        }

        let (old_archetype, new_archetype) =
            world.archetypes.get_2_mut(archetype_id, new_archetype_id);

        let tables = if old_archetype.table_id() == new_archetype.table_id() {
            None
        } else {
            let (old, new) = world
                .storages
                .tables
                .get_2_mut(old_archetype.table_id(), new_archetype.table_id());
            Some((old.into(), new.into()))
        };

        let remover = Self {
            bundle_info: bundle_info.into(),
            new_archetype: new_archetype.into(),
            old_archetype: old_archetype.into(),
            old_and_new_table: tables,
            world: world.as_unsafe_world_cell(),
        };
        if is_new_created {
            remover
                .world
                .into_deferred()
                .trigger(ArchetypeCreated(new_archetype_id));
        }
        Some(remover)
    }

    /// This can be passed to [`remove`](Self::remove) as the `pre_remove` function if you don't want to do anything before removing.
    pub fn empty_pre_remove(
        _: &mut SparseSets,
        _: Option<&mut Table>,
        _: &Components,
        _: &[ComponentId],
    ) -> (bool, ()) {
        (true, ())
    }

    /// Performs the removal.
    ///
    /// `pre_remove` should return a bool for if the components still need to be dropped.
    ///
    /// # Safety
    /// The `location` must have the same archetype as the remover.
    #[inline]
    pub(crate) unsafe fn remove<T: 'static>(
        &mut self,
        entity: Entity,
        location: EntityLocation,
        caller: MaybeLocation,
        pre_remove: impl FnOnce(
            &mut SparseSets,
            Option<&mut Table>,
            &Components,
            &[ComponentId],
        ) -> (bool, T),
    ) -> (EntityLocation, T) {
        // Hooks
        // SAFETY: all bundle components exist in World
        unsafe {
            // SAFETY: We only keep access to archetype/bundle data.
            let mut deferred_world = self.world.into_deferred();
            let bundle_components_in_archetype = || {
                self.bundle_info
                    .as_ref()
                    .iter_explicit_components()
                    .filter(|component_id| self.old_archetype.as_ref().contains(*component_id))
            };
            if self.old_archetype.as_ref().has_replace_observer() {
                deferred_world.trigger_observers(
                    ON_REPLACE,
                    Some(entity),
                    bundle_components_in_archetype(),
                    caller,
                );
            }
            deferred_world.trigger_on_replace(
                self.old_archetype.as_ref(),
                entity,
                bundle_components_in_archetype(),
                caller,
                RelationshipHookMode::Run,
            );
            if self.old_archetype.as_ref().has_remove_observer() {
                deferred_world.trigger_observers(
                    ON_REMOVE,
                    Some(entity),
                    bundle_components_in_archetype(),
                    caller,
                );
            }
            deferred_world.trigger_on_remove(
                self.old_archetype.as_ref(),
                entity,
                bundle_components_in_archetype(),
                caller,
            );
        }

        // SAFETY: We still have the cell, so this is unique, it doesn't conflict with other references, and we drop it shortly.
        let world = unsafe { self.world.world_mut() };

        let (needs_drop, pre_remove_result) = pre_remove(
            &mut world.storages.sparse_sets,
            self.old_and_new_table
                .as_ref()
                // SAFETY: There is no conflicting access for this scope.
                .map(|(old, _)| unsafe { &mut *old.as_ptr() }),
            &world.components,
            self.bundle_info.as_ref().explicit_components(),
        );

        // Handle sparse set removes
        for component_id in self.bundle_info.as_ref().iter_explicit_components() {
            if self.old_archetype.as_ref().contains(component_id) {
                world.removed_components.send(component_id, entity);

                // Make sure to drop components stored in sparse sets.
                // Dense components are dropped later in `move_to_and_drop_missing_unchecked`.
                if let Some(StorageType::SparseSet) =
                    self.old_archetype.as_ref().get_storage_type(component_id)
                {
                    world
                        .storages
                        .sparse_sets
                        .get_mut(component_id)
                        // Set exists because the component existed on the entity
                        .unwrap()
                        // If it was already forgotten, it would not be in the set.
                        .remove(entity);
                }
            }
        }

        // Handle archetype change
        let remove_result = self
            .old_archetype
            .as_mut()
            .swap_remove(location.archetype_row);
        // if an entity was moved into this entity's archetype row, update its archetype row
        if let Some(swapped_entity) = remove_result.swapped_entity {
            let swapped_location = world.entities.get_constructed(swapped_entity).unwrap();

            world.entities.update(
                swapped_entity.row(),
                Some(EntityLocation {
                    archetype_id: swapped_location.archetype_id,
                    archetype_row: location.archetype_row,
                    table_id: swapped_location.table_id,
                    table_row: swapped_location.table_row,
                }),
            );
        }

        // Handle table change
        let new_location = if let Some((mut old_table, mut new_table)) = self.old_and_new_table {
            let move_result = if needs_drop {
                // SAFETY: old_table_row exists
                unsafe {
                    old_table
                        .as_mut()
                        .move_to_and_drop_missing_unchecked(location.table_row, new_table.as_mut())
                }
            } else {
                // SAFETY: old_table_row exists
                unsafe {
                    old_table.as_mut().move_to_and_forget_missing_unchecked(
                        location.table_row,
                        new_table.as_mut(),
                    )
                }
            };

            // SAFETY: move_result.new_row is a valid position in new_archetype's table
            let new_location = unsafe {
                self.new_archetype
                    .as_mut()
                    .allocate(entity, move_result.new_row)
            };

            // if an entity was moved into this entity's table row, update its table row
            if let Some(swapped_entity) = move_result.swapped_entity {
                let swapped_location = world.entities.get_constructed(swapped_entity).unwrap();

                world.entities.update(
                    swapped_entity.row(),
                    Some(EntityLocation {
                        archetype_id: swapped_location.archetype_id,
                        archetype_row: swapped_location.archetype_row,
                        table_id: swapped_location.table_id,
                        table_row: location.table_row,
                    }),
                );
                world.archetypes[swapped_location.archetype_id]
                    .set_entity_table_row(swapped_location.archetype_row, location.table_row);
            }

            new_location
        } else {
            // The tables are the same
            self.new_archetype
                .as_mut()
                .allocate(entity, location.table_row)
        };

        // SAFETY: The entity is valid and has been moved to the new location already.
        unsafe {
            world.entities.update(entity.row(), Some(new_location));
        }

        (new_location, pre_remove_result)
    }
}

// SAFETY: We have exclusive world access so our pointers can't be invalidated externally
pub(crate) struct BundleSpawner<'w> {
    world: UnsafeWorldCell<'w>,
    bundle_info: ConstNonNull<BundleInfo>,
    table: NonNull<Table>,
    archetype: NonNull<Archetype>,
    change_tick: Tick,
}

impl<'w> BundleSpawner<'w> {
    #[inline]
    pub fn new<T: Bundle>(world: &'w mut World, change_tick: Tick) -> Self {
        // SAFETY: These come from the same world. `world.components_registrator` can't be used since we borrow other fields too.
        let mut registrator =
            unsafe { ComponentsRegistrator::new(&mut world.components, &mut world.component_ids) };
        let bundle_id = world
            .bundles
            .register_info::<T>(&mut registrator, &mut world.storages);
        // SAFETY: we initialized this bundle_id in `init_info`
        unsafe { Self::new_with_id(world, bundle_id, change_tick) }
    }

    /// Creates a new [`BundleSpawner`].
    ///
    /// # Safety
    /// Caller must ensure that `bundle_id` exists in `world.bundles`
    #[inline]
    pub(crate) unsafe fn new_with_id(
        world: &'w mut World,
        bundle_id: BundleId,
        change_tick: Tick,
    ) -> Self {
        let bundle_info = world.bundles.get_unchecked(bundle_id);
        let (new_archetype_id, is_new_created) = bundle_info.insert_bundle_into_archetype(
            &mut world.archetypes,
            &mut world.storages,
            &world.components,
            &world.observers,
            ArchetypeId::EMPTY,
        );

        let archetype = &mut world.archetypes[new_archetype_id];
        let table = &mut world.storages.tables[archetype.table_id()];
        let spawner = Self {
            bundle_info: bundle_info.into(),
            table: table.into(),
            archetype: archetype.into(),
            change_tick,
            world: world.as_unsafe_world_cell(),
        };
        if is_new_created {
            spawner
                .world
                .into_deferred()
                .trigger(ArchetypeCreated(new_archetype_id));
        }
        spawner
    }

    #[inline]
    pub fn reserve_storage(&mut self, additional: usize) {
        // SAFETY: There are no outstanding world references
        let (archetype, table) = unsafe { (self.archetype.as_mut(), self.table.as_mut()) };
        archetype.reserve(additional);
        table.reserve(additional);
    }

    /// # Safety
    ///  `T` must match this [`BundleInfo`]'s type
    ///
    /// # Panics
    ///
    /// Panics if the entity has already been constructed.
    #[inline]
    #[track_caller]
    pub unsafe fn construct<T: DynamicBundle>(
        &mut self,
        entity: Entity,
        bundle: T,
        caller: MaybeLocation,
    ) -> (EntityLocation, T::Effect) {
        // SAFETY: We do not make any structural changes to the archetype graph through self.world so these pointers always remain valid
        let bundle_info = self.bundle_info.as_ref();
        let (location, after_effect) = {
            let table = self.table.as_mut();
            let archetype = self.archetype.as_mut();

            // SAFETY: Mutable references do not alias and will be dropped after this block
            let (sparse_sets, entities) = {
                let world = self.world.world_mut();
                (&mut world.storages.sparse_sets, &mut world.entities)
            };
            let table_row = table.allocate(entity);
            let location = archetype.allocate(entity, table_row);
            let after_effect = bundle_info.write_components(
                table,
                sparse_sets,
                &SpawnBundleStatus,
                bundle_info.required_components.iter(),
                entity,
                table_row,
                self.change_tick,
                bundle,
                InsertMode::Replace,
                caller,
            );

            let was_at = entities.declare(entity.row(), Some(location));
            // We need to assert here.
            // Even if we can ensure that this entity is fresh from an allocator,
            // it does not prevent users constructing arbitrary rows, which may overlap with the allocator.
            // One alternative would be making `Entity` creation unsafe, but this is a good safety net anyway.
            assert!(
                was_at.is_none(),
                "Constructing an {entity} that was already constructed is not allowed."
            );
            entities.mark_construct_or_destruct(entity.row(), caller, self.change_tick);
            (location, after_effect)
        };

        // SAFETY: We have no outstanding mutable references to world as they were dropped
        let mut deferred_world = unsafe { self.world.into_deferred() };
        // SAFETY: `DeferredWorld` cannot provide mutable access to `Archetypes`.
        let archetype = self.archetype.as_ref();
        // SAFETY: All components in the bundle are guaranteed to exist in the World
        // as they must be initialized before creating the BundleInfo.
        unsafe {
            deferred_world.trigger_on_add(
                archetype,
                entity,
                bundle_info.iter_contributed_components(),
                caller,
            );
            if archetype.has_add_observer() {
                deferred_world.trigger_observers(
                    ON_ADD,
                    Some(entity),
                    bundle_info.iter_contributed_components(),
                    caller,
                );
            }
            deferred_world.trigger_on_insert(
                archetype,
                entity,
                bundle_info.iter_contributed_components(),
                caller,
                RelationshipHookMode::Run,
            );
            if archetype.has_insert_observer() {
                deferred_world.trigger_observers(
                    ON_INSERT,
                    Some(entity),
                    bundle_info.iter_contributed_components(),
                    caller,
                );
            }
        };

        (location, after_effect)
    }

    #[inline]
    pub fn allocator(&self) -> &'w EntitiesAllocator {
        // SAFETY: No outstanding references to self.world, changes to allocator cannot invalidate our internal pointers
        unsafe { &self.world.world().allocator }
    }

    /// # Safety
    /// `T` must match this [`BundleInfo`]'s type
    #[inline]
    pub unsafe fn spawn<T: Bundle>(
        &mut self,
        bundle: T,
        caller: MaybeLocation,
    ) -> (Entity, T::Effect) {
        let entity = self.allocator().alloc();
        // SAFETY: entity is allocated (but non-existent), `T` matches this BundleInfo's type
        let (_, after_effect) = unsafe { self.construct(entity, bundle, caller) };
        (entity, after_effect)
    }

    /// # Safety
    /// - `Self` must be dropped after running this function as it may invalidate internal pointers.
    #[inline]
    pub(crate) unsafe fn flush_commands(&mut self) {
        // SAFETY: pointers on self can be invalidated,
        self.world.world_mut().flush();
    }
}

/// Metadata for bundles. Stores a [`BundleInfo`] for each type of [`Bundle`] in a given world.
#[derive(Default)]
pub struct Bundles {
    bundle_infos: Vec<BundleInfo>,
    /// Cache static [`BundleId`]
    bundle_ids: TypeIdMap<BundleId>,
    /// Cache bundles, which contains both explicit and required components of [`Bundle`]
    contributed_bundle_ids: TypeIdMap<BundleId>,
    /// Cache dynamic [`BundleId`] with multiple components
    dynamic_bundle_ids: HashMap<Box<[ComponentId]>, BundleId>,
    dynamic_bundle_storages: HashMap<BundleId, Vec<StorageType>>,
    /// Cache optimized dynamic [`BundleId`] with single component
    dynamic_component_bundle_ids: HashMap<ComponentId, BundleId>,
    dynamic_component_storages: HashMap<BundleId, StorageType>,
}

impl Bundles {
    /// The total number of [`Bundle`] registered in [`Storages`].
    pub fn len(&self) -> usize {
        self.bundle_infos.len()
    }

    /// Returns true if no [`Bundle`] registered in [`Storages`].
    pub fn is_empty(&self) -> bool {
        self.len() == 0
    }

    /// Iterate over [`BundleInfo`].
    pub fn iter(&self) -> impl Iterator<Item = &BundleInfo> {
        self.bundle_infos.iter()
    }

    /// Gets the metadata associated with a specific type of bundle.
    /// Returns `None` if the bundle is not registered with the world.
    #[inline]
    pub fn get(&self, bundle_id: BundleId) -> Option<&BundleInfo> {
        self.bundle_infos.get(bundle_id.index())
    }

    /// Gets the value identifying a specific type of bundle.
    /// Returns `None` if the bundle does not exist in the world,
    /// or if `type_id` does not correspond to a type of bundle.
    #[inline]
    pub fn get_id(&self, type_id: TypeId) -> Option<BundleId> {
        self.bundle_ids.get(&type_id).cloned()
    }

    /// Registers a new [`BundleInfo`] for a statically known type.
    ///
    /// Also registers all the components in the bundle.
    pub(crate) fn register_info<T: Bundle>(
        &mut self,
        components: &mut ComponentsRegistrator,
        storages: &mut Storages,
    ) -> BundleId {
        let bundle_infos = &mut self.bundle_infos;
        *self.bundle_ids.entry(TypeId::of::<T>()).or_insert_with(|| {
            let mut component_ids= Vec::new();
            T::component_ids(components, &mut |id| component_ids.push(id));
            let id = BundleId(bundle_infos.len());
            let bundle_info =
                // SAFETY: T::component_id ensures:
                // - its info was created
                // - appropriate storage for it has been initialized.
                // - it was created in the same order as the components in T
                unsafe { BundleInfo::new(core::any::type_name::<T>(), storages, components, component_ids, id) };
            bundle_infos.push(bundle_info);
            id
        })
    }

    /// Registers a new [`BundleInfo`], which contains both explicit and required components for a statically known type.
    ///
    /// Also registers all the components in the bundle.
    pub(crate) fn register_contributed_bundle_info<T: Bundle>(
        &mut self,
        components: &mut ComponentsRegistrator,
        storages: &mut Storages,
    ) -> BundleId {
        if let Some(id) = self.contributed_bundle_ids.get(&TypeId::of::<T>()).cloned() {
            id
        } else {
            let explicit_bundle_id = self.register_info::<T>(components, storages);
            // SAFETY: reading from `explicit_bundle_id` and creating new bundle in same time. Its valid because bundle hashmap allow this
            let id = unsafe {
                let (ptr, len) = {
                    // SAFETY: `explicit_bundle_id` is valid and defined above
                    let contributed = self
                        .get_unchecked(explicit_bundle_id)
                        .contributed_components();
                    (contributed.as_ptr(), contributed.len())
                };
                // SAFETY: this is sound because the contributed_components Vec for explicit_bundle_id will not be accessed mutably as
                // part of init_dynamic_info. No mutable references will be created and the allocation will remain valid.
                self.init_dynamic_info(storages, components, core::slice::from_raw_parts(ptr, len))
            };
            self.contributed_bundle_ids.insert(TypeId::of::<T>(), id);
            id
        }
    }

    /// # Safety
    /// A [`BundleInfo`] with the given [`BundleId`] must have been initialized for this instance of `Bundles`.
    pub(crate) unsafe fn get_unchecked(&self, id: BundleId) -> &BundleInfo {
        self.bundle_infos.get_unchecked(id.0)
    }

    /// # Safety
    /// This [`BundleId`] must have been initialized with a single [`Component`] (via [`init_component_info`](Self::init_dynamic_info))
    pub(crate) unsafe fn get_storage_unchecked(&self, id: BundleId) -> StorageType {
        *self
            .dynamic_component_storages
            .get(&id)
            .debug_checked_unwrap()
    }

    /// # Safety
    /// This [`BundleId`] must have been initialized with multiple [`Component`]s (via [`init_dynamic_info`](Self::init_dynamic_info))
    pub(crate) unsafe fn get_storages_unchecked(&mut self, id: BundleId) -> &mut Vec<StorageType> {
        self.dynamic_bundle_storages
            .get_mut(&id)
            .debug_checked_unwrap()
    }

    /// Initializes a new [`BundleInfo`] for a dynamic [`Bundle`].
    ///
    /// # Panics
    ///
    /// Panics if any of the provided [`ComponentId`]s do not exist in the
    /// provided [`Components`].
    pub(crate) fn init_dynamic_info(
        &mut self,
        storages: &mut Storages,
        components: &Components,
        component_ids: &[ComponentId],
    ) -> BundleId {
        let bundle_infos = &mut self.bundle_infos;

        // Use `raw_entry_mut` to avoid cloning `component_ids` to access `Entry`
        let (_, bundle_id) = self
            .dynamic_bundle_ids
            .raw_entry_mut()
            .from_key(component_ids)
            .or_insert_with(|| {
                let (id, storages) = initialize_dynamic_bundle(
                    bundle_infos,
                    storages,
                    components,
                    Vec::from(component_ids),
                );
                // SAFETY: The ID always increases when new bundles are added, and so, the ID is unique.
                unsafe {
                    self.dynamic_bundle_storages
                        .insert_unique_unchecked(id, storages);
                }
                (component_ids.into(), id)
            });
        *bundle_id
    }

    /// Initializes a new [`BundleInfo`] for a dynamic [`Bundle`] with single component.
    ///
    /// # Panics
    ///
    /// Panics if the provided [`ComponentId`] does not exist in the provided [`Components`].
    pub(crate) fn init_component_info(
        &mut self,
        storages: &mut Storages,
        components: &Components,
        component_id: ComponentId,
    ) -> BundleId {
        let bundle_infos = &mut self.bundle_infos;
        let bundle_id = self
            .dynamic_component_bundle_ids
            .entry(component_id)
            .or_insert_with(|| {
                let (id, storage_type) = initialize_dynamic_bundle(
                    bundle_infos,
                    storages,
                    components,
                    vec![component_id],
                );
                self.dynamic_component_storages.insert(id, storage_type[0]);
                id
            });
        *bundle_id
    }
}

/// Asserts that all components are part of [`Components`]
/// and initializes a [`BundleInfo`].
fn initialize_dynamic_bundle(
    bundle_infos: &mut Vec<BundleInfo>,
    storages: &mut Storages,
    components: &Components,
    component_ids: Vec<ComponentId>,
) -> (BundleId, Vec<StorageType>) {
    // Assert component existence
    let storage_types = component_ids.iter().map(|&id| {
        components.get_info(id).unwrap_or_else(|| {
            panic!(
                "init_dynamic_info called with component id {id:?} which doesn't exist in this world"
            )
        }).storage_type()
    }).collect();

    let id = BundleId(bundle_infos.len());
    let bundle_info =
        // SAFETY: `component_ids` are valid as they were just checked
        unsafe { BundleInfo::new("<dynamic bundle>", storages, components, component_ids, id) };
    bundle_infos.push(bundle_info);

    (id, storage_types)
}

fn sorted_remove<T: Eq + Ord + Copy>(source: &mut Vec<T>, remove: &[T]) {
    let mut remove_index = 0;
    source.retain(|value| {
        while remove_index < remove.len() && *value > remove[remove_index] {
            remove_index += 1;
        }

        if remove_index < remove.len() {
            *value != remove[remove_index]
        } else {
            true
        }
    });
}

#[cfg(test)]
mod tests {
    use crate::{
        archetype::ArchetypeCreated, lifecycle::HookContext, prelude::*, world::DeferredWorld,
    };
    use alloc::vec;

    #[derive(Component)]
    struct A;

    #[derive(Component)]
    #[component(on_add = a_on_add, on_insert = a_on_insert, on_replace = a_on_replace, on_remove = a_on_remove)]
    struct AMacroHooks;

    fn a_on_add(mut world: DeferredWorld, _: HookContext) {
        world.resource_mut::<R>().assert_order(0);
    }

    fn a_on_insert(mut world: DeferredWorld, _: HookContext) {
        world.resource_mut::<R>().assert_order(1);
    }

    fn a_on_replace(mut world: DeferredWorld, _: HookContext) {
        world.resource_mut::<R>().assert_order(2);
    }

    fn a_on_remove(mut world: DeferredWorld, _: HookContext) {
        world.resource_mut::<R>().assert_order(3);
    }

    #[derive(Component)]
    struct B;

    #[derive(Component)]
    struct C;

    #[derive(Component)]
    struct D;

    #[derive(Component, Eq, PartialEq, Debug)]
    struct V(&'static str); // component with a value

    #[derive(Resource, Default)]
    struct R(usize);

    impl R {
        #[track_caller]
        fn assert_order(&mut self, count: usize) {
            assert_eq!(count, self.0);
            self.0 += 1;
        }
    }

    #[derive(Bundle)]
    #[bundle(ignore_from_components)]
    struct BundleNoExtract {
        b: B,
        no_from_comp: crate::spawn::SpawnRelatedBundle<ChildOf, Spawn<C>>,
    }

    #[test]
    fn can_spawn_bundle_without_extract() {
        let mut world = World::new();
        let id = world
            .spawn(BundleNoExtract {
                b: B,
                no_from_comp: Children::spawn(Spawn(C)),
            })
            .id();

        assert!(world.entity(id).get::<Children>().is_some());
    }

    #[test]
    fn component_hook_order_spawn_despawn() {
        let mut world = World::new();
        world.init_resource::<R>();
        world
            .register_component_hooks::<A>()
            .on_add(|mut world, _| world.resource_mut::<R>().assert_order(0))
            .on_insert(|mut world, _| world.resource_mut::<R>().assert_order(1))
            .on_replace(|mut world, _| world.resource_mut::<R>().assert_order(2))
            .on_remove(|mut world, _| world.resource_mut::<R>().assert_order(3));

        let entity = world.spawn(A).id();
        world.despawn(entity);
        assert_eq!(4, world.resource::<R>().0);
    }

    #[test]
    fn component_hook_order_spawn_despawn_with_macro_hooks() {
        let mut world = World::new();
        world.init_resource::<R>();

        let entity = world.spawn(AMacroHooks).id();
        world.despawn(entity);

        assert_eq!(4, world.resource::<R>().0);
    }

    #[test]
    fn component_hook_order_insert_remove() {
        let mut world = World::new();
        world.init_resource::<R>();
        world
            .register_component_hooks::<A>()
            .on_add(|mut world, _| world.resource_mut::<R>().assert_order(0))
            .on_insert(|mut world, _| world.resource_mut::<R>().assert_order(1))
            .on_replace(|mut world, _| world.resource_mut::<R>().assert_order(2))
            .on_remove(|mut world, _| world.resource_mut::<R>().assert_order(3));

        let mut entity = world.spawn_empty();
        entity.insert(A);
        entity.remove::<A>();
        entity.flush();
        assert_eq!(4, world.resource::<R>().0);
    }

    #[test]
    fn component_hook_order_replace() {
        let mut world = World::new();
        world
            .register_component_hooks::<A>()
            .on_replace(|mut world, _| world.resource_mut::<R>().assert_order(0))
            .on_insert(|mut world, _| {
                if let Some(mut r) = world.get_resource_mut::<R>() {
                    r.assert_order(1);
                }
            });

        let entity = world.spawn(A).id();
        world.init_resource::<R>();
        let mut entity = world.entity_mut(entity);
        entity.insert(A);
        entity.insert_if_new(A); // this will not trigger on_replace or on_insert
        entity.flush();
        assert_eq!(2, world.resource::<R>().0);
    }

    #[test]
    fn component_hook_order_recursive() {
        let mut world = World::new();
        world.init_resource::<R>();
        world
            .register_component_hooks::<A>()
            .on_add(|mut world, context| {
                world.resource_mut::<R>().assert_order(0);
                world.commands().entity(context.entity).insert(B);
            })
            .on_remove(|mut world, context| {
                world.resource_mut::<R>().assert_order(2);
                world.commands().entity(context.entity).remove::<B>();
            });

        world
            .register_component_hooks::<B>()
            .on_add(|mut world, context| {
                world.resource_mut::<R>().assert_order(1);
                world.commands().entity(context.entity).remove::<A>();
            })
            .on_remove(|mut world, _| {
                world.resource_mut::<R>().assert_order(3);
            });

        let entity = world.spawn(A).flush();
        let entity = world.get_entity(entity).unwrap();
        assert!(!entity.contains::<A>());
        assert!(!entity.contains::<B>());
        assert_eq!(4, world.resource::<R>().0);
    }

    #[test]
    fn component_hook_order_recursive_multiple() {
        let mut world = World::new();
        world.init_resource::<R>();
        world
            .register_component_hooks::<A>()
            .on_add(|mut world, context| {
                world.resource_mut::<R>().assert_order(0);
                world.commands().entity(context.entity).insert(B).insert(C);
            });

        world
            .register_component_hooks::<B>()
            .on_add(|mut world, context| {
                world.resource_mut::<R>().assert_order(1);
                world.commands().entity(context.entity).insert(D);
            });

        world
            .register_component_hooks::<C>()
            .on_add(|mut world, _| {
                world.resource_mut::<R>().assert_order(3);
            });

        world
            .register_component_hooks::<D>()
            .on_add(|mut world, _| {
                world.resource_mut::<R>().assert_order(2);
            });

        world.spawn(A).flush();
        assert_eq!(4, world.resource::<R>().0);
    }

    #[test]
    fn insert_if_new() {
        let mut world = World::new();
        let id = world.spawn(V("one")).id();
        let mut entity = world.entity_mut(id);
        entity.insert_if_new(V("two"));
        entity.insert_if_new((A, V("three")));
        entity.flush();
        // should still contain "one"
        let entity = world.entity(id);
        assert!(entity.contains::<A>());
        assert_eq!(entity.get(), Some(&V("one")));
    }

    #[derive(Component, Debug, Eq, PartialEq)]
    #[component(storage = "SparseSet")]
    pub struct SparseV(&'static str);

    #[derive(Component, Debug, Eq, PartialEq)]
    #[component(storage = "SparseSet")]
    pub struct SparseA;

    #[test]
    fn sparse_set_insert_if_new() {
        let mut world = World::new();
        let id = world.spawn(SparseV("one")).id();
        let mut entity = world.entity_mut(id);
        entity.insert_if_new(SparseV("two"));
        entity.insert_if_new((SparseA, SparseV("three")));
        entity.flush();
        // should still contain "one"
        let entity = world.entity(id);
        assert!(entity.contains::<SparseA>());
        assert_eq!(entity.get(), Some(&SparseV("one")));
    }

    #[test]
    fn sorted_remove() {
        let mut a = vec![1, 2, 3, 4, 5, 6, 7];
        let b = vec![1, 2, 3, 5, 7];
        super::sorted_remove(&mut a, &b);

        assert_eq!(a, vec![4, 6]);

        let mut a = vec![1];
        let b = vec![1];
        super::sorted_remove(&mut a, &b);

        assert_eq!(a, vec![]);

        let mut a = vec![1];
        let b = vec![2];
        super::sorted_remove(&mut a, &b);

        assert_eq!(a, vec![1]);
    }

    #[test]
    fn new_archetype_created() {
        let mut world = World::new();
        #[derive(Resource, Default)]
        struct Count(u32);
        world.init_resource::<Count>();
        world.add_observer(|_t: Trigger<ArchetypeCreated>, mut count: ResMut<Count>| {
            count.0 += 1;
        });

        let mut e = world.spawn((A, B));
        e.insert(C);
        e.remove::<A>();
        e.insert(A);
        e.insert(A);

        assert_eq!(world.resource::<Count>().0, 3);
    }
}<|MERGE_RESOLUTION|>--- conflicted
+++ resolved
@@ -65,12 +65,8 @@
         Component, ComponentId, Components, ComponentsRegistrator, RequiredComponentConstructor,
         RequiredComponents, StorageType, Tick,
     },
-<<<<<<< HEAD
     entity::{Entities, EntitiesAllocator, Entity, EntityLocation},
-=======
-    entity::{Entities, Entity, EntityLocation},
     lifecycle::{ON_ADD, ON_INSERT, ON_REMOVE, ON_REPLACE},
->>>>>>> 0d620cdf
     observer::Observers,
     prelude::World,
     query::DebugCheckedUnwrap,
