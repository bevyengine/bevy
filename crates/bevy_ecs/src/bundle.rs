--- conflicted
+++ resolved
@@ -21,15 +21,10 @@
 };
 
 use bevy_ptr::{ConstNonNull, OwningPtr};
-<<<<<<< HEAD
-use bevy_utils::all_tuples;
+use bevy_utils::{all_tuples, HashMap, HashSet, TypeIdMap};
 #[cfg(feature = "track_change_detection")]
 use std::panic::Location;
-use std::{any::TypeId, ptr::NonNull};
-=======
-use bevy_utils::{all_tuples, HashMap, HashSet, TypeIdMap};
 use std::ptr::NonNull;
->>>>>>> bc80b952
 
 /// The `Bundle` trait enables insertion and removal of [`Component`]s from an entity.
 ///
