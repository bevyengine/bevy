//! Types for handling [`Bundle`]s.
//!
//! This module contains the [`Bundle`] trait and some other helper types.

pub use bevy_ecs_macros::Bundle;
use bevy_utils::{HashMap, HashSet};

use crate::{
    archetype::{
        Archetype, ArchetypeId, Archetypes, BundleComponentStatus, ComponentStatus,
        SpawnBundleStatus,
    },
    component::{Component, ComponentId, ComponentStorage, Components, StorageType, Tick},
    entity::{Entities, Entity, EntityLocation},
    query::DebugCheckedUnwrap,
    storage::{SparseSetIndex, SparseSets, Storages, Table, TableRow},
    TypeIdMap,
};
use bevy_ptr::OwningPtr;
use bevy_utils::all_tuples;
use std::any::TypeId;

/// The `Bundle` trait enables insertion and removal of [`Component`]s from an entity.
///
/// Implementors of the `Bundle` trait are called 'bundles'.
///
/// Each bundle represents a static set of [`Component`] types.
/// Currently, bundles can only contain one of each [`Component`], and will
/// panic once initialised if this is not met.
///
/// ## Insertion
///
/// The primary use for bundles is to add a useful collection of components to an entity.
///
/// Adding a value of bundle to an entity will add the components from the set it
/// represents to the entity.
/// The values of these components are taken from the bundle.
/// If an entity already had one of these components, the entity's original component value
/// will be overwritten.
///
/// Importantly, bundles are only their constituent set of components.
/// You **should not** use bundles as a unit of behaviour.
/// The behaviour of your app can only be considered in terms of components, as systems,
/// which drive the behaviour of a `bevy` application, operate on combinations of
/// components.
///
/// This rule is also important because multiple bundles may contain the same component type,
/// calculated in different ways &mdash; adding both of these bundles to one entity
/// would create incoherent behaviour.
/// This would be unexpected if bundles were treated as an abstraction boundary, as
/// the abstraction would be unmaintainable for these cases.
/// For example, both `Camera3dBundle` and `Camera2dBundle` contain the `CameraRenderGraph`
/// component, but specifying different render graphs to use.
/// If the bundles were both added to the same entity, only one of these two bundles would work.
///
/// For this reason, there is intentionally no [`Query`] to match whether an entity
/// contains the components of a bundle.
/// Queries should instead only select the components they logically operate on.
///
/// ## Removal
///
/// Bundles are also used when removing components from an entity.
///
/// Removing a bundle from an entity will remove any of its components attached
/// to the entity from the entity.
/// That is, if the entity does not have all the components of the bundle, those
/// which are present will be removed.
///
/// # Implementors
///
/// Every type which implements [`Component`] also implements `Bundle`, since
/// [`Component`] types can be added to or removed from an entity.
///
/// Additionally, [Tuples](`tuple`) of bundles are also [`Bundle`] (with up to 15 bundles).
/// These bundles contain the items of the 'inner' bundles.
/// This is a convenient shorthand which is primarily used when spawning entities.
/// For example, spawning an entity using the bundle `(SpriteBundle {...}, PlayerMarker)`
/// will spawn an entity with components required for a 2d sprite, and the `PlayerMarker` component.
///
/// [`unit`], otherwise known as [`()`](`unit`), is a [`Bundle`] containing no components (since it
/// can also be considered as the empty tuple).
/// This can be useful for spawning large numbers of empty entities using
/// [`World::spawn_batch`](crate::world::World::spawn_batch).
///
/// Tuple bundles can be nested, which can be used to create an anonymous bundle with more than
/// 15 items.
/// However, in most cases where this is required, the derive macro [`derive@Bundle`] should be
/// used instead.
/// The derived `Bundle` implementation contains the items of its fields, which all must
/// implement `Bundle`.
/// As explained above, this includes any [`Component`] type, and other derived bundles.
///
/// If you want to add `PhantomData` to your `Bundle` you have to mark it with `#[bundle(ignore)]`.
/// ```
/// # use std::marker::PhantomData;
/// use bevy_ecs::{component::Component, bundle::Bundle};
///
/// #[derive(Component)]
/// struct XPosition(i32);
/// #[derive(Component)]
/// struct YPosition(i32);
///
/// #[derive(Bundle)]
/// struct PositionBundle {
///     // A bundle can contain components
///     x: XPosition,
///     y: YPosition,
/// }
///
/// // You have to implement `Default` for ignored field types in bundle structs.
/// #[derive(Default)]
/// struct Other(f32);
///
/// #[derive(Bundle)]
/// struct NamedPointBundle<T: Send + Sync + 'static> {
///     // Or other bundles
///     a: PositionBundle,
///     // In addition to more components
///     z: PointName,
///
///     // when you need to use `PhantomData` you have to mark it as ignored
///     #[bundle(ignore)]
///     _phantom_data: PhantomData<T>
/// }
///
/// #[derive(Component)]
/// struct PointName(String);
/// ```
///
/// # Safety
///
/// Manual implementations of this trait are unsupported.
/// That is, there is no safe way to implement this trait, and you must not do so.
/// If you want a type to implement [`Bundle`], you must use [`derive@Bundle`](derive@Bundle).
///
/// [`Query`]: crate::system::Query
// Some safety points:
// - [`Bundle::component_ids`] must return the [`ComponentId`] for each component type in the
// bundle, in the _exact_ order that [`DynamicBundle::get_components`] is called.
// - [`Bundle::from_components`] must call `func` exactly once for each [`ComponentId`] returned by
//   [`Bundle::component_ids`].
pub unsafe trait Bundle: DynamicBundle + Send + Sync + 'static {
    /// Gets this [`Bundle`]'s component ids, in the order of this bundle's [`Component`]s
    #[doc(hidden)]
    fn component_ids(
        components: &mut Components,
        storages: &mut Storages,
        ids: &mut impl FnMut(ComponentId),
    );

    /// Calls `func`, which should return data for each component in the bundle, in the order of
    /// this bundle's [`Component`]s
    ///
    /// # Safety
    /// Caller must return data for each component in the bundle, in the order of this bundle's
    /// [`Component`]s
    #[doc(hidden)]
    unsafe fn from_components<T, F>(ctx: &mut T, func: &mut F) -> Self
    where
        // Ensure that the `OwningPtr` is used correctly
        F: for<'a> FnMut(&'a mut T) -> OwningPtr<'a>,
        Self: Sized;
}

/// The parts from [`Bundle`] that don't require statically knowing the components of the bundle.
pub trait DynamicBundle {
    // SAFETY:
    // The `StorageType` argument passed into [`Bundle::get_components`] must be correct for the
    // component being fetched.
    //
    /// Calls `func` on each value, in the order of this bundle's [`Component`]s. This passes
    /// ownership of the component values to `func`.
    #[doc(hidden)]
    fn get_components(self, func: &mut impl FnMut(StorageType, OwningPtr<'_>));
}

// SAFETY:
// - `Bundle::component_ids` calls `ids` for C's component id (and nothing else)
// - `Bundle::get_components` is called exactly once for C and passes the component's storage type based on it's associated constant.
// - `Bundle::from_components` calls `func` exactly once for C, which is the exact value returned by `Bundle::component_ids`.
unsafe impl<C: Component> Bundle for C {
    fn component_ids(
        components: &mut Components,
        storages: &mut Storages,
        ids: &mut impl FnMut(ComponentId),
    ) {
        ids(components.init_component::<C>(storages));
    }

    unsafe fn from_components<T, F>(ctx: &mut T, func: &mut F) -> Self
    where
        // Ensure that the `OwningPtr` is used correctly
        F: for<'a> FnMut(&'a mut T) -> OwningPtr<'a>,
        Self: Sized,
    {
        // Safety: The id given in `component_ids` is for `Self`
        func(ctx).read()
    }
}

impl<C: Component> DynamicBundle for C {
    #[inline]
    fn get_components(self, func: &mut impl FnMut(StorageType, OwningPtr<'_>)) {
        OwningPtr::make(self, |ptr| func(C::Storage::STORAGE_TYPE, ptr));
    }
}

macro_rules! tuple_impl {
    ($($name: ident),*) => {
        // SAFETY:
        // - `Bundle::component_ids` calls `ids` for each component type in the
        // bundle, in the exact order that `DynamicBundle::get_components` is called.
        // - `Bundle::from_components` calls `func` exactly once for each `ComponentId` returned by `Bundle::component_ids`.
        // - `Bundle::get_components` is called exactly once for each member. Relies on the above implementation to pass the correct
        //   `StorageType` into the callback.
        unsafe impl<$($name: Bundle),*> Bundle for ($($name,)*) {
            #[allow(unused_variables)]
            fn component_ids(components: &mut Components, storages: &mut Storages, ids: &mut impl FnMut(ComponentId)){
                $(<$name as Bundle>::component_ids(components, storages, ids);)*
            }

            #[allow(unused_variables, unused_mut)]
            #[allow(clippy::unused_unit)]
            unsafe fn from_components<T, F>(ctx: &mut T, func: &mut F) -> Self
            where
                F: FnMut(&mut T) -> OwningPtr<'_>
            {
                // Rust guarantees that tuple calls are evaluated 'left to right'.
                // https://doc.rust-lang.org/reference/expressions.html#evaluation-order-of-operands
                ($(<$name as Bundle>::from_components(ctx, func),)*)
            }
        }

        impl<$($name: Bundle),*> DynamicBundle for ($($name,)*) {
            #[allow(unused_variables, unused_mut)]
            #[inline(always)]
            fn get_components(self, func: &mut impl FnMut(StorageType, OwningPtr<'_>)) {
                #[allow(non_snake_case)]
                let ($(mut $name,)*) = self;
                $(
                    $name.get_components(&mut *func);
                )*
            }
        }
    }
}

all_tuples!(tuple_impl, 0, 15, B);

#[derive(Debug, Clone, Copy, Eq, PartialEq, Hash)]
pub struct BundleId(usize);

impl BundleId {
    #[inline]
    pub fn index(self) -> usize {
        self.0
    }
}

impl SparseSetIndex for BundleId {
    #[inline]
    fn sparse_set_index(&self) -> usize {
        self.index()
    }

    fn get_sparse_set_index(value: usize) -> Self {
        Self(value)
    }
}

pub struct BundleInfo {
    id: BundleId,
    // SAFETY: Every ID in this list must be valid within the World that owns the BundleInfo,
    // must have its storage initialized (i.e. columns created in tables, sparse set created),
    // and must be in the same order as the source bundle type writes its components in.
    component_ids: Vec<ComponentId>,
}

impl BundleInfo {
    /// Create a new [`BundleInfo`].
    ///
    /// # Safety
    ///
    // Every ID in `component_ids` must be valid within the World that owns the BundleInfo,
    // must have its storage initialized (i.e. columns created in tables, sparse set created),
    // and must be in the same order as the source bundle type writes its components in.
    unsafe fn new(
        bundle_type_name: &'static str,
        components: &Components,
        component_ids: Vec<ComponentId>,
        id: BundleId,
    ) -> BundleInfo {
        let mut deduped = component_ids.clone();
        deduped.sort();
        deduped.dedup();

        if deduped.len() != component_ids.len() {
            // TODO: Replace with `Vec::partition_dedup` once https://github.com/rust-lang/rust/issues/54279 is stabilized
            let mut seen = HashSet::new();
            let mut dups = Vec::new();
            for id in component_ids {
                if !seen.insert(id) {
                    dups.push(id);
                }
            }

            let names = dups
                .into_iter()
                .map(|id| {
                    // SAFETY: the caller ensures component_id is valid.
                    unsafe { components.get_info_unchecked(id).name() }
                })
                .collect::<Vec<_>>()
                .join(", ");

            panic!("Bundle {bundle_type_name} has duplicate components: {names}");
        }

        // SAFETY: The caller ensures that component_ids:
        // - is valid for the associated world
        // - has had its storage initialized
        // - is in the same order as the source bundle type
        BundleInfo { id, component_ids }
    }

    #[inline]
    pub const fn id(&self) -> BundleId {
        self.id
    }

    #[inline]
    pub fn components(&self) -> &[ComponentId] {
        &self.component_ids
    }

    pub(crate) fn get_bundle_inserter<'a, 'b>(
        &'b self,
        entities: &'a mut Entities,
        archetypes: &'a mut Archetypes,
        components: &mut Components,
        storages: &'a mut Storages,
        archetype_id: ArchetypeId,
        change_tick: Tick,
    ) -> BundleInserter<'a, 'b> {
        let new_archetype_id =
            self.add_bundle_to_archetype(archetypes, storages, components, archetype_id);
        let archetypes_ptr = archetypes.archetypes.as_mut_ptr();
        if new_archetype_id == archetype_id {
            let archetype = &mut archetypes[archetype_id];
            let table_id = archetype.table_id();
            BundleInserter {
                bundle_info: self,
                archetype,
                entities,
                sparse_sets: &mut storages.sparse_sets,
                table: &mut storages.tables[table_id],
                archetypes_ptr,
                change_tick,
                result: InsertBundleResult::SameArchetype,
            }
        } else {
            let (archetype, new_archetype) = archetypes.get_2_mut(archetype_id, new_archetype_id);
            let table_id = archetype.table_id();
            if table_id == new_archetype.table_id() {
                BundleInserter {
                    bundle_info: self,
                    archetype,
                    archetypes_ptr,
                    entities,
                    sparse_sets: &mut storages.sparse_sets,
                    table: &mut storages.tables[table_id],
                    change_tick,
                    result: InsertBundleResult::NewArchetypeSameTable { new_archetype },
                }
            } else {
                let (table, new_table) = storages
                    .tables
                    .get_2_mut(table_id, new_archetype.table_id());
                BundleInserter {
                    bundle_info: self,
                    archetype,
                    sparse_sets: &mut storages.sparse_sets,
                    entities,
                    archetypes_ptr,
                    table,
                    change_tick,
                    result: InsertBundleResult::NewArchetypeNewTable {
                        new_archetype,
                        new_table,
                    },
                }
            }
        }
    }

    pub(crate) fn get_bundle_spawner<'a, 'b>(
        &'b self,
        entities: &'a mut Entities,
        archetypes: &'a mut Archetypes,
        components: &mut Components,
        storages: &'a mut Storages,
        change_tick: Tick,
    ) -> BundleSpawner<'a, 'b> {
        let new_archetype_id =
            self.add_bundle_to_archetype(archetypes, storages, components, ArchetypeId::EMPTY);
        let archetype = &mut archetypes[new_archetype_id];
        let table = &mut storages.tables[archetype.table_id()];
        BundleSpawner {
            archetype,
            bundle_info: self,
            table,
            entities,
            sparse_sets: &mut storages.sparse_sets,
            change_tick,
        }
    }

    /// This writes components from a given [`Bundle`] to the given entity.
    ///
    /// # Safety
    ///
    /// `bundle_component_status` must return the "correct" [`ComponentStatus`] for each component
    /// in the [`Bundle`], with respect to the entity's original archetype (prior to the bundle being added)
    /// For example, if the original archetype already has `ComponentA` and `T` also has `ComponentA`, the status
    /// should be `Mutated`. If the original archetype does not have `ComponentA`, the status should be `Added`.
    /// When "inserting" a bundle into an existing entity, [`AddBundle`](crate::archetype::AddBundle)
    /// should be used, which will report `Added` vs `Mutated` status based on the current archetype's structure.
    /// When spawning a bundle, [`SpawnBundleStatus`] can be used instead, which removes the need
    /// to look up the [`AddBundle`](crate::archetype::AddBundle) in the archetype graph, which requires
    /// ownership of the entity's current archetype.
    ///
    /// `table` must be the "new" table for `entity`. `table_row` must have space allocated for the
    /// `entity`, `bundle` must match this [`BundleInfo`]'s type
    #[inline]
    #[allow(clippy::too_many_arguments)]
    unsafe fn write_components<T: DynamicBundle, S: BundleComponentStatus>(
        &self,
        table: &mut Table,
        sparse_sets: &mut SparseSets,
        bundle_component_status: &S,
        entity: Entity,
        table_row: TableRow,
        change_tick: Tick,
        bundle: T,
    ) {
        // NOTE: get_components calls this closure on each component in "bundle order".
        // bundle_info.component_ids are also in "bundle order"
        let mut bundle_component = 0;
        bundle.get_components(&mut |storage_type, component_ptr| {
            let component_id = *self.component_ids.get_unchecked(bundle_component);
            match storage_type {
                StorageType::Table => {
                    let column =
                        // SAFETY: If component_id is in self.component_ids, BundleInfo::new requires that
                        // the target table contains the component.
                        unsafe { table.get_column_mut(component_id).debug_checked_unwrap() };
                    // SAFETY: bundle_component is a valid index for this bundle
                    match bundle_component_status.get_status(bundle_component) {
                        ComponentStatus::Added => {
                            column.initialize(table_row, component_ptr, change_tick);
                        }
                        ComponentStatus::Mutated => {
                            column.replace(table_row, component_ptr, change_tick);
                        }
                    }
                }
                StorageType::SparseSet => {
                    let sparse_set =
                        // SAFETY: If component_id is in self.component_ids, BundleInfo::new requires that
                        // a sparse set exists for the component.
                        unsafe { sparse_sets.get_mut(component_id).debug_checked_unwrap() };
                    sparse_set.insert(entity, component_ptr, change_tick);
                }
            }
            bundle_component += 1;
        });
    }

    /// Adds a bundle to the given archetype and returns the resulting archetype. This could be the
    /// same [`ArchetypeId`], in the event that adding the given bundle does not result in an
    /// [`Archetype`] change. Results are cached in the [`Archetype`] graph to avoid redundant work.
    pub(crate) fn add_bundle_to_archetype(
        &self,
        archetypes: &mut Archetypes,
        storages: &mut Storages,
        components: &mut Components,
        archetype_id: ArchetypeId,
    ) -> ArchetypeId {
        if let Some(add_bundle_id) = archetypes[archetype_id].edges().get_add_bundle(self.id) {
            return add_bundle_id;
        }
        let mut new_table_components = Vec::new();
        let mut new_sparse_set_components = Vec::new();
        let mut bundle_status = Vec::with_capacity(self.component_ids.len());

        let current_archetype = &mut archetypes[archetype_id];
        for component_id in self.component_ids.iter().cloned() {
            if current_archetype.contains(component_id) {
                bundle_status.push(ComponentStatus::Mutated);
            } else {
                bundle_status.push(ComponentStatus::Added);
                // SAFETY: component_id exists
                let component_info = unsafe { components.get_info_unchecked(component_id) };
                match component_info.storage_type() {
                    StorageType::Table => new_table_components.push(component_id),
                    StorageType::SparseSet => new_sparse_set_components.push(component_id),
                }
            }
        }

        if new_table_components.is_empty() && new_sparse_set_components.is_empty() {
            let edges = current_archetype.edges_mut();
            // the archetype does not change when we add this bundle
            edges.insert_add_bundle(self.id, archetype_id, bundle_status);
            archetype_id
        } else {
            let table_id;
            let table_components;
            let sparse_set_components;
            // the archetype changes when we add this bundle. prepare the new archetype and storages
            {
                let current_archetype = &archetypes[archetype_id];
                table_components = if new_table_components.is_empty() {
                    // if there are no new table components, we can keep using this table
                    table_id = current_archetype.table_id();
                    current_archetype.table_components().collect()
                } else {
                    new_table_components.extend(current_archetype.table_components());
                    // sort to ignore order while hashing
                    new_table_components.sort();
                    // SAFETY: all component ids in `new_table_components` exist
                    table_id = unsafe {
                        storages
                            .tables
                            .get_id_or_insert(&new_table_components, components)
                    };

                    new_table_components
                };

                sparse_set_components = if new_sparse_set_components.is_empty() {
                    current_archetype.sparse_set_components().collect()
                } else {
                    new_sparse_set_components.extend(current_archetype.sparse_set_components());
                    // sort to ignore order while hashing
                    new_sparse_set_components.sort();
                    new_sparse_set_components
                };
            };
            let new_archetype_id =
                archetypes.get_id_or_insert(table_id, table_components, sparse_set_components);
            // add an edge from the old archetype to the new archetype
            archetypes[archetype_id].edges_mut().insert_add_bundle(
                self.id,
                new_archetype_id,
                bundle_status,
            );
            new_archetype_id
        }
    }
}

pub(crate) struct BundleInserter<'a, 'b> {
    pub(crate) archetype: &'a mut Archetype,
    pub(crate) entities: &'a mut Entities,
    bundle_info: &'b BundleInfo,
    table: &'a mut Table,
    sparse_sets: &'a mut SparseSets,
    result: InsertBundleResult<'a>,
    archetypes_ptr: *mut Archetype,
    change_tick: Tick,
}

pub(crate) enum InsertBundleResult<'a> {
    SameArchetype,
    NewArchetypeSameTable {
        new_archetype: &'a mut Archetype,
    },
    NewArchetypeNewTable {
        new_archetype: &'a mut Archetype,
        new_table: &'a mut Table,
    },
}

impl<'a, 'b> BundleInserter<'a, 'b> {
    /// # Safety
    /// `entity` must currently exist in the source archetype for this inserter. `archetype_row`
    /// must be `entity`'s location in the archetype. `T` must match this [`BundleInfo`]'s type
    #[inline]
    pub unsafe fn insert<T: DynamicBundle>(
        &mut self,
        entity: Entity,
        location: EntityLocation,
        bundle: T,
    ) -> EntityLocation {
        match &mut self.result {
            InsertBundleResult::SameArchetype => {
                // PERF: this could be looked up during Inserter construction and stored (but borrowing makes this nasty)
                // SAFETY: The edge is assured to be initialized when creating the BundleInserter
                let add_bundle = unsafe {
                    self.archetype
                        .edges()
                        .get_add_bundle_internal(self.bundle_info.id)
                        .debug_checked_unwrap()
                };
                self.bundle_info.write_components(
                    self.table,
                    self.sparse_sets,
                    add_bundle,
                    entity,
                    location.table_row,
                    self.change_tick,
                    bundle,
                );
                location
            }
            InsertBundleResult::NewArchetypeSameTable { new_archetype } => {
                let result = self.archetype.swap_remove(location.archetype_row);
                if let Some(swapped_entity) = result.swapped_entity {
                    let swapped_location =
                        // SAFETY: If the swap was successful, swapped_entity must be valid.
                        unsafe { self.entities.get(swapped_entity).debug_checked_unwrap() };
                    self.entities.set(
                        swapped_entity.index(),
                        EntityLocation {
                            archetype_id: swapped_location.archetype_id,
                            archetype_row: location.archetype_row,
                            table_id: swapped_location.table_id,
                            table_row: swapped_location.table_row,
                        },
                    );
                }
                let new_location = new_archetype.allocate(entity, result.table_row);
                self.entities.set(entity.index(), new_location);

                // PERF: this could be looked up during Inserter construction and stored (but borrowing makes this nasty)
                // SAFETY: The edge is assured to be initialized when creating the BundleInserter
                let add_bundle = unsafe {
                    self.archetype
                        .edges()
                        .get_add_bundle_internal(self.bundle_info.id)
                        .debug_checked_unwrap()
                };
                self.bundle_info.write_components(
                    self.table,
                    self.sparse_sets,
                    add_bundle,
                    entity,
                    result.table_row,
                    self.change_tick,
                    bundle,
                );
                new_location
            }
            InsertBundleResult::NewArchetypeNewTable {
                new_archetype,
                new_table,
            } => {
                let result = self.archetype.swap_remove(location.archetype_row);
                if let Some(swapped_entity) = result.swapped_entity {
                    let swapped_location =
                        // SAFETY: If the swap was successful, swapped_entity must be valid.
                        unsafe { self.entities.get(swapped_entity).debug_checked_unwrap() };
                    self.entities.set(
                        swapped_entity.index(),
                        EntityLocation {
                            archetype_id: swapped_location.archetype_id,
                            archetype_row: location.archetype_row,
                            table_id: swapped_location.table_id,
                            table_row: swapped_location.table_row,
                        },
                    );
                }
                // PERF: store "non bundle" components in edge, then just move those to avoid
                // redundant copies
                let move_result = self
                    .table
                    .move_to_superset_unchecked(result.table_row, new_table);
                let new_location = new_archetype.allocate(entity, move_result.new_row);
                self.entities.set(entity.index(), new_location);

                // if an entity was moved into this entity's table spot, update its table row
                if let Some(swapped_entity) = move_result.swapped_entity {
                    let swapped_location =
                        // SAFETY: If the swap was successful, swapped_entity must be valid.
                        unsafe { self.entities.get(swapped_entity).debug_checked_unwrap() };
                    let swapped_archetype = if self.archetype.id() == swapped_location.archetype_id
                    {
                        &mut *self.archetype
                    } else if new_archetype.id() == swapped_location.archetype_id {
                        new_archetype
                    } else {
                        // SAFETY: the only two borrowed archetypes are above and we just did collision checks
                        &mut *self
                            .archetypes_ptr
                            .add(swapped_location.archetype_id.index())
                    };

                    self.entities.set(
                        swapped_entity.index(),
                        EntityLocation {
                            archetype_id: swapped_location.archetype_id,
                            archetype_row: swapped_location.archetype_row,
                            table_id: swapped_location.table_id,
                            table_row: result.table_row,
                        },
                    );
                    swapped_archetype
                        .set_entity_table_row(swapped_location.archetype_row, result.table_row);
                }

                // PERF: this could be looked up during Inserter construction and stored (but borrowing makes this nasty)
                // SAFETY: The edge is assured to be initialized when creating the BundleInserter
                let add_bundle = unsafe {
                    self.archetype
                        .edges()
                        .get_add_bundle_internal(self.bundle_info.id)
                        .debug_checked_unwrap()
                };
                self.bundle_info.write_components(
                    new_table,
                    self.sparse_sets,
                    add_bundle,
                    entity,
                    move_result.new_row,
                    self.change_tick,
                    bundle,
                );
                new_location
            }
        }
    }
}

pub(crate) struct BundleSpawner<'a, 'b> {
    pub(crate) archetype: &'a mut Archetype,
    pub(crate) entities: &'a mut Entities,
    bundle_info: &'b BundleInfo,
    table: &'a mut Table,
    sparse_sets: &'a mut SparseSets,
    change_tick: Tick,
}

impl<'a, 'b> BundleSpawner<'a, 'b> {
    pub fn reserve_storage(&mut self, additional: usize) {
        self.archetype.reserve(additional);
        self.table.reserve(additional);
    }
    /// # Safety
    /// `entity` must be allocated (but non-existent), `T` must match this [`BundleInfo`]'s type
    #[inline]
    pub unsafe fn spawn_non_existent<T: DynamicBundle>(
        &mut self,
        entity: Entity,
        bundle: T,
    ) -> EntityLocation {
        let table_row = self.table.allocate(entity);
        let location = self.archetype.allocate(entity, table_row);
        self.bundle_info.write_components(
            self.table,
            self.sparse_sets,
            &SpawnBundleStatus,
            entity,
            table_row,
            self.change_tick,
            bundle,
        );
        self.entities.set(entity.index(), location);

        location
    }

    /// # Safety
    /// `T` must match this [`BundleInfo`]'s type
    #[inline]
    pub unsafe fn spawn<T: Bundle>(&mut self, bundle: T) -> Entity {
        let entity = self.entities.alloc();
        // SAFETY: entity is allocated (but non-existent), `T` matches this BundleInfo's type
        self.spawn_non_existent(entity, bundle);
        entity
    }
}

#[derive(Default)]
pub struct Bundles {
    bundle_infos: Vec<BundleInfo>,
    /// Cache static [`BundleId`]
    bundle_ids: TypeIdMap<BundleId>,
    /// Cache dynamic [`BundleId`] with multiple components
    dynamic_bundle_ids: HashMap<Vec<ComponentId>, (BundleId, Vec<StorageType>)>,
    /// Cache optimized dynamic [`BundleId`] with single component
    dynamic_component_bundle_ids: HashMap<ComponentId, (BundleId, StorageType)>,
}

impl Bundles {
    #[inline]
    pub fn get(&self, bundle_id: BundleId) -> Option<&BundleInfo> {
        self.bundle_infos.get(bundle_id.index())
    }

    #[inline]
    pub fn get_id(&self, type_id: TypeId) -> Option<BundleId> {
        self.bundle_ids.get(&type_id).cloned()
    }

    /// Initializes a new [`BundleInfo`] for a statically known type.
    pub(crate) fn init_info<'a, T: Bundle>(
        &'a mut self,
        components: &mut Components,
        storages: &mut Storages,
    ) -> &'a BundleInfo {
        let bundle_infos = &mut self.bundle_infos;
        let id = self.bundle_ids.entry(TypeId::of::<T>()).or_insert_with(|| {
            let mut component_ids = Vec::new();
            T::component_ids(components, storages, &mut |id| component_ids.push(id));
            let id = BundleId(bundle_infos.len());
            let bundle_info =
                // SAFETY: T::component_id ensures its: 
                // - info was created 
                // - appropriate storage for it has been initialized.
                // - was created in the same order as the components in T
                unsafe { BundleInfo::new(std::any::type_name::<T>(), components, component_ids, id) };
            bundle_infos.push(bundle_info);
            id
        });
        // SAFETY: index either exists, or was initialized
        unsafe { self.bundle_infos.get_unchecked(id.0) }
    }
<<<<<<< HEAD
=======

    /// Initializes a new [`BundleInfo`] for a dynamic [`Bundle`].
    ///
    /// # Panics
    ///
    /// Panics if any of the provided [`ComponentId`]s do not exist in the
    /// provided [`Components`].
    pub(crate) fn init_dynamic_info(
        &mut self,
        components: &mut Components,
        component_ids: &[ComponentId],
    ) -> (&BundleInfo, &Vec<StorageType>) {
        let bundle_infos = &mut self.bundle_infos;

        // Use `raw_entry_mut` to avoid cloning `component_ids` to access `Entry`
        let (_, (bundle_id, storage_types)) = self
            .dynamic_bundle_ids
            .raw_entry_mut()
            .from_key(component_ids)
            .or_insert_with(|| {
                (
                    Vec::from(component_ids),
                    initialize_dynamic_bundle(bundle_infos, components, Vec::from(component_ids)),
                )
            });

        // SAFETY: index either exists, or was initialized
        let bundle_info = unsafe { bundle_infos.get_unchecked(bundle_id.0) };

        (bundle_info, storage_types)
    }

    /// Initializes a new [`BundleInfo`] for a dynamic [`Bundle`] with single component.
    ///
    /// # Panics
    ///
    /// Panics if the provided [`ComponentId`] does not exist in the provided [`Components`].
    pub(crate) fn init_component_info(
        &mut self,
        components: &mut Components,
        component_id: ComponentId,
    ) -> (&BundleInfo, StorageType) {
        let bundle_infos = &mut self.bundle_infos;
        let (bundle_id, storage_types) = self
            .dynamic_component_bundle_ids
            .entry(component_id)
            .or_insert_with(|| {
                let (id, storage_type) =
                    initialize_dynamic_bundle(bundle_infos, components, vec![component_id]);
                // SAFETY: `storage_type` guaranteed to have length 1
                (id, storage_type[0])
            });

        // SAFETY: index either exists, or was initialized
        let bundle_info = unsafe { bundle_infos.get_unchecked(bundle_id.0) };

        (bundle_info, *storage_types)
    }
}

/// # Safety
///
/// `component_id` must be valid [`ComponentId`]'s
unsafe fn initialize_bundle(
    bundle_type_name: &'static str,
    components: &Components,
    component_ids: Vec<ComponentId>,
    id: BundleId,
) -> BundleInfo {
    let mut deduped = component_ids.clone();
    deduped.sort();
    deduped.dedup();

    if deduped.len() != component_ids.len() {
        // TODO: Replace with `Vec::partition_dedup` once https://github.com/rust-lang/rust/issues/54279 is stabilized
        let mut seen = HashSet::new();
        let mut dups = Vec::new();
        for id in component_ids {
            if !seen.insert(id) {
                dups.push(id);
            }
        }

        let names = dups
            .into_iter()
            .map(|id| {
                // SAFETY: component_id exists and is therefore valid
                unsafe { components.get_info_unchecked(id).name() }
            })
            .collect::<Vec<_>>()
            .join(", ");

        panic!("Bundle {bundle_type_name} has duplicate components: {names}");
    }

    BundleInfo { id, component_ids }
}

/// Asserts that all components are part of [`Components`]
/// and initializes a [`BundleInfo`].
fn initialize_dynamic_bundle(
    bundle_infos: &mut Vec<BundleInfo>,
    components: &Components,
    component_ids: Vec<ComponentId>,
) -> (BundleId, Vec<StorageType>) {
    // Assert component existence
    let storage_types = component_ids.iter().map(|&id| {
        components.get_info(id).unwrap_or_else(|| {
            panic!(
                "init_dynamic_info called with component id {id:?} which doesn't exist in this world"
            )
        }).storage_type()
    }).collect();

    let id = BundleId(bundle_infos.len());
    let bundle_info =
        // SAFETY: `component_ids` are valid as they were just checked
        unsafe { initialize_bundle("<dynamic bundle>", components, component_ids, id) };
    bundle_infos.push(bundle_info);

    (id, storage_types)
>>>>>>> 2d5ef75c
}<|MERGE_RESOLUTION|>--- conflicted
+++ resolved
@@ -826,8 +826,6 @@
         // SAFETY: index either exists, or was initialized
         unsafe { self.bundle_infos.get_unchecked(id.0) }
     }
-<<<<<<< HEAD
-=======
 
     /// Initializes a new [`BundleInfo`] for a dynamic [`Bundle`].
     ///
@@ -888,44 +886,6 @@
     }
 }
 
-/// # Safety
-///
-/// `component_id` must be valid [`ComponentId`]'s
-unsafe fn initialize_bundle(
-    bundle_type_name: &'static str,
-    components: &Components,
-    component_ids: Vec<ComponentId>,
-    id: BundleId,
-) -> BundleInfo {
-    let mut deduped = component_ids.clone();
-    deduped.sort();
-    deduped.dedup();
-
-    if deduped.len() != component_ids.len() {
-        // TODO: Replace with `Vec::partition_dedup` once https://github.com/rust-lang/rust/issues/54279 is stabilized
-        let mut seen = HashSet::new();
-        let mut dups = Vec::new();
-        for id in component_ids {
-            if !seen.insert(id) {
-                dups.push(id);
-            }
-        }
-
-        let names = dups
-            .into_iter()
-            .map(|id| {
-                // SAFETY: component_id exists and is therefore valid
-                unsafe { components.get_info_unchecked(id).name() }
-            })
-            .collect::<Vec<_>>()
-            .join(", ");
-
-        panic!("Bundle {bundle_type_name} has duplicate components: {names}");
-    }
-
-    BundleInfo { id, component_ids }
-}
-
 /// Asserts that all components are part of [`Components`]
 /// and initializes a [`BundleInfo`].
 fn initialize_dynamic_bundle(
@@ -945,9 +905,8 @@
     let id = BundleId(bundle_infos.len());
     let bundle_info =
         // SAFETY: `component_ids` are valid as they were just checked
-        unsafe { initialize_bundle("<dynamic bundle>", components, component_ids, id) };
+        unsafe { BundleInfo::new("<dynamic bundle>", components, component_ids, id) };
     bundle_infos.push(bundle_info);
 
     (id, storage_types)
->>>>>>> 2d5ef75c
 }