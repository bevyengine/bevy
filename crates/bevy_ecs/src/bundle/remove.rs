use alloc::vec::Vec;
use bevy_ptr::ConstNonNull;
use core::ptr::NonNull;

use crate::{
    archetype::{Archetype, ArchetypeCreated, ArchetypeId, Archetypes},
    bundle::{BundleId, BundleInfo, StaticBundle},
    change_detection::MaybeLocation,
    component::{ComponentId, Components, StorageType},
    entity::{Entity, EntityLocation},
    event::EntityComponentsTrigger,
    lifecycle::{Remove, Replace, REMOVE, REPLACE},
    observer::Observers,
    relationship::RelationshipHookMode,
    storage::{SparseSets, Storages, Table},
    world::{unsafe_world_cell::UnsafeWorldCell, World},
};

// SAFETY: We have exclusive world access so our pointers can't be invalidated externally
pub(crate) struct BundleRemover<'w> {
    world: UnsafeWorldCell<'w>,
    bundle_info: ConstNonNull<BundleInfo>,
    old_and_new_table: Option<(NonNull<Table>, NonNull<Table>)>,
    old_archetype: NonNull<Archetype>,
    new_archetype: NonNull<Archetype>,
    pub(crate) relationship_hook_mode: RelationshipHookMode,
}

impl<'w> BundleRemover<'w> {
    /// Creates a new [`BundleRemover`], if such a remover would do anything.
    ///
    /// If `require_all` is true, the [`BundleRemover`] is only created if the entire bundle is present on the archetype.
    ///
    /// # Safety
    /// Caller must ensure that `archetype_id` is valid
    #[inline]
<<<<<<< HEAD
    pub(crate) unsafe fn new<T: StaticBundle>(
=======
    #[deny(unsafe_op_in_unsafe_fn)]
    pub(crate) unsafe fn new<T: Bundle>(
>>>>>>> 859a3cba
        world: &'w mut World,
        archetype_id: ArchetypeId,
        require_all: bool,
    ) -> Option<Self> {
<<<<<<< HEAD
        // SAFETY: These come from the same world. `world.components_registrator` can't be used since we borrow other fields too.
        let mut registrator =
            unsafe { ComponentsRegistrator::new(&mut world.components, &mut world.component_ids) };
        let bundle_id = world
            .bundles
            .register_static_info::<T>(&mut registrator, &mut world.storages);
=======
        let bundle_id = world.register_bundle_info::<T>();

>>>>>>> 859a3cba
        // SAFETY: we initialized this bundle_id in `init_info`, and caller ensures archetype is valid.
        unsafe { Self::new_with_id(world, archetype_id, bundle_id, require_all) }
    }

    /// Creates a new [`BundleRemover`], if such a remover would do anything.
    ///
    /// If `require_all` is true, the [`BundleRemover`] is only created if the entire bundle is present on the archetype.
    ///
    /// # Safety
    /// Caller must ensure that `bundle_id` exists in `world.bundles` and `archetype_id` is valid.
    #[inline]
    pub(crate) unsafe fn new_with_id(
        world: &'w mut World,
        archetype_id: ArchetypeId,
        bundle_id: BundleId,
        require_all: bool,
    ) -> Option<Self> {
        let bundle_info = world.bundles.get_unchecked(bundle_id);
        // SAFETY: Caller ensures archetype and bundle ids are correct.
        let (new_archetype_id, is_new_created) = unsafe {
            bundle_info.remove_bundle_from_archetype(
                &mut world.archetypes,
                &mut world.storages,
                &world.components,
                &world.observers,
                archetype_id,
                !require_all,
            )
        };
        let new_archetype_id = new_archetype_id?;

        if new_archetype_id == archetype_id {
            return None;
        }

        let (old_archetype, new_archetype) =
            world.archetypes.get_2_mut(archetype_id, new_archetype_id);

        let tables = if old_archetype.table_id() == new_archetype.table_id() {
            None
        } else {
            let (old, new) = world
                .storages
                .tables
                .get_2_mut(old_archetype.table_id(), new_archetype.table_id());
            Some((old.into(), new.into()))
        };

        let remover = Self {
            bundle_info: bundle_info.into(),
            new_archetype: new_archetype.into(),
            old_archetype: old_archetype.into(),
            old_and_new_table: tables,
            world: world.as_unsafe_world_cell(),
            relationship_hook_mode: RelationshipHookMode::Run,
        };
        if is_new_created {
            remover
                .world
                .into_deferred()
                .trigger(ArchetypeCreated(new_archetype_id));
        }
        Some(remover)
    }

    /// This can be passed to [`remove`](Self::remove) as the `pre_remove` function if you don't want to do anything before removing.
    pub fn empty_pre_remove(
        _: &mut SparseSets,
        _: Option<&mut Table>,
        _: &Components,
        _: &[ComponentId],
    ) -> (bool, ()) {
        (true, ())
    }

    /// Performs the removal.
    ///
    /// `pre_remove` should return a bool for if the components still need to be dropped.
    ///
    /// # Safety
    /// The `location` must have the same archetype as the remover.
    #[inline]
    pub(crate) unsafe fn remove<T: 'static>(
        &mut self,
        entity: Entity,
        location: EntityLocation,
        caller: MaybeLocation,
        pre_remove: impl FnOnce(
            &mut SparseSets,
            Option<&mut Table>,
            &Components,
            &[ComponentId],
        ) -> (bool, T),
    ) -> (EntityLocation, T) {
        // Hooks
        // SAFETY: all bundle components exist in World
        unsafe {
            // SAFETY: We only keep access to archetype/bundle data.
            let mut deferred_world = self.world.into_deferred();
            let bundle_components_in_archetype = || {
                self.bundle_info
                    .as_ref()
                    .iter_explicit_components()
                    .filter(|component_id| self.old_archetype.as_ref().contains(*component_id))
            };
            if self.old_archetype.as_ref().has_replace_observer() {
                let components = bundle_components_in_archetype().collect::<Vec<_>>();
                // SAFETY: the REPLACE event_key corresponds to the Replace event's type
                deferred_world.trigger_raw(
                    REPLACE,
                    &mut Replace { entity },
                    &mut EntityComponentsTrigger {
                        components: &components,
                    },
                    caller,
                );
            }
            deferred_world.trigger_on_replace(
                self.old_archetype.as_ref(),
                entity,
                bundle_components_in_archetype(),
                caller,
                self.relationship_hook_mode,
            );
            if self.old_archetype.as_ref().has_remove_observer() {
                let components = bundle_components_in_archetype().collect::<Vec<_>>();
                // SAFETY: the REMOVE event_key corresponds to the Remove event's type
                deferred_world.trigger_raw(
                    REMOVE,
                    &mut Remove { entity },
                    &mut EntityComponentsTrigger {
                        components: &components,
                    },
                    caller,
                );
            }
            deferred_world.trigger_on_remove(
                self.old_archetype.as_ref(),
                entity,
                bundle_components_in_archetype(),
                caller,
            );
        }

        // SAFETY: We still have the cell, so this is unique, it doesn't conflict with other references, and we drop it shortly.
        let world = unsafe { self.world.world_mut() };

        let (needs_drop, pre_remove_result) = pre_remove(
            &mut world.storages.sparse_sets,
            self.old_and_new_table
                .as_ref()
                // SAFETY: There is no conflicting access for this scope.
                .map(|(old, _)| unsafe { &mut *old.as_ptr() }),
            &world.components,
            self.bundle_info.as_ref().explicit_components(),
        );

        // Handle sparse set removes
        for component_id in self.bundle_info.as_ref().iter_explicit_components() {
            if self.old_archetype.as_ref().contains(component_id) {
                world.removed_components.write(component_id, entity);

                // Make sure to drop components stored in sparse sets.
                // Dense components are dropped later in `move_to_and_drop_missing_unchecked`.
                if let Some(StorageType::SparseSet) =
                    self.old_archetype.as_ref().get_storage_type(component_id)
                {
                    world
                        .storages
                        .sparse_sets
                        .get_mut(component_id)
                        // Set exists because the component existed on the entity
                        .unwrap()
                        // If it was already forgotten, it would not be in the set.
                        .remove(entity);
                }
            }
        }

        // Handle archetype change
        let remove_result = self
            .old_archetype
            .as_mut()
            .swap_remove(location.archetype_row);
        // if an entity was moved into this entity's archetype row, update its archetype row
        if let Some(swapped_entity) = remove_result.swapped_entity {
            let swapped_location = world.entities.get(swapped_entity).unwrap();

            world.entities.set(
                swapped_entity.index(),
                Some(EntityLocation {
                    archetype_id: swapped_location.archetype_id,
                    archetype_row: location.archetype_row,
                    table_id: swapped_location.table_id,
                    table_row: swapped_location.table_row,
                }),
            );
        }

        // Handle table change
        let new_location = if let Some((mut old_table, mut new_table)) = self.old_and_new_table {
            let move_result = if needs_drop {
                // SAFETY: old_table_row exists
                unsafe {
                    old_table
                        .as_mut()
                        .move_to_and_drop_missing_unchecked(location.table_row, new_table.as_mut())
                }
            } else {
                // SAFETY: old_table_row exists
                unsafe {
                    old_table.as_mut().move_to_and_forget_missing_unchecked(
                        location.table_row,
                        new_table.as_mut(),
                    )
                }
            };

            // SAFETY: move_result.new_row is a valid position in new_archetype's table
            let new_location = unsafe {
                self.new_archetype
                    .as_mut()
                    .allocate(entity, move_result.new_row)
            };

            // if an entity was moved into this entity's table row, update its table row
            if let Some(swapped_entity) = move_result.swapped_entity {
                let swapped_location = world.entities.get(swapped_entity).unwrap();

                world.entities.set(
                    swapped_entity.index(),
                    Some(EntityLocation {
                        archetype_id: swapped_location.archetype_id,
                        archetype_row: swapped_location.archetype_row,
                        table_id: swapped_location.table_id,
                        table_row: location.table_row,
                    }),
                );
                world.archetypes[swapped_location.archetype_id]
                    .set_entity_table_row(swapped_location.archetype_row, location.table_row);
            }

            new_location
        } else {
            // The tables are the same
            self.new_archetype
                .as_mut()
                .allocate(entity, location.table_row)
        };

        // SAFETY: The entity is valid and has been moved to the new location already.
        unsafe {
            world.entities.set(entity.index(), Some(new_location));
        }

        (new_location, pre_remove_result)
    }
}

impl BundleInfo {
    /// Removes a bundle from the given archetype and returns the resulting archetype and whether a new archetype was created.
    /// (or `None` if the removal was invalid).
    /// This could be the same [`ArchetypeId`], in the event that removing the given bundle
    /// does not result in an [`Archetype`] change.
    ///
    /// Results are cached in the [`Archetype`] graph to avoid redundant work.
    ///
    /// If `intersection` is false, attempting to remove a bundle with components not contained in the
    /// current archetype will fail, returning `None`.
    ///
    /// If `intersection` is true, components in the bundle but not in the current archetype
    /// will be ignored.
    ///
    /// # Safety
    /// `archetype_id` must exist and components in `bundle_info` must exist
    pub(crate) unsafe fn remove_bundle_from_archetype(
        &self,
        archetypes: &mut Archetypes,
        storages: &mut Storages,
        components: &Components,
        observers: &Observers,
        archetype_id: ArchetypeId,
        intersection: bool,
    ) -> (Option<ArchetypeId>, bool) {
        // Check the archetype graph to see if the bundle has been
        // removed from this archetype in the past.
        let archetype_after_remove_result = {
            let edges = archetypes[archetype_id].edges();
            if intersection {
                edges.get_archetype_after_bundle_remove(self.id())
            } else {
                edges.get_archetype_after_bundle_take(self.id())
            }
        };
        let (result, is_new_created) = if let Some(result) = archetype_after_remove_result {
            // This bundle removal result is cached. Just return that!
            (result, false)
        } else {
            let mut next_table_components;
            let mut next_sparse_set_components;
            let next_table_id;
            {
                let current_archetype = &mut archetypes[archetype_id];
                let mut removed_table_components = Vec::new();
                let mut removed_sparse_set_components = Vec::new();
                for component_id in self.iter_explicit_components() {
                    if current_archetype.contains(component_id) {
                        // SAFETY: bundle components were already initialized by bundles.get_info
                        let component_info = unsafe { components.get_info_unchecked(component_id) };
                        match component_info.storage_type() {
                            StorageType::Table => removed_table_components.push(component_id),
                            StorageType::SparseSet => {
                                removed_sparse_set_components.push(component_id);
                            }
                        }
                    } else if !intersection {
                        // A component in the bundle was not present in the entity's archetype, so this
                        // removal is invalid. Cache the result in the archetype graph.
                        current_archetype
                            .edges_mut()
                            .cache_archetype_after_bundle_take(self.id(), None);
                        return (None, false);
                    }
                }

                // Sort removed components so we can do an efficient "sorted remove".
                // Archetype components are already sorted.
                removed_table_components.sort_unstable();
                removed_sparse_set_components.sort_unstable();
                next_table_components = current_archetype.table_components().collect();
                next_sparse_set_components = current_archetype.sparse_set_components().collect();
                sorted_remove(&mut next_table_components, &removed_table_components);
                sorted_remove(
                    &mut next_sparse_set_components,
                    &removed_sparse_set_components,
                );

                next_table_id = if removed_table_components.is_empty() {
                    current_archetype.table_id()
                } else {
                    // SAFETY: all components in next_table_components exist
                    unsafe {
                        storages
                            .tables
                            .get_id_or_insert(&next_table_components, components)
                    }
                };
            }

            let (new_archetype_id, is_new_created) = archetypes.get_id_or_insert(
                components,
                observers,
                next_table_id,
                next_table_components,
                next_sparse_set_components,
            );
            (Some(new_archetype_id), is_new_created)
        };
        let current_archetype = &mut archetypes[archetype_id];
        // Cache the result in an edge.
        if intersection {
            current_archetype
                .edges_mut()
                .cache_archetype_after_bundle_remove(self.id(), result);
        } else {
            current_archetype
                .edges_mut()
                .cache_archetype_after_bundle_take(self.id(), result);
        }
        (result, is_new_created)
    }
}

fn sorted_remove<T: Eq + Ord + Copy>(source: &mut Vec<T>, remove: &[T]) {
    let mut remove_index = 0;
    source.retain(|value| {
        while remove_index < remove.len() && *value > remove[remove_index] {
            remove_index += 1;
        }

        if remove_index < remove.len() {
            *value != remove[remove_index]
        } else {
            true
        }
    });
}

#[cfg(test)]
mod tests {
    use alloc::vec;

    #[test]
    fn sorted_remove() {
        let mut a = vec![1, 2, 3, 4, 5, 6, 7];
        let b = vec![1, 2, 3, 5, 7];
        super::sorted_remove(&mut a, &b);

        assert_eq!(a, vec![4, 6]);

        let mut a = vec![1];
        let b = vec![1];
        super::sorted_remove(&mut a, &b);

        assert_eq!(a, vec![]);

        let mut a = vec![1];
        let b = vec![2];
        super::sorted_remove(&mut a, &b);

        assert_eq!(a, vec![1]);
    }
}<|MERGE_RESOLUTION|>--- conflicted
+++ resolved
@@ -34,27 +34,14 @@
     /// # Safety
     /// Caller must ensure that `archetype_id` is valid
     #[inline]
-<<<<<<< HEAD
+    #[deny(unsafe_op_in_unsafe_fn)]
     pub(crate) unsafe fn new<T: StaticBundle>(
-=======
-    #[deny(unsafe_op_in_unsafe_fn)]
-    pub(crate) unsafe fn new<T: Bundle>(
->>>>>>> 859a3cba
         world: &'w mut World,
         archetype_id: ArchetypeId,
         require_all: bool,
     ) -> Option<Self> {
-<<<<<<< HEAD
-        // SAFETY: These come from the same world. `world.components_registrator` can't be used since we borrow other fields too.
-        let mut registrator =
-            unsafe { ComponentsRegistrator::new(&mut world.components, &mut world.component_ids) };
-        let bundle_id = world
-            .bundles
-            .register_static_info::<T>(&mut registrator, &mut world.storages);
-=======
         let bundle_id = world.register_bundle_info::<T>();
 
->>>>>>> 859a3cba
         // SAFETY: we initialized this bundle_id in `init_info`, and caller ensures archetype is valid.
         unsafe { Self::new_with_id(world, archetype_id, bundle_id, require_all) }
     }
