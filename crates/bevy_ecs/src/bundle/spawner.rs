use core::ptr::NonNull;

use bevy_ptr::ConstNonNull;

use crate::{
    archetype::{Archetype, ArchetypeCreated, ArchetypeId, SpawnBundleStatus},
    bundle::{Bundle, BundleId, BundleInfo, DynamicBundle, InsertMode},
    change_detection::MaybeLocation,
    component::{ComponentsRegistrator, Tick},
    entity::{Entities, Entity, EntityLocation},
    fragmenting_value::FragmentingValuesBorrowed,
    lifecycle::{ADD, INSERT},
    relationship::RelationshipHookMode,
    storage::Table,
    world::{unsafe_world_cell::UnsafeWorldCell, World},
};

// SAFETY: We have exclusive world access so our pointers can't be invalidated externally
pub(crate) struct BundleSpawner<'w> {
    world: UnsafeWorldCell<'w>,
    bundle_info: ConstNonNull<BundleInfo>,
    table: NonNull<Table>,
    archetype: NonNull<Archetype>,
    change_tick: Tick,
}

impl<'w> BundleSpawner<'w> {
    #[inline]
    pub fn new<T: Bundle>(world: &'w mut World, change_tick: Tick, bundle: &T) -> Self {
        // SAFETY: These come from the same world. `world.components_registrator` can't be used since we borrow other fields too.
        let mut registrator =
            unsafe { ComponentsRegistrator::new(&mut world.components, &mut world.component_ids) };
<<<<<<< HEAD
        let bundle_id = world
            .bundles
            .register_info::<T>(&mut registrator, &mut world.storages);
        let value_components = FragmentingValuesBorrowed::from_bundle(&mut registrator, bundle);
=======

        // SAFETY: `registrator`, `world.bundles`, and `world.storages` all come from the same world.
        let bundle_id = unsafe {
            world
                .bundles
                .register_info::<T>(&mut registrator, &mut world.storages)
        };
>>>>>>> f4de1ad0
        // SAFETY: we initialized this bundle_id in `init_info`
        unsafe { Self::new_with_id(world, bundle_id, change_tick, &value_components) }
    }

    /// Same as [`BundleSpawner::new`] but doesn't require to pass [`Bundle`] by value and ignores [`FragmentingValue`] components.
    /// This should be used only if it is known that `T` doesn't have fragmenting value components.
    ///
    /// [`FragmentingValue`]: crate::fragmenting_value::FragmentingValue
    #[inline]
    pub(crate) fn new_uniform<T: Bundle>(world: &'w mut World, change_tick: Tick) -> Self {
        // SAFETY: These come from the same world. `world.components_registrator` can't be used since we borrow other fields too.
        let mut registrator =
            unsafe { ComponentsRegistrator::new(&mut world.components, &mut world.component_ids) };
        let bundle_id = world
            .bundles
            .register_info::<T>(&mut registrator, &mut world.storages);
        let value_components = [].into_iter().collect();
        // SAFETY: we initialized this bundle_id in `init_info`
        unsafe { Self::new_with_id(world, bundle_id, change_tick, &value_components) }
    }

    /// Creates a new [`BundleSpawner`].
    ///
    /// # Safety
    /// Caller must ensure that `bundle_id` exists in `world.bundles`
    #[inline]
    pub(crate) unsafe fn new_with_id(
        world: &'w mut World,
        bundle_id: BundleId,
        change_tick: Tick,
        value_components: &FragmentingValuesBorrowed,
    ) -> Self {
        let bundle_info = world.bundles.get_unchecked(bundle_id);
        let (new_archetype_id, is_new_created) = bundle_info.insert_bundle_into_archetype(
            &mut world.archetypes,
            &mut world.storages,
            &world.components,
            &world.observers,
            ArchetypeId::EMPTY,
            value_components,
        );

        let archetype = &mut world.archetypes[new_archetype_id];
        let table = &mut world.storages.tables[archetype.table_id()];
        let spawner = Self {
            bundle_info: bundle_info.into(),
            table: table.into(),
            archetype: archetype.into(),
            change_tick,
            world: world.as_unsafe_world_cell(),
        };
        if is_new_created {
            spawner
                .world
                .into_deferred()
                .trigger(ArchetypeCreated(new_archetype_id));
        }
        spawner
    }

    #[inline]
    pub fn reserve_storage(&mut self, additional: usize) {
        // SAFETY: There are no outstanding world references
        let (archetype, table) = unsafe { (self.archetype.as_mut(), self.table.as_mut()) };
        archetype.reserve(additional);
        table.reserve(additional);
    }

    /// # Safety
    /// `entity` must be allocated (but non-existent), `T` must match this [`BundleInfo`]'s type
    #[inline]
    #[track_caller]
    pub unsafe fn spawn_non_existent<T: DynamicBundle>(
        &mut self,
        entity: Entity,
        bundle: T,
        caller: MaybeLocation,
    ) -> (EntityLocation, T::Effect) {
        // SAFETY: We do not make any structural changes to the archetype graph through self.world so these pointers always remain valid
        let bundle_info = self.bundle_info.as_ref();
        let (location, after_effect) = {
            let table = self.table.as_mut();
            let archetype = self.archetype.as_mut();

            // SAFETY: Mutable references do not alias and will be dropped after this block
            let (sparse_sets, entities) = {
                let world = self.world.world_mut();
                (&mut world.storages.sparse_sets, &mut world.entities)
            };
            let table_row = table.allocate(entity);
            let location = archetype.allocate(entity, table_row);
            let after_effect = bundle_info.write_components(
                table,
                sparse_sets,
                &SpawnBundleStatus,
                bundle_info.required_component_constructors.iter(),
                entity,
                table_row,
                self.change_tick,
                bundle,
                InsertMode::Replace,
                caller,
            );
            entities.set(entity.index(), Some(location));
            entities.mark_spawn_despawn(entity.index(), caller, self.change_tick);
            (location, after_effect)
        };

        // SAFETY: We have no outstanding mutable references to world as they were dropped
        let mut deferred_world = unsafe { self.world.into_deferred() };
        // SAFETY: `DeferredWorld` cannot provide mutable access to `Archetypes`.
        let archetype = self.archetype.as_ref();
        // SAFETY: All components in the bundle are guaranteed to exist in the World
        // as they must be initialized before creating the BundleInfo.
        unsafe {
            deferred_world.trigger_on_add(
                archetype,
                entity,
                bundle_info.iter_contributed_components(),
                caller,
            );
            if archetype.has_add_observer() {
                deferred_world.trigger_observers(
                    ADD,
                    Some(entity),
                    bundle_info.iter_contributed_components(),
                    caller,
                );
            }
            deferred_world.trigger_on_insert(
                archetype,
                entity,
                bundle_info.iter_contributed_components(),
                caller,
                RelationshipHookMode::Run,
            );
            if archetype.has_insert_observer() {
                deferred_world.trigger_observers(
                    INSERT,
                    Some(entity),
                    bundle_info.iter_contributed_components(),
                    caller,
                );
            }
        };

        (location, after_effect)
    }

    /// # Safety
    /// `T` must match this [`BundleInfo`]'s type
    #[inline]
    pub unsafe fn spawn<T: Bundle>(
        &mut self,
        bundle: T,
        caller: MaybeLocation,
    ) -> (Entity, T::Effect) {
        let entity = self.entities().alloc();
        // SAFETY: entity is allocated (but non-existent), `T` matches this BundleInfo's type
        let (_, after_effect) = unsafe { self.spawn_non_existent(entity, bundle, caller) };
        (entity, after_effect)
    }

    #[inline]
    pub(crate) fn entities(&mut self) -> &mut Entities {
        // SAFETY: No outstanding references to self.world, changes to entities cannot invalidate our internal pointers
        unsafe { &mut self.world.world_mut().entities }
    }

    /// # Safety
    /// - `Self` must be dropped after running this function as it may invalidate internal pointers.
    #[inline]
    pub(crate) unsafe fn flush_commands(&mut self) {
        // SAFETY: pointers on self can be invalidated,
        self.world.world_mut().flush();
    }
}<|MERGE_RESOLUTION|>--- conflicted
+++ resolved
@@ -30,12 +30,6 @@
         // SAFETY: These come from the same world. `world.components_registrator` can't be used since we borrow other fields too.
         let mut registrator =
             unsafe { ComponentsRegistrator::new(&mut world.components, &mut world.component_ids) };
-<<<<<<< HEAD
-        let bundle_id = world
-            .bundles
-            .register_info::<T>(&mut registrator, &mut world.storages);
-        let value_components = FragmentingValuesBorrowed::from_bundle(&mut registrator, bundle);
-=======
 
         // SAFETY: `registrator`, `world.bundles`, and `world.storages` all come from the same world.
         let bundle_id = unsafe {
@@ -43,7 +37,7 @@
                 .bundles
                 .register_info::<T>(&mut registrator, &mut world.storages)
         };
->>>>>>> f4de1ad0
+        let value_components = FragmentingValuesBorrowed::from_bundle(&mut registrator, bundle);
         // SAFETY: we initialized this bundle_id in `init_info`
         unsafe { Self::new_with_id(world, bundle_id, change_tick, &value_components) }
     }
@@ -57,9 +51,13 @@
         // SAFETY: These come from the same world. `world.components_registrator` can't be used since we borrow other fields too.
         let mut registrator =
             unsafe { ComponentsRegistrator::new(&mut world.components, &mut world.component_ids) };
-        let bundle_id = world
-            .bundles
-            .register_info::<T>(&mut registrator, &mut world.storages);
+
+        // SAFETY: `registrator`, `world.bundles`, and `world.storages` all come from the same world.
+        let bundle_id = unsafe {
+            world
+                .bundles
+                .register_info::<T>(&mut registrator, &mut world.storages)
+        };
         let value_components = [].into_iter().collect();
         // SAFETY: we initialized this bundle_id in `init_info`
         unsafe { Self::new_with_id(world, bundle_id, change_tick, &value_components) }
