--- conflicted
+++ resolved
@@ -8,13 +8,9 @@
     change_detection::MaybeLocation,
     component::Tick,
     entity::{Entities, Entity, EntityLocation},
-<<<<<<< HEAD
+    event::EntityComponentsTrigger,
     fragmenting_value::FragmentingValuesBorrowed,
-    lifecycle::{ADD, INSERT},
-=======
-    event::EntityComponentsTrigger,
     lifecycle::{Add, Insert, ADD, INSERT},
->>>>>>> 5fbd2e6b
     relationship::RelationshipHookMode,
     storage::Table,
     world::{unsafe_world_cell::UnsafeWorldCell, World},
@@ -31,45 +27,9 @@
 
 impl<'w> BundleSpawner<'w> {
     #[inline]
-<<<<<<< HEAD
-    pub fn new<T: Bundle>(world: &'w mut World, change_tick: Tick, bundle: &T) -> Self {
-        // SAFETY: These come from the same world. `world.components_registrator` can't be used since we borrow other fields too.
-        let mut registrator =
-            unsafe { ComponentsRegistrator::new(&mut world.components, &mut world.component_ids) };
-
-        // SAFETY: `registrator`, `world.bundles`, and `world.storages` all come from the same world.
-        let bundle_id = unsafe {
-            world
-                .bundles
-                .register_info::<T>(&mut registrator, &mut world.storages)
-        };
-        let value_components = FragmentingValuesBorrowed::from_bundle(&mut registrator, bundle);
-=======
     pub fn new<T: Bundle>(world: &'w mut World, change_tick: Tick) -> Self {
         let bundle_id = world.register_bundle_info::<T>();
 
->>>>>>> 5fbd2e6b
-        // SAFETY: we initialized this bundle_id in `init_info`
-        unsafe { Self::new_with_id(world, bundle_id, change_tick, &value_components) }
-    }
-
-    /// Same as [`BundleSpawner::new`] but doesn't require to pass [`Bundle`] by value and ignores [`FragmentingValue`] components.
-    /// This should be used only if it is known that `T` doesn't have fragmenting value components.
-    ///
-    /// [`FragmentingValue`]: crate::fragmenting_value::FragmentingValue
-    #[inline]
-    pub(crate) fn new_uniform<T: Bundle>(world: &'w mut World, change_tick: Tick) -> Self {
-        // SAFETY: These come from the same world. `world.components_registrator` can't be used since we borrow other fields too.
-        let mut registrator =
-            unsafe { ComponentsRegistrator::new(&mut world.components, &mut world.component_ids) };
-
-        // SAFETY: `registrator`, `world.bundles`, and `world.storages` all come from the same world.
-        let bundle_id = unsafe {
-            world
-                .bundles
-                .register_info::<T>(&mut registrator, &mut world.storages)
-        };
-        let value_components = [].into_iter().collect();
         // SAFETY: we initialized this bundle_id in `init_info`
         unsafe { Self::new_with_id(world, bundle_id, change_tick, &value_components) }
     }
