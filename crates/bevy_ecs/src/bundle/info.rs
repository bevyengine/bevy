use alloc::{boxed::Box, vec, vec::Vec};
use bevy_platform::{
    collections::{HashMap, HashSet},
    hash::FixedHasher,
};
use bevy_ptr::{MovingPtr, OwningPtr};
use bevy_utils::TypeIdMap;
use core::{any::TypeId, ptr::NonNull};
use indexmap::{IndexMap, IndexSet};

use crate::{
    archetype::{Archetype, BundleComponentStatus, ComponentStatus},
    bundle::{Bundle, DynamicBundle, StaticBundle},
    change_detection::MaybeLocation,
    component::{
        ComponentId, Components, ComponentsRegistrator, RequiredComponentConstructor, StorageType,
        Tick,
    },
    entity::Entity,
    query::DebugCheckedUnwrap as _,
    storage::{SparseSetIndex, SparseSets, Storages, Table, TableRow},
};

/// For a specific [`World`], this stores a unique value identifying a type of a registered [`Bundle`].
///
/// [`World`]: crate::world::World
#[derive(Debug, Clone, Copy, Eq, PartialEq, Hash)]
pub struct BundleId(usize);

impl BundleId {
    /// Returns the index of the associated [`Bundle`] type.
    ///
    /// Note that this is unique per-world, and should not be reused across them.
    #[inline]
    pub fn index(self) -> usize {
        self.0
    }
}

impl SparseSetIndex for BundleId {
    #[inline]
    fn sparse_set_index(&self) -> usize {
        self.index()
    }

    #[inline]
    fn get_sparse_set_index(value: usize) -> Self {
        Self(value)
    }
}

/// What to do on insertion if a component already exists.
#[derive(Clone, Copy, Eq, PartialEq)]
pub enum InsertMode {
    /// Any existing components of a matching type will be overwritten.
    Replace,
    /// Any existing components of a matching type will be left unchanged.
    Keep,
}

/// Stores metadata associated with a specific type of [`Bundle`] for a given [`World`].
///
/// [`World`]: crate::world::World
pub struct BundleInfo {
    pub(super) id: BundleId,

    /// The list of all components contributed by the bundle (including Required Components). This is in
    /// the order `[EXPLICIT_COMPONENTS][REQUIRED_COMPONENTS]`
    ///
    /// # Safety
    /// Every ID in this list must be valid within the World that owns the [`BundleInfo`],
    /// must have its storage initialized (i.e. columns created in tables, sparse set created),
    /// and the range (0..`explicit_components_len`) must be in the same order as the source bundle
    /// type writes its components in.
    pub(super) contributed_component_ids: Box<[ComponentId]>,

    /// The list of constructors for all required components indirectly contributed by this bundle.
    pub(super) required_component_constructors: Box<[RequiredComponentConstructor]>,
}

impl BundleInfo {
    /// Create a new [`BundleInfo`].
    ///
    /// # Safety
    ///
    /// Every ID in `component_ids` must be valid within the World that owns the `BundleInfo`
    /// and must be in the same order as the source bundle type writes its components in.
    unsafe fn new(
        bundle_type_name: &'static str,
        storages: &mut Storages,
        components: &Components,
        mut component_ids: Vec<ComponentId>,
        id: BundleId,
    ) -> BundleInfo {
        let explicit_component_ids = component_ids
            .iter()
            .copied()
            .collect::<IndexSet<_, FixedHasher>>();

        // check for duplicates
        if explicit_component_ids.len() != component_ids.len() {
            // TODO: Replace with `Vec::partition_dedup` once https://github.com/rust-lang/rust/issues/54279 is stabilized
            let mut seen = <HashSet<_>>::default();
            let mut dups = Vec::new();
            for id in component_ids {
                if !seen.insert(id) {
                    dups.push(id);
                }
            }

            let names = dups
                .into_iter()
                .map(|id| {
                    // SAFETY: the caller ensures component_id is valid.
                    unsafe { components.get_info_unchecked(id).name() }
                })
                .collect::<Vec<_>>();

            panic!("Bundle {bundle_type_name} has duplicate components: {names:?}");
        }

        let mut depth_first_components = IndexMap::<_, _, FixedHasher>::default();
        for &component_id in &component_ids {
            // SAFETY: caller has verified that all ids are valid
            let info = unsafe { components.get_info_unchecked(component_id) };

            for (&required_id, required_component) in &info.required_components().all {
                depth_first_components
                    .entry(required_id)
                    .or_insert_with(|| required_component.clone());
            }

            storages.prepare_component(info);
        }

        let required_components = depth_first_components
            .into_iter()
            .filter(|&(required_id, _)| !explicit_component_ids.contains(&required_id))
            .inspect(|&(required_id, _)| {
                // SAFETY: These ids came out of the passed `components`, so they must be valid.
                storages.prepare_component(unsafe { components.get_info_unchecked(required_id) });
                component_ids.push(required_id);
            })
            .map(|(_, required_component)| required_component.constructor)
            .collect::<Box<_>>();

        // SAFETY: The caller ensures that component_ids:
        // - is valid for the associated world
        // - has had its storage initialized
        // - is in the same order as the source bundle type
        BundleInfo {
            id,
            contributed_component_ids: component_ids.into(),
            required_component_constructors: required_components,
        }
    }

    /// Returns a value identifying the associated [`Bundle`] type.
    #[inline]
    pub const fn id(&self) -> BundleId {
        self.id
    }

    /// Returns the length of the explicit components part of the [`contributed_components`](Self::contributed_components) list.
    #[inline]
    pub(super) fn explicit_components_len(&self) -> usize {
        self.contributed_component_ids.len() - self.required_component_constructors.len()
    }

    /// Returns the [ID](ComponentId) of each component explicitly defined in this bundle (ex: Required Components are excluded).
    ///
    /// For all components contributed by this bundle (including Required Components), see [`BundleInfo::contributed_components`]
    #[inline]
    pub fn explicit_components(&self) -> &[ComponentId] {
        &self.contributed_component_ids[0..self.explicit_components_len()]
    }

    /// Returns the [ID](ComponentId) of each Required Component needed by this bundle. This _does not include_ Required Components that are
    /// explicitly provided by the bundle.
    #[inline]
    pub fn required_components(&self) -> &[ComponentId] {
        &self.contributed_component_ids[self.explicit_components_len()..]
    }

    /// Returns the [ID](ComponentId) of each component contributed by this bundle. This includes Required Components.
    ///
    /// For only components explicitly defined in this bundle, see [`BundleInfo::explicit_components`]
    #[inline]
    pub fn contributed_components(&self) -> &[ComponentId] {
        &self.contributed_component_ids
    }

    /// Returns an iterator over the [ID](ComponentId) of each component explicitly defined in this bundle (ex: this excludes Required Components).
    /// To iterate all components contributed by this bundle (including Required Components), see [`BundleInfo::iter_contributed_components`]
    #[inline]
    pub fn iter_explicit_components(&self) -> impl Iterator<Item = ComponentId> + Clone + '_ {
        self.explicit_components().iter().copied()
    }

    /// Returns an iterator over the [ID](ComponentId) of each component contributed by this bundle. This includes Required Components.
    ///
    /// To iterate only components explicitly defined in this bundle, see [`BundleInfo::iter_explicit_components`]
    #[inline]
    pub fn iter_contributed_components(&self) -> impl Iterator<Item = ComponentId> + Clone + '_ {
        self.contributed_components().iter().copied()
    }

    /// Returns an iterator over the [ID](ComponentId) of each Required Component needed by this bundle. This _does not include_ Required Components that are
    /// explicitly provided by the bundle.
    pub fn iter_required_components(&self) -> impl Iterator<Item = ComponentId> + '_ {
        self.required_components().iter().copied()
    }

    /// This writes components from a given [`Bundle`] to the given entity.
    ///
    /// # Safety
    ///
    /// `bundle_component_status` must return the "correct" [`ComponentStatus`] for each component
    /// in the [`Bundle`], with respect to the entity's original archetype (prior to the bundle being added).
    ///
    /// For example, if the original archetype already has `ComponentA` and `T` also has `ComponentA`, the status
    /// should be `Existing`. If the original archetype does not have `ComponentA`, the status should be `Added`.
    ///
    /// When "inserting" a bundle into an existing entity, [`ArchetypeAfterBundleInsert`](crate::archetype::SpawnBundleStatus)
    /// should be used, which will report `Added` vs `Existing` status based on the current archetype's structure.
    ///
    /// When spawning a bundle, [`SpawnBundleStatus`](crate::archetype::SpawnBundleStatus) can be used instead,
    /// which removes the need to look up the [`ArchetypeAfterBundleInsert`](crate::archetype::ArchetypeAfterBundleInsert)
    /// in the archetype graph, which requires ownership of the entity's current archetype.
    ///
    /// Regardless of how this is used, [`apply_effect`] must be called at most once on `bundle` after this function is
    /// called if `T::Effect: !NoBundleEffect` before returning to user-space safe code before returning to user-space safe code.
    /// This is currently only doable via use of [`MovingPtr::partial_move`].
    ///
    /// `table` must be the "new" table for `entity`. `table_row` must have space allocated for the
    /// `entity`, `bundle` must match this [`BundleInfo`]'s type
    ///
    /// [`apply_effect`]: crate::bundle::DynamicBundle::apply_effect
    #[inline]
    pub(super) unsafe fn write_components<'a, T: DynamicBundle, S: BundleComponentStatus>(
        &self,
        table: &mut Table,
        sparse_sets: &mut SparseSets,
        bundle_component_status: &S,
        required_components: impl Iterator<Item = &'a RequiredComponentConstructor>,
        entity: Entity,
        table_row: TableRow,
        change_tick: Tick,
        bundle: MovingPtr<'_, T>,
        insert_mode: InsertMode,
        caller: MaybeLocation,
    ) {
        // NOTE: get_components calls this closure on each component in "bundle order".
        // bundle_info.component_ids are also in "bundle order"
        let mut bundle_component = 0;
        T::get_components(bundle, &mut |storage_type, component_ptr| {
            let component_id = *self
                .contributed_component_ids
                .get_unchecked(bundle_component);
            // SAFETY: bundle_component is a valid index for this bundle
            let status = unsafe { bundle_component_status.get_status(bundle_component) };
            match storage_type {
                StorageType::Table => {
                    let column =
                        // SAFETY: If component_id is in self.component_ids, BundleInfo::new ensures that
                        // the target table contains the component.
                        unsafe { table.get_column_mut(component_id).debug_checked_unwrap() };
                    match (status, insert_mode) {
                        (ComponentStatus::Added, _) => {
                            column.initialize(table_row, component_ptr, change_tick, caller);
                        }
                        (ComponentStatus::Existing, InsertMode::Replace) => {
                            column.replace(table_row, component_ptr, change_tick, caller);
                        }
                        (ComponentStatus::Existing, InsertMode::Keep) => {
                            if let Some(drop_fn) = table.get_drop_for(component_id) {
                                drop_fn(component_ptr);
                            }
                        }
                    }
                }
                StorageType::SparseSet => {
                    let sparse_set =
                        // SAFETY: If component_id is in self.component_ids, BundleInfo::new ensures that
                        // a sparse set exists for the component.
                        unsafe { sparse_sets.get_mut(component_id).debug_checked_unwrap() };
                    match (status, insert_mode) {
                        (ComponentStatus::Added, _) | (_, InsertMode::Replace) => {
                            sparse_set.insert(entity, component_ptr, change_tick, caller);
                        }
                        (ComponentStatus::Existing, InsertMode::Keep) => {
                            if let Some(drop_fn) = sparse_set.get_drop() {
                                drop_fn(component_ptr);
                            }
                        }
                    }
                }
            }
            bundle_component += 1;
        });

        for required_component in required_components {
            required_component.initialize(
                table,
                sparse_sets,
                change_tick,
                table_row,
                entity,
                caller,
            );
        }
    }

    /// Internal method to initialize a required component from an [`OwningPtr`]. This should ultimately be called
    /// in the context of [`BundleInfo::write_components`], via [`RequiredComponentConstructor::initialize`].
    ///
    /// # Safety
    ///
    /// `component_ptr` must point to a required component value that matches the given `component_id`. The `storage_type` must match
    /// the type associated with `component_id`. The `entity` and `table_row` must correspond to an entity with an uninitialized
    /// component matching `component_id`.
    ///
    /// This method _should not_ be called outside of [`BundleInfo::write_components`].
    /// For more information, read the [`BundleInfo::write_components`] safety docs.
    /// This function inherits the safety requirements defined there.
    pub(crate) unsafe fn initialize_required_component(
        table: &mut Table,
        sparse_sets: &mut SparseSets,
        change_tick: Tick,
        table_row: TableRow,
        entity: Entity,
        component_id: ComponentId,
        storage_type: StorageType,
        component_ptr: OwningPtr,
        caller: MaybeLocation,
    ) {
        {
            match storage_type {
                StorageType::Table => {
                    let column =
                        // SAFETY: If component_id is in required_components, BundleInfo::new requires that
                        // the target table contains the component.
                        unsafe { table.get_column_mut(component_id).debug_checked_unwrap() };
                    column.initialize(table_row, component_ptr, change_tick, caller);
                }
                StorageType::SparseSet => {
                    let sparse_set =
                        // SAFETY: If component_id is in required_components, BundleInfo::new requires that
                        // a sparse set exists for the component.
                        unsafe { sparse_sets.get_mut(component_id).debug_checked_unwrap() };
                    sparse_set.insert(entity, component_ptr, change_tick, caller);
                }
            }
        }
    }
}

/// The type of archetype move (or lack thereof) that will result from a bundle
/// being inserted into an entity.
pub(crate) enum ArchetypeMoveType {
    /// If the entity already has all of the components that are being inserted,
    /// its archetype won't change.
    SameArchetype,
    /// If only [`sparse set`](StorageType::SparseSet) components are being added,
    /// the entity's archetype will change while keeping the same table.
    NewArchetypeSameTable { new_archetype: NonNull<Archetype> },
    /// If any [`table-stored`](StorageType::Table) components are being added,
    /// both the entity's archetype and table will change.
    NewArchetypeNewTable {
        new_archetype: NonNull<Archetype>,
        new_table: NonNull<Table>,
    },
}

/// Metadata for bundles. Stores a [`BundleInfo`] for each type of [`Bundle`] in a given world.
#[derive(Default)]
pub struct Bundles {
    bundle_infos: Vec<BundleInfo>,
    /// Cache static [`BundleId`]
    bundle_ids: TypeIdMap<BundleId>,
    /// Cache bundles, which contains both explicit and required components of [`Bundle`]
    contributed_bundle_ids: TypeIdMap<BundleId>,
    /// Cache dynamic [`BundleId`] with multiple components
    dynamic_bundle_ids: HashMap<Box<[ComponentId]>, BundleId>,
    dynamic_bundle_storages: HashMap<BundleId, Vec<StorageType>>,
    /// Cache optimized dynamic [`BundleId`] with single component
    dynamic_component_bundle_ids: HashMap<ComponentId, BundleId>,
    dynamic_component_storages: HashMap<BundleId, StorageType>,
}

impl Bundles {
    /// The total number of [`Bundle`] registered in [`Storages`].
    pub fn len(&self) -> usize {
        self.bundle_infos.len()
    }

    /// Returns true if no [`Bundle`] registered in [`Storages`].
    pub fn is_empty(&self) -> bool {
        self.len() == 0
    }

    /// Iterate over [`BundleInfo`].
    pub fn iter(&self) -> impl Iterator<Item = &BundleInfo> {
        self.bundle_infos.iter()
    }

    /// Gets the metadata associated with a specific type of bundle.
    /// Returns `None` if the bundle is not registered with the world.
    #[inline]
    pub fn get(&self, bundle_id: BundleId) -> Option<&BundleInfo> {
        self.bundle_infos.get(bundle_id.index())
    }

    /// Gets the value identifying a specific type of bundle.
    /// Returns `None` if the bundle does not exist in the world,
    /// or if `type_id` does not correspond to a type of bundle.
    #[inline]
    pub fn get_id(&self, type_id: TypeId) -> Option<BundleId> {
        self.bundle_ids.get(&type_id).cloned()
    }

    pub(crate) fn register_static_info<T: StaticBundle>(
        &mut self,
        components: &mut ComponentsRegistrator,
        storages: &mut Storages,
    ) -> BundleId {
        let bundle_infos = &mut self.bundle_infos;
        *self.bundle_ids.entry(TypeId::of::<T>()).or_insert_with(|| {
            let mut component_ids= Vec::new();
            T::component_ids(components, &mut |id| component_ids.push(id));
            let id = BundleId(bundle_infos.len());
            let bundle_info =
                // SAFETY: T::component_id ensures:
                // - its info was created
                // - appropriate storage for it has been initialized.
                // - it was created in the same order as the components in T
                unsafe { BundleInfo::new(core::any::type_name::<T>(), storages, components, component_ids, id) };
            bundle_infos.push(bundle_info);
            id
        })
    }

    /// Registers a new [`BundleInfo`] for a statically known type.
    ///
    /// Also registers all the components in the bundle.
    ///
    /// # Safety
    ///
    /// `components` and `storages` must be from the same [`World`] as `self`.
    ///
    /// [`World`]: crate::world::World
    #[deny(unsafe_op_in_unsafe_fn)]
    pub(crate) unsafe fn register_info<T: Bundle>(
        &mut self,
        bundle: &T,
        components: &mut ComponentsRegistrator,
        storages: &mut Storages,
    ) -> BundleId {
        let bundle_infos = &mut self.bundle_infos;
        *self.bundle_ids.entry(TypeId::of::<T>()).or_insert_with(|| {
            let mut component_ids= Vec::new();
            bundle.component_ids(components, &mut |id| component_ids.push(id));
            let id = BundleId(bundle_infos.len());
            let bundle_info =
                // SAFETY: T::component_id ensures:
                // - its info was created
                // - appropriate storage for it has been initialized.
                // - it was created in the same order as the components in T
                unsafe { BundleInfo::new(core::any::type_name::<T>(), storages, components, component_ids, id) };
            bundle_infos.push(bundle_info);
            id
        })
    }

    /// Registers a new [`BundleInfo`], which contains both explicit and required components for a statically known type.
    ///
    /// Also registers all the components in the bundle.
<<<<<<< HEAD
    pub(crate) fn register_contributed_bundle_info<T: StaticBundle>(
=======
    ///
    /// # Safety
    ///
    /// `components` and `storages` must be from the same [`World`] as `self`.
    ///
    /// [`World`]: crate::world::World
    #[deny(unsafe_op_in_unsafe_fn)]
    pub(crate) unsafe fn register_contributed_bundle_info<T: Bundle>(
>>>>>>> 859a3cba
        &mut self,
        components: &mut ComponentsRegistrator,
        storages: &mut Storages,
    ) -> BundleId {
        if let Some(id) = self.contributed_bundle_ids.get(&TypeId::of::<T>()).cloned() {
            id
        } else {
<<<<<<< HEAD
            let explicit_bundle_id = self.register_static_info::<T>(components, storages);
=======
            // SAFETY: as per the guarantees of this function, components and
            // storages are from the same world as self
            let explicit_bundle_id = unsafe { self.register_info::<T>(components, storages) };

>>>>>>> 859a3cba
            // SAFETY: reading from `explicit_bundle_id` and creating new bundle in same time. Its valid because bundle hashmap allow this
            let id = unsafe {
                let (ptr, len) = {
                    // SAFETY: `explicit_bundle_id` is valid and defined above
                    let contributed = self
                        .get_unchecked(explicit_bundle_id)
                        .contributed_components();
                    (contributed.as_ptr(), contributed.len())
                };
                // SAFETY: this is sound because the contributed_components Vec for explicit_bundle_id will not be accessed mutably as
                // part of init_dynamic_info. No mutable references will be created and the allocation will remain valid.
                self.init_dynamic_info(storages, components, core::slice::from_raw_parts(ptr, len))
            };
            self.contributed_bundle_ids.insert(TypeId::of::<T>(), id);
            id
        }
    }

    /// # Safety
    /// A [`BundleInfo`] with the given [`BundleId`] must have been initialized for this instance of `Bundles`.
    pub(crate) unsafe fn get_unchecked(&self, id: BundleId) -> &BundleInfo {
        self.bundle_infos.get_unchecked(id.0)
    }

    /// # Safety
    /// This [`BundleId`] must have been initialized with a single [`Component`](crate::component::Component)
    /// (via [`init_component_info`](Self::init_dynamic_info))
    pub(crate) unsafe fn get_storage_unchecked(&self, id: BundleId) -> StorageType {
        *self
            .dynamic_component_storages
            .get(&id)
            .debug_checked_unwrap()
    }

    /// # Safety
    /// This [`BundleId`] must have been initialized with multiple [`Component`](crate::component::Component)s
    /// (via [`init_dynamic_info`](Self::init_dynamic_info))
    pub(crate) unsafe fn get_storages_unchecked(&mut self, id: BundleId) -> &mut Vec<StorageType> {
        self.dynamic_bundle_storages
            .get_mut(&id)
            .debug_checked_unwrap()
    }

    /// Initializes a new [`BundleInfo`] for a dynamic [`Bundle`].
    ///
    /// # Panics
    ///
    /// Panics if any of the provided [`ComponentId`]s do not exist in the
    /// provided [`Components`].
    pub(crate) fn init_dynamic_info(
        &mut self,
        storages: &mut Storages,
        components: &Components,
        component_ids: &[ComponentId],
    ) -> BundleId {
        let bundle_infos = &mut self.bundle_infos;

        // Use `raw_entry_mut` to avoid cloning `component_ids` to access `Entry`
        let (_, bundle_id) = self
            .dynamic_bundle_ids
            .raw_entry_mut()
            .from_key(component_ids)
            .or_insert_with(|| {
                let (id, storages) = initialize_dynamic_bundle(
                    bundle_infos,
                    storages,
                    components,
                    Vec::from(component_ids),
                );
                // SAFETY: The ID always increases when new bundles are added, and so, the ID is unique.
                unsafe {
                    self.dynamic_bundle_storages
                        .insert_unique_unchecked(id, storages);
                }
                (component_ids.into(), id)
            });
        *bundle_id
    }

    /// Initializes a new [`BundleInfo`] for a dynamic [`Bundle`] with single component.
    ///
    /// # Panics
    ///
    /// Panics if the provided [`ComponentId`] does not exist in the provided [`Components`].
    pub(crate) fn init_component_info(
        &mut self,
        storages: &mut Storages,
        components: &Components,
        component_id: ComponentId,
    ) -> BundleId {
        let bundle_infos = &mut self.bundle_infos;
        let bundle_id = self
            .dynamic_component_bundle_ids
            .entry(component_id)
            .or_insert_with(|| {
                let (id, storage_type) = initialize_dynamic_bundle(
                    bundle_infos,
                    storages,
                    components,
                    vec![component_id],
                );
                self.dynamic_component_storages.insert(id, storage_type[0]);
                id
            });
        *bundle_id
    }
}

/// Asserts that all components are part of [`Components`]
/// and initializes a [`BundleInfo`].
fn initialize_dynamic_bundle(
    bundle_infos: &mut Vec<BundleInfo>,
    storages: &mut Storages,
    components: &Components,
    component_ids: Vec<ComponentId>,
) -> (BundleId, Vec<StorageType>) {
    // Assert component existence
    let storage_types = component_ids.iter().map(|&id| {
        components.get_info(id).unwrap_or_else(|| {
            panic!(
                "init_dynamic_info called with component id {id:?} which doesn't exist in this world"
            )
        }).storage_type()
    }).collect();

    let id = BundleId(bundle_infos.len());
    let bundle_info =
        // SAFETY: `component_ids` are valid as they were just checked
        unsafe { BundleInfo::new("<dynamic bundle>", storages, components, component_ids, id) };
    bundle_infos.push(bundle_info);

    (id, storage_types)
}<|MERGE_RESOLUTION|>--- conflicted
+++ resolved
@@ -419,7 +419,17 @@
         self.bundle_ids.get(&type_id).cloned()
     }
 
-    pub(crate) fn register_static_info<T: StaticBundle>(
+    /// Registers a new [`BundleInfo`] for a statically known type.
+    ///
+    /// Also registers all the components in the bundle.
+    ///
+    /// # Safety
+    ///
+    /// `components` and `storages` must be from the same [`World`] as `self`.
+    ///
+    /// [`World`]: crate::world::World
+    #[deny(unsafe_op_in_unsafe_fn)]
+    pub(crate) unsafe fn register_static_info<T: StaticBundle>(
         &mut self,
         components: &mut ComponentsRegistrator,
         storages: &mut Storages,
@@ -449,7 +459,6 @@
     /// `components` and `storages` must be from the same [`World`] as `self`.
     ///
     /// [`World`]: crate::world::World
-    #[deny(unsafe_op_in_unsafe_fn)]
     pub(crate) unsafe fn register_info<T: Bundle>(
         &mut self,
         bundle: &T,
@@ -475,9 +484,6 @@
     /// Registers a new [`BundleInfo`], which contains both explicit and required components for a statically known type.
     ///
     /// Also registers all the components in the bundle.
-<<<<<<< HEAD
-    pub(crate) fn register_contributed_bundle_info<T: StaticBundle>(
-=======
     ///
     /// # Safety
     ///
@@ -485,8 +491,7 @@
     ///
     /// [`World`]: crate::world::World
     #[deny(unsafe_op_in_unsafe_fn)]
-    pub(crate) unsafe fn register_contributed_bundle_info<T: Bundle>(
->>>>>>> 859a3cba
+    pub(crate) unsafe fn register_contributed_bundle_info<T: StaticBundle>(
         &mut self,
         components: &mut ComponentsRegistrator,
         storages: &mut Storages,
@@ -494,14 +499,11 @@
         if let Some(id) = self.contributed_bundle_ids.get(&TypeId::of::<T>()).cloned() {
             id
         } else {
-<<<<<<< HEAD
-            let explicit_bundle_id = self.register_static_info::<T>(components, storages);
-=======
             // SAFETY: as per the guarantees of this function, components and
             // storages are from the same world as self
-            let explicit_bundle_id = unsafe { self.register_info::<T>(components, storages) };
-
->>>>>>> 859a3cba
+            let explicit_bundle_id =
+                unsafe { self.register_static_info::<T>(components, storages) };
+
             // SAFETY: reading from `explicit_bundle_id` and creating new bundle in same time. Its valid because bundle hashmap allow this
             let id = unsafe {
                 let (ptr, len) = {
