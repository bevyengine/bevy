use alloc::vec::Vec;
use bevy_ptr::{ConstNonNull, MovingPtr};
use core::ptr::NonNull;

use crate::{
    archetype::{
        Archetype, ArchetypeAfterBundleInsert, ArchetypeCreated, ArchetypeId, Archetypes,
        ComponentStatus,
    },
    bundle::{ArchetypeMoveType, Bundle, BundleId, BundleInfo, DynamicBundle, InsertMode},
    change_detection::{MaybeLocation, Tick},
    component::{Components, StorageType},
    entity::{Entities, Entity, EntityLocation},
    event::EntityComponentsTrigger,
    lifecycle::{Add, Insert, Replace, ADD, INSERT, REPLACE},
    observer::Observers,
    query::DebugCheckedUnwrap as _,
    relationship::RelationshipHookMode,
    storage::{Storages, Table},
    world::{unsafe_world_cell::UnsafeWorldCell, World},
};

// SAFETY: We have exclusive world access so our pointers can't be invalidated externally
pub(crate) struct BundleInserter<'w> {
    world: UnsafeWorldCell<'w>,
    bundle_info: ConstNonNull<BundleInfo>,
    archetype_after_insert: ConstNonNull<ArchetypeAfterBundleInsert>,
    table: NonNull<Table>,
    archetype: NonNull<Archetype>,
    archetype_move_type: ArchetypeMoveType,
    change_tick: Tick,
}

impl<'w> BundleInserter<'w> {
    #[inline]
    pub(crate) fn new<T: Bundle>(
        world: &'w mut World,
        archetype_id: ArchetypeId,
        change_tick: Tick,
    ) -> Self {
        let bundle_id = world.register_bundle_info::<T>();

        // SAFETY: We just ensured this bundle exists
        unsafe { Self::new_with_id(world, archetype_id, bundle_id, change_tick) }
    }

    /// Creates a new [`BundleInserter`].
    ///
    /// # Safety
    /// - Caller must ensure that `bundle_id` exists in `world.bundles`.
    #[inline]
    pub(crate) unsafe fn new_with_id(
        world: &'w mut World,
        archetype_id: ArchetypeId,
        bundle_id: BundleId,
        change_tick: Tick,
    ) -> Self {
        // SAFETY: We will not make any accesses to the command queue, component or resource data of this world
        let bundle_info = world.bundles.get_unchecked(bundle_id);
        let bundle_id = bundle_info.id();
        let (new_archetype_id, is_new_created) = bundle_info.insert_bundle_into_archetype(
            &mut world.archetypes,
            &mut world.storages,
            &world.components,
            &world.observers,
            archetype_id,
        );

        let inserter = if new_archetype_id == archetype_id {
            let archetype = &mut world.archetypes[archetype_id];
            // SAFETY: The edge is assured to be initialized when we called insert_bundle_into_archetype
            let archetype_after_insert = unsafe {
                archetype
                    .edges()
                    .get_archetype_after_bundle_insert_internal(bundle_id)
                    .debug_checked_unwrap()
            };
            let table_id = archetype.table_id();
            let table = &mut world.storages.tables[table_id];
            Self {
                archetype_after_insert: archetype_after_insert.into(),
                archetype: archetype.into(),
                bundle_info: bundle_info.into(),
                table: table.into(),
                archetype_move_type: ArchetypeMoveType::SameArchetype,
                change_tick,
                world: world.as_unsafe_world_cell(),
            }
        } else {
            let (archetype, new_archetype) =
                world.archetypes.get_2_mut(archetype_id, new_archetype_id);
            // SAFETY: The edge is assured to be initialized when we called insert_bundle_into_archetype
            let archetype_after_insert = unsafe {
                archetype
                    .edges()
                    .get_archetype_after_bundle_insert_internal(bundle_id)
                    .debug_checked_unwrap()
            };
            let table_id = archetype.table_id();
            let new_table_id = new_archetype.table_id();
            if table_id == new_table_id {
                let table = &mut world.storages.tables[table_id];
                Self {
                    archetype_after_insert: archetype_after_insert.into(),
                    archetype: archetype.into(),
                    bundle_info: bundle_info.into(),
                    table: table.into(),
                    archetype_move_type: ArchetypeMoveType::NewArchetypeSameTable {
                        new_archetype: new_archetype.into(),
                    },
                    change_tick,
                    world: world.as_unsafe_world_cell(),
                }
            } else {
                let (table, new_table) = world.storages.tables.get_2_mut(table_id, new_table_id);
                Self {
                    archetype_after_insert: archetype_after_insert.into(),
                    archetype: archetype.into(),
                    bundle_info: bundle_info.into(),
                    table: table.into(),
                    archetype_move_type: ArchetypeMoveType::NewArchetypeNewTable {
                        new_archetype: new_archetype.into(),
                        new_table: new_table.into(),
                    },
                    change_tick,
                    world: world.as_unsafe_world_cell(),
                }
            }
        };

        if is_new_created {
            inserter
                .world
                .into_deferred()
                .trigger(ArchetypeCreated(new_archetype_id));
        }
        inserter
    }

    /// # Safety
    /// - `entity` must currently exist in the source archetype for this inserter.
    /// - `location` must be `entity`'s location in the archetype.
    /// - `T` must match this [`BundleInserter`] type used to create
    /// - If `T::Effect: !NoBundleEffect.`, then [`apply_effect`] must be called at most once on
    ///   `bundle` after this function before returning to user-space safe code.
    /// - The value pointed to by `bundle` must not be accessed for anything other than [`apply_effect`]
    ///   or dropped.
    ///
    /// [`apply_effect`]: crate::bundle::DynamicBundle::apply_effect
    #[inline]
    pub(crate) unsafe fn insert<T: DynamicBundle>(
        &mut self,
        entity: Entity,
        location: EntityLocation,
        bundle: MovingPtr<'_, T>,
        insert_mode: InsertMode,
        caller: MaybeLocation,
        relationship_hook_mode: RelationshipHookMode,
    ) -> EntityLocation {
        let bundle_info = self.bundle_info.as_ref();
        let archetype_after_insert = self.archetype_after_insert.as_ref();
        let archetype = self.archetype.as_ref();

        // SAFETY: All components in the bundle are guaranteed to exist in the World
        // as they must be initialized before creating the BundleInfo.
        unsafe {
            // SAFETY: Mutable references do not alias and will be dropped after this block
            let mut deferred_world = self.world.into_deferred();

            if insert_mode == InsertMode::Replace {
                if archetype.has_replace_observer() {
                    // SAFETY: the REPLACE event_key corresponds to the Replace event's type
                    deferred_world.trigger_raw(
                        REPLACE,
                        &mut Replace { entity },
                        &mut EntityComponentsTrigger {
                            components: archetype_after_insert.existing(),
                        },
                        caller,
                    );
                }
                deferred_world.trigger_on_replace(
                    archetype,
                    entity,
                    archetype_after_insert.existing().iter().copied(),
                    caller,
                    relationship_hook_mode,
                );
            }
        }

        let table = self.table.as_mut();

        // SAFETY: Archetype gets borrowed when running the on_replace observers above,
        // so this reference can only be promoted from shared to &mut down here, after they have been ran
        let archetype = self.archetype.as_mut();

        let (new_archetype, new_location) = match &mut self.archetype_move_type {
            ArchetypeMoveType::SameArchetype => {
                // SAFETY: Mutable references do not alias and will be dropped after this block
                let sparse_sets = {
                    let world = self.world.world_mut();
                    &mut world.storages.sparse_sets
                };

                bundle_info.write_components(
                    table,
                    sparse_sets,
                    archetype_after_insert,
                    archetype_after_insert.required_components.iter(),
                    entity,
                    location.table_row,
                    self.change_tick,
                    bundle,
                    insert_mode,
                    caller,
                );

                (archetype, location)
            }
            ArchetypeMoveType::NewArchetypeSameTable { new_archetype } => {
                let new_archetype = new_archetype.as_mut();

                // SAFETY: Mutable references do not alias and will be dropped after this block
                let (sparse_sets, entities) = {
                    let world = self.world.world_mut();
                    (&mut world.storages.sparse_sets, &mut world.entities)
                };

                let result = archetype.swap_remove(location.archetype_row);
                if let Some(swapped_entity) = result.swapped_entity {
                    let swapped_location =
                        // SAFETY: If the swap was successful, swapped_entity must be valid.
                        unsafe { entities.get_constructed(swapped_entity).debug_checked_unwrap() };
                    entities.update_location(
                        swapped_entity.row(),
                        Some(EntityLocation {
                            archetype_id: swapped_location.archetype_id,
                            archetype_row: location.archetype_row,
                            table_id: swapped_location.table_id,
                            table_row: swapped_location.table_row,
                        }),
                    );
                }
                let new_location = new_archetype.allocate(entity, result.table_row);
<<<<<<< HEAD
                entities.update_location(entity.row(), Some(new_location));
                let after_effect = bundle_info.write_components(
=======
                entities.set(entity.index(), Some(new_location));
                bundle_info.write_components(
>>>>>>> bcee3757
                    table,
                    sparse_sets,
                    archetype_after_insert,
                    archetype_after_insert.required_components.iter(),
                    entity,
                    result.table_row,
                    self.change_tick,
                    bundle,
                    insert_mode,
                    caller,
                );

                (new_archetype, new_location)
            }
            ArchetypeMoveType::NewArchetypeNewTable {
                new_archetype,
                new_table,
            } => {
                let new_table = new_table.as_mut();
                let new_archetype = new_archetype.as_mut();

                // SAFETY: Mutable references do not alias and will be dropped after this block
                let (archetypes_ptr, sparse_sets, entities) = {
                    let world = self.world.world_mut();
                    let archetype_ptr: *mut Archetype = world.archetypes.archetypes.as_mut_ptr();
                    (
                        archetype_ptr,
                        &mut world.storages.sparse_sets,
                        &mut world.entities,
                    )
                };
                let result = archetype.swap_remove(location.archetype_row);
                if let Some(swapped_entity) = result.swapped_entity {
                    let swapped_location =
                        // SAFETY: If the swap was successful, swapped_entity must be valid.
                        unsafe { entities.get_constructed(swapped_entity).debug_checked_unwrap() };
                    entities.update_location(
                        swapped_entity.row(),
                        Some(EntityLocation {
                            archetype_id: swapped_location.archetype_id,
                            archetype_row: location.archetype_row,
                            table_id: swapped_location.table_id,
                            table_row: swapped_location.table_row,
                        }),
                    );
                }
                // PERF: store "non bundle" components in edge, then just move those to avoid
                // redundant copies
                let move_result = table.move_to_superset_unchecked(result.table_row, new_table);
                let new_location = new_archetype.allocate(entity, move_result.new_row);
                entities.update_location(entity.row(), Some(new_location));

                // If an entity was moved into this entity's table spot, update its table row.
                if let Some(swapped_entity) = move_result.swapped_entity {
                    let swapped_location =
                        // SAFETY: If the swap was successful, swapped_entity must be valid.
                        unsafe { entities.get_constructed(swapped_entity).debug_checked_unwrap() };

                    entities.update_location(
                        swapped_entity.row(),
                        Some(EntityLocation {
                            archetype_id: swapped_location.archetype_id,
                            archetype_row: swapped_location.archetype_row,
                            table_id: swapped_location.table_id,
                            table_row: result.table_row,
                        }),
                    );

                    if archetype.id() == swapped_location.archetype_id {
                        archetype
                            .set_entity_table_row(swapped_location.archetype_row, result.table_row);
                    } else if new_archetype.id() == swapped_location.archetype_id {
                        new_archetype
                            .set_entity_table_row(swapped_location.archetype_row, result.table_row);
                    } else {
                        // SAFETY: the only two borrowed archetypes are above and we just did collision checks
                        (*archetypes_ptr.add(swapped_location.archetype_id.index()))
                            .set_entity_table_row(swapped_location.archetype_row, result.table_row);
                    }
                }

                bundle_info.write_components(
                    new_table,
                    sparse_sets,
                    archetype_after_insert,
                    archetype_after_insert.required_components.iter(),
                    entity,
                    move_result.new_row,
                    self.change_tick,
                    bundle,
                    insert_mode,
                    caller,
                );

                (new_archetype, new_location)
            }
        };

        let new_archetype = &*new_archetype;
        // SAFETY: We have no outstanding mutable references to world as they were dropped
        let mut deferred_world = unsafe { self.world.into_deferred() };

        // SAFETY: All components in the bundle are guaranteed to exist in the World
        // as they must be initialized before creating the BundleInfo.
        unsafe {
            deferred_world.trigger_on_add(
                new_archetype,
                entity,
                archetype_after_insert.added().iter().copied(),
                caller,
            );
            if new_archetype.has_add_observer() {
                // SAFETY: the ADD event_key corresponds to the Add event's type
                deferred_world.trigger_raw(
                    ADD,
                    &mut Add { entity },
                    &mut EntityComponentsTrigger {
                        components: archetype_after_insert.added(),
                    },
                    caller,
                );
            }
            match insert_mode {
                InsertMode::Replace => {
                    // Insert triggers for both new and existing components if we're replacing them.
                    deferred_world.trigger_on_insert(
                        new_archetype,
                        entity,
                        archetype_after_insert.inserted().iter().copied(),
                        caller,
                        relationship_hook_mode,
                    );
                    if new_archetype.has_insert_observer() {
                        // SAFETY: the INSERT event_key corresponds to the Insert event's type
                        deferred_world.trigger_raw(
                            INSERT,
                            &mut Insert { entity },
                            &mut EntityComponentsTrigger {
                                components: archetype_after_insert.inserted(),
                            },
                            caller,
                        );
                    }
                }
                InsertMode::Keep => {
                    // Insert triggers only for new components if we're not replacing them (since
                    // nothing is actually inserted).
                    deferred_world.trigger_on_insert(
                        new_archetype,
                        entity,
                        archetype_after_insert.added().iter().copied(),
                        caller,
                        relationship_hook_mode,
                    );
                    if new_archetype.has_insert_observer() {
                        // SAFETY: the INSERT event_key corresponds to the Insert event's type
                        deferred_world.trigger_raw(
                            INSERT,
                            &mut Insert { entity },
                            &mut EntityComponentsTrigger {
                                components: archetype_after_insert.added(),
                            },
                            caller,
                        );
                    }
                }
            }
        }

        new_location
    }

    #[inline]
    pub(crate) fn entities(&mut self) -> &mut Entities {
        // SAFETY: No outstanding references to self.world, changes to entities cannot invalidate our internal pointers
        unsafe { &mut self.world.world_mut().entities }
    }
}

impl BundleInfo {
    /// Inserts a bundle into the given archetype and returns the resulting archetype and whether a new archetype was created.
    /// This could be the same [`ArchetypeId`], in the event that inserting the given bundle
    /// does not result in an [`Archetype`] change.
    ///
    /// Results are cached in the [`Archetype`] graph to avoid redundant work.
    ///
    /// # Safety
    /// `components` must be the same components as passed in [`Self::new`]
    pub(crate) unsafe fn insert_bundle_into_archetype(
        &self,
        archetypes: &mut Archetypes,
        storages: &mut Storages,
        components: &Components,
        observers: &Observers,
        archetype_id: ArchetypeId,
    ) -> (ArchetypeId, bool) {
        if let Some(archetype_after_insert_id) = archetypes[archetype_id]
            .edges()
            .get_archetype_after_bundle_insert(self.id)
        {
            return (archetype_after_insert_id, false);
        }
        let mut new_table_components = Vec::new();
        let mut new_sparse_set_components = Vec::new();
        let mut bundle_status = Vec::with_capacity(self.explicit_components_len());
        let mut added_required_components = Vec::new();
        let mut added = Vec::new();
        let mut existing = Vec::new();

        let current_archetype = &mut archetypes[archetype_id];
        for component_id in self.iter_explicit_components() {
            if current_archetype.contains(component_id) {
                bundle_status.push(ComponentStatus::Existing);
                existing.push(component_id);
            } else {
                bundle_status.push(ComponentStatus::Added);
                added.push(component_id);
                // SAFETY: component_id exists
                let component_info = unsafe { components.get_info_unchecked(component_id) };
                match component_info.storage_type() {
                    StorageType::Table => new_table_components.push(component_id),
                    StorageType::SparseSet => new_sparse_set_components.push(component_id),
                }
            }
        }

        for (index, component_id) in self.iter_required_components().enumerate() {
            if !current_archetype.contains(component_id) {
                added_required_components.push(self.required_component_constructors[index].clone());
                added.push(component_id);
                // SAFETY: component_id exists
                let component_info = unsafe { components.get_info_unchecked(component_id) };
                match component_info.storage_type() {
                    StorageType::Table => {
                        new_table_components.push(component_id);
                    }
                    StorageType::SparseSet => {
                        new_sparse_set_components.push(component_id);
                    }
                }
            }
        }

        if new_table_components.is_empty() && new_sparse_set_components.is_empty() {
            let edges = current_archetype.edges_mut();
            // The archetype does not change when we insert this bundle.
            edges.cache_archetype_after_bundle_insert(
                self.id,
                archetype_id,
                bundle_status,
                added_required_components,
                added,
                existing,
            );
            (archetype_id, false)
        } else {
            let table_id;
            let table_components;
            let sparse_set_components;
            // The archetype changes when we insert this bundle. Prepare the new archetype and storages.
            {
                let current_archetype = &archetypes[archetype_id];
                table_components = if new_table_components.is_empty() {
                    // If there are no new table components, we can keep using this table.
                    table_id = current_archetype.table_id();
                    current_archetype.table_components().collect()
                } else {
                    new_table_components.extend(current_archetype.table_components());
                    // Sort to ignore order while hashing.
                    new_table_components.sort_unstable();
                    // SAFETY: all component ids in `new_table_components` exist
                    table_id = unsafe {
                        storages
                            .tables
                            .get_id_or_insert(&new_table_components, components)
                    };

                    new_table_components
                };

                sparse_set_components = if new_sparse_set_components.is_empty() {
                    current_archetype.sparse_set_components().collect()
                } else {
                    new_sparse_set_components.extend(current_archetype.sparse_set_components());
                    // Sort to ignore order while hashing.
                    new_sparse_set_components.sort_unstable();
                    new_sparse_set_components
                };
            };
            // SAFETY: ids in self must be valid
            let (new_archetype_id, is_new_created) = archetypes.get_id_or_insert(
                components,
                observers,
                table_id,
                table_components,
                sparse_set_components,
            );

            // Add an edge from the old archetype to the new archetype.
            archetypes[archetype_id]
                .edges_mut()
                .cache_archetype_after_bundle_insert(
                    self.id,
                    new_archetype_id,
                    bundle_status,
                    added_required_components,
                    added,
                    existing,
                );
            (new_archetype_id, is_new_created)
        }
    }
}<|MERGE_RESOLUTION|>--- conflicted
+++ resolved
@@ -243,13 +243,8 @@
                     );
                 }
                 let new_location = new_archetype.allocate(entity, result.table_row);
-<<<<<<< HEAD
                 entities.update_location(entity.row(), Some(new_location));
-                let after_effect = bundle_info.write_components(
-=======
-                entities.set(entity.index(), Some(new_location));
                 bundle_info.write_components(
->>>>>>> bcee3757
                     table,
                     sparse_sets,
                     archetype_after_insert,
