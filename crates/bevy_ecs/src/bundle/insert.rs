use alloc::vec::Vec;
use bevy_ptr::{ConstNonNull, MovingPtr};
use core::ptr::NonNull;

use crate::{
    archetype::{
        Archetype, ArchetypeAfterBundleInsert, ArchetypeCreated, ArchetypeId, Archetypes,
        ComponentStatus,
    },
    bundle::{ArchetypeMoveType, Bundle, BundleId, BundleInfo, DynamicBundle, InsertMode},
    change_detection::{MaybeLocation, Tick},
    component::{Components, StorageType},
    entity::{Entities, Entity, EntityLocation},
    event::EntityComponentsTrigger,
    lifecycle::{Add, Insert, Replace, ADD, INSERT, REPLACE},
    observer::Observers,
    query::DebugCheckedUnwrap as _,
    relationship::RelationshipHookMode,
    storage::{SparseSets, Storages, Table, TableRow},
    world::{unsafe_world_cell::UnsafeWorldCell, World},
};

// SAFETY: We have exclusive world access so our pointers can't be invalidated externally
pub(crate) struct BundleInserter<'w> {
    world: UnsafeWorldCell<'w>,
    bundle_info: ConstNonNull<BundleInfo>,
    archetype_after_insert: ConstNonNull<ArchetypeAfterBundleInsert>,
    table: NonNull<Table>,
    archetype: NonNull<Archetype>,
    archetype_move_type: ArchetypeMoveType,
    change_tick: Tick,
}

impl<'w> BundleInserter<'w> {
    #[inline]
    pub(crate) fn new<T: Bundle>(
        world: &'w mut World,
        archetype_id: ArchetypeId,
        change_tick: Tick,
    ) -> Self {
        let bundle_id = world.register_bundle_info::<T>();

        // SAFETY: We just ensured this bundle exists
        unsafe { Self::new_with_id(world, archetype_id, bundle_id, change_tick) }
    }

    /// Creates a new [`BundleInserter`].
    ///
    /// # Safety
    /// - Caller must ensure that `bundle_id` exists in `world.bundles`.
    #[inline]
    pub(crate) unsafe fn new_with_id(
        world: &'w mut World,
        archetype_id: ArchetypeId,
        bundle_id: BundleId,
        change_tick: Tick,
    ) -> Self {
        // SAFETY: We will not make any accesses to the command queue, component or resource data of this world
        let bundle_info = world.bundles.get_unchecked(bundle_id);
        let bundle_id = bundle_info.id();
        let (new_archetype_id, is_new_created) = bundle_info.insert_bundle_into_archetype(
            &mut world.archetypes,
            &mut world.storages,
            &world.components,
            &world.observers,
            archetype_id,
        );

        let inserter = if new_archetype_id == archetype_id {
            let archetype = &mut world.archetypes[archetype_id];
            // SAFETY: The edge is assured to be initialized when we called insert_bundle_into_archetype
            let archetype_after_insert = unsafe {
                archetype
                    .edges()
                    .get_archetype_after_bundle_insert_internal(bundle_id)
                    .debug_checked_unwrap()
            };
            let table_id = archetype.table_id();
            let table = &mut world.storages.tables[table_id];
            Self {
                archetype_after_insert: archetype_after_insert.into(),
                archetype: archetype.into(),
                bundle_info: bundle_info.into(),
                table: table.into(),
                archetype_move_type: ArchetypeMoveType::SameArchetype,
                change_tick,
                world: world.as_unsafe_world_cell(),
            }
        } else {
            let (archetype, new_archetype) =
                world.archetypes.get_2_mut(archetype_id, new_archetype_id);
            // SAFETY: The edge is assured to be initialized when we called insert_bundle_into_archetype
            let archetype_after_insert = unsafe {
                archetype
                    .edges()
                    .get_archetype_after_bundle_insert_internal(bundle_id)
                    .debug_checked_unwrap()
            };
            let table_id = archetype.table_id();
            let new_table_id = new_archetype.table_id();
            if table_id == new_table_id {
                let table = &mut world.storages.tables[table_id];
                Self {
                    archetype_after_insert: archetype_after_insert.into(),
                    archetype: archetype.into(),
                    bundle_info: bundle_info.into(),
                    table: table.into(),
                    archetype_move_type: ArchetypeMoveType::NewArchetypeSameTable {
                        new_archetype: new_archetype.into(),
                    },
                    change_tick,
                    world: world.as_unsafe_world_cell(),
                }
            } else {
                let (table, new_table) = world.storages.tables.get_2_mut(table_id, new_table_id);
                Self {
                    archetype_after_insert: archetype_after_insert.into(),
                    archetype: archetype.into(),
                    bundle_info: bundle_info.into(),
                    table: table.into(),
                    archetype_move_type: ArchetypeMoveType::NewArchetypeNewTable {
                        new_archetype: new_archetype.into(),
                        new_table: new_table.into(),
                    },
                    change_tick,
                    world: world.as_unsafe_world_cell(),
                }
            }
        };

        if is_new_created {
            inserter
                .world
                .into_deferred()
                .trigger(ArchetypeCreated(new_archetype_id));
        }
        inserter
    }

<<<<<<< HEAD
    // A non-generic prelude to insert used to minimize duplicated monomorphized code.
    // In combination with after_insert, this can reduce compile time of bevy by 10%.
    // We inline in release to avoid a minor perf loss.
    #[cfg_attr(not(debug_assertions), inline(always))]
    unsafe fn before_insert<'a>(
        entity: Entity,
        location: EntityLocation,
        insert_mode: InsertMode,
        caller: MaybeLocation,
        relationship_hook_mode: RelationshipHookMode,
        mut table: NonNull<Table>,
        mut archetype: NonNull<Archetype>,
        archetype_after_insert: &ArchetypeAfterBundleInsert,
        world: &'a UnsafeWorldCell<'w>,
        archetype_move_type: &'a mut ArchetypeMoveType,
    ) -> (
        &'a Archetype,
        EntityLocation,
        &'a mut SparseSets,
        &'a mut Table,
        TableRow,
    ) {
=======
    /// # Safety
    /// - `entity` must currently exist in the source archetype for this inserter.
    /// - `location` must be `entity`'s location in the archetype.
    /// - `T` must match this [`BundleInserter`] type used to create
    /// - If `T::Effect: !NoBundleEffect.`, then [`apply_effect`] must be called at most once on
    ///   `bundle` after this function before returning to user-space safe code.
    /// - The value pointed to by `bundle` must not be accessed for anything other than [`apply_effect`]
    ///   or dropped.
    ///
    /// [`apply_effect`]: crate::bundle::DynamicBundle::apply_effect
    #[inline]
    pub(crate) unsafe fn insert<T: DynamicBundle>(
        &mut self,
        entity: Entity,
        location: EntityLocation,
        bundle: MovingPtr<'_, T>,
        insert_mode: InsertMode,
        caller: MaybeLocation,
        relationship_hook_mode: RelationshipHookMode,
    ) -> EntityLocation {
        let bundle_info = self.bundle_info.as_ref();
        let archetype_after_insert = self.archetype_after_insert.as_ref();
        let archetype = self.archetype.as_ref();

>>>>>>> a3ad40d4
        // SAFETY: All components in the bundle are guaranteed to exist in the World
        // as they must be initialized before creating the BundleInfo.
        unsafe {
            // SAFETY: Mutable references do not alias and will be dropped after this block
            let mut deferred_world = world.into_deferred();

            if insert_mode == InsertMode::Replace {
                let archetype = archetype.as_ref();
                if archetype.has_replace_observer() {
                    // SAFETY: the REPLACE event_key corresponds to the Replace event's type
                    deferred_world.trigger_raw(
                        REPLACE,
                        &mut Replace { entity },
                        &mut EntityComponentsTrigger {
                            components: archetype_after_insert.existing(),
                        },
                        caller,
                    );
                }
                deferred_world.trigger_on_replace(
                    archetype,
                    entity,
                    archetype_after_insert.existing().iter().copied(),
                    caller,
                    relationship_hook_mode,
                );
            }
        }

        let table = table.as_mut();

        // SAFETY: Archetype gets borrowed when running the on_replace observers above,
        // so this reference can only be promoted from shared to &mut down here, after they have been ran
        let archetype = archetype.as_mut();

<<<<<<< HEAD
        match archetype_move_type {
=======
        let (new_archetype, new_location) = match &mut self.archetype_move_type {
>>>>>>> a3ad40d4
            ArchetypeMoveType::SameArchetype => {
                // SAFETY: Mutable references do not alias and will be dropped after this block
                let sparse_sets = {
                    let world = world.world_mut();
                    &mut world.storages.sparse_sets
                };

<<<<<<< HEAD
                (
                    &*archetype,
                    location,
=======
                bundle_info.write_components(
                    table,
>>>>>>> a3ad40d4
                    sparse_sets,
                    table,
                    location.table_row,
<<<<<<< HEAD
                )
=======
                    self.change_tick,
                    bundle,
                    insert_mode,
                    caller,
                );

                (archetype, location)
>>>>>>> a3ad40d4
            }
            ArchetypeMoveType::NewArchetypeSameTable { new_archetype } => {
                let new_archetype = new_archetype.as_mut();

                // SAFETY: Mutable references do not alias and will be dropped after this block
                let (sparse_sets, entities) = {
                    let world = world.world_mut();
                    (&mut world.storages.sparse_sets, &mut world.entities)
                };

                let result = archetype.swap_remove(location.archetype_row);
                if let Some(swapped_entity) = result.swapped_entity {
                    let swapped_location =
<<<<<<< HEAD
                    // SAFETY: If the swap was successful, swapped_entity must be valid.
                    unsafe { entities.get(swapped_entity).debug_checked_unwrap() };
                    entities.set(
=======
                        // SAFETY: If the swap was successful, swapped_entity must be valid.
                        unsafe { entities.get_spawned(swapped_entity).debug_checked_unwrap() };
                    entities.update_existing_location(
>>>>>>> a3ad40d4
                        swapped_entity.index(),
                        Some(EntityLocation {
                            archetype_id: swapped_location.archetype_id,
                            archetype_row: location.archetype_row,
                            table_id: swapped_location.table_id,
                            table_row: swapped_location.table_row,
                        }),
                    );
                }
                let new_location = new_archetype.allocate(entity, result.table_row);
<<<<<<< HEAD
                entities.set(entity.index(), Some(new_location));

                (
                    &*new_archetype,
                    new_location,
=======
                entities.update_existing_location(entity.index(), Some(new_location));
                bundle_info.write_components(
                    table,
>>>>>>> a3ad40d4
                    sparse_sets,
                    table,
                    result.table_row,
<<<<<<< HEAD
                )
=======
                    self.change_tick,
                    bundle,
                    insert_mode,
                    caller,
                );

                (new_archetype, new_location)
>>>>>>> a3ad40d4
            }
            ArchetypeMoveType::NewArchetypeNewTable {
                new_archetype,
                new_table,
            } => {
                let new_table = new_table.as_mut();
                let new_archetype = new_archetype.as_mut();

                // SAFETY: Mutable references do not alias and will be dropped after this block
                let (archetypes_ptr, sparse_sets, entities) = {
                    let world = world.world_mut();
                    let archetype_ptr: *mut Archetype = world.archetypes.archetypes.as_mut_ptr();
                    (
                        archetype_ptr,
                        &mut world.storages.sparse_sets,
                        &mut world.entities,
                    )
                };
                let result = archetype.swap_remove(location.archetype_row);
                if let Some(swapped_entity) = result.swapped_entity {
                    let swapped_location =
<<<<<<< HEAD
                    // SAFETY: If the swap was successful, swapped_entity must be valid.
                    unsafe { entities.get(swapped_entity).debug_checked_unwrap() };
                    entities.set(
=======
                        // SAFETY: If the swap was successful, swapped_entity must be valid.
                        unsafe { entities.get_spawned(swapped_entity).debug_checked_unwrap() };
                    entities.update_existing_location(
>>>>>>> a3ad40d4
                        swapped_entity.index(),
                        Some(EntityLocation {
                            archetype_id: swapped_location.archetype_id,
                            archetype_row: location.archetype_row,
                            table_id: swapped_location.table_id,
                            table_row: swapped_location.table_row,
                        }),
                    );
                }
                // PERF: store "non bundle" components in edge, then just move those to avoid
                // redundant copies
                let move_result = table.move_to_superset_unchecked(result.table_row, new_table);
                let new_location = new_archetype.allocate(entity, move_result.new_row);
                entities.update_existing_location(entity.index(), Some(new_location));

                // If an entity was moved into this entity's table spot, update its table row.
                if let Some(swapped_entity) = move_result.swapped_entity {
                    let swapped_location =
<<<<<<< HEAD
                    // SAFETY: If the swap was successful, swapped_entity must be valid.
                    unsafe { entities.get(swapped_entity).debug_checked_unwrap() };
=======
                        // SAFETY: If the swap was successful, swapped_entity must be valid.
                        unsafe { entities.get_spawned(swapped_entity).debug_checked_unwrap() };
>>>>>>> a3ad40d4

                    entities.update_existing_location(
                        swapped_entity.index(),
                        Some(EntityLocation {
                            archetype_id: swapped_location.archetype_id,
                            archetype_row: swapped_location.archetype_row,
                            table_id: swapped_location.table_id,
                            table_row: result.table_row,
                        }),
                    );

                    if archetype.id() == swapped_location.archetype_id {
                        archetype
                            .set_entity_table_row(swapped_location.archetype_row, result.table_row);
                    } else if new_archetype.id() == swapped_location.archetype_id {
                        new_archetype
                            .set_entity_table_row(swapped_location.archetype_row, result.table_row);
                    } else {
                        // SAFETY: the only two borrowed archetypes are above and we just did collision checks
                        (*archetypes_ptr.add(swapped_location.archetype_id.index()))
                            .set_entity_table_row(swapped_location.archetype_row, result.table_row);
                    }
                }

<<<<<<< HEAD
                (
                    &*new_archetype,
                    new_location,
=======
                bundle_info.write_components(
                    new_table,
>>>>>>> a3ad40d4
                    sparse_sets,
                    new_table,
                    move_result.new_row,
<<<<<<< HEAD
                )
=======
                    self.change_tick,
                    bundle,
                    insert_mode,
                    caller,
                );

                (new_archetype, new_location)
>>>>>>> a3ad40d4
            }
        }
    }

    /// # Safety
    /// `entity` must currently exist in the source archetype for this inserter. `location`
    /// must be `entity`'s location in the archetype. `T` must match this [`BundleInfo`]'s type
    #[inline]
    pub(crate) unsafe fn insert<T: DynamicBundle>(
        &mut self,
        entity: Entity,
        location: EntityLocation,
        bundle: T,
        insert_mode: InsertMode,
        caller: MaybeLocation,
        relationship_hook_mode: RelationshipHookMode,
    ) -> (EntityLocation, T::Effect) {
        let archetype_after_insert = self.archetype_after_insert.as_ref();

        let (new_archetype, new_location, after_effect) = {
            // Non-generic prelude extracted to improve compile time by minimizing monomorphized code.
            let (new_archetype, new_location, sparse_sets, table, table_row) = Self::before_insert(
                entity,
                location,
                insert_mode,
                caller,
                relationship_hook_mode,
                self.table,
                self.archetype,
                archetype_after_insert,
                &self.world,
                &mut self.archetype_move_type,
            );

            let after_effect = self.bundle_info.as_ref().write_components(
                table,
                sparse_sets,
                archetype_after_insert,
                archetype_after_insert.required_components.iter(),
                entity,
                table_row,
                self.change_tick,
                bundle,
                insert_mode,
                caller,
            );

            (new_archetype, new_location, after_effect)
        };

        // SAFETY: We have no outstanding mutable references to world as they were dropped
        let deferred_world = unsafe { self.world.into_deferred() };

        // Non-generic postlude extracted to improve compile time by minimizing monomorphized code.
        Self::after_insert(
            entity,
            insert_mode,
            caller,
            relationship_hook_mode,
            archetype_after_insert,
            new_archetype,
            deferred_world,
        );

        (new_location, after_effect)
    }

    // A non-generic postlude to insert used to minimize duplicated monomorphized code.
    // In combination with before_insert, this can reduce compile time of bevy by 10%.
    // We inline in release to avoid a minor perf loss.
    #[cfg_attr(not(debug_assertions), inline(always))]
    fn after_insert(
        entity: Entity,
        insert_mode: InsertMode,
        caller: MaybeLocation,
        relationship_hook_mode: RelationshipHookMode,
        archetype_after_insert: &ArchetypeAfterBundleInsert,
        new_archetype: &Archetype,
        mut deferred_world: crate::world::DeferredWorld<'_>,
    ) {
        // SAFETY: All components in the bundle are guaranteed to exist in the World
        // as they must be initialized before creating the BundleInfo.
        unsafe {
            deferred_world.trigger_on_add(
                new_archetype,
                entity,
                archetype_after_insert.added().iter().copied(),
                caller,
            );
            if new_archetype.has_add_observer() {
                // SAFETY: the ADD event_key corresponds to the Add event's type
                deferred_world.trigger_raw(
                    ADD,
                    &mut Add { entity },
                    &mut EntityComponentsTrigger {
                        components: archetype_after_insert.added(),
                    },
                    caller,
                );
            }
            match insert_mode {
                InsertMode::Replace => {
                    // Insert triggers for both new and existing components if we're replacing them.
                    deferred_world.trigger_on_insert(
                        new_archetype,
                        entity,
                        archetype_after_insert.inserted().iter().copied(),
                        caller,
                        relationship_hook_mode,
                    );
                    if new_archetype.has_insert_observer() {
                        // SAFETY: the INSERT event_key corresponds to the Insert event's type
                        deferred_world.trigger_raw(
                            INSERT,
                            &mut Insert { entity },
                            &mut EntityComponentsTrigger {
                                components: archetype_after_insert.inserted(),
                            },
                            caller,
                        );
                    }
                }
                InsertMode::Keep => {
                    // Insert triggers only for new components if we're not replacing them (since
                    // nothing is actually inserted).
                    deferred_world.trigger_on_insert(
                        new_archetype,
                        entity,
                        archetype_after_insert.added().iter().copied(),
                        caller,
                        relationship_hook_mode,
                    );
                    if new_archetype.has_insert_observer() {
                        // SAFETY: the INSERT event_key corresponds to the Insert event's type
                        deferred_world.trigger_raw(
                            INSERT,
                            &mut Insert { entity },
                            &mut EntityComponentsTrigger {
                                components: archetype_after_insert.added(),
                            },
                            caller,
                        );
                    }
                }
            }
        }
<<<<<<< HEAD
=======

        new_location
>>>>>>> a3ad40d4
    }

    #[inline]
    pub(crate) fn entities(&mut self) -> &mut Entities {
        // SAFETY: No outstanding references to self.world, changes to entities cannot invalidate our internal pointers
        unsafe { &mut self.world.world_mut().entities }
    }
}

impl BundleInfo {
    /// Inserts a bundle into the given archetype and returns the resulting archetype and whether a new archetype was created.
    /// This could be the same [`ArchetypeId`], in the event that inserting the given bundle
    /// does not result in an [`Archetype`] change.
    ///
    /// Results are cached in the [`Archetype`] graph to avoid redundant work.
    ///
    /// # Safety
    /// `components` must be the same components as passed in [`Self::new`]
    pub(crate) unsafe fn insert_bundle_into_archetype(
        &self,
        archetypes: &mut Archetypes,
        storages: &mut Storages,
        components: &Components,
        observers: &Observers,
        archetype_id: ArchetypeId,
    ) -> (ArchetypeId, bool) {
        if let Some(archetype_after_insert_id) = archetypes[archetype_id]
            .edges()
            .get_archetype_after_bundle_insert(self.id)
        {
            return (archetype_after_insert_id, false);
        }
        let mut new_table_components = Vec::new();
        let mut new_sparse_set_components = Vec::new();
        let mut bundle_status = Vec::with_capacity(self.explicit_components_len());
        let mut added_required_components = Vec::new();
        let mut added = Vec::new();
        let mut existing = Vec::new();

        let current_archetype = &mut archetypes[archetype_id];
        for component_id in self.iter_explicit_components() {
            if current_archetype.contains(component_id) {
                bundle_status.push(ComponentStatus::Existing);
                existing.push(component_id);
            } else {
                bundle_status.push(ComponentStatus::Added);
                added.push(component_id);
                // SAFETY: component_id exists
                let component_info = unsafe { components.get_info_unchecked(component_id) };
                match component_info.storage_type() {
                    StorageType::Table => new_table_components.push(component_id),
                    StorageType::SparseSet => new_sparse_set_components.push(component_id),
                }
            }
        }

        for (index, component_id) in self.iter_required_components().enumerate() {
            if !current_archetype.contains(component_id) {
                added_required_components.push(self.required_component_constructors[index].clone());
                added.push(component_id);
                // SAFETY: component_id exists
                let component_info = unsafe { components.get_info_unchecked(component_id) };
                match component_info.storage_type() {
                    StorageType::Table => {
                        new_table_components.push(component_id);
                    }
                    StorageType::SparseSet => {
                        new_sparse_set_components.push(component_id);
                    }
                }
            }
        }

        if new_table_components.is_empty() && new_sparse_set_components.is_empty() {
            let edges = current_archetype.edges_mut();
            // The archetype does not change when we insert this bundle.
            edges.cache_archetype_after_bundle_insert(
                self.id,
                archetype_id,
                bundle_status,
                added_required_components,
                added,
                existing,
            );
            (archetype_id, false)
        } else {
            let table_id;
            let table_components;
            let sparse_set_components;
            // The archetype changes when we insert this bundle. Prepare the new archetype and storages.
            {
                let current_archetype = &archetypes[archetype_id];
                table_components = if new_table_components.is_empty() {
                    // If there are no new table components, we can keep using this table.
                    table_id = current_archetype.table_id();
                    current_archetype.table_components().collect()
                } else {
                    new_table_components.extend(current_archetype.table_components());
                    // Sort to ignore order while hashing.
                    new_table_components.sort_unstable();
                    // SAFETY: all component ids in `new_table_components` exist
                    table_id = unsafe {
                        storages
                            .tables
                            .get_id_or_insert(&new_table_components, components)
                    };

                    new_table_components
                };

                sparse_set_components = if new_sparse_set_components.is_empty() {
                    current_archetype.sparse_set_components().collect()
                } else {
                    new_sparse_set_components.extend(current_archetype.sparse_set_components());
                    // Sort to ignore order while hashing.
                    new_sparse_set_components.sort_unstable();
                    new_sparse_set_components
                };
            };
            // SAFETY: ids in self must be valid
            let (new_archetype_id, is_new_created) = unsafe {
                archetypes.get_id_or_insert(
                    components,
                    observers,
                    table_id,
                    table_components,
                    sparse_set_components,
                )
            };

            // Add an edge from the old archetype to the new archetype.
            archetypes[archetype_id]
                .edges_mut()
                .cache_archetype_after_bundle_insert(
                    self.id,
                    new_archetype_id,
                    bundle_status,
                    added_required_components,
                    added,
                    existing,
                );
            (new_archetype_id, is_new_created)
        }
    }
}<|MERGE_RESOLUTION|>--- conflicted
+++ resolved
@@ -137,7 +137,6 @@
         inserter
     }
 
-<<<<<<< HEAD
     // A non-generic prelude to insert used to minimize duplicated monomorphized code.
     // In combination with after_insert, this can reduce compile time of bevy by 10%.
     // We inline in release to avoid a minor perf loss.
@@ -160,7 +159,170 @@
         &'a mut Table,
         TableRow,
     ) {
-=======
+        // SAFETY: All components in the bundle are guaranteed to exist in the World
+        // as they must be initialized before creating the BundleInfo.
+        unsafe {
+            // SAFETY: Mutable references do not alias and will be dropped after this block
+            let mut deferred_world = world.into_deferred();
+
+            if insert_mode == InsertMode::Replace {
+                let archetype = archetype.as_ref();
+                if archetype.has_replace_observer() {
+                    // SAFETY: the REPLACE event_key corresponds to the Replace event's type
+                    deferred_world.trigger_raw(
+                        REPLACE,
+                        &mut Replace { entity },
+                        &mut EntityComponentsTrigger {
+                            components: archetype_after_insert.existing(),
+                        },
+                        caller,
+                    );
+                }
+                deferred_world.trigger_on_replace(
+                    archetype,
+                    entity,
+                    archetype_after_insert.existing().iter().copied(),
+                    caller,
+                    relationship_hook_mode,
+                );
+            }
+        }
+
+        let table = table.as_mut();
+
+        // SAFETY: Archetype gets borrowed when running the on_replace observers above,
+        // so this reference can only be promoted from shared to &mut down here, after they have been ran
+        let archetype = archetype.as_mut();
+
+        match archetype_move_type {
+            ArchetypeMoveType::SameArchetype => {
+                // SAFETY: Mutable references do not alias and will be dropped after this block
+                let sparse_sets = {
+                    let world = world.world_mut();
+                    &mut world.storages.sparse_sets
+                };
+
+                (
+                    &*archetype,
+                    location,
+                    sparse_sets,
+                    table,
+                    location.table_row,
+                )
+            }
+            ArchetypeMoveType::NewArchetypeSameTable { new_archetype } => {
+                let new_archetype = new_archetype.as_mut();
+
+                // SAFETY: Mutable references do not alias and will be dropped after this block
+                let (sparse_sets, entities) = {
+                    let world = world.world_mut();
+                    (&mut world.storages.sparse_sets, &mut world.entities)
+                };
+
+                let result = archetype.swap_remove(location.archetype_row);
+                if let Some(swapped_entity) = result.swapped_entity {
+                    let swapped_location =
+                        // SAFETY: If the swap was successful, swapped_entity must be valid.
+                        unsafe { entities.get_spawned(swapped_entity).debug_checked_unwrap() };
+                    entities.update_existing_location(
+                        swapped_entity.index(),
+                        Some(EntityLocation {
+                            archetype_id: swapped_location.archetype_id,
+                            archetype_row: location.archetype_row,
+                            table_id: swapped_location.table_id,
+                            table_row: swapped_location.table_row,
+                        }),
+                    );
+                }
+                let new_location = new_archetype.allocate(entity, result.table_row);
+                entities.update_existing_location(entity.index(), Some(new_location));
+
+                (
+                    &*new_archetype,
+                    new_location,
+                    sparse_sets,
+                    table,
+                    result.table_row,
+                )
+            }
+            ArchetypeMoveType::NewArchetypeNewTable {
+                new_archetype,
+                new_table,
+            } => {
+                let new_table = new_table.as_mut();
+                let new_archetype = new_archetype.as_mut();
+
+                // SAFETY: Mutable references do not alias and will be dropped after this block
+                let (archetypes_ptr, sparse_sets, entities) = {
+                    let world = world.world_mut();
+                    let archetype_ptr: *mut Archetype = world.archetypes.archetypes.as_mut_ptr();
+                    (
+                        archetype_ptr,
+                        &mut world.storages.sparse_sets,
+                        &mut world.entities,
+                    )
+                };
+                let result = archetype.swap_remove(location.archetype_row);
+                if let Some(swapped_entity) = result.swapped_entity {
+                    let swapped_location =
+                        // SAFETY: If the swap was successful, swapped_entity must be valid.
+                        unsafe { entities.get_spawned(swapped_entity).debug_checked_unwrap() };
+                    entities.update_existing_location(
+                        swapped_entity.index(),
+                        Some(EntityLocation {
+                            archetype_id: swapped_location.archetype_id,
+                            archetype_row: location.archetype_row,
+                            table_id: swapped_location.table_id,
+                            table_row: swapped_location.table_row,
+                        }),
+                    );
+                }
+                // PERF: store "non bundle" components in edge, then just move those to avoid
+                // redundant copies
+                let move_result = table.move_to_superset_unchecked(result.table_row, new_table);
+                let new_location = new_archetype.allocate(entity, move_result.new_row);
+                entities.update_existing_location(entity.index(), Some(new_location));
+
+                // If an entity was moved into this entity's table spot, update its table row.
+                if let Some(swapped_entity) = move_result.swapped_entity {
+                    let swapped_location =
+                        // SAFETY: If the swap was successful, swapped_entity must be valid.
+                        unsafe { entities.get_spawned(swapped_entity).debug_checked_unwrap() };
+
+                    entities.update_existing_location(
+                        swapped_entity.index(),
+                        Some(EntityLocation {
+                            archetype_id: swapped_location.archetype_id,
+                            archetype_row: swapped_location.archetype_row,
+                            table_id: swapped_location.table_id,
+                            table_row: result.table_row,
+                        }),
+                    );
+
+                    if archetype.id() == swapped_location.archetype_id {
+                        archetype
+                            .set_entity_table_row(swapped_location.archetype_row, result.table_row);
+                    } else if new_archetype.id() == swapped_location.archetype_id {
+                        new_archetype
+                            .set_entity_table_row(swapped_location.archetype_row, result.table_row);
+                    } else {
+                        // SAFETY: the only two borrowed archetypes are above and we just did collision checks
+                        (*archetypes_ptr.add(swapped_location.archetype_id.index()))
+                            .set_entity_table_row(swapped_location.archetype_row, result.table_row);
+                    }
+                }
+
+                (
+                    &*new_archetype,
+                    new_location,
+                    sparse_sets,
+                    new_table,
+                    move_result.new_row,
+                )
+            }
+        }
+    }
+
     /// # Safety
     /// - `entity` must currently exist in the source archetype for this inserter.
     /// - `location` must be `entity`'s location in the archetype.
@@ -181,258 +343,9 @@
         caller: MaybeLocation,
         relationship_hook_mode: RelationshipHookMode,
     ) -> EntityLocation {
-        let bundle_info = self.bundle_info.as_ref();
         let archetype_after_insert = self.archetype_after_insert.as_ref();
-        let archetype = self.archetype.as_ref();
-
->>>>>>> a3ad40d4
-        // SAFETY: All components in the bundle are guaranteed to exist in the World
-        // as they must be initialized before creating the BundleInfo.
-        unsafe {
-            // SAFETY: Mutable references do not alias and will be dropped after this block
-            let mut deferred_world = world.into_deferred();
-
-            if insert_mode == InsertMode::Replace {
-                let archetype = archetype.as_ref();
-                if archetype.has_replace_observer() {
-                    // SAFETY: the REPLACE event_key corresponds to the Replace event's type
-                    deferred_world.trigger_raw(
-                        REPLACE,
-                        &mut Replace { entity },
-                        &mut EntityComponentsTrigger {
-                            components: archetype_after_insert.existing(),
-                        },
-                        caller,
-                    );
-                }
-                deferred_world.trigger_on_replace(
-                    archetype,
-                    entity,
-                    archetype_after_insert.existing().iter().copied(),
-                    caller,
-                    relationship_hook_mode,
-                );
-            }
-        }
-
-        let table = table.as_mut();
-
-        // SAFETY: Archetype gets borrowed when running the on_replace observers above,
-        // so this reference can only be promoted from shared to &mut down here, after they have been ran
-        let archetype = archetype.as_mut();
-
-<<<<<<< HEAD
-        match archetype_move_type {
-=======
-        let (new_archetype, new_location) = match &mut self.archetype_move_type {
->>>>>>> a3ad40d4
-            ArchetypeMoveType::SameArchetype => {
-                // SAFETY: Mutable references do not alias and will be dropped after this block
-                let sparse_sets = {
-                    let world = world.world_mut();
-                    &mut world.storages.sparse_sets
-                };
-
-<<<<<<< HEAD
-                (
-                    &*archetype,
-                    location,
-=======
-                bundle_info.write_components(
-                    table,
->>>>>>> a3ad40d4
-                    sparse_sets,
-                    table,
-                    location.table_row,
-<<<<<<< HEAD
-                )
-=======
-                    self.change_tick,
-                    bundle,
-                    insert_mode,
-                    caller,
-                );
-
-                (archetype, location)
->>>>>>> a3ad40d4
-            }
-            ArchetypeMoveType::NewArchetypeSameTable { new_archetype } => {
-                let new_archetype = new_archetype.as_mut();
-
-                // SAFETY: Mutable references do not alias and will be dropped after this block
-                let (sparse_sets, entities) = {
-                    let world = world.world_mut();
-                    (&mut world.storages.sparse_sets, &mut world.entities)
-                };
-
-                let result = archetype.swap_remove(location.archetype_row);
-                if let Some(swapped_entity) = result.swapped_entity {
-                    let swapped_location =
-<<<<<<< HEAD
-                    // SAFETY: If the swap was successful, swapped_entity must be valid.
-                    unsafe { entities.get(swapped_entity).debug_checked_unwrap() };
-                    entities.set(
-=======
-                        // SAFETY: If the swap was successful, swapped_entity must be valid.
-                        unsafe { entities.get_spawned(swapped_entity).debug_checked_unwrap() };
-                    entities.update_existing_location(
->>>>>>> a3ad40d4
-                        swapped_entity.index(),
-                        Some(EntityLocation {
-                            archetype_id: swapped_location.archetype_id,
-                            archetype_row: location.archetype_row,
-                            table_id: swapped_location.table_id,
-                            table_row: swapped_location.table_row,
-                        }),
-                    );
-                }
-                let new_location = new_archetype.allocate(entity, result.table_row);
-<<<<<<< HEAD
-                entities.set(entity.index(), Some(new_location));
-
-                (
-                    &*new_archetype,
-                    new_location,
-=======
-                entities.update_existing_location(entity.index(), Some(new_location));
-                bundle_info.write_components(
-                    table,
->>>>>>> a3ad40d4
-                    sparse_sets,
-                    table,
-                    result.table_row,
-<<<<<<< HEAD
-                )
-=======
-                    self.change_tick,
-                    bundle,
-                    insert_mode,
-                    caller,
-                );
-
-                (new_archetype, new_location)
->>>>>>> a3ad40d4
-            }
-            ArchetypeMoveType::NewArchetypeNewTable {
-                new_archetype,
-                new_table,
-            } => {
-                let new_table = new_table.as_mut();
-                let new_archetype = new_archetype.as_mut();
-
-                // SAFETY: Mutable references do not alias and will be dropped after this block
-                let (archetypes_ptr, sparse_sets, entities) = {
-                    let world = world.world_mut();
-                    let archetype_ptr: *mut Archetype = world.archetypes.archetypes.as_mut_ptr();
-                    (
-                        archetype_ptr,
-                        &mut world.storages.sparse_sets,
-                        &mut world.entities,
-                    )
-                };
-                let result = archetype.swap_remove(location.archetype_row);
-                if let Some(swapped_entity) = result.swapped_entity {
-                    let swapped_location =
-<<<<<<< HEAD
-                    // SAFETY: If the swap was successful, swapped_entity must be valid.
-                    unsafe { entities.get(swapped_entity).debug_checked_unwrap() };
-                    entities.set(
-=======
-                        // SAFETY: If the swap was successful, swapped_entity must be valid.
-                        unsafe { entities.get_spawned(swapped_entity).debug_checked_unwrap() };
-                    entities.update_existing_location(
->>>>>>> a3ad40d4
-                        swapped_entity.index(),
-                        Some(EntityLocation {
-                            archetype_id: swapped_location.archetype_id,
-                            archetype_row: location.archetype_row,
-                            table_id: swapped_location.table_id,
-                            table_row: swapped_location.table_row,
-                        }),
-                    );
-                }
-                // PERF: store "non bundle" components in edge, then just move those to avoid
-                // redundant copies
-                let move_result = table.move_to_superset_unchecked(result.table_row, new_table);
-                let new_location = new_archetype.allocate(entity, move_result.new_row);
-                entities.update_existing_location(entity.index(), Some(new_location));
-
-                // If an entity was moved into this entity's table spot, update its table row.
-                if let Some(swapped_entity) = move_result.swapped_entity {
-                    let swapped_location =
-<<<<<<< HEAD
-                    // SAFETY: If the swap was successful, swapped_entity must be valid.
-                    unsafe { entities.get(swapped_entity).debug_checked_unwrap() };
-=======
-                        // SAFETY: If the swap was successful, swapped_entity must be valid.
-                        unsafe { entities.get_spawned(swapped_entity).debug_checked_unwrap() };
->>>>>>> a3ad40d4
-
-                    entities.update_existing_location(
-                        swapped_entity.index(),
-                        Some(EntityLocation {
-                            archetype_id: swapped_location.archetype_id,
-                            archetype_row: swapped_location.archetype_row,
-                            table_id: swapped_location.table_id,
-                            table_row: result.table_row,
-                        }),
-                    );
-
-                    if archetype.id() == swapped_location.archetype_id {
-                        archetype
-                            .set_entity_table_row(swapped_location.archetype_row, result.table_row);
-                    } else if new_archetype.id() == swapped_location.archetype_id {
-                        new_archetype
-                            .set_entity_table_row(swapped_location.archetype_row, result.table_row);
-                    } else {
-                        // SAFETY: the only two borrowed archetypes are above and we just did collision checks
-                        (*archetypes_ptr.add(swapped_location.archetype_id.index()))
-                            .set_entity_table_row(swapped_location.archetype_row, result.table_row);
-                    }
-                }
-
-<<<<<<< HEAD
-                (
-                    &*new_archetype,
-                    new_location,
-=======
-                bundle_info.write_components(
-                    new_table,
->>>>>>> a3ad40d4
-                    sparse_sets,
-                    new_table,
-                    move_result.new_row,
-<<<<<<< HEAD
-                )
-=======
-                    self.change_tick,
-                    bundle,
-                    insert_mode,
-                    caller,
-                );
-
-                (new_archetype, new_location)
->>>>>>> a3ad40d4
-            }
-        }
-    }
-
-    /// # Safety
-    /// `entity` must currently exist in the source archetype for this inserter. `location`
-    /// must be `entity`'s location in the archetype. `T` must match this [`BundleInfo`]'s type
-    #[inline]
-    pub(crate) unsafe fn insert<T: DynamicBundle>(
-        &mut self,
-        entity: Entity,
-        location: EntityLocation,
-        bundle: T,
-        insert_mode: InsertMode,
-        caller: MaybeLocation,
-        relationship_hook_mode: RelationshipHookMode,
-    ) -> (EntityLocation, T::Effect) {
-        let archetype_after_insert = self.archetype_after_insert.as_ref();
-
-        let (new_archetype, new_location, after_effect) = {
+
+        let (new_archetype, new_location) = {
             // Non-generic prelude extracted to improve compile time by minimizing monomorphized code.
             let (new_archetype, new_location, sparse_sets, table, table_row) = Self::before_insert(
                 entity,
@@ -447,7 +360,7 @@
                 &mut self.archetype_move_type,
             );
 
-            let after_effect = self.bundle_info.as_ref().write_components(
+            self.bundle_info.as_ref().write_components(
                 table,
                 sparse_sets,
                 archetype_after_insert,
@@ -460,7 +373,7 @@
                 caller,
             );
 
-            (new_archetype, new_location, after_effect)
+            (new_archetype, new_location)
         };
 
         // SAFETY: We have no outstanding mutable references to world as they were dropped
@@ -477,7 +390,7 @@
             deferred_world,
         );
 
-        (new_location, after_effect)
+        new_location
     }
 
     // A non-generic postlude to insert used to minimize duplicated monomorphized code.
@@ -559,11 +472,6 @@
                 }
             }
         }
-<<<<<<< HEAD
-=======
-
-        new_location
->>>>>>> a3ad40d4
     }
 
     #[inline]
