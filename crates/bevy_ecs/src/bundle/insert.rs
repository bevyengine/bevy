use alloc::vec::Vec;
use bevy_ptr::{ConstNonNull, MovingPtr};
use core::ptr::NonNull;

use crate::{
    archetype::{
        Archetype, ArchetypeAfterBundleInsert, ArchetypeCreated, ArchetypeId, Archetypes,
        ComponentStatus,
    },
    bundle::{ArchetypeMoveType, Bundle, BundleId, BundleInfo, DynamicBundle, InsertMode},
    change_detection::MaybeLocation,
    component::{Components, StorageType, Tick},
    entity::{Entities, Entity, EntityLocation},
    event::EntityComponentsTrigger,
    lifecycle::{Add, Insert, Replace, ADD, INSERT, REPLACE},
    observer::Observers,
    query::DebugCheckedUnwrap as _,
    relationship::RelationshipHookMode,
    storage::{Storages, Table},
    world::{unsafe_world_cell::UnsafeWorldCell, World},
};

// SAFETY: We have exclusive world access so our pointers can't be invalidated externally
pub(crate) struct BundleInserter<'w> {
    world: UnsafeWorldCell<'w>,
    bundle_info: ConstNonNull<BundleInfo>,
    archetype_after_insert: ConstNonNull<ArchetypeAfterBundleInsert>,
    table: NonNull<Table>,
    archetype: NonNull<Archetype>,
    archetype_move_type: ArchetypeMoveType,
    change_tick: Tick,
}

impl<'w> BundleInserter<'w> {
    #[inline]
    pub(crate) fn new<T: Bundle>(
        bundle: &T,
        world: &'w mut World,
        archetype_id: ArchetypeId,
        change_tick: Tick,
    ) -> Self {
<<<<<<< HEAD
        // SAFETY: These come from the same world. `world.components_registrator` can't be used since we borrow other fields too.
        let mut registrator =
            unsafe { ComponentsRegistrator::new(&mut world.components, &mut world.component_ids) };
        let bundle_id =
            world
                .bundles
                .register_info::<T>(bundle, &mut registrator, &mut world.storages);
=======
        let bundle_id = world.register_bundle_info::<T>();

>>>>>>> 859a3cba
        // SAFETY: We just ensured this bundle exists
        unsafe { Self::new_with_id(world, archetype_id, bundle_id, change_tick) }
    }

    /// Creates a new [`BundleInserter`].
    ///
    /// # Safety
    /// - Caller must ensure that `bundle_id` exists in `world.bundles`.
    #[inline]
    pub(crate) unsafe fn new_with_id(
        world: &'w mut World,
        archetype_id: ArchetypeId,
        bundle_id: BundleId,
        change_tick: Tick,
    ) -> Self {
        // SAFETY: We will not make any accesses to the command queue, component or resource data of this world
        let bundle_info = world.bundles.get_unchecked(bundle_id);
        let bundle_id = bundle_info.id();
        let (new_archetype_id, is_new_created) = bundle_info.insert_bundle_into_archetype(
            &mut world.archetypes,
            &mut world.storages,
            &world.components,
            &world.observers,
            archetype_id,
        );

        let inserter = if new_archetype_id == archetype_id {
            let archetype = &mut world.archetypes[archetype_id];
            // SAFETY: The edge is assured to be initialized when we called insert_bundle_into_archetype
            let archetype_after_insert = unsafe {
                archetype
                    .edges()
                    .get_archetype_after_bundle_insert_internal(bundle_id)
                    .debug_checked_unwrap()
            };
            let table_id = archetype.table_id();
            let table = &mut world.storages.tables[table_id];
            Self {
                archetype_after_insert: archetype_after_insert.into(),
                archetype: archetype.into(),
                bundle_info: bundle_info.into(),
                table: table.into(),
                archetype_move_type: ArchetypeMoveType::SameArchetype,
                change_tick,
                world: world.as_unsafe_world_cell(),
            }
        } else {
            let (archetype, new_archetype) =
                world.archetypes.get_2_mut(archetype_id, new_archetype_id);
            // SAFETY: The edge is assured to be initialized when we called insert_bundle_into_archetype
            let archetype_after_insert = unsafe {
                archetype
                    .edges()
                    .get_archetype_after_bundle_insert_internal(bundle_id)
                    .debug_checked_unwrap()
            };
            let table_id = archetype.table_id();
            let new_table_id = new_archetype.table_id();
            if table_id == new_table_id {
                let table = &mut world.storages.tables[table_id];
                Self {
                    archetype_after_insert: archetype_after_insert.into(),
                    archetype: archetype.into(),
                    bundle_info: bundle_info.into(),
                    table: table.into(),
                    archetype_move_type: ArchetypeMoveType::NewArchetypeSameTable {
                        new_archetype: new_archetype.into(),
                    },
                    change_tick,
                    world: world.as_unsafe_world_cell(),
                }
            } else {
                let (table, new_table) = world.storages.tables.get_2_mut(table_id, new_table_id);
                Self {
                    archetype_after_insert: archetype_after_insert.into(),
                    archetype: archetype.into(),
                    bundle_info: bundle_info.into(),
                    table: table.into(),
                    archetype_move_type: ArchetypeMoveType::NewArchetypeNewTable {
                        new_archetype: new_archetype.into(),
                        new_table: new_table.into(),
                    },
                    change_tick,
                    world: world.as_unsafe_world_cell(),
                }
            }
        };

        if is_new_created {
            inserter
                .world
                .into_deferred()
                .trigger(ArchetypeCreated(new_archetype_id));
        }
        inserter
    }

    /// # Safety
    /// - `entity` must currently exist in the source archetype for this inserter.
    /// - `location` must be `entity`'s location in the archetype.
    /// - `T` must match this [`BundleInserter`] type used to create
    /// - If `T::Effect: !NoBundleEffect.`, then [`apply_effect`] must be called at most once on
    ///   `bundle` after this function before returning to user-space safe code.
    /// - The value pointed to by `bundle` must not be accessed for anything other than [`apply_effect`]
    ///   or dropped.
    ///
    /// [`apply_effect`]: crate::bundle::DynamicBundle::apply_effect
    #[inline]
    pub(crate) unsafe fn insert<T: DynamicBundle>(
        &mut self,
        entity: Entity,
        location: EntityLocation,
        bundle: MovingPtr<'_, T>,
        insert_mode: InsertMode,
        caller: MaybeLocation,
        relationship_hook_mode: RelationshipHookMode,
    ) -> EntityLocation {
        let bundle_info = self.bundle_info.as_ref();
        let archetype_after_insert = self.archetype_after_insert.as_ref();
        let archetype = self.archetype.as_ref();

        // SAFETY: All components in the bundle are guaranteed to exist in the World
        // as they must be initialized before creating the BundleInfo.
        unsafe {
            // SAFETY: Mutable references do not alias and will be dropped after this block
            let mut deferred_world = self.world.into_deferred();

            if insert_mode == InsertMode::Replace {
                if archetype.has_replace_observer() {
                    // SAFETY: the REPLACE event_key corresponds to the Replace event's type
                    deferred_world.trigger_raw(
                        REPLACE,
                        &mut Replace { entity },
                        &mut EntityComponentsTrigger {
                            components: &archetype_after_insert.existing,
                        },
                        caller,
                    );
                }
                deferred_world.trigger_on_replace(
                    archetype,
                    entity,
                    archetype_after_insert.iter_existing(),
                    caller,
                    relationship_hook_mode,
                );
            }
        }

        let table = self.table.as_mut();

        // SAFETY: Archetype gets borrowed when running the on_replace observers above,
        // so this reference can only be promoted from shared to &mut down here, after they have been ran
        let archetype = self.archetype.as_mut();

        let (new_archetype, new_location) = match &mut self.archetype_move_type {
            ArchetypeMoveType::SameArchetype => {
                // SAFETY: Mutable references do not alias and will be dropped after this block
                let sparse_sets = {
                    let world = self.world.world_mut();
                    &mut world.storages.sparse_sets
                };

                bundle_info.write_components(
                    table,
                    sparse_sets,
                    archetype_after_insert,
                    archetype_after_insert.required_components.iter(),
                    entity,
                    location.table_row,
                    self.change_tick,
                    bundle,
                    insert_mode,
                    caller,
                );

                (archetype, location)
            }
            ArchetypeMoveType::NewArchetypeSameTable { new_archetype } => {
                let new_archetype = new_archetype.as_mut();

                // SAFETY: Mutable references do not alias and will be dropped after this block
                let (sparse_sets, entities) = {
                    let world = self.world.world_mut();
                    (&mut world.storages.sparse_sets, &mut world.entities)
                };

                let result = archetype.swap_remove(location.archetype_row);
                if let Some(swapped_entity) = result.swapped_entity {
                    let swapped_location =
                        // SAFETY: If the swap was successful, swapped_entity must be valid.
                        unsafe { entities.get(swapped_entity).debug_checked_unwrap() };
                    entities.set(
                        swapped_entity.index(),
                        Some(EntityLocation {
                            archetype_id: swapped_location.archetype_id,
                            archetype_row: location.archetype_row,
                            table_id: swapped_location.table_id,
                            table_row: swapped_location.table_row,
                        }),
                    );
                }
                let new_location = new_archetype.allocate(entity, result.table_row);
                entities.set(entity.index(), Some(new_location));
                bundle_info.write_components(
                    table,
                    sparse_sets,
                    archetype_after_insert,
                    archetype_after_insert.required_components.iter(),
                    entity,
                    result.table_row,
                    self.change_tick,
                    bundle,
                    insert_mode,
                    caller,
                );

                (new_archetype, new_location)
            }
            ArchetypeMoveType::NewArchetypeNewTable {
                new_archetype,
                new_table,
            } => {
                let new_table = new_table.as_mut();
                let new_archetype = new_archetype.as_mut();

                // SAFETY: Mutable references do not alias and will be dropped after this block
                let (archetypes_ptr, sparse_sets, entities) = {
                    let world = self.world.world_mut();
                    let archetype_ptr: *mut Archetype = world.archetypes.archetypes.as_mut_ptr();
                    (
                        archetype_ptr,
                        &mut world.storages.sparse_sets,
                        &mut world.entities,
                    )
                };
                let result = archetype.swap_remove(location.archetype_row);
                if let Some(swapped_entity) = result.swapped_entity {
                    let swapped_location =
                        // SAFETY: If the swap was successful, swapped_entity must be valid.
                        unsafe { entities.get(swapped_entity).debug_checked_unwrap() };
                    entities.set(
                        swapped_entity.index(),
                        Some(EntityLocation {
                            archetype_id: swapped_location.archetype_id,
                            archetype_row: location.archetype_row,
                            table_id: swapped_location.table_id,
                            table_row: swapped_location.table_row,
                        }),
                    );
                }
                // PERF: store "non bundle" components in edge, then just move those to avoid
                // redundant copies
                let move_result = table.move_to_superset_unchecked(result.table_row, new_table);
                let new_location = new_archetype.allocate(entity, move_result.new_row);
                entities.set(entity.index(), Some(new_location));

                // If an entity was moved into this entity's table spot, update its table row.
                if let Some(swapped_entity) = move_result.swapped_entity {
                    let swapped_location =
                        // SAFETY: If the swap was successful, swapped_entity must be valid.
                        unsafe { entities.get(swapped_entity).debug_checked_unwrap() };

                    entities.set(
                        swapped_entity.index(),
                        Some(EntityLocation {
                            archetype_id: swapped_location.archetype_id,
                            archetype_row: swapped_location.archetype_row,
                            table_id: swapped_location.table_id,
                            table_row: result.table_row,
                        }),
                    );

                    if archetype.id() == swapped_location.archetype_id {
                        archetype
                            .set_entity_table_row(swapped_location.archetype_row, result.table_row);
                    } else if new_archetype.id() == swapped_location.archetype_id {
                        new_archetype
                            .set_entity_table_row(swapped_location.archetype_row, result.table_row);
                    } else {
                        // SAFETY: the only two borrowed archetypes are above and we just did collision checks
                        (*archetypes_ptr.add(swapped_location.archetype_id.index()))
                            .set_entity_table_row(swapped_location.archetype_row, result.table_row);
                    }
                }

                bundle_info.write_components(
                    new_table,
                    sparse_sets,
                    archetype_after_insert,
                    archetype_after_insert.required_components.iter(),
                    entity,
                    move_result.new_row,
                    self.change_tick,
                    bundle,
                    insert_mode,
                    caller,
                );

                (new_archetype, new_location)
            }
        };

        let new_archetype = &*new_archetype;
        // SAFETY: We have no outstanding mutable references to world as they were dropped
        let mut deferred_world = unsafe { self.world.into_deferred() };

        // SAFETY: All components in the bundle are guaranteed to exist in the World
        // as they must be initialized before creating the BundleInfo.
        unsafe {
            deferred_world.trigger_on_add(
                new_archetype,
                entity,
                archetype_after_insert.iter_added(),
                caller,
            );
            if new_archetype.has_add_observer() {
                // SAFETY: the ADD event_key corresponds to the Add event's type
                deferred_world.trigger_raw(
                    ADD,
                    &mut Add { entity },
                    &mut EntityComponentsTrigger {
                        components: &archetype_after_insert.added,
                    },
                    caller,
                );
            }
            match insert_mode {
                InsertMode::Replace => {
                    // Insert triggers for both new and existing components if we're replacing them.
                    deferred_world.trigger_on_insert(
                        new_archetype,
                        entity,
                        archetype_after_insert.iter_inserted(),
                        caller,
                        relationship_hook_mode,
                    );
                    if new_archetype.has_insert_observer() {
                        // SAFETY: the INSERT event_key corresponds to the Insert event's type
                        deferred_world.trigger_raw(
                            INSERT,
                            &mut Insert { entity },
                            // PERF: this is not a regression from what we were doing before, but ideally we don't
                            // need to collect here
                            &mut EntityComponentsTrigger {
                                components: &archetype_after_insert
                                    .iter_inserted()
                                    .collect::<Vec<_>>(),
                            },
                            caller,
                        );
                    }
                }
                InsertMode::Keep => {
                    // Insert triggers only for new components if we're not replacing them (since
                    // nothing is actually inserted).
                    deferred_world.trigger_on_insert(
                        new_archetype,
                        entity,
                        archetype_after_insert.iter_added(),
                        caller,
                        relationship_hook_mode,
                    );
                    if new_archetype.has_insert_observer() {
                        // SAFETY: the INSERT event_key corresponds to the Insert event's type
                        deferred_world.trigger_raw(
                            INSERT,
                            &mut Insert { entity },
                            &mut EntityComponentsTrigger {
                                components: &archetype_after_insert.added,
                            },
                            caller,
                        );
                    }
                }
            }
        }

        new_location
    }

    #[inline]
    pub(crate) fn entities(&mut self) -> &mut Entities {
        // SAFETY: No outstanding references to self.world, changes to entities cannot invalidate our internal pointers
        unsafe { &mut self.world.world_mut().entities }
    }
}

impl BundleInfo {
    /// Inserts a bundle into the given archetype and returns the resulting archetype and whether a new archetype was created.
    /// This could be the same [`ArchetypeId`], in the event that inserting the given bundle
    /// does not result in an [`Archetype`] change.
    ///
    /// Results are cached in the [`Archetype`] graph to avoid redundant work.
    ///
    /// # Safety
    /// `components` must be the same components as passed in [`Self::new`]
    pub(crate) unsafe fn insert_bundle_into_archetype(
        &self,
        archetypes: &mut Archetypes,
        storages: &mut Storages,
        components: &Components,
        observers: &Observers,
        archetype_id: ArchetypeId,
    ) -> (ArchetypeId, bool) {
        if let Some(archetype_after_insert_id) = archetypes[archetype_id]
            .edges()
            .get_archetype_after_bundle_insert(self.id)
        {
            return (archetype_after_insert_id, false);
        }
        let mut new_table_components = Vec::new();
        let mut new_sparse_set_components = Vec::new();
        let mut bundle_status = Vec::with_capacity(self.explicit_components_len());
        let mut added_required_components = Vec::new();
        let mut added = Vec::new();
        let mut existing = Vec::new();

        let current_archetype = &mut archetypes[archetype_id];
        for component_id in self.iter_explicit_components() {
            if current_archetype.contains(component_id) {
                bundle_status.push(ComponentStatus::Existing);
                existing.push(component_id);
            } else {
                bundle_status.push(ComponentStatus::Added);
                added.push(component_id);
                // SAFETY: component_id exists
                let component_info = unsafe { components.get_info_unchecked(component_id) };
                match component_info.storage_type() {
                    StorageType::Table => new_table_components.push(component_id),
                    StorageType::SparseSet => new_sparse_set_components.push(component_id),
                }
            }
        }

        for (index, component_id) in self.iter_required_components().enumerate() {
            if !current_archetype.contains(component_id) {
                added_required_components.push(self.required_component_constructors[index].clone());
                added.push(component_id);
                // SAFETY: component_id exists
                let component_info = unsafe { components.get_info_unchecked(component_id) };
                match component_info.storage_type() {
                    StorageType::Table => {
                        new_table_components.push(component_id);
                    }
                    StorageType::SparseSet => {
                        new_sparse_set_components.push(component_id);
                    }
                }
            }
        }

        if new_table_components.is_empty() && new_sparse_set_components.is_empty() {
            let edges = current_archetype.edges_mut();
            // The archetype does not change when we insert this bundle.
            edges.cache_archetype_after_bundle_insert(
                self.id,
                archetype_id,
                bundle_status,
                added_required_components,
                added,
                existing,
            );
            (archetype_id, false)
        } else {
            let table_id;
            let table_components;
            let sparse_set_components;
            // The archetype changes when we insert this bundle. Prepare the new archetype and storages.
            {
                let current_archetype = &archetypes[archetype_id];
                table_components = if new_table_components.is_empty() {
                    // If there are no new table components, we can keep using this table.
                    table_id = current_archetype.table_id();
                    current_archetype.table_components().collect()
                } else {
                    new_table_components.extend(current_archetype.table_components());
                    // Sort to ignore order while hashing.
                    new_table_components.sort_unstable();
                    // SAFETY: all component ids in `new_table_components` exist
                    table_id = unsafe {
                        storages
                            .tables
                            .get_id_or_insert(&new_table_components, components)
                    };

                    new_table_components
                };

                sparse_set_components = if new_sparse_set_components.is_empty() {
                    current_archetype.sparse_set_components().collect()
                } else {
                    new_sparse_set_components.extend(current_archetype.sparse_set_components());
                    // Sort to ignore order while hashing.
                    new_sparse_set_components.sort_unstable();
                    new_sparse_set_components
                };
            };
            // SAFETY: ids in self must be valid
            let (new_archetype_id, is_new_created) = archetypes.get_id_or_insert(
                components,
                observers,
                table_id,
                table_components,
                sparse_set_components,
            );

            // Add an edge from the old archetype to the new archetype.
            archetypes[archetype_id]
                .edges_mut()
                .cache_archetype_after_bundle_insert(
                    self.id,
                    new_archetype_id,
                    bundle_status,
                    added_required_components,
                    added,
                    existing,
                );
            (new_archetype_id, is_new_created)
        }
    }
}<|MERGE_RESOLUTION|>--- conflicted
+++ resolved
@@ -9,7 +9,7 @@
     },
     bundle::{ArchetypeMoveType, Bundle, BundleId, BundleInfo, DynamicBundle, InsertMode},
     change_detection::MaybeLocation,
-    component::{Components, StorageType, Tick},
+    component::{Components, ComponentsRegistrator, StorageType, Tick},
     entity::{Entities, Entity, EntityLocation},
     event::EntityComponentsTrigger,
     lifecycle::{Add, Insert, Replace, ADD, INSERT, REPLACE},
@@ -39,18 +39,15 @@
         archetype_id: ArchetypeId,
         change_tick: Tick,
     ) -> Self {
-<<<<<<< HEAD
         // SAFETY: These come from the same world. `world.components_registrator` can't be used since we borrow other fields too.
         let mut registrator =
             unsafe { ComponentsRegistrator::new(&mut world.components, &mut world.component_ids) };
-        let bundle_id =
+        // SAFETY: `world.bundles`, `world.storages` and `registrator` are all created from the given `world`
+        let bundle_id = unsafe {
             world
                 .bundles
-                .register_info::<T>(bundle, &mut registrator, &mut world.storages);
-=======
-        let bundle_id = world.register_bundle_info::<T>();
-
->>>>>>> 859a3cba
+                .register_info::<T>(bundle, &mut registrator, &mut world.storages)
+        };
         // SAFETY: We just ensured this bundle exists
         unsafe { Self::new_with_id(world, archetype_id, bundle_id, change_tick) }
     }
