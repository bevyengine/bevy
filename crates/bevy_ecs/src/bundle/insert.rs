--- conflicted
+++ resolved
@@ -1,10 +1,6 @@
 use alloc::vec::Vec;
-<<<<<<< HEAD
 use bevy_platform::collections::HashMap;
-use bevy_ptr::ConstNonNull;
-=======
 use bevy_ptr::{ConstNonNull, MovingPtr};
->>>>>>> 5fbd2e6b
 use core::ptr::NonNull;
 
 use crate::{
@@ -16,13 +12,9 @@
     change_detection::MaybeLocation,
     component::{Components, StorageType, Tick},
     entity::{Entities, Entity, EntityLocation},
-<<<<<<< HEAD
+    event::EntityComponentsTrigger,
     fragmenting_value::FragmentingValuesBorrowed,
-    lifecycle::{ADD, INSERT, REPLACE},
-=======
-    event::EntityComponentsTrigger,
     lifecycle::{Add, Insert, Replace, ADD, INSERT, REPLACE},
->>>>>>> 5fbd2e6b
     observer::Observers,
     query::DebugCheckedUnwrap as _,
     relationship::RelationshipHookMode,
