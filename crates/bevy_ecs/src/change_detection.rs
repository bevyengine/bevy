--- conflicted
+++ resolved
@@ -228,7 +228,6 @@
 #[cfg(feature = "bevy_reflect")]
 impl_into_inner!(ReflectMut<'a>, dyn Reflect,);
 
-<<<<<<< HEAD
 /// Unique mutable borrow of resources or an entity's component.
 ///
 /// Similar to [`Mut`], but not generic over the component type, instead
@@ -280,7 +279,9 @@
         f.debug_tuple("MutUntyped")
             .field(&self.value.as_ptr())
             .finish()
-=======
+    }
+}
+
 #[cfg(test)]
 mod tests {
     use crate::{
@@ -380,6 +381,5 @@
             assert!(ticks_since_insert == MAX_CHANGE_AGE);
             assert!(ticks_since_change == MAX_CHANGE_AGE);
         }
->>>>>>> aced6aff
     }
 }