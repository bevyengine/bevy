//! Types that detect when their internal data mutate.

use crate::{
    component::{Tick, TickCells},
    ptr::PtrMut,
    system::Resource,
};
use bevy_ptr::{Ptr, UnsafeCellDeref};
use std::ops::{Deref, DerefMut};

/// The (arbitrarily chosen) minimum number of world tick increments between `check_tick` scans.
///
/// Change ticks can only be scanned when systems aren't running. Thus, if the threshold is `N`,
/// the maximum is `2 * N - 1` (i.e. the world ticks `N - 1` times, then `N` times).
///
/// If no change is older than `u32::MAX - (2 * N - 1)` following a scan, none of their ages can
/// overflow and cause false positives.
// (518,400,000 = 1000 ticks per frame * 144 frames per second * 3600 seconds per hour)
pub const CHECK_TICK_THRESHOLD: u32 = 518_400_000;

/// The maximum change tick difference that won't overflow before the next `check_tick` scan.
///
/// Changes stop being detected once they become this old.
pub const MAX_CHANGE_AGE: u32 = u32::MAX - (2 * CHECK_TICK_THRESHOLD - 1);

/// Types that can read change detection information.
/// This change detection is controlled by [`DetectChangesMut`] types such as [`ResMut`].
///
/// ## Example
/// Using types that implement [`DetectChanges`], such as [`Res`], provide
/// a way to query if a value has been mutated in another system.
///
/// ```
/// use bevy_ecs::prelude::*;
///
/// #[derive(Resource)]
/// struct MyResource(u32);
///
/// fn my_system(mut resource: Res<MyResource>) {
///     if resource.is_changed() {
///         println!("My component was mutated!");
///     }
/// }
/// ```
pub trait DetectChanges {
    /// Returns `true` if this value was added after the system last ran.
    fn is_added(&self) -> bool;

    /// Returns `true` if this value was added or mutably dereferenced after the system last ran.
    fn is_changed(&self) -> bool;

    /// Returns the change tick recording the previous time this data was changed.
    ///
    /// Note that components and resources are also marked as changed upon insertion.
    ///
    /// For comparison, the previous change tick of a system can be read using the
    /// [`SystemChangeTick`](crate::system::SystemChangeTick)
    /// [`SystemParam`](crate::system::SystemParam).
    fn last_changed(&self) -> u32;
}

/// Types that implement reliable change detection.
///
/// ## Example
/// Using types that implement [`DetectChangesMut`], such as [`ResMut`], provide
/// a way to query if a value has been mutated in another system.
/// Normally change detection is triggered by either [`DerefMut`] or [`AsMut`], however
/// it can be manually triggered via [`set_if_neq`](`DetectChangesMut::set_changed`).
///
/// To ensure that changes are only triggered when the value actually differs,
/// check if the value would change before assignment, such as by checking that `new != old`.
/// You must be *sure* that you are not mutably dereferencing in this process.
///
/// [`set_if_neq`](DetectChangesMut::set_if_neq) is a helper
/// method for this common functionality.
///
/// ```
/// use bevy_ecs::prelude::*;
///
/// #[derive(Resource)]
/// struct MyResource(u32);
///
/// fn my_system(mut resource: ResMut<MyResource>) {
///     if resource.is_changed() {
///         println!("My resource was mutated!");
///     }
///
///    resource.0 = 42; // triggers change detection via [`DerefMut`]
/// }
/// ```
///
pub trait DetectChangesMut: DetectChanges {
    /// The type contained within this smart pointer
    ///
    /// For example, for `ResMut<T>` this would be `T`.
    type Inner: ?Sized;

    /// Flags this value as having been changed.
    ///
    /// Mutably accessing this smart pointer will automatically flag this value as having been changed.
    /// However, mutation through interior mutability requires manual reporting.
    ///
    /// **Note**: This operation cannot be undone.
    fn set_changed(&mut self);

    /// Manually sets the change tick recording the previous time this data was mutated.
    ///
    /// # Warning
    /// This is a complex and error-prone operation, primarily intended for use with rollback networking strategies.
    /// If you merely want to flag this data as changed, use [`set_changed`](DetectChangesMut::set_changed) instead.
    /// If you want to avoid triggering change detection, use [`bypass_change_detection`](DetectChangesMut::bypass_change_detection) instead.
    fn set_last_changed(&mut self, last_change_tick: u32);

    /// Manually bypasses change detection, allowing you to mutate the underlying value without updating the change tick.
    ///
    /// # Warning
    /// This is a risky operation, that can have unexpected consequences on any system relying on this code.
    /// However, it can be an essential escape hatch when, for example,
    /// you are trying to synchronize representations using change detection and need to avoid infinite recursion.
    fn bypass_change_detection(&mut self) -> &mut Self::Inner;

    /// Sets `self` to `value`, if and only if `*self != *value`
    ///
    /// `T` is the type stored within the smart pointer (e.g. [`Mut`] or [`ResMut`]).
    ///
    /// This is useful to ensure change detection is only triggered when the underlying value
    /// changes, instead of every time [`DerefMut`] is used.
    fn set_if_neq<Target>(&mut self, value: Target)
    where
        Self: Deref<Target = Target> + DerefMut<Target = Target>,
        Target: PartialEq;
}

macro_rules! change_detection_impl {
    ($name:ident < $( $generics:tt ),+ >, $target:ty, $($traits:ident)?) => {
        impl<$($generics),* : ?Sized $(+ $traits)?> DetectChanges for $name<$($generics),*> {
            #[inline]
            fn is_added(&self) -> bool {
                self.ticks
                    .added
                    .is_older_than(self.ticks.last_change_tick, self.ticks.change_tick)
            }

            #[inline]
            fn is_changed(&self) -> bool {
                self.ticks
                    .changed
                    .is_older_than(self.ticks.last_change_tick, self.ticks.change_tick)
            }

            #[inline]
            fn last_changed(&self) -> u32 {
                self.ticks.last_change_tick
            }
        }

        impl<$($generics),*: ?Sized $(+ $traits)?> Deref for $name<$($generics),*> {
            type Target = $target;

            #[inline]
            fn deref(&self) -> &Self::Target {
                self.value
            }
        }

        impl<$($generics),* $(: $traits)?> AsRef<$target> for $name<$($generics),*> {
            #[inline]
            fn as_ref(&self) -> &$target {
                self.deref()
            }
        }
    }
}

macro_rules! change_detection_mut_impl {
    ($name:ident < $( $generics:tt ),+ >, $target:ty, $($traits:ident)?) => {
        impl<$($generics),* : ?Sized $(+ $traits)?> DetectChangesMut for $name<$($generics),*> {
            type Inner = $target;

            #[inline]
            fn set_changed(&mut self) {
                self.ticks
                    .changed
                    .set_changed(self.ticks.change_tick);
            }

            #[inline]
            fn set_last_changed(&mut self, last_change_tick: u32) {
                self.ticks.last_change_tick = last_change_tick
            }

            #[inline]
            fn bypass_change_detection(&mut self) -> &mut Self::Inner {
                self.value
            }

            #[inline]
            fn set_if_neq<Target>(&mut self, value: Target)
            where
                Self: Deref<Target = Target> + DerefMut<Target = Target>,
                Target: PartialEq,
            {
                // This dereference is immutable, so does not trigger change detection
                if *<Self as Deref>::deref(self) != value {
                    // `DerefMut` usage triggers change detection
                    *<Self as DerefMut>::deref_mut(self) = value;
                }
            }
        }

        impl<$($generics),* : ?Sized $(+ $traits)?> DerefMut for $name<$($generics),*> {
            #[inline]
            fn deref_mut(&mut self) -> &mut Self::Target {
                self.set_changed();
                self.value
            }
        }

        impl<$($generics),* $(: $traits)?> AsMut<$target> for $name<$($generics),*> {
            #[inline]
            fn as_mut(&mut self) -> &mut $target {
                self.deref_mut()
            }
        }
    };
}

macro_rules! impl_methods {
    ($name:ident < $( $generics:tt ),+ >, $target:ty, $($traits:ident)?) => {
        impl<$($generics),* : ?Sized $(+ $traits)?> $name<$($generics),*> {
            /// Consume `self` and return a mutable reference to the
            /// contained value while marking `self` as "changed".
            #[inline]
            pub fn into_inner(mut self) -> &'a mut $target {
                self.set_changed();
                self.value
            }

            /// Returns a `Mut<>` with a smaller lifetime.
            /// This is useful if you have `&mut
            #[doc = stringify!($name)]
            /// <T>`, but you need a `Mut<T>`.
            ///
            /// Note that calling [`DetectChangesMut::set_last_changed`] on the returned value
            /// will not affect the original.
            pub fn reborrow(&mut self) -> Mut<'_, $target> {
                Mut {
                    value: self.value,
                    ticks: TicksMut {
                        added: self.ticks.added,
                        changed: self.ticks.changed,
                        last_change_tick: self.ticks.last_change_tick,
                        change_tick: self.ticks.change_tick,
                    }
                }
            }

            /// Maps to an inner value by applying a function to the contained reference, without flagging a change.
            ///
            /// You should never modify the argument passed to the closure -- if you want to modify the data
            /// without flagging a change, consider using [`DetectChangesMut::bypass_change_detection`] to make your intent explicit.
            ///
            /// ```rust
            /// # use bevy_ecs::prelude::*;
            /// # #[derive(PartialEq)] pub struct Vec2;
            /// # impl Vec2 { pub const ZERO: Self = Self; }
            /// # #[derive(Component)] pub struct Transform { translation: Vec2 }
            /// // When run, zeroes the translation of every entity.
            /// fn reset_positions(mut transforms: Query<&mut Transform>) {
            ///     for transform in &mut transforms {
            ///         // We pinky promise not to modify `t` within the closure.
            ///         // Breaking this promise will result in logic errors, but will never cause undefined behavior.
            ///         let mut translation = transform.map_unchanged(|t| &mut t.translation);
            ///         // Only reset the translation if it isn't already zero;
            ///         translation.set_if_neq(Vec2::ZERO);
            ///     }
            /// }
            /// # bevy_ecs::system::assert_is_system(reset_positions);
            /// ```
            pub fn map_unchanged<U: ?Sized>(self, f: impl FnOnce(&mut $target) -> &mut U) -> Mut<'a, U> {
                Mut {
                    value: f(self.value),
                    ticks: self.ticks,
                }
            }
        }
    };
}

macro_rules! impl_debug {
    ($name:ident < $( $generics:tt ),+ >, $($traits:ident)?) => {
        impl<$($generics),* : ?Sized $(+ $traits)?> std::fmt::Debug for $name<$($generics),*>
            where T: std::fmt::Debug
        {
            fn fmt(&self, f: &mut std::fmt::Formatter<'_>) -> std::fmt::Result {
                f.debug_tuple(stringify!($name))
                    .field(&self.value)
                    .finish()
            }
        }

    };
}

#[derive(Clone)]
pub(crate) struct Ticks<'a> {
    pub(crate) added: &'a Tick,
    pub(crate) changed: &'a Tick,
    pub(crate) last_change_tick: u32,
    pub(crate) change_tick: u32,
}

impl<'a> Ticks<'a> {
    /// # Safety
    /// This should never alias the underlying ticks with a mutable one such as `TicksMut`.
    #[inline]
    pub(crate) unsafe fn from_tick_cells(
        cells: TickCells<'a>,
        last_change_tick: u32,
        change_tick: u32,
    ) -> Self {
        Self {
            added: cells.added.deref(),
            changed: cells.changed.deref(),
            last_change_tick,
            change_tick,
        }
    }
}

pub(crate) struct TicksMut<'a> {
    pub(crate) added: &'a mut Tick,
    pub(crate) changed: &'a mut Tick,
    pub(crate) last_change_tick: u32,
    pub(crate) change_tick: u32,
}

impl<'a> TicksMut<'a> {
    /// # Safety
    /// This should never alias the underlying ticks. All access must be unique.
    #[inline]
    pub(crate) unsafe fn from_tick_cells(
        cells: TickCells<'a>,
        last_change_tick: u32,
        change_tick: u32,
    ) -> Self {
        Self {
            added: cells.added.deref_mut(),
            changed: cells.changed.deref_mut(),
            last_change_tick,
            change_tick,
        }
    }
}

impl<'a> From<TicksMut<'a>> for Ticks<'a> {
    fn from(ticks: TicksMut<'a>) -> Self {
        Ticks {
            added: ticks.added,
            changed: ticks.changed,
            last_change_tick: ticks.last_change_tick,
            change_tick: ticks.change_tick,
        }
    }
}

/// Shared borrow of a [`Resource`].
///
/// See the [`Resource`] documentation for usage.
///
/// If you need a unique mutable borrow, use [`ResMut`] instead.
///
/// # Panics
///
/// Panics when used as a [`SystemParameter`](crate::system::SystemParam) if the resource does not exist.
///
/// Use `Option<Res<T>>` instead if the resource might not always exist.
pub struct Res<'w, T: ?Sized + Resource> {
    pub(crate) value: &'w T,
    pub(crate) ticks: Ticks<'w>,
}

impl<'w, T: Resource> Res<'w, T> {
    // no it shouldn't clippy
    #[allow(clippy::should_implement_trait)]
    pub fn clone(this: &Self) -> Self {
        Self {
            value: this.value,
            ticks: this.ticks.clone(),
        }
    }

    pub fn into_inner(self) -> &'w T {
        self.value
    }
}

impl<'w, T: Resource> From<ResMut<'w, T>> for Res<'w, T> {
    fn from(res: ResMut<'w, T>) -> Self {
        Self {
            value: res.value,
            ticks: res.ticks.into(),
        }
    }
}

impl<'w, 'a, T: Resource> IntoIterator for &'a Res<'w, T>
where
    &'a T: IntoIterator,
{
    type Item = <&'a T as IntoIterator>::Item;
    type IntoIter = <&'a T as IntoIterator>::IntoIter;

    fn into_iter(self) -> Self::IntoIter {
        self.value.into_iter()
    }
}
change_detection_impl!(Res<'w, T>, T, Resource);
impl_debug!(Res<'w, T>, Resource);

/// Unique mutable borrow of a [`Resource`].
///
/// See the [`Resource`] documentation for usage.
///
/// If you need a shared borrow, use [`Res`](crate::system::Res) instead.
///
/// # Panics
///
/// Panics when used as a [`SystemParam`](crate::system::SystemParam) if the resource does not exist.
///
/// Use `Option<ResMut<T>>` instead if the resource might not always exist.
pub struct ResMut<'a, T: ?Sized + Resource> {
    pub(crate) value: &'a mut T,
    pub(crate) ticks: TicksMut<'a>,
}

impl<'w, 'a, T: Resource> IntoIterator for &'a ResMut<'w, T>
where
    &'a T: IntoIterator,
{
    type Item = <&'a T as IntoIterator>::Item;
    type IntoIter = <&'a T as IntoIterator>::IntoIter;

    fn into_iter(self) -> Self::IntoIter {
        self.value.into_iter()
    }
}

impl<'w, 'a, T: Resource> IntoIterator for &'a mut ResMut<'w, T>
where
    &'a mut T: IntoIterator,
{
    type Item = <&'a mut T as IntoIterator>::Item;
    type IntoIter = <&'a mut T as IntoIterator>::IntoIter;

    fn into_iter(self) -> Self::IntoIter {
        self.set_changed();
        self.value.into_iter()
    }
}

change_detection_impl!(ResMut<'a, T>, T, Resource);
change_detection_mut_impl!(ResMut<'a, T>, T, Resource);
impl_methods!(ResMut<'a, T>, T, Resource);
impl_debug!(ResMut<'a, T>, Resource);

impl<'a, T: Resource> From<ResMut<'a, T>> for Mut<'a, T> {
    /// Convert this `ResMut` into a `Mut`. This allows keeping the change-detection feature of `Mut`
    /// while losing the specificity of `ResMut` for resources.
    fn from(other: ResMut<'a, T>) -> Mut<'a, T> {
        Mut {
            value: other.value,
            ticks: other.ticks,
        }
    }
}

/// Unique borrow of a non-[`Send`] resource.
///
/// Only [`Send`] resources may be accessed with the [`ResMut`] [`SystemParam`](crate::system::SystemParam). In case that the
/// resource does not implement `Send`, this `SystemParam` wrapper can be used. This will instruct
/// the scheduler to instead run the system on the main thread so that it doesn't send the resource
/// over to another thread.
///
/// # Panics
///
/// Panics when used as a `SystemParameter` if the resource does not exist.
///
/// Use `Option<NonSendMut<T>>` instead if the resource might not always exist.
pub struct NonSendMut<'a, T: ?Sized + 'static> {
    pub(crate) value: &'a mut T,
    pub(crate) ticks: TicksMut<'a>,
}

change_detection_impl!(NonSendMut<'a, T>, T,);
change_detection_mut_impl!(NonSendMut<'a, T>, T,);
impl_methods!(NonSendMut<'a, T>, T,);
impl_debug!(NonSendMut<'a, T>,);

impl<'a, T: 'static> From<NonSendMut<'a, T>> for Mut<'a, T> {
    /// Convert this `NonSendMut` into a `Mut`. This allows keeping the change-detection feature of `Mut`
    /// while losing the specificity of `NonSendMut`.
    fn from(other: NonSendMut<'a, T>) -> Mut<'a, T> {
        Mut {
            value: other.value,
            ticks: other.ticks,
        }
    }
}

/// Shared borrow of an entity's component with access to change detection.
/// Similar to [`Mut`] but is immutable and so doesn't require unique access.
pub struct Ref<'a, T: ?Sized> {
    pub(crate) value: &'a T,
    pub(crate) ticks: Ticks<'a>,
}

impl<'a, T: ?Sized> Ref<'a, T> {
    pub fn into_inner(self) -> &'a T {
        self.value
    }
}

impl<'w, 'a, T> IntoIterator for &'a Ref<'w, T>
where
    &'a T: IntoIterator,
{
    type Item = <&'a T as IntoIterator>::Item;
    type IntoIter = <&'a T as IntoIterator>::IntoIter;

    fn into_iter(self) -> Self::IntoIter {
        self.value.into_iter()
    }
}
change_detection_impl!(Ref<'a, T>, T,);
impl_debug!(Ref<'a, T>,);

/// Unique mutable borrow of an entity's component
pub struct Mut<'a, T: ?Sized> {
    pub(crate) value: &'a mut T,
    pub(crate) ticks: TicksMut<'a>,
}

impl<'a, T: ?Sized> From<Mut<'a, T>> for Ref<'a, T> {
    fn from(mut_ref: Mut<'a, T>) -> Self {
        Self {
            value: mut_ref.value,
            ticks: mut_ref.ticks.into(),
        }
    }
}

impl<'w, 'a, T> IntoIterator for &'a Mut<'w, T>
where
    &'a T: IntoIterator,
{
    type Item = <&'a T as IntoIterator>::Item;
    type IntoIter = <&'a T as IntoIterator>::IntoIter;

    fn into_iter(self) -> Self::IntoIter {
        self.value.into_iter()
    }
}

impl<'w, 'a, T> IntoIterator for &'a mut Mut<'w, T>
where
    &'a mut T: IntoIterator,
{
    type Item = <&'a mut T as IntoIterator>::Item;
    type IntoIter = <&'a mut T as IntoIterator>::IntoIter;

    fn into_iter(self) -> Self::IntoIter {
        self.set_changed();
        self.value.into_iter()
    }
}

change_detection_impl!(Mut<'a, T>, T,);
change_detection_mut_impl!(Mut<'a, T>, T,);
impl_methods!(Mut<'a, T>, T,);
impl_debug!(Mut<'a, T>,);

/// Unique mutable borrow of resources or an entity's component.
///
/// Similar to [`Mut`], but not generic over the component type, instead
/// exposing the raw pointer as a `*mut ()`.
///
/// Usually you don't need to use this and can instead use the APIs returning a
/// [`Mut`], but in situations where the types are not known at compile time
/// or are defined outside of rust this can be used.
pub struct MutUntyped<'a> {
    pub(crate) value: PtrMut<'a>,
    pub(crate) ticks: TicksMut<'a>,
}

impl<'a> MutUntyped<'a> {
    /// Returns the pointer to the value, marking it as changed.
    ///
    /// In order to avoid marking the value as changed, you need to call [`bypass_change_detection`](DetectChangesMut::bypass_change_detection).
    #[inline]
    pub fn into_inner(mut self) -> PtrMut<'a> {
        self.set_changed();
        self.value
    }

    /// Returns a [`MutUntyped`] with a smaller lifetime.
    /// This is useful if you have `&mut MutUntyped`, but you need a `MutUntyped`.
    ///
    /// Note that calling [`DetectChangesMut::set_last_changed`] on the returned value
    /// will not affect the original.
    #[inline]
    pub fn reborrow(&mut self) -> MutUntyped {
        MutUntyped {
            value: self.value.reborrow(),
            ticks: TicksMut {
                added: self.ticks.added,
                changed: self.ticks.changed,
                last_change_tick: self.ticks.last_change_tick,
                change_tick: self.ticks.change_tick,
            },
        }
    }

    /// Returns a pointer to the value without taking ownership of this smart pointer, marking it as changed.
    ///
    /// In order to avoid marking the value as changed, you need to call [`bypass_change_detection`](DetectChangesMut::bypass_change_detection).
    #[inline]
    pub fn as_mut(&mut self) -> PtrMut<'_> {
        self.set_changed();
        self.value.reborrow()
    }

    /// Returns an immutable pointer to the value without taking ownership.
    #[inline]
    pub fn as_ref(&self) -> Ptr<'_> {
        self.value.as_ref()
    }

    /// Transforms this [`MutUntyped`] into a [`Mut<T>`] with the same lifetime.
    ///
    /// # Safety
<<<<<<< HEAD
    /// * Must be valid for writes and aligned for `T`.
    /// * Must point to an initialized value of `T`.
=======
    /// - `T` must be the erased pointee type for this [`MutUntyped`].
>>>>>>> f4920bbd
    pub unsafe fn with_type<T>(self) -> Mut<'a, T> {
        Mut {
            value: self.value.deref_mut(),
            ticks: self.ticks,
        }
    }
}

impl<'a> DetectChanges for MutUntyped<'a> {
    #[inline]
    fn is_added(&self) -> bool {
        self.ticks
            .added
            .is_older_than(self.ticks.last_change_tick, self.ticks.change_tick)
    }

    #[inline]
    fn is_changed(&self) -> bool {
        self.ticks
            .changed
            .is_older_than(self.ticks.last_change_tick, self.ticks.change_tick)
    }

    #[inline]
    fn last_changed(&self) -> u32 {
        self.ticks.last_change_tick
    }
}

impl<'a> DetectChangesMut for MutUntyped<'a> {
    type Inner = PtrMut<'a>;

    #[inline]
    fn set_changed(&mut self) {
        self.ticks.changed.set_changed(self.ticks.change_tick);
    }

    #[inline]
    fn set_last_changed(&mut self, last_change_tick: u32) {
        self.ticks.last_change_tick = last_change_tick;
    }

    #[inline]
    fn bypass_change_detection(&mut self) -> &mut Self::Inner {
        &mut self.value
    }

    #[inline]
    fn set_if_neq<Target>(&mut self, value: Target)
    where
        Self: Deref<Target = Target> + DerefMut<Target = Target>,
        Target: PartialEq,
    {
        // This dereference is immutable, so does not trigger change detection
        if *<Self as Deref>::deref(self) != value {
            // `DerefMut` usage triggers change detection
            *<Self as DerefMut>::deref_mut(self) = value;
        }
    }
}

impl std::fmt::Debug for MutUntyped<'_> {
    fn fmt(&self, f: &mut std::fmt::Formatter<'_>) -> std::fmt::Result {
        f.debug_tuple("MutUntyped")
            .field(&self.value.as_ptr())
            .finish()
    }
}

#[cfg(test)]
mod tests {
    use bevy_ecs_macros::Resource;

    use crate::{
        self as bevy_ecs,
        change_detection::{
            Mut, NonSendMut, ResMut, TicksMut, CHECK_TICK_THRESHOLD, MAX_CHANGE_AGE,
        },
        component::{Component, ComponentTicks, Tick},
        query::ChangeTrackers,
        system::{IntoSystem, Query, System},
        world::World,
    };

    use super::DetectChanges;
    use super::DetectChangesMut;

    #[derive(Component, PartialEq)]
    struct C;

    #[derive(Resource)]
    struct R;

    #[derive(Resource, PartialEq)]
    struct R2(u8);

    #[test]
    fn change_expiration() {
        fn change_detected(query: Query<ChangeTrackers<C>>) -> bool {
            query.single().is_changed()
        }

        fn change_expired(query: Query<ChangeTrackers<C>>) -> bool {
            query.single().is_changed()
        }

        let mut world = World::new();

        // component added: 1, changed: 1
        world.spawn(C);

        let mut change_detected_system = IntoSystem::into_system(change_detected);
        let mut change_expired_system = IntoSystem::into_system(change_expired);
        change_detected_system.initialize(&mut world);
        change_expired_system.initialize(&mut world);

        // world: 1, system last ran: 0, component changed: 1
        // The spawn will be detected since it happened after the system "last ran".
        assert!(change_detected_system.run((), &mut world));

        // world: 1 + MAX_CHANGE_AGE
        let change_tick = world.change_tick.get_mut();
        *change_tick = change_tick.wrapping_add(MAX_CHANGE_AGE);

        // Both the system and component appeared `MAX_CHANGE_AGE` ticks ago.
        // Since we clamp things to `MAX_CHANGE_AGE` for determinism,
        // `ComponentTicks::is_changed` will now see `MAX_CHANGE_AGE > MAX_CHANGE_AGE`
        // and return `false`.
        assert!(!change_expired_system.run((), &mut world));
    }

    #[test]
    fn change_tick_wraparound() {
        fn change_detected(query: Query<ChangeTrackers<C>>) -> bool {
            query.single().is_changed()
        }

        let mut world = World::new();
        world.last_change_tick = u32::MAX;
        *world.change_tick.get_mut() = 0;

        // component added: 0, changed: 0
        world.spawn(C);

        // system last ran: u32::MAX
        let mut change_detected_system = IntoSystem::into_system(change_detected);
        change_detected_system.initialize(&mut world);

        // Since the world is always ahead, as long as changes can't get older than `u32::MAX` (which we ensure),
        // the wrapping difference will always be positive, so wraparound doesn't matter.
        assert!(change_detected_system.run((), &mut world));
    }

    #[test]
    fn change_tick_scan() {
        let mut world = World::new();

        // component added: 1, changed: 1
        world.spawn(C);

        // a bunch of stuff happens, the component is now older than `MAX_CHANGE_AGE`
        *world.change_tick.get_mut() += MAX_CHANGE_AGE + CHECK_TICK_THRESHOLD;
        let change_tick = world.change_tick();

        let mut query = world.query::<ChangeTrackers<C>>();
        for tracker in query.iter(&world) {
            let ticks_since_insert = change_tick.wrapping_sub(tracker.component_ticks.added.tick);
            let ticks_since_change = change_tick.wrapping_sub(tracker.component_ticks.changed.tick);
            assert!(ticks_since_insert > MAX_CHANGE_AGE);
            assert!(ticks_since_change > MAX_CHANGE_AGE);
        }

        // scan change ticks and clamp those at risk of overflow
        world.check_change_ticks();

        for tracker in query.iter(&world) {
            let ticks_since_insert = change_tick.wrapping_sub(tracker.component_ticks.added.tick);
            let ticks_since_change = change_tick.wrapping_sub(tracker.component_ticks.changed.tick);
            assert!(ticks_since_insert == MAX_CHANGE_AGE);
            assert!(ticks_since_change == MAX_CHANGE_AGE);
        }
    }

    #[test]
    fn mut_from_res_mut() {
        let mut component_ticks = ComponentTicks {
            added: Tick::new(1),
            changed: Tick::new(2),
        };
        let ticks = TicksMut {
            added: &mut component_ticks.added,
            changed: &mut component_ticks.changed,
            last_change_tick: 3,
            change_tick: 4,
        };
        let mut res = R {};
        let res_mut = ResMut {
            value: &mut res,
            ticks,
        };

        let into_mut: Mut<R> = res_mut.into();
        assert_eq!(1, into_mut.ticks.added.tick);
        assert_eq!(2, into_mut.ticks.changed.tick);
        assert_eq!(3, into_mut.ticks.last_change_tick);
        assert_eq!(4, into_mut.ticks.change_tick);
    }

    #[test]
    fn mut_from_non_send_mut() {
        let mut component_ticks = ComponentTicks {
            added: Tick::new(1),
            changed: Tick::new(2),
        };
        let ticks = TicksMut {
            added: &mut component_ticks.added,
            changed: &mut component_ticks.changed,
            last_change_tick: 3,
            change_tick: 4,
        };
        let mut res = R {};
        let non_send_mut = NonSendMut {
            value: &mut res,
            ticks,
        };

        let into_mut: Mut<R> = non_send_mut.into();
        assert_eq!(1, into_mut.ticks.added.tick);
        assert_eq!(2, into_mut.ticks.changed.tick);
        assert_eq!(3, into_mut.ticks.last_change_tick);
        assert_eq!(4, into_mut.ticks.change_tick);
    }

    #[test]
    fn map_mut() {
        use super::*;
        struct Outer(i64);

        let (last_change_tick, change_tick) = (2, 3);
        let mut component_ticks = ComponentTicks {
            added: Tick::new(1),
            changed: Tick::new(2),
        };
        let ticks = TicksMut {
            added: &mut component_ticks.added,
            changed: &mut component_ticks.changed,
            last_change_tick,
            change_tick,
        };

        let mut outer = Outer(0);
        let ptr = Mut {
            value: &mut outer,
            ticks,
        };
        assert!(!ptr.is_changed());

        // Perform a mapping operation.
        let mut inner = ptr.map_unchanged(|x| &mut x.0);
        assert!(!inner.is_changed());

        // Mutate the inner value.
        *inner = 64;
        assert!(inner.is_changed());
        // Modifying one field of a component should flag a change for the entire component.
        assert!(component_ticks.is_changed(last_change_tick, change_tick));
    }

    #[test]
    fn set_if_neq() {
        let mut world = World::new();

        world.insert_resource(R2(0));
        // Resources are Changed when first added
        world.increment_change_tick();
        // This is required to update world::last_change_tick
        world.clear_trackers();

        let mut r = world.resource_mut::<R2>();
        assert!(!r.is_changed(), "Resource must begin unchanged.");

        r.set_if_neq(R2(0));
        assert!(
            !r.is_changed(),
            "Resource must not be changed after setting to the same value."
        );

        r.set_if_neq(R2(3));
        assert!(
            r.is_changed(),
            "Resource must be changed after setting to a different value."
        );
    }
}<|MERGE_RESOLUTION|>--- conflicted
+++ resolved
@@ -639,12 +639,7 @@
     /// Transforms this [`MutUntyped`] into a [`Mut<T>`] with the same lifetime.
     ///
     /// # Safety
-<<<<<<< HEAD
-    /// * Must be valid for writes and aligned for `T`.
-    /// * Must point to an initialized value of `T`.
-=======
     /// - `T` must be the erased pointee type for this [`MutUntyped`].
->>>>>>> f4920bbd
     pub unsafe fn with_type<T>(self) -> Mut<'a, T> {
         Mut {
             value: self.value.deref_mut(),
