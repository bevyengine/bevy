--- conflicted
+++ resolved
@@ -4,13 +4,7 @@
     self as bevy_ecs,
     component::{Component, ComponentId, ComponentIdFor, Tick},
     entity::Entity,
-<<<<<<< HEAD
-    event::{
-        Event, EventId, Events, ManualEventIterator, ManualEventIteratorWithId, ManualEventReader,
-    },
-=======
     event::{Event, EventId, EventIterator, EventIteratorWithId, Events, ManualEventReader},
->>>>>>> 97eda02f
     prelude::Local,
     storage::SparseSet,
     system::{ReadOnlySystemParam, SystemMeta, SystemParam},
