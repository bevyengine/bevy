--- conflicted
+++ resolved
@@ -46,12 +46,8 @@
         change_detection::{DetectChanges, DetectChangesMut, Mut, Ref},
         component::Component,
         entity::{Entity, EntityMapper},
-<<<<<<< HEAD
         event::{Event, EventMutator, EventReader, EventWriter, Events},
-=======
-        event::{Event, EventReader, EventWriter, Events},
         observer::{Observer, Trigger},
->>>>>>> 53910e07
         query::{Added, AnyOf, Changed, Has, Or, QueryBuilder, QueryState, With, Without},
         removal_detection::RemovedComponents,
         schedule::{
