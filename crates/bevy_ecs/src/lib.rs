#![warn(clippy::undocumented_unsafe_blocks)]
#![doc = include_str!("../README.md")]

#[cfg(target_pointer_width = "16")]
compile_error!("bevy_ecs cannot safely compile for a 16-bit platform.");

pub mod archetype;
pub mod bundle;
pub mod change_detection;
pub mod component;
pub mod entity;
pub mod event;
pub mod query;
#[cfg(feature = "bevy_reflect")]
pub mod reflect;
pub mod removal_detection;
pub mod schedule;
pub mod schedule_v3;
pub mod storage;
pub mod system;
pub mod world;

pub use bevy_ptr as ptr;

/// Most commonly used re-exported types.
pub mod prelude {
    #[doc(hidden)]
    #[cfg(feature = "bevy_reflect")]
    pub use crate::reflect::{ReflectComponent, ReflectResource};
    #[doc(hidden)]
    pub use crate::{
        bundle::Bundle,
        change_detection::{DetectChanges, DetectChangesMut, Mut, Ref},
        component::Component,
        entity::Entity,
        event::{EventReader, EventWriter, Events},
        query::{Added, AnyOf, ChangeTrackers, Changed, Or, QueryState, With, Without},
        removal_detection::RemovedComponents,
        schedule::{
            IntoSystemDescriptor, RunCriteria, RunCriteriaDescriptorCoercion, RunCriteriaLabel,
            Schedule, Stage, StageLabel, State, SystemLabel, SystemSet, SystemStage,
        },
        system::{
            adapter as system_adapter,
            adapter::{dbg, error, ignore, info, unwrap, warn},
<<<<<<< HEAD
            Commands, Deferred, In, IntoPipeSystem, IntoSystem, Local, NonSend, NonSendMut,
            ParallelCommands, ParamSet, Query, RemovedComponents, Res, ResMut, Resource, System,
            SystemParamFunction,
=======
            Commands, In, IntoPipeSystem, IntoSystem, Local, NonSend, NonSendMut, ParallelCommands,
            ParamSet, Query, Res, ResMut, Resource, System, SystemParamFunction,
>>>>>>> 5ee57ff4
        },
        world::{FromWorld, World},
    };
}

pub use bevy_ecs_macros::all_tuples;

#[cfg(test)]
mod tests {
    use crate as bevy_ecs;
    use crate::prelude::Or;
    use crate::{
        bundle::Bundle,
        component::{Component, ComponentId},
        entity::Entity,
        query::{
            Added, ChangeTrackers, Changed, FilteredAccess, ReadOnlyWorldQuery, With, Without,
        },
        system::Resource,
        world::{Mut, World},
    };
    use bevy_tasks::{ComputeTaskPool, TaskPool};
    use std::{
        any::TypeId,
        marker::PhantomData,
        sync::{
            atomic::{AtomicUsize, Ordering},
            Arc, Mutex,
        },
    };

    #[derive(Component, Resource, Debug, PartialEq, Eq, Clone, Copy)]
    struct A(usize);
    #[derive(Component, Debug, PartialEq, Eq, Clone, Copy)]
    struct B(usize);
    #[derive(Component, Debug, PartialEq, Eq, Clone, Copy)]
    struct C;

    #[derive(Default)]
    struct NonSendA(usize, PhantomData<*mut ()>);

    #[derive(Component, Clone, Debug)]
    struct DropCk(Arc<AtomicUsize>);
    impl DropCk {
        fn new_pair() -> (Self, Arc<AtomicUsize>) {
            let atomic = Arc::new(AtomicUsize::new(0));
            (DropCk(atomic.clone()), atomic)
        }
    }

    impl Drop for DropCk {
        fn drop(&mut self) {
            self.0.as_ref().fetch_add(1, Ordering::Relaxed);
        }
    }

    #[derive(Component, Clone, Debug)]
    #[component(storage = "SparseSet")]
    struct DropCkSparse(DropCk);

    #[derive(Component, Copy, Clone, PartialEq, Eq, Debug)]
    #[component(storage = "Table")]
    struct TableStored(&'static str);
    #[derive(Component, Copy, Clone, PartialEq, Eq, Debug)]
    #[component(storage = "SparseSet")]
    struct SparseStored(u32);

    #[test]
    fn random_access() {
        let mut world = World::new();

        let e = world.spawn((TableStored("abc"), SparseStored(123))).id();
        let f = world
            .spawn((TableStored("def"), SparseStored(456), A(1)))
            .id();
        assert_eq!(world.get::<TableStored>(e).unwrap().0, "abc");
        assert_eq!(world.get::<SparseStored>(e).unwrap().0, 123);
        assert_eq!(world.get::<TableStored>(f).unwrap().0, "def");
        assert_eq!(world.get::<SparseStored>(f).unwrap().0, 456);

        // test archetype get_mut()
        world.get_mut::<TableStored>(e).unwrap().0 = "xyz";
        assert_eq!(world.get::<TableStored>(e).unwrap().0, "xyz");

        // test sparse set get_mut()
        world.get_mut::<SparseStored>(f).unwrap().0 = 42;
        assert_eq!(world.get::<SparseStored>(f).unwrap().0, 42);
    }

    #[test]
    fn bundle_derive() {
        let mut world = World::new();

        #[derive(Bundle, PartialEq, Debug)]
        struct FooBundle {
            x: TableStored,
            y: SparseStored,
        }
        let mut ids = Vec::new();
        <FooBundle as Bundle>::component_ids(
            &mut world.components,
            &mut world.storages,
            &mut |id| {
                ids.push(id);
            },
        );

        assert_eq!(
            ids,
            &[
                world.init_component::<TableStored>(),
                world.init_component::<SparseStored>(),
            ]
        );

        let e1 = world
            .spawn(FooBundle {
                x: TableStored("abc"),
                y: SparseStored(123),
            })
            .id();
        let e2 = world
            .spawn((TableStored("def"), SparseStored(456), A(1)))
            .id();
        assert_eq!(world.get::<TableStored>(e1).unwrap().0, "abc");
        assert_eq!(world.get::<SparseStored>(e1).unwrap().0, 123);
        assert_eq!(world.get::<TableStored>(e2).unwrap().0, "def");
        assert_eq!(world.get::<SparseStored>(e2).unwrap().0, 456);

        // test archetype get_mut()
        world.get_mut::<TableStored>(e1).unwrap().0 = "xyz";
        assert_eq!(world.get::<TableStored>(e1).unwrap().0, "xyz");

        // test sparse set get_mut()
        world.get_mut::<SparseStored>(e2).unwrap().0 = 42;
        assert_eq!(world.get::<SparseStored>(e2).unwrap().0, 42);

        assert_eq!(
            world.entity_mut(e1).remove::<FooBundle>().unwrap(),
            FooBundle {
                x: TableStored("xyz"),
                y: SparseStored(123),
            }
        );

        #[derive(Bundle, PartialEq, Debug)]
        struct NestedBundle {
            a: A,
            foo: FooBundle,
            b: B,
        }

        let mut ids = Vec::new();
        <NestedBundle as Bundle>::component_ids(
            &mut world.components,
            &mut world.storages,
            &mut |id| {
                ids.push(id);
            },
        );

        assert_eq!(
            ids,
            &[
                world.init_component::<A>(),
                world.init_component::<TableStored>(),
                world.init_component::<SparseStored>(),
                world.init_component::<B>(),
            ]
        );

        let e3 = world
            .spawn(NestedBundle {
                a: A(1),
                foo: FooBundle {
                    x: TableStored("ghi"),
                    y: SparseStored(789),
                },
                b: B(2),
            })
            .id();

        assert_eq!(world.get::<TableStored>(e3).unwrap().0, "ghi");
        assert_eq!(world.get::<SparseStored>(e3).unwrap().0, 789);
        assert_eq!(world.get::<A>(e3).unwrap().0, 1);
        assert_eq!(world.get::<B>(e3).unwrap().0, 2);
        assert_eq!(
            world.entity_mut(e3).remove::<NestedBundle>().unwrap(),
            NestedBundle {
                a: A(1),
                foo: FooBundle {
                    x: TableStored("ghi"),
                    y: SparseStored(789),
                },
                b: B(2),
            }
        );

        #[derive(Default, Component, PartialEq, Debug)]
        struct Ignored;

        #[derive(Bundle, PartialEq, Debug)]
        struct BundleWithIgnored {
            c: C,
            #[bundle(ignore)]
            ignored: Ignored,
        }

        let mut ids = Vec::new();
        <BundleWithIgnored as Bundle>::component_ids(
            &mut world.components,
            &mut world.storages,
            &mut |id| {
                ids.push(id);
            },
        );

        assert_eq!(ids, &[world.init_component::<C>(),]);

        let e4 = world
            .spawn(BundleWithIgnored {
                c: C,
                ignored: Ignored,
            })
            .id();

        assert_eq!(world.get::<C>(e4).unwrap(), &C);
        assert_eq!(world.get::<Ignored>(e4), None);

        assert_eq!(
            world.entity_mut(e4).remove::<BundleWithIgnored>().unwrap(),
            BundleWithIgnored {
                c: C,
                ignored: Ignored,
            }
        );
    }

    #[test]
    fn despawn_table_storage() {
        let mut world = World::new();
        let e = world.spawn((TableStored("abc"), A(123))).id();
        let f = world.spawn((TableStored("def"), A(456))).id();
        assert_eq!(world.entities.len(), 2);
        assert!(world.despawn(e));
        assert_eq!(world.entities.len(), 1);
        assert!(world.get::<TableStored>(e).is_none());
        assert!(world.get::<A>(e).is_none());
        assert_eq!(world.get::<TableStored>(f).unwrap().0, "def");
        assert_eq!(world.get::<A>(f).unwrap().0, 456);
    }

    #[test]
    fn despawn_mixed_storage() {
        let mut world = World::new();

        let e = world.spawn((TableStored("abc"), SparseStored(123))).id();
        let f = world.spawn((TableStored("def"), SparseStored(456))).id();
        assert_eq!(world.entities.len(), 2);
        assert!(world.despawn(e));
        assert_eq!(world.entities.len(), 1);
        assert!(world.get::<TableStored>(e).is_none());
        assert!(world.get::<SparseStored>(e).is_none());
        assert_eq!(world.get::<TableStored>(f).unwrap().0, "def");
        assert_eq!(world.get::<SparseStored>(f).unwrap().0, 456);
    }

    #[test]
    fn query_all() {
        let mut world = World::new();
        let e = world.spawn((TableStored("abc"), A(123))).id();
        let f = world.spawn((TableStored("def"), A(456))).id();

        let ents = world
            .query::<(Entity, &A, &TableStored)>()
            .iter(&world)
            .map(|(e, &i, &s)| (e, i, s))
            .collect::<Vec<_>>();
        assert_eq!(
            ents,
            &[
                (e, A(123), TableStored("abc")),
                (f, A(456), TableStored("def"))
            ]
        );
    }

    #[test]
    fn query_all_for_each() {
        let mut world = World::new();
        let e = world.spawn((TableStored("abc"), A(123))).id();
        let f = world.spawn((TableStored("def"), A(456))).id();

        let mut results = Vec::new();
        world
            .query::<(Entity, &A, &TableStored)>()
            .for_each(&world, |(e, &i, &s)| results.push((e, i, s)));
        assert_eq!(
            results,
            &[
                (e, A(123), TableStored("abc")),
                (f, A(456), TableStored("def"))
            ]
        );
    }

    #[test]
    fn query_single_component() {
        let mut world = World::new();
        let e = world.spawn((TableStored("abc"), A(123))).id();
        let f = world.spawn((TableStored("def"), A(456), B(1))).id();
        let ents = world
            .query::<(Entity, &A)>()
            .iter(&world)
            .map(|(e, &i)| (e, i))
            .collect::<Vec<_>>();
        assert_eq!(ents, &[(e, A(123)), (f, A(456))]);
    }

    #[test]
    fn stateful_query_handles_new_archetype() {
        let mut world = World::new();
        let e = world.spawn((TableStored("abc"), A(123))).id();
        let mut query = world.query::<(Entity, &A)>();

        let ents = query.iter(&world).map(|(e, &i)| (e, i)).collect::<Vec<_>>();
        assert_eq!(ents, &[(e, A(123))]);

        let f = world.spawn((TableStored("def"), A(456), B(1))).id();
        let ents = query.iter(&world).map(|(e, &i)| (e, i)).collect::<Vec<_>>();
        assert_eq!(ents, &[(e, A(123)), (f, A(456))]);
    }

    #[test]
    fn query_single_component_for_each() {
        let mut world = World::new();
        let e = world.spawn((TableStored("abc"), A(123))).id();
        let f = world.spawn((TableStored("def"), A(456), B(1))).id();
        let mut results = Vec::new();
        world
            .query::<(Entity, &A)>()
            .for_each(&world, |(e, &i)| results.push((e, i)));
        assert_eq!(results, &[(e, A(123)), (f, A(456))]);
    }

    #[test]
    fn par_for_each_dense() {
        ComputeTaskPool::init(TaskPool::default);
        let mut world = World::new();
        let e1 = world.spawn(A(1)).id();
        let e2 = world.spawn(A(2)).id();
        let e3 = world.spawn(A(3)).id();
        let e4 = world.spawn((A(4), B(1))).id();
        let e5 = world.spawn((A(5), B(1))).id();
        let results = Arc::new(Mutex::new(Vec::new()));
        world
            .query::<(Entity, &A)>()
            .par_iter(&world)
            .for_each(|(e, &A(i))| {
                results.lock().unwrap().push((e, i));
            });
        results.lock().unwrap().sort();
        assert_eq!(
            &*results.lock().unwrap(),
            &[(e1, 1), (e2, 2), (e3, 3), (e4, 4), (e5, 5)]
        );
    }

    #[test]
    fn par_for_each_sparse() {
        ComputeTaskPool::init(TaskPool::default);
        let mut world = World::new();
        let e1 = world.spawn(SparseStored(1)).id();
        let e2 = world.spawn(SparseStored(2)).id();
        let e3 = world.spawn(SparseStored(3)).id();
        let e4 = world.spawn((SparseStored(4), A(1))).id();
        let e5 = world.spawn((SparseStored(5), A(1))).id();
        let results = Arc::new(Mutex::new(Vec::new()));
        world
            .query::<(Entity, &SparseStored)>()
            .par_iter(&world)
            .for_each(|(e, &SparseStored(i))| results.lock().unwrap().push((e, i)));
        results.lock().unwrap().sort();
        assert_eq!(
            &*results.lock().unwrap(),
            &[(e1, 1), (e2, 2), (e3, 3), (e4, 4), (e5, 5)]
        );
    }

    #[test]
    fn query_missing_component() {
        let mut world = World::new();
        world.spawn((TableStored("abc"), A(123)));
        world.spawn((TableStored("def"), A(456)));
        assert!(world.query::<(&B, &A)>().iter(&world).next().is_none());
    }

    #[test]
    fn query_sparse_component() {
        let mut world = World::new();
        world.spawn((TableStored("abc"), A(123)));
        let f = world.spawn((TableStored("def"), A(456), B(1))).id();
        let ents = world
            .query::<(Entity, &B)>()
            .iter(&world)
            .map(|(e, &b)| (e, b))
            .collect::<Vec<_>>();
        assert_eq!(ents, &[(f, B(1))]);
    }

    #[test]
    fn query_filter_with() {
        let mut world = World::new();
        world.spawn((A(123), B(1)));
        world.spawn(A(456));
        let result = world
            .query_filtered::<&A, With<B>>()
            .iter(&world)
            .cloned()
            .collect::<Vec<_>>();
        assert_eq!(result, vec![A(123)]);
    }

    #[test]
    fn query_filter_with_for_each() {
        let mut world = World::new();
        world.spawn((A(123), B(1)));
        world.spawn(A(456));

        let mut results = Vec::new();
        world
            .query_filtered::<&A, With<B>>()
            .for_each(&world, |i| results.push(*i));
        assert_eq!(results, vec![A(123)]);
    }

    #[test]
    fn query_filter_with_sparse() {
        let mut world = World::new();

        world.spawn((A(123), SparseStored(321)));
        world.spawn(A(456));
        let result = world
            .query_filtered::<&A, With<SparseStored>>()
            .iter(&world)
            .cloned()
            .collect::<Vec<_>>();
        assert_eq!(result, vec![A(123)]);
    }

    #[test]
    fn query_filter_with_sparse_for_each() {
        let mut world = World::new();

        world.spawn((A(123), SparseStored(321)));
        world.spawn(A(456));
        let mut results = Vec::new();
        world
            .query_filtered::<&A, With<SparseStored>>()
            .for_each(&world, |i| results.push(*i));
        assert_eq!(results, vec![A(123)]);
    }

    #[test]
    fn query_filter_without() {
        let mut world = World::new();
        world.spawn((A(123), B(321)));
        world.spawn(A(456));
        let result = world
            .query_filtered::<&A, Without<B>>()
            .iter(&world)
            .cloned()
            .collect::<Vec<_>>();
        assert_eq!(result, vec![A(456)]);
    }

    #[test]
    fn query_optional_component_table() {
        let mut world = World::new();
        let e = world.spawn((TableStored("abc"), A(123))).id();
        let f = world.spawn((TableStored("def"), A(456), B(1))).id();
        // this should be skipped
        world.spawn(TableStored("abc"));
        let ents = world
            .query::<(Entity, Option<&B>, &A)>()
            .iter(&world)
            .map(|(e, b, &i)| (e, b.copied(), i))
            .collect::<Vec<_>>();
        assert_eq!(ents, &[(e, None, A(123)), (f, Some(B(1)), A(456))]);
    }

    #[test]
    fn query_optional_component_sparse() {
        let mut world = World::new();

        let e = world.spawn((TableStored("abc"), A(123))).id();
        let f = world
            .spawn((TableStored("def"), A(456), SparseStored(1)))
            .id();
        // this should be skipped
        // world.spawn(SparseStored(1));
        let ents = world
            .query::<(Entity, Option<&SparseStored>, &A)>()
            .iter(&world)
            .map(|(e, b, &i)| (e, b.copied(), i))
            .collect::<Vec<_>>();
        assert_eq!(
            ents,
            &[(e, None, A(123)), (f, Some(SparseStored(1)), A(456))]
        );
    }

    #[test]
    fn query_optional_component_sparse_no_match() {
        let mut world = World::new();

        let e = world.spawn((TableStored("abc"), A(123))).id();
        let f = world.spawn((TableStored("def"), A(456))).id();
        // // this should be skipped
        world.spawn(TableStored("abc"));
        let ents = world
            .query::<(Entity, Option<&SparseStored>, &A)>()
            .iter(&world)
            .map(|(e, b, &i)| (e, b.copied(), i))
            .collect::<Vec<_>>();
        assert_eq!(ents, &[(e, None, A(123)), (f, None, A(456))]);
    }

    #[test]
    fn add_remove_components() {
        let mut world = World::new();
        let e1 = world.spawn((A(1), B(3), TableStored("abc"))).id();
        let e2 = world.spawn((A(2), B(4), TableStored("xyz"))).id();

        assert_eq!(
            world
                .query::<(Entity, &A, &B)>()
                .iter(&world)
                .map(|(e, &i, &b)| (e, i, b))
                .collect::<Vec<_>>(),
            &[(e1, A(1), B(3)), (e2, A(2), B(4))]
        );

        assert_eq!(world.entity_mut(e1).remove::<A>(), Some(A(1)));
        assert_eq!(
            world
                .query::<(Entity, &A, &B)>()
                .iter(&world)
                .map(|(e, &i, &b)| (e, i, b))
                .collect::<Vec<_>>(),
            &[(e2, A(2), B(4))]
        );
        assert_eq!(
            world
                .query::<(Entity, &B, &TableStored)>()
                .iter(&world)
                .map(|(e, &B(b), &TableStored(s))| (e, b, s))
                .collect::<Vec<_>>(),
            &[(e2, 4, "xyz"), (e1, 3, "abc")]
        );
        world.entity_mut(e1).insert(A(43));
        assert_eq!(
            world
                .query::<(Entity, &A, &B)>()
                .iter(&world)
                .map(|(e, &i, &b)| (e, i, b))
                .collect::<Vec<_>>(),
            &[(e2, A(2), B(4)), (e1, A(43), B(3))]
        );
        world.entity_mut(e1).insert(C);
        assert_eq!(
            world
                .query::<(Entity, &C)>()
                .iter(&world)
                .map(|(e, &f)| (e, f))
                .collect::<Vec<_>>(),
            &[(e1, C)]
        );
    }

    #[test]
    fn table_add_remove_many() {
        let mut world = World::default();
        #[cfg(miri)]
        let (mut entities, to) = {
            let to = 10;
            (Vec::with_capacity(to), to)
        };
        #[cfg(not(miri))]
        let (mut entities, to) = {
            let to = 10_000;
            (Vec::with_capacity(to), to)
        };

        for _ in 0..to {
            entities.push(world.spawn(B(0)).id());
        }

        for (i, entity) in entities.iter().cloned().enumerate() {
            world.entity_mut(entity).insert(A(i));
        }

        for (i, entity) in entities.iter().cloned().enumerate() {
            assert_eq!(world.entity_mut(entity).remove::<A>(), Some(A(i)));
        }
    }

    #[test]
    fn sparse_set_add_remove_many() {
        let mut world = World::default();

        let mut entities = Vec::with_capacity(1000);
        for _ in 0..4 {
            entities.push(world.spawn(A(2)).id());
        }

        for (i, entity) in entities.iter().cloned().enumerate() {
            world.entity_mut(entity).insert(SparseStored(i as u32));
        }

        for (i, entity) in entities.iter().cloned().enumerate() {
            assert_eq!(
                world.entity_mut(entity).remove::<SparseStored>(),
                Some(SparseStored(i as u32))
            );
        }
    }

    #[test]
    fn remove_missing() {
        let mut world = World::new();
        let e = world.spawn((TableStored("abc"), A(123))).id();
        assert!(world.entity_mut(e).remove::<B>().is_none());
    }

    #[test]
    fn spawn_batch() {
        let mut world = World::new();
        world.spawn_batch((0..100).map(|x| (A(x), TableStored("abc"))));
        let values = world
            .query::<&A>()
            .iter(&world)
            .map(|v| v.0)
            .collect::<Vec<_>>();
        let expected = (0..100).collect::<Vec<_>>();
        assert_eq!(values, expected);
    }

    #[test]
    fn query_get() {
        let mut world = World::new();
        let a = world.spawn((TableStored("abc"), A(123))).id();
        let b = world.spawn((TableStored("def"), A(456))).id();
        let c = world.spawn((TableStored("ghi"), A(789), B(1))).id();

        let mut i32_query = world.query::<&A>();
        assert_eq!(i32_query.get(&world, a).unwrap().0, 123);
        assert_eq!(i32_query.get(&world, b).unwrap().0, 456);

        let mut i32_bool_query = world.query::<(&A, &B)>();
        assert!(i32_bool_query.get(&world, a).is_err());
        assert_eq!(i32_bool_query.get(&world, c).unwrap(), (&A(789), &B(1)));
        assert!(world.despawn(a));
        assert!(i32_query.get(&world, a).is_err());
    }

    #[test]
    fn query_get_works_across_sparse_removal() {
        // Regression test for: https://github.com/bevyengine/bevy/issues/6623
        let mut world = World::new();
        let a = world.spawn((TableStored("abc"), SparseStored(123))).id();
        let b = world.spawn((TableStored("def"), SparseStored(456))).id();
        let c = world
            .spawn((TableStored("ghi"), SparseStored(789), B(1)))
            .id();

        let mut query = world.query::<&TableStored>();
        assert_eq!(query.get(&world, a).unwrap(), &TableStored("abc"));
        assert_eq!(query.get(&world, b).unwrap(), &TableStored("def"));
        assert_eq!(query.get(&world, c).unwrap(), &TableStored("ghi"));

        world.entity_mut(b).remove::<SparseStored>();
        world.entity_mut(c).remove::<SparseStored>();

        assert_eq!(query.get(&world, a).unwrap(), &TableStored("abc"));
        assert_eq!(query.get(&world, b).unwrap(), &TableStored("def"));
        assert_eq!(query.get(&world, c).unwrap(), &TableStored("ghi"));
    }

    #[test]
    fn remove_tracking() {
        let mut world = World::new();

        let a = world.spawn((SparseStored(0), A(123))).id();
        let b = world.spawn((SparseStored(1), A(123))).id();

        world.entity_mut(a).despawn();
        assert_eq!(
            world.removed::<A>().collect::<Vec<_>>(),
            &[a],
            "despawning results in 'removed component' state for table components"
        );
        assert_eq!(
            world.removed::<SparseStored>().collect::<Vec<_>>(),
            &[a],
            "despawning results in 'removed component' state for sparse set components"
        );

        world.entity_mut(b).insert(B(1));
        assert_eq!(
            world.removed::<A>().collect::<Vec<_>>(),
            &[a],
            "archetype moves does not result in 'removed component' state"
        );

        world.entity_mut(b).remove::<A>();
        assert_eq!(
            world.removed::<A>().collect::<Vec<_>>(),
            &[a, b],
            "removing a component results in a 'removed component' state"
        );

        world.clear_trackers();
        assert_eq!(
            world.removed::<A>().collect::<Vec<_>>(),
            &[],
            "clearning trackers clears removals"
        );
        assert_eq!(
            world.removed::<SparseStored>().collect::<Vec<_>>(),
            &[],
            "clearning trackers clears removals"
        );
        assert_eq!(
            world.removed::<B>().collect::<Vec<_>>(),
            &[],
            "clearning trackers clears removals"
        );

        // TODO: uncomment when world.clear() is implemented
        // let c = world.spawn(("abc", 123)).id();
        // let d = world.spawn(("abc", 123)).id();
        // world.clear();
        // assert_eq!(
        //     world.removed::<i32>(),
        //     &[c, d],
        //     "world clears result in 'removed component' states"
        // );
        // assert_eq!(
        //     world.removed::<&'static str>(),
        //     &[c, d, b],
        //     "world clears result in 'removed component' states"
        // );
        // assert_eq!(
        //     world.removed::<f64>(),
        //     &[b],
        //     "world clears result in 'removed component' states"
        // );
    }

    #[test]
    fn added_tracking() {
        let mut world = World::new();
        let a = world.spawn(A(123)).id();

        assert_eq!(world.query::<&A>().iter(&world).count(), 1);
        assert_eq!(
            world.query_filtered::<(), Added<A>>().iter(&world).count(),
            1
        );
        assert_eq!(world.query::<&A>().iter(&world).count(), 1);
        assert_eq!(
            world.query_filtered::<(), Added<A>>().iter(&world).count(),
            1
        );
        assert!(world.query::<&A>().get(&world, a).is_ok());
        assert!(world
            .query_filtered::<(), Added<A>>()
            .get(&world, a)
            .is_ok());
        assert!(world.query::<&A>().get(&world, a).is_ok());
        assert!(world
            .query_filtered::<(), Added<A>>()
            .get(&world, a)
            .is_ok());

        world.clear_trackers();

        assert_eq!(world.query::<&A>().iter(&world).count(), 1);
        assert_eq!(
            world.query_filtered::<(), Added<A>>().iter(&world).count(),
            0
        );
        assert_eq!(world.query::<&A>().iter(&world).count(), 1);
        assert_eq!(
            world.query_filtered::<(), Added<A>>().iter(&world).count(),
            0
        );
        assert!(world.query::<&A>().get(&world, a).is_ok());
        assert!(world
            .query_filtered::<(), Added<A>>()
            .get(&world, a)
            .is_err());
        assert!(world.query::<&A>().get(&world, a).is_ok());
        assert!(world
            .query_filtered::<(), Added<A>>()
            .get(&world, a)
            .is_err());
    }

    #[test]
    fn added_queries() {
        let mut world = World::default();
        let e1 = world.spawn(A(0)).id();

        fn get_added<Com: Component>(world: &mut World) -> Vec<Entity> {
            world
                .query_filtered::<Entity, Added<Com>>()
                .iter(world)
                .collect::<Vec<Entity>>()
        }

        assert_eq!(get_added::<A>(&mut world), vec![e1]);
        world.entity_mut(e1).insert(B(0));
        assert_eq!(get_added::<A>(&mut world), vec![e1]);
        assert_eq!(get_added::<B>(&mut world), vec![e1]);

        world.clear_trackers();
        assert!(get_added::<A>(&mut world).is_empty());
        let e2 = world.spawn((A(1), B(1))).id();
        assert_eq!(get_added::<A>(&mut world), vec![e2]);
        assert_eq!(get_added::<B>(&mut world), vec![e2]);

        let added = world
            .query_filtered::<Entity, (Added<A>, Added<B>)>()
            .iter(&world)
            .collect::<Vec<Entity>>();
        assert_eq!(added, vec![e2]);
    }

    #[test]
    fn changed_trackers() {
        let mut world = World::default();
        let e1 = world.spawn((A(0), B(0))).id();
        let e2 = world.spawn((A(0), B(0))).id();
        let e3 = world.spawn((A(0), B(0))).id();
        world.spawn((A(0), B(0)));

        world.clear_trackers();

        for (i, mut a) in world.query::<&mut A>().iter_mut(&mut world).enumerate() {
            if i % 2 == 0 {
                a.0 += 1;
            }
        }

        fn get_filtered<F: ReadOnlyWorldQuery>(world: &mut World) -> Vec<Entity> {
            world
                .query_filtered::<Entity, F>()
                .iter(world)
                .collect::<Vec<Entity>>()
        }

        assert_eq!(get_filtered::<Changed<A>>(&mut world), vec![e1, e3]);

        // ensure changing an entity's archetypes also moves its changed state
        world.entity_mut(e1).insert(C);

        assert_eq!(get_filtered::<Changed<A>>(&mut world), vec![e3, e1], "changed entities list should not change (although the order will due to archetype moves)");

        // spawning a new A entity should not change existing changed state
        world.entity_mut(e1).insert((A(0), B(0)));
        assert_eq!(
            get_filtered::<Changed<A>>(&mut world),
            vec![e3, e1],
            "changed entities list should not change"
        );

        // removing an unchanged entity should not change changed state
        assert!(world.despawn(e2));
        assert_eq!(
            get_filtered::<Changed<A>>(&mut world),
            vec![e3, e1],
            "changed entities list should not change"
        );

        // removing a changed entity should remove it from enumeration
        assert!(world.despawn(e1));
        assert_eq!(
            get_filtered::<Changed<A>>(&mut world),
            vec![e3],
            "e1 should no longer be returned"
        );

        world.clear_trackers();

        assert!(get_filtered::<Changed<A>>(&mut world).is_empty());

        let e4 = world.spawn_empty().id();

        world.entity_mut(e4).insert(A(0));
        assert_eq!(get_filtered::<Changed<A>>(&mut world), vec![e4]);
        assert_eq!(get_filtered::<Added<A>>(&mut world), vec![e4]);

        world.entity_mut(e4).insert(A(1));
        assert_eq!(get_filtered::<Changed<A>>(&mut world), vec![e4]);

        world.clear_trackers();

        // ensure inserting multiple components set changed state for all components and set added
        // state for non existing components even when changing archetype.
        world.entity_mut(e4).insert((A(0), B(0)));

        assert!(get_filtered::<Added<A>>(&mut world).is_empty());
        assert_eq!(get_filtered::<Changed<A>>(&mut world), vec![e4]);
        assert_eq!(get_filtered::<Added<B>>(&mut world), vec![e4]);
        assert_eq!(get_filtered::<Changed<B>>(&mut world), vec![e4]);
    }

    #[test]
    fn changed_trackers_sparse() {
        let mut world = World::default();
        let e1 = world.spawn(SparseStored(0)).id();
        let e2 = world.spawn(SparseStored(0)).id();
        let e3 = world.spawn(SparseStored(0)).id();
        world.spawn(SparseStored(0));

        world.clear_trackers();

        for (i, mut a) in world
            .query::<&mut SparseStored>()
            .iter_mut(&mut world)
            .enumerate()
        {
            if i % 2 == 0 {
                a.0 += 1;
            }
        }

        fn get_filtered<F: ReadOnlyWorldQuery>(world: &mut World) -> Vec<Entity> {
            world
                .query_filtered::<Entity, F>()
                .iter(world)
                .collect::<Vec<Entity>>()
        }

        assert_eq!(
            get_filtered::<Changed<SparseStored>>(&mut world),
            vec![e1, e3]
        );

        // ensure changing an entity's archetypes also moves its changed state
        world.entity_mut(e1).insert(C);

        assert_eq!(get_filtered::<Changed<SparseStored>>(&mut world), vec![e3, e1], "changed entities list should not change (although the order will due to archetype moves)");

        // spawning a new SparseStored entity should not change existing changed state
        world.entity_mut(e1).insert(SparseStored(0));
        assert_eq!(
            get_filtered::<Changed<SparseStored>>(&mut world),
            vec![e3, e1],
            "changed entities list should not change"
        );

        // removing an unchanged entity should not change changed state
        assert!(world.despawn(e2));
        assert_eq!(
            get_filtered::<Changed<SparseStored>>(&mut world),
            vec![e3, e1],
            "changed entities list should not change"
        );

        // removing a changed entity should remove it from enumeration
        assert!(world.despawn(e1));
        assert_eq!(
            get_filtered::<Changed<SparseStored>>(&mut world),
            vec![e3],
            "e1 should no longer be returned"
        );

        world.clear_trackers();

        assert!(get_filtered::<Changed<SparseStored>>(&mut world).is_empty());

        let e4 = world.spawn_empty().id();

        world.entity_mut(e4).insert(SparseStored(0));
        assert_eq!(get_filtered::<Changed<SparseStored>>(&mut world), vec![e4]);
        assert_eq!(get_filtered::<Added<SparseStored>>(&mut world), vec![e4]);

        world.entity_mut(e4).insert(A(1));
        assert_eq!(get_filtered::<Changed<SparseStored>>(&mut world), vec![e4]);

        world.clear_trackers();

        // ensure inserting multiple components set changed state for all components and set added
        // state for non existing components even when changing archetype.
        world.entity_mut(e4).insert(SparseStored(0));

        assert!(get_filtered::<Added<SparseStored>>(&mut world).is_empty());
        assert_eq!(get_filtered::<Changed<SparseStored>>(&mut world), vec![e4]);
    }

    #[test]
    fn empty_spawn() {
        let mut world = World::default();
        let e = world.spawn_empty().id();
        let mut e_mut = world.entity_mut(e);
        e_mut.insert(A(0));
        assert_eq!(e_mut.get::<A>().unwrap(), &A(0));
    }

    #[test]
    fn reserve_and_spawn() {
        let mut world = World::default();
        let e = world.entities().reserve_entity();
        world.flush();
        let mut e_mut = world.entity_mut(e);
        e_mut.insert(A(0));
        assert_eq!(e_mut.get::<A>().unwrap(), &A(0));
    }

    #[test]
    fn changed_query() {
        let mut world = World::default();
        let e1 = world.spawn((A(0), B(0))).id();

        fn get_changed(world: &mut World) -> Vec<Entity> {
            world
                .query_filtered::<Entity, Changed<A>>()
                .iter(world)
                .collect::<Vec<Entity>>()
        }
        assert_eq!(get_changed(&mut world), vec![e1]);
        world.clear_trackers();
        assert_eq!(get_changed(&mut world), vec![]);
        *world.get_mut(e1).unwrap() = A(1);
        assert_eq!(get_changed(&mut world), vec![e1]);
    }

    #[test]
    fn resource() {
        use crate::system::Resource;

        #[derive(Resource, PartialEq, Debug)]
        struct Num(i32);

        #[derive(Resource, PartialEq, Debug)]
        struct BigNum(u64);

        let mut world = World::default();
        assert!(world.get_resource::<Num>().is_none());
        assert!(!world.contains_resource::<Num>());
        assert!(!world.is_resource_added::<Num>());
        assert!(!world.is_resource_changed::<Num>());

        world.insert_resource(Num(123));
        let resource_id = world
            .components()
            .get_resource_id(TypeId::of::<Num>())
            .unwrap();
        let archetype_component_id = world.storages().resources.get(resource_id).unwrap().id();

        assert_eq!(world.resource::<Num>().0, 123);
        assert!(world.contains_resource::<Num>());
        assert!(world.is_resource_added::<Num>());
        assert!(world.is_resource_changed::<Num>());

        world.insert_resource(BigNum(456));
        assert_eq!(world.resource::<BigNum>().0, 456u64);

        world.insert_resource(BigNum(789));
        assert_eq!(world.resource::<BigNum>().0, 789);

        {
            let mut value = world.resource_mut::<BigNum>();
            assert_eq!(value.0, 789);
            value.0 = 10;
        }

        assert_eq!(
            world.resource::<BigNum>().0,
            10,
            "resource changes are preserved"
        );

        assert_eq!(
            world.remove_resource::<BigNum>(),
            Some(BigNum(10)),
            "removed resource has the correct value"
        );
        assert_eq!(
            world.get_resource::<BigNum>(),
            None,
            "removed resource no longer exists"
        );
        assert_eq!(
            world.remove_resource::<BigNum>(),
            None,
            "double remove returns nothing"
        );

        world.insert_resource(BigNum(1));
        assert_eq!(
            world.get_resource::<BigNum>(),
            Some(&BigNum(1)),
            "re-inserting resources works"
        );

        assert_eq!(
            world.get_resource::<Num>(),
            Some(&Num(123)),
            "other resources are unaffected"
        );

        let current_resource_id = world
            .components()
            .get_resource_id(TypeId::of::<Num>())
            .unwrap();
        assert_eq!(
            resource_id, current_resource_id,
            "resource id does not change after removing / re-adding"
        );

        let current_archetype_component_id =
            world.storages().resources.get(resource_id).unwrap().id();

        assert_eq!(
            archetype_component_id, current_archetype_component_id,
            "resource archetype component id does not change after removing / re-adding"
        );
    }

    #[test]
    fn remove_intersection() {
        let mut world = World::default();
        let e1 = world.spawn((A(1), B(1), TableStored("a"))).id();

        let mut e = world.entity_mut(e1);
        assert_eq!(e.get::<TableStored>(), Some(&TableStored("a")));
        assert_eq!(e.get::<A>(), Some(&A(1)));
        assert_eq!(e.get::<B>(), Some(&B(1)));
        assert_eq!(
            e.get::<C>(),
            None,
            "C is not in the entity, so it should not exist"
        );

        e.remove_intersection::<(A, B, C)>();
        assert_eq!(
            e.get::<TableStored>(),
            Some(&TableStored("a")),
            "TableStored is not in the removed bundle, so it should exist"
        );
        assert_eq!(
            e.get::<A>(),
            None,
            "Num is in the removed bundle, so it should not exist"
        );
        assert_eq!(
            e.get::<B>(),
            None,
            "f64 is in the removed bundle, so it should not exist"
        );
        assert_eq!(
            e.get::<C>(),
            None,
            "usize is in the removed bundle, so it should not exist"
        );
    }

    #[test]
    fn remove() {
        let mut world = World::default();
        world.spawn((A(1), B(1), TableStored("1")));
        let e2 = world.spawn((A(2), B(2), TableStored("2"))).id();
        world.spawn((A(3), B(3), TableStored("3")));

        let mut query = world.query::<(&B, &TableStored)>();
        let results = query
            .iter(&world)
            .map(|(a, b)| (a.0, b.0))
            .collect::<Vec<_>>();
        assert_eq!(results, vec![(1, "1"), (2, "2"), (3, "3"),]);

        let removed_bundle = world.entity_mut(e2).remove::<(B, TableStored)>().unwrap();
        assert_eq!(removed_bundle, (B(2), TableStored("2")));

        let results = query
            .iter(&world)
            .map(|(a, b)| (a.0, b.0))
            .collect::<Vec<_>>();
        assert_eq!(results, vec![(1, "1"), (3, "3"),]);

        let mut a_query = world.query::<&A>();
        let results = a_query.iter(&world).map(|a| a.0).collect::<Vec<_>>();
        assert_eq!(results, vec![1, 3, 2]);

        let entity_ref = world.entity(e2);
        assert_eq!(
            entity_ref.get::<A>(),
            Some(&A(2)),
            "A is not in the removed bundle, so it should exist"
        );
        assert_eq!(
            entity_ref.get::<B>(),
            None,
            "B is in the removed bundle, so it should not exist"
        );
        assert_eq!(
            entity_ref.get::<TableStored>(),
            None,
            "TableStored is in the removed bundle, so it should not exist"
        );
    }

    #[test]
    fn non_send_resource() {
        let mut world = World::default();
        world.insert_non_send_resource(123i32);
        world.insert_non_send_resource(456i64);
        assert_eq!(*world.non_send_resource::<i32>(), 123);
        assert_eq!(*world.non_send_resource_mut::<i64>(), 456);
    }

    #[test]
    fn non_send_resource_points_to_distinct_data() {
        let mut world = World::default();
        world.insert_resource(A(123));
        world.insert_non_send_resource(A(456));
        assert_eq!(*world.resource::<A>(), A(123));
        assert_eq!(*world.non_send_resource::<A>(), A(456));
    }

    #[test]
    #[should_panic]
    fn non_send_resource_panic() {
        let mut world = World::default();
        world.insert_non_send_resource(0i32);
        std::thread::spawn(move || {
            let _ = world.non_send_resource_mut::<i32>();
        })
        .join()
        .unwrap();
    }

    #[test]
    fn trackers_query() {
        let mut world = World::default();
        let e1 = world.spawn((A(0), B(0))).id();
        world.spawn(B(0));

        let mut trackers_query = world.query::<Option<ChangeTrackers<A>>>();
        let trackers = trackers_query.iter(&world).collect::<Vec<_>>();
        let a_trackers = trackers[0].as_ref().unwrap();
        assert!(trackers[1].is_none());
        assert!(a_trackers.is_added());
        assert!(a_trackers.is_changed());
        world.clear_trackers();
        let trackers = trackers_query.iter(&world).collect::<Vec<_>>();
        let a_trackers = trackers[0].as_ref().unwrap();
        assert!(!a_trackers.is_added());
        assert!(!a_trackers.is_changed());
        *world.get_mut(e1).unwrap() = A(1);
        let trackers = trackers_query.iter(&world).collect::<Vec<_>>();
        let a_trackers = trackers[0].as_ref().unwrap();
        assert!(!a_trackers.is_added());
        assert!(a_trackers.is_changed());
    }

    #[test]
    fn exact_size_query() {
        let mut world = World::default();
        world.spawn((A(0), B(0)));
        world.spawn((A(0), B(0)));
        world.spawn((A(0), B(0), C));
        world.spawn(C);

        let mut query = world.query::<(&A, &B)>();
        assert_eq!(query.iter(&world).len(), 3);
    }

    #[test]
    #[should_panic]
    fn duplicate_components_panic() {
        let mut world = World::new();
        world.spawn((A(1), A(2)));
    }

    #[test]
    #[should_panic]
    fn ref_and_mut_query_panic() {
        let mut world = World::new();
        world.query::<(&A, &mut A)>();
    }

    #[test]
    #[should_panic]
    fn mut_and_ref_query_panic() {
        let mut world = World::new();
        world.query::<(&mut A, &A)>();
    }

    #[test]
    #[should_panic]
    fn mut_and_mut_query_panic() {
        let mut world = World::new();
        world.query::<(&mut A, &mut A)>();
    }

    #[test]
    #[should_panic]
    fn multiple_worlds_same_query_iter() {
        let mut world_a = World::new();
        let world_b = World::new();
        let mut query = world_a.query::<&A>();
        query.iter(&world_a);
        query.iter(&world_b);
    }

    #[test]
    fn query_filters_dont_collide_with_fetches() {
        let mut world = World::new();
        world.query_filtered::<&mut A, Changed<A>>();
    }

    #[test]
    fn filtered_query_access() {
        let mut world = World::new();
        let query = world.query_filtered::<&mut A, Changed<B>>();

        let mut expected = FilteredAccess::<ComponentId>::default();
        let a_id = world.components.get_id(TypeId::of::<A>()).unwrap();
        let b_id = world.components.get_id(TypeId::of::<B>()).unwrap();
        expected.add_write(a_id);
        expected.add_read(b_id);
        assert!(
            query.component_access.eq(&expected),
            "ComponentId access from query fetch and query filter should be combined"
        );
    }

    #[test]
    #[should_panic]
    fn multiple_worlds_same_query_get() {
        let mut world_a = World::new();
        let world_b = World::new();
        let mut query = world_a.query::<&A>();
        let _ = query.get(&world_a, Entity::from_raw(0));
        let _ = query.get(&world_b, Entity::from_raw(0));
    }

    #[test]
    #[should_panic]
    fn multiple_worlds_same_query_for_each() {
        let mut world_a = World::new();
        let world_b = World::new();
        let mut query = world_a.query::<&A>();
        query.for_each(&world_a, |_| {});
        query.for_each(&world_b, |_| {});
    }

    #[test]
    fn resource_scope() {
        let mut world = World::default();
        world.insert_resource(A(0));
        world.resource_scope(|world: &mut World, mut value: Mut<A>| {
            value.0 += 1;
            assert!(!world.contains_resource::<A>());
        });
        assert_eq!(world.resource::<A>().0, 1);
    }

    #[test]
    #[should_panic(
        expected = "Attempted to access or drop non-send resource bevy_ecs::tests::NonSendA from thread"
    )]
    fn non_send_resource_drop_from_different_thread() {
        let mut world = World::default();
        world.insert_non_send_resource(NonSendA::default());

        let thread = std::thread::spawn(move || {
            // Dropping the non-send resource on a different thread
            // Should result in a panic
            drop(world);
        });

        if let Err(err) = thread.join() {
            std::panic::resume_unwind(err);
        }
    }

    #[test]
    fn non_send_resource_drop_from_same_thread() {
        let mut world = World::default();
        world.insert_non_send_resource(NonSendA::default());
        drop(world);
    }

    #[test]
    fn insert_overwrite_drop() {
        let (dropck1, dropped1) = DropCk::new_pair();
        let (dropck2, dropped2) = DropCk::new_pair();
        let mut world = World::default();
        world.spawn(dropck1).insert(dropck2);
        assert_eq!(dropped1.load(Ordering::Relaxed), 1);
        assert_eq!(dropped2.load(Ordering::Relaxed), 0);
        drop(world);
        assert_eq!(dropped1.load(Ordering::Relaxed), 1);
        assert_eq!(dropped2.load(Ordering::Relaxed), 1);
    }

    #[test]
    fn insert_overwrite_drop_sparse() {
        let (dropck1, dropped1) = DropCk::new_pair();
        let (dropck2, dropped2) = DropCk::new_pair();
        let mut world = World::default();

        world
            .spawn(DropCkSparse(dropck1))
            .insert(DropCkSparse(dropck2));
        assert_eq!(dropped1.load(Ordering::Relaxed), 1);
        assert_eq!(dropped2.load(Ordering::Relaxed), 0);
        drop(world);
        assert_eq!(dropped1.load(Ordering::Relaxed), 1);
        assert_eq!(dropped2.load(Ordering::Relaxed), 1);
    }

    #[test]
    fn clear_entities() {
        let mut world = World::default();

        world.insert_resource(A(0));
        world.spawn(A(1));
        world.spawn(SparseStored(1));

        let mut q1 = world.query::<&A>();
        let mut q2 = world.query::<&SparseStored>();

        assert_eq!(q1.iter(&world).len(), 1);
        assert_eq!(q2.iter(&world).len(), 1);
        assert_eq!(world.entities().len(), 2);

        world.clear_entities();

        assert_eq!(
            q1.iter(&world).len(),
            0,
            "world should not contain table components"
        );
        assert_eq!(
            q2.iter(&world).len(),
            0,
            "world should not contain sparse set components"
        );
        assert_eq!(
            world.entities().len(),
            0,
            "world should not have any entities"
        );
        assert_eq!(
            world.resource::<A>().0,
            0,
            "world should still contain resources"
        );
    }

    #[test]
    fn test_is_archetypal_size_hints() {
        let mut world = World::default();
        macro_rules! query_min_size {
            ($query:ty, $filter:ty) => {
                world
                    .query_filtered::<$query, $filter>()
                    .iter(&world)
                    .size_hint()
                    .0
            };
        }

        world.spawn((A(1), B(1), C));
        world.spawn((A(1), C));
        world.spawn((A(1), B(1)));
        world.spawn((B(1), C));
        world.spawn(A(1));
        world.spawn(C);
        assert_eq!(2, query_min_size![(), (With<A>, Without<B>)],);
        assert_eq!(3, query_min_size![&B, Or<(With<A>, With<C>)>],);
        assert_eq!(1, query_min_size![&B, (With<A>, With<C>)],);
        assert_eq!(1, query_min_size![(&A, &B), With<C>],);
        assert_eq!(4, query_min_size![&A, ()], "Simple Archetypal");
        assert_eq!(4, query_min_size![ChangeTrackers<A>, ()],);
        // All the following should set minimum size to 0, as it's impossible to predict
        // how many entities the filters will trim.
        assert_eq!(0, query_min_size![(), Added<A>], "Simple Added");
        assert_eq!(0, query_min_size![(), Changed<A>], "Simple Changed");
        assert_eq!(0, query_min_size![(&A, &B), Changed<A>],);
        assert_eq!(0, query_min_size![&A, (Changed<A>, With<B>)],);
        assert_eq!(0, query_min_size![(&A, &B), Or<(Changed<A>, Changed<B>)>],);
    }

    #[test]
    fn reserve_entities_across_worlds() {
        let mut world_a = World::default();
        let mut world_b = World::default();

        let e1 = world_a.spawn(A(1)).id();
        let e2 = world_a.spawn(A(2)).id();
        let e3 = world_a.entities().reserve_entity();
        world_a.flush();

        let world_a_max_entities = world_a.entities().len();
        world_b.entities.reserve_entities(world_a_max_entities);
        world_b.entities.flush_as_invalid();

        let e4 = world_b.spawn(A(4)).id();
        assert_eq!(
            e4,
            Entity::new(3, 0),
            "new entity is created immediately after world_a's max entity"
        );
        assert!(world_b.get::<A>(e1).is_none());
        assert!(world_b.get_entity(e1).is_none());

        assert!(world_b.get::<A>(e2).is_none());
        assert!(world_b.get_entity(e2).is_none());

        assert!(world_b.get::<A>(e3).is_none());
        assert!(world_b.get_entity(e3).is_none());

        world_b.get_or_spawn(e1).unwrap().insert(B(1));
        assert_eq!(
            world_b.get::<B>(e1),
            Some(&B(1)),
            "spawning into 'world_a' entities works"
        );

        world_b.get_or_spawn(e4).unwrap().insert(B(4));
        assert_eq!(
            world_b.get::<B>(e4),
            Some(&B(4)),
            "spawning into existing `world_b` entities works"
        );
        assert_eq!(
            world_b.get::<A>(e4),
            Some(&A(4)),
            "spawning into existing `world_b` entities works"
        );

        let e4_mismatched_generation = Entity::new(3, 1);
        assert!(
            world_b.get_or_spawn(e4_mismatched_generation).is_none(),
            "attempting to spawn on top of an entity with a mismatched entity generation fails"
        );
        assert_eq!(
            world_b.get::<B>(e4),
            Some(&B(4)),
            "failed mismatched spawn doesn't change existing entity"
        );
        assert_eq!(
            world_b.get::<A>(e4),
            Some(&A(4)),
            "failed mismatched spawn doesn't change existing entity"
        );

        let high_non_existent_entity = Entity::new(6, 0);
        world_b
            .get_or_spawn(high_non_existent_entity)
            .unwrap()
            .insert(B(10));
        assert_eq!(
            world_b.get::<B>(high_non_existent_entity),
            Some(&B(10)),
            "inserting into newly allocated high / non-continuous entity id works"
        );

        let high_non_existent_but_reserved_entity = Entity::new(5, 0);
        assert!(
            world_b.get_entity(high_non_existent_but_reserved_entity).is_none(),
            "entities between high-newly allocated entity and continuous block of existing entities don't exist"
        );

        let reserved_entities = vec![
            world_b.entities().reserve_entity(),
            world_b.entities().reserve_entity(),
            world_b.entities().reserve_entity(),
            world_b.entities().reserve_entity(),
        ];

        assert_eq!(
            reserved_entities,
            vec![
                Entity::new(5, 0),
                Entity::new(4, 0),
                Entity::new(7, 0),
                Entity::new(8, 0),
            ],
            "space between original entities and high entities is used for new entity ids"
        );
    }

    #[test]
    fn insert_or_spawn_batch() {
        let mut world = World::default();
        let e0 = world.spawn(A(0)).id();
        let e1 = Entity::from_raw(1);

        let values = vec![(e0, (B(0), C)), (e1, (B(1), C))];

        world.insert_or_spawn_batch(values).unwrap();

        assert_eq!(
            world.get::<A>(e0),
            Some(&A(0)),
            "existing component was preserved"
        );
        assert_eq!(
            world.get::<B>(e0),
            Some(&B(0)),
            "pre-existing entity received correct B component"
        );
        assert_eq!(
            world.get::<B>(e1),
            Some(&B(1)),
            "new entity was spawned and received correct B component"
        );
        assert_eq!(
            world.get::<C>(e0),
            Some(&C),
            "pre-existing entity received C component"
        );
        assert_eq!(
            world.get::<C>(e1),
            Some(&C),
            "new entity was spawned and received C component"
        );
    }

    #[test]
    fn insert_or_spawn_batch_invalid() {
        let mut world = World::default();
        let e0 = world.spawn(A(0)).id();
        let e1 = Entity::from_raw(1);
        let e2 = world.spawn_empty().id();
        let invalid_e2 = Entity::new(e2.index(), 1);

        let values = vec![(e0, (B(0), C)), (e1, (B(1), C)), (invalid_e2, (B(2), C))];

        let result = world.insert_or_spawn_batch(values);

        assert_eq!(
            result,
            Err(vec![invalid_e2]),
            "e2 failed to be spawned or inserted into"
        );

        assert_eq!(
            world.get::<A>(e0),
            Some(&A(0)),
            "existing component was preserved"
        );
        assert_eq!(
            world.get::<B>(e0),
            Some(&B(0)),
            "pre-existing entity received correct B component"
        );
        assert_eq!(
            world.get::<B>(e1),
            Some(&B(1)),
            "new entity was spawned and received correct B component"
        );
        assert_eq!(
            world.get::<C>(e0),
            Some(&C),
            "pre-existing entity received C component"
        );
        assert_eq!(
            world.get::<C>(e1),
            Some(&C),
            "new entity was spawned and received C component"
        );
    }
}<|MERGE_RESOLUTION|>--- conflicted
+++ resolved
@@ -43,14 +43,9 @@
         system::{
             adapter as system_adapter,
             adapter::{dbg, error, ignore, info, unwrap, warn},
-<<<<<<< HEAD
             Commands, Deferred, In, IntoPipeSystem, IntoSystem, Local, NonSend, NonSendMut,
-            ParallelCommands, ParamSet, Query, RemovedComponents, Res, ResMut, Resource, System,
+            ParallelCommands, ParamSet, Query, Res, ResMut, Resource, System,
             SystemParamFunction,
-=======
-            Commands, In, IntoPipeSystem, IntoSystem, Local, NonSend, NonSendMut, ParallelCommands,
-            ParamSet, Query, Res, ResMut, Resource, System, SystemParamFunction,
->>>>>>> 5ee57ff4
         },
         world::{FromWorld, World},
     };
