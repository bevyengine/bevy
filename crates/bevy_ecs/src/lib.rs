pub mod archetype;
pub mod bundle;
pub mod change_detection;
pub mod component;
pub mod entity;
pub mod event;
pub mod query;
#[cfg(feature = "bevy_reflect")]
pub mod reflect;
pub mod schedule;
pub mod storage;
pub mod system;
pub mod world;

pub mod prelude {
    #[doc(hidden)]
    #[cfg(feature = "bevy_reflect")]
    pub use crate::reflect::ReflectComponent;
    #[doc(hidden)]
    pub use crate::{
        bundle::Bundle,
        change_detection::DetectChanges,
        entity::Entity,
<<<<<<< HEAD
        event::{Event, EventReader, EventWriter},
        query::{Added, ChangeTrackers, Changed, Or, QueryState, With, WithBundle, Without},
=======
        event::{EventReader, EventWriter},
        query::{Added, ChangeTrackers, Changed, Or, QueryState, With, Without},
>>>>>>> 35979922
        schedule::{
            AmbiguitySetLabel, ExclusiveSystemDescriptorCoercion, ParallelSystemDescriptorCoercion,
            RunCriteria, RunCriteriaDescriptorCoercion, RunCriteriaLabel, RunCriteriaPiping,
            Schedule, Stage, StageLabel, State, SystemLabel, SystemSet, SystemStage,
        },
        system::{
            Commands, ConfigurableSystem, In, IntoChainSystem, IntoExclusiveSystem, IntoSystem,
            Local, NonSend, NonSendMut, Query, QuerySet, RemovedComponents, Res, ResMut, System,
        },
        world::{FromWorld, Mut, World},
    };
}

#[doc(hidden)]
pub mod __macro_export {
    pub use smallvec::SmallVec;
}

#[cfg(test)]
mod tests {
    use crate as bevy_ecs;
    use crate::{
        bundle::Bundle,
        component::{Component, ComponentDescriptor, ComponentId, StorageType},
        entity::Entity,
        query::{
            Added, ChangeTrackers, Changed, FilterFetch, FilteredAccess, With, Without, WorldQuery,
        },
        world::{Mut, World},
    };
    use bevy_tasks::TaskPool;
    use parking_lot::Mutex;
    use std::{
        any::TypeId,
        sync::{
            atomic::{AtomicUsize, Ordering},
            Arc,
        },
    };

    #[derive(Debug, PartialEq, Eq)]
    struct A(usize);
    #[derive(Debug, PartialEq, Eq)]
    struct B(usize);
    #[derive(Debug, PartialEq, Eq)]
    struct C;

    #[derive(Clone, Debug)]
    struct DropCk(Arc<AtomicUsize>);
    impl DropCk {
        fn new_pair() -> (Self, Arc<AtomicUsize>) {
            let atomic = Arc::new(AtomicUsize::new(0));
            (DropCk(atomic.clone()), atomic)
        }
    }

    impl Drop for DropCk {
        fn drop(&mut self) {
            self.0.as_ref().fetch_add(1, Ordering::Relaxed);
        }
    }

    #[test]
    fn random_access() {
        let mut world = World::new();
        world
            .register_component(ComponentDescriptor::new::<i32>(StorageType::SparseSet))
            .unwrap();
        let e = world.spawn().insert_bundle(("abc", 123)).id();
        let f = world.spawn().insert_bundle(("def", 456, true)).id();
        assert_eq!(*world.get::<&str>(e).unwrap(), "abc");
        assert_eq!(*world.get::<i32>(e).unwrap(), 123);
        assert_eq!(*world.get::<&str>(f).unwrap(), "def");
        assert_eq!(*world.get::<i32>(f).unwrap(), 456);

        // test archetype get_mut()
        *world.get_mut::<&'static str>(e).unwrap() = "xyz";
        assert_eq!(*world.get::<&'static str>(e).unwrap(), "xyz");

        // test sparse set get_mut()
        *world.get_mut::<i32>(f).unwrap() = 42;
        assert_eq!(*world.get::<i32>(f).unwrap(), 42);
    }

    #[test]
    fn bundle_derive() {
        let mut world = World::new();

        #[derive(Bundle, PartialEq, Debug)]
        struct Foo {
            x: &'static str,
            y: i32,
        }

        world
            .register_component(ComponentDescriptor::new::<i32>(StorageType::SparseSet))
            .unwrap();

        assert_eq!(
            <Foo as Bundle>::component_ids(world.components_mut()),
            vec![
                world.components_mut().get_or_insert_id::<&'static str>(),
                world.components_mut().get_or_insert_id::<i32>(),
            ]
        );

        let e1 = world.spawn().insert_bundle(Foo { x: "abc", y: 123 }).id();
        let e2 = world.spawn().insert_bundle(("def", 456, true)).id();
        assert_eq!(*world.get::<&str>(e1).unwrap(), "abc");
        assert_eq!(*world.get::<i32>(e1).unwrap(), 123);
        assert_eq!(*world.get::<&str>(e2).unwrap(), "def");
        assert_eq!(*world.get::<i32>(e2).unwrap(), 456);

        // test archetype get_mut()
        *world.get_mut::<&'static str>(e1).unwrap() = "xyz";
        assert_eq!(*world.get::<&'static str>(e1).unwrap(), "xyz");

        // test sparse set get_mut()
        *world.get_mut::<i32>(e2).unwrap() = 42;
        assert_eq!(*world.get::<i32>(e2).unwrap(), 42);

        assert_eq!(
            world.entity_mut(e1).remove_bundle::<Foo>().unwrap(),
            Foo { x: "xyz", y: 123 }
        );

        #[derive(Bundle, PartialEq, Debug)]
        struct Nested {
            a: usize,
            #[bundle]
            foo: Foo,
            b: u8,
        }

        assert_eq!(
            <Nested as Bundle>::component_ids(world.components_mut()),
            vec![
                world.components_mut().get_or_insert_id::<usize>(),
                world.components_mut().get_or_insert_id::<&'static str>(),
                world.components_mut().get_or_insert_id::<i32>(),
                world.components_mut().get_or_insert_id::<u8>(),
            ]
        );

        let e3 = world
            .spawn()
            .insert_bundle(Nested {
                a: 1,
                foo: Foo { x: "ghi", y: 789 },
                b: 2,
            })
            .id();

        assert_eq!(*world.get::<&str>(e3).unwrap(), "ghi");
        assert_eq!(*world.get::<i32>(e3).unwrap(), 789);
        assert_eq!(*world.get::<usize>(e3).unwrap(), 1);
        assert_eq!(*world.get::<u8>(e3).unwrap(), 2);
        assert_eq!(
            world.entity_mut(e3).remove_bundle::<Nested>().unwrap(),
            Nested {
                a: 1,
                foo: Foo { x: "ghi", y: 789 },
                b: 2,
            }
        );
    }

    #[test]
    fn despawn_table_storage() {
        let mut world = World::new();
        let e = world.spawn().insert_bundle(("abc", 123)).id();
        let f = world.spawn().insert_bundle(("def", 456)).id();
        assert_eq!(world.entities.len(), 2);
        assert!(world.despawn(e));
        assert_eq!(world.entities.len(), 1);
        assert!(world.get::<&str>(e).is_none());
        assert!(world.get::<i32>(e).is_none());
        assert_eq!(*world.get::<&str>(f).unwrap(), "def");
        assert_eq!(*world.get::<i32>(f).unwrap(), 456);
    }

    #[test]
    fn despawn_mixed_storage() {
        let mut world = World::new();
        world
            .register_component(ComponentDescriptor::new::<i32>(StorageType::SparseSet))
            .unwrap();
        let e = world.spawn().insert_bundle(("abc", 123)).id();
        let f = world.spawn().insert_bundle(("def", 456)).id();
        assert_eq!(world.entities.len(), 2);
        assert!(world.despawn(e));
        assert_eq!(world.entities.len(), 1);
        assert!(world.get::<&str>(e).is_none());
        assert!(world.get::<i32>(e).is_none());
        assert_eq!(*world.get::<&str>(f).unwrap(), "def");
        assert_eq!(*world.get::<i32>(f).unwrap(), 456);
    }

    #[test]
    fn query_all() {
        let mut world = World::new();
        let e = world.spawn().insert_bundle(("abc", 123)).id();
        let f = world.spawn().insert_bundle(("def", 456)).id();

        let ents = world
            .query::<(Entity, &i32, &&str)>()
            .iter(&world)
            .map(|(e, &i, &s)| (e, i, s))
            .collect::<Vec<_>>();
        assert_eq!(ents, &[(e, 123, "abc"), (f, 456, "def")]);
    }

    #[test]
    fn query_all_for_each() {
        let mut world = World::new();
        let e = world.spawn().insert_bundle(("abc", 123)).id();
        let f = world.spawn().insert_bundle(("def", 456)).id();

        let mut results = Vec::new();
        world
            .query::<(Entity, &i32, &&str)>()
            .for_each(&world, |(e, &i, &s)| results.push((e, i, s)));
        assert_eq!(results, &[(e, 123, "abc"), (f, 456, "def")]);
    }

    #[test]
    fn query_single_component() {
        let mut world = World::new();
        let e = world.spawn().insert_bundle(("abc", 123)).id();
        let f = world.spawn().insert_bundle(("def", 456, true)).id();
        let ents = world
            .query::<(Entity, &i32)>()
            .iter(&world)
            .map(|(e, &i)| (e, i))
            .collect::<Vec<_>>();
        assert_eq!(ents, &[(e, 123), (f, 456)]);
    }

    #[test]
    fn stateful_query_handles_new_archetype() {
        let mut world = World::new();
        let e = world.spawn().insert_bundle(("abc", 123)).id();
        let mut query = world.query::<(Entity, &i32)>();

        let ents = query.iter(&world).map(|(e, &i)| (e, i)).collect::<Vec<_>>();
        assert_eq!(ents, &[(e, 123)]);

        let f = world.spawn().insert_bundle(("def", 456, true)).id();
        let ents = query.iter(&world).map(|(e, &i)| (e, i)).collect::<Vec<_>>();
        assert_eq!(ents, &[(e, 123), (f, 456)]);
    }

    #[test]
    fn query_single_component_for_each() {
        let mut world = World::new();
        let e = world.spawn().insert_bundle(("abc", 123)).id();
        let f = world.spawn().insert_bundle(("def", 456, true)).id();
        let mut results = Vec::new();
        world
            .query::<(Entity, &i32)>()
            .for_each(&world, |(e, &i)| results.push((e, i)));
        assert_eq!(results, &[(e, 123), (f, 456)]);
    }

    #[test]
    fn par_for_each_dense() {
        let mut world = World::new();
        let task_pool = TaskPool::default();
        let e1 = world.spawn().insert(1).id();
        let e2 = world.spawn().insert(2).id();
        let e3 = world.spawn().insert(3).id();
        let e4 = world.spawn().insert_bundle((4, true)).id();
        let e5 = world.spawn().insert_bundle((5, true)).id();
        let results = Arc::new(Mutex::new(Vec::new()));
        world
            .query::<(Entity, &i32)>()
            .par_for_each(&world, &task_pool, 2, |(e, &i)| results.lock().push((e, i)));
        results.lock().sort();
        assert_eq!(
            &*results.lock(),
            &[(e1, 1), (e2, 2), (e3, 3), (e4, 4), (e5, 5)]
        );
    }

    #[test]
    fn par_for_each_sparse() {
        let mut world = World::new();
        world
            .register_component(ComponentDescriptor::new::<i32>(StorageType::SparseSet))
            .unwrap();
        let task_pool = TaskPool::default();
        let e1 = world.spawn().insert(1).id();
        let e2 = world.spawn().insert(2).id();
        let e3 = world.spawn().insert(3).id();
        let e4 = world.spawn().insert_bundle((4, true)).id();
        let e5 = world.spawn().insert_bundle((5, true)).id();
        let results = Arc::new(Mutex::new(Vec::new()));
        world
            .query::<(Entity, &i32)>()
            .par_for_each(&world, &task_pool, 2, |(e, &i)| results.lock().push((e, i)));
        results.lock().sort();
        assert_eq!(
            &*results.lock(),
            &[(e1, 1), (e2, 2), (e3, 3), (e4, 4), (e5, 5)]
        );
    }

    #[test]
    fn query_missing_component() {
        let mut world = World::new();
        world.spawn().insert_bundle(("abc", 123));
        world.spawn().insert_bundle(("def", 456));
        assert!(world.query::<(&bool, &i32)>().iter(&world).next().is_none());
    }

    #[test]
    fn query_sparse_component() {
        let mut world = World::new();
        world.spawn().insert_bundle(("abc", 123));
        let f = world.spawn().insert_bundle(("def", 456, true)).id();
        let ents = world
            .query::<(Entity, &bool)>()
            .iter(&world)
            .map(|(e, &b)| (e, b))
            .collect::<Vec<_>>();
        assert_eq!(ents, &[(f, true)]);
    }

    #[test]
    fn query_filter_with() {
        let mut world = World::new();
        world.spawn().insert_bundle((123u32, 1.0f32));
        world.spawn().insert(456u32);
        let result = world
            .query_filtered::<&u32, With<f32>>()
            .iter(&world)
            .cloned()
            .collect::<Vec<_>>();
        assert_eq!(result, vec![123]);
    }

    #[test]
    fn query_filter_with_for_each() {
        let mut world = World::new();
        world.spawn().insert_bundle((123u32, 1.0f32));
        world.spawn().insert(456u32);

        let mut results = Vec::new();
        world
            .query_filtered::<&u32, With<f32>>()
            .for_each(&world, |i| results.push(*i));
        assert_eq!(results, vec![123]);
    }

    #[test]
    fn query_filter_with_sparse() {
        let mut world = World::new();
        world
            .register_component(ComponentDescriptor::new::<f32>(StorageType::SparseSet))
            .unwrap();
        world.spawn().insert_bundle((123u32, 1.0f32));
        world.spawn().insert(456u32);
        let result = world
            .query_filtered::<&u32, With<f32>>()
            .iter(&world)
            .cloned()
            .collect::<Vec<_>>();
        assert_eq!(result, vec![123]);
    }

    #[test]
    fn query_filter_with_sparse_for_each() {
        let mut world = World::new();
        world
            .register_component(ComponentDescriptor::new::<f32>(StorageType::SparseSet))
            .unwrap();
        world.spawn().insert_bundle((123u32, 1.0f32));
        world.spawn().insert(456u32);
        let mut results = Vec::new();
        world
            .query_filtered::<&u32, With<f32>>()
            .for_each(&world, |i| results.push(*i));
        assert_eq!(results, vec![123]);
    }

    #[test]
    fn query_filter_without() {
        let mut world = World::new();
        world.spawn().insert_bundle((123u32, 1.0f32));
        world.spawn().insert(456u32);
        let result = world
            .query_filtered::<&u32, Without<f32>>()
            .iter(&world)
            .cloned()
            .collect::<Vec<_>>();
        assert_eq!(result, vec![456]);
    }

    #[test]
    fn query_optional_component_table() {
        let mut world = World::new();
        let e = world.spawn().insert_bundle(("abc", 123)).id();
        let f = world.spawn().insert_bundle(("def", 456, true)).id();
        // this should be skipped
        world.spawn().insert("abc");
        let ents = world
            .query::<(Entity, Option<&bool>, &i32)>()
            .iter(&world)
            .map(|(e, b, &i)| (e, b.copied(), i))
            .collect::<Vec<_>>();
        assert_eq!(ents, &[(e, None, 123), (f, Some(true), 456)]);
    }

    #[test]
    fn query_optional_component_sparse() {
        let mut world = World::new();
        world
            .register_component(ComponentDescriptor::new::<bool>(StorageType::SparseSet))
            .unwrap();
        let e = world.spawn().insert_bundle(("abc", 123)).id();
        let f = world.spawn().insert_bundle(("def", 456, true)).id();
        // // this should be skipped
        // world.spawn().insert("abc");
        let ents = world
            .query::<(Entity, Option<&bool>, &i32)>()
            .iter(&world)
            .map(|(e, b, &i)| (e, b.copied(), i))
            .collect::<Vec<_>>();
        assert_eq!(ents, &[(e, None, 123), (f, Some(true), 456)]);
    }

    #[test]
    fn query_optional_component_sparse_no_match() {
        let mut world = World::new();
        world
            .register_component(ComponentDescriptor::new::<bool>(StorageType::SparseSet))
            .unwrap();
        let e = world.spawn().insert_bundle(("abc", 123)).id();
        let f = world.spawn().insert_bundle(("def", 456)).id();
        // // this should be skipped
        world.spawn().insert("abc");
        let ents = world
            .query::<(Entity, Option<&bool>, &i32)>()
            .iter(&world)
            .map(|(e, b, &i)| (e, b.copied(), i))
            .collect::<Vec<_>>();
        assert_eq!(ents, &[(e, None, 123), (f, None, 456)]);
    }

    #[test]
    fn add_remove_components() {
        let mut world = World::new();
        let e1 = world.spawn().insert(42).insert_bundle((true, "abc")).id();
        let e2 = world.spawn().insert(0).insert_bundle((false, "xyz")).id();

        assert_eq!(
            world
                .query::<(Entity, &i32, &bool)>()
                .iter(&world)
                .map(|(e, &i, &b)| (e, i, b))
                .collect::<Vec<_>>(),
            &[(e1, 42, true), (e2, 0, false)]
        );

        assert_eq!(world.entity_mut(e1).remove::<i32>(), Some(42));
        assert_eq!(
            world
                .query::<(Entity, &i32, &bool)>()
                .iter(&world)
                .map(|(e, &i, &b)| (e, i, b))
                .collect::<Vec<_>>(),
            &[(e2, 0, false)]
        );
        assert_eq!(
            world
                .query::<(Entity, &bool, &&str)>()
                .iter(&world)
                .map(|(e, &b, &s)| (e, b, s))
                .collect::<Vec<_>>(),
            &[(e2, false, "xyz"), (e1, true, "abc")]
        );
        world.entity_mut(e1).insert(43);
        assert_eq!(
            world
                .query::<(Entity, &i32, &bool)>()
                .iter(&world)
                .map(|(e, &i, &b)| (e, i, b))
                .collect::<Vec<_>>(),
            &[(e2, 0, false), (e1, 43, true)]
        );
        world.entity_mut(e1).insert(1.0f32);
        assert_eq!(
            world
                .query::<(Entity, &f32)>()
                .iter(&world)
                .map(|(e, &f)| (e, f))
                .collect::<Vec<_>>(),
            &[(e1, 1.0)]
        );
    }

    #[test]
    fn table_add_remove_many() {
        let mut world = World::default();
        let mut entities = Vec::with_capacity(10_000);
        for _ in 0..1000 {
            entities.push(world.spawn().insert(0.0f32).id());
        }

        for (i, entity) in entities.iter().cloned().enumerate() {
            world.entity_mut(entity).insert(i);
        }

        for (i, entity) in entities.iter().cloned().enumerate() {
            assert_eq!(world.entity_mut(entity).remove::<usize>(), Some(i));
        }
    }

    #[test]
    fn sparse_set_add_remove_many() {
        let mut world = World::default();
        world
            .register_component(ComponentDescriptor::new::<usize>(StorageType::SparseSet))
            .unwrap();
        let mut entities = Vec::with_capacity(1000);
        for _ in 0..4 {
            entities.push(world.spawn().insert(0.0f32).id());
        }

        for (i, entity) in entities.iter().cloned().enumerate() {
            world.entity_mut(entity).insert(i);
        }

        for (i, entity) in entities.iter().cloned().enumerate() {
            assert_eq!(world.entity_mut(entity).remove::<usize>(), Some(i));
        }
    }

    #[test]
    fn remove_missing() {
        let mut world = World::new();
        let e = world.spawn().insert_bundle(("abc", 123)).id();
        assert!(world.entity_mut(e).remove::<bool>().is_none());
    }

    #[test]
    fn spawn_batch() {
        let mut world = World::new();
        world.spawn_batch((0..100).map(|x| (x, "abc")));
        let values = world
            .query::<&i32>()
            .iter(&world)
            .copied()
            .collect::<Vec<_>>();
        let expected = (0..100).collect::<Vec<_>>();
        assert_eq!(values, expected);
    }

    #[test]
    fn query_get() {
        let mut world = World::new();
        let a = world.spawn().insert_bundle(("abc", 123)).id();
        let b = world.spawn().insert_bundle(("def", 456)).id();
        let c = world.spawn().insert_bundle(("ghi", 789, true)).id();

        let mut i32_query = world.query::<&i32>();
        assert_eq!(i32_query.get(&world, a).unwrap(), &123);
        assert_eq!(i32_query.get(&world, b).unwrap(), &456);

        let mut i32_bool_query = world.query::<(&i32, &bool)>();
        assert!(i32_bool_query.get(&world, a).is_err());
        assert_eq!(i32_bool_query.get(&world, c).unwrap(), (&789, &true));
        assert!(world.despawn(a));
        assert!(i32_query.get(&world, a).is_err());
    }

    #[test]
    fn remove_tracking() {
        let mut world = World::new();
        world
            .register_component(ComponentDescriptor::new::<&'static str>(
                StorageType::SparseSet,
            ))
            .unwrap();
        let a = world.spawn().insert_bundle(("abc", 123)).id();
        let b = world.spawn().insert_bundle(("abc", 123)).id();

        world.entity_mut(a).despawn();
        assert_eq!(
            world.removed::<i32>().collect::<Vec<_>>(),
            &[a],
            "despawning results in 'removed component' state for table components"
        );
        assert_eq!(
            world.removed::<&'static str>().collect::<Vec<_>>(),
            &[a],
            "despawning results in 'removed component' state for sparse set components"
        );

        world.entity_mut(b).insert(10.0);
        assert_eq!(
            world.removed::<i32>().collect::<Vec<_>>(),
            &[a],
            "archetype moves does not result in 'removed component' state"
        );

        world.entity_mut(b).remove::<i32>();
        assert_eq!(
            world.removed::<i32>().collect::<Vec<_>>(),
            &[a, b],
            "removing a component results in a 'removed component' state"
        );

        world.clear_trackers();
        assert_eq!(
            world.removed::<i32>().collect::<Vec<_>>(),
            &[],
            "clearning trackers clears removals"
        );
        assert_eq!(
            world.removed::<&'static str>().collect::<Vec<_>>(),
            &[],
            "clearning trackers clears removals"
        );
        assert_eq!(
            world.removed::<f64>().collect::<Vec<_>>(),
            &[],
            "clearning trackers clears removals"
        );

        // TODO: uncomment when world.clear() is implemented
        // let c = world.spawn().insert_bundle(("abc", 123)).id();
        // let d = world.spawn().insert_bundle(("abc", 123)).id();
        // world.clear();
        // assert_eq!(
        //     world.removed::<i32>(),
        //     &[c, d],
        //     "world clears result in 'removed component' states"
        // );
        // assert_eq!(
        //     world.removed::<&'static str>(),
        //     &[c, d, b],
        //     "world clears result in 'removed component' states"
        // );
        // assert_eq!(
        //     world.removed::<f64>(),
        //     &[b],
        //     "world clears result in 'removed component' states"
        // );
    }

    #[test]
    fn added_tracking() {
        let mut world = World::new();
        let a = world.spawn().insert(123i32).id();

        assert_eq!(world.query::<&i32>().iter(&world).count(), 1);
        assert_eq!(
            world
                .query_filtered::<(), Added<i32>>()
                .iter(&world)
                .count(),
            1
        );
        assert_eq!(world.query::<&i32>().iter(&world).count(), 1);
        assert_eq!(
            world
                .query_filtered::<(), Added<i32>>()
                .iter(&world)
                .count(),
            1
        );
        assert!(world.query::<&i32>().get(&world, a).is_ok());
        assert!(world
            .query_filtered::<(), Added<i32>>()
            .get(&world, a)
            .is_ok());
        assert!(world.query::<&i32>().get(&world, a).is_ok());
        assert!(world
            .query_filtered::<(), Added<i32>>()
            .get(&world, a)
            .is_ok());

        world.clear_trackers();

        assert_eq!(world.query::<&i32>().iter(&world).count(), 1);
        assert_eq!(
            world
                .query_filtered::<(), Added<i32>>()
                .iter(&world)
                .count(),
            0
        );
        assert_eq!(world.query::<&i32>().iter(&world).count(), 1);
        assert_eq!(
            world
                .query_filtered::<(), Added<i32>>()
                .iter(&world)
                .count(),
            0
        );
        assert!(world.query::<&i32>().get(&world, a).is_ok());
        assert!(world
            .query_filtered::<(), Added<i32>>()
            .get(&world, a)
            .is_err());
        assert!(world.query::<&i32>().get(&world, a).is_ok());
        assert!(world
            .query_filtered::<(), Added<i32>>()
            .get(&world, a)
            .is_err());
    }

    #[test]
    fn added_queries() {
        let mut world = World::default();
        let e1 = world.spawn().insert(A(0)).id();

        fn get_added<Com: Component>(world: &mut World) -> Vec<Entity> {
            world
                .query_filtered::<Entity, Added<Com>>()
                .iter(world)
                .collect::<Vec<Entity>>()
        }

        assert_eq!(get_added::<A>(&mut world), vec![e1]);
        world.entity_mut(e1).insert(B(0));
        assert_eq!(get_added::<A>(&mut world), vec![e1]);
        assert_eq!(get_added::<B>(&mut world), vec![e1]);

        world.clear_trackers();
        assert!(get_added::<A>(&mut world).is_empty());
        let e2 = world.spawn().insert_bundle((A(1), B(1))).id();
        assert_eq!(get_added::<A>(&mut world), vec![e2]);
        assert_eq!(get_added::<B>(&mut world), vec![e2]);

        let added = world
            .query_filtered::<Entity, (Added<A>, Added<B>)>()
            .iter(&world)
            .collect::<Vec<Entity>>();
        assert_eq!(added, vec![e2]);
    }

    #[test]
    fn changed_trackers() {
        let mut world = World::default();
        let e1 = world.spawn().insert_bundle((A(0), B(0))).id();
        let e2 = world.spawn().insert_bundle((A(0), B(0))).id();
        let e3 = world.spawn().insert_bundle((A(0), B(0))).id();
        world.spawn().insert_bundle((A(0), B));

        world.clear_trackers();

        for (i, mut a) in world.query::<&mut A>().iter_mut(&mut world).enumerate() {
            if i % 2 == 0 {
                a.0 += 1;
            }
        }

        fn get_filtered<F: WorldQuery>(world: &mut World) -> Vec<Entity>
        where
            F::Fetch: FilterFetch,
        {
            world
                .query_filtered::<Entity, F>()
                .iter(world)
                .collect::<Vec<Entity>>()
        }

        assert_eq!(get_filtered::<Changed<A>>(&mut world), vec![e1, e3]);

        // ensure changing an entity's archetypes also moves its changed state
        world.entity_mut(e1).insert(C);

        assert_eq!(get_filtered::<Changed<A>>(&mut world), vec![e3, e1], "changed entities list should not change (although the order will due to archetype moves)");

        // spawning a new A entity should not change existing changed state
        world.entity_mut(e1).insert_bundle((A(0), B));
        assert_eq!(
            get_filtered::<Changed<A>>(&mut world),
            vec![e3, e1],
            "changed entities list should not change"
        );

        // removing an unchanged entity should not change changed state
        assert!(world.despawn(e2));
        assert_eq!(
            get_filtered::<Changed<A>>(&mut world),
            vec![e3, e1],
            "changed entities list should not change"
        );

        // removing a changed entity should remove it from enumeration
        assert!(world.despawn(e1));
        assert_eq!(
            get_filtered::<Changed<A>>(&mut world),
            vec![e3],
            "e1 should no longer be returned"
        );

        world.clear_trackers();

        assert!(get_filtered::<Changed<A>>(&mut world).is_empty());

        let e4 = world.spawn().id();

        world.entity_mut(e4).insert(A(0));
        assert_eq!(get_filtered::<Changed<A>>(&mut world), vec![e4]);
        assert_eq!(get_filtered::<Added<A>>(&mut world), vec![e4]);

        world.entity_mut(e4).insert(A(1));
        assert_eq!(get_filtered::<Changed<A>>(&mut world), vec![e4]);

        world.clear_trackers();

        // ensure inserting multiple components set changed state for all components and set added
        // state for non existing components even when changing archetype.
        world.entity_mut(e4).insert_bundle((A(0), B(0)));

        assert!(get_filtered::<Added<A>>(&mut world).is_empty());
        assert_eq!(get_filtered::<Changed<A>>(&mut world), vec![e4]);
        assert_eq!(get_filtered::<Added<B>>(&mut world), vec![e4]);
        assert_eq!(get_filtered::<Changed<B>>(&mut world), vec![e4]);
    }

    #[test]
    fn empty_spawn() {
        let mut world = World::default();
        let e = world.spawn().id();
        let mut e_mut = world.entity_mut(e);
        e_mut.insert(A(0));
        assert_eq!(e_mut.get::<A>().unwrap(), &A(0));
    }

    #[test]
    fn reserve_and_spawn() {
        let mut world = World::default();
        let e = world.entities().reserve_entity();
        world.flush();
        let mut e_mut = world.entity_mut(e);
        e_mut.insert(A(0));
        assert_eq!(e_mut.get::<A>().unwrap(), &A(0));
    }

    #[test]
    fn changed_query() {
        let mut world = World::default();
        let e1 = world.spawn().insert_bundle((A(0), B(0))).id();

        fn get_changed(world: &mut World) -> Vec<Entity> {
            world
                .query_filtered::<Entity, Changed<A>>()
                .iter(world)
                .collect::<Vec<Entity>>()
        }
        assert_eq!(get_changed(&mut world), vec![e1]);
        world.clear_trackers();
        assert_eq!(get_changed(&mut world), vec![]);
        *world.get_mut(e1).unwrap() = A(1);
        assert_eq!(get_changed(&mut world), vec![e1]);
    }

    #[test]
    fn resource() {
        let mut world = World::default();
        assert!(world.get_resource::<i32>().is_none());
        assert!(!world.contains_resource::<i32>());

        world.insert_resource(123);
        let resource_id = world
            .components()
            .get_resource_id(TypeId::of::<i32>())
            .unwrap();
        let archetype_component_id = world
            .archetypes()
            .resource()
            .get_archetype_component_id(resource_id)
            .unwrap();

        assert_eq!(*world.get_resource::<i32>().expect("resource exists"), 123);
        assert!(world.contains_resource::<i32>());

        world.insert_resource(456u64);
        assert_eq!(
            *world.get_resource::<u64>().expect("resource exists"),
            456u64
        );

        world.insert_resource(789u64);
        assert_eq!(*world.get_resource::<u64>().expect("resource exists"), 789);

        {
            let mut value = world.get_resource_mut::<u64>().expect("resource exists");
            assert_eq!(*value, 789);
            *value = 10;
        }

        assert_eq!(
            world.get_resource::<u64>(),
            Some(&10),
            "resource changes are preserved"
        );

        assert_eq!(
            world.remove_resource::<u64>(),
            Some(10),
            "removed resource has the correct value"
        );
        assert_eq!(
            world.get_resource::<u64>(),
            None,
            "removed resource no longer exists"
        );
        assert_eq!(
            world.remove_resource::<u64>(),
            None,
            "double remove returns nothing"
        );

        world.insert_resource(1u64);
        assert_eq!(
            world.get_resource::<u64>(),
            Some(&1u64),
            "re-inserting resources works"
        );

        assert_eq!(
            world.get_resource::<i32>(),
            Some(&123),
            "other resources are unaffected"
        );

        let current_resource_id = world
            .components()
            .get_resource_id(TypeId::of::<i32>())
            .unwrap();
        assert_eq!(
            resource_id, current_resource_id,
            "resource id does not change after removing / re-adding"
        );

        let current_archetype_component_id = world
            .archetypes()
            .resource()
            .get_archetype_component_id(current_resource_id)
            .unwrap();

        assert_eq!(
            archetype_component_id, current_archetype_component_id,
            "resource archetype component id does not change after removing / re-adding"
        );
    }

    #[test]
    fn remove_intersection() {
        let mut world = World::default();
        let e1 = world.spawn().insert_bundle((1, 1.0, "a")).id();

        let mut e = world.entity_mut(e1);
        assert_eq!(e.get::<&'static str>(), Some(&"a"));
        assert_eq!(e.get::<i32>(), Some(&1));
        assert_eq!(e.get::<f64>(), Some(&1.0));
        assert_eq!(
            e.get::<usize>(),
            None,
            "usize is not in the entity, so it should not exist"
        );

        e.remove_bundle_intersection::<(i32, f64, usize)>();
        assert_eq!(
            e.get::<&'static str>(),
            Some(&"a"),
            "&'static str is not in the removed bundle, so it should exist"
        );
        assert_eq!(
            e.get::<i32>(),
            None,
            "i32 is in the removed bundle, so it should not exist"
        );
        assert_eq!(
            e.get::<f64>(),
            None,
            "f64 is in the removed bundle, so it should not exist"
        );
        assert_eq!(
            e.get::<usize>(),
            None,
            "usize is in the removed bundle, so it should not exist"
        );
    }

    #[test]
    fn remove_bundle() {
        let mut world = World::default();
        world.spawn().insert_bundle((1, 1.0, 1usize)).id();
        let e2 = world.spawn().insert_bundle((2, 2.0, 2usize)).id();
        world.spawn().insert_bundle((3, 3.0, 3usize)).id();

        let mut query = world.query::<(&f64, &usize)>();
        let results = query
            .iter(&world)
            .map(|(a, b)| (*a, *b))
            .collect::<Vec<_>>();
        assert_eq!(results, vec![(1.0, 1usize), (2.0, 2usize), (3.0, 3usize),]);

        let removed_bundle = world
            .entity_mut(e2)
            .remove_bundle::<(f64, usize)>()
            .unwrap();
        assert_eq!(removed_bundle, (2.0, 2usize));

        let results = query
            .iter(&world)
            .map(|(a, b)| (*a, *b))
            .collect::<Vec<_>>();
        assert_eq!(results, vec![(1.0, 1usize), (3.0, 3usize),]);

        let mut i32_query = world.query::<&i32>();
        let results = i32_query.iter(&world).cloned().collect::<Vec<_>>();
        assert_eq!(results, vec![1, 3, 2]);

        let entity_ref = world.entity(e2);
        assert_eq!(
            entity_ref.get::<i32>(),
            Some(&2),
            "i32 is not in the removed bundle, so it should exist"
        );
        assert_eq!(
            entity_ref.get::<f64>(),
            None,
            "f64 is in the removed bundle, so it should not exist"
        );
        assert_eq!(
            entity_ref.get::<usize>(),
            None,
            "usize is in the removed bundle, so it should not exist"
        );
    }

    #[test]
    fn non_send_resource() {
        let mut world = World::default();
        world.insert_non_send(123i32);
        world.insert_non_send(456i64);
        assert_eq!(*world.get_non_send_resource::<i32>().unwrap(), 123);
        assert_eq!(*world.get_non_send_resource_mut::<i64>().unwrap(), 456);
    }

    #[test]
    #[should_panic]
    fn non_send_resource_panic() {
        let mut world = World::default();
        world.insert_non_send(0i32);
        std::thread::spawn(move || {
            let _ = world.get_non_send_resource_mut::<i32>();
        })
        .join()
        .unwrap();
    }

    #[test]
    fn trackers_query() {
        let mut world = World::default();
        let e1 = world.spawn().insert_bundle((A(0), B(0))).id();
        world.spawn().insert(B(0));

        let mut trackers_query = world.query::<Option<ChangeTrackers<A>>>();
        let trackers = trackers_query.iter(&world).collect::<Vec<_>>();
        let a_trackers = trackers[0].as_ref().unwrap();
        assert!(trackers[1].is_none());
        assert!(a_trackers.is_added());
        assert!(a_trackers.is_changed());
        world.clear_trackers();
        let trackers = trackers_query.iter(&world).collect::<Vec<_>>();
        let a_trackers = trackers[0].as_ref().unwrap();
        assert!(!a_trackers.is_added());
        assert!(!a_trackers.is_changed());
        *world.get_mut(e1).unwrap() = A(1);
        let trackers = trackers_query.iter(&world).collect::<Vec<_>>();
        let a_trackers = trackers[0].as_ref().unwrap();
        assert!(!a_trackers.is_added());
        assert!(a_trackers.is_changed());
    }

    #[test]
    fn exact_size_query() {
        let mut world = World::default();
        world.spawn().insert_bundle((A(0), B(0)));
        world.spawn().insert_bundle((A(0), B(0)));
        world.spawn().insert_bundle((A(0), B(0), C));
        world.spawn().insert(C);

        let mut query = world.query::<(&A, &B)>();
        assert_eq!(query.iter(&world).len(), 3);
    }

    #[test]
    #[should_panic]
    fn duplicate_components_panic() {
        let mut world = World::new();
        world.spawn().insert_bundle((1, 2));
    }

    #[test]
    #[should_panic]
    fn ref_and_mut_query_panic() {
        let mut world = World::new();
        world.query::<(&A, &mut A)>();
    }

    #[test]
    #[should_panic]
    fn mut_and_ref_query_panic() {
        let mut world = World::new();
        world.query::<(&mut A, &A)>();
    }

    #[test]
    #[should_panic]
    fn mut_and_mut_query_panic() {
        let mut world = World::new();
        world.query::<(&mut A, &mut A)>();
    }

    #[test]
    #[should_panic]
    fn multiple_worlds_same_query_iter() {
        let mut world_a = World::new();
        let world_b = World::new();
        let mut query = world_a.query::<&i32>();
        query.iter(&world_a);
        query.iter(&world_b);
    }

    #[test]
    fn query_filters_dont_collide_with_fetches() {
        let mut world = World::new();
        world.query_filtered::<&mut i32, Changed<i32>>();
    }

    #[test]
    fn filtered_query_access() {
        let mut world = World::new();
        let query = world.query_filtered::<&mut i32, Changed<f64>>();

        let mut expected = FilteredAccess::<ComponentId>::default();
        let i32_id = world.components.get_id(TypeId::of::<i32>()).unwrap();
        let f64_id = world.components.get_id(TypeId::of::<f64>()).unwrap();
        expected.add_write(i32_id);
        expected.add_read(f64_id);
        assert!(
            query.component_access.eq(&expected),
            "ComponentId access from query fetch and query filter should be combined"
        );
    }

    #[test]
    #[should_panic]
    fn multiple_worlds_same_query_get() {
        let mut world_a = World::new();
        let world_b = World::new();
        let mut query = world_a.query::<&i32>();
        let _ = query.get(&world_a, Entity::new(0));
        let _ = query.get(&world_b, Entity::new(0));
    }

    #[test]
    #[should_panic]
    fn multiple_worlds_same_query_for_each() {
        let mut world_a = World::new();
        let world_b = World::new();
        let mut query = world_a.query::<&i32>();
        query.for_each(&world_a, |_| {});
        query.for_each(&world_b, |_| {});
    }

    #[test]
    fn resource_scope() {
        let mut world = World::default();
        world.insert_resource::<i32>(0);
        world.resource_scope(|world: &mut World, mut value: Mut<i32>| {
            *value += 1;
            assert!(!world.contains_resource::<i32>());
        });
        assert_eq!(*world.get_resource::<i32>().unwrap(), 1);
    }

    #[test]
    fn insert_overwrite_drop() {
        let (dropck1, dropped1) = DropCk::new_pair();
        let (dropck2, dropped2) = DropCk::new_pair();
        let mut world = World::default();
        world.spawn().insert(dropck1).insert(dropck2);
        assert_eq!(dropped1.load(Ordering::Relaxed), 1);
        assert_eq!(dropped2.load(Ordering::Relaxed), 0);
        drop(world);
        assert_eq!(dropped1.load(Ordering::Relaxed), 1);
        assert_eq!(dropped2.load(Ordering::Relaxed), 1);
    }

    #[test]
    fn insert_overwrite_drop_sparse() {
        let (dropck1, dropped1) = DropCk::new_pair();
        let (dropck2, dropped2) = DropCk::new_pair();
        let mut world = World::default();
        world
            .register_component(ComponentDescriptor::new::<DropCk>(StorageType::SparseSet))
            .unwrap();
        world.spawn().insert(dropck1).insert(dropck2);
        assert_eq!(dropped1.load(Ordering::Relaxed), 1);
        assert_eq!(dropped2.load(Ordering::Relaxed), 0);
        drop(world);
        assert_eq!(dropped1.load(Ordering::Relaxed), 1);
        assert_eq!(dropped2.load(Ordering::Relaxed), 1);
    }

    #[test]
    fn clear_entities() {
        let mut world = World::default();
        world
            .register_component(ComponentDescriptor::new::<f32>(StorageType::SparseSet))
            .unwrap();
        world.insert_resource::<i32>(0);
        world.spawn().insert(1u32);
        world.spawn().insert(1.0f32);

        let mut q1 = world.query::<&u32>();
        let mut q2 = world.query::<&f32>();

        assert_eq!(q1.iter(&world).len(), 1);
        assert_eq!(q2.iter(&world).len(), 1);
        assert_eq!(world.entities().len(), 2);

        world.clear_entities();

        assert_eq!(
            q1.iter(&world).len(),
            0,
            "world should not contain table components"
        );
        assert_eq!(
            q2.iter(&world).len(),
            0,
            "world should not contain sparse set components"
        );
        assert_eq!(
            world.entities().len(),
            0,
            "world should not have any entities"
        );
        assert_eq!(
            *world.get_resource::<i32>().unwrap(),
            0,
            "world should still contain resources"
        );
    }

    #[test]
    fn reserve_entities_across_worlds() {
        let mut world_a = World::default();
        let mut world_b = World::default();

        let e1 = world_a.spawn().insert(1u32).id();
        let e2 = world_a.spawn().insert(2u32).id();
        let e3 = world_a.entities().reserve_entity();
        world_a.flush();

        let world_a_max_entities = world_a.entities().meta.len();
        world_b
            .entities
            .reserve_entities(world_a_max_entities as u32);
        world_b.entities.flush_as_invalid();

        let e4 = world_b.spawn().insert(4u32).id();
        assert_eq!(
            e4,
            Entity {
                generation: 0,
                id: 3,
            },
            "new entity is created immediately after world_a's max entity"
        );
        assert!(world_b.get::<u32>(e1).is_none());
        assert!(world_b.get_entity(e1).is_none());

        assert!(world_b.get::<u32>(e2).is_none());
        assert!(world_b.get_entity(e2).is_none());

        assert!(world_b.get::<u32>(e3).is_none());
        assert!(world_b.get_entity(e3).is_none());

        world_b.get_or_spawn(e1).unwrap().insert(1.0f32);
        assert_eq!(
            world_b.get::<f32>(e1),
            Some(&1.0f32),
            "spawning into 'world_a' entities works"
        );

        world_b.get_or_spawn(e4).unwrap().insert(4.0f32);
        assert_eq!(
            world_b.get::<f32>(e4),
            Some(&4.0f32),
            "spawning into existing `world_b` entities works"
        );
        assert_eq!(
            world_b.get::<u32>(e4),
            Some(&4u32),
            "spawning into existing `world_b` entities works"
        );

        let e4_mismatched_generation = Entity {
            generation: 1,
            id: 3,
        };
        assert!(
            world_b.get_or_spawn(e4_mismatched_generation).is_none(),
            "attempting to spawn on top of an entity with a mismatched entity generation fails"
        );
        assert_eq!(
            world_b.get::<f32>(e4),
            Some(&4.0f32),
            "failed mismatched spawn doesn't change existing entity"
        );
        assert_eq!(
            world_b.get::<u32>(e4),
            Some(&4u32),
            "failed mismatched spawn doesn't change existing entity"
        );

        let high_non_existent_entity = Entity {
            generation: 0,
            id: 6,
        };
        world_b
            .get_or_spawn(high_non_existent_entity)
            .unwrap()
            .insert(10.0f32);
        assert_eq!(
            world_b.get::<f32>(high_non_existent_entity),
            Some(&10.0f32),
            "inserting into newly allocated high / non-continous entity id works"
        );

        let high_non_existent_but_reserved_entity = Entity {
            generation: 0,
            id: 5,
        };
        assert!(
            world_b.get_entity(high_non_existent_but_reserved_entity).is_none(),
            "entities between high-newly allocated entity and continuous block of existing entities don't exist"
        );

        let reserved_entities = vec![
            world_b.entities().reserve_entity(),
            world_b.entities().reserve_entity(),
            world_b.entities().reserve_entity(),
            world_b.entities().reserve_entity(),
        ];

        assert_eq!(
            reserved_entities,
            vec![
                Entity {
                    generation: 0,
                    id: 5
                },
                Entity {
                    generation: 0,
                    id: 4
                },
                Entity {
                    generation: 0,
                    id: 7,
                },
                Entity {
                    generation: 0,
                    id: 8,
                },
            ],
            "space between original entities and high entities is used for new entity ids"
        );
    }

    #[test]
    fn insert_or_spawn_batch() {
        let mut world = World::default();
        let e0 = world.spawn().insert(A(0)).id();
        let e1 = Entity::new(1);

        let values = vec![(e0, (B(0), C)), (e1, (B(1), C))];

        world.insert_or_spawn_batch(values).unwrap();

        assert_eq!(
            world.get::<A>(e0),
            Some(&A(0)),
            "existing component was preserved"
        );
        assert_eq!(
            world.get::<B>(e0),
            Some(&B(0)),
            "pre-existing entity received correct B component"
        );
        assert_eq!(
            world.get::<B>(e1),
            Some(&B(1)),
            "new entity was spawned and received correct B component"
        );
        assert_eq!(
            world.get::<C>(e0),
            Some(&C),
            "pre-existing entity received C component"
        );
        assert_eq!(
            world.get::<C>(e1),
            Some(&C),
            "new entity was spawned and received C component"
        );
    }

    #[test]
    fn insert_or_spawn_batch_invalid() {
        let mut world = World::default();
        let e0 = world.spawn().insert(A(0)).id();
        let e1 = Entity::new(1);
        let e2 = world.spawn().id();
        let invalid_e2 = Entity {
            generation: 1,
            id: e2.id,
        };

        let values = vec![(e0, (B(0), C)), (e1, (B(1), C)), (invalid_e2, (B(2), C))];

        let result = world.insert_or_spawn_batch(values);

        assert_eq!(
            result,
            Err(vec![invalid_e2]),
            "e2 failed to be spawned or inserted into"
        );

        assert_eq!(
            world.get::<A>(e0),
            Some(&A(0)),
            "existing component was preserved"
        );
        assert_eq!(
            world.get::<B>(e0),
            Some(&B(0)),
            "pre-existing entity received correct B component"
        );
        assert_eq!(
            world.get::<B>(e1),
            Some(&B(1)),
            "new entity was spawned and received correct B component"
        );
        assert_eq!(
            world.get::<C>(e0),
            Some(&C),
            "pre-existing entity received C component"
        );
        assert_eq!(
            world.get::<C>(e1),
            Some(&C),
            "new entity was spawned and received C component"
        );
    }
}<|MERGE_RESOLUTION|>--- conflicted
+++ resolved
@@ -21,13 +21,8 @@
         bundle::Bundle,
         change_detection::DetectChanges,
         entity::Entity,
-<<<<<<< HEAD
         event::{Event, EventReader, EventWriter},
-        query::{Added, ChangeTrackers, Changed, Or, QueryState, With, WithBundle, Without},
-=======
-        event::{EventReader, EventWriter},
         query::{Added, ChangeTrackers, Changed, Or, QueryState, With, Without},
->>>>>>> 35979922
         schedule::{
             AmbiguitySetLabel, ExclusiveSystemDescriptorCoercion, ParallelSystemDescriptorCoercion,
             RunCriteria, RunCriteriaDescriptorCoercion, RunCriteriaLabel, RunCriteriaPiping,
