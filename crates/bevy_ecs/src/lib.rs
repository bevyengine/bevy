pub mod archetype;
pub mod bundle;
pub mod component;
pub mod entity;
pub mod event;
pub mod query;
#[cfg(feature = "bevy_reflect")]
pub mod reflect;
pub mod schedule;
pub mod storage;
pub mod system;
pub mod world;

pub mod prelude {
    #[cfg(feature = "bevy_reflect")]
    pub use crate::reflect::ReflectComponent;
    pub use crate::{
        bundle::Bundle,
        entity::Entity,
<<<<<<< HEAD
        query::{
            Added, Changed, Flags, Index, Indexed, Mutated, Or, QueryState, With, WithBundle,
            Without,
        },
=======
        event::{EventReader, EventWriter},
        query::{Added, ChangeTrackers, Changed, Or, QueryState, With, WithBundle, Without},
>>>>>>> cf221f96
        schedule::{
            AmbiguitySetLabel, ExclusiveSystemDescriptorCoercion, ParallelSystemDescriptorCoercion,
            RunCriteria, RunCriteriaDescriptorCoercion, RunCriteriaLabel, RunCriteriaPiping,
            Schedule, Stage, StageLabel, State, SystemLabel, SystemSet, SystemStage,
        },
        system::{
            Commands, In, IntoChainSystem, IntoExclusiveSystem, IntoSystem, Local, NonSend,
            NonSendMut, Query, QuerySet, RemovedComponents, Res, ResMut, System,
        },
        world::{FromWorld, Mut, World},
    };
}

#[cfg(test)]
mod tests {
    use crate::{
        bundle::Bundle,
        component::{Component, ComponentDescriptor, StorageType, TypeInfo},
        entity::Entity,
        query::{Added, ChangeTrackers, Changed, FilterFetch, With, Without, WorldQuery},
        world::{Mut, World},
    };
    use bevy_tasks::TaskPool;
    use parking_lot::Mutex;
    use std::{any::TypeId, sync::Arc};

    #[derive(Debug, PartialEq, Eq)]
    struct A(usize);
    struct B(usize);
    struct C;

    #[test]
    fn random_access() {
        let mut world = World::new();
        world
            .register_component(ComponentDescriptor::new::<i32>(StorageType::SparseSet))
            .unwrap();
        let e = world.spawn().insert_bundle(("abc", 123)).id();
        let f = world.spawn().insert_bundle(("def", 456, true)).id();
        assert_eq!(*world.get::<&str>(e).unwrap(), "abc");
        assert_eq!(*world.get::<i32>(e).unwrap(), 123);
        assert_eq!(*world.get::<&str>(f).unwrap(), "def");
        assert_eq!(*world.get::<i32>(f).unwrap(), 456);

        // test archetype get_mut()
        *world.get_mut::<&'static str>(e).unwrap() = "xyz";
        assert_eq!(*world.get::<&'static str>(e).unwrap(), "xyz");

        // test sparse set get_mut()
        *world.get_mut::<i32>(f).unwrap() = 42;
        assert_eq!(*world.get::<i32>(f).unwrap(), 42);
    }

    #[test]
    fn bundle_derive() {
        use crate as bevy_ecs;
        #[derive(Bundle, PartialEq, Debug)]
        struct Foo {
            x: &'static str,
            y: i32,
        }

        assert_eq!(
            <Foo as Bundle>::type_info(),
            vec![TypeInfo::of::<&'static str>(), TypeInfo::of::<i32>(),]
        );

        let mut world = World::new();
        world
            .register_component(ComponentDescriptor::new::<i32>(StorageType::SparseSet))
            .unwrap();
        let e1 = world.spawn().insert_bundle(Foo { x: "abc", y: 123 }).id();
        let e2 = world.spawn().insert_bundle(("def", 456, true)).id();
        assert_eq!(*world.get::<&str>(e1).unwrap(), "abc");
        assert_eq!(*world.get::<i32>(e1).unwrap(), 123);
        assert_eq!(*world.get::<&str>(e2).unwrap(), "def");
        assert_eq!(*world.get::<i32>(e2).unwrap(), 456);

        // test archetype get_mut()
        *world.get_mut::<&'static str>(e1).unwrap() = "xyz";
        assert_eq!(*world.get::<&'static str>(e1).unwrap(), "xyz");

        // test sparse set get_mut()
        *world.get_mut::<i32>(e2).unwrap() = 42;
        assert_eq!(*world.get::<i32>(e2).unwrap(), 42);

        assert_eq!(
            world.entity_mut(e1).remove_bundle::<Foo>().unwrap(),
            Foo { x: "xyz", y: 123 }
        );

        #[derive(Bundle, PartialEq, Debug)]
        struct Nested {
            a: usize,
            #[bundle]
            foo: Foo,
            b: u8,
        }

        assert_eq!(
            <Nested as Bundle>::type_info(),
            vec![
                TypeInfo::of::<usize>(),
                TypeInfo::of::<&'static str>(),
                TypeInfo::of::<i32>(),
                TypeInfo::of::<u8>(),
            ]
        );

        let e3 = world
            .spawn()
            .insert_bundle(Nested {
                a: 1,
                foo: Foo { x: "ghi", y: 789 },
                b: 2,
            })
            .id();

        assert_eq!(*world.get::<&str>(e3).unwrap(), "ghi");
        assert_eq!(*world.get::<i32>(e3).unwrap(), 789);
        assert_eq!(*world.get::<usize>(e3).unwrap(), 1);
        assert_eq!(*world.get::<u8>(e3).unwrap(), 2);
        assert_eq!(
            world.entity_mut(e3).remove_bundle::<Nested>().unwrap(),
            Nested {
                a: 1,
                foo: Foo { x: "ghi", y: 789 },
                b: 2,
            }
        );
    }

    #[test]
    fn despawn_table_storage() {
        let mut world = World::new();
        let e = world.spawn().insert_bundle(("abc", 123)).id();
        let f = world.spawn().insert_bundle(("def", 456)).id();
        assert_eq!(world.entities.len(), 2);
        assert!(world.despawn(e));
        assert_eq!(world.entities.len(), 1);
        assert!(world.get::<&str>(e).is_none());
        assert!(world.get::<i32>(e).is_none());
        assert_eq!(*world.get::<&str>(f).unwrap(), "def");
        assert_eq!(*world.get::<i32>(f).unwrap(), 456);
    }

    #[test]
    fn despawn_mixed_storage() {
        let mut world = World::new();
        world
            .register_component(ComponentDescriptor::new::<i32>(StorageType::SparseSet))
            .unwrap();
        let e = world.spawn().insert_bundle(("abc", 123)).id();
        let f = world.spawn().insert_bundle(("def", 456)).id();
        assert_eq!(world.entities.len(), 2);
        assert!(world.despawn(e));
        assert_eq!(world.entities.len(), 1);
        assert!(world.get::<&str>(e).is_none());
        assert!(world.get::<i32>(e).is_none());
        assert_eq!(*world.get::<&str>(f).unwrap(), "def");
        assert_eq!(*world.get::<i32>(f).unwrap(), 456);
    }

    #[test]
    fn query_all() {
        let mut world = World::new();
        let e = world.spawn().insert_bundle(("abc", 123)).id();
        let f = world.spawn().insert_bundle(("def", 456)).id();

        let ents = world
            .query::<(Entity, &i32, &&str)>()
            .iter(&world)
            .map(|(e, &i, &s)| (e, i, s))
            .collect::<Vec<_>>();
        assert_eq!(ents, &[(e, 123, "abc"), (f, 456, "def")]);
    }

    #[test]
    fn query_all_for_each() {
        let mut world = World::new();
        let e = world.spawn().insert_bundle(("abc", 123)).id();
        let f = world.spawn().insert_bundle(("def", 456)).id();

        let mut results = Vec::new();
        world
            .query::<(Entity, &i32, &&str)>()
            .for_each(&world, |(e, &i, &s)| results.push((e, i, s)));
        assert_eq!(results, &[(e, 123, "abc"), (f, 456, "def")]);
    }

    #[test]
    fn query_single_component() {
        let mut world = World::new();
        let e = world.spawn().insert_bundle(("abc", 123)).id();
        let f = world.spawn().insert_bundle(("def", 456, true)).id();
        let ents = world
            .query::<(Entity, &i32)>()
            .iter(&world)
            .map(|(e, &i)| (e, i))
            .collect::<Vec<_>>();
        assert_eq!(ents, &[(e, 123), (f, 456)]);
    }

    #[test]
    fn stateful_query_handles_new_archetype() {
        let mut world = World::new();
        let e = world.spawn().insert_bundle(("abc", 123)).id();
        let mut query = world.query::<(Entity, &i32)>();

        let ents = query.iter(&world).map(|(e, &i)| (e, i)).collect::<Vec<_>>();
        assert_eq!(ents, &[(e, 123)]);

        let f = world.spawn().insert_bundle(("def", 456, true)).id();
        let ents = query.iter(&world).map(|(e, &i)| (e, i)).collect::<Vec<_>>();
        assert_eq!(ents, &[(e, 123), (f, 456)]);
    }

    #[test]
    fn query_single_component_for_each() {
        let mut world = World::new();
        let e = world.spawn().insert_bundle(("abc", 123)).id();
        let f = world.spawn().insert_bundle(("def", 456, true)).id();
        let mut results = Vec::new();
        world
            .query::<(Entity, &i32)>()
            .for_each(&world, |(e, &i)| results.push((e, i)));
        assert_eq!(results, &[(e, 123), (f, 456)]);
    }

    #[test]
    fn par_for_each() {
        let mut world = World::new();
        let task_pool = TaskPool::default();
        let e1 = world.spawn().insert(1).id();
        let e2 = world.spawn().insert(2).id();
        let e3 = world.spawn().insert(3).id();
        let e4 = world.spawn().insert_bundle((4, true)).id();
        let e5 = world.spawn().insert_bundle((5, true)).id();
        let results = Arc::new(Mutex::new(Vec::new()));
        world
            .query::<(Entity, &i32)>()
            .par_for_each(&world, &task_pool, 2, |(e, &i)| results.lock().push((e, i)));
        results.lock().sort();
        assert_eq!(
            &*results.lock(),
            &[(e1, 1), (e2, 2), (e3, 3), (e4, 4), (e5, 5)]
        );
    }

    #[test]
    fn query_missing_component() {
        let mut world = World::new();
        world.spawn().insert_bundle(("abc", 123));
        world.spawn().insert_bundle(("def", 456));
        assert!(world.query::<(&bool, &i32)>().iter(&world).next().is_none());
    }

    #[test]
    fn query_sparse_component() {
        let mut world = World::new();
        world.spawn().insert_bundle(("abc", 123));
        let f = world.spawn().insert_bundle(("def", 456, true)).id();
        let ents = world
            .query::<(Entity, &bool)>()
            .iter(&world)
            .map(|(e, &b)| (e, b))
            .collect::<Vec<_>>();
        assert_eq!(ents, &[(f, true)]);
    }

    #[test]
    fn query_filter_with() {
        let mut world = World::new();
        world.spawn().insert_bundle((123u32, 1.0f32));
        world.spawn().insert(456u32);
        let result = world
            .query_filtered::<&u32, With<f32>>()
            .iter(&world)
            .cloned()
            .collect::<Vec<_>>();
        assert_eq!(result, vec![123]);
    }

    #[test]
    fn query_filter_with_for_each() {
        let mut world = World::new();
        world.spawn().insert_bundle((123u32, 1.0f32));
        world.spawn().insert(456u32);

        let mut results = Vec::new();
        world
            .query_filtered::<&u32, With<f32>>()
            .for_each(&world, |i| results.push(*i));
        assert_eq!(results, vec![123]);
    }

    #[test]
    fn query_filter_with_sparse() {
        let mut world = World::new();
        world
            .register_component(ComponentDescriptor::new::<f32>(StorageType::SparseSet))
            .unwrap();
        world.spawn().insert_bundle((123u32, 1.0f32));
        world.spawn().insert(456u32);
        let result = world
            .query_filtered::<&u32, With<f32>>()
            .iter(&world)
            .cloned()
            .collect::<Vec<_>>();
        assert_eq!(result, vec![123]);
    }

    #[test]
    fn query_filter_with_sparse_for_each() {
        let mut world = World::new();
        world
            .register_component(ComponentDescriptor::new::<f32>(StorageType::SparseSet))
            .unwrap();
        world.spawn().insert_bundle((123u32, 1.0f32));
        world.spawn().insert(456u32);
        let mut results = Vec::new();
        world
            .query_filtered::<&u32, With<f32>>()
            .for_each(&world, |i| results.push(*i));
        assert_eq!(results, vec![123]);
    }

    #[test]
    fn query_filter_without() {
        let mut world = World::new();
        world.spawn().insert_bundle((123u32, 1.0f32));
        world.spawn().insert(456u32);
        let result = world
            .query_filtered::<&u32, Without<f32>>()
            .iter(&world)
            .cloned()
            .collect::<Vec<_>>();
        assert_eq!(result, vec![456]);
    }

    #[test]
    fn query_optional_component_table() {
        let mut world = World::new();
        let e = world.spawn().insert_bundle(("abc", 123)).id();
        let f = world.spawn().insert_bundle(("def", 456, true)).id();
        // this should be skipped
        world.spawn().insert("abc");
        let ents = world
            .query::<(Entity, Option<&bool>, &i32)>()
            .iter(&world)
            .map(|(e, b, &i)| (e, b.copied(), i))
            .collect::<Vec<_>>();
        assert_eq!(ents, &[(e, None, 123), (f, Some(true), 456)]);
    }

    #[test]
    fn query_optional_component_sparse() {
        let mut world = World::new();
        world
            .register_component(ComponentDescriptor::new::<bool>(StorageType::SparseSet))
            .unwrap();
        let e = world.spawn().insert_bundle(("abc", 123)).id();
        let f = world.spawn().insert_bundle(("def", 456, true)).id();
        // // this should be skipped
        // world.spawn().insert("abc");
        let ents = world
            .query::<(Entity, Option<&bool>, &i32)>()
            .iter(&world)
            .map(|(e, b, &i)| (e, b.copied(), i))
            .collect::<Vec<_>>();
        assert_eq!(ents, &[(e, None, 123), (f, Some(true), 456)]);
    }

    #[test]
    fn query_optional_component_sparse_no_match() {
        let mut world = World::new();
        world
            .register_component(ComponentDescriptor::new::<bool>(StorageType::SparseSet))
            .unwrap();
        let e = world.spawn().insert_bundle(("abc", 123)).id();
        let f = world.spawn().insert_bundle(("def", 456)).id();
        // // this should be skipped
        world.spawn().insert("abc");
        let ents = world
            .query::<(Entity, Option<&bool>, &i32)>()
            .iter(&world)
            .map(|(e, b, &i)| (e, b.copied(), i))
            .collect::<Vec<_>>();
        assert_eq!(ents, &[(e, None, 123), (f, None, 456)]);
    }

    #[test]
    fn add_remove_components() {
        let mut world = World::new();
        let e1 = world.spawn().insert(42).insert_bundle((true, "abc")).id();
        let e2 = world.spawn().insert(0).insert_bundle((false, "xyz")).id();

        assert_eq!(
            world
                .query::<(Entity, &i32, &bool)>()
                .iter(&world)
                .map(|(e, &i, &b)| (e, i, b))
                .collect::<Vec<_>>(),
            &[(e1, 42, true), (e2, 0, false)]
        );

        assert_eq!(world.entity_mut(e1).remove::<i32>(), Some(42));
        assert_eq!(
            world
                .query::<(Entity, &i32, &bool)>()
                .iter(&world)
                .map(|(e, &i, &b)| (e, i, b))
                .collect::<Vec<_>>(),
            &[(e2, 0, false)]
        );
        assert_eq!(
            world
                .query::<(Entity, &bool, &&str)>()
                .iter(&world)
                .map(|(e, &b, &s)| (e, b, s))
                .collect::<Vec<_>>(),
            &[(e2, false, "xyz"), (e1, true, "abc")]
        );
        world.entity_mut(e1).insert(43);
        assert_eq!(
            world
                .query::<(Entity, &i32, &bool)>()
                .iter(&world)
                .map(|(e, &i, &b)| (e, i, b))
                .collect::<Vec<_>>(),
            &[(e2, 0, false), (e1, 43, true)]
        );
        world.entity_mut(e1).insert(1.0f32);
        assert_eq!(
            world
                .query::<(Entity, &f32)>()
                .iter(&world)
                .map(|(e, &f)| (e, f))
                .collect::<Vec<_>>(),
            &[(e1, 1.0)]
        );
    }

    #[test]
    fn table_add_remove_many() {
        let mut world = World::default();
        let mut entities = Vec::with_capacity(10_000);
        for _ in 0..1000 {
            entities.push(world.spawn().insert(0.0f32).id());
        }

        for (i, entity) in entities.iter().cloned().enumerate() {
            world.entity_mut(entity).insert(i);
        }

        for (i, entity) in entities.iter().cloned().enumerate() {
            assert_eq!(world.entity_mut(entity).remove::<usize>(), Some(i));
        }
    }

    #[test]
    fn sparse_set_add_remove_many() {
        let mut world = World::default();
        world
            .register_component(ComponentDescriptor::new::<usize>(StorageType::SparseSet))
            .unwrap();
        let mut entities = Vec::with_capacity(1000);
        for _ in 0..4 {
            entities.push(world.spawn().insert(0.0f32).id());
        }

        for (i, entity) in entities.iter().cloned().enumerate() {
            world.entity_mut(entity).insert(i);
        }

        for (i, entity) in entities.iter().cloned().enumerate() {
            assert_eq!(world.entity_mut(entity).remove::<usize>(), Some(i));
        }
    }

    #[test]
    fn remove_missing() {
        let mut world = World::new();
        let e = world.spawn().insert_bundle(("abc", 123)).id();
        assert!(world.entity_mut(e).remove::<bool>().is_none());
    }

    #[test]
    fn spawn_batch() {
        let mut world = World::new();
        world.spawn_batch((0..100).map(|x| (x, "abc")));
        let values = world
            .query::<&i32>()
            .iter(&world)
            .copied()
            .collect::<Vec<_>>();
        let expected = (0..100).collect::<Vec<_>>();
        assert_eq!(values, expected);
    }

    #[test]
    fn query_get() {
        let mut world = World::new();
        let a = world.spawn().insert_bundle(("abc", 123)).id();
        let b = world.spawn().insert_bundle(("def", 456)).id();
        let c = world.spawn().insert_bundle(("ghi", 789, true)).id();

        let mut i32_query = world.query::<&i32>();
        assert_eq!(i32_query.get(&world, a).unwrap(), &123);
        assert_eq!(i32_query.get(&world, b).unwrap(), &456);

        let mut i32_bool_query = world.query::<(&i32, &bool)>();
        assert!(i32_bool_query.get(&world, a).is_err());
        assert_eq!(i32_bool_query.get(&world, c).unwrap(), (&789, &true));
        assert!(world.despawn(a));
        assert!(i32_query.get(&world, a).is_err());
    }

    #[test]
    fn remove_tracking() {
        let mut world = World::new();
        world
            .register_component(ComponentDescriptor::new::<&'static str>(
                StorageType::SparseSet,
            ))
            .unwrap();
        let a = world.spawn().insert_bundle(("abc", 123)).id();
        let b = world.spawn().insert_bundle(("abc", 123)).id();

        world.entity_mut(a).despawn();
        assert_eq!(
            world.removed::<i32>().collect::<Vec<_>>(),
            &[a],
            "despawning results in 'removed component' state for table components"
        );
        assert_eq!(
            world.removed::<&'static str>().collect::<Vec<_>>(),
            &[a],
            "despawning results in 'removed component' state for sparse set components"
        );

        world.entity_mut(b).insert(10.0);
        assert_eq!(
            world.removed::<i32>().collect::<Vec<_>>(),
            &[a],
            "archetype moves does not result in 'removed component' state"
        );

        world.entity_mut(b).remove::<i32>();
        assert_eq!(
            world.removed::<i32>().collect::<Vec<_>>(),
            &[a, b],
            "removing a component results in a 'removed component' state"
        );

        world.clear_trackers();
        assert_eq!(
            world.removed::<i32>().collect::<Vec<_>>(),
            &[],
            "clearning trackers clears removals"
        );
        assert_eq!(
            world.removed::<&'static str>().collect::<Vec<_>>(),
            &[],
            "clearning trackers clears removals"
        );
        assert_eq!(
            world.removed::<f64>().collect::<Vec<_>>(),
            &[],
            "clearning trackers clears removals"
        );

        // TODO: uncomment when world.clear() is implemented
        // let c = world.spawn().insert_bundle(("abc", 123)).id();
        // let d = world.spawn().insert_bundle(("abc", 123)).id();
        // world.clear();
        // assert_eq!(
        //     world.removed::<i32>(),
        //     &[c, d],
        //     "world clears result in 'removed component' states"
        // );
        // assert_eq!(
        //     world.removed::<&'static str>(),
        //     &[c, d, b],
        //     "world clears result in 'removed component' states"
        // );
        // assert_eq!(
        //     world.removed::<f64>(),
        //     &[b],
        //     "world clears result in 'removed component' states"
        // );
    }

    #[test]
    fn added_tracking() {
        let mut world = World::new();
        let a = world.spawn().insert(123i32).id();

        assert_eq!(world.query::<&i32>().iter(&world).count(), 1);
        assert_eq!(
            world
                .query_filtered::<(), Added<i32>>()
                .iter(&world)
                .count(),
            1
        );
        assert_eq!(world.query::<&i32>().iter(&world).count(), 1);
        assert_eq!(
            world
                .query_filtered::<(), Added<i32>>()
                .iter(&world)
                .count(),
            1
        );
        assert!(world.query::<&i32>().get(&world, a).is_ok());
        assert!(world
            .query_filtered::<(), Added<i32>>()
            .get(&world, a)
            .is_ok());
        assert!(world.query::<&i32>().get(&world, a).is_ok());
        assert!(world
            .query_filtered::<(), Added<i32>>()
            .get(&world, a)
            .is_ok());

        world.clear_trackers();

        assert_eq!(world.query::<&i32>().iter(&world).count(), 1);
        assert_eq!(
            world
                .query_filtered::<(), Added<i32>>()
                .iter(&world)
                .count(),
            0
        );
        assert_eq!(world.query::<&i32>().iter(&world).count(), 1);
        assert_eq!(
            world
                .query_filtered::<(), Added<i32>>()
                .iter(&world)
                .count(),
            0
        );
        assert!(world.query::<&i32>().get(&world, a).is_ok());
        assert!(world
            .query_filtered::<(), Added<i32>>()
            .get(&world, a)
            .is_err());
        assert!(world.query::<&i32>().get(&world, a).is_ok());
        assert!(world
            .query_filtered::<(), Added<i32>>()
            .get(&world, a)
            .is_err());
    }

    #[test]
    fn added_queries() {
        let mut world = World::default();
        let e1 = world.spawn().insert(A(0)).id();

        fn get_added<Com: Component>(world: &mut World) -> Vec<Entity> {
            world
                .query_filtered::<Entity, Added<Com>>()
                .iter(&world)
                .collect::<Vec<Entity>>()
        }

        assert_eq!(get_added::<A>(&mut world), vec![e1]);
        world.entity_mut(e1).insert(B(0));
        assert_eq!(get_added::<A>(&mut world), vec![e1]);
        assert_eq!(get_added::<B>(&mut world), vec![e1]);

        world.clear_trackers();
        assert!(get_added::<A>(&mut world).is_empty());
        let e2 = world.spawn().insert_bundle((A(1), B(1))).id();
        assert_eq!(get_added::<A>(&mut world), vec![e2]);
        assert_eq!(get_added::<B>(&mut world), vec![e2]);

        let added = world
            .query_filtered::<Entity, (Added<A>, Added<B>)>()
            .iter(&world)
            .collect::<Vec<Entity>>();
        assert_eq!(added, vec![e2]);
    }

    #[test]
    fn changed_trackers() {
        let mut world = World::default();
        let e1 = world.spawn().insert_bundle((A(0), B(0))).id();
        let e2 = world.spawn().insert_bundle((A(0), B(0))).id();
        let e3 = world.spawn().insert_bundle((A(0), B(0))).id();
        world.spawn().insert_bundle((A(0), B));

        world.clear_trackers();

        for (i, mut a) in world.query::<&mut A>().iter_mut(&mut world).enumerate() {
            if i % 2 == 0 {
                a.0 += 1;
            }
        }

        fn get_filtered<F: WorldQuery>(world: &mut World) -> Vec<Entity>
        where
            F::Fetch: FilterFetch,
        {
            world
                .query_filtered::<Entity, F>()
                .iter(&world)
                .collect::<Vec<Entity>>()
        }

        assert_eq!(get_filtered::<Changed<A>>(&mut world), vec![e1, e3]);

        // ensure changing an entity's archetypes also moves its changed state
        world.entity_mut(e1).insert(C);

        assert_eq!(get_filtered::<Changed<A>>(&mut world), vec![e3, e1], "changed entities list should not change (although the order will due to archetype moves)");

        // spawning a new A entity should not change existing changed state
        world.entity_mut(e1).insert_bundle((A(0), B));
        assert_eq!(
            get_filtered::<Changed<A>>(&mut world),
            vec![e3, e1],
            "changed entities list should not change"
        );

        // removing an unchanged entity should not change changed state
        assert!(world.despawn(e2));
        assert_eq!(
            get_filtered::<Changed<A>>(&mut world),
            vec![e3, e1],
            "changed entities list should not change"
        );

        // removing a changed entity should remove it from enumeration
        assert!(world.despawn(e1));
        assert_eq!(
            get_filtered::<Changed<A>>(&mut world),
            vec![e3],
            "e1 should no longer be returned"
        );

        world.clear_trackers();

        assert!(get_filtered::<Changed<A>>(&mut world).is_empty());

        let e4 = world.spawn().id();

        world.entity_mut(e4).insert(A(0));
        assert_eq!(get_filtered::<Changed<A>>(&mut world), vec![e4]);
        assert_eq!(get_filtered::<Added<A>>(&mut world), vec![e4]);

        world.entity_mut(e4).insert(A(1));
        assert_eq!(get_filtered::<Changed<A>>(&mut world), vec![e4]);

        world.clear_trackers();

        // ensure inserting multiple components set changed state for all components and set added
        // state for non existing components even when changing archetype.
        world.entity_mut(e4).insert_bundle((A(0), B(0)));

        assert!(get_filtered::<Added<A>>(&mut world).is_empty());
        assert_eq!(get_filtered::<Changed<A>>(&mut world), vec![e4]);
        assert_eq!(get_filtered::<Added<B>>(&mut world), vec![e4]);
        assert_eq!(get_filtered::<Changed<B>>(&mut world), vec![e4]);
    }

    #[test]
    fn empty_spawn() {
        let mut world = World::default();
        let e = world.spawn().id();
        let mut e_mut = world.entity_mut(e);
        e_mut.insert(A(0));
        assert_eq!(e_mut.get::<A>().unwrap(), &A(0));
    }

    #[test]
    fn reserve_and_spawn() {
        let mut world = World::default();
        let e = world.entities().reserve_entity();
        world.flush();
        let mut e_mut = world.entity_mut(e);
        e_mut.insert(A(0));
        assert_eq!(e_mut.get::<A>().unwrap(), &A(0));
    }

    #[test]
    fn changed_query() {
        let mut world = World::default();
        let e1 = world.spawn().insert_bundle((A(0), B(0))).id();

        fn get_changed(world: &mut World) -> Vec<Entity> {
            world
                .query_filtered::<Entity, Changed<A>>()
                .iter(&world)
                .collect::<Vec<Entity>>()
        }
        assert_eq!(get_changed(&mut world), vec![e1]);
        world.clear_trackers();
        assert_eq!(get_changed(&mut world), vec![]);
        *world.get_mut(e1).unwrap() = A(1);
        assert_eq!(get_changed(&mut world), vec![e1]);
    }

    #[test]
    fn resource() {
        let mut world = World::default();
        assert!(world.get_resource::<i32>().is_none());
        assert!(!world.contains_resource::<i32>());

        world.insert_resource(123);
        let resource_id = world
            .components()
            .get_resource_id(TypeId::of::<i32>())
            .unwrap();
        let archetype_component_id = world
            .archetypes()
            .resource()
            .get_archetype_component_id(resource_id)
            .unwrap();

        assert_eq!(*world.get_resource::<i32>().expect("resource exists"), 123);
        assert!(world.contains_resource::<i32>());

        world.insert_resource(456u64);
        assert_eq!(
            *world.get_resource::<u64>().expect("resource exists"),
            456u64
        );

        world.insert_resource(789u64);
        assert_eq!(*world.get_resource::<u64>().expect("resource exists"), 789);

        {
            let mut value = world.get_resource_mut::<u64>().expect("resource exists");
            assert_eq!(*value, 789);
            *value = 10;
        }

        assert_eq!(
            world.get_resource::<u64>(),
            Some(&10),
            "resource changes are preserved"
        );

        assert_eq!(
            world.remove_resource::<u64>(),
            Some(10),
            "removed resource has the correct value"
        );
        assert_eq!(
            world.get_resource::<u64>(),
            None,
            "removed resource no longer exists"
        );
        assert_eq!(
            world.remove_resource::<u64>(),
            None,
            "double remove returns nothing"
        );

        world.insert_resource(1u64);
        assert_eq!(
            world.get_resource::<u64>(),
            Some(&1u64),
            "re-inserting resources works"
        );

        assert_eq!(
            world.get_resource::<i32>(),
            Some(&123),
            "other resources are unaffected"
        );

        let current_resource_id = world
            .components()
            .get_resource_id(TypeId::of::<i32>())
            .unwrap();
        assert_eq!(
            resource_id, current_resource_id,
            "resource id does not change after removing / re-adding"
        );

        let current_archetype_component_id = world
            .archetypes()
            .resource()
            .get_archetype_component_id(current_resource_id)
            .unwrap();

        assert_eq!(
            archetype_component_id, current_archetype_component_id,
            "resource archetype component id does not change after removing / re-adding"
        );
    }

    #[test]
    fn remove_intersection() {
        let mut world = World::default();
        let e1 = world.spawn().insert_bundle((1, 1.0, "a")).id();

        let mut e = world.entity_mut(e1);
        assert_eq!(e.get::<&'static str>(), Some(&"a"));
        assert_eq!(e.get::<i32>(), Some(&1));
        assert_eq!(e.get::<f64>(), Some(&1.0));
        assert_eq!(
            e.get::<usize>(),
            None,
            "usize is not in the entity, so it should not exist"
        );

        e.remove_bundle_intersection::<(i32, f64, usize)>();
        assert_eq!(
            e.get::<&'static str>(),
            Some(&"a"),
            "&'static str is not in the removed bundle, so it should exist"
        );
        assert_eq!(
            e.get::<i32>(),
            None,
            "i32 is in the removed bundle, so it should not exist"
        );
        assert_eq!(
            e.get::<f64>(),
            None,
            "f64 is in the removed bundle, so it should not exist"
        );
        assert_eq!(
            e.get::<usize>(),
            None,
            "usize is in the removed bundle, so it should not exist"
        );
    }

    #[test]
    fn remove_bundle() {
        let mut world = World::default();
        world.spawn().insert_bundle((1, 1.0, 1usize)).id();
        let e2 = world.spawn().insert_bundle((2, 2.0, 2usize)).id();
        world.spawn().insert_bundle((3, 3.0, 3usize)).id();

        let mut query = world.query::<(&f64, &usize)>();
        let results = query
            .iter(&world)
            .map(|(a, b)| (*a, *b))
            .collect::<Vec<_>>();
        assert_eq!(results, vec![(1.0, 1usize), (2.0, 2usize), (3.0, 3usize),]);

        let removed_bundle = world
            .entity_mut(e2)
            .remove_bundle::<(f64, usize)>()
            .unwrap();
        assert_eq!(removed_bundle, (2.0, 2usize));

        let results = query
            .iter(&world)
            .map(|(a, b)| (*a, *b))
            .collect::<Vec<_>>();
        assert_eq!(results, vec![(1.0, 1usize), (3.0, 3usize),]);

        let mut i32_query = world.query::<&i32>();
        let results = i32_query.iter(&world).cloned().collect::<Vec<_>>();
        assert_eq!(results, vec![1, 3, 2]);

        let entity_ref = world.entity(e2);
        assert_eq!(
            entity_ref.get::<i32>(),
            Some(&2),
            "i32 is not in the removed bundle, so it should exist"
        );
        assert_eq!(
            entity_ref.get::<f64>(),
            None,
            "f64 is in the removed bundle, so it should not exist"
        );
        assert_eq!(
            entity_ref.get::<usize>(),
            None,
            "usize is in the removed bundle, so it should not exist"
        );
    }

    #[test]
    fn non_send_resource() {
        let mut world = World::default();
        world.insert_non_send(123i32);
        world.insert_non_send(456i64);
        assert_eq!(*world.get_non_send_resource::<i32>().unwrap(), 123);
        assert_eq!(*world.get_non_send_resource_mut::<i64>().unwrap(), 456);
    }

    #[test]
    #[should_panic]
    fn non_send_resource_panic() {
        let mut world = World::default();
        world.insert_non_send(0i32);
        std::thread::spawn(move || {
            let _ = world.get_non_send_resource_mut::<i32>();
        })
        .join()
        .unwrap();
    }

    #[test]
    fn trackers_query() {
        let mut world = World::default();
        let e1 = world.spawn().insert_bundle((A(0), B(0))).id();
        world.spawn().insert(B(0));

        let mut trackers_query = world.query::<Option<ChangeTrackers<A>>>();
        let trackers = trackers_query.iter(&world).collect::<Vec<_>>();
        let a_trackers = trackers[0].as_ref().unwrap();
        assert!(trackers[1].is_none());
        assert!(a_trackers.is_added());
        assert!(a_trackers.is_changed());
        world.clear_trackers();
        let trackers = trackers_query.iter(&world).collect::<Vec<_>>();
        let a_trackers = trackers[0].as_ref().unwrap();
        assert!(!a_trackers.is_added());
        assert!(!a_trackers.is_changed());
        *world.get_mut(e1).unwrap() = A(1);
        let trackers = trackers_query.iter(&world).collect::<Vec<_>>();
        let a_trackers = trackers[0].as_ref().unwrap();
        assert!(!a_trackers.is_added());
        assert!(a_trackers.is_changed());
    }

    #[test]
    fn exact_size_query() {
        let mut world = World::default();
        world.spawn().insert_bundle((A(0), B(0)));
        world.spawn().insert_bundle((A(0), B(0)));
        world.spawn().insert_bundle((A(0), B(0), C));
        world.spawn().insert(C);

        let mut query = world.query::<(&A, &B)>();
        assert_eq!(query.iter(&world).len(), 3);
    }

    #[test]
    #[should_panic]
    fn duplicate_components_panic() {
        let mut world = World::new();
        world.spawn().insert_bundle((1, 2));
    }

    #[test]
    #[should_panic]
    fn ref_and_mut_query_panic() {
        let mut world = World::new();
        world.query::<(&A, &mut A)>();
    }

    #[test]
    #[should_panic]
    fn mut_and_ref_query_panic() {
        let mut world = World::new();
        world.query::<(&mut A, &A)>();
    }

    #[test]
    #[should_panic]
    fn mut_and_mut_query_panic() {
        let mut world = World::new();
        world.query::<(&mut A, &mut A)>();
    }

    #[test]
    #[should_panic]
    fn multiple_worlds_same_query_iter() {
        let mut world_a = World::new();
        let world_b = World::new();
        let mut query = world_a.query::<&i32>();
        query.iter(&world_a);
        query.iter(&world_b);
    }

    #[test]
    #[should_panic]
    fn multiple_worlds_same_query_get() {
        let mut world_a = World::new();
        let world_b = World::new();
        let mut query = world_a.query::<&i32>();
        let _ = query.get(&world_a, Entity::new(0));
        let _ = query.get(&world_b, Entity::new(0));
    }

    #[test]
    #[should_panic]
    fn multiple_worlds_same_query_for_each() {
        let mut world_a = World::new();
        let world_b = World::new();
        let mut query = world_a.query::<&i32>();
        query.for_each(&world_a, |_| {});
        query.for_each(&world_b, |_| {});
    }

    #[test]
    fn resource_scope() {
        let mut world = World::default();
        world.insert_resource::<i32>(0);
        world.resource_scope(|world: &mut World, mut value: Mut<i32>| {
            *value += 1;
            assert!(!world.contains_resource::<i32>());
        });
        assert_eq!(*world.get_resource::<i32>().unwrap(), 1);
    }
}<|MERGE_RESOLUTION|>--- conflicted
+++ resolved
@@ -17,15 +17,8 @@
     pub use crate::{
         bundle::Bundle,
         entity::Entity,
-<<<<<<< HEAD
-        query::{
-            Added, Changed, Flags, Index, Indexed, Mutated, Or, QueryState, With, WithBundle,
-            Without,
-        },
-=======
         event::{EventReader, EventWriter},
-        query::{Added, ChangeTrackers, Changed, Or, QueryState, With, WithBundle, Without},
->>>>>>> cf221f96
+        query::{Added, ChangeTrackers, Changed, Or,  Index, Indexed,  QueryState, With, WithBundle, Without},
         schedule::{
             AmbiguitySetLabel, ExclusiveSystemDescriptorCoercion, ParallelSystemDescriptorCoercion,
             RunCriteria, RunCriteriaDescriptorCoercion, RunCriteriaLabel, RunCriteriaPiping,
