--- conflicted
+++ resolved
@@ -91,11 +91,8 @@
         system::Resource,
         world::{EntityMut, EntityRef, Mut, World},
     };
-<<<<<<< HEAD
+    use alloc::sync::Arc;
     use bevy_ecs_macros::IterEntities;
-=======
-    use alloc::sync::Arc;
->>>>>>> d70595b6
     use bevy_tasks::{ComputeTaskPool, TaskPool};
     use bevy_utils::HashSet;
     use core::{
