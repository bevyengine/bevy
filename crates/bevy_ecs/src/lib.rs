--- conflicted
+++ resolved
@@ -1617,218 +1617,6 @@
     }
 
     #[test]
-<<<<<<< HEAD
-    fn reserve_entities_across_worlds() {
-        let mut world_a = World::default();
-        let mut world_b = World::default();
-
-        let e1 = world_a.spawn(A(1)).id();
-        let e2 = world_a.spawn(A(2)).id();
-        let e3 = world_a.entities().reserve_entity();
-        world_a.flush_entities();
-
-        let world_a_max_entities = world_a.entities().len();
-        world_b.entities.reserve_entities(world_a_max_entities);
-        world_b.entities.flush_as_invalid();
-
-        let e4 = world_b.spawn(A(4)).id();
-        assert_eq!(
-            e4,
-            Entity::from_raw(3),
-            "new entity is created immediately after world_a's max entity"
-        );
-        assert!(world_b.get::<A>(e1).is_none());
-        assert!(world_b.get_entity(e1).is_none());
-
-        assert!(world_b.get::<A>(e2).is_none());
-        assert!(world_b.get_entity(e2).is_none());
-
-        assert!(world_b.get::<A>(e3).is_none());
-        assert!(world_b.get_entity(e3).is_none());
-
-        world_b.get_or_spawn(e1).unwrap().insert(B(1));
-        assert_eq!(
-            world_b.get::<B>(e1),
-            Some(&B(1)),
-            "spawning into 'world_a' entities works"
-        );
-
-        world_b.get_or_spawn(e4).unwrap().insert(B(4));
-        assert_eq!(
-            world_b.get::<B>(e4),
-            Some(&B(4)),
-            "spawning into existing `world_b` entities works"
-        );
-        assert_eq!(
-            world_b.get::<A>(e4),
-            Some(&A(4)),
-            "spawning into existing `world_b` entities works"
-        );
-
-        let e4_mismatched_generation =
-            Entity::from_raw_and_generation(3, NonZero::<u32>::new(2).unwrap());
-        assert!(
-            world_b.get_or_spawn(e4_mismatched_generation).is_none(),
-            "attempting to spawn on top of an entity with a mismatched entity generation fails"
-        );
-        assert_eq!(
-            world_b.get::<B>(e4),
-            Some(&B(4)),
-            "failed mismatched spawn doesn't change existing entity"
-        );
-        assert_eq!(
-            world_b.get::<A>(e4),
-            Some(&A(4)),
-            "failed mismatched spawn doesn't change existing entity"
-        );
-
-        let high_non_existent_entity = Entity::from_raw(6);
-        world_b
-            .get_or_spawn(high_non_existent_entity)
-            .unwrap()
-            .insert(B(10));
-        assert_eq!(
-            world_b.get::<B>(high_non_existent_entity),
-            Some(&B(10)),
-            "inserting into newly allocated high / non-continuous entity id works"
-        );
-
-        let high_non_existent_but_reserved_entity = Entity::from_raw(5);
-        assert!(
-            world_b.get_entity(high_non_existent_but_reserved_entity).is_none(),
-            "entities between high-newly allocated entity and continuous block of existing entities don't exist"
-        );
-
-        let reserved_entities = vec![
-            world_b.entities().reserve_entity(),
-            world_b.entities().reserve_entity(),
-            world_b.entities().reserve_entity(),
-            world_b.entities().reserve_entity(),
-        ];
-
-        assert_eq!(
-            reserved_entities,
-            vec![
-                Entity::from_raw(5),
-                Entity::from_raw(4),
-                Entity::from_raw(7),
-                Entity::from_raw(8),
-            ],
-            "space between original entities and high entities is used for new entity ids"
-        );
-    }
-
-    #[test]
-    fn insert_batch() {
-        let mut world = World::default();
-        let e0 = world.spawn(A(0)).id();
-        let e1 = world.spawn(B(0)).id();
-
-        let values = vec![(e0, (A(1), B(0))), (e1, (A(0), B(1)))];
-
-        world.insert_batch(values);
-
-        assert_eq!(
-            world.get::<A>(e0),
-            Some(&A(1)),
-            "first entity's A component should have been replaced"
-        );
-        assert_eq!(
-            world.get::<B>(e0),
-            Some(&B(0)),
-            "first entity should have received B component"
-        );
-        assert_eq!(
-            world.get::<A>(e1),
-            Some(&A(0)),
-            "second entity should have received A component"
-        );
-        assert_eq!(
-            world.get::<B>(e1),
-            Some(&B(1)),
-            "second entity's B component should have been replaced"
-        );
-    }
-
-    #[test]
-    fn insert_batch_if_new() {
-        let mut world = World::default();
-        let e0 = world.spawn(A(0)).id();
-        let e1 = world.spawn(B(0)).id();
-
-        let values = vec![(e0, (A(1), B(0))), (e1, (A(0), B(1)))];
-
-        world.insert_batch_if_new(values);
-
-        assert_eq!(
-            world.get::<A>(e0),
-            Some(&A(0)),
-            "first entity's A component should not have been replaced"
-        );
-        assert_eq!(
-            world.get::<B>(e0),
-            Some(&B(0)),
-            "first entity should have received B component"
-        );
-        assert_eq!(
-            world.get::<A>(e1),
-            Some(&A(0)),
-            "second entity should have received A component"
-        );
-        assert_eq!(
-            world.get::<B>(e1),
-            Some(&B(0)),
-            "second entity's B component should not have been replaced"
-        );
-    }
-
-    #[test]
-    fn try_insert_batch() {
-        let mut world = World::default();
-        let e0 = world.spawn(A(0)).id();
-        let e1 = Entity::from_raw(1);
-
-        let values = vec![(e0, (A(1), B(0))), (e1, (A(0), B(1)))];
-
-        world.try_insert_batch(values);
-
-        assert_eq!(
-            world.get::<A>(e0),
-            Some(&A(1)),
-            "first entity's A component should have been replaced"
-        );
-        assert_eq!(
-            world.get::<B>(e0),
-            Some(&B(0)),
-            "first entity should have received B component"
-        );
-    }
-
-    #[test]
-    fn try_insert_batch_if_new() {
-        let mut world = World::default();
-        let e0 = world.spawn(A(0)).id();
-        let e1 = Entity::from_raw(1);
-
-        let values = vec![(e0, (A(1), B(0))), (e1, (A(0), B(1)))];
-
-        world.try_insert_batch_if_new(values);
-
-        assert_eq!(
-            world.get::<A>(e0),
-            Some(&A(0)),
-            "first entity's A component should not have been replaced"
-        );
-        assert_eq!(
-            world.get::<B>(e0),
-            Some(&B(0)),
-            "first entity should have received B component"
-        );
-    }
-
-    #[test]
-=======
->>>>>>> d1bd46d4
     fn insert_or_spawn_batch() {
         let mut world = World::default();
         let e0 = world.spawn(A(0)).id();
