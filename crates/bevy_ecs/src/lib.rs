--- conflicted
+++ resolved
@@ -36,12 +36,8 @@
         component::Component,
         entity::Entity,
         event::{EventReader, EventWriter, Events},
-<<<<<<< HEAD
         query::{Added, AnyOf, Changed, Or, QueryState, With, Without},
-=======
-        query::{Added, AnyOf, ChangeTrackers, Changed, Or, QueryState, With, Without},
         removal_detection::RemovedComponents,
->>>>>>> 5ee57ff4
         schedule::{
             IntoSystemDescriptor, RunCriteria, RunCriteriaDescriptorCoercion, RunCriteriaLabel,
             Schedule, Stage, StageLabel, State, SystemLabel, SystemSet, SystemStage,
