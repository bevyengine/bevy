#![warn(clippy::undocumented_unsafe_blocks)]
#![doc = include_str!("../README.md")]

#[cfg(target_pointer_width = "16")]
compile_error!("bevy_ecs cannot safely compile for a 16-bit platform.");

pub mod archetype;
pub mod bundle;
pub mod change_detection;
pub mod component;
pub mod entity;
pub mod event;
pub mod query;
#[cfg(feature = "bevy_reflect")]
pub mod reflect;
pub mod removal_detection;
pub mod schedule;
pub mod storage;
pub mod system;
pub mod world;

pub use bevy_ptr as ptr;

/// Most commonly used re-exported types.
pub mod prelude {
    #[allow(deprecated)]
    pub use crate::query::ChangeTrackers;
    #[doc(hidden)]
    #[cfg(feature = "bevy_reflect")]
    pub use crate::reflect::{ReflectComponent, ReflectResource};
    #[doc(hidden)]
    pub use crate::{
        bundle::Bundle,
        change_detection::{DetectChanges, DetectChangesMut, Mut, Ref},
        component::Component,
        entity::Entity,
<<<<<<< HEAD
        event::{EventReader, EventWriter, Events},
        query::{Added, AnyOf, Changed, Or, QueryState, With, Without},
=======
        event::{Event, EventReader, EventWriter, Events},
        query::{Added, AnyOf, ChangeTrackers, Changed, Or, QueryState, With, Without},
>>>>>>> ea2ecd4f
        removal_detection::RemovedComponents,
        schedule::{
            apply_state_transition, apply_system_buffers, common_conditions::*, IntoSystemConfig,
            IntoSystemConfigs, IntoSystemSet, IntoSystemSetConfig, IntoSystemSetConfigs, NextState,
            OnEnter, OnExit, OnUpdate, Schedule, Schedules, State, States, SystemSet,
        },
        system::{
            adapter as system_adapter,
            adapter::{dbg, error, ignore, info, unwrap, warn},
            Commands, Deferred, In, IntoPipeSystem, IntoSystem, Local, NonSend, NonSendMut,
            ParallelCommands, ParamSet, Query, Res, ResMut, Resource, System, SystemParamFunction,
        },
        world::{FromWorld, World},
    };
}

pub use bevy_ecs_macros::all_tuples;

#[cfg(test)]
mod tests {
    use crate as bevy_ecs;
    use crate::prelude::Or;
    use crate::{
        bundle::Bundle,
        change_detection::Ref,
        component::{Component, ComponentId},
        entity::Entity,
        query::{Added, Changed, FilteredAccess, ReadOnlyWorldQuery, With, Without},
        system::Resource,
        world::{Mut, World},
    };
    use bevy_tasks::{ComputeTaskPool, TaskPool};
    use std::{
        any::TypeId,
        marker::PhantomData,
        sync::{
            atomic::{AtomicUsize, Ordering},
            Arc, Mutex,
        },
    };

    #[derive(Component, Resource, Debug, PartialEq, Eq, Clone, Copy)]
    struct A(usize);
    #[derive(Component, Debug, PartialEq, Eq, Clone, Copy)]
    struct B(usize);
    #[derive(Component, Debug, PartialEq, Eq, Clone, Copy)]
    struct C;

    #[derive(Default)]
    struct NonSendA(usize, PhantomData<*mut ()>);

    #[derive(Component, Clone, Debug)]
    struct DropCk(Arc<AtomicUsize>);
    impl DropCk {
        fn new_pair() -> (Self, Arc<AtomicUsize>) {
            let atomic = Arc::new(AtomicUsize::new(0));
            (DropCk(atomic.clone()), atomic)
        }
    }

    impl Drop for DropCk {
        fn drop(&mut self) {
            self.0.as_ref().fetch_add(1, Ordering::Relaxed);
        }
    }

    #[derive(Component, Clone, Debug)]
    #[component(storage = "SparseSet")]
    struct DropCkSparse(DropCk);

    #[derive(Component, Copy, Clone, PartialEq, Eq, Debug)]
    #[component(storage = "Table")]
    struct TableStored(&'static str);
    #[derive(Component, Copy, Clone, PartialEq, Eq, Debug)]
    #[component(storage = "SparseSet")]
    struct SparseStored(u32);

    #[test]
    fn random_access() {
        let mut world = World::new();

        let e = world.spawn((TableStored("abc"), SparseStored(123))).id();
        let f = world
            .spawn((TableStored("def"), SparseStored(456), A(1)))
            .id();
        assert_eq!(world.get::<TableStored>(e).unwrap().0, "abc");
        assert_eq!(world.get::<SparseStored>(e).unwrap().0, 123);
        assert_eq!(world.get::<TableStored>(f).unwrap().0, "def");
        assert_eq!(world.get::<SparseStored>(f).unwrap().0, 456);

        // test archetype get_mut()
        world.get_mut::<TableStored>(e).unwrap().0 = "xyz";
        assert_eq!(world.get::<TableStored>(e).unwrap().0, "xyz");

        // test sparse set get_mut()
        world.get_mut::<SparseStored>(f).unwrap().0 = 42;
        assert_eq!(world.get::<SparseStored>(f).unwrap().0, 42);
    }

    #[test]
    fn bundle_derive() {
        let mut world = World::new();

        #[derive(Bundle, PartialEq, Debug)]
        struct FooBundle {
            x: TableStored,
            y: SparseStored,
        }
        let mut ids = Vec::new();
        <FooBundle as Bundle>::component_ids(
            &mut world.components,
            &mut world.storages,
            &mut |id| {
                ids.push(id);
            },
        );

        assert_eq!(
            ids,
            &[
                world.init_component::<TableStored>(),
                world.init_component::<SparseStored>(),
            ]
        );

        let e1 = world
            .spawn(FooBundle {
                x: TableStored("abc"),
                y: SparseStored(123),
            })
            .id();
        let e2 = world
            .spawn((TableStored("def"), SparseStored(456), A(1)))
            .id();
        assert_eq!(world.get::<TableStored>(e1).unwrap().0, "abc");
        assert_eq!(world.get::<SparseStored>(e1).unwrap().0, 123);
        assert_eq!(world.get::<TableStored>(e2).unwrap().0, "def");
        assert_eq!(world.get::<SparseStored>(e2).unwrap().0, 456);

        // test archetype get_mut()
        world.get_mut::<TableStored>(e1).unwrap().0 = "xyz";
        assert_eq!(world.get::<TableStored>(e1).unwrap().0, "xyz");

        // test sparse set get_mut()
        world.get_mut::<SparseStored>(e2).unwrap().0 = 42;
        assert_eq!(world.get::<SparseStored>(e2).unwrap().0, 42);

        assert_eq!(
            world.entity_mut(e1).remove::<FooBundle>().unwrap(),
            FooBundle {
                x: TableStored("xyz"),
                y: SparseStored(123),
            }
        );

        #[derive(Bundle, PartialEq, Debug)]
        struct NestedBundle {
            a: A,
            foo: FooBundle,
            b: B,
        }

        let mut ids = Vec::new();
        <NestedBundle as Bundle>::component_ids(
            &mut world.components,
            &mut world.storages,
            &mut |id| {
                ids.push(id);
            },
        );

        assert_eq!(
            ids,
            &[
                world.init_component::<A>(),
                world.init_component::<TableStored>(),
                world.init_component::<SparseStored>(),
                world.init_component::<B>(),
            ]
        );

        let e3 = world
            .spawn(NestedBundle {
                a: A(1),
                foo: FooBundle {
                    x: TableStored("ghi"),
                    y: SparseStored(789),
                },
                b: B(2),
            })
            .id();

        assert_eq!(world.get::<TableStored>(e3).unwrap().0, "ghi");
        assert_eq!(world.get::<SparseStored>(e3).unwrap().0, 789);
        assert_eq!(world.get::<A>(e3).unwrap().0, 1);
        assert_eq!(world.get::<B>(e3).unwrap().0, 2);
        assert_eq!(
            world.entity_mut(e3).remove::<NestedBundle>().unwrap(),
            NestedBundle {
                a: A(1),
                foo: FooBundle {
                    x: TableStored("ghi"),
                    y: SparseStored(789),
                },
                b: B(2),
            }
        );

        #[derive(Default, Component, PartialEq, Debug)]
        struct Ignored;

        #[derive(Bundle, PartialEq, Debug)]
        struct BundleWithIgnored {
            c: C,
            #[bundle(ignore)]
            ignored: Ignored,
        }

        let mut ids = Vec::new();
        <BundleWithIgnored as Bundle>::component_ids(
            &mut world.components,
            &mut world.storages,
            &mut |id| {
                ids.push(id);
            },
        );

        assert_eq!(ids, &[world.init_component::<C>(),]);

        let e4 = world
            .spawn(BundleWithIgnored {
                c: C,
                ignored: Ignored,
            })
            .id();

        assert_eq!(world.get::<C>(e4).unwrap(), &C);
        assert_eq!(world.get::<Ignored>(e4), None);

        assert_eq!(
            world.entity_mut(e4).remove::<BundleWithIgnored>().unwrap(),
            BundleWithIgnored {
                c: C,
                ignored: Ignored,
            }
        );
    }

    #[test]
    fn despawn_table_storage() {
        let mut world = World::new();
        let e = world.spawn((TableStored("abc"), A(123))).id();
        let f = world.spawn((TableStored("def"), A(456))).id();
        assert_eq!(world.entities.len(), 2);
        assert!(world.despawn(e));
        assert_eq!(world.entities.len(), 1);
        assert!(world.get::<TableStored>(e).is_none());
        assert!(world.get::<A>(e).is_none());
        assert_eq!(world.get::<TableStored>(f).unwrap().0, "def");
        assert_eq!(world.get::<A>(f).unwrap().0, 456);
    }

    #[test]
    fn despawn_mixed_storage() {
        let mut world = World::new();

        let e = world.spawn((TableStored("abc"), SparseStored(123))).id();
        let f = world.spawn((TableStored("def"), SparseStored(456))).id();
        assert_eq!(world.entities.len(), 2);
        assert!(world.despawn(e));
        assert_eq!(world.entities.len(), 1);
        assert!(world.get::<TableStored>(e).is_none());
        assert!(world.get::<SparseStored>(e).is_none());
        assert_eq!(world.get::<TableStored>(f).unwrap().0, "def");
        assert_eq!(world.get::<SparseStored>(f).unwrap().0, 456);
    }

    #[test]
    fn query_all() {
        let mut world = World::new();
        let e = world.spawn((TableStored("abc"), A(123))).id();
        let f = world.spawn((TableStored("def"), A(456))).id();

        let ents = world
            .query::<(Entity, &A, &TableStored)>()
            .iter(&world)
            .map(|(e, &i, &s)| (e, i, s))
            .collect::<Vec<_>>();
        assert_eq!(
            ents,
            &[
                (e, A(123), TableStored("abc")),
                (f, A(456), TableStored("def"))
            ]
        );
    }

    #[test]
    fn query_all_for_each() {
        let mut world = World::new();
        let e = world.spawn((TableStored("abc"), A(123))).id();
        let f = world.spawn((TableStored("def"), A(456))).id();

        let mut results = Vec::new();
        world
            .query::<(Entity, &A, &TableStored)>()
            .for_each(&world, |(e, &i, &s)| results.push((e, i, s)));
        assert_eq!(
            results,
            &[
                (e, A(123), TableStored("abc")),
                (f, A(456), TableStored("def"))
            ]
        );
    }

    #[test]
    fn query_single_component() {
        let mut world = World::new();
        let e = world.spawn((TableStored("abc"), A(123))).id();
        let f = world.spawn((TableStored("def"), A(456), B(1))).id();
        let ents = world
            .query::<(Entity, &A)>()
            .iter(&world)
            .map(|(e, &i)| (e, i))
            .collect::<Vec<_>>();
        assert_eq!(ents, &[(e, A(123)), (f, A(456))]);
    }

    #[test]
    fn stateful_query_handles_new_archetype() {
        let mut world = World::new();
        let e = world.spawn((TableStored("abc"), A(123))).id();
        let mut query = world.query::<(Entity, &A)>();

        let ents = query.iter(&world).map(|(e, &i)| (e, i)).collect::<Vec<_>>();
        assert_eq!(ents, &[(e, A(123))]);

        let f = world.spawn((TableStored("def"), A(456), B(1))).id();
        let ents = query.iter(&world).map(|(e, &i)| (e, i)).collect::<Vec<_>>();
        assert_eq!(ents, &[(e, A(123)), (f, A(456))]);
    }

    #[test]
    fn query_single_component_for_each() {
        let mut world = World::new();
        let e = world.spawn((TableStored("abc"), A(123))).id();
        let f = world.spawn((TableStored("def"), A(456), B(1))).id();
        let mut results = Vec::new();
        world
            .query::<(Entity, &A)>()
            .for_each(&world, |(e, &i)| results.push((e, i)));
        assert_eq!(results, &[(e, A(123)), (f, A(456))]);
    }

    #[test]
    fn par_for_each_dense() {
        ComputeTaskPool::init(TaskPool::default);
        let mut world = World::new();
        let e1 = world.spawn(A(1)).id();
        let e2 = world.spawn(A(2)).id();
        let e3 = world.spawn(A(3)).id();
        let e4 = world.spawn((A(4), B(1))).id();
        let e5 = world.spawn((A(5), B(1))).id();
        let results = Arc::new(Mutex::new(Vec::new()));
        world
            .query::<(Entity, &A)>()
            .par_iter(&world)
            .for_each(|(e, &A(i))| {
                results.lock().unwrap().push((e, i));
            });
        results.lock().unwrap().sort();
        assert_eq!(
            &*results.lock().unwrap(),
            &[(e1, 1), (e2, 2), (e3, 3), (e4, 4), (e5, 5)]
        );
    }

    #[test]
    fn par_for_each_sparse() {
        ComputeTaskPool::init(TaskPool::default);
        let mut world = World::new();
        let e1 = world.spawn(SparseStored(1)).id();
        let e2 = world.spawn(SparseStored(2)).id();
        let e3 = world.spawn(SparseStored(3)).id();
        let e4 = world.spawn((SparseStored(4), A(1))).id();
        let e5 = world.spawn((SparseStored(5), A(1))).id();
        let results = Arc::new(Mutex::new(Vec::new()));
        world
            .query::<(Entity, &SparseStored)>()
            .par_iter(&world)
            .for_each(|(e, &SparseStored(i))| results.lock().unwrap().push((e, i)));
        results.lock().unwrap().sort();
        assert_eq!(
            &*results.lock().unwrap(),
            &[(e1, 1), (e2, 2), (e3, 3), (e4, 4), (e5, 5)]
        );
    }

    #[test]
    fn query_missing_component() {
        let mut world = World::new();
        world.spawn((TableStored("abc"), A(123)));
        world.spawn((TableStored("def"), A(456)));
        assert!(world.query::<(&B, &A)>().iter(&world).next().is_none());
    }

    #[test]
    fn query_sparse_component() {
        let mut world = World::new();
        world.spawn((TableStored("abc"), A(123)));
        let f = world.spawn((TableStored("def"), A(456), B(1))).id();
        let ents = world
            .query::<(Entity, &B)>()
            .iter(&world)
            .map(|(e, &b)| (e, b))
            .collect::<Vec<_>>();
        assert_eq!(ents, &[(f, B(1))]);
    }

    #[test]
    fn query_filter_with() {
        let mut world = World::new();
        world.spawn((A(123), B(1)));
        world.spawn(A(456));
        let result = world
            .query_filtered::<&A, With<B>>()
            .iter(&world)
            .cloned()
            .collect::<Vec<_>>();
        assert_eq!(result, vec![A(123)]);
    }

    #[test]
    fn query_filter_with_for_each() {
        let mut world = World::new();
        world.spawn((A(123), B(1)));
        world.spawn(A(456));

        let mut results = Vec::new();
        world
            .query_filtered::<&A, With<B>>()
            .for_each(&world, |i| results.push(*i));
        assert_eq!(results, vec![A(123)]);
    }

    #[test]
    fn query_filter_with_sparse() {
        let mut world = World::new();

        world.spawn((A(123), SparseStored(321)));
        world.spawn(A(456));
        let result = world
            .query_filtered::<&A, With<SparseStored>>()
            .iter(&world)
            .cloned()
            .collect::<Vec<_>>();
        assert_eq!(result, vec![A(123)]);
    }

    #[test]
    fn query_filter_with_sparse_for_each() {
        let mut world = World::new();

        world.spawn((A(123), SparseStored(321)));
        world.spawn(A(456));
        let mut results = Vec::new();
        world
            .query_filtered::<&A, With<SparseStored>>()
            .for_each(&world, |i| results.push(*i));
        assert_eq!(results, vec![A(123)]);
    }

    #[test]
    fn query_filter_without() {
        let mut world = World::new();
        world.spawn((A(123), B(321)));
        world.spawn(A(456));
        let result = world
            .query_filtered::<&A, Without<B>>()
            .iter(&world)
            .cloned()
            .collect::<Vec<_>>();
        assert_eq!(result, vec![A(456)]);
    }

    #[test]
    fn query_optional_component_table() {
        let mut world = World::new();
        let e = world.spawn((TableStored("abc"), A(123))).id();
        let f = world.spawn((TableStored("def"), A(456), B(1))).id();
        // this should be skipped
        world.spawn(TableStored("abc"));
        let ents = world
            .query::<(Entity, Option<&B>, &A)>()
            .iter(&world)
            .map(|(e, b, &i)| (e, b.copied(), i))
            .collect::<Vec<_>>();
        assert_eq!(ents, &[(e, None, A(123)), (f, Some(B(1)), A(456))]);
    }

    #[test]
    fn query_optional_component_sparse() {
        let mut world = World::new();

        let e = world.spawn((TableStored("abc"), A(123))).id();
        let f = world
            .spawn((TableStored("def"), A(456), SparseStored(1)))
            .id();
        // this should be skipped
        // world.spawn(SparseStored(1));
        let ents = world
            .query::<(Entity, Option<&SparseStored>, &A)>()
            .iter(&world)
            .map(|(e, b, &i)| (e, b.copied(), i))
            .collect::<Vec<_>>();
        assert_eq!(
            ents,
            &[(e, None, A(123)), (f, Some(SparseStored(1)), A(456))]
        );
    }

    #[test]
    fn query_optional_component_sparse_no_match() {
        let mut world = World::new();

        let e = world.spawn((TableStored("abc"), A(123))).id();
        let f = world.spawn((TableStored("def"), A(456))).id();
        // // this should be skipped
        world.spawn(TableStored("abc"));
        let ents = world
            .query::<(Entity, Option<&SparseStored>, &A)>()
            .iter(&world)
            .map(|(e, b, &i)| (e, b.copied(), i))
            .collect::<Vec<_>>();
        assert_eq!(ents, &[(e, None, A(123)), (f, None, A(456))]);
    }

    #[test]
    fn add_remove_components() {
        let mut world = World::new();
        let e1 = world.spawn((A(1), B(3), TableStored("abc"))).id();
        let e2 = world.spawn((A(2), B(4), TableStored("xyz"))).id();

        assert_eq!(
            world
                .query::<(Entity, &A, &B)>()
                .iter(&world)
                .map(|(e, &i, &b)| (e, i, b))
                .collect::<Vec<_>>(),
            &[(e1, A(1), B(3)), (e2, A(2), B(4))]
        );

        assert_eq!(world.entity_mut(e1).remove::<A>(), Some(A(1)));
        assert_eq!(
            world
                .query::<(Entity, &A, &B)>()
                .iter(&world)
                .map(|(e, &i, &b)| (e, i, b))
                .collect::<Vec<_>>(),
            &[(e2, A(2), B(4))]
        );
        assert_eq!(
            world
                .query::<(Entity, &B, &TableStored)>()
                .iter(&world)
                .map(|(e, &B(b), &TableStored(s))| (e, b, s))
                .collect::<Vec<_>>(),
            &[(e2, 4, "xyz"), (e1, 3, "abc")]
        );
        world.entity_mut(e1).insert(A(43));
        assert_eq!(
            world
                .query::<(Entity, &A, &B)>()
                .iter(&world)
                .map(|(e, &i, &b)| (e, i, b))
                .collect::<Vec<_>>(),
            &[(e2, A(2), B(4)), (e1, A(43), B(3))]
        );
        world.entity_mut(e1).insert(C);
        assert_eq!(
            world
                .query::<(Entity, &C)>()
                .iter(&world)
                .map(|(e, &f)| (e, f))
                .collect::<Vec<_>>(),
            &[(e1, C)]
        );
    }

    #[test]
    fn table_add_remove_many() {
        let mut world = World::default();
        #[cfg(miri)]
        let (mut entities, to) = {
            let to = 10;
            (Vec::with_capacity(to), to)
        };
        #[cfg(not(miri))]
        let (mut entities, to) = {
            let to = 10_000;
            (Vec::with_capacity(to), to)
        };

        for _ in 0..to {
            entities.push(world.spawn(B(0)).id());
        }

        for (i, entity) in entities.iter().cloned().enumerate() {
            world.entity_mut(entity).insert(A(i));
        }

        for (i, entity) in entities.iter().cloned().enumerate() {
            assert_eq!(world.entity_mut(entity).remove::<A>(), Some(A(i)));
        }
    }

    #[test]
    fn sparse_set_add_remove_many() {
        let mut world = World::default();

        let mut entities = Vec::with_capacity(1000);
        for _ in 0..4 {
            entities.push(world.spawn(A(2)).id());
        }

        for (i, entity) in entities.iter().cloned().enumerate() {
            world.entity_mut(entity).insert(SparseStored(i as u32));
        }

        for (i, entity) in entities.iter().cloned().enumerate() {
            assert_eq!(
                world.entity_mut(entity).remove::<SparseStored>(),
                Some(SparseStored(i as u32))
            );
        }
    }

    #[test]
    fn remove_missing() {
        let mut world = World::new();
        let e = world.spawn((TableStored("abc"), A(123))).id();
        assert!(world.entity_mut(e).remove::<B>().is_none());
    }

    #[test]
    fn spawn_batch() {
        let mut world = World::new();
        world.spawn_batch((0..100).map(|x| (A(x), TableStored("abc"))));
        let values = world
            .query::<&A>()
            .iter(&world)
            .map(|v| v.0)
            .collect::<Vec<_>>();
        let expected = (0..100).collect::<Vec<_>>();
        assert_eq!(values, expected);
    }

    #[test]
    fn query_get() {
        let mut world = World::new();
        let a = world.spawn((TableStored("abc"), A(123))).id();
        let b = world.spawn((TableStored("def"), A(456))).id();
        let c = world.spawn((TableStored("ghi"), A(789), B(1))).id();

        let mut i32_query = world.query::<&A>();
        assert_eq!(i32_query.get(&world, a).unwrap().0, 123);
        assert_eq!(i32_query.get(&world, b).unwrap().0, 456);

        let mut i32_bool_query = world.query::<(&A, &B)>();
        assert!(i32_bool_query.get(&world, a).is_err());
        assert_eq!(i32_bool_query.get(&world, c).unwrap(), (&A(789), &B(1)));
        assert!(world.despawn(a));
        assert!(i32_query.get(&world, a).is_err());
    }

    #[test]
    fn query_get_works_across_sparse_removal() {
        // Regression test for: https://github.com/bevyengine/bevy/issues/6623
        let mut world = World::new();
        let a = world.spawn((TableStored("abc"), SparseStored(123))).id();
        let b = world.spawn((TableStored("def"), SparseStored(456))).id();
        let c = world
            .spawn((TableStored("ghi"), SparseStored(789), B(1)))
            .id();

        let mut query = world.query::<&TableStored>();
        assert_eq!(query.get(&world, a).unwrap(), &TableStored("abc"));
        assert_eq!(query.get(&world, b).unwrap(), &TableStored("def"));
        assert_eq!(query.get(&world, c).unwrap(), &TableStored("ghi"));

        world.entity_mut(b).remove::<SparseStored>();
        world.entity_mut(c).remove::<SparseStored>();

        assert_eq!(query.get(&world, a).unwrap(), &TableStored("abc"));
        assert_eq!(query.get(&world, b).unwrap(), &TableStored("def"));
        assert_eq!(query.get(&world, c).unwrap(), &TableStored("ghi"));
    }

    #[test]
    fn remove_tracking() {
        let mut world = World::new();

        let a = world.spawn((SparseStored(0), A(123))).id();
        let b = world.spawn((SparseStored(1), A(123))).id();

        world.entity_mut(a).despawn();
        assert_eq!(
            world.removed::<A>().collect::<Vec<_>>(),
            &[a],
            "despawning results in 'removed component' state for table components"
        );
        assert_eq!(
            world.removed::<SparseStored>().collect::<Vec<_>>(),
            &[a],
            "despawning results in 'removed component' state for sparse set components"
        );

        world.entity_mut(b).insert(B(1));
        assert_eq!(
            world.removed::<A>().collect::<Vec<_>>(),
            &[a],
            "archetype moves does not result in 'removed component' state"
        );

        world.entity_mut(b).remove::<A>();
        assert_eq!(
            world.removed::<A>().collect::<Vec<_>>(),
            &[a, b],
            "removing a component results in a 'removed component' state"
        );

        world.clear_trackers();
        assert_eq!(
            world.removed::<A>().collect::<Vec<_>>(),
            &[],
            "clearning trackers clears removals"
        );
        assert_eq!(
            world.removed::<SparseStored>().collect::<Vec<_>>(),
            &[],
            "clearning trackers clears removals"
        );
        assert_eq!(
            world.removed::<B>().collect::<Vec<_>>(),
            &[],
            "clearning trackers clears removals"
        );

        // TODO: uncomment when world.clear() is implemented
        // let c = world.spawn(("abc", 123)).id();
        // let d = world.spawn(("abc", 123)).id();
        // world.clear();
        // assert_eq!(
        //     world.removed::<i32>(),
        //     &[c, d],
        //     "world clears result in 'removed component' states"
        // );
        // assert_eq!(
        //     world.removed::<&'static str>(),
        //     &[c, d, b],
        //     "world clears result in 'removed component' states"
        // );
        // assert_eq!(
        //     world.removed::<f64>(),
        //     &[b],
        //     "world clears result in 'removed component' states"
        // );
    }

    #[test]
    fn added_tracking() {
        let mut world = World::new();
        let a = world.spawn(A(123)).id();

        assert_eq!(world.query::<&A>().iter(&world).count(), 1);
        assert_eq!(
            world.query_filtered::<(), Added<A>>().iter(&world).count(),
            1
        );
        assert_eq!(world.query::<&A>().iter(&world).count(), 1);
        assert_eq!(
            world.query_filtered::<(), Added<A>>().iter(&world).count(),
            1
        );
        assert!(world.query::<&A>().get(&world, a).is_ok());
        assert!(world
            .query_filtered::<(), Added<A>>()
            .get(&world, a)
            .is_ok());
        assert!(world.query::<&A>().get(&world, a).is_ok());
        assert!(world
            .query_filtered::<(), Added<A>>()
            .get(&world, a)
            .is_ok());

        world.clear_trackers();

        assert_eq!(world.query::<&A>().iter(&world).count(), 1);
        assert_eq!(
            world.query_filtered::<(), Added<A>>().iter(&world).count(),
            0
        );
        assert_eq!(world.query::<&A>().iter(&world).count(), 1);
        assert_eq!(
            world.query_filtered::<(), Added<A>>().iter(&world).count(),
            0
        );
        assert!(world.query::<&A>().get(&world, a).is_ok());
        assert!(world
            .query_filtered::<(), Added<A>>()
            .get(&world, a)
            .is_err());
        assert!(world.query::<&A>().get(&world, a).is_ok());
        assert!(world
            .query_filtered::<(), Added<A>>()
            .get(&world, a)
            .is_err());
    }

    #[test]
    fn added_queries() {
        let mut world = World::default();
        let e1 = world.spawn(A(0)).id();

        fn get_added<Com: Component>(world: &mut World) -> Vec<Entity> {
            world
                .query_filtered::<Entity, Added<Com>>()
                .iter(world)
                .collect::<Vec<Entity>>()
        }

        assert_eq!(get_added::<A>(&mut world), vec![e1]);
        world.entity_mut(e1).insert(B(0));
        assert_eq!(get_added::<A>(&mut world), vec![e1]);
        assert_eq!(get_added::<B>(&mut world), vec![e1]);

        world.clear_trackers();
        assert!(get_added::<A>(&mut world).is_empty());
        let e2 = world.spawn((A(1), B(1))).id();
        assert_eq!(get_added::<A>(&mut world), vec![e2]);
        assert_eq!(get_added::<B>(&mut world), vec![e2]);

        let added = world
            .query_filtered::<Entity, (Added<A>, Added<B>)>()
            .iter(&world)
            .collect::<Vec<Entity>>();
        assert_eq!(added, vec![e2]);
    }

    #[test]
    fn changed_trackers() {
        let mut world = World::default();
        let e1 = world.spawn((A(0), B(0))).id();
        let e2 = world.spawn((A(0), B(0))).id();
        let e3 = world.spawn((A(0), B(0))).id();
        world.spawn((A(0), B(0)));

        world.clear_trackers();

        for (i, mut a) in world.query::<&mut A>().iter_mut(&mut world).enumerate() {
            if i % 2 == 0 {
                a.0 += 1;
            }
        }

        fn get_filtered<F: ReadOnlyWorldQuery>(world: &mut World) -> Vec<Entity> {
            world
                .query_filtered::<Entity, F>()
                .iter(world)
                .collect::<Vec<Entity>>()
        }

        assert_eq!(get_filtered::<Changed<A>>(&mut world), vec![e1, e3]);

        // ensure changing an entity's archetypes also moves its changed state
        world.entity_mut(e1).insert(C);

        assert_eq!(get_filtered::<Changed<A>>(&mut world), vec![e3, e1], "changed entities list should not change (although the order will due to archetype moves)");

        // spawning a new A entity should not change existing changed state
        world.entity_mut(e1).insert((A(0), B(0)));
        assert_eq!(
            get_filtered::<Changed<A>>(&mut world),
            vec![e3, e1],
            "changed entities list should not change"
        );

        // removing an unchanged entity should not change changed state
        assert!(world.despawn(e2));
        assert_eq!(
            get_filtered::<Changed<A>>(&mut world),
            vec![e3, e1],
            "changed entities list should not change"
        );

        // removing a changed entity should remove it from enumeration
        assert!(world.despawn(e1));
        assert_eq!(
            get_filtered::<Changed<A>>(&mut world),
            vec![e3],
            "e1 should no longer be returned"
        );

        world.clear_trackers();

        assert!(get_filtered::<Changed<A>>(&mut world).is_empty());

        let e4 = world.spawn_empty().id();

        world.entity_mut(e4).insert(A(0));
        assert_eq!(get_filtered::<Changed<A>>(&mut world), vec![e4]);
        assert_eq!(get_filtered::<Added<A>>(&mut world), vec![e4]);

        world.entity_mut(e4).insert(A(1));
        assert_eq!(get_filtered::<Changed<A>>(&mut world), vec![e4]);

        world.clear_trackers();

        // ensure inserting multiple components set changed state for all components and set added
        // state for non existing components even when changing archetype.
        world.entity_mut(e4).insert((A(0), B(0)));

        assert!(get_filtered::<Added<A>>(&mut world).is_empty());
        assert_eq!(get_filtered::<Changed<A>>(&mut world), vec![e4]);
        assert_eq!(get_filtered::<Added<B>>(&mut world), vec![e4]);
        assert_eq!(get_filtered::<Changed<B>>(&mut world), vec![e4]);
    }

    #[test]
    fn changed_trackers_sparse() {
        let mut world = World::default();
        let e1 = world.spawn(SparseStored(0)).id();
        let e2 = world.spawn(SparseStored(0)).id();
        let e3 = world.spawn(SparseStored(0)).id();
        world.spawn(SparseStored(0));

        world.clear_trackers();

        for (i, mut a) in world
            .query::<&mut SparseStored>()
            .iter_mut(&mut world)
            .enumerate()
        {
            if i % 2 == 0 {
                a.0 += 1;
            }
        }

        fn get_filtered<F: ReadOnlyWorldQuery>(world: &mut World) -> Vec<Entity> {
            world
                .query_filtered::<Entity, F>()
                .iter(world)
                .collect::<Vec<Entity>>()
        }

        assert_eq!(
            get_filtered::<Changed<SparseStored>>(&mut world),
            vec![e1, e3]
        );

        // ensure changing an entity's archetypes also moves its changed state
        world.entity_mut(e1).insert(C);

        assert_eq!(get_filtered::<Changed<SparseStored>>(&mut world), vec![e3, e1], "changed entities list should not change (although the order will due to archetype moves)");

        // spawning a new SparseStored entity should not change existing changed state
        world.entity_mut(e1).insert(SparseStored(0));
        assert_eq!(
            get_filtered::<Changed<SparseStored>>(&mut world),
            vec![e3, e1],
            "changed entities list should not change"
        );

        // removing an unchanged entity should not change changed state
        assert!(world.despawn(e2));
        assert_eq!(
            get_filtered::<Changed<SparseStored>>(&mut world),
            vec![e3, e1],
            "changed entities list should not change"
        );

        // removing a changed entity should remove it from enumeration
        assert!(world.despawn(e1));
        assert_eq!(
            get_filtered::<Changed<SparseStored>>(&mut world),
            vec![e3],
            "e1 should no longer be returned"
        );

        world.clear_trackers();

        assert!(get_filtered::<Changed<SparseStored>>(&mut world).is_empty());

        let e4 = world.spawn_empty().id();

        world.entity_mut(e4).insert(SparseStored(0));
        assert_eq!(get_filtered::<Changed<SparseStored>>(&mut world), vec![e4]);
        assert_eq!(get_filtered::<Added<SparseStored>>(&mut world), vec![e4]);

        world.entity_mut(e4).insert(A(1));
        assert_eq!(get_filtered::<Changed<SparseStored>>(&mut world), vec![e4]);

        world.clear_trackers();

        // ensure inserting multiple components set changed state for all components and set added
        // state for non existing components even when changing archetype.
        world.entity_mut(e4).insert(SparseStored(0));

        assert!(get_filtered::<Added<SparseStored>>(&mut world).is_empty());
        assert_eq!(get_filtered::<Changed<SparseStored>>(&mut world), vec![e4]);
    }

    #[test]
    fn empty_spawn() {
        let mut world = World::default();
        let e = world.spawn_empty().id();
        let mut e_mut = world.entity_mut(e);
        e_mut.insert(A(0));
        assert_eq!(e_mut.get::<A>().unwrap(), &A(0));
    }

    #[test]
    fn reserve_and_spawn() {
        let mut world = World::default();
        let e = world.entities().reserve_entity();
        world.flush();
        let mut e_mut = world.entity_mut(e);
        e_mut.insert(A(0));
        assert_eq!(e_mut.get::<A>().unwrap(), &A(0));
    }

    #[test]
    fn changed_query() {
        let mut world = World::default();
        let e1 = world.spawn((A(0), B(0))).id();

        fn get_changed(world: &mut World) -> Vec<Entity> {
            world
                .query_filtered::<Entity, Changed<A>>()
                .iter(world)
                .collect::<Vec<Entity>>()
        }
        assert_eq!(get_changed(&mut world), vec![e1]);
        world.clear_trackers();
        assert_eq!(get_changed(&mut world), vec![]);
        *world.get_mut(e1).unwrap() = A(1);
        assert_eq!(get_changed(&mut world), vec![e1]);
    }

    #[test]
    fn resource() {
        use crate::system::Resource;

        #[derive(Resource, PartialEq, Debug)]
        struct Num(i32);

        #[derive(Resource, PartialEq, Debug)]
        struct BigNum(u64);

        let mut world = World::default();
        assert!(world.get_resource::<Num>().is_none());
        assert!(!world.contains_resource::<Num>());
        assert!(!world.is_resource_added::<Num>());
        assert!(!world.is_resource_changed::<Num>());

        world.insert_resource(Num(123));
        let resource_id = world
            .components()
            .get_resource_id(TypeId::of::<Num>())
            .unwrap();
        let archetype_component_id = world.storages().resources.get(resource_id).unwrap().id();

        assert_eq!(world.resource::<Num>().0, 123);
        assert!(world.contains_resource::<Num>());
        assert!(world.is_resource_added::<Num>());
        assert!(world.is_resource_changed::<Num>());

        world.insert_resource(BigNum(456));
        assert_eq!(world.resource::<BigNum>().0, 456u64);

        world.insert_resource(BigNum(789));
        assert_eq!(world.resource::<BigNum>().0, 789);

        {
            let mut value = world.resource_mut::<BigNum>();
            assert_eq!(value.0, 789);
            value.0 = 10;
        }

        assert_eq!(
            world.resource::<BigNum>().0,
            10,
            "resource changes are preserved"
        );

        assert_eq!(
            world.remove_resource::<BigNum>(),
            Some(BigNum(10)),
            "removed resource has the correct value"
        );
        assert_eq!(
            world.get_resource::<BigNum>(),
            None,
            "removed resource no longer exists"
        );
        assert_eq!(
            world.remove_resource::<BigNum>(),
            None,
            "double remove returns nothing"
        );

        world.insert_resource(BigNum(1));
        assert_eq!(
            world.get_resource::<BigNum>(),
            Some(&BigNum(1)),
            "re-inserting resources works"
        );

        assert_eq!(
            world.get_resource::<Num>(),
            Some(&Num(123)),
            "other resources are unaffected"
        );

        let current_resource_id = world
            .components()
            .get_resource_id(TypeId::of::<Num>())
            .unwrap();
        assert_eq!(
            resource_id, current_resource_id,
            "resource id does not change after removing / re-adding"
        );

        let current_archetype_component_id =
            world.storages().resources.get(resource_id).unwrap().id();

        assert_eq!(
            archetype_component_id, current_archetype_component_id,
            "resource archetype component id does not change after removing / re-adding"
        );
    }

    #[test]
    fn remove_intersection() {
        let mut world = World::default();
        let e1 = world.spawn((A(1), B(1), TableStored("a"))).id();

        let mut e = world.entity_mut(e1);
        assert_eq!(e.get::<TableStored>(), Some(&TableStored("a")));
        assert_eq!(e.get::<A>(), Some(&A(1)));
        assert_eq!(e.get::<B>(), Some(&B(1)));
        assert_eq!(
            e.get::<C>(),
            None,
            "C is not in the entity, so it should not exist"
        );

        e.remove_intersection::<(A, B, C)>();
        assert_eq!(
            e.get::<TableStored>(),
            Some(&TableStored("a")),
            "TableStored is not in the removed bundle, so it should exist"
        );
        assert_eq!(
            e.get::<A>(),
            None,
            "Num is in the removed bundle, so it should not exist"
        );
        assert_eq!(
            e.get::<B>(),
            None,
            "f64 is in the removed bundle, so it should not exist"
        );
        assert_eq!(
            e.get::<C>(),
            None,
            "usize is in the removed bundle, so it should not exist"
        );
    }

    #[test]
    fn remove() {
        let mut world = World::default();
        world.spawn((A(1), B(1), TableStored("1")));
        let e2 = world.spawn((A(2), B(2), TableStored("2"))).id();
        world.spawn((A(3), B(3), TableStored("3")));

        let mut query = world.query::<(&B, &TableStored)>();
        let results = query
            .iter(&world)
            .map(|(a, b)| (a.0, b.0))
            .collect::<Vec<_>>();
        assert_eq!(results, vec![(1, "1"), (2, "2"), (3, "3"),]);

        let removed_bundle = world.entity_mut(e2).remove::<(B, TableStored)>().unwrap();
        assert_eq!(removed_bundle, (B(2), TableStored("2")));

        let results = query
            .iter(&world)
            .map(|(a, b)| (a.0, b.0))
            .collect::<Vec<_>>();
        assert_eq!(results, vec![(1, "1"), (3, "3"),]);

        let mut a_query = world.query::<&A>();
        let results = a_query.iter(&world).map(|a| a.0).collect::<Vec<_>>();
        assert_eq!(results, vec![1, 3, 2]);

        let entity_ref = world.entity(e2);
        assert_eq!(
            entity_ref.get::<A>(),
            Some(&A(2)),
            "A is not in the removed bundle, so it should exist"
        );
        assert_eq!(
            entity_ref.get::<B>(),
            None,
            "B is in the removed bundle, so it should not exist"
        );
        assert_eq!(
            entity_ref.get::<TableStored>(),
            None,
            "TableStored is in the removed bundle, so it should not exist"
        );
    }

    #[test]
    fn non_send_resource() {
        let mut world = World::default();
        world.insert_non_send_resource(123i32);
        world.insert_non_send_resource(456i64);
        assert_eq!(*world.non_send_resource::<i32>(), 123);
        assert_eq!(*world.non_send_resource_mut::<i64>(), 456);
    }

    #[test]
    fn non_send_resource_points_to_distinct_data() {
        let mut world = World::default();
        world.insert_resource(A(123));
        world.insert_non_send_resource(A(456));
        assert_eq!(*world.resource::<A>(), A(123));
        assert_eq!(*world.non_send_resource::<A>(), A(456));
    }

    #[test]
    #[should_panic]
    fn non_send_resource_panic() {
        let mut world = World::default();
        world.insert_non_send_resource(0i32);
        std::thread::spawn(move || {
            let _ = world.non_send_resource_mut::<i32>();
        })
        .join()
        .unwrap();
    }

    #[test]
    #[allow(deprecated)]
    fn trackers_query() {
        use crate::prelude::ChangeTrackers;

        let mut world = World::default();
        let e1 = world.spawn((A(0), B(0))).id();
        world.spawn(B(0));

        let mut trackers_query = world.query::<Option<ChangeTrackers<A>>>();
        let trackers = trackers_query.iter(&world).collect::<Vec<_>>();
        let a_trackers = trackers[0].as_ref().unwrap();
        assert!(trackers[1].is_none());
        assert!(a_trackers.is_added());
        assert!(a_trackers.is_changed());
        world.clear_trackers();
        let trackers = trackers_query.iter(&world).collect::<Vec<_>>();
        let a_trackers = trackers[0].as_ref().unwrap();
        assert!(!a_trackers.is_added());
        assert!(!a_trackers.is_changed());
        *world.get_mut(e1).unwrap() = A(1);
        let trackers = trackers_query.iter(&world).collect::<Vec<_>>();
        let a_trackers = trackers[0].as_ref().unwrap();
        assert!(!a_trackers.is_added());
        assert!(a_trackers.is_changed());
    }

    #[test]
    fn exact_size_query() {
        let mut world = World::default();
        world.spawn((A(0), B(0)));
        world.spawn((A(0), B(0)));
        world.spawn((A(0), B(0), C));
        world.spawn(C);

        let mut query = world.query::<(&A, &B)>();
        assert_eq!(query.iter(&world).len(), 3);
    }

    #[test]
    #[should_panic]
    fn duplicate_components_panic() {
        let mut world = World::new();
        world.spawn((A(1), A(2)));
    }

    #[test]
    #[should_panic]
    fn ref_and_mut_query_panic() {
        let mut world = World::new();
        world.query::<(&A, &mut A)>();
    }

    #[test]
    #[should_panic]
    fn mut_and_ref_query_panic() {
        let mut world = World::new();
        world.query::<(&mut A, &A)>();
    }

    #[test]
    #[should_panic]
    fn mut_and_mut_query_panic() {
        let mut world = World::new();
        world.query::<(&mut A, &mut A)>();
    }

    #[test]
    #[should_panic]
    fn multiple_worlds_same_query_iter() {
        let mut world_a = World::new();
        let world_b = World::new();
        let mut query = world_a.query::<&A>();
        query.iter(&world_a);
        query.iter(&world_b);
    }

    #[test]
    fn query_filters_dont_collide_with_fetches() {
        let mut world = World::new();
        world.query_filtered::<&mut A, Changed<A>>();
    }

    #[test]
    fn filtered_query_access() {
        let mut world = World::new();
        let query = world.query_filtered::<&mut A, Changed<B>>();

        let mut expected = FilteredAccess::<ComponentId>::default();
        let a_id = world.components.get_id(TypeId::of::<A>()).unwrap();
        let b_id = world.components.get_id(TypeId::of::<B>()).unwrap();
        expected.add_write(a_id);
        expected.add_read(b_id);
        assert!(
            query.component_access.eq(&expected),
            "ComponentId access from query fetch and query filter should be combined"
        );
    }

    #[test]
    #[should_panic]
    fn multiple_worlds_same_query_get() {
        let mut world_a = World::new();
        let world_b = World::new();
        let mut query = world_a.query::<&A>();
        let _ = query.get(&world_a, Entity::from_raw(0));
        let _ = query.get(&world_b, Entity::from_raw(0));
    }

    #[test]
    #[should_panic]
    fn multiple_worlds_same_query_for_each() {
        let mut world_a = World::new();
        let world_b = World::new();
        let mut query = world_a.query::<&A>();
        query.for_each(&world_a, |_| {});
        query.for_each(&world_b, |_| {});
    }

    #[test]
    fn resource_scope() {
        let mut world = World::default();
        world.insert_resource(A(0));
        world.resource_scope(|world: &mut World, mut value: Mut<A>| {
            value.0 += 1;
            assert!(!world.contains_resource::<A>());
        });
        assert_eq!(world.resource::<A>().0, 1);
    }

    #[test]
    #[should_panic(
        expected = "Attempted to access or drop non-send resource bevy_ecs::tests::NonSendA from thread"
    )]
    fn non_send_resource_drop_from_different_thread() {
        let mut world = World::default();
        world.insert_non_send_resource(NonSendA::default());

        let thread = std::thread::spawn(move || {
            // Dropping the non-send resource on a different thread
            // Should result in a panic
            drop(world);
        });

        if let Err(err) = thread.join() {
            std::panic::resume_unwind(err);
        }
    }

    #[test]
    fn non_send_resource_drop_from_same_thread() {
        let mut world = World::default();
        world.insert_non_send_resource(NonSendA::default());
        drop(world);
    }

    #[test]
    fn insert_overwrite_drop() {
        let (dropck1, dropped1) = DropCk::new_pair();
        let (dropck2, dropped2) = DropCk::new_pair();
        let mut world = World::default();
        world.spawn(dropck1).insert(dropck2);
        assert_eq!(dropped1.load(Ordering::Relaxed), 1);
        assert_eq!(dropped2.load(Ordering::Relaxed), 0);
        drop(world);
        assert_eq!(dropped1.load(Ordering::Relaxed), 1);
        assert_eq!(dropped2.load(Ordering::Relaxed), 1);
    }

    #[test]
    fn insert_overwrite_drop_sparse() {
        let (dropck1, dropped1) = DropCk::new_pair();
        let (dropck2, dropped2) = DropCk::new_pair();
        let mut world = World::default();

        world
            .spawn(DropCkSparse(dropck1))
            .insert(DropCkSparse(dropck2));
        assert_eq!(dropped1.load(Ordering::Relaxed), 1);
        assert_eq!(dropped2.load(Ordering::Relaxed), 0);
        drop(world);
        assert_eq!(dropped1.load(Ordering::Relaxed), 1);
        assert_eq!(dropped2.load(Ordering::Relaxed), 1);
    }

    #[test]
    fn clear_entities() {
        let mut world = World::default();

        world.insert_resource(A(0));
        world.spawn(A(1));
        world.spawn(SparseStored(1));

        let mut q1 = world.query::<&A>();
        let mut q2 = world.query::<&SparseStored>();

        assert_eq!(q1.iter(&world).len(), 1);
        assert_eq!(q2.iter(&world).len(), 1);
        assert_eq!(world.entities().len(), 2);

        world.clear_entities();

        assert_eq!(
            q1.iter(&world).len(),
            0,
            "world should not contain table components"
        );
        assert_eq!(
            q2.iter(&world).len(),
            0,
            "world should not contain sparse set components"
        );
        assert_eq!(
            world.entities().len(),
            0,
            "world should not have any entities"
        );
        assert_eq!(
            world.resource::<A>().0,
            0,
            "world should still contain resources"
        );
    }

    #[test]
    fn test_is_archetypal_size_hints() {
        let mut world = World::default();
        macro_rules! query_min_size {
            ($query:ty, $filter:ty) => {
                world
                    .query_filtered::<$query, $filter>()
                    .iter(&world)
                    .size_hint()
                    .0
            };
        }

        world.spawn((A(1), B(1), C));
        world.spawn((A(1), C));
        world.spawn((A(1), B(1)));
        world.spawn((B(1), C));
        world.spawn(A(1));
        world.spawn(C);
        assert_eq!(2, query_min_size![(), (With<A>, Without<B>)],);
        assert_eq!(3, query_min_size![&B, Or<(With<A>, With<C>)>],);
        assert_eq!(1, query_min_size![&B, (With<A>, With<C>)],);
        assert_eq!(1, query_min_size![(&A, &B), With<C>],);
        assert_eq!(4, query_min_size![&A, ()], "Simple Archetypal");
        assert_eq!(4, query_min_size![Ref<A>, ()],);
        // All the following should set minimum size to 0, as it's impossible to predict
        // how many entities the filters will trim.
        assert_eq!(0, query_min_size![(), Added<A>], "Simple Added");
        assert_eq!(0, query_min_size![(), Changed<A>], "Simple Changed");
        assert_eq!(0, query_min_size![(&A, &B), Changed<A>],);
        assert_eq!(0, query_min_size![&A, (Changed<A>, With<B>)],);
        assert_eq!(0, query_min_size![(&A, &B), Or<(Changed<A>, Changed<B>)>],);
    }

    #[test]
    fn reserve_entities_across_worlds() {
        let mut world_a = World::default();
        let mut world_b = World::default();

        let e1 = world_a.spawn(A(1)).id();
        let e2 = world_a.spawn(A(2)).id();
        let e3 = world_a.entities().reserve_entity();
        world_a.flush();

        let world_a_max_entities = world_a.entities().len();
        world_b.entities.reserve_entities(world_a_max_entities);
        world_b.entities.flush_as_invalid();

        let e4 = world_b.spawn(A(4)).id();
        assert_eq!(
            e4,
            Entity::new(3, 0),
            "new entity is created immediately after world_a's max entity"
        );
        assert!(world_b.get::<A>(e1).is_none());
        assert!(world_b.get_entity(e1).is_none());

        assert!(world_b.get::<A>(e2).is_none());
        assert!(world_b.get_entity(e2).is_none());

        assert!(world_b.get::<A>(e3).is_none());
        assert!(world_b.get_entity(e3).is_none());

        world_b.get_or_spawn(e1).unwrap().insert(B(1));
        assert_eq!(
            world_b.get::<B>(e1),
            Some(&B(1)),
            "spawning into 'world_a' entities works"
        );

        world_b.get_or_spawn(e4).unwrap().insert(B(4));
        assert_eq!(
            world_b.get::<B>(e4),
            Some(&B(4)),
            "spawning into existing `world_b` entities works"
        );
        assert_eq!(
            world_b.get::<A>(e4),
            Some(&A(4)),
            "spawning into existing `world_b` entities works"
        );

        let e4_mismatched_generation = Entity::new(3, 1);
        assert!(
            world_b.get_or_spawn(e4_mismatched_generation).is_none(),
            "attempting to spawn on top of an entity with a mismatched entity generation fails"
        );
        assert_eq!(
            world_b.get::<B>(e4),
            Some(&B(4)),
            "failed mismatched spawn doesn't change existing entity"
        );
        assert_eq!(
            world_b.get::<A>(e4),
            Some(&A(4)),
            "failed mismatched spawn doesn't change existing entity"
        );

        let high_non_existent_entity = Entity::new(6, 0);
        world_b
            .get_or_spawn(high_non_existent_entity)
            .unwrap()
            .insert(B(10));
        assert_eq!(
            world_b.get::<B>(high_non_existent_entity),
            Some(&B(10)),
            "inserting into newly allocated high / non-continuous entity id works"
        );

        let high_non_existent_but_reserved_entity = Entity::new(5, 0);
        assert!(
            world_b.get_entity(high_non_existent_but_reserved_entity).is_none(),
            "entities between high-newly allocated entity and continuous block of existing entities don't exist"
        );

        let reserved_entities = vec![
            world_b.entities().reserve_entity(),
            world_b.entities().reserve_entity(),
            world_b.entities().reserve_entity(),
            world_b.entities().reserve_entity(),
        ];

        assert_eq!(
            reserved_entities,
            vec![
                Entity::new(5, 0),
                Entity::new(4, 0),
                Entity::new(7, 0),
                Entity::new(8, 0),
            ],
            "space between original entities and high entities is used for new entity ids"
        );
    }

    #[test]
    fn insert_or_spawn_batch() {
        let mut world = World::default();
        let e0 = world.spawn(A(0)).id();
        let e1 = Entity::from_raw(1);

        let values = vec![(e0, (B(0), C)), (e1, (B(1), C))];

        world.insert_or_spawn_batch(values).unwrap();

        assert_eq!(
            world.get::<A>(e0),
            Some(&A(0)),
            "existing component was preserved"
        );
        assert_eq!(
            world.get::<B>(e0),
            Some(&B(0)),
            "pre-existing entity received correct B component"
        );
        assert_eq!(
            world.get::<B>(e1),
            Some(&B(1)),
            "new entity was spawned and received correct B component"
        );
        assert_eq!(
            world.get::<C>(e0),
            Some(&C),
            "pre-existing entity received C component"
        );
        assert_eq!(
            world.get::<C>(e1),
            Some(&C),
            "new entity was spawned and received C component"
        );
    }

    #[test]
    fn insert_or_spawn_batch_invalid() {
        let mut world = World::default();
        let e0 = world.spawn(A(0)).id();
        let e1 = Entity::from_raw(1);
        let e2 = world.spawn_empty().id();
        let invalid_e2 = Entity::new(e2.index(), 1);

        let values = vec![(e0, (B(0), C)), (e1, (B(1), C)), (invalid_e2, (B(2), C))];

        let result = world.insert_or_spawn_batch(values);

        assert_eq!(
            result,
            Err(vec![invalid_e2]),
            "e2 failed to be spawned or inserted into"
        );

        assert_eq!(
            world.get::<A>(e0),
            Some(&A(0)),
            "existing component was preserved"
        );
        assert_eq!(
            world.get::<B>(e0),
            Some(&B(0)),
            "pre-existing entity received correct B component"
        );
        assert_eq!(
            world.get::<B>(e1),
            Some(&B(1)),
            "new entity was spawned and received correct B component"
        );
        assert_eq!(
            world.get::<C>(e0),
            Some(&C),
            "pre-existing entity received C component"
        );
        assert_eq!(
            world.get::<C>(e1),
            Some(&C),
            "new entity was spawned and received C component"
        );
    }
}<|MERGE_RESOLUTION|>--- conflicted
+++ resolved
@@ -34,13 +34,8 @@
         change_detection::{DetectChanges, DetectChangesMut, Mut, Ref},
         component::Component,
         entity::Entity,
-<<<<<<< HEAD
-        event::{EventReader, EventWriter, Events},
+        event::{Event, EventReader, EventWriter, Events},
         query::{Added, AnyOf, Changed, Or, QueryState, With, Without},
-=======
-        event::{Event, EventReader, EventWriter, Events},
-        query::{Added, AnyOf, ChangeTrackers, Changed, Or, QueryState, With, Without},
->>>>>>> ea2ecd4f
         removal_detection::RemovedComponents,
         schedule::{
             apply_state_transition, apply_system_buffers, common_conditions::*, IntoSystemConfig,
