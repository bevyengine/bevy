#![warn(clippy::undocumented_unsafe_blocks)]
#![doc = include_str!("../README.md")]

#[cfg(target_pointer_width = "16")]
compile_error!("bevy_ecs cannot safely compile for a 16-bit platform.");

pub mod archetype;
pub mod bundle;
pub mod change_detection;
pub mod component;
pub mod entity;
pub mod event;
pub mod query;
#[cfg(feature = "bevy_reflect")]
pub mod reflect;
pub mod schedule;
pub mod storage;
pub mod system;
pub mod world;

pub use bevy_ptr as ptr;

/// Most commonly used re-exported types.
pub mod prelude {
    #[doc(hidden)]
    #[cfg(feature = "bevy_reflect")]
    pub use crate::reflect::{ReflectComponent, ReflectResource};
    #[doc(hidden)]
    pub use crate::{
        bundle::Bundle,
        change_detection::DetectChanges,
        component::Component,
        entity::Entity,
        event::{EventReader, EventWriter, Events},
        query::{Added, AnyOf, ChangeTrackers, Changed, Or, QueryState, With, Without},
        schedule::{
            IntoSystemDescriptor, RunCriteria, RunCriteriaDescriptorCoercion, RunCriteriaLabel,
            Schedule, Stage, StageLabel, State, SystemLabel, SystemSet, SystemStage,
        },
        system::{
            adapter as system_adapter, Commands, In, IntoPipeSystem, IntoSystem, Local, NonSend,
            NonSendMut, ParallelCommands, ParamSet, Query, RemovedComponents, Res, ResMut,
            Resource, System, SystemParamFunction,
        },
        world::{FromWorld, Mut, World},
    };
}

pub use bevy_ecs_macros::all_tuples;

#[cfg(test)]
mod tests {
    use crate as bevy_ecs;
    use crate::prelude::Or;
    use crate::{
        bundle::Bundle,
        component::{Component, ComponentId},
        entity::Entity,
        query::{
            Added, ChangeTrackers, Changed, FilteredAccess, ReadOnlyWorldQuery, With, Without,
        },
        system::Resource,
        world::{Mut, World},
    };
    use bevy_tasks::{ComputeTaskPool, TaskPool};
    use std::{
        any::TypeId,
        marker::PhantomData,
        sync::{
            atomic::{AtomicUsize, Ordering},
            Arc, Mutex,
        },
    };

    #[derive(Component, Resource, Debug, PartialEq, Eq, Clone, Copy)]
    struct A(usize);
    #[derive(Component, Debug, PartialEq, Eq, Clone, Copy)]
    struct B(usize);
    #[derive(Component, Debug, PartialEq, Eq, Clone, Copy)]
    struct C;

    #[derive(Default)]
    struct NonSendA(usize, PhantomData<*mut ()>);

    #[derive(Component, Clone, Debug)]
    struct DropCk(Arc<AtomicUsize>);
    impl DropCk {
        fn new_pair() -> (Self, Arc<AtomicUsize>) {
            let atomic = Arc::new(AtomicUsize::new(0));
            (DropCk(atomic.clone()), atomic)
        }
    }

    impl Drop for DropCk {
        fn drop(&mut self) {
            self.0.as_ref().fetch_add(1, Ordering::Relaxed);
        }
    }

    #[derive(Component, Clone, Debug)]
    #[component(storage = "SparseSet")]
    struct DropCkSparse(DropCk);

    #[derive(Component, Copy, Clone, PartialEq, Eq, Debug)]
    #[component(storage = "Table")]
    struct TableStored(&'static str);
    #[derive(Component, Copy, Clone, PartialEq, Eq, Debug)]
    #[component(storage = "SparseSet")]
    struct SparseStored(u32);

    #[test]
    fn random_access() {
        let mut world = World::new();

        let e = world.spawn((TableStored("abc"), SparseStored(123))).id();
        let f = world
            .spawn((TableStored("def"), SparseStored(456), A(1)))
            .id();
        assert_eq!(world.get::<TableStored>(e).unwrap().0, "abc");
        assert_eq!(world.get::<SparseStored>(e).unwrap().0, 123);
        assert_eq!(world.get::<TableStored>(f).unwrap().0, "def");
        assert_eq!(world.get::<SparseStored>(f).unwrap().0, 456);

        // test archetype get_mut()
        world.get_mut::<TableStored>(e).unwrap().0 = "xyz";
        assert_eq!(world.get::<TableStored>(e).unwrap().0, "xyz");

        // test sparse set get_mut()
        world.get_mut::<SparseStored>(f).unwrap().0 = 42;
        assert_eq!(world.get::<SparseStored>(f).unwrap().0, 42);
    }

    #[test]
    fn bundle_derive() {
        let mut world = World::new();

        #[derive(Bundle, PartialEq, Debug)]
        struct FooBundle {
            x: TableStored,
            y: SparseStored,
        }
        let mut ids = Vec::new();
        <FooBundle as Bundle>::component_ids(
            &mut world.components,
            &mut world.storages,
            &mut |id| {
                ids.push(id);
            },
        );

        assert_eq!(
            ids,
            &[
                world.init_component::<TableStored>(),
                world.init_component::<SparseStored>(),
            ]
        );

        let e1 = world
            .spawn(FooBundle {
                x: TableStored("abc"),
                y: SparseStored(123),
            })
            .id();
        let e2 = world
            .spawn((TableStored("def"), SparseStored(456), A(1)))
            .id();
        assert_eq!(world.get::<TableStored>(e1).unwrap().0, "abc");
        assert_eq!(world.get::<SparseStored>(e1).unwrap().0, 123);
        assert_eq!(world.get::<TableStored>(e2).unwrap().0, "def");
        assert_eq!(world.get::<SparseStored>(e2).unwrap().0, 456);

        // test archetype get_mut()
        world.get_mut::<TableStored>(e1).unwrap().0 = "xyz";
        assert_eq!(world.get::<TableStored>(e1).unwrap().0, "xyz");

        // test sparse set get_mut()
        world.get_mut::<SparseStored>(e2).unwrap().0 = 42;
        assert_eq!(world.get::<SparseStored>(e2).unwrap().0, 42);

        assert_eq!(
            world.entity_mut(e1).remove::<FooBundle>().unwrap(),
            FooBundle {
                x: TableStored("xyz"),
                y: SparseStored(123),
            }
        );

        #[derive(Bundle, PartialEq, Debug)]
        struct NestedBundle {
            a: A,
            foo: FooBundle,
            b: B,
        }

        let mut ids = Vec::new();
        <NestedBundle as Bundle>::component_ids(
            &mut world.components,
            &mut world.storages,
            &mut |id| {
                ids.push(id);
            },
        );

        assert_eq!(
            ids,
            &[
                world.init_component::<A>(),
                world.init_component::<TableStored>(),
                world.init_component::<SparseStored>(),
                world.init_component::<B>(),
            ]
        );

        let e3 = world
            .spawn(NestedBundle {
                a: A(1),
                foo: FooBundle {
                    x: TableStored("ghi"),
                    y: SparseStored(789),
                },
                b: B(2),
            })
            .id();

        assert_eq!(world.get::<TableStored>(e3).unwrap().0, "ghi");
        assert_eq!(world.get::<SparseStored>(e3).unwrap().0, 789);
        assert_eq!(world.get::<A>(e3).unwrap().0, 1);
        assert_eq!(world.get::<B>(e3).unwrap().0, 2);
        assert_eq!(
            world.entity_mut(e3).remove::<NestedBundle>().unwrap(),
            NestedBundle {
                a: A(1),
                foo: FooBundle {
                    x: TableStored("ghi"),
                    y: SparseStored(789),
                },
                b: B(2),
            }
        );

        #[derive(Default, Component, PartialEq, Debug)]
        struct Ignored;

        #[derive(Bundle, PartialEq, Debug)]
        struct BundleWithIgnored {
            c: C,
            #[bundle(ignore)]
            ignored: Ignored,
        }

        let mut ids = Vec::new();
        <BundleWithIgnored as Bundle>::component_ids(
            &mut world.components,
            &mut world.storages,
            &mut |id| {
                ids.push(id);
            },
        );

        assert_eq!(ids, &[world.init_component::<C>(),]);

        let e4 = world
            .spawn(BundleWithIgnored {
                c: C,
                ignored: Ignored,
            })
            .id();

        assert_eq!(world.get::<C>(e4).unwrap(), &C);
        assert_eq!(world.get::<Ignored>(e4), None);

        assert_eq!(
            world.entity_mut(e4).remove::<BundleWithIgnored>().unwrap(),
            BundleWithIgnored {
                c: C,
                ignored: Ignored,
            }
        );
    }

    #[test]
    fn despawn_table_storage() {
        let mut world = World::new();
        let e = world.spawn((TableStored("abc"), A(123))).id();
        let f = world.spawn((TableStored("def"), A(456))).id();
        assert_eq!(world.entities.len(), 2);
        assert!(world.despawn(e));
        assert_eq!(world.entities.len(), 1);
        assert!(world.get::<TableStored>(e).is_none());
        assert!(world.get::<A>(e).is_none());
        assert_eq!(world.get::<TableStored>(f).unwrap().0, "def");
        assert_eq!(world.get::<A>(f).unwrap().0, 456);
    }

    #[test]
    fn despawn_mixed_storage() {
        let mut world = World::new();

        let e = world.spawn((TableStored("abc"), SparseStored(123))).id();
        let f = world.spawn((TableStored("def"), SparseStored(456))).id();
        assert_eq!(world.entities.len(), 2);
        assert!(world.despawn(e));
        assert_eq!(world.entities.len(), 1);
        assert!(world.get::<TableStored>(e).is_none());
        assert!(world.get::<SparseStored>(e).is_none());
        assert_eq!(world.get::<TableStored>(f).unwrap().0, "def");
        assert_eq!(world.get::<SparseStored>(f).unwrap().0, 456);
    }

    #[test]
    fn query_all() {
        let mut world = World::new();
        let e = world.spawn((TableStored("abc"), A(123))).id();
        let f = world.spawn((TableStored("def"), A(456))).id();

        let ents = world
            .query::<(Entity, &A, &TableStored)>()
            .iter(&world)
            .map(|(e, &i, &s)| (e, i, s))
            .collect::<Vec<_>>();
        assert_eq!(
            ents,
            &[
                (e, A(123), TableStored("abc")),
                (f, A(456), TableStored("def"))
            ]
        );
    }

    #[test]
    fn query_all_for_each() {
        let mut world = World::new();
        let e = world.spawn((TableStored("abc"), A(123))).id();
        let f = world.spawn((TableStored("def"), A(456))).id();

        let mut results = Vec::new();
        world
            .query::<(Entity, &A, &TableStored)>()
            .for_each(&world, |(e, &i, &s)| results.push((e, i, s)));
        assert_eq!(
            results,
            &[
                (e, A(123), TableStored("abc")),
                (f, A(456), TableStored("def"))
            ]
        );
    }

    #[test]
    fn query_single_component() {
        let mut world = World::new();
        let e = world.spawn((TableStored("abc"), A(123))).id();
        let f = world.spawn((TableStored("def"), A(456), B(1))).id();
        let ents = world
            .query::<(Entity, &A)>()
            .iter(&world)
            .map(|(e, &i)| (e, i))
            .collect::<Vec<_>>();
        assert_eq!(ents, &[(e, A(123)), (f, A(456))]);
    }

    #[test]
    fn stateful_query_handles_new_archetype() {
        let mut world = World::new();
        let e = world.spawn((TableStored("abc"), A(123))).id();
        let mut query = world.query::<(Entity, &A)>();

        let ents = query.iter(&world).map(|(e, &i)| (e, i)).collect::<Vec<_>>();
        assert_eq!(ents, &[(e, A(123))]);

        let f = world.spawn((TableStored("def"), A(456), B(1))).id();
        let ents = query.iter(&world).map(|(e, &i)| (e, i)).collect::<Vec<_>>();
        assert_eq!(ents, &[(e, A(123)), (f, A(456))]);
    }

    #[test]
    fn query_single_component_for_each() {
        let mut world = World::new();
        let e = world.spawn((TableStored("abc"), A(123))).id();
        let f = world.spawn((TableStored("def"), A(456), B(1))).id();
        let mut results = Vec::new();
        world
            .query::<(Entity, &A)>()
            .for_each(&world, |(e, &i)| results.push((e, i)));
        assert_eq!(results, &[(e, A(123)), (f, A(456))]);
    }

    #[test]
    fn par_for_each_dense() {
        ComputeTaskPool::init(TaskPool::default);
        let mut world = World::new();
        let e1 = world.spawn(A(1)).id();
        let e2 = world.spawn(A(2)).id();
        let e3 = world.spawn(A(3)).id();
        let e4 = world.spawn((A(4), B(1))).id();
        let e5 = world.spawn((A(5), B(1))).id();
        let results = Arc::new(Mutex::new(Vec::new()));
        world
            .query::<(Entity, &A)>()
            .par_for_each(&world, 2, |(e, &A(i))| {
                results.lock().unwrap().push((e, i));
            });
        results.lock().unwrap().sort();
        assert_eq!(
            &*results.lock().unwrap(),
            &[(e1, 1), (e2, 2), (e3, 3), (e4, 4), (e5, 5)]
        );
    }

    #[test]
    fn par_for_each_sparse() {
        ComputeTaskPool::init(TaskPool::default);
        let mut world = World::new();
        let e1 = world.spawn(SparseStored(1)).id();
        let e2 = world.spawn(SparseStored(2)).id();
        let e3 = world.spawn(SparseStored(3)).id();
        let e4 = world.spawn((SparseStored(4), A(1))).id();
        let e5 = world.spawn((SparseStored(5), A(1))).id();
        let results = Arc::new(Mutex::new(Vec::new()));
        world.query::<(Entity, &SparseStored)>().par_for_each(
            &world,
            2,
            |(e, &SparseStored(i))| results.lock().unwrap().push((e, i)),
        );
        results.lock().unwrap().sort();
        assert_eq!(
            &*results.lock().unwrap(),
            &[(e1, 1), (e2, 2), (e3, 3), (e4, 4), (e5, 5)]
        );
    }

    #[test]
    fn query_missing_component() {
        let mut world = World::new();
        world.spawn((TableStored("abc"), A(123)));
        world.spawn((TableStored("def"), A(456)));
        assert!(world.query::<(&B, &A)>().iter(&world).next().is_none());
    }

    #[test]
    fn query_sparse_component() {
        let mut world = World::new();
        world.spawn((TableStored("abc"), A(123)));
        let f = world.spawn((TableStored("def"), A(456), B(1))).id();
        let ents = world
            .query::<(Entity, &B)>()
            .iter(&world)
            .map(|(e, &b)| (e, b))
            .collect::<Vec<_>>();
        assert_eq!(ents, &[(f, B(1))]);
    }

    #[test]
    fn query_filter_with() {
        let mut world = World::new();
        world.spawn((A(123), B(1)));
        world.spawn(A(456));
        let result = world
            .query_filtered::<&A, With<B>>()
            .iter(&world)
            .cloned()
            .collect::<Vec<_>>();
        assert_eq!(result, vec![A(123)]);
    }

    #[test]
    fn query_filter_with_for_each() {
        let mut world = World::new();
        world.spawn((A(123), B(1)));
        world.spawn(A(456));

        let mut results = Vec::new();
        world
            .query_filtered::<&A, With<B>>()
            .for_each(&world, |i| results.push(*i));
        assert_eq!(results, vec![A(123)]);
    }

    #[test]
    fn query_filter_with_sparse() {
        let mut world = World::new();

        world.spawn((A(123), SparseStored(321)));
        world.spawn(A(456));
        let result = world
            .query_filtered::<&A, With<SparseStored>>()
            .iter(&world)
            .cloned()
            .collect::<Vec<_>>();
        assert_eq!(result, vec![A(123)]);
    }

    #[test]
    fn query_filter_with_sparse_for_each() {
        let mut world = World::new();

        world.spawn((A(123), SparseStored(321)));
        world.spawn(A(456));
        let mut results = Vec::new();
        world
            .query_filtered::<&A, With<SparseStored>>()
            .for_each(&world, |i| results.push(*i));
        assert_eq!(results, vec![A(123)]);
    }

    #[test]
    fn query_filter_without() {
        let mut world = World::new();
        world.spawn((A(123), B(321)));
        world.spawn(A(456));
        let result = world
            .query_filtered::<&A, Without<B>>()
            .iter(&world)
            .cloned()
            .collect::<Vec<_>>();
        assert_eq!(result, vec![A(456)]);
    }

    #[test]
    fn query_optional_component_table() {
        let mut world = World::new();
        let e = world.spawn((TableStored("abc"), A(123))).id();
        let f = world.spawn((TableStored("def"), A(456), B(1))).id();
        // this should be skipped
        world.spawn(TableStored("abc"));
        let ents = world
            .query::<(Entity, Option<&B>, &A)>()
            .iter(&world)
            .map(|(e, b, &i)| (e, b.copied(), i))
            .collect::<Vec<_>>();
        assert_eq!(ents, &[(e, None, A(123)), (f, Some(B(1)), A(456))]);
    }

    #[test]
    fn query_optional_component_sparse() {
        let mut world = World::new();

        let e = world.spawn((TableStored("abc"), A(123))).id();
        let f = world
            .spawn((TableStored("def"), A(456), SparseStored(1)))
            .id();
<<<<<<< HEAD
        // this should be skipped
        // SparseStored(1).spawn().insert("abc");
=======
        // // this should be skipped
        // SparseStored(1).spawn("abc");
>>>>>>> 3c13c750
        let ents = world
            .query::<(Entity, Option<&SparseStored>, &A)>()
            .iter(&world)
            .map(|(e, b, &i)| (e, b.copied(), i))
            .collect::<Vec<_>>();
        assert_eq!(
            ents,
            &[(e, None, A(123)), (f, Some(SparseStored(1)), A(456))]
        );
    }

    #[test]
    fn query_optional_component_sparse_no_match() {
        let mut world = World::new();

        let e = world.spawn((TableStored("abc"), A(123))).id();
        let f = world.spawn((TableStored("def"), A(456))).id();
        // // this should be skipped
        world.spawn(TableStored("abc"));
        let ents = world
            .query::<(Entity, Option<&SparseStored>, &A)>()
            .iter(&world)
            .map(|(e, b, &i)| (e, b.copied(), i))
            .collect::<Vec<_>>();
        assert_eq!(ents, &[(e, None, A(123)), (f, None, A(456))]);
    }

    #[test]
    fn add_remove_components() {
        let mut world = World::new();
        let e1 = world.spawn((A(1), B(3), TableStored("abc"))).id();
        let e2 = world.spawn((A(2), B(4), TableStored("xyz"))).id();

        assert_eq!(
            world
                .query::<(Entity, &A, &B)>()
                .iter(&world)
                .map(|(e, &i, &b)| (e, i, b))
                .collect::<Vec<_>>(),
            &[(e1, A(1), B(3)), (e2, A(2), B(4))]
        );

        assert_eq!(world.entity_mut(e1).remove::<A>(), Some(A(1)));
        assert_eq!(
            world
                .query::<(Entity, &A, &B)>()
                .iter(&world)
                .map(|(e, &i, &b)| (e, i, b))
                .collect::<Vec<_>>(),
            &[(e2, A(2), B(4))]
        );
        assert_eq!(
            world
                .query::<(Entity, &B, &TableStored)>()
                .iter(&world)
                .map(|(e, &B(b), &TableStored(s))| (e, b, s))
                .collect::<Vec<_>>(),
            &[(e2, 4, "xyz"), (e1, 3, "abc")]
        );
        world.entity_mut(e1).insert(A(43));
        assert_eq!(
            world
                .query::<(Entity, &A, &B)>()
                .iter(&world)
                .map(|(e, &i, &b)| (e, i, b))
                .collect::<Vec<_>>(),
            &[(e2, A(2), B(4)), (e1, A(43), B(3))]
        );
        world.entity_mut(e1).insert(C);
        assert_eq!(
            world
                .query::<(Entity, &C)>()
                .iter(&world)
                .map(|(e, &f)| (e, f))
                .collect::<Vec<_>>(),
            &[(e1, C)]
        );
    }

    #[test]
    fn table_add_remove_many() {
        let mut world = World::default();
        #[cfg(miri)]
        let (mut entities, to) = {
            let to = 10;
            (Vec::with_capacity(to), to)
        };
        #[cfg(not(miri))]
        let (mut entities, to) = {
            let to = 10_000;
            (Vec::with_capacity(to), to)
        };

        for _ in 0..to {
            entities.push(world.spawn(B(0)).id());
        }

        for (i, entity) in entities.iter().cloned().enumerate() {
            world.entity_mut(entity).insert(A(i));
        }

        for (i, entity) in entities.iter().cloned().enumerate() {
            assert_eq!(world.entity_mut(entity).remove::<A>(), Some(A(i)));
        }
    }

    #[test]
    fn sparse_set_add_remove_many() {
        let mut world = World::default();

        let mut entities = Vec::with_capacity(1000);
        for _ in 0..4 {
            entities.push(world.spawn(A(2)).id());
        }

        for (i, entity) in entities.iter().cloned().enumerate() {
            world.entity_mut(entity).insert(SparseStored(i as u32));
        }

        for (i, entity) in entities.iter().cloned().enumerate() {
            assert_eq!(
                world.entity_mut(entity).remove::<SparseStored>(),
                Some(SparseStored(i as u32))
            );
        }
    }

    #[test]
    fn remove_missing() {
        let mut world = World::new();
        let e = world.spawn((TableStored("abc"), A(123))).id();
        assert!(world.entity_mut(e).remove::<B>().is_none());
    }

    #[test]
    fn spawn_batch() {
        let mut world = World::new();
        world.spawn_batch((0..100).map(|x| (A(x), TableStored("abc"))));
        let values = world
            .query::<&A>()
            .iter(&world)
            .map(|v| v.0)
            .collect::<Vec<_>>();
        let expected = (0..100).collect::<Vec<_>>();
        assert_eq!(values, expected);
    }

    #[test]
    fn query_get() {
        let mut world = World::new();
        let a = world.spawn((TableStored("abc"), A(123))).id();
        let b = world.spawn((TableStored("def"), A(456))).id();
        let c = world.spawn((TableStored("ghi"), A(789), B(1))).id();

        let mut i32_query = world.query::<&A>();
        assert_eq!(i32_query.get(&world, a).unwrap().0, 123);
        assert_eq!(i32_query.get(&world, b).unwrap().0, 456);

        let mut i32_bool_query = world.query::<(&A, &B)>();
        assert!(i32_bool_query.get(&world, a).is_err());
        assert_eq!(i32_bool_query.get(&world, c).unwrap(), (&A(789), &B(1)));
        assert!(world.despawn(a));
        assert!(i32_query.get(&world, a).is_err());
    }

    #[test]
    fn remove_tracking() {
        let mut world = World::new();

        let a = world.spawn((SparseStored(0), A(123))).id();
        let b = world.spawn((SparseStored(1), A(123))).id();

        world.entity_mut(a).despawn();
        assert_eq!(
            world.removed::<A>().collect::<Vec<_>>(),
            &[a],
            "despawning results in 'removed component' state for table components"
        );
        assert_eq!(
            world.removed::<SparseStored>().collect::<Vec<_>>(),
            &[a],
            "despawning results in 'removed component' state for sparse set components"
        );

        world.entity_mut(b).insert(B(1));
        assert_eq!(
            world.removed::<A>().collect::<Vec<_>>(),
            &[a],
            "archetype moves does not result in 'removed component' state"
        );

        world.entity_mut(b).remove::<A>();
        assert_eq!(
            world.removed::<A>().collect::<Vec<_>>(),
            &[a, b],
            "removing a component results in a 'removed component' state"
        );

        world.clear_trackers();
        assert_eq!(
            world.removed::<A>().collect::<Vec<_>>(),
            &[],
            "clearning trackers clears removals"
        );
        assert_eq!(
            world.removed::<SparseStored>().collect::<Vec<_>>(),
            &[],
            "clearning trackers clears removals"
        );
        assert_eq!(
            world.removed::<B>().collect::<Vec<_>>(),
            &[],
            "clearning trackers clears removals"
        );

        // TODO: uncomment when world.clear() is implemented
        // let c = world.spawn(("abc", 123)).id();
        // let d = world.spawn(("abc", 123)).id();
        // world.clear();
        // assert_eq!(
        //     world.removed::<i32>(),
        //     &[c, d],
        //     "world clears result in 'removed component' states"
        // );
        // assert_eq!(
        //     world.removed::<&'static str>(),
        //     &[c, d, b],
        //     "world clears result in 'removed component' states"
        // );
        // assert_eq!(
        //     world.removed::<f64>(),
        //     &[b],
        //     "world clears result in 'removed component' states"
        // );
    }

    #[test]
    fn added_tracking() {
        let mut world = World::new();
        let a = world.spawn(A(123)).id();

        assert_eq!(world.query::<&A>().iter(&world).count(), 1);
        assert_eq!(
            world.query_filtered::<(), Added<A>>().iter(&world).count(),
            1
        );
        assert_eq!(world.query::<&A>().iter(&world).count(), 1);
        assert_eq!(
            world.query_filtered::<(), Added<A>>().iter(&world).count(),
            1
        );
        assert!(world.query::<&A>().get(&world, a).is_ok());
        assert!(world
            .query_filtered::<(), Added<A>>()
            .get(&world, a)
            .is_ok());
        assert!(world.query::<&A>().get(&world, a).is_ok());
        assert!(world
            .query_filtered::<(), Added<A>>()
            .get(&world, a)
            .is_ok());

        world.clear_trackers();

        assert_eq!(world.query::<&A>().iter(&world).count(), 1);
        assert_eq!(
            world.query_filtered::<(), Added<A>>().iter(&world).count(),
            0
        );
        assert_eq!(world.query::<&A>().iter(&world).count(), 1);
        assert_eq!(
            world.query_filtered::<(), Added<A>>().iter(&world).count(),
            0
        );
        assert!(world.query::<&A>().get(&world, a).is_ok());
        assert!(world
            .query_filtered::<(), Added<A>>()
            .get(&world, a)
            .is_err());
        assert!(world.query::<&A>().get(&world, a).is_ok());
        assert!(world
            .query_filtered::<(), Added<A>>()
            .get(&world, a)
            .is_err());
    }

    #[test]
    fn added_queries() {
        let mut world = World::default();
        let e1 = world.spawn(A(0)).id();

        fn get_added<Com: Component>(world: &mut World) -> Vec<Entity> {
            world
                .query_filtered::<Entity, Added<Com>>()
                .iter(world)
                .collect::<Vec<Entity>>()
        }

        assert_eq!(get_added::<A>(&mut world), vec![e1]);
        world.entity_mut(e1).insert(B(0));
        assert_eq!(get_added::<A>(&mut world), vec![e1]);
        assert_eq!(get_added::<B>(&mut world), vec![e1]);

        world.clear_trackers();
        assert!(get_added::<A>(&mut world).is_empty());
        let e2 = world.spawn((A(1), B(1))).id();
        assert_eq!(get_added::<A>(&mut world), vec![e2]);
        assert_eq!(get_added::<B>(&mut world), vec![e2]);

        let added = world
            .query_filtered::<Entity, (Added<A>, Added<B>)>()
            .iter(&world)
            .collect::<Vec<Entity>>();
        assert_eq!(added, vec![e2]);
    }

    #[test]
    fn changed_trackers() {
        let mut world = World::default();
        let e1 = world.spawn((A(0), B(0))).id();
        let e2 = world.spawn((A(0), B(0))).id();
        let e3 = world.spawn((A(0), B(0))).id();
        world.spawn((A(0), B(0)));

        world.clear_trackers();

        for (i, mut a) in world.query::<&mut A>().iter_mut(&mut world).enumerate() {
            if i % 2 == 0 {
                a.0 += 1;
            }
        }

        fn get_filtered<F: ReadOnlyWorldQuery>(world: &mut World) -> Vec<Entity> {
            world
                .query_filtered::<Entity, F>()
                .iter(world)
                .collect::<Vec<Entity>>()
        }

        assert_eq!(get_filtered::<Changed<A>>(&mut world), vec![e1, e3]);

        // ensure changing an entity's archetypes also moves its changed state
        world.entity_mut(e1).insert(C);

        assert_eq!(get_filtered::<Changed<A>>(&mut world), vec![e3, e1], "changed entities list should not change (although the order will due to archetype moves)");

        // spawning a new A entity should not change existing changed state
        world.entity_mut(e1).insert((A(0), B(0)));
        assert_eq!(
            get_filtered::<Changed<A>>(&mut world),
            vec![e3, e1],
            "changed entities list should not change"
        );

        // removing an unchanged entity should not change changed state
        assert!(world.despawn(e2));
        assert_eq!(
            get_filtered::<Changed<A>>(&mut world),
            vec![e3, e1],
            "changed entities list should not change"
        );

        // removing a changed entity should remove it from enumeration
        assert!(world.despawn(e1));
        assert_eq!(
            get_filtered::<Changed<A>>(&mut world),
            vec![e3],
            "e1 should no longer be returned"
        );

        world.clear_trackers();

        assert!(get_filtered::<Changed<A>>(&mut world).is_empty());

        let e4 = world.spawn_empty().id();

        world.entity_mut(e4).insert(A(0));
        assert_eq!(get_filtered::<Changed<A>>(&mut world), vec![e4]);
        assert_eq!(get_filtered::<Added<A>>(&mut world), vec![e4]);

        world.entity_mut(e4).insert(A(1));
        assert_eq!(get_filtered::<Changed<A>>(&mut world), vec![e4]);

        world.clear_trackers();

        // ensure inserting multiple components set changed state for all components and set added
        // state for non existing components even when changing archetype.
        world.entity_mut(e4).insert((A(0), B(0)));

        assert!(get_filtered::<Added<A>>(&mut world).is_empty());
        assert_eq!(get_filtered::<Changed<A>>(&mut world), vec![e4]);
        assert_eq!(get_filtered::<Added<B>>(&mut world), vec![e4]);
        assert_eq!(get_filtered::<Changed<B>>(&mut world), vec![e4]);
    }

    #[test]
    fn empty_spawn() {
        let mut world = World::default();
        let e = world.spawn_empty().id();
        let mut e_mut = world.entity_mut(e);
        e_mut.insert(A(0));
        assert_eq!(e_mut.get::<A>().unwrap(), &A(0));
    }

    #[test]
    fn reserve_and_spawn() {
        let mut world = World::default();
        let e = world.entities().reserve_entity();
        world.flush();
        let mut e_mut = world.entity_mut(e);
        e_mut.insert(A(0));
        assert_eq!(e_mut.get::<A>().unwrap(), &A(0));
    }

    #[test]
    fn changed_query() {
        let mut world = World::default();
        let e1 = world.spawn((A(0), B(0))).id();

        fn get_changed(world: &mut World) -> Vec<Entity> {
            world
                .query_filtered::<Entity, Changed<A>>()
                .iter(world)
                .collect::<Vec<Entity>>()
        }
        assert_eq!(get_changed(&mut world), vec![e1]);
        world.clear_trackers();
        assert_eq!(get_changed(&mut world), vec![]);
        *world.get_mut(e1).unwrap() = A(1);
        assert_eq!(get_changed(&mut world), vec![e1]);
    }

    #[test]
    fn resource() {
        use crate::system::Resource;

        #[derive(Resource, PartialEq, Debug)]
        struct Num(i32);

        #[derive(Resource, PartialEq, Debug)]
        struct BigNum(u64);

        let mut world = World::default();
        assert!(world.get_resource::<Num>().is_none());
        assert!(!world.contains_resource::<Num>());
        assert!(!world.is_resource_added::<Num>());
        assert!(!world.is_resource_changed::<Num>());

        world.insert_resource(Num(123));
        let resource_id = world
            .components()
            .get_resource_id(TypeId::of::<Num>())
            .unwrap();
        let archetype_component_id = world.storages().resources.get(resource_id).unwrap().id();

        assert_eq!(world.resource::<Num>().0, 123);
        assert!(world.contains_resource::<Num>());
        assert!(world.is_resource_added::<Num>());
        assert!(world.is_resource_changed::<Num>());

        world.insert_resource(BigNum(456));
        assert_eq!(world.resource::<BigNum>().0, 456u64);

        world.insert_resource(BigNum(789));
        assert_eq!(world.resource::<BigNum>().0, 789);

        {
            let mut value = world.resource_mut::<BigNum>();
            assert_eq!(value.0, 789);
            value.0 = 10;
        }

        assert_eq!(
            world.resource::<BigNum>().0,
            10,
            "resource changes are preserved"
        );

        assert_eq!(
            world.remove_resource::<BigNum>(),
            Some(BigNum(10)),
            "removed resource has the correct value"
        );
        assert_eq!(
            world.get_resource::<BigNum>(),
            None,
            "removed resource no longer exists"
        );
        assert_eq!(
            world.remove_resource::<BigNum>(),
            None,
            "double remove returns nothing"
        );

        world.insert_resource(BigNum(1));
        assert_eq!(
            world.get_resource::<BigNum>(),
            Some(&BigNum(1)),
            "re-inserting resources works"
        );

        assert_eq!(
            world.get_resource::<Num>(),
            Some(&Num(123)),
            "other resources are unaffected"
        );

        let current_resource_id = world
            .components()
            .get_resource_id(TypeId::of::<Num>())
            .unwrap();
        assert_eq!(
            resource_id, current_resource_id,
            "resource id does not change after removing / re-adding"
        );

        let current_archetype_component_id =
            world.storages().resources.get(resource_id).unwrap().id();

        assert_eq!(
            archetype_component_id, current_archetype_component_id,
            "resource archetype component id does not change after removing / re-adding"
        );
    }

    #[test]
    fn remove_intersection() {
        let mut world = World::default();
        let e1 = world.spawn((A(1), B(1), TableStored("a"))).id();

        let mut e = world.entity_mut(e1);
        assert_eq!(e.get::<TableStored>(), Some(&TableStored("a")));
        assert_eq!(e.get::<A>(), Some(&A(1)));
        assert_eq!(e.get::<B>(), Some(&B(1)));
        assert_eq!(
            e.get::<C>(),
            None,
            "C is not in the entity, so it should not exist"
        );

        e.remove_intersection::<(A, B, C)>();
        assert_eq!(
            e.get::<TableStored>(),
            Some(&TableStored("a")),
            "TableStored is not in the removed bundle, so it should exist"
        );
        assert_eq!(
            e.get::<A>(),
            None,
            "Num is in the removed bundle, so it should not exist"
        );
        assert_eq!(
            e.get::<B>(),
            None,
            "f64 is in the removed bundle, so it should not exist"
        );
        assert_eq!(
            e.get::<C>(),
            None,
            "usize is in the removed bundle, so it should not exist"
        );
    }

    #[test]
    fn remove_bundle() {
        let mut world = World::default();
        world.spawn((A(1), B(1), TableStored("1")));
        let e2 = world.spawn((A(2), B(2), TableStored("2"))).id();
        world.spawn((A(3), B(3), TableStored("3")));

        let mut query = world.query::<(&B, &TableStored)>();
        let results = query
            .iter(&world)
            .map(|(a, b)| (a.0, b.0))
            .collect::<Vec<_>>();
        assert_eq!(results, vec![(1, "1"), (2, "2"), (3, "3"),]);

        let removed_bundle = world.entity_mut(e2).remove::<(B, TableStored)>().unwrap();
        assert_eq!(removed_bundle, (B(2), TableStored("2")));

        let results = query
            .iter(&world)
            .map(|(a, b)| (a.0, b.0))
            .collect::<Vec<_>>();
        assert_eq!(results, vec![(1, "1"), (3, "3"),]);

        let mut a_query = world.query::<&A>();
        let results = a_query.iter(&world).map(|a| a.0).collect::<Vec<_>>();
        assert_eq!(results, vec![1, 3, 2]);

        let entity_ref = world.entity(e2);
        assert_eq!(
            entity_ref.get::<A>(),
            Some(&A(2)),
            "A is not in the removed bundle, so it should exist"
        );
        assert_eq!(
            entity_ref.get::<B>(),
            None,
            "B is in the removed bundle, so it should not exist"
        );
        assert_eq!(
            entity_ref.get::<TableStored>(),
            None,
            "TableStored is in the removed bundle, so it should not exist"
        );
    }

    #[test]
    fn non_send_resource() {
        let mut world = World::default();
        world.insert_non_send_resource(123i32);
        world.insert_non_send_resource(456i64);
        assert_eq!(*world.non_send_resource::<i32>(), 123);
        assert_eq!(*world.non_send_resource_mut::<i64>(), 456);
    }

    #[test]
    #[should_panic]
    fn non_send_resource_panic() {
        let mut world = World::default();
        world.insert_non_send_resource(0i32);
        std::thread::spawn(move || {
            let _ = world.non_send_resource_mut::<i32>();
        })
        .join()
        .unwrap();
    }

    #[test]
    fn trackers_query() {
        let mut world = World::default();
        let e1 = world.spawn((A(0), B(0))).id();
        world.spawn(B(0));

        let mut trackers_query = world.query::<Option<ChangeTrackers<A>>>();
        let trackers = trackers_query.iter(&world).collect::<Vec<_>>();
        let a_trackers = trackers[0].as_ref().unwrap();
        assert!(trackers[1].is_none());
        assert!(a_trackers.is_added());
        assert!(a_trackers.is_changed());
        world.clear_trackers();
        let trackers = trackers_query.iter(&world).collect::<Vec<_>>();
        let a_trackers = trackers[0].as_ref().unwrap();
        assert!(!a_trackers.is_added());
        assert!(!a_trackers.is_changed());
        *world.get_mut(e1).unwrap() = A(1);
        let trackers = trackers_query.iter(&world).collect::<Vec<_>>();
        let a_trackers = trackers[0].as_ref().unwrap();
        assert!(!a_trackers.is_added());
        assert!(a_trackers.is_changed());
    }

    #[test]
    fn exact_size_query() {
        let mut world = World::default();
        world.spawn((A(0), B(0)));
        world.spawn((A(0), B(0)));
        world.spawn((A(0), B(0), C));
        world.spawn(C);

        let mut query = world.query::<(&A, &B)>();
        assert_eq!(query.iter(&world).len(), 3);
    }

    #[test]
    #[should_panic]
    fn duplicate_components_panic() {
        let mut world = World::new();
        world.spawn((A(1), A(2)));
    }

    #[test]
    #[should_panic]
    fn ref_and_mut_query_panic() {
        let mut world = World::new();
        world.query::<(&A, &mut A)>();
    }

    #[test]
    #[should_panic]
    fn mut_and_ref_query_panic() {
        let mut world = World::new();
        world.query::<(&mut A, &A)>();
    }

    #[test]
    #[should_panic]
    fn mut_and_mut_query_panic() {
        let mut world = World::new();
        world.query::<(&mut A, &mut A)>();
    }

    #[test]
    #[should_panic]
    fn multiple_worlds_same_query_iter() {
        let mut world_a = World::new();
        let world_b = World::new();
        let mut query = world_a.query::<&A>();
        query.iter(&world_a);
        query.iter(&world_b);
    }

    #[test]
    fn query_filters_dont_collide_with_fetches() {
        let mut world = World::new();
        world.query_filtered::<&mut A, Changed<A>>();
    }

    #[test]
    fn filtered_query_access() {
        let mut world = World::new();
        let query = world.query_filtered::<&mut A, Changed<B>>();

        let mut expected = FilteredAccess::<ComponentId>::default();
        let a_id = world.components.get_id(TypeId::of::<A>()).unwrap();
        let b_id = world.components.get_id(TypeId::of::<B>()).unwrap();
        expected.add_write(a_id);
        expected.add_read(b_id);
        assert!(
            query.component_access.eq(&expected),
            "ComponentId access from query fetch and query filter should be combined"
        );
    }

    #[test]
    #[should_panic]
    fn multiple_worlds_same_query_get() {
        let mut world_a = World::new();
        let world_b = World::new();
        let mut query = world_a.query::<&A>();
        let _ = query.get(&world_a, Entity::from_raw(0));
        let _ = query.get(&world_b, Entity::from_raw(0));
    }

    #[test]
    #[should_panic]
    fn multiple_worlds_same_query_for_each() {
        let mut world_a = World::new();
        let world_b = World::new();
        let mut query = world_a.query::<&A>();
        query.for_each(&world_a, |_| {});
        query.for_each(&world_b, |_| {});
    }

    #[test]
    fn resource_scope() {
        let mut world = World::default();
        world.insert_resource(A(0));
        world.resource_scope(|world: &mut World, mut value: Mut<A>| {
            value.0 += 1;
            assert!(!world.contains_resource::<A>());
        });
        assert_eq!(world.resource::<A>().0, 1);
    }

    #[test]
    fn non_send_resource_scope() {
        let mut world = World::default();
        world.insert_non_send_resource(NonSendA::default());
        world.resource_scope(|world: &mut World, mut value: Mut<NonSendA>| {
            value.0 += 1;
            assert!(!world.contains_resource::<NonSendA>());
        });
        assert_eq!(world.non_send_resource::<NonSendA>().0, 1);
    }

    #[test]
    #[should_panic(
        expected = "attempted to access NonSend resource bevy_ecs::tests::NonSendA off of the main thread"
    )]
    fn non_send_resource_scope_from_different_thread() {
        let mut world = World::default();
        world.insert_non_send_resource(NonSendA::default());

        let thread = std::thread::spawn(move || {
            // Accessing the non-send resource on a different thread
            // Should result in a panic
            world.resource_scope(|_: &mut World, mut value: Mut<NonSendA>| {
                value.0 += 1;
            });
        });

        if let Err(err) = thread.join() {
            std::panic::resume_unwind(err);
        }
    }

    #[test]
    fn insert_overwrite_drop() {
        let (dropck1, dropped1) = DropCk::new_pair();
        let (dropck2, dropped2) = DropCk::new_pair();
        let mut world = World::default();
        world.spawn(dropck1).insert(dropck2);
        assert_eq!(dropped1.load(Ordering::Relaxed), 1);
        assert_eq!(dropped2.load(Ordering::Relaxed), 0);
        drop(world);
        assert_eq!(dropped1.load(Ordering::Relaxed), 1);
        assert_eq!(dropped2.load(Ordering::Relaxed), 1);
    }

    #[test]
    fn insert_overwrite_drop_sparse() {
        let (dropck1, dropped1) = DropCk::new_pair();
        let (dropck2, dropped2) = DropCk::new_pair();
        let mut world = World::default();

        world
            .spawn(DropCkSparse(dropck1))
            .insert(DropCkSparse(dropck2));
        assert_eq!(dropped1.load(Ordering::Relaxed), 1);
        assert_eq!(dropped2.load(Ordering::Relaxed), 0);
        drop(world);
        assert_eq!(dropped1.load(Ordering::Relaxed), 1);
        assert_eq!(dropped2.load(Ordering::Relaxed), 1);
    }

    #[test]
    fn clear_entities() {
        let mut world = World::default();

        world.insert_resource(A(0));
        world.spawn(A(1));
        world.spawn(SparseStored(1));

        let mut q1 = world.query::<&A>();
        let mut q2 = world.query::<&SparseStored>();

        assert_eq!(q1.iter(&world).len(), 1);
        assert_eq!(q2.iter(&world).len(), 1);
        assert_eq!(world.entities().len(), 2);

        world.clear_entities();

        assert_eq!(
            q1.iter(&world).len(),
            0,
            "world should not contain table components"
        );
        assert_eq!(
            q2.iter(&world).len(),
            0,
            "world should not contain sparse set components"
        );
        assert_eq!(
            world.entities().len(),
            0,
            "world should not have any entities"
        );
        assert_eq!(
            world.resource::<A>().0,
            0,
            "world should still contain resources"
        );
    }

    #[test]
    fn test_is_archetypal_size_hints() {
        let mut world = World::default();
        macro_rules! query_min_size {
            ($query:ty, $filter:ty) => {
                world
                    .query_filtered::<$query, $filter>()
                    .iter(&world)
                    .size_hint()
                    .0
            };
        }

        world.spawn((A(1), B(1), C));
        world.spawn((A(1), C));
        world.spawn((A(1), B(1)));
        world.spawn((B(1), C));
        world.spawn(A(1));
        world.spawn(C);
        assert_eq!(2, query_min_size![(), (With<A>, Without<B>)],);
        assert_eq!(3, query_min_size![&B, Or<(With<A>, With<C>)>],);
        assert_eq!(1, query_min_size![&B, (With<A>, With<C>)],);
        assert_eq!(1, query_min_size![(&A, &B), With<C>],);
        assert_eq!(4, query_min_size![&A, ()], "Simple Archetypal");
        assert_eq!(4, query_min_size![ChangeTrackers<A>, ()],);
        // All the following should set minimum size to 0, as it's impossible to predict
        // how many entites the filters will trim.
        assert_eq!(0, query_min_size![(), Added<A>], "Simple Added");
        assert_eq!(0, query_min_size![(), Changed<A>], "Simple Changed");
        assert_eq!(0, query_min_size![(&A, &B), Changed<A>],);
        assert_eq!(0, query_min_size![&A, (Changed<A>, With<B>)],);
        assert_eq!(0, query_min_size![(&A, &B), Or<(Changed<A>, Changed<B>)>],);
    }

    #[test]
    fn reserve_entities_across_worlds() {
        let mut world_a = World::default();
        let mut world_b = World::default();

        let e1 = world_a.spawn(A(1)).id();
        let e2 = world_a.spawn(A(2)).id();
        let e3 = world_a.entities().reserve_entity();
        world_a.flush();

        let world_a_max_entities = world_a.entities().meta.len();
        world_b
            .entities
            .reserve_entities(world_a_max_entities as u32);
        world_b.entities.flush_as_invalid();

        let e4 = world_b.spawn(A(4)).id();
        assert_eq!(
            e4,
            Entity {
                generation: 0,
                id: 3,
            },
            "new entity is created immediately after world_a's max entity"
        );
        assert!(world_b.get::<A>(e1).is_none());
        assert!(world_b.get_entity(e1).is_none());

        assert!(world_b.get::<A>(e2).is_none());
        assert!(world_b.get_entity(e2).is_none());

        assert!(world_b.get::<A>(e3).is_none());
        assert!(world_b.get_entity(e3).is_none());

        world_b.get_or_spawn(e1).unwrap().insert(B(1));
        assert_eq!(
            world_b.get::<B>(e1),
            Some(&B(1)),
            "spawning into 'world_a' entities works"
        );

        world_b.get_or_spawn(e4).unwrap().insert(B(4));
        assert_eq!(
            world_b.get::<B>(e4),
            Some(&B(4)),
            "spawning into existing `world_b` entities works"
        );
        assert_eq!(
            world_b.get::<A>(e4),
            Some(&A(4)),
            "spawning into existing `world_b` entities works"
        );

        let e4_mismatched_generation = Entity {
            generation: 1,
            id: 3,
        };
        assert!(
            world_b.get_or_spawn(e4_mismatched_generation).is_none(),
            "attempting to spawn on top of an entity with a mismatched entity generation fails"
        );
        assert_eq!(
            world_b.get::<B>(e4),
            Some(&B(4)),
            "failed mismatched spawn doesn't change existing entity"
        );
        assert_eq!(
            world_b.get::<A>(e4),
            Some(&A(4)),
            "failed mismatched spawn doesn't change existing entity"
        );

        let high_non_existent_entity = Entity {
            generation: 0,
            id: 6,
        };
        world_b
            .get_or_spawn(high_non_existent_entity)
            .unwrap()
            .insert(B(10));
        assert_eq!(
            world_b.get::<B>(high_non_existent_entity),
            Some(&B(10)),
            "inserting into newly allocated high / non-continous entity id works"
        );

        let high_non_existent_but_reserved_entity = Entity {
            generation: 0,
            id: 5,
        };
        assert!(
            world_b.get_entity(high_non_existent_but_reserved_entity).is_none(),
            "entities between high-newly allocated entity and continuous block of existing entities don't exist"
        );

        let reserved_entities = vec![
            world_b.entities().reserve_entity(),
            world_b.entities().reserve_entity(),
            world_b.entities().reserve_entity(),
            world_b.entities().reserve_entity(),
        ];

        assert_eq!(
            reserved_entities,
            vec![
                Entity {
                    generation: 0,
                    id: 5
                },
                Entity {
                    generation: 0,
                    id: 4
                },
                Entity {
                    generation: 0,
                    id: 7,
                },
                Entity {
                    generation: 0,
                    id: 8,
                },
            ],
            "space between original entities and high entities is used for new entity ids"
        );
    }

    #[test]
    fn insert_or_spawn_batch() {
        let mut world = World::default();
        let e0 = world.spawn(A(0)).id();
        let e1 = Entity::from_raw(1);

        let values = vec![(e0, (B(0), C)), (e1, (B(1), C))];

        world.insert_or_spawn_batch(values).unwrap();

        assert_eq!(
            world.get::<A>(e0),
            Some(&A(0)),
            "existing component was preserved"
        );
        assert_eq!(
            world.get::<B>(e0),
            Some(&B(0)),
            "pre-existing entity received correct B component"
        );
        assert_eq!(
            world.get::<B>(e1),
            Some(&B(1)),
            "new entity was spawned and received correct B component"
        );
        assert_eq!(
            world.get::<C>(e0),
            Some(&C),
            "pre-existing entity received C component"
        );
        assert_eq!(
            world.get::<C>(e1),
            Some(&C),
            "new entity was spawned and received C component"
        );
    }

    #[test]
    fn insert_or_spawn_batch_invalid() {
        let mut world = World::default();
        let e0 = world.spawn(A(0)).id();
        let e1 = Entity::from_raw(1);
        let e2 = world.spawn_empty().id();
        let invalid_e2 = Entity {
            generation: 1,
            id: e2.id,
        };

        let values = vec![(e0, (B(0), C)), (e1, (B(1), C)), (invalid_e2, (B(2), C))];

        let result = world.insert_or_spawn_batch(values);

        assert_eq!(
            result,
            Err(vec![invalid_e2]),
            "e2 failed to be spawned or inserted into"
        );

        assert_eq!(
            world.get::<A>(e0),
            Some(&A(0)),
            "existing component was preserved"
        );
        assert_eq!(
            world.get::<B>(e0),
            Some(&B(0)),
            "pre-existing entity received correct B component"
        );
        assert_eq!(
            world.get::<B>(e1),
            Some(&B(1)),
            "new entity was spawned and received correct B component"
        );
        assert_eq!(
            world.get::<C>(e0),
            Some(&C),
            "pre-existing entity received C component"
        );
        assert_eq!(
            world.get::<C>(e1),
            Some(&C),
            "new entity was spawned and received C component"
        );
    }
}<|MERGE_RESOLUTION|>--- conflicted
+++ resolved
@@ -540,13 +540,8 @@
         let f = world
             .spawn((TableStored("def"), A(456), SparseStored(1)))
             .id();
-<<<<<<< HEAD
         // this should be skipped
         // SparseStored(1).spawn().insert("abc");
-=======
-        // // this should be skipped
-        // SparseStored(1).spawn("abc");
->>>>>>> 3c13c750
         let ents = world
             .query::<(Entity, Option<&SparseStored>, &A)>()
             .iter(&world)
