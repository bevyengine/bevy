#![expect(
    unsafe_op_in_unsafe_fn,
    reason = "See #11590. To be removed once all applicable unsafe code has an unsafe block with a safety comment."
)]
#![doc = include_str!("../README.md")]
#![cfg_attr(
    any(docsrs, docsrs_dep),
    expect(
        internal_features,
        reason = "rustdoc_internals is needed for fake_variadic"
    )
)]
#![cfg_attr(any(docsrs, docsrs_dep), feature(doc_auto_cfg, rustdoc_internals))]
#![expect(unsafe_code, reason = "Unsafe code is used to improve performance.")]
#![doc(
    html_logo_url = "https://bevyengine.org/assets/icon.png",
    html_favicon_url = "https://bevyengine.org/assets/icon.png"
)]
#![no_std]

#[cfg(feature = "std")]
extern crate std;

#[cfg(target_pointer_width = "16")]
compile_error!("bevy_ecs cannot safely compile for a 16-bit platform.");

extern crate alloc;

// Required to make proc macros work in bevy itself.
extern crate self as bevy_ecs;

pub mod archetype;
pub mod batching;
pub mod bundle;
pub mod change_detection;
pub mod component;
pub mod entity;
pub mod entity_disabling;
pub mod error;
pub mod event;
pub mod hierarchy;
pub mod identifier;
pub mod intern;
pub mod label;
pub mod name;
pub mod observer;
pub mod query;
#[cfg(feature = "bevy_reflect")]
pub mod reflect;
pub mod relationship;
pub mod removal_detection;
pub mod resource;
pub mod schedule;
pub mod spawn;
pub mod storage;
pub mod system;
pub mod traversal;
pub mod world;

pub use bevy_ptr as ptr;

/// The ECS prelude.
///
/// This includes the most common types in this crate, re-exported for your convenience.
pub mod prelude {
    #[expect(
        deprecated,
        reason = "`crate::schedule::apply_deferred` is considered deprecated; however, it may still be used by crates which consume `bevy_ecs`, so its removal here may cause confusion. It is intended to be removed in the Bevy 0.17 cycle."
    )]
    #[doc(hidden)]
    pub use crate::{
        bundle::Bundle,
        change_detection::{DetectChanges, DetectChangesMut, Mut, Ref},
        children,
        component::Component,
        entity::{Entity, EntityBorrow, EntityMapper},
        error::{BevyError, Result},
        event::{Event, EventMutator, EventReader, EventWriter, Events},
        hierarchy::{ChildOf, ChildSpawner, ChildSpawnerCommands, Children},
        name::{Name, NameOrEntity},
        observer::{Observer, Trigger},
        query::{Added, AnyOf, Changed, Has, Or, QueryBuilder, QueryState, With, Without},
        related,
        relationship::RelationshipTarget,
        removal_detection::RemovedComponents,
        resource::Resource,
        schedule::{
            apply_deferred, common_conditions::*, ApplyDeferred, Condition, IntoScheduleConfigs,
            IntoSystemSet, Schedule, Schedules, SystemSet,
        },
        spawn::{Spawn, SpawnRelated},
        system::{
            Command, Commands, Deferred, EntityCommand, EntityCommands, In, InMut, InRef,
<<<<<<< HEAD
            IntoSystem, Local, NonSend, NonSendMut, ParamSet, Populated, Query, ReadOnlySystem,
            Res, ResMut, Single, System, SystemIn, SystemInput, SystemParamBuilder,
            SystemParamFunction,
=======
            IntoSystem, Local, NonSend, NonSendMarker, NonSendMut, ParamSet, Populated, Query,
            ReadOnlySystem, Res, ResMut, Single, System, SystemIn, SystemInput, SystemParamBuilder,
            SystemParamFunction, WithParamWarnPolicy,
>>>>>>> 8d9f9486
        },
        world::{
            EntityMut, EntityRef, EntityWorldMut, FilteredResources, FilteredResourcesMut,
            FromWorld, OnAdd, OnInsert, OnRemove, OnReplace, World,
        },
    };

    #[doc(hidden)]
    #[cfg(feature = "std")]
    pub use crate::system::ParallelCommands;

    #[doc(hidden)]
    #[cfg(feature = "bevy_reflect")]
    pub use crate::reflect::{
        AppTypeRegistry, ReflectComponent, ReflectFromWorld, ReflectResource,
    };

    #[doc(hidden)]
    #[cfg(feature = "reflect_functions")]
    pub use crate::reflect::AppFunctionRegistry;
}

/// Exports used by macros.
///
/// These are not meant to be used directly and are subject to breaking changes.
#[doc(hidden)]
pub mod __macro_exports {
    // Cannot directly use `alloc::vec::Vec` in macros, as a crate may not have
    // included `extern crate alloc;`. This re-export ensures we have access
    // to `Vec` in `no_std` and `std` contexts.
    pub use alloc::vec::Vec;
}

#[cfg(test)]
mod tests {
    use crate::{
        bundle::Bundle,
        change_detection::Ref,
        component::{Component, ComponentId, RequiredComponents, RequiredComponentsError},
        entity::{Entity, EntityMapper},
        entity_disabling::DefaultQueryFilters,
        prelude::Or,
        query::{Added, Changed, FilteredAccess, QueryFilter, With, Without},
        resource::Resource,
        world::{EntityMut, EntityRef, Mut, World},
    };
    use alloc::{
        string::{String, ToString},
        sync::Arc,
        vec,
        vec::Vec,
    };
    use bevy_platform_support::collections::HashSet;
    use bevy_tasks::{ComputeTaskPool, TaskPool};
    use core::{
        any::TypeId,
        marker::PhantomData,
        num::NonZero,
        sync::atomic::{AtomicUsize, Ordering},
    };
    use std::sync::Mutex;

    #[derive(Component, Resource, Debug, PartialEq, Eq, Hash, Clone, Copy)]
    struct A(usize);
    #[derive(Component, Debug, PartialEq, Eq, Hash, Clone, Copy)]
    struct B(usize);
    #[derive(Component, Debug, PartialEq, Eq, Clone, Copy)]
    struct C;

    #[derive(Default)]
    struct NonSendA(PhantomData<*mut ()>);

    #[derive(Component, Clone, Debug)]
    struct DropCk(Arc<AtomicUsize>);
    impl DropCk {
        fn new_pair() -> (Self, Arc<AtomicUsize>) {
            let atomic = Arc::new(AtomicUsize::new(0));
            (DropCk(atomic.clone()), atomic)
        }
    }

    impl Drop for DropCk {
        fn drop(&mut self) {
            self.0.as_ref().fetch_add(1, Ordering::Relaxed);
        }
    }

    #[expect(
        dead_code,
        reason = "This struct is used to test how `Drop` behavior works in regards to SparseSet storage, and as such is solely a wrapper around `DropCk` to make it use the SparseSet storage. Because of this, the inner field is intentionally never read."
    )]
    #[derive(Component, Clone, Debug)]
    #[component(storage = "SparseSet")]
    struct DropCkSparse(DropCk);

    #[derive(Component, Copy, Clone, PartialEq, Eq, Debug)]
    #[component(storage = "Table")]
    struct TableStored(&'static str);
    #[derive(Component, Copy, Clone, PartialEq, Eq, Hash, Debug)]
    #[component(storage = "SparseSet")]
    struct SparseStored(u32);

    #[test]
    fn random_access() {
        let mut world = World::new();

        let e = world.spawn((TableStored("abc"), SparseStored(123))).id();
        let f = world
            .spawn((TableStored("def"), SparseStored(456), A(1)))
            .id();
        assert_eq!(world.get::<TableStored>(e).unwrap().0, "abc");
        assert_eq!(world.get::<SparseStored>(e).unwrap().0, 123);
        assert_eq!(world.get::<TableStored>(f).unwrap().0, "def");
        assert_eq!(world.get::<SparseStored>(f).unwrap().0, 456);

        // test archetype get_mut()
        world.get_mut::<TableStored>(e).unwrap().0 = "xyz";
        assert_eq!(world.get::<TableStored>(e).unwrap().0, "xyz");

        // test sparse set get_mut()
        world.get_mut::<SparseStored>(f).unwrap().0 = 42;
        assert_eq!(world.get::<SparseStored>(f).unwrap().0, 42);
    }

    #[test]
    fn bundle_derive() {
        let mut world = World::new();

        #[derive(Bundle, PartialEq, Debug)]
        struct FooBundle {
            x: TableStored,
            y: SparseStored,
        }
        let mut ids = Vec::new();
        <FooBundle as Bundle>::component_ids(&mut world.components_registrator(), &mut |id| {
            ids.push(id);
        });

        assert_eq!(
            ids,
            &[
                world.register_component::<TableStored>(),
                world.register_component::<SparseStored>(),
            ]
        );

        let e1 = world
            .spawn(FooBundle {
                x: TableStored("abc"),
                y: SparseStored(123),
            })
            .id();
        let e2 = world
            .spawn((TableStored("def"), SparseStored(456), A(1)))
            .id();
        assert_eq!(world.get::<TableStored>(e1).unwrap().0, "abc");
        assert_eq!(world.get::<SparseStored>(e1).unwrap().0, 123);
        assert_eq!(world.get::<TableStored>(e2).unwrap().0, "def");
        assert_eq!(world.get::<SparseStored>(e2).unwrap().0, 456);

        // test archetype get_mut()
        world.get_mut::<TableStored>(e1).unwrap().0 = "xyz";
        assert_eq!(world.get::<TableStored>(e1).unwrap().0, "xyz");

        // test sparse set get_mut()
        world.get_mut::<SparseStored>(e2).unwrap().0 = 42;
        assert_eq!(world.get::<SparseStored>(e2).unwrap().0, 42);

        assert_eq!(
            world.entity_mut(e1).take::<FooBundle>().unwrap(),
            FooBundle {
                x: TableStored("xyz"),
                y: SparseStored(123),
            }
        );

        #[derive(Bundle, PartialEq, Debug)]
        struct NestedBundle {
            a: A,
            foo: FooBundle,
            b: B,
        }

        let mut ids = Vec::new();
        <NestedBundle as Bundle>::component_ids(&mut world.components_registrator(), &mut |id| {
            ids.push(id);
        });

        assert_eq!(
            ids,
            &[
                world.register_component::<A>(),
                world.register_component::<TableStored>(),
                world.register_component::<SparseStored>(),
                world.register_component::<B>(),
            ]
        );

        let e3 = world
            .spawn(NestedBundle {
                a: A(1),
                foo: FooBundle {
                    x: TableStored("ghi"),
                    y: SparseStored(789),
                },
                b: B(2),
            })
            .id();

        assert_eq!(world.get::<TableStored>(e3).unwrap().0, "ghi");
        assert_eq!(world.get::<SparseStored>(e3).unwrap().0, 789);
        assert_eq!(world.get::<A>(e3).unwrap().0, 1);
        assert_eq!(world.get::<B>(e3).unwrap().0, 2);
        assert_eq!(
            world.entity_mut(e3).take::<NestedBundle>().unwrap(),
            NestedBundle {
                a: A(1),
                foo: FooBundle {
                    x: TableStored("ghi"),
                    y: SparseStored(789),
                },
                b: B(2),
            }
        );

        #[derive(Default, Component, PartialEq, Debug)]
        struct Ignored;

        #[derive(Bundle, PartialEq, Debug)]
        struct BundleWithIgnored {
            c: C,
            #[bundle(ignore)]
            ignored: Ignored,
        }

        let mut ids = Vec::new();
        <BundleWithIgnored as Bundle>::component_ids(
            &mut world.components_registrator(),
            &mut |id| {
                ids.push(id);
            },
        );

        assert_eq!(ids, &[world.register_component::<C>(),]);

        let e4 = world
            .spawn(BundleWithIgnored {
                c: C,
                ignored: Ignored,
            })
            .id();

        assert_eq!(world.get::<C>(e4).unwrap(), &C);
        assert_eq!(world.get::<Ignored>(e4), None);

        assert_eq!(
            world.entity_mut(e4).take::<BundleWithIgnored>().unwrap(),
            BundleWithIgnored {
                c: C,
                ignored: Ignored,
            }
        );
    }

    #[test]
    fn despawn_table_storage() {
        let mut world = World::new();
        let e = world.spawn((TableStored("abc"), A(123))).id();
        let f = world.spawn((TableStored("def"), A(456))).id();
        assert_eq!(world.entities.len(), 2);
        assert!(world.despawn(e));
        assert_eq!(world.entities.len(), 1);
        assert!(world.get::<TableStored>(e).is_none());
        assert!(world.get::<A>(e).is_none());
        assert_eq!(world.get::<TableStored>(f).unwrap().0, "def");
        assert_eq!(world.get::<A>(f).unwrap().0, 456);
    }

    #[test]
    fn despawn_mixed_storage() {
        let mut world = World::new();

        let e = world.spawn((TableStored("abc"), SparseStored(123))).id();
        let f = world.spawn((TableStored("def"), SparseStored(456))).id();
        assert_eq!(world.entities.len(), 2);
        assert!(world.despawn(e));
        assert_eq!(world.entities.len(), 1);
        assert!(world.get::<TableStored>(e).is_none());
        assert!(world.get::<SparseStored>(e).is_none());
        assert_eq!(world.get::<TableStored>(f).unwrap().0, "def");
        assert_eq!(world.get::<SparseStored>(f).unwrap().0, 456);
    }

    #[test]
    fn query_all() {
        let mut world = World::new();
        let e = world.spawn((TableStored("abc"), A(123))).id();
        let f = world.spawn((TableStored("def"), A(456))).id();

        let ents = world
            .query::<(Entity, &A, &TableStored)>()
            .iter(&world)
            .map(|(e, &i, &s)| (e, i, s))
            .collect::<Vec<_>>();
        assert_eq!(
            ents,
            &[
                (e, A(123), TableStored("abc")),
                (f, A(456), TableStored("def"))
            ]
        );
    }

    #[test]
    fn query_all_for_each() {
        let mut world = World::new();
        let e = world.spawn((TableStored("abc"), A(123))).id();
        let f = world.spawn((TableStored("def"), A(456))).id();

        let mut results = Vec::new();
        world
            .query::<(Entity, &A, &TableStored)>()
            .iter(&world)
            .for_each(|(e, &i, &s)| results.push((e, i, s)));
        assert_eq!(
            results,
            &[
                (e, A(123), TableStored("abc")),
                (f, A(456), TableStored("def"))
            ]
        );
    }

    #[test]
    fn query_single_component() {
        let mut world = World::new();
        let e = world.spawn((TableStored("abc"), A(123))).id();
        let f = world.spawn((TableStored("def"), A(456), B(1))).id();
        let ents = world
            .query::<(Entity, &A)>()
            .iter(&world)
            .map(|(e, &i)| (e, i))
            .collect::<HashSet<_>>();
        assert!(ents.contains(&(e, A(123))));
        assert!(ents.contains(&(f, A(456))));
    }

    #[test]
    fn stateful_query_handles_new_archetype() {
        let mut world = World::new();
        let e = world.spawn((TableStored("abc"), A(123))).id();
        let mut query = world.query::<(Entity, &A)>();

        let ents = query.iter(&world).map(|(e, &i)| (e, i)).collect::<Vec<_>>();
        assert_eq!(ents, &[(e, A(123))]);

        let f = world.spawn((TableStored("def"), A(456), B(1))).id();
        let ents = query.iter(&world).map(|(e, &i)| (e, i)).collect::<Vec<_>>();
        assert_eq!(ents, &[(e, A(123)), (f, A(456))]);
    }

    #[test]
    fn query_single_component_for_each() {
        let mut world = World::new();
        let e = world.spawn((TableStored("abc"), A(123))).id();
        let f = world.spawn((TableStored("def"), A(456), B(1))).id();
        let mut results = <HashSet<_>>::default();
        world
            .query::<(Entity, &A)>()
            .iter(&world)
            .for_each(|(e, &i)| {
                results.insert((e, i));
            });
        assert!(results.contains(&(e, A(123))));
        assert!(results.contains(&(f, A(456))));
    }

    #[test]
    fn par_for_each_dense() {
        ComputeTaskPool::get_or_init(TaskPool::default);
        let mut world = World::new();
        let e1 = world.spawn(A(1)).id();
        let e2 = world.spawn(A(2)).id();
        let e3 = world.spawn(A(3)).id();
        let e4 = world.spawn((A(4), B(1))).id();
        let e5 = world.spawn((A(5), B(1))).id();
        let results = Arc::new(Mutex::new(Vec::new()));
        world
            .query::<(Entity, &A)>()
            .par_iter(&world)
            .for_each(|(e, &A(i))| {
                results.lock().unwrap().push((e, i));
            });
        results.lock().unwrap().sort();
        assert_eq!(
            &*results.lock().unwrap(),
            &[(e1, 1), (e2, 2), (e3, 3), (e4, 4), (e5, 5)]
        );
    }

    #[test]
    fn par_for_each_sparse() {
        ComputeTaskPool::get_or_init(TaskPool::default);
        let mut world = World::new();
        let e1 = world.spawn(SparseStored(1)).id();
        let e2 = world.spawn(SparseStored(2)).id();
        let e3 = world.spawn(SparseStored(3)).id();
        let e4 = world.spawn((SparseStored(4), A(1))).id();
        let e5 = world.spawn((SparseStored(5), A(1))).id();
        let results = Arc::new(Mutex::new(Vec::new()));
        world
            .query::<(Entity, &SparseStored)>()
            .par_iter(&world)
            .for_each(|(e, &SparseStored(i))| results.lock().unwrap().push((e, i)));
        results.lock().unwrap().sort();
        assert_eq!(
            &*results.lock().unwrap(),
            &[(e1, 1), (e2, 2), (e3, 3), (e4, 4), (e5, 5)]
        );
    }

    #[test]
    fn query_missing_component() {
        let mut world = World::new();
        world.spawn((TableStored("abc"), A(123)));
        world.spawn((TableStored("def"), A(456)));
        assert!(world.query::<(&B, &A)>().iter(&world).next().is_none());
    }

    #[test]
    fn query_sparse_component() {
        let mut world = World::new();
        world.spawn((TableStored("abc"), A(123)));
        let f = world.spawn((TableStored("def"), A(456), B(1))).id();
        let ents = world
            .query::<(Entity, &B)>()
            .iter(&world)
            .map(|(e, &b)| (e, b))
            .collect::<Vec<_>>();
        assert_eq!(ents, &[(f, B(1))]);
    }

    #[test]
    fn query_filter_with() {
        let mut world = World::new();
        world.spawn((A(123), B(1)));
        world.spawn(A(456));
        let result = world
            .query_filtered::<&A, With<B>>()
            .iter(&world)
            .cloned()
            .collect::<Vec<_>>();
        assert_eq!(result, vec![A(123)]);
    }

    #[test]
    fn query_filter_with_for_each() {
        let mut world = World::new();
        world.spawn((A(123), B(1)));
        world.spawn(A(456));

        let mut results = Vec::new();
        world
            .query_filtered::<&A, With<B>>()
            .iter(&world)
            .for_each(|i| results.push(*i));
        assert_eq!(results, vec![A(123)]);
    }

    #[test]
    fn query_filter_with_sparse() {
        let mut world = World::new();

        world.spawn((A(123), SparseStored(321)));
        world.spawn(A(456));
        let result = world
            .query_filtered::<&A, With<SparseStored>>()
            .iter(&world)
            .cloned()
            .collect::<Vec<_>>();
        assert_eq!(result, vec![A(123)]);
    }

    #[test]
    fn query_filter_with_sparse_for_each() {
        let mut world = World::new();

        world.spawn((A(123), SparseStored(321)));
        world.spawn(A(456));
        let mut results = Vec::new();
        world
            .query_filtered::<&A, With<SparseStored>>()
            .iter(&world)
            .for_each(|i| results.push(*i));
        assert_eq!(results, vec![A(123)]);
    }

    #[test]
    fn query_filter_without() {
        let mut world = World::new();
        world.spawn((A(123), B(321)));
        world.spawn(A(456));
        let result = world
            .query_filtered::<&A, Without<B>>()
            .iter(&world)
            .cloned()
            .collect::<Vec<_>>();
        assert_eq!(result, vec![A(456)]);
    }

    #[test]
    fn query_optional_component_table() {
        let mut world = World::new();
        let e = world.spawn((TableStored("abc"), A(123))).id();
        let f = world.spawn((TableStored("def"), A(456), B(1))).id();
        // this should be skipped
        world.spawn(TableStored("abc"));
        let ents = world
            .query::<(Entity, Option<&B>, &A)>()
            .iter(&world)
            .map(|(e, b, &i)| (e, b.copied(), i))
            .collect::<HashSet<_>>();
        assert!(ents.contains(&(e, None, A(123))));
        assert!(ents.contains(&(f, Some(B(1)), A(456))));
    }

    #[test]
    fn query_optional_component_sparse() {
        let mut world = World::new();

        let e = world.spawn((TableStored("abc"), A(123))).id();
        let f = world
            .spawn((TableStored("def"), A(456), SparseStored(1)))
            .id();
        // this should be skipped
        // world.spawn(SparseStored(1));
        let ents = world
            .query::<(Entity, Option<&SparseStored>, &A)>()
            .iter(&world)
            .map(|(e, b, &i)| (e, b.copied(), i))
            .collect::<HashSet<_>>();
        assert_eq!(
            ents,
            [(e, None, A(123)), (f, Some(SparseStored(1)), A(456))]
                .into_iter()
                .collect::<HashSet<_>>()
        );
    }

    #[test]
    fn query_optional_component_sparse_no_match() {
        let mut world = World::new();

        let e = world.spawn((TableStored("abc"), A(123))).id();
        let f = world.spawn((TableStored("def"), A(456))).id();
        // // this should be skipped
        world.spawn(TableStored("abc"));
        let ents = world
            .query::<(Entity, Option<&SparseStored>, &A)>()
            .iter(&world)
            .map(|(e, b, &i)| (e, b.copied(), i))
            .collect::<Vec<_>>();
        assert_eq!(ents, &[(e, None, A(123)), (f, None, A(456))]);
    }

    #[test]
    fn add_remove_components() {
        let mut world = World::new();
        let e1 = world.spawn((A(1), B(3), TableStored("abc"))).id();
        let e2 = world.spawn((A(2), B(4), TableStored("xyz"))).id();

        assert_eq!(
            world
                .query::<(Entity, &A, &B)>()
                .iter(&world)
                .map(|(e, &i, &b)| (e, i, b))
                .collect::<HashSet<_>>(),
            [(e1, A(1), B(3)), (e2, A(2), B(4))]
                .into_iter()
                .collect::<HashSet<_>>()
        );
        assert_eq!(world.entity_mut(e1).take::<A>(), Some(A(1)));
        assert_eq!(
            world
                .query::<(Entity, &A, &B)>()
                .iter(&world)
                .map(|(e, &i, &b)| (e, i, b))
                .collect::<Vec<_>>(),
            &[(e2, A(2), B(4))]
        );
        assert_eq!(
            world
                .query::<(Entity, &B, &TableStored)>()
                .iter(&world)
                .map(|(e, &B(b), &TableStored(s))| (e, b, s))
                .collect::<HashSet<_>>(),
            [(e2, 4, "xyz"), (e1, 3, "abc")]
                .into_iter()
                .collect::<HashSet<_>>()
        );
        world.entity_mut(e1).insert(A(43));
        assert_eq!(
            world
                .query::<(Entity, &A, &B)>()
                .iter(&world)
                .map(|(e, &i, &b)| (e, i, b))
                .collect::<HashSet<_>>(),
            [(e2, A(2), B(4)), (e1, A(43), B(3))]
                .into_iter()
                .collect::<HashSet<_>>()
        );
        world.entity_mut(e1).insert(C);
        assert_eq!(
            world
                .query::<(Entity, &C)>()
                .iter(&world)
                .map(|(e, &f)| (e, f))
                .collect::<Vec<_>>(),
            &[(e1, C)]
        );
    }

    #[test]
    fn table_add_remove_many() {
        let mut world = World::default();
        #[cfg(miri)]
        let (mut entities, to) = {
            let to = 10;
            (Vec::with_capacity(to), to)
        };
        #[cfg(not(miri))]
        let (mut entities, to) = {
            let to = 10_000;
            (Vec::with_capacity(to), to)
        };

        for _ in 0..to {
            entities.push(world.spawn(B(0)).id());
        }

        for (i, entity) in entities.iter().cloned().enumerate() {
            world.entity_mut(entity).insert(A(i));
        }

        for (i, entity) in entities.iter().cloned().enumerate() {
            assert_eq!(world.entity_mut(entity).take::<A>(), Some(A(i)));
        }
    }

    #[test]
    fn sparse_set_add_remove_many() {
        let mut world = World::default();

        let mut entities = Vec::with_capacity(1000);
        for _ in 0..4 {
            entities.push(world.spawn(A(2)).id());
        }

        for (i, entity) in entities.iter().cloned().enumerate() {
            world.entity_mut(entity).insert(SparseStored(i as u32));
        }

        for (i, entity) in entities.iter().cloned().enumerate() {
            assert_eq!(
                world.entity_mut(entity).take::<SparseStored>(),
                Some(SparseStored(i as u32))
            );
        }
    }

    #[test]
    fn remove_missing() {
        let mut world = World::new();
        let e = world.spawn((TableStored("abc"), A(123))).id();
        assert!(world.entity_mut(e).take::<B>().is_none());
    }

    #[test]
    fn spawn_batch() {
        let mut world = World::new();
        world.spawn_batch((0..100).map(|x| (A(x), TableStored("abc"))));
        let values = world
            .query::<&A>()
            .iter(&world)
            .map(|v| v.0)
            .collect::<Vec<_>>();
        let expected = (0..100).collect::<Vec<_>>();
        assert_eq!(values, expected);
    }

    #[test]
    fn query_get() {
        let mut world = World::new();
        let a = world.spawn((TableStored("abc"), A(123))).id();
        let b = world.spawn((TableStored("def"), A(456))).id();
        let c = world.spawn((TableStored("ghi"), A(789), B(1))).id();

        let mut i32_query = world.query::<&A>();
        assert_eq!(i32_query.get(&world, a).unwrap().0, 123);
        assert_eq!(i32_query.get(&world, b).unwrap().0, 456);

        let mut i32_bool_query = world.query::<(&A, &B)>();
        assert!(i32_bool_query.get(&world, a).is_err());
        assert_eq!(i32_bool_query.get(&world, c).unwrap(), (&A(789), &B(1)));
        assert!(world.despawn(a));
        assert!(i32_query.get(&world, a).is_err());
    }

    #[test]
    fn query_get_works_across_sparse_removal() {
        // Regression test for: https://github.com/bevyengine/bevy/issues/6623
        let mut world = World::new();
        let a = world.spawn((TableStored("abc"), SparseStored(123))).id();
        let b = world.spawn((TableStored("def"), SparseStored(456))).id();
        let c = world
            .spawn((TableStored("ghi"), SparseStored(789), B(1)))
            .id();

        let mut query = world.query::<&TableStored>();
        assert_eq!(query.get(&world, a).unwrap(), &TableStored("abc"));
        assert_eq!(query.get(&world, b).unwrap(), &TableStored("def"));
        assert_eq!(query.get(&world, c).unwrap(), &TableStored("ghi"));

        world.entity_mut(b).remove::<SparseStored>();
        world.entity_mut(c).remove::<SparseStored>();

        assert_eq!(query.get(&world, a).unwrap(), &TableStored("abc"));
        assert_eq!(query.get(&world, b).unwrap(), &TableStored("def"));
        assert_eq!(query.get(&world, c).unwrap(), &TableStored("ghi"));
    }

    #[test]
    fn remove_tracking() {
        let mut world = World::new();

        let a = world.spawn((SparseStored(0), A(123))).id();
        let b = world.spawn((SparseStored(1), A(123))).id();

        world.entity_mut(a).despawn();
        assert_eq!(
            world.removed::<A>().collect::<Vec<_>>(),
            &[a],
            "despawning results in 'removed component' state for table components"
        );
        assert_eq!(
            world.removed::<SparseStored>().collect::<Vec<_>>(),
            &[a],
            "despawning results in 'removed component' state for sparse set components"
        );

        world.entity_mut(b).insert(B(1));
        assert_eq!(
            world.removed::<A>().collect::<Vec<_>>(),
            &[a],
            "archetype moves does not result in 'removed component' state"
        );

        world.entity_mut(b).remove::<A>();
        assert_eq!(
            world.removed::<A>().collect::<Vec<_>>(),
            &[a, b],
            "removing a component results in a 'removed component' state"
        );

        world.clear_trackers();
        assert_eq!(
            world.removed::<A>().collect::<Vec<_>>(),
            &[],
            "clearing trackers clears removals"
        );
        assert_eq!(
            world.removed::<SparseStored>().collect::<Vec<_>>(),
            &[],
            "clearing trackers clears removals"
        );
        assert_eq!(
            world.removed::<B>().collect::<Vec<_>>(),
            &[],
            "clearing trackers clears removals"
        );

        // TODO: uncomment when world.clear() is implemented
        // let c = world.spawn(("abc", 123)).id();
        // let d = world.spawn(("abc", 123)).id();
        // world.clear();
        // assert_eq!(
        //     world.removed::<i32>(),
        //     &[c, d],
        //     "world clears result in 'removed component' states"
        // );
        // assert_eq!(
        //     world.removed::<&'static str>(),
        //     &[c, d, b],
        //     "world clears result in 'removed component' states"
        // );
        // assert_eq!(
        //     world.removed::<f64>(),
        //     &[b],
        //     "world clears result in 'removed component' states"
        // );
    }

    #[test]
    fn added_tracking() {
        let mut world = World::new();
        let a = world.spawn(A(123)).id();

        assert_eq!(world.query::<&A>().iter(&world).count(), 1);
        assert_eq!(
            world.query_filtered::<(), Added<A>>().iter(&world).count(),
            1
        );
        assert_eq!(world.query::<&A>().iter(&world).count(), 1);
        assert_eq!(
            world.query_filtered::<(), Added<A>>().iter(&world).count(),
            1
        );
        assert!(world.query::<&A>().get(&world, a).is_ok());
        assert!(world
            .query_filtered::<(), Added<A>>()
            .get(&world, a)
            .is_ok());
        assert!(world.query::<&A>().get(&world, a).is_ok());
        assert!(world
            .query_filtered::<(), Added<A>>()
            .get(&world, a)
            .is_ok());

        world.clear_trackers();

        assert_eq!(world.query::<&A>().iter(&world).count(), 1);
        assert_eq!(
            world.query_filtered::<(), Added<A>>().iter(&world).count(),
            0
        );
        assert_eq!(world.query::<&A>().iter(&world).count(), 1);
        assert_eq!(
            world.query_filtered::<(), Added<A>>().iter(&world).count(),
            0
        );
        assert!(world.query::<&A>().get(&world, a).is_ok());
        assert!(world
            .query_filtered::<(), Added<A>>()
            .get(&world, a)
            .is_err());
        assert!(world.query::<&A>().get(&world, a).is_ok());
        assert!(world
            .query_filtered::<(), Added<A>>()
            .get(&world, a)
            .is_err());
    }

    #[test]
    fn added_queries() {
        let mut world = World::default();
        let e1 = world.spawn(A(0)).id();

        fn get_added<Com: Component>(world: &mut World) -> Vec<Entity> {
            world
                .query_filtered::<Entity, Added<Com>>()
                .iter(world)
                .collect::<Vec<Entity>>()
        }

        assert_eq!(get_added::<A>(&mut world), vec![e1]);
        world.entity_mut(e1).insert(B(0));
        assert_eq!(get_added::<A>(&mut world), vec![e1]);
        assert_eq!(get_added::<B>(&mut world), vec![e1]);

        world.clear_trackers();
        assert!(get_added::<A>(&mut world).is_empty());
        let e2 = world.spawn((A(1), B(1))).id();
        assert_eq!(get_added::<A>(&mut world), vec![e2]);
        assert_eq!(get_added::<B>(&mut world), vec![e2]);

        let added = world
            .query_filtered::<Entity, (Added<A>, Added<B>)>()
            .iter(&world)
            .collect::<Vec<Entity>>();
        assert_eq!(added, vec![e2]);
    }

    #[test]
    fn changed_trackers() {
        let mut world = World::default();
        let e1 = world.spawn((A(0), B(0))).id();
        let e2 = world.spawn((A(0), B(0))).id();
        let e3 = world.spawn((A(0), B(0))).id();
        world.spawn((A(0), B(0)));

        world.clear_trackers();

        for (i, mut a) in world.query::<&mut A>().iter_mut(&mut world).enumerate() {
            if i % 2 == 0 {
                a.0 += 1;
            }
        }

        fn get_filtered<F: QueryFilter>(world: &mut World) -> HashSet<Entity> {
            world
                .query_filtered::<Entity, F>()
                .iter(world)
                .collect::<HashSet<Entity>>()
        }

        assert_eq!(
            get_filtered::<Changed<A>>(&mut world),
            [e1, e3].into_iter().collect::<HashSet<_>>()
        );

        // ensure changing an entity's archetypes also moves its changed state
        world.entity_mut(e1).insert(C);

        assert_eq!(
            get_filtered::<Changed<A>>(&mut world),
            [e3, e1].into_iter().collect::<HashSet<_>>(),
            "changed entities list should not change"
        );

        // spawning a new A entity should not change existing changed state
        world.entity_mut(e1).insert((A(0), B(0)));

        assert_eq!(
            get_filtered::<Changed<A>>(&mut world),
            [e3, e1].into_iter().collect::<HashSet<_>>(),
            "changed entities list should not change"
        );

        // removing an unchanged entity should not change changed state
        assert!(world.despawn(e2));
        assert_eq!(
            get_filtered::<Changed<A>>(&mut world),
            [e3, e1].into_iter().collect::<HashSet<_>>(),
            "changed entities list should not change"
        );

        // removing a changed entity should remove it from enumeration
        assert!(world.despawn(e1));
        assert_eq!(
            get_filtered::<Changed<A>>(&mut world),
            [e3].into_iter().collect::<HashSet<_>>(),
            "e1 should no longer be returned"
        );

        world.clear_trackers();

        assert!(get_filtered::<Changed<A>>(&mut world).is_empty());

        let e4 = world.spawn_empty().id();

        world.entity_mut(e4).insert(A(0));
        assert_eq!(
            get_filtered::<Changed<A>>(&mut world),
            [e4].into_iter().collect::<HashSet<_>>()
        );
        assert_eq!(
            get_filtered::<Added<A>>(&mut world),
            [e4].into_iter().collect::<HashSet<_>>()
        );

        world.entity_mut(e4).insert(A(1));
        assert_eq!(
            get_filtered::<Changed<A>>(&mut world),
            [e4].into_iter().collect::<HashSet<_>>()
        );

        world.clear_trackers();

        // ensure inserting multiple components set changed state for all components and set added
        // state for non existing components even when changing archetype.
        world.entity_mut(e4).insert((A(0), B(0)));

        assert!(get_filtered::<Added<A>>(&mut world).is_empty());
        assert_eq!(
            get_filtered::<Changed<A>>(&mut world),
            [e4].into_iter().collect::<HashSet<_>>()
        );
        assert_eq!(
            get_filtered::<Added<B>>(&mut world),
            [e4].into_iter().collect::<HashSet<_>>()
        );
        assert_eq!(
            get_filtered::<Changed<B>>(&mut world),
            [e4].into_iter().collect::<HashSet<_>>()
        );
    }

    #[test]
    fn changed_trackers_sparse() {
        let mut world = World::default();
        let e1 = world.spawn(SparseStored(0)).id();
        let e2 = world.spawn(SparseStored(0)).id();
        let e3 = world.spawn(SparseStored(0)).id();
        world.spawn(SparseStored(0));

        world.clear_trackers();

        for (i, mut a) in world
            .query::<&mut SparseStored>()
            .iter_mut(&mut world)
            .enumerate()
        {
            if i % 2 == 0 {
                a.0 += 1;
            }
        }

        fn get_filtered<F: QueryFilter>(world: &mut World) -> HashSet<Entity> {
            world
                .query_filtered::<Entity, F>()
                .iter(world)
                .collect::<HashSet<Entity>>()
        }

        assert_eq!(
            get_filtered::<Changed<SparseStored>>(&mut world),
            [e1, e3].into_iter().collect::<HashSet<_>>()
        );

        // ensure changing an entity's archetypes also moves its changed state
        world.entity_mut(e1).insert(C);

        assert_eq!(get_filtered::<Changed<SparseStored>>(&mut world), [e3, e1].into_iter().collect::<HashSet<_>>(), "changed entities list should not change (although the order will due to archetype moves)");

        // spawning a new SparseStored entity should not change existing changed state
        world.entity_mut(e1).insert(SparseStored(0));
        assert_eq!(
            get_filtered::<Changed<SparseStored>>(&mut world),
            [e3, e1].into_iter().collect::<HashSet<_>>(),
            "changed entities list should not change"
        );

        // removing an unchanged entity should not change changed state
        assert!(world.despawn(e2));
        assert_eq!(
            get_filtered::<Changed<SparseStored>>(&mut world),
            [e3, e1].into_iter().collect::<HashSet<_>>(),
            "changed entities list should not change"
        );

        // removing a changed entity should remove it from enumeration
        assert!(world.despawn(e1));
        assert_eq!(
            get_filtered::<Changed<SparseStored>>(&mut world),
            [e3].into_iter().collect::<HashSet<_>>(),
            "e1 should no longer be returned"
        );

        world.clear_trackers();

        assert!(get_filtered::<Changed<SparseStored>>(&mut world).is_empty());

        let e4 = world.spawn_empty().id();

        world.entity_mut(e4).insert(SparseStored(0));
        assert_eq!(
            get_filtered::<Changed<SparseStored>>(&mut world),
            [e4].into_iter().collect::<HashSet<_>>()
        );
        assert_eq!(
            get_filtered::<Added<SparseStored>>(&mut world),
            [e4].into_iter().collect::<HashSet<_>>()
        );

        world.entity_mut(e4).insert(A(1));
        assert_eq!(
            get_filtered::<Changed<SparseStored>>(&mut world),
            [e4].into_iter().collect::<HashSet<_>>()
        );

        world.clear_trackers();

        // ensure inserting multiple components set changed state for all components and set added
        // state for non existing components even when changing archetype.
        world.entity_mut(e4).insert(SparseStored(0));

        assert!(get_filtered::<Added<SparseStored>>(&mut world).is_empty());
        assert_eq!(
            get_filtered::<Changed<SparseStored>>(&mut world),
            [e4].into_iter().collect::<HashSet<_>>()
        );
    }

    #[test]
    fn empty_spawn() {
        let mut world = World::default();
        let e = world.spawn_empty().id();
        let mut e_mut = world.entity_mut(e);
        e_mut.insert(A(0));
        assert_eq!(e_mut.get::<A>().unwrap(), &A(0));
    }

    #[test]
    fn reserve_and_spawn() {
        let mut world = World::default();
        let e = world.entities().reserve_entity();
        world.flush_entities();
        let mut e_mut = world.entity_mut(e);
        e_mut.insert(A(0));
        assert_eq!(e_mut.get::<A>().unwrap(), &A(0));
    }

    #[test]
    fn changed_query() {
        let mut world = World::default();
        let e1 = world.spawn((A(0), B(0))).id();

        fn get_changed(world: &mut World) -> Vec<Entity> {
            world
                .query_filtered::<Entity, Changed<A>>()
                .iter(world)
                .collect::<Vec<Entity>>()
        }
        assert_eq!(get_changed(&mut world), vec![e1]);
        world.clear_trackers();
        assert_eq!(get_changed(&mut world), vec![]);
        *world.get_mut(e1).unwrap() = A(1);
        assert_eq!(get_changed(&mut world), vec![e1]);
    }

    #[test]
    fn resource() {
        use crate::resource::Resource;

        #[derive(Resource, PartialEq, Debug)]
        struct Num(i32);

        #[derive(Resource, PartialEq, Debug)]
        struct BigNum(u64);

        let mut world = World::default();
        assert!(world.get_resource::<Num>().is_none());
        assert!(!world.contains_resource::<Num>());
        assert!(!world.is_resource_added::<Num>());
        assert!(!world.is_resource_changed::<Num>());

        world.insert_resource(Num(123));
        let resource_id = world
            .components()
            .get_resource_id(TypeId::of::<Num>())
            .unwrap();
        let archetype_component_id = world.storages().resources.get(resource_id).unwrap().id();

        assert_eq!(world.resource::<Num>().0, 123);
        assert!(world.contains_resource::<Num>());
        assert!(world.is_resource_added::<Num>());
        assert!(world.is_resource_changed::<Num>());

        world.insert_resource(BigNum(456));
        assert_eq!(world.resource::<BigNum>().0, 456u64);

        world.insert_resource(BigNum(789));
        assert_eq!(world.resource::<BigNum>().0, 789);

        {
            let mut value = world.resource_mut::<BigNum>();
            assert_eq!(value.0, 789);
            value.0 = 10;
        }

        assert_eq!(
            world.resource::<BigNum>().0,
            10,
            "resource changes are preserved"
        );

        assert_eq!(
            world.remove_resource::<BigNum>(),
            Some(BigNum(10)),
            "removed resource has the correct value"
        );
        assert_eq!(
            world.get_resource::<BigNum>(),
            None,
            "removed resource no longer exists"
        );
        assert_eq!(
            world.remove_resource::<BigNum>(),
            None,
            "double remove returns nothing"
        );

        world.insert_resource(BigNum(1));
        assert_eq!(
            world.get_resource::<BigNum>(),
            Some(&BigNum(1)),
            "re-inserting resources works"
        );

        assert_eq!(
            world.get_resource::<Num>(),
            Some(&Num(123)),
            "other resources are unaffected"
        );

        let current_resource_id = world
            .components()
            .get_resource_id(TypeId::of::<Num>())
            .unwrap();
        assert_eq!(
            resource_id, current_resource_id,
            "resource id does not change after removing / re-adding"
        );

        let current_archetype_component_id =
            world.storages().resources.get(resource_id).unwrap().id();

        assert_eq!(
            archetype_component_id, current_archetype_component_id,
            "resource archetype component id does not change after removing / re-adding"
        );
    }

    #[test]
    fn remove() {
        let mut world = World::default();
        let e1 = world.spawn((A(1), B(1), TableStored("a"))).id();

        let mut e = world.entity_mut(e1);
        assert_eq!(e.get::<TableStored>(), Some(&TableStored("a")));
        assert_eq!(e.get::<A>(), Some(&A(1)));
        assert_eq!(e.get::<B>(), Some(&B(1)));
        assert_eq!(
            e.get::<C>(),
            None,
            "C is not in the entity, so it should not exist"
        );

        e.remove::<(A, B, C)>();
        assert_eq!(
            e.get::<TableStored>(),
            Some(&TableStored("a")),
            "TableStored is not in the removed bundle, so it should exist"
        );
        assert_eq!(
            e.get::<A>(),
            None,
            "Num is in the removed bundle, so it should not exist"
        );
        assert_eq!(
            e.get::<B>(),
            None,
            "f64 is in the removed bundle, so it should not exist"
        );
        assert_eq!(
            e.get::<C>(),
            None,
            "usize is in the removed bundle, so it should not exist"
        );
    }

    #[test]
    fn take() {
        let mut world = World::default();
        world.spawn((A(1), B(1), TableStored("1")));
        let e2 = world.spawn((A(2), B(2), TableStored("2"))).id();
        world.spawn((A(3), B(3), TableStored("3")));

        let mut query = world.query::<(&B, &TableStored)>();
        let results = query
            .iter(&world)
            .map(|(a, b)| (a.0, b.0))
            .collect::<HashSet<_>>();
        assert_eq!(
            results,
            [(1, "1"), (2, "2"), (3, "3"),]
                .into_iter()
                .collect::<HashSet<_>>()
        );

        let removed_bundle = world.entity_mut(e2).take::<(B, TableStored)>().unwrap();
        assert_eq!(removed_bundle, (B(2), TableStored("2")));

        let results = query
            .iter(&world)
            .map(|(a, b)| (a.0, b.0))
            .collect::<HashSet<_>>();
        assert_eq!(
            results,
            [(1, "1"), (3, "3"),].into_iter().collect::<HashSet<_>>()
        );

        let mut a_query = world.query::<&A>();
        let results = a_query.iter(&world).map(|a| a.0).collect::<HashSet<_>>();
        assert_eq!(results, [1, 3, 2].into_iter().collect::<HashSet<_>>());

        let entity_ref = world.entity(e2);
        assert_eq!(
            entity_ref.get::<A>(),
            Some(&A(2)),
            "A is not in the removed bundle, so it should exist"
        );
        assert_eq!(
            entity_ref.get::<B>(),
            None,
            "B is in the removed bundle, so it should not exist"
        );
        assert_eq!(
            entity_ref.get::<TableStored>(),
            None,
            "TableStored is in the removed bundle, so it should not exist"
        );
    }

    #[test]
    fn non_send_resource() {
        let mut world = World::default();
        world.insert_non_send_resource(123i32);
        world.insert_non_send_resource(456i64);
        assert_eq!(*world.non_send_resource::<i32>(), 123);
        assert_eq!(*world.non_send_resource_mut::<i64>(), 456);
    }

    #[test]
    fn non_send_resource_points_to_distinct_data() {
        let mut world = World::default();
        world.insert_resource(A(123));
        world.insert_non_send_resource(A(456));
        assert_eq!(*world.resource::<A>(), A(123));
        assert_eq!(*world.non_send_resource::<A>(), A(456));
    }

    #[test]
    #[should_panic]
    fn non_send_resource_panic() {
        let mut world = World::default();
        world.insert_non_send_resource(0i32);
        std::thread::spawn(move || {
            let _ = world.non_send_resource_mut::<i32>();
        })
        .join()
        .unwrap();
    }

    #[test]
    fn exact_size_query() {
        let mut world = World::default();
        world.spawn((A(0), B(0)));
        world.spawn((A(0), B(0)));
        world.spawn((A(0), B(0), C));
        world.spawn(C);

        let mut query = world.query::<(&A, &B)>();
        assert_eq!(query.iter(&world).len(), 3);
    }

    #[test]
    #[should_panic]
    fn duplicate_components_panic() {
        let mut world = World::new();
        world.spawn((A(1), A(2)));
    }

    #[test]
    #[should_panic]
    fn ref_and_mut_query_panic() {
        let mut world = World::new();
        world.query::<(&A, &mut A)>();
    }

    #[test]
    #[should_panic]
    fn entity_ref_and_mut_query_panic() {
        let mut world = World::new();
        world.query::<(EntityRef, &mut A)>();
    }

    #[test]
    #[should_panic]
    fn mut_and_ref_query_panic() {
        let mut world = World::new();
        world.query::<(&mut A, &A)>();
    }

    #[test]
    #[should_panic]
    fn mut_and_entity_ref_query_panic() {
        let mut world = World::new();
        world.query::<(&mut A, EntityRef)>();
    }

    #[test]
    #[should_panic]
    fn entity_ref_and_entity_mut_query_panic() {
        let mut world = World::new();
        world.query::<(EntityRef, EntityMut)>();
    }

    #[test]
    #[should_panic]
    fn entity_mut_and_entity_mut_query_panic() {
        let mut world = World::new();
        world.query::<(EntityMut, EntityMut)>();
    }

    #[test]
    fn entity_ref_and_entity_ref_query_no_panic() {
        let mut world = World::new();
        world.query::<(EntityRef, EntityRef)>();
    }

    #[test]
    #[should_panic]
    fn mut_and_mut_query_panic() {
        let mut world = World::new();
        world.query::<(&mut A, &mut A)>();
    }

    #[test]
    #[should_panic]
    fn multiple_worlds_same_query_iter() {
        let mut world_a = World::new();
        let world_b = World::new();
        let mut query = world_a.query::<&A>();
        query.iter(&world_a);
        query.iter(&world_b);
    }

    #[test]
    fn query_filters_dont_collide_with_fetches() {
        let mut world = World::new();
        world.query_filtered::<&mut A, Changed<A>>();
    }

    #[test]
    fn filtered_query_access() {
        let mut world = World::new();
        // We remove entity disabling so it doesn't affect our query filters
        world.remove_resource::<DefaultQueryFilters>();
        let query = world.query_filtered::<&mut A, Changed<B>>();

        let mut expected = FilteredAccess::<ComponentId>::default();
        let a_id = world.components.get_id(TypeId::of::<A>()).unwrap();
        let b_id = world.components.get_id(TypeId::of::<B>()).unwrap();
        expected.add_component_write(a_id);
        expected.add_component_read(b_id);
        assert!(
            query.component_access.eq(&expected),
            "ComponentId access from query fetch and query filter should be combined"
        );
    }

    #[test]
    #[should_panic]
    fn multiple_worlds_same_query_get() {
        let mut world_a = World::new();
        let world_b = World::new();
        let mut query = world_a.query::<&A>();
        let _ = query.get(&world_a, Entity::from_raw(0));
        let _ = query.get(&world_b, Entity::from_raw(0));
    }

    #[test]
    #[should_panic]
    fn multiple_worlds_same_query_for_each() {
        let mut world_a = World::new();
        let world_b = World::new();
        let mut query = world_a.query::<&A>();
        query.iter(&world_a).for_each(|_| {});
        query.iter(&world_b).for_each(|_| {});
    }

    #[test]
    fn resource_scope() {
        let mut world = World::default();
        assert!(world.try_resource_scope::<A, _>(|_, _| {}).is_none());
        world.insert_resource(A(0));
        world.resource_scope(|world: &mut World, mut value: Mut<A>| {
            value.0 += 1;
            assert!(!world.contains_resource::<A>());
        });
        assert_eq!(world.resource::<A>().0, 1);
    }

    #[test]
    #[should_panic(
        expected = "Attempted to access or drop non-send resource bevy_ecs::tests::NonSendA from thread"
    )]
    fn non_send_resource_drop_from_different_thread() {
        let mut world = World::default();
        world.insert_non_send_resource(NonSendA::default());

        let thread = std::thread::spawn(move || {
            // Dropping the non-send resource on a different thread
            // Should result in a panic
            drop(world);
        });

        if let Err(err) = thread.join() {
            std::panic::resume_unwind(err);
        }
    }

    #[test]
    fn non_send_resource_drop_from_same_thread() {
        let mut world = World::default();
        world.insert_non_send_resource(NonSendA::default());
        drop(world);
    }

    #[test]
    fn insert_overwrite_drop() {
        let (dropck1, dropped1) = DropCk::new_pair();
        let (dropck2, dropped2) = DropCk::new_pair();
        let mut world = World::default();
        world.spawn(dropck1).insert(dropck2);
        assert_eq!(dropped1.load(Ordering::Relaxed), 1);
        assert_eq!(dropped2.load(Ordering::Relaxed), 0);
        drop(world);
        assert_eq!(dropped1.load(Ordering::Relaxed), 1);
        assert_eq!(dropped2.load(Ordering::Relaxed), 1);
    }

    #[test]
    fn insert_overwrite_drop_sparse() {
        let (dropck1, dropped1) = DropCk::new_pair();
        let (dropck2, dropped2) = DropCk::new_pair();
        let mut world = World::default();

        world
            .spawn(DropCkSparse(dropck1))
            .insert(DropCkSparse(dropck2));
        assert_eq!(dropped1.load(Ordering::Relaxed), 1);
        assert_eq!(dropped2.load(Ordering::Relaxed), 0);
        drop(world);
        assert_eq!(dropped1.load(Ordering::Relaxed), 1);
        assert_eq!(dropped2.load(Ordering::Relaxed), 1);
    }

    #[test]
    fn clear_entities() {
        let mut world = World::default();

        world.insert_resource(A(0));
        world.spawn(A(1));
        world.spawn(SparseStored(1));

        let mut q1 = world.query::<&A>();
        let mut q2 = world.query::<&SparseStored>();

        assert_eq!(q1.iter(&world).len(), 1);
        assert_eq!(q2.iter(&world).len(), 1);
        assert_eq!(world.entities().len(), 2);

        world.clear_entities();

        assert_eq!(
            q1.iter(&world).len(),
            0,
            "world should not contain table components"
        );
        assert_eq!(
            q2.iter(&world).len(),
            0,
            "world should not contain sparse set components"
        );
        assert_eq!(
            world.entities().len(),
            0,
            "world should not have any entities"
        );
        assert_eq!(
            world.resource::<A>().0,
            0,
            "world should still contain resources"
        );
    }

    #[test]
    fn test_is_archetypal_size_hints() {
        let mut world = World::default();
        macro_rules! query_min_size {
            ($query:ty, $filter:ty) => {
                world
                    .query_filtered::<$query, $filter>()
                    .iter(&world)
                    .size_hint()
                    .0
            };
        }

        world.spawn((A(1), B(1), C));
        world.spawn((A(1), C));
        world.spawn((A(1), B(1)));
        world.spawn((B(1), C));
        world.spawn(A(1));
        world.spawn(C);
        assert_eq!(2, query_min_size![(), (With<A>, Without<B>)]);
        assert_eq!(3, query_min_size![&B, Or<(With<A>, With<C>)>]);
        assert_eq!(1, query_min_size![&B, (With<A>, With<C>)]);
        assert_eq!(1, query_min_size![(&A, &B), With<C>]);
        assert_eq!(4, query_min_size![&A, ()], "Simple Archetypal");
        assert_eq!(4, query_min_size![Ref<A>, ()]);
        // All the following should set minimum size to 0, as it's impossible to predict
        // how many entities the filters will trim.
        assert_eq!(0, query_min_size![(), Added<A>], "Simple Added");
        assert_eq!(0, query_min_size![(), Changed<A>], "Simple Changed");
        assert_eq!(0, query_min_size![(&A, &B), Changed<A>]);
        assert_eq!(0, query_min_size![&A, (Changed<A>, With<B>)]);
        assert_eq!(0, query_min_size![(&A, &B), Or<(Changed<A>, Changed<B>)>]);
    }

    #[test]
    fn insert_or_spawn_batch() {
        let mut world = World::default();
        let e0 = world.spawn(A(0)).id();
        let e1 = Entity::from_raw(1);

        let values = vec![(e0, (B(0), C)), (e1, (B(1), C))];

        #[expect(
            deprecated,
            reason = "This needs to be supported for now, and therefore still needs the test."
        )]
        world.insert_or_spawn_batch(values).unwrap();

        assert_eq!(
            world.get::<A>(e0),
            Some(&A(0)),
            "existing component was preserved"
        );
        assert_eq!(
            world.get::<B>(e0),
            Some(&B(0)),
            "pre-existing entity received correct B component"
        );
        assert_eq!(
            world.get::<B>(e1),
            Some(&B(1)),
            "new entity was spawned and received correct B component"
        );
        assert_eq!(
            world.get::<C>(e0),
            Some(&C),
            "pre-existing entity received C component"
        );
        assert_eq!(
            world.get::<C>(e1),
            Some(&C),
            "new entity was spawned and received C component"
        );
    }

    #[test]
    fn insert_or_spawn_batch_invalid() {
        let mut world = World::default();
        let e0 = world.spawn(A(0)).id();
        let e1 = Entity::from_raw(1);
        let e2 = world.spawn_empty().id();
        let invalid_e2 =
            Entity::from_raw_and_generation(e2.index(), NonZero::<u32>::new(2).unwrap());

        let values = vec![(e0, (B(0), C)), (e1, (B(1), C)), (invalid_e2, (B(2), C))];

        #[expect(
            deprecated,
            reason = "This needs to be supported for now, and therefore still needs the test."
        )]
        let result = world.insert_or_spawn_batch(values);

        assert_eq!(
            result,
            Err(vec![invalid_e2]),
            "e2 failed to be spawned or inserted into"
        );

        assert_eq!(
            world.get::<A>(e0),
            Some(&A(0)),
            "existing component was preserved"
        );
        assert_eq!(
            world.get::<B>(e0),
            Some(&B(0)),
            "pre-existing entity received correct B component"
        );
        assert_eq!(
            world.get::<B>(e1),
            Some(&B(1)),
            "new entity was spawned and received correct B component"
        );
        assert_eq!(
            world.get::<C>(e0),
            Some(&C),
            "pre-existing entity received C component"
        );
        assert_eq!(
            world.get::<C>(e1),
            Some(&C),
            "new entity was spawned and received C component"
        );
    }

    #[test]
    fn insert_batch() {
        let mut world = World::default();
        let e0 = world.spawn(A(0)).id();
        let e1 = world.spawn(B(0)).id();

        let values = vec![(e0, (A(1), B(0))), (e1, (A(0), B(1)))];

        world.insert_batch(values);

        assert_eq!(
            world.get::<A>(e0),
            Some(&A(1)),
            "first entity's A component should have been replaced"
        );
        assert_eq!(
            world.get::<B>(e0),
            Some(&B(0)),
            "first entity should have received B component"
        );
        assert_eq!(
            world.get::<A>(e1),
            Some(&A(0)),
            "second entity should have received A component"
        );
        assert_eq!(
            world.get::<B>(e1),
            Some(&B(1)),
            "second entity's B component should have been replaced"
        );
    }

    #[test]
    fn insert_batch_same_archetype() {
        let mut world = World::default();
        let e0 = world.spawn((A(0), B(0))).id();
        let e1 = world.spawn((A(0), B(0))).id();
        let e2 = world.spawn(B(0)).id();

        let values = vec![(e0, (B(1), C)), (e1, (B(2), C)), (e2, (B(3), C))];

        world.insert_batch(values);
        let mut query = world.query::<(Option<&A>, &B, &C)>();
        let component_values = query.get_many(&world, [e0, e1, e2]).unwrap();

        assert_eq!(
            component_values,
            [(Some(&A(0)), &B(1), &C), (Some(&A(0)), &B(2), &C), (None, &B(3), &C)],
            "all entities should have had their B component replaced, received C component, and had their A component (or lack thereof) unchanged"
        );
    }

    #[test]
    fn insert_batch_if_new() {
        let mut world = World::default();
        let e0 = world.spawn(A(0)).id();
        let e1 = world.spawn(B(0)).id();

        let values = vec![(e0, (A(1), B(0))), (e1, (A(0), B(1)))];

        world.insert_batch_if_new(values);

        assert_eq!(
            world.get::<A>(e0),
            Some(&A(0)),
            "first entity's A component should not have been replaced"
        );
        assert_eq!(
            world.get::<B>(e0),
            Some(&B(0)),
            "first entity should have received B component"
        );
        assert_eq!(
            world.get::<A>(e1),
            Some(&A(0)),
            "second entity should have received A component"
        );
        assert_eq!(
            world.get::<B>(e1),
            Some(&B(0)),
            "second entity's B component should not have been replaced"
        );
    }

    #[test]
    fn try_insert_batch() {
        let mut world = World::default();
        let e0 = world.spawn(A(0)).id();
        let e1 = Entity::from_raw(1);

        let values = vec![(e0, (A(1), B(0))), (e1, (A(0), B(1)))];

        let error = world.try_insert_batch(values).unwrap_err();

        assert_eq!(e1, error.entities[0]);

        assert_eq!(
            world.get::<A>(e0),
            Some(&A(1)),
            "first entity's A component should have been replaced"
        );
        assert_eq!(
            world.get::<B>(e0),
            Some(&B(0)),
            "first entity should have received B component"
        );
    }

    #[test]
    fn try_insert_batch_if_new() {
        let mut world = World::default();
        let e0 = world.spawn(A(0)).id();
        let e1 = Entity::from_raw(1);

        let values = vec![(e0, (A(1), B(0))), (e1, (A(0), B(1)))];

        let error = world.try_insert_batch_if_new(values).unwrap_err();

        assert_eq!(e1, error.entities[0]);

        assert_eq!(
            world.get::<A>(e0),
            Some(&A(0)),
            "first entity's A component should not have been replaced"
        );
        assert_eq!(
            world.get::<B>(e0),
            Some(&B(0)),
            "first entity should have received B component"
        );
    }

    #[test]
    fn required_components() {
        #[derive(Component)]
        #[require(Y)]
        struct X;

        #[derive(Component)]
        #[require(Z(new_z))]
        struct Y {
            value: String,
        }

        #[derive(Component)]
        struct Z(u32);

        impl Default for Y {
            fn default() -> Self {
                Self {
                    value: "hello".to_string(),
                }
            }
        }

        fn new_z() -> Z {
            Z(7)
        }

        let mut world = World::new();
        let id = world.spawn(X).id();
        assert_eq!(
            "hello",
            world.entity(id).get::<Y>().unwrap().value,
            "Y should have the default value"
        );
        assert_eq!(
            7,
            world.entity(id).get::<Z>().unwrap().0,
            "Z should have the value provided by the constructor defined in Y"
        );

        let id = world
            .spawn((
                X,
                Y {
                    value: "foo".to_string(),
                },
            ))
            .id();
        assert_eq!(
            "foo",
            world.entity(id).get::<Y>().unwrap().value,
            "Y should have the manually provided value"
        );
        assert_eq!(
            7,
            world.entity(id).get::<Z>().unwrap().0,
            "Z should have the value provided by the constructor defined in Y"
        );

        let id = world.spawn((X, Z(8))).id();
        assert_eq!(
            "hello",
            world.entity(id).get::<Y>().unwrap().value,
            "Y should have the default value"
        );
        assert_eq!(
            8,
            world.entity(id).get::<Z>().unwrap().0,
            "Z should have the manually provided value"
        );
    }

    #[test]
    fn generic_required_components() {
        #[derive(Component)]
        #[require(Y<usize>)]
        struct X;

        #[derive(Component, Default)]
        struct Y<T> {
            value: T,
        }

        let mut world = World::new();
        let id = world.spawn(X).id();
        assert_eq!(
            0,
            world.entity(id).get::<Y<usize>>().unwrap().value,
            "Y should have the default value"
        );
    }

    #[test]
    fn required_components_spawn_nonexistent_hooks() {
        #[derive(Component)]
        #[require(Y)]
        struct X;

        #[derive(Component, Default)]
        struct Y;

        #[derive(Resource)]
        struct A(usize);

        #[derive(Resource)]
        struct I(usize);

        let mut world = World::new();
        world.insert_resource(A(0));
        world.insert_resource(I(0));
        world
            .register_component_hooks::<Y>()
            .on_add(|mut world, _| world.resource_mut::<A>().0 += 1)
            .on_insert(|mut world, _| world.resource_mut::<I>().0 += 1);

        // Spawn entity and ensure Y was added
        assert!(world.spawn(X).contains::<Y>());

        assert_eq!(world.resource::<A>().0, 1);
        assert_eq!(world.resource::<I>().0, 1);
    }

    #[test]
    fn required_components_insert_existing_hooks() {
        #[derive(Component)]
        #[require(Y)]
        struct X;

        #[derive(Component, Default)]
        struct Y;

        #[derive(Resource)]
        struct A(usize);

        #[derive(Resource)]
        struct I(usize);

        let mut world = World::new();
        world.insert_resource(A(0));
        world.insert_resource(I(0));
        world
            .register_component_hooks::<Y>()
            .on_add(|mut world, _| world.resource_mut::<A>().0 += 1)
            .on_insert(|mut world, _| world.resource_mut::<I>().0 += 1);

        // Spawn entity and ensure Y was added
        assert!(world.spawn_empty().insert(X).contains::<Y>());

        assert_eq!(world.resource::<A>().0, 1);
        assert_eq!(world.resource::<I>().0, 1);
    }

    #[test]
    fn required_components_take_leaves_required() {
        #[derive(Component)]
        #[require(Y)]
        struct X;

        #[derive(Component, Default)]
        struct Y;

        let mut world = World::new();
        let e = world.spawn(X).id();
        let _ = world.entity_mut(e).take::<X>().unwrap();
        assert!(world.entity_mut(e).contains::<Y>());
    }

    #[test]
    fn required_components_retain_keeps_required() {
        #[derive(Component)]
        #[require(Y)]
        struct X;

        #[derive(Component, Default)]
        struct Y;

        #[derive(Component, Default)]
        struct Z;

        let mut world = World::new();
        let e = world.spawn((X, Z)).id();
        world.entity_mut(e).retain::<X>();
        assert!(world.entity_mut(e).contains::<X>());
        assert!(world.entity_mut(e).contains::<Y>());
        assert!(!world.entity_mut(e).contains::<Z>());
    }

    #[test]
    fn required_components_spawn_then_insert_no_overwrite() {
        #[derive(Component)]
        #[require(Y)]
        struct X;

        #[derive(Component, Default)]
        struct Y(usize);

        let mut world = World::new();
        let id = world.spawn((X, Y(10))).id();
        world.entity_mut(id).insert(X);

        assert_eq!(
            10,
            world.entity(id).get::<Y>().unwrap().0,
            "Y should still have the manually provided value"
        );
    }

    #[test]
    fn dynamic_required_components() {
        #[derive(Component)]
        #[require(Y)]
        struct X;

        #[derive(Component, Default)]
        struct Y;

        let mut world = World::new();
        let x_id = world.register_component::<X>();

        let mut e = world.spawn_empty();

        // SAFETY: x_id is a valid component id
        bevy_ptr::OwningPtr::make(X, |ptr| unsafe {
            e.insert_by_id(x_id, ptr);
        });

        assert!(e.contains::<Y>());
    }

    #[test]
    fn remove_component_and_its_runtime_required_components() {
        #[derive(Component)]
        struct X;

        #[derive(Component, Default)]
        struct Y;

        #[derive(Component, Default)]
        struct Z;

        #[derive(Component)]
        struct V;

        let mut world = World::new();
        world.register_required_components::<X, Y>();
        world.register_required_components::<Y, Z>();

        let e = world.spawn((X, V)).id();
        assert!(world.entity(e).contains::<X>());
        assert!(world.entity(e).contains::<Y>());
        assert!(world.entity(e).contains::<Z>());
        assert!(world.entity(e).contains::<V>());

        //check that `remove` works as expected
        world.entity_mut(e).remove::<X>();
        assert!(!world.entity(e).contains::<X>());
        assert!(world.entity(e).contains::<Y>());
        assert!(world.entity(e).contains::<Z>());
        assert!(world.entity(e).contains::<V>());

        world.entity_mut(e).insert(X);
        assert!(world.entity(e).contains::<X>());
        assert!(world.entity(e).contains::<Y>());
        assert!(world.entity(e).contains::<Z>());
        assert!(world.entity(e).contains::<V>());

        //remove `X` again and ensure that `Y` and `Z` was removed too
        world.entity_mut(e).remove_with_requires::<X>();
        assert!(!world.entity(e).contains::<X>());
        assert!(!world.entity(e).contains::<Y>());
        assert!(!world.entity(e).contains::<Z>());
        assert!(world.entity(e).contains::<V>());
    }

    #[test]
    fn remove_component_and_its_required_components() {
        #[derive(Component)]
        #[require(Y)]
        struct X;

        #[derive(Component, Default)]
        #[require(Z)]
        struct Y;

        #[derive(Component, Default)]
        struct Z;

        #[derive(Component)]
        struct V;

        let mut world = World::new();

        let e = world.spawn((X, V)).id();
        assert!(world.entity(e).contains::<X>());
        assert!(world.entity(e).contains::<Y>());
        assert!(world.entity(e).contains::<Z>());
        assert!(world.entity(e).contains::<V>());

        //check that `remove` works as expected
        world.entity_mut(e).remove::<X>();
        assert!(!world.entity(e).contains::<X>());
        assert!(world.entity(e).contains::<Y>());
        assert!(world.entity(e).contains::<Z>());
        assert!(world.entity(e).contains::<V>());

        world.entity_mut(e).insert(X);
        assert!(world.entity(e).contains::<X>());
        assert!(world.entity(e).contains::<Y>());
        assert!(world.entity(e).contains::<Z>());
        assert!(world.entity(e).contains::<V>());

        //remove `X` again and ensure that `Y` and `Z` was removed too
        world.entity_mut(e).remove_with_requires::<X>();
        assert!(!world.entity(e).contains::<X>());
        assert!(!world.entity(e).contains::<Y>());
        assert!(!world.entity(e).contains::<Z>());
        assert!(world.entity(e).contains::<V>());
    }

    #[test]
    fn remove_bundle_and_his_required_components() {
        #[derive(Component, Default)]
        #[require(Y)]
        struct X;

        #[derive(Component, Default)]
        struct Y;

        #[derive(Component, Default)]
        #[require(W)]
        struct Z;

        #[derive(Component, Default)]
        struct W;

        #[derive(Component)]
        struct V;

        #[derive(Bundle, Default)]
        struct TestBundle {
            x: X,
            z: Z,
        }

        let mut world = World::new();
        let e = world.spawn((TestBundle::default(), V)).id();

        assert!(world.entity(e).contains::<X>());
        assert!(world.entity(e).contains::<Y>());
        assert!(world.entity(e).contains::<Z>());
        assert!(world.entity(e).contains::<W>());
        assert!(world.entity(e).contains::<V>());

        world.entity_mut(e).remove_with_requires::<TestBundle>();
        assert!(!world.entity(e).contains::<X>());
        assert!(!world.entity(e).contains::<Y>());
        assert!(!world.entity(e).contains::<Z>());
        assert!(!world.entity(e).contains::<W>());
        assert!(world.entity(e).contains::<V>());
    }

    #[test]
    fn runtime_required_components() {
        // Same as `required_components` test but with runtime registration

        #[derive(Component)]
        struct X;

        #[derive(Component)]
        struct Y {
            value: String,
        }

        #[derive(Component)]
        struct Z(u32);

        impl Default for Y {
            fn default() -> Self {
                Self {
                    value: "hello".to_string(),
                }
            }
        }

        let mut world = World::new();

        world.register_required_components::<X, Y>();
        world.register_required_components_with::<Y, Z>(|| Z(7));

        let id = world.spawn(X).id();

        assert_eq!(
            "hello",
            world.entity(id).get::<Y>().unwrap().value,
            "Y should have the default value"
        );
        assert_eq!(
            7,
            world.entity(id).get::<Z>().unwrap().0,
            "Z should have the value provided by the constructor defined in Y"
        );

        let id = world
            .spawn((
                X,
                Y {
                    value: "foo".to_string(),
                },
            ))
            .id();
        assert_eq!(
            "foo",
            world.entity(id).get::<Y>().unwrap().value,
            "Y should have the manually provided value"
        );
        assert_eq!(
            7,
            world.entity(id).get::<Z>().unwrap().0,
            "Z should have the value provided by the constructor defined in Y"
        );

        let id = world.spawn((X, Z(8))).id();
        assert_eq!(
            "hello",
            world.entity(id).get::<Y>().unwrap().value,
            "Y should have the default value"
        );
        assert_eq!(
            8,
            world.entity(id).get::<Z>().unwrap().0,
            "Z should have the manually provided value"
        );
    }

    #[test]
    fn runtime_required_components_override_1() {
        #[derive(Component)]
        struct X;

        #[derive(Component, Default)]
        struct Y;

        #[derive(Component)]
        struct Z(u32);

        let mut world = World::new();

        // - X requires Y with default constructor
        // - Y requires Z with custom constructor
        // - X requires Z with custom constructor (more specific than X -> Y -> Z)
        world.register_required_components::<X, Y>();
        world.register_required_components_with::<Y, Z>(|| Z(5));
        world.register_required_components_with::<X, Z>(|| Z(7));

        let id = world.spawn(X).id();

        assert_eq!(
            7,
            world.entity(id).get::<Z>().unwrap().0,
            "Z should have the value provided by the constructor defined in X"
        );
    }

    #[test]
    fn runtime_required_components_override_2() {
        // Same as `runtime_required_components_override_1` test but with different registration order

        #[derive(Component)]
        struct X;

        #[derive(Component, Default)]
        struct Y;

        #[derive(Component)]
        struct Z(u32);

        let mut world = World::new();

        // - X requires Y with default constructor
        // - X requires Z with custom constructor (more specific than X -> Y -> Z)
        // - Y requires Z with custom constructor
        world.register_required_components::<X, Y>();
        world.register_required_components_with::<X, Z>(|| Z(7));
        world.register_required_components_with::<Y, Z>(|| Z(5));

        let id = world.spawn(X).id();

        assert_eq!(
            7,
            world.entity(id).get::<Z>().unwrap().0,
            "Z should have the value provided by the constructor defined in X"
        );
    }

    #[test]
    fn runtime_required_components_propagate_up() {
        // `A` requires `B` directly.
        #[derive(Component)]
        #[require(B)]
        struct A;

        #[derive(Component, Default)]
        struct B;

        #[derive(Component, Default)]
        struct C;

        let mut world = World::new();

        // `B` requires `C` with a runtime registration.
        // `A` should also require `C` because it requires `B`.
        world.register_required_components::<B, C>();

        let id = world.spawn(A).id();

        assert!(world.entity(id).get::<C>().is_some());
    }

    #[test]
    fn runtime_required_components_propagate_up_even_more() {
        #[derive(Component)]
        struct A;

        #[derive(Component, Default)]
        struct B;

        #[derive(Component, Default)]
        struct C;

        #[derive(Component, Default)]
        struct D;

        let mut world = World::new();

        world.register_required_components::<A, B>();
        world.register_required_components::<B, C>();
        world.register_required_components::<C, D>();

        let id = world.spawn(A).id();

        assert!(world.entity(id).get::<D>().is_some());
    }

    #[test]
    fn runtime_required_components_deep_require_does_not_override_shallow_require() {
        #[derive(Component)]
        struct A;
        #[derive(Component, Default)]
        struct B;
        #[derive(Component, Default)]
        struct C;
        #[derive(Component)]
        struct Counter(i32);
        #[derive(Component, Default)]
        struct D;

        let mut world = World::new();

        world.register_required_components::<A, B>();
        world.register_required_components::<B, C>();
        world.register_required_components::<C, D>();
        world.register_required_components_with::<D, Counter>(|| Counter(2));
        // This should replace the require constructor in A since it is
        // shallower.
        world.register_required_components_with::<C, Counter>(|| Counter(1));

        let id = world.spawn(A).id();

        // The "shallower" of the two components is used.
        assert_eq!(world.entity(id).get::<Counter>().unwrap().0, 1);
    }

    #[test]
    fn runtime_required_components_deep_require_does_not_override_shallow_require_deep_subtree_after_shallow(
    ) {
        #[derive(Component)]
        struct A;
        #[derive(Component, Default)]
        struct B;
        #[derive(Component, Default)]
        struct C;
        #[derive(Component, Default)]
        struct D;
        #[derive(Component, Default)]
        struct E;
        #[derive(Component)]
        struct Counter(i32);
        #[derive(Component, Default)]
        struct F;

        let mut world = World::new();

        world.register_required_components::<A, B>();
        world.register_required_components::<B, C>();
        world.register_required_components::<C, D>();
        world.register_required_components::<D, E>();
        world.register_required_components_with::<E, Counter>(|| Counter(1));
        world.register_required_components_with::<F, Counter>(|| Counter(2));
        world.register_required_components::<E, F>();

        let id = world.spawn(A).id();

        // The "shallower" of the two components is used.
        assert_eq!(world.entity(id).get::<Counter>().unwrap().0, 1);
    }

    #[test]
    fn runtime_required_components_existing_archetype() {
        #[derive(Component)]
        struct X;

        #[derive(Component, Default)]
        struct Y;

        let mut world = World::new();

        // Registering required components after the archetype has already been created should panic.
        // This may change in the future.
        world.spawn(X);
        assert!(matches!(
            world.try_register_required_components::<X, Y>(),
            Err(RequiredComponentsError::ArchetypeExists(_))
        ));
    }

    #[test]
    fn runtime_required_components_fail_with_duplicate() {
        #[derive(Component)]
        #[require(Y)]
        struct X;

        #[derive(Component, Default)]
        struct Y;

        let mut world = World::new();

        // This should fail: Tried to register Y as a requirement for X, but the requirement already exists.
        assert!(matches!(
            world.try_register_required_components::<X, Y>(),
            Err(RequiredComponentsError::DuplicateRegistration(_, _))
        ));
    }

    #[test]
    fn required_components_inheritance_depth() {
        // Test that inheritance depths are computed correctly for requirements.
        //
        // Requirements with `require` attribute:
        //
        // A -> B -> C
        //   0    1
        //
        // Runtime requirements:
        //
        // X -> A -> B -> C
        //   0    1    2
        //
        // X -> Y -> Z -> B -> C
        //   0    1    2    3

        #[derive(Component, Default)]
        #[require(B)]
        struct A;

        #[derive(Component, Default)]
        #[require(C)]
        struct B;

        #[derive(Component, Default)]
        struct C;

        #[derive(Component, Default)]
        struct X;

        #[derive(Component, Default)]
        struct Y;

        #[derive(Component, Default)]
        struct Z;

        let mut world = World::new();

        let a = world.register_component::<A>();
        let b = world.register_component::<B>();
        let c = world.register_component::<C>();
        let y = world.register_component::<Y>();
        let z = world.register_component::<Z>();

        world.register_required_components::<X, A>();
        world.register_required_components::<X, Y>();
        world.register_required_components::<Y, Z>();
        world.register_required_components::<Z, B>();

        world.spawn(X);

        let required_a = world.get_required_components::<A>().unwrap();
        let required_b = world.get_required_components::<B>().unwrap();
        let required_c = world.get_required_components::<C>().unwrap();
        let required_x = world.get_required_components::<X>().unwrap();
        let required_y = world.get_required_components::<Y>().unwrap();
        let required_z = world.get_required_components::<Z>().unwrap();

        /// Returns the component IDs and inheritance depths of the required components
        /// in ascending order based on the component ID.
        fn to_vec(required: &RequiredComponents) -> Vec<(ComponentId, u16)> {
            let mut vec = required
                .0
                .iter()
                .map(|(id, component)| (*id, component.inheritance_depth))
                .collect::<Vec<_>>();
            vec.sort_by_key(|(id, _)| *id);
            vec
        }

        // Check that the inheritance depths are correct for each component.
        assert_eq!(to_vec(required_a), vec![(b, 0), (c, 1)]);
        assert_eq!(to_vec(required_b), vec![(c, 0)]);
        assert_eq!(to_vec(required_c), vec![]);
        assert_eq!(
            to_vec(required_x),
            vec![(a, 0), (b, 1), (c, 2), (y, 0), (z, 1)]
        );
        assert_eq!(to_vec(required_y), vec![(b, 1), (c, 2), (z, 0)]);
        assert_eq!(to_vec(required_z), vec![(b, 0), (c, 1)]);
    }

    #[test]
    fn required_components_inheritance_depth_bias() {
        #[derive(Component, PartialEq, Eq, Clone, Copy, Debug)]
        struct MyRequired(bool);

        #[derive(Component, Default)]
        #[require(MyRequired(|| MyRequired(false)))]
        struct MiddleMan;

        #[derive(Component, Default)]
        #[require(MiddleMan)]
        struct ConflictingRequire;

        #[derive(Component, Default)]
        #[require(MyRequired(|| MyRequired(true)))]
        struct MyComponent;

        let mut world = World::new();
        let order_a = world
            .spawn((ConflictingRequire, MyComponent))
            .get::<MyRequired>()
            .cloned();
        let order_b = world
            .spawn((MyComponent, ConflictingRequire))
            .get::<MyRequired>()
            .cloned();

        assert_eq!(order_a, Some(MyRequired(true)));
        assert_eq!(order_b, Some(MyRequired(true)));
    }

    #[test]
    #[should_panic = "Recursive required components detected: A → B → C → B\nhelp: If this is intentional, consider merging the components."]
    fn required_components_recursion_errors() {
        #[derive(Component, Default)]
        #[require(B)]
        struct A;

        #[derive(Component, Default)]
        #[require(C)]
        struct B;

        #[derive(Component, Default)]
        #[require(B)]
        struct C;

        World::new().register_component::<A>();
    }

    #[test]
    #[should_panic = "Recursive required components detected: A → A\nhelp: Remove require(A)."]
    fn required_components_self_errors() {
        #[derive(Component, Default)]
        #[require(A)]
        struct A;

        World::new().register_component::<A>();
    }

    #[derive(Default)]
    struct CaptureMapper(Vec<Entity>);
    impl EntityMapper for CaptureMapper {
        fn get_mapped(&mut self, source: Entity) -> Entity {
            self.0.push(source);
            source
        }

        fn set_mapped(&mut self, _source: Entity, _target: Entity) {}
    }

    #[test]
    fn map_struct_entities() {
        #[derive(Component)]
        #[expect(
            unused,
            reason = "extra fields are used to ensure the derive works properly"
        )]
        struct Foo(usize, #[entities] Entity);

        #[derive(Component)]
        #[expect(
            unused,
            reason = "extra fields are used to ensure the derive works properly"
        )]
        struct Bar {
            #[entities]
            a: Entity,
            b: usize,
            #[entities]
            c: Vec<Entity>,
        }

        let mut world = World::new();
        let e1 = world.spawn_empty().id();
        let e2 = world.spawn_empty().id();
        let e3 = world.spawn_empty().id();

        let mut foo = Foo(1, e1);
        let mut mapper = CaptureMapper::default();
        Component::map_entities(&mut foo, &mut mapper);
        assert_eq!(&mapper.0, &[e1]);

        let mut bar = Bar {
            a: e1,
            b: 1,
            c: vec![e2, e3],
        };
        let mut mapper = CaptureMapper::default();
        Component::map_entities(&mut bar, &mut mapper);
        assert_eq!(&mapper.0, &[e1, e2, e3]);
    }

    #[test]
    fn map_enum_entities() {
        #[derive(Component)]
        #[expect(
            unused,
            reason = "extra fields are used to ensure the derive works properly"
        )]
        enum Foo {
            Bar(usize, #[entities] Entity),
            Baz {
                #[entities]
                a: Entity,
                b: usize,
                #[entities]
                c: Vec<Entity>,
            },
        }

        let mut world = World::new();
        let e1 = world.spawn_empty().id();
        let e2 = world.spawn_empty().id();
        let e3 = world.spawn_empty().id();

        let mut foo = Foo::Bar(1, e1);
        let mut mapper = CaptureMapper::default();
        Component::map_entities(&mut foo, &mut mapper);
        assert_eq!(&mapper.0, &[e1]);

        let mut foo = Foo::Baz {
            a: e1,
            b: 1,
            c: vec![e2, e3],
        };
        let mut mapper = CaptureMapper::default();
        Component::map_entities(&mut foo, &mut mapper);
        assert_eq!(&mapper.0, &[e1, e2, e3]);
    }

    #[expect(
        dead_code,
        reason = "This struct is used as a compilation test to test the derive macros, and as such is intentionally never constructed."
    )]
    #[derive(Component)]
    struct ComponentA(u32);

    #[expect(
        dead_code,
        reason = "This struct is used as a compilation test to test the derive macros, and as such is intentionally never constructed."
    )]
    #[derive(Component)]
    struct ComponentB(u32);

    #[derive(Bundle)]
    struct Simple(ComponentA);

    #[derive(Bundle)]
    struct Tuple(Simple, ComponentB);

    #[derive(Bundle)]
    struct Record {
        field0: Simple,
        field1: ComponentB,
    }

    #[derive(Component)]
    struct MyEntities {
        #[entities]
        entities: Vec<Entity>,
        #[entities]
        another_one: Entity,
        #[entities]
        maybe_entity: Option<Entity>,
        #[expect(
            dead_code,
            reason = "This struct is used as a compilation test to test the derive macros, and as such this field is intentionally never used."
        )]
        something_else: String,
    }

    #[expect(
        dead_code,
        reason = "This struct is used as a compilation test to test the derive macros, and as such is intentionally never constructed."
    )]
    #[derive(Component)]
    struct MyEntitiesTuple(#[entities] Vec<Entity>, #[entities] Entity, usize);
}<|MERGE_RESOLUTION|>--- conflicted
+++ resolved
@@ -91,15 +91,9 @@
         spawn::{Spawn, SpawnRelated},
         system::{
             Command, Commands, Deferred, EntityCommand, EntityCommands, In, InMut, InRef,
-<<<<<<< HEAD
             IntoSystem, Local, NonSend, NonSendMut, ParamSet, Populated, Query, ReadOnlySystem,
             Res, ResMut, Single, System, SystemIn, SystemInput, SystemParamBuilder,
             SystemParamFunction,
-=======
-            IntoSystem, Local, NonSend, NonSendMarker, NonSendMut, ParamSet, Populated, Query,
-            ReadOnlySystem, Res, ResMut, Single, System, SystemIn, SystemInput, SystemParamBuilder,
-            SystemParamFunction, WithParamWarnPolicy,
->>>>>>> 8d9f9486
         },
         world::{
             EntityMut, EntityRef, EntityWorldMut, FilteredResources, FilteredResourcesMut,
