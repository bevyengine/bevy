#![doc = include_str!("../README.md")]

pub mod archetype;
pub mod bundle;
pub mod change_detection;
pub mod component;
pub mod entity;
pub mod event;
pub mod ptr;
pub mod query;
#[cfg(feature = "bevy_reflect")]
pub mod reflect;
pub mod schedule;
pub mod storage;
pub mod system;
pub mod world;

/// Most commonly used re-exported types.
pub mod prelude {
    #[doc(hidden)]
    #[cfg(feature = "bevy_reflect")]
    pub use crate::reflect::ReflectComponent;
    #[doc(hidden)]
    pub use crate::{
        bundle::Bundle,
        change_detection::DetectChanges,
        component::Component,
        entity::Entity,
        event::{EventReader, EventWriter},
        query::{Added, AnyOf, ChangeTrackers, Changed, Or, QueryState, With, Without},
        schedule::{
            AmbiguitySetLabel, ExclusiveSystemDescriptorCoercion, ParallelSystemDescriptorCoercion,
            RunCriteria, RunCriteriaDescriptorCoercion, RunCriteriaLabel, Schedule, Stage,
            StageLabel, State, SystemLabel, SystemSet, SystemStage,
        },
        system::{
            Commands, In, IntoChainSystem, IntoExclusiveSystem, IntoSystem, Local, NonSend,
            NonSendMut, ParamSet, Query, RemovedComponents, Res, ResMut, System,
            SystemParamFunction,
        },
        world::{FromWorld, Mut, World},
    };
}

pub use bevy_ecs_macros::all_tuples;

#[cfg(test)]
mod tests {
    use crate as bevy_ecs;
    use crate::{
        bundle::Bundle,
        component::{Component, ComponentId},
        entity::Entity,
<<<<<<< HEAD
        query::{Added, ChangeTrackers, Changed, FilteredAccess, With, Without, WorldQuery},
=======
        query::{
            Added, ChangeTrackers, Changed, FilterFetch, FilteredAccess, Or, With, Without,
            WorldQuery,
        },
>>>>>>> ddce22b6
        world::{Mut, World},
    };
    use bevy_tasks::TaskPool;
    use std::{
        any::TypeId,
        sync::{
            atomic::{AtomicUsize, Ordering},
            Arc, Mutex,
        },
    };

    #[derive(Component, Debug, PartialEq, Eq, Clone, Copy)]
    struct A(usize);
    #[derive(Component, Debug, PartialEq, Eq, Clone, Copy)]
    struct B(usize);
    #[derive(Component, Debug, PartialEq, Eq, Clone, Copy)]
    struct C;

    #[derive(Component, Clone, Debug)]
    struct DropCk(Arc<AtomicUsize>);
    impl DropCk {
        fn new_pair() -> (Self, Arc<AtomicUsize>) {
            let atomic = Arc::new(AtomicUsize::new(0));
            (DropCk(atomic.clone()), atomic)
        }
    }

    impl Drop for DropCk {
        fn drop(&mut self) {
            self.0.as_ref().fetch_add(1, Ordering::Relaxed);
        }
    }

    #[derive(Component, Clone, Debug)]
    #[component(storage = "SparseSet")]
    struct DropCkSparse(DropCk);

    #[derive(Component, Copy, Clone, PartialEq, Eq, Debug)]
    #[component(storage = "Table")]
    struct TableStored(&'static str);
    #[derive(Component, Copy, Clone, PartialEq, Eq, Debug)]
    #[component(storage = "SparseSet")]
    struct SparseStored(u32);

    #[test]
    fn random_access() {
        let mut world = World::new();

        let e = world
            .spawn()
            .insert_bundle((TableStored("abc"), SparseStored(123)))
            .id();
        let f = world
            .spawn()
            .insert_bundle((TableStored("def"), SparseStored(456), A(1)))
            .id();
        assert_eq!(world.get::<TableStored>(e).unwrap().0, "abc");
        assert_eq!(world.get::<SparseStored>(e).unwrap().0, 123);
        assert_eq!(world.get::<TableStored>(f).unwrap().0, "def");
        assert_eq!(world.get::<SparseStored>(f).unwrap().0, 456);

        // test archetype get_mut()
        world.get_mut::<TableStored>(e).unwrap().0 = "xyz";
        assert_eq!(world.get::<TableStored>(e).unwrap().0, "xyz");

        // test sparse set get_mut()
        world.get_mut::<SparseStored>(f).unwrap().0 = 42;
        assert_eq!(world.get::<SparseStored>(f).unwrap().0, 42);
    }

    #[test]
    fn bundle_derive() {
        let mut world = World::new();

        #[derive(Bundle, PartialEq, Debug)]
        struct Foo {
            x: TableStored,
            y: SparseStored,
        }

        assert_eq!(
            <Foo as Bundle>::component_ids(&mut world.components, &mut world.storages),
            vec![
                world.init_component::<TableStored>(),
                world.init_component::<SparseStored>(),
            ]
        );

        let e1 = world
            .spawn()
            .insert_bundle(Foo {
                x: TableStored("abc"),
                y: SparseStored(123),
            })
            .id();
        let e2 = world
            .spawn()
            .insert_bundle((TableStored("def"), SparseStored(456), A(1)))
            .id();
        assert_eq!(world.get::<TableStored>(e1).unwrap().0, "abc");
        assert_eq!(world.get::<SparseStored>(e1).unwrap().0, 123);
        assert_eq!(world.get::<TableStored>(e2).unwrap().0, "def");
        assert_eq!(world.get::<SparseStored>(e2).unwrap().0, 456);

        // test archetype get_mut()
        world.get_mut::<TableStored>(e1).unwrap().0 = "xyz";
        assert_eq!(world.get::<TableStored>(e1).unwrap().0, "xyz");

        // test sparse set get_mut()
        world.get_mut::<SparseStored>(e2).unwrap().0 = 42;
        assert_eq!(world.get::<SparseStored>(e2).unwrap().0, 42);

        assert_eq!(
            world.entity_mut(e1).remove_bundle::<Foo>().unwrap(),
            Foo {
                x: TableStored("xyz"),
                y: SparseStored(123),
            }
        );

        #[derive(Bundle, PartialEq, Debug)]
        struct Nested {
            a: A,
            #[bundle]
            foo: Foo,
            b: B,
        }

        assert_eq!(
            <Nested as Bundle>::component_ids(&mut world.components, &mut world.storages),
            vec![
                world.init_component::<A>(),
                world.init_component::<TableStored>(),
                world.init_component::<SparseStored>(),
                world.init_component::<B>(),
            ]
        );

        let e3 = world
            .spawn()
            .insert_bundle(Nested {
                a: A(1),
                foo: Foo {
                    x: TableStored("ghi"),
                    y: SparseStored(789),
                },
                b: B(2),
            })
            .id();

        assert_eq!(world.get::<TableStored>(e3).unwrap().0, "ghi");
        assert_eq!(world.get::<SparseStored>(e3).unwrap().0, 789);
        assert_eq!(world.get::<A>(e3).unwrap().0, 1);
        assert_eq!(world.get::<B>(e3).unwrap().0, 2);
        assert_eq!(
            world.entity_mut(e3).remove_bundle::<Nested>().unwrap(),
            Nested {
                a: A(1),
                foo: Foo {
                    x: TableStored("ghi"),
                    y: SparseStored(789),
                },
                b: B(2),
            }
        );
    }

    #[test]
    fn despawn_table_storage() {
        let mut world = World::new();
        let e = world
            .spawn()
            .insert_bundle((TableStored("abc"), A(123)))
            .id();
        let f = world
            .spawn()
            .insert_bundle((TableStored("def"), A(456)))
            .id();
        assert_eq!(world.entities.len(), 2);
        assert!(world.despawn(e));
        assert_eq!(world.entities.len(), 1);
        assert!(world.get::<TableStored>(e).is_none());
        assert!(world.get::<A>(e).is_none());
        assert_eq!(world.get::<TableStored>(f).unwrap().0, "def");
        assert_eq!(world.get::<A>(f).unwrap().0, 456);
    }

    #[test]
    fn despawn_mixed_storage() {
        let mut world = World::new();

        let e = world
            .spawn()
            .insert_bundle((TableStored("abc"), SparseStored(123)))
            .id();
        let f = world
            .spawn()
            .insert_bundle((TableStored("def"), SparseStored(456)))
            .id();
        assert_eq!(world.entities.len(), 2);
        assert!(world.despawn(e));
        assert_eq!(world.entities.len(), 1);
        assert!(world.get::<TableStored>(e).is_none());
        assert!(world.get::<SparseStored>(e).is_none());
        assert_eq!(world.get::<TableStored>(f).unwrap().0, "def");
        assert_eq!(world.get::<SparseStored>(f).unwrap().0, 456);
    }

    #[test]
    fn query_all() {
        let mut world = World::new();
        let e = world
            .spawn()
            .insert_bundle((TableStored("abc"), A(123)))
            .id();
        let f = world
            .spawn()
            .insert_bundle((TableStored("def"), A(456)))
            .id();

        let ents = world
            .query::<(Entity, &A, &TableStored)>()
            .iter(&world)
            .map(|(e, &i, &s)| (e, i, s))
            .collect::<Vec<_>>();
        assert_eq!(
            ents,
            &[
                (e, A(123), TableStored("abc")),
                (f, A(456), TableStored("def"))
            ]
        );
    }

    #[test]
    fn query_all_for_each() {
        let mut world = World::new();
        let e = world
            .spawn()
            .insert_bundle((TableStored("abc"), A(123)))
            .id();
        let f = world
            .spawn()
            .insert_bundle((TableStored("def"), A(456)))
            .id();

        let mut results = Vec::new();
        world
            .query::<(Entity, &A, &TableStored)>()
            .for_each(&world, |(e, &i, &s)| results.push((e, i, s)));
        assert_eq!(
            results,
            &[
                (e, A(123), TableStored("abc")),
                (f, A(456), TableStored("def"))
            ]
        );
    }

    #[test]
    fn query_single_component() {
        let mut world = World::new();
        let e = world
            .spawn()
            .insert_bundle((TableStored("abc"), A(123)))
            .id();
        let f = world
            .spawn()
            .insert_bundle((TableStored("def"), A(456), B(1)))
            .id();
        let ents = world
            .query::<(Entity, &A)>()
            .iter(&world)
            .map(|(e, &i)| (e, i))
            .collect::<Vec<_>>();
        assert_eq!(ents, &[(e, A(123)), (f, A(456))]);
    }

    #[test]
    fn stateful_query_handles_new_archetype() {
        let mut world = World::new();
        let e = world
            .spawn()
            .insert_bundle((TableStored("abc"), A(123)))
            .id();
        let mut query = world.query::<(Entity, &A)>();

        let ents = query.iter(&world).map(|(e, &i)| (e, i)).collect::<Vec<_>>();
        assert_eq!(ents, &[(e, A(123))]);

        let f = world
            .spawn()
            .insert_bundle((TableStored("def"), A(456), B(1)))
            .id();
        let ents = query.iter(&world).map(|(e, &i)| (e, i)).collect::<Vec<_>>();
        assert_eq!(ents, &[(e, A(123)), (f, A(456))]);
    }

    #[test]
    fn query_single_component_for_each() {
        let mut world = World::new();
        let e = world
            .spawn()
            .insert_bundle((TableStored("abc"), A(123)))
            .id();
        let f = world
            .spawn()
            .insert_bundle((TableStored("def"), A(456), B(1)))
            .id();
        let mut results = Vec::new();
        world
            .query::<(Entity, &A)>()
            .for_each(&world, |(e, &i)| results.push((e, i)));
        assert_eq!(results, &[(e, A(123)), (f, A(456))]);
    }

    #[test]
    fn par_for_each_dense() {
        let mut world = World::new();
        let task_pool = TaskPool::default();
        let e1 = world.spawn().insert(A(1)).id();
        let e2 = world.spawn().insert(A(2)).id();
        let e3 = world.spawn().insert(A(3)).id();
        let e4 = world.spawn().insert_bundle((A(4), B(1))).id();
        let e5 = world.spawn().insert_bundle((A(5), B(1))).id();
        let results = Arc::new(Mutex::new(Vec::new()));
        world
            .query::<(Entity, &A)>()
            .par_for_each(&world, &task_pool, 2, |(e, &A(i))| {
                results.lock().unwrap().push((e, i));
            });
        results.lock().unwrap().sort();
        assert_eq!(
            &*results.lock().unwrap(),
            &[(e1, 1), (e2, 2), (e3, 3), (e4, 4), (e5, 5)]
        );
    }

    #[test]
    fn par_for_each_sparse() {
        let mut world = World::new();

        let task_pool = TaskPool::default();
        let e1 = world.spawn().insert(SparseStored(1)).id();
        let e2 = world.spawn().insert(SparseStored(2)).id();
        let e3 = world.spawn().insert(SparseStored(3)).id();
        let e4 = world.spawn().insert_bundle((SparseStored(4), A(1))).id();
        let e5 = world.spawn().insert_bundle((SparseStored(5), A(1))).id();
        let results = Arc::new(Mutex::new(Vec::new()));
        world.query::<(Entity, &SparseStored)>().par_for_each(
            &world,
            &task_pool,
            2,
            |(e, &SparseStored(i))| results.lock().unwrap().push((e, i)),
        );
        results.lock().unwrap().sort();
        assert_eq!(
            &*results.lock().unwrap(),
            &[(e1, 1), (e2, 2), (e3, 3), (e4, 4), (e5, 5)]
        );
    }

    #[test]
    fn query_missing_component() {
        let mut world = World::new();
        world.spawn().insert_bundle((TableStored("abc"), A(123)));
        world.spawn().insert_bundle((TableStored("def"), A(456)));
        assert!(world.query::<(&B, &A)>().iter(&world).next().is_none());
    }

    #[test]
    fn query_sparse_component() {
        let mut world = World::new();
        world.spawn().insert_bundle((TableStored("abc"), A(123)));
        let f = world
            .spawn()
            .insert_bundle((TableStored("def"), A(456), B(1)))
            .id();
        let ents = world
            .query::<(Entity, &B)>()
            .iter(&world)
            .map(|(e, &b)| (e, b))
            .collect::<Vec<_>>();
        assert_eq!(ents, &[(f, B(1))]);
    }

    #[test]
    fn query_filter_with() {
        let mut world = World::new();
        world.spawn().insert_bundle((A(123), B(1)));
        world.spawn().insert(A(456));
        let result = world
            .query_filtered::<&A, With<B>>()
            .iter(&world)
            .cloned()
            .collect::<Vec<_>>();
        assert_eq!(result, vec![A(123)]);
    }

    #[test]
    fn query_filter_with_for_each() {
        let mut world = World::new();
        world.spawn().insert_bundle((A(123), B(1)));
        world.spawn().insert(A(456));

        let mut results = Vec::new();
        world
            .query_filtered::<&A, With<B>>()
            .for_each(&world, |i| results.push(*i));
        assert_eq!(results, vec![A(123)]);
    }

    #[test]
    fn query_filter_with_sparse() {
        let mut world = World::new();

        world.spawn().insert_bundle((A(123), SparseStored(321)));
        world.spawn().insert(A(456));
        let result = world
            .query_filtered::<&A, With<SparseStored>>()
            .iter(&world)
            .cloned()
            .collect::<Vec<_>>();
        assert_eq!(result, vec![A(123)]);
    }

    #[test]
    fn query_filter_with_sparse_for_each() {
        let mut world = World::new();

        world.spawn().insert_bundle((A(123), SparseStored(321)));
        world.spawn().insert(A(456));
        let mut results = Vec::new();
        world
            .query_filtered::<&A, With<SparseStored>>()
            .for_each(&world, |i| results.push(*i));
        assert_eq!(results, vec![A(123)]);
    }

    #[test]
    fn query_filter_without() {
        let mut world = World::new();
        world.spawn().insert_bundle((A(123), B(321)));
        world.spawn().insert(A(456));
        let result = world
            .query_filtered::<&A, Without<B>>()
            .iter(&world)
            .cloned()
            .collect::<Vec<_>>();
        assert_eq!(result, vec![A(456)]);
    }

    #[test]
    fn query_optional_component_table() {
        let mut world = World::new();
        let e = world
            .spawn()
            .insert_bundle((TableStored("abc"), A(123)))
            .id();
        let f = world
            .spawn()
            .insert_bundle((TableStored("def"), A(456), B(1)))
            .id();
        // this should be skipped
        world.spawn().insert(TableStored("abc"));
        let ents = world
            .query::<(Entity, Option<&B>, &A)>()
            .iter(&world)
            .map(|(e, b, &i)| (e, b.copied(), i))
            .collect::<Vec<_>>();
        assert_eq!(ents, &[(e, None, A(123)), (f, Some(B(1)), A(456))]);
    }

    #[test]
    fn query_optional_component_sparse() {
        let mut world = World::new();

        let e = world
            .spawn()
            .insert_bundle((TableStored("abc"), A(123)))
            .id();
        let f = world
            .spawn()
            .insert_bundle((TableStored("def"), A(456), SparseStored(1)))
            .id();
        // // this should be skipped
        // SparseStored(1).spawn().insert("abc");
        let ents = world
            .query::<(Entity, Option<&SparseStored>, &A)>()
            .iter(&world)
            .map(|(e, b, &i)| (e, b.copied(), i))
            .collect::<Vec<_>>();
        assert_eq!(
            ents,
            &[(e, None, A(123)), (f, Some(SparseStored(1)), A(456))]
        );
    }

    #[test]
    fn query_optional_component_sparse_no_match() {
        let mut world = World::new();

        let e = world
            .spawn()
            .insert_bundle((TableStored("abc"), A(123)))
            .id();
        let f = world
            .spawn()
            .insert_bundle((TableStored("def"), A(456)))
            .id();
        // // this should be skipped
        world.spawn().insert(TableStored("abc"));
        let ents = world
            .query::<(Entity, Option<&SparseStored>, &A)>()
            .iter(&world)
            .map(|(e, b, &i)| (e, b.copied(), i))
            .collect::<Vec<_>>();
        assert_eq!(ents, &[(e, None, A(123)), (f, None, A(456))]);
    }

    #[test]
    fn add_remove_components() {
        let mut world = World::new();
        let e1 = world
            .spawn()
            .insert(A(1))
            .insert_bundle((B(3), TableStored("abc")))
            .id();
        let e2 = world
            .spawn()
            .insert(A(2))
            .insert_bundle((B(4), TableStored("xyz")))
            .id();

        assert_eq!(
            world
                .query::<(Entity, &A, &B)>()
                .iter(&world)
                .map(|(e, &i, &b)| (e, i, b))
                .collect::<Vec<_>>(),
            &[(e1, A(1), B(3)), (e2, A(2), B(4))]
        );

        assert_eq!(world.entity_mut(e1).remove::<A>(), Some(A(1)));
        assert_eq!(
            world
                .query::<(Entity, &A, &B)>()
                .iter(&world)
                .map(|(e, &i, &b)| (e, i, b))
                .collect::<Vec<_>>(),
            &[(e2, A(2), B(4))]
        );
        assert_eq!(
            world
                .query::<(Entity, &B, &TableStored)>()
                .iter(&world)
                .map(|(e, &B(b), &TableStored(s))| (e, b, s))
                .collect::<Vec<_>>(),
            &[(e2, 4, "xyz"), (e1, 3, "abc")]
        );
        world.entity_mut(e1).insert(A(43));
        assert_eq!(
            world
                .query::<(Entity, &A, &B)>()
                .iter(&world)
                .map(|(e, &i, &b)| (e, i, b))
                .collect::<Vec<_>>(),
            &[(e2, A(2), B(4)), (e1, A(43), B(3))]
        );
        world.entity_mut(e1).insert(C);
        assert_eq!(
            world
                .query::<(Entity, &C)>()
                .iter(&world)
                .map(|(e, &f)| (e, f))
                .collect::<Vec<_>>(),
            &[(e1, C)]
        );
    }

    #[test]
    fn table_add_remove_many() {
        let mut world = World::default();
        #[cfg(miri)]
        let (mut entities, to) = {
            let to = 10;
            (Vec::with_capacity(to), to)
        };
        #[cfg(not(miri))]
        let (mut entities, to) = {
            let to = 10_000;
            (Vec::with_capacity(to), to)
        };

        for _ in 0..to {
            entities.push(world.spawn().insert(B(0)).id());
        }

        for (i, entity) in entities.iter().cloned().enumerate() {
            world.entity_mut(entity).insert(A(i));
        }

        for (i, entity) in entities.iter().cloned().enumerate() {
            assert_eq!(world.entity_mut(entity).remove::<A>(), Some(A(i)));
        }
    }

    #[test]
    fn sparse_set_add_remove_many() {
        let mut world = World::default();

        let mut entities = Vec::with_capacity(1000);
        for _ in 0..4 {
            entities.push(world.spawn().insert(A(2)).id());
        }

        for (i, entity) in entities.iter().cloned().enumerate() {
            world.entity_mut(entity).insert(SparseStored(i as u32));
        }

        for (i, entity) in entities.iter().cloned().enumerate() {
            assert_eq!(
                world.entity_mut(entity).remove::<SparseStored>(),
                Some(SparseStored(i as u32))
            );
        }
    }

    #[test]
    fn remove_missing() {
        let mut world = World::new();
        let e = world
            .spawn()
            .insert_bundle((TableStored("abc"), A(123)))
            .id();
        assert!(world.entity_mut(e).remove::<B>().is_none());
    }

    #[test]
    fn spawn_batch() {
        let mut world = World::new();
        world.spawn_batch((0..100).map(|x| (A(x), TableStored("abc"))));
        let values = world
            .query::<&A>()
            .iter(&world)
            .map(|v| v.0)
            .collect::<Vec<_>>();
        let expected = (0..100).collect::<Vec<_>>();
        assert_eq!(values, expected);
    }

    #[test]
    fn query_get() {
        let mut world = World::new();
        let a = world
            .spawn()
            .insert_bundle((TableStored("abc"), A(123)))
            .id();
        let b = world
            .spawn()
            .insert_bundle((TableStored("def"), A(456)))
            .id();
        let c = world
            .spawn()
            .insert_bundle((TableStored("ghi"), A(789), B(1)))
            .id();

        let mut i32_query = world.query::<&A>();
        assert_eq!(i32_query.get(&world, a).unwrap().0, 123);
        assert_eq!(i32_query.get(&world, b).unwrap().0, 456);

        let mut i32_bool_query = world.query::<(&A, &B)>();
        assert!(i32_bool_query.get(&world, a).is_err());
        assert_eq!(i32_bool_query.get(&world, c).unwrap(), (&A(789), &B(1)));
        assert!(world.despawn(a));
        assert!(i32_query.get(&world, a).is_err());
    }

    #[test]
    fn remove_tracking() {
        let mut world = World::new();

        let a = world.spawn().insert_bundle((SparseStored(0), A(123))).id();
        let b = world.spawn().insert_bundle((SparseStored(1), A(123))).id();

        world.entity_mut(a).despawn();
        assert_eq!(
            world.removed::<A>().collect::<Vec<_>>(),
            &[a],
            "despawning results in 'removed component' state for table components"
        );
        assert_eq!(
            world.removed::<SparseStored>().collect::<Vec<_>>(),
            &[a],
            "despawning results in 'removed component' state for sparse set components"
        );

        world.entity_mut(b).insert(B(1));
        assert_eq!(
            world.removed::<A>().collect::<Vec<_>>(),
            &[a],
            "archetype moves does not result in 'removed component' state"
        );

        world.entity_mut(b).remove::<A>();
        assert_eq!(
            world.removed::<A>().collect::<Vec<_>>(),
            &[a, b],
            "removing a component results in a 'removed component' state"
        );

        world.clear_trackers();
        assert_eq!(
            world.removed::<A>().collect::<Vec<_>>(),
            &[],
            "clearning trackers clears removals"
        );
        assert_eq!(
            world.removed::<SparseStored>().collect::<Vec<_>>(),
            &[],
            "clearning trackers clears removals"
        );
        assert_eq!(
            world.removed::<B>().collect::<Vec<_>>(),
            &[],
            "clearning trackers clears removals"
        );

        // TODO: uncomment when world.clear() is implemented
        // let c = world.spawn().insert_bundle(("abc", 123)).id();
        // let d = world.spawn().insert_bundle(("abc", 123)).id();
        // world.clear();
        // assert_eq!(
        //     world.removed::<i32>(),
        //     &[c, d],
        //     "world clears result in 'removed component' states"
        // );
        // assert_eq!(
        //     world.removed::<&'static str>(),
        //     &[c, d, b],
        //     "world clears result in 'removed component' states"
        // );
        // assert_eq!(
        //     world.removed::<f64>(),
        //     &[b],
        //     "world clears result in 'removed component' states"
        // );
    }

    #[test]
    fn added_tracking() {
        let mut world = World::new();
        let a = world.spawn().insert(A(123)).id();

        assert_eq!(world.query::<&A>().iter(&world).count(), 1);
        assert_eq!(
            world.query_filtered::<(), Added<A>>().iter(&world).count(),
            1
        );
        assert_eq!(world.query::<&A>().iter(&world).count(), 1);
        assert_eq!(
            world.query_filtered::<(), Added<A>>().iter(&world).count(),
            1
        );
        assert!(world.query::<&A>().get(&world, a).is_ok());
        assert!(world
            .query_filtered::<(), Added<A>>()
            .get(&world, a)
            .is_ok());
        assert!(world.query::<&A>().get(&world, a).is_ok());
        assert!(world
            .query_filtered::<(), Added<A>>()
            .get(&world, a)
            .is_ok());

        world.clear_trackers();

        assert_eq!(world.query::<&A>().iter(&world).count(), 1);
        assert_eq!(
            world.query_filtered::<(), Added<A>>().iter(&world).count(),
            0
        );
        assert_eq!(world.query::<&A>().iter(&world).count(), 1);
        assert_eq!(
            world.query_filtered::<(), Added<A>>().iter(&world).count(),
            0
        );
        assert!(world.query::<&A>().get(&world, a).is_ok());
        assert!(world
            .query_filtered::<(), Added<A>>()
            .get(&world, a)
            .is_err());
        assert!(world.query::<&A>().get(&world, a).is_ok());
        assert!(world
            .query_filtered::<(), Added<A>>()
            .get(&world, a)
            .is_err());
    }

    #[test]
    fn added_queries() {
        let mut world = World::default();
        let e1 = world.spawn().insert(A(0)).id();

        fn get_added<Com: Component>(world: &mut World) -> Vec<Entity> {
            world
                .query_filtered::<Entity, Added<Com>>()
                .iter(world)
                .collect::<Vec<Entity>>()
        }

        assert_eq!(get_added::<A>(&mut world), vec![e1]);
        world.entity_mut(e1).insert(B(0));
        assert_eq!(get_added::<A>(&mut world), vec![e1]);
        assert_eq!(get_added::<B>(&mut world), vec![e1]);

        world.clear_trackers();
        assert!(get_added::<A>(&mut world).is_empty());
        let e2 = world.spawn().insert_bundle((A(1), B(1))).id();
        assert_eq!(get_added::<A>(&mut world), vec![e2]);
        assert_eq!(get_added::<B>(&mut world), vec![e2]);

        let added = world
            .query_filtered::<Entity, (Added<A>, Added<B>)>()
            .iter(&world)
            .collect::<Vec<Entity>>();
        assert_eq!(added, vec![e2]);
    }

    #[test]
    fn changed_trackers() {
        let mut world = World::default();
        let e1 = world.spawn().insert_bundle((A(0), B(0))).id();
        let e2 = world.spawn().insert_bundle((A(0), B(0))).id();
        let e3 = world.spawn().insert_bundle((A(0), B(0))).id();
        world.spawn().insert_bundle((A(0), B(0)));

        world.clear_trackers();

        for (i, mut a) in world.query::<&mut A>().iter_mut(&mut world).enumerate() {
            if i % 2 == 0 {
                a.0 += 1;
            }
        }

        fn get_filtered<F: WorldQuery>(world: &mut World) -> Vec<Entity> {
            world
                .query_filtered::<Entity, F>()
                .iter(world)
                .collect::<Vec<Entity>>()
        }

        assert_eq!(get_filtered::<Changed<A>>(&mut world), vec![e1, e3]);

        // ensure changing an entity's archetypes also moves its changed state
        world.entity_mut(e1).insert(C);

        assert_eq!(get_filtered::<Changed<A>>(&mut world), vec![e3, e1], "changed entities list should not change (although the order will due to archetype moves)");

        // spawning a new A entity should not change existing changed state
        world.entity_mut(e1).insert_bundle((A(0), B(0)));
        assert_eq!(
            get_filtered::<Changed<A>>(&mut world),
            vec![e3, e1],
            "changed entities list should not change"
        );

        // removing an unchanged entity should not change changed state
        assert!(world.despawn(e2));
        assert_eq!(
            get_filtered::<Changed<A>>(&mut world),
            vec![e3, e1],
            "changed entities list should not change"
        );

        // removing a changed entity should remove it from enumeration
        assert!(world.despawn(e1));
        assert_eq!(
            get_filtered::<Changed<A>>(&mut world),
            vec![e3],
            "e1 should no longer be returned"
        );

        world.clear_trackers();

        assert!(get_filtered::<Changed<A>>(&mut world).is_empty());

        let e4 = world.spawn().id();

        world.entity_mut(e4).insert(A(0));
        assert_eq!(get_filtered::<Changed<A>>(&mut world), vec![e4]);
        assert_eq!(get_filtered::<Added<A>>(&mut world), vec![e4]);

        world.entity_mut(e4).insert(A(1));
        assert_eq!(get_filtered::<Changed<A>>(&mut world), vec![e4]);

        world.clear_trackers();

        // ensure inserting multiple components set changed state for all components and set added
        // state for non existing components even when changing archetype.
        world.entity_mut(e4).insert_bundle((A(0), B(0)));

        assert!(get_filtered::<Added<A>>(&mut world).is_empty());
        assert_eq!(get_filtered::<Changed<A>>(&mut world), vec![e4]);
        assert_eq!(get_filtered::<Added<B>>(&mut world), vec![e4]);
        assert_eq!(get_filtered::<Changed<B>>(&mut world), vec![e4]);
    }

    #[test]
    fn empty_spawn() {
        let mut world = World::default();
        let e = world.spawn().id();
        let mut e_mut = world.entity_mut(e);
        e_mut.insert(A(0));
        assert_eq!(e_mut.get::<A>().unwrap(), &A(0));
    }

    #[test]
    fn reserve_and_spawn() {
        let mut world = World::default();
        let e = world.entities().reserve_entity();
        world.flush();
        let mut e_mut = world.entity_mut(e);
        e_mut.insert(A(0));
        assert_eq!(e_mut.get::<A>().unwrap(), &A(0));
    }

    #[test]
    fn changed_query() {
        let mut world = World::default();
        let e1 = world.spawn().insert_bundle((A(0), B(0))).id();

        fn get_changed(world: &mut World) -> Vec<Entity> {
            world
                .query_filtered::<Entity, Changed<A>>()
                .iter(world)
                .collect::<Vec<Entity>>()
        }
        assert_eq!(get_changed(&mut world), vec![e1]);
        world.clear_trackers();
        assert_eq!(get_changed(&mut world), vec![]);
        *world.get_mut(e1).unwrap() = A(1);
        assert_eq!(get_changed(&mut world), vec![e1]);
    }

    #[test]
    fn resource() {
        let mut world = World::default();
        assert!(world.get_resource::<i32>().is_none());
        assert!(!world.contains_resource::<i32>());
        assert!(!world.is_resource_added::<i32>());
        assert!(!world.is_resource_changed::<i32>());

        world.insert_resource(123);
        let resource_id = world
            .components()
            .get_resource_id(TypeId::of::<i32>())
            .unwrap();
        let archetype_component_id = world
            .archetypes()
            .resource()
            .get_archetype_component_id(resource_id)
            .unwrap();

        assert_eq!(*world.resource::<i32>(), 123);
        assert!(world.contains_resource::<i32>());
        assert!(world.is_resource_added::<i32>());
        assert!(world.is_resource_changed::<i32>());

        world.insert_resource(456u64);
        assert_eq!(*world.resource::<u64>(), 456u64);

        world.insert_resource(789u64);
        assert_eq!(*world.resource::<u64>(), 789);

        {
            let mut value = world.resource_mut::<u64>();
            assert_eq!(*value, 789);
            *value = 10;
        }

        assert_eq!(
            world.resource::<u64>(),
            &10,
            "resource changes are preserved"
        );

        assert_eq!(
            world.remove_resource::<u64>(),
            Some(10),
            "removed resource has the correct value"
        );
        assert_eq!(
            world.get_resource::<u64>(),
            None,
            "removed resource no longer exists"
        );
        assert_eq!(
            world.remove_resource::<u64>(),
            None,
            "double remove returns nothing"
        );

        world.insert_resource(1u64);
        assert_eq!(
            world.get_resource::<u64>(),
            Some(&1u64),
            "re-inserting resources works"
        );

        assert_eq!(
            world.get_resource::<i32>(),
            Some(&123),
            "other resources are unaffected"
        );

        let current_resource_id = world
            .components()
            .get_resource_id(TypeId::of::<i32>())
            .unwrap();
        assert_eq!(
            resource_id, current_resource_id,
            "resource id does not change after removing / re-adding"
        );

        let current_archetype_component_id = world
            .archetypes()
            .resource()
            .get_archetype_component_id(current_resource_id)
            .unwrap();

        assert_eq!(
            archetype_component_id, current_archetype_component_id,
            "resource archetype component id does not change after removing / re-adding"
        );
    }

    #[test]
    fn remove_intersection() {
        let mut world = World::default();
        let e1 = world
            .spawn()
            .insert_bundle((A(1), B(1), TableStored("a")))
            .id();

        let mut e = world.entity_mut(e1);
        assert_eq!(e.get::<TableStored>(), Some(&TableStored("a")));
        assert_eq!(e.get::<A>(), Some(&A(1)));
        assert_eq!(e.get::<B>(), Some(&B(1)));
        assert_eq!(
            e.get::<C>(),
            None,
            "C is not in the entity, so it should not exist"
        );

        e.remove_bundle_intersection::<(A, B, C)>();
        assert_eq!(
            e.get::<TableStored>(),
            Some(&TableStored("a")),
            "TableStored is not in the removed bundle, so it should exist"
        );
        assert_eq!(
            e.get::<A>(),
            None,
            "i32 is in the removed bundle, so it should not exist"
        );
        assert_eq!(
            e.get::<B>(),
            None,
            "f64 is in the removed bundle, so it should not exist"
        );
        assert_eq!(
            e.get::<C>(),
            None,
            "usize is in the removed bundle, so it should not exist"
        );
    }

    #[test]
    fn remove_bundle() {
        let mut world = World::default();
        world.spawn().insert_bundle((A(1), B(1), TableStored("1")));
        let e2 = world
            .spawn()
            .insert_bundle((A(2), B(2), TableStored("2")))
            .id();
        world.spawn().insert_bundle((A(3), B(3), TableStored("3")));

        let mut query = world.query::<(&B, &TableStored)>();
        let results = query
            .iter(&world)
            .map(|(a, b)| (a.0, b.0))
            .collect::<Vec<_>>();
        assert_eq!(results, vec![(1, "1"), (2, "2"), (3, "3"),]);

        let removed_bundle = world
            .entity_mut(e2)
            .remove_bundle::<(B, TableStored)>()
            .unwrap();
        assert_eq!(removed_bundle, (B(2), TableStored("2")));

        let results = query
            .iter(&world)
            .map(|(a, b)| (a.0, b.0))
            .collect::<Vec<_>>();
        assert_eq!(results, vec![(1, "1"), (3, "3"),]);

        let mut a_query = world.query::<&A>();
        let results = a_query.iter(&world).map(|a| a.0).collect::<Vec<_>>();
        assert_eq!(results, vec![1, 3, 2]);

        let entity_ref = world.entity(e2);
        assert_eq!(
            entity_ref.get::<A>(),
            Some(&A(2)),
            "A is not in the removed bundle, so it should exist"
        );
        assert_eq!(
            entity_ref.get::<B>(),
            None,
            "B is in the removed bundle, so it should not exist"
        );
        assert_eq!(
            entity_ref.get::<TableStored>(),
            None,
            "TableStored is in the removed bundle, so it should not exist"
        );
    }

    #[test]
    fn non_send_resource() {
        let mut world = World::default();
        world.insert_non_send_resource(123i32);
        world.insert_non_send_resource(456i64);
        assert_eq!(*world.non_send_resource::<i32>(), 123);
        assert_eq!(*world.non_send_resource_mut::<i64>(), 456);
    }

    #[test]
    #[should_panic]
    fn non_send_resource_panic() {
        let mut world = World::default();
        world.insert_non_send_resource(0i32);
        std::thread::spawn(move || {
            let _ = world.non_send_resource_mut::<i32>();
        })
        .join()
        .unwrap();
    }

    #[test]
    fn trackers_query() {
        let mut world = World::default();
        let e1 = world.spawn().insert_bundle((A(0), B(0))).id();
        world.spawn().insert(B(0));

        let mut trackers_query = world.query::<Option<ChangeTrackers<A>>>();
        let trackers = trackers_query.iter(&world).collect::<Vec<_>>();
        let a_trackers = trackers[0].as_ref().unwrap();
        assert!(trackers[1].is_none());
        assert!(a_trackers.is_added());
        assert!(a_trackers.is_changed());
        world.clear_trackers();
        let trackers = trackers_query.iter(&world).collect::<Vec<_>>();
        let a_trackers = trackers[0].as_ref().unwrap();
        assert!(!a_trackers.is_added());
        assert!(!a_trackers.is_changed());
        *world.get_mut(e1).unwrap() = A(1);
        let trackers = trackers_query.iter(&world).collect::<Vec<_>>();
        let a_trackers = trackers[0].as_ref().unwrap();
        assert!(!a_trackers.is_added());
        assert!(a_trackers.is_changed());
    }

    #[test]
    fn exact_size_query() {
        let mut world = World::default();
        world.spawn().insert_bundle((A(0), B(0)));
        world.spawn().insert_bundle((A(0), B(0)));
        world.spawn().insert_bundle((A(0), B(0), C));
        world.spawn().insert(C);

        let mut query = world.query::<(&A, &B)>();
        assert_eq!(query.iter(&world).len(), 3);
    }

    #[test]
    #[should_panic]
    fn duplicate_components_panic() {
        let mut world = World::new();
        world.spawn().insert_bundle((A(1), A(2)));
    }

    #[test]
    #[should_panic]
    fn ref_and_mut_query_panic() {
        let mut world = World::new();
        world.query::<(&A, &mut A)>();
    }

    #[test]
    #[should_panic]
    fn mut_and_ref_query_panic() {
        let mut world = World::new();
        world.query::<(&mut A, &A)>();
    }

    #[test]
    #[should_panic]
    fn mut_and_mut_query_panic() {
        let mut world = World::new();
        world.query::<(&mut A, &mut A)>();
    }

    #[test]
    #[should_panic]
    fn multiple_worlds_same_query_iter() {
        let mut world_a = World::new();
        let world_b = World::new();
        let mut query = world_a.query::<&A>();
        query.iter(&world_a);
        query.iter(&world_b);
    }

    #[test]
    fn query_filters_dont_collide_with_fetches() {
        let mut world = World::new();
        world.query_filtered::<&mut A, Changed<A>>();
    }

    #[test]
    fn filtered_query_access() {
        let mut world = World::new();
        let query = world.query_filtered::<&mut A, Changed<B>>();

        let mut expected = FilteredAccess::<ComponentId>::default();
        let a_id = world.components.get_id(TypeId::of::<A>()).unwrap();
        let b_id = world.components.get_id(TypeId::of::<B>()).unwrap();
        expected.add_write(a_id);
        expected.add_read(b_id);
        assert!(
            query.component_access.eq(&expected),
            "ComponentId access from query fetch and query filter should be combined"
        );
    }

    #[test]
    #[should_panic]
    fn multiple_worlds_same_query_get() {
        let mut world_a = World::new();
        let world_b = World::new();
        let mut query = world_a.query::<&A>();
        let _ = query.get(&world_a, Entity::from_raw(0));
        let _ = query.get(&world_b, Entity::from_raw(0));
    }

    #[test]
    #[should_panic]
    fn multiple_worlds_same_query_for_each() {
        let mut world_a = World::new();
        let world_b = World::new();
        let mut query = world_a.query::<&A>();
        query.for_each(&world_a, |_| {});
        query.for_each(&world_b, |_| {});
    }

    #[test]
    fn resource_scope() {
        let mut world = World::default();
        world.insert_resource::<i32>(0);
        world.resource_scope(|world: &mut World, mut value: Mut<i32>| {
            *value += 1;
            assert!(!world.contains_resource::<i32>());
        });
        assert_eq!(*world.resource::<i32>(), 1);
    }

    #[test]
    fn insert_overwrite_drop() {
        let (dropck1, dropped1) = DropCk::new_pair();
        let (dropck2, dropped2) = DropCk::new_pair();
        let mut world = World::default();
        world.spawn().insert(dropck1).insert(dropck2);
        assert_eq!(dropped1.load(Ordering::Relaxed), 1);
        assert_eq!(dropped2.load(Ordering::Relaxed), 0);
        drop(world);
        assert_eq!(dropped1.load(Ordering::Relaxed), 1);
        assert_eq!(dropped2.load(Ordering::Relaxed), 1);
    }

    #[test]
    fn insert_overwrite_drop_sparse() {
        let (dropck1, dropped1) = DropCk::new_pair();
        let (dropck2, dropped2) = DropCk::new_pair();
        let mut world = World::default();

        world
            .spawn()
            .insert(DropCkSparse(dropck1))
            .insert(DropCkSparse(dropck2));
        assert_eq!(dropped1.load(Ordering::Relaxed), 1);
        assert_eq!(dropped2.load(Ordering::Relaxed), 0);
        drop(world);
        assert_eq!(dropped1.load(Ordering::Relaxed), 1);
        assert_eq!(dropped2.load(Ordering::Relaxed), 1);
    }

    #[test]
    fn clear_entities() {
        let mut world = World::default();

        world.insert_resource::<i32>(0);
        world.spawn().insert(A(1));
        world.spawn().insert(SparseStored(1));

        let mut q1 = world.query::<&A>();
        let mut q2 = world.query::<&SparseStored>();

        assert_eq!(q1.iter(&world).len(), 1);
        assert_eq!(q2.iter(&world).len(), 1);
        assert_eq!(world.entities().len(), 2);

        world.clear_entities();

        assert_eq!(
            q1.iter(&world).len(),
            0,
            "world should not contain table components"
        );
        assert_eq!(
            q2.iter(&world).len(),
            0,
            "world should not contain sparse set components"
        );
        assert_eq!(
            world.entities().len(),
            0,
            "world should not have any entities"
        );
        assert_eq!(
            *world.resource::<i32>(),
            0,
            "world should still contain resources"
        );
    }

    #[test]
    fn test_is_archetypal_size_hints() {
        let mut world = World::default();
        macro_rules! query_min_size {
            ($query:ty, $filter:ty) => {
                world
                    .query_filtered::<$query, $filter>()
                    .iter(&world)
                    .size_hint()
                    .0
            };
        }

        world.spawn().insert_bundle((A(1), B(1), C));
        world.spawn().insert_bundle((A(1), C));
        world.spawn().insert_bundle((A(1), B(1)));
        world.spawn().insert_bundle((B(1), C));
        world.spawn().insert(A(1));
        world.spawn().insert(C);
        assert_eq!(2, query_min_size![(), (With<A>, Without<B>)],);
        assert_eq!(3, query_min_size![&B, Or<(With<A>, With<C>)>],);
        assert_eq!(1, query_min_size![&B, (With<A>, With<C>)],);
        assert_eq!(1, query_min_size![(&A, &B), With<C>],);
        assert_eq!(4, query_min_size![&A, ()], "Simple Archetypal");
        assert_eq!(4, query_min_size![ChangeTrackers<A>, ()],);
        // All the following should set minimum size to 0, as it's impossible to predict
        // how many entites the filters will trim.
        assert_eq!(0, query_min_size![(), Added<A>], "Simple Added");
        assert_eq!(0, query_min_size![(), Changed<A>], "Simple Changed");
        assert_eq!(0, query_min_size![(&A, &B), Changed<A>],);
        assert_eq!(0, query_min_size![&A, (Changed<A>, With<B>)],);
        assert_eq!(0, query_min_size![(&A, &B), Or<(Changed<A>, Changed<B>)>],);
    }

    #[test]
    fn reserve_entities_across_worlds() {
        let mut world_a = World::default();
        let mut world_b = World::default();

        let e1 = world_a.spawn().insert(A(1)).id();
        let e2 = world_a.spawn().insert(A(2)).id();
        let e3 = world_a.entities().reserve_entity();
        world_a.flush();

        let world_a_max_entities = world_a.entities().meta.len();
        world_b
            .entities
            .reserve_entities(world_a_max_entities as u32);
        world_b.entities.flush_as_invalid();

        let e4 = world_b.spawn().insert(A(4)).id();
        assert_eq!(
            e4,
            Entity {
                generation: 0,
                id: 3,
            },
            "new entity is created immediately after world_a's max entity"
        );
        assert!(world_b.get::<A>(e1).is_none());
        assert!(world_b.get_entity(e1).is_none());

        assert!(world_b.get::<A>(e2).is_none());
        assert!(world_b.get_entity(e2).is_none());

        assert!(world_b.get::<A>(e3).is_none());
        assert!(world_b.get_entity(e3).is_none());

        world_b.get_or_spawn(e1).unwrap().insert(B(1));
        assert_eq!(
            world_b.get::<B>(e1),
            Some(&B(1)),
            "spawning into 'world_a' entities works"
        );

        world_b.get_or_spawn(e4).unwrap().insert(B(4));
        assert_eq!(
            world_b.get::<B>(e4),
            Some(&B(4)),
            "spawning into existing `world_b` entities works"
        );
        assert_eq!(
            world_b.get::<A>(e4),
            Some(&A(4)),
            "spawning into existing `world_b` entities works"
        );

        let e4_mismatched_generation = Entity {
            generation: 1,
            id: 3,
        };
        assert!(
            world_b.get_or_spawn(e4_mismatched_generation).is_none(),
            "attempting to spawn on top of an entity with a mismatched entity generation fails"
        );
        assert_eq!(
            world_b.get::<B>(e4),
            Some(&B(4)),
            "failed mismatched spawn doesn't change existing entity"
        );
        assert_eq!(
            world_b.get::<A>(e4),
            Some(&A(4)),
            "failed mismatched spawn doesn't change existing entity"
        );

        let high_non_existent_entity = Entity {
            generation: 0,
            id: 6,
        };
        world_b
            .get_or_spawn(high_non_existent_entity)
            .unwrap()
            .insert(B(10));
        assert_eq!(
            world_b.get::<B>(high_non_existent_entity),
            Some(&B(10)),
            "inserting into newly allocated high / non-continous entity id works"
        );

        let high_non_existent_but_reserved_entity = Entity {
            generation: 0,
            id: 5,
        };
        assert!(
            world_b.get_entity(high_non_existent_but_reserved_entity).is_none(),
            "entities between high-newly allocated entity and continuous block of existing entities don't exist"
        );

        let reserved_entities = vec![
            world_b.entities().reserve_entity(),
            world_b.entities().reserve_entity(),
            world_b.entities().reserve_entity(),
            world_b.entities().reserve_entity(),
        ];

        assert_eq!(
            reserved_entities,
            vec![
                Entity {
                    generation: 0,
                    id: 5
                },
                Entity {
                    generation: 0,
                    id: 4
                },
                Entity {
                    generation: 0,
                    id: 7,
                },
                Entity {
                    generation: 0,
                    id: 8,
                },
            ],
            "space between original entities and high entities is used for new entity ids"
        );
    }

    #[test]
    fn insert_or_spawn_batch() {
        let mut world = World::default();
        let e0 = world.spawn().insert(A(0)).id();
        let e1 = Entity::from_raw(1);

        let values = vec![(e0, (B(0), C)), (e1, (B(1), C))];

        world.insert_or_spawn_batch(values).unwrap();

        assert_eq!(
            world.get::<A>(e0),
            Some(&A(0)),
            "existing component was preserved"
        );
        assert_eq!(
            world.get::<B>(e0),
            Some(&B(0)),
            "pre-existing entity received correct B component"
        );
        assert_eq!(
            world.get::<B>(e1),
            Some(&B(1)),
            "new entity was spawned and received correct B component"
        );
        assert_eq!(
            world.get::<C>(e0),
            Some(&C),
            "pre-existing entity received C component"
        );
        assert_eq!(
            world.get::<C>(e1),
            Some(&C),
            "new entity was spawned and received C component"
        );
    }

    #[test]
    fn insert_or_spawn_batch_invalid() {
        let mut world = World::default();
        let e0 = world.spawn().insert(A(0)).id();
        let e1 = Entity::from_raw(1);
        let e2 = world.spawn().id();
        let invalid_e2 = Entity {
            generation: 1,
            id: e2.id,
        };

        let values = vec![(e0, (B(0), C)), (e1, (B(1), C)), (invalid_e2, (B(2), C))];

        let result = world.insert_or_spawn_batch(values);

        assert_eq!(
            result,
            Err(vec![invalid_e2]),
            "e2 failed to be spawned or inserted into"
        );

        assert_eq!(
            world.get::<A>(e0),
            Some(&A(0)),
            "existing component was preserved"
        );
        assert_eq!(
            world.get::<B>(e0),
            Some(&B(0)),
            "pre-existing entity received correct B component"
        );
        assert_eq!(
            world.get::<B>(e1),
            Some(&B(1)),
            "new entity was spawned and received correct B component"
        );
        assert_eq!(
            world.get::<C>(e0),
            Some(&C),
            "pre-existing entity received C component"
        );
        assert_eq!(
            world.get::<C>(e1),
            Some(&C),
            "new entity was spawned and received C component"
        );
    }
}<|MERGE_RESOLUTION|>--- conflicted
+++ resolved
@@ -51,14 +51,7 @@
         bundle::Bundle,
         component::{Component, ComponentId},
         entity::Entity,
-<<<<<<< HEAD
         query::{Added, ChangeTrackers, Changed, FilteredAccess, With, Without, WorldQuery},
-=======
-        query::{
-            Added, ChangeTrackers, Changed, FilterFetch, FilteredAccess, Or, With, Without,
-            WorldQuery,
-        },
->>>>>>> ddce22b6
         world::{Mut, World},
     };
     use bevy_tasks::TaskPool;
