--- conflicted
+++ resolved
@@ -1,15 +1,7 @@
-<<<<<<< HEAD
+//! Event handling types.
+
 use crate::system::{Local, Res, ResMut, SystemParam};
 use crate::{self as bevy_ecs, system::Resource};
-=======
-//! Event handling types.
-
-use crate as bevy_ecs;
-use crate::{
-    component::Component,
-    system::{Local, Res, ResMut, SystemParam},
-};
->>>>>>> b9e02410
 use bevy_utils::tracing::trace;
 use std::{
     fmt::{self},
