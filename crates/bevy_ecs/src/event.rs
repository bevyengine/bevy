--- conflicted
+++ resolved
@@ -166,15 +166,9 @@
 
 /// Reads events of type `T` in order and tracks which events have already been read.
 #[derive(SystemParam)]
-<<<<<<< HEAD
-pub struct EventReader<'w, 's, T: Resource + Sync> {
-    last_event_count: Local<'s, (usize, PhantomData<T>)>,
-    events: Res<'w, Events<T>>,
-=======
 pub struct EventReader<'w, 's, E: Event> {
     last_event_count: Local<'s, (usize, PhantomData<E>)>,
     events: Res<'w, Events<E>>,
->>>>>>> aced6aff
 }
 
 /// Sends events of type `T`.
@@ -282,9 +276,6 @@
         .inspect(move |(_, id)| *last_event_count = (id.id + 1).max(*last_event_count))
 }
 
-<<<<<<< HEAD
-impl<'w, 's, T: Resource + Sync> EventReader<'w, 's, T> {
-=======
 trait IteratorExt {
     fn with_exact_size(self, len: usize) -> ExactSize<Self>
     where
@@ -340,7 +331,6 @@
 }
 
 impl<'w, 's, E: Event> EventReader<'w, 's, E> {
->>>>>>> aced6aff
     /// Iterates over the events this [`EventReader`] has not seen yet. This updates the
     /// [`EventReader`]'s event counter, which means subsequent event reads will not include events
     /// that happened before now.
