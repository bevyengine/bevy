//! Event handling types.

use crate as bevy_ecs;
use crate::system::{Local, Res, ResMut, Resource, SystemParam};
pub use bevy_ecs_macros::Event;
use bevy_utils::detailed_trace;
use std::ops::{Deref, DerefMut};
use std::{
    cmp::Ordering,
    fmt,
    hash::{Hash, Hasher},
    iter::Chain,
    marker::PhantomData,
    slice::Iter,
};
/// A type that can be stored in an [`Events<E>`] resource
/// You can conveniently access events using the [`EventReader`] and [`EventWriter`] system parameter.
///
/// Events must be thread-safe.
pub trait Event: Send + Sync + 'static {}

/// An `EventId` uniquely identifies an event stored in a specific [`World`].
///
/// An `EventId` can among other things be used to trace the flow of an event from the point it was
/// sent to the point it was processed.
///
/// [`World`]: crate::world::World
pub struct EventId<E: Event> {
    /// Uniquely identifies the event associated with this ID.
    // This value corresponds to the order in which each event was added to the world.
    pub id: usize,
    _marker: PhantomData<E>,
}

impl<E: Event> Copy for EventId<E> {}
impl<E: Event> Clone for EventId<E> {
    fn clone(&self) -> Self {
        *self
    }
}

impl<E: Event> fmt::Display for EventId<E> {
    fn fmt(&self, f: &mut fmt::Formatter) -> fmt::Result {
        <Self as fmt::Debug>::fmt(self, f)
    }
}

impl<E: Event> fmt::Debug for EventId<E> {
    fn fmt(&self, f: &mut fmt::Formatter) -> fmt::Result {
        write!(
            f,
            "event<{}>#{}",
            std::any::type_name::<E>().split("::").last().unwrap(),
            self.id,
        )
    }
}

impl<E: Event> PartialEq for EventId<E> {
    fn eq(&self, other: &Self) -> bool {
        self.id == other.id
    }
}

impl<E: Event> Eq for EventId<E> {}

impl<E: Event> PartialOrd for EventId<E> {
    fn partial_cmp(&self, other: &Self) -> Option<Ordering> {
        Some(self.cmp(other))
    }
}

impl<E: Event> Ord for EventId<E> {
    fn cmp(&self, other: &Self) -> Ordering {
        self.id.cmp(&other.id)
    }
}

impl<E: Event> Hash for EventId<E> {
    fn hash<H: Hasher>(&self, state: &mut H) {
        Hash::hash(&self.id, state);
    }
}

#[derive(Debug)]
struct EventInstance<E: Event> {
    pub event_id: EventId<E>,
    pub event: E,
}

/// An event collection that represents the events that occurred within the last two
/// [`Events::update`] calls.
/// Events can be written to using an [`EventWriter`]
/// and are typically cheaply read using an [`EventReader`].
///
/// Each event can be consumed by multiple systems, in parallel,
/// with consumption tracked by the [`EventReader`] on a per-system basis.
///
/// If no [ordering](https://github.com/bevyengine/bevy/blob/main/examples/ecs/ecs_guide.rs)
/// is applied between writing and reading systems, there is a risk of a race condition.
/// This means that whether the events arrive before or after the next [`Events::update`] is unpredictable.
///
/// This collection is meant to be paired with a system that calls
/// [`Events::update`] exactly once per update/frame.
///
/// [`Events::update_system`] is a system that does this, typically initialized automatically using
/// [`add_event`](https://docs.rs/bevy/*/bevy/app/struct.App.html#method.add_event).
/// [`EventReader`]s are expected to read events from this collection at least once per loop/frame.
/// Events will persist across a single frame boundary and so ordering of event producers and
/// consumers is not critical (although poorly-planned ordering may cause accumulating lag).
/// If events are not handled by the end of the frame after they are updated, they will be
/// dropped silently.
///
/// # Example
/// ```
/// use bevy_ecs::event::{Event, Events};
///
/// #[derive(Event)]
/// struct MyEvent {
///     value: usize
/// }
///
/// // setup
/// let mut events = Events::<MyEvent>::default();
/// let mut reader = events.get_reader();
///
/// // run this once per update/frame
/// events.update();
///
/// // somewhere else: send an event
/// events.send(MyEvent { value: 1 });
///
/// // somewhere else: read the events
/// for event in reader.iter(&events) {
///     assert_eq!(event.value, 1)
/// }
///
/// // events are only processed once per reader
/// assert_eq!(reader.iter(&events).count(), 0);
/// ```
///
/// # Details
///
/// [`Events`] is implemented using a variation of a double buffer strategy.
/// Each call to [`update`](Events::update) swaps buffers and clears out the oldest one.
/// - [`EventReader`]s will read events from both buffers.
/// - [`EventReader`]s that read at least once per update will never drop events.
/// - [`EventReader`]s that read once within two updates might still receive some events
/// - [`EventReader`]s that read after two updates are guaranteed to drop all events that occurred
/// before those updates.
///
/// The buffers in [`Events`] will grow indefinitely if [`update`](Events::update) is never called.
///
/// An alternative call pattern would be to call [`update`](Events::update)
/// manually across frames to control when events are cleared.
/// This complicates consumption and risks ever-expanding memory usage if not cleaned up,
/// but can be done by adding your event as a resource instead of using
/// [`add_event`](https://docs.rs/bevy/*/bevy/app/struct.App.html#method.add_event).
///
/// [Example usage.](https://github.com/bevyengine/bevy/blob/latest/examples/ecs/event.rs)
/// [Example usage standalone.](https://github.com/bevyengine/bevy/blob/latest/crates/bevy_ecs/examples/events.rs)
///
#[derive(Debug, Resource)]
pub struct Events<E: Event> {
    /// Holds the oldest still active events.
    /// Note that a.start_event_count + a.len() should always === events_b.start_event_count.
    events_a: EventSequence<E>,
    /// Holds the newer events.
    events_b: EventSequence<E>,
    event_count: usize,
}

// Derived Default impl would incorrectly require E: Default
impl<E: Event> Default for Events<E> {
    fn default() -> Self {
        Self {
            events_a: Default::default(),
            events_b: Default::default(),
            event_count: Default::default(),
        }
    }
}

impl<E: Event> Events<E> {
    /// Returns the index of the oldest event stored in the event buffer.
    pub fn oldest_event_count(&self) -> usize {
        self.events_a
            .start_event_count
            .min(self.events_b.start_event_count)
    }

    /// "Sends" an `event` by writing it to the current event buffer. [`EventReader`]s can then read
    /// the event.
    pub fn send(&mut self, event: E) {
        let event_id = EventId {
            id: self.event_count,
            _marker: PhantomData,
        };
        detailed_trace!("Events::send() -> id: {}", event_id);

        let event_instance = EventInstance { event_id, event };

        self.events_b.push(event_instance);
        self.event_count += 1;
    }

    /// Sends the default value of the event. Useful when the event is an empty struct.
    pub fn send_default(&mut self)
    where
        E: Default,
    {
        self.send(Default::default());
    }

    /// Gets a new [`ManualEventReader`]. This will include all events already in the event buffers.
    pub fn get_reader(&self) -> ManualEventReader<E> {
        ManualEventReader::default()
    }

    /// Gets a new [`ManualEventReader`]. This will ignore all events already in the event buffers.
    /// It will read all future events.
    pub fn get_reader_current(&self) -> ManualEventReader<E> {
        ManualEventReader {
            last_event_count: self.event_count,
            ..Default::default()
        }
    }

    /// Swaps the event buffers and clears the oldest event buffer. In general, this should be
    /// called once per frame/update.
    ///
    /// If you need access to the events that were removed, consider using [`Events::update_drain`].
    pub fn update(&mut self) {
        let _ = self.update_drain();
    }

    /// Swaps the event buffers and drains the oldest event buffer, returning an iterator
    /// of all events that were removed. In general, this should be called once per frame/update.
    ///
    /// If you do not need to take ownership of the removed events, use [`Events::update`] instead.
    #[must_use = "If you do not need the returned events, call .update() instead."]
    pub fn update_drain(&mut self) -> impl Iterator<Item = E> + '_ {
        std::mem::swap(&mut self.events_a, &mut self.events_b);
        let iter = self.events_b.events.drain(..);
        self.events_b.start_event_count = self.event_count;
        debug_assert_eq!(
            self.events_a.start_event_count + self.events_a.len(),
            self.events_b.start_event_count
        );

        iter.map(|e| e.event)
    }

    /// A system that calls [`Events::update`] once per frame.
    pub fn update_system(mut events: ResMut<Self>) {
        events.update();
    }

    #[inline]
    fn reset_start_event_count(&mut self) {
        self.events_a.start_event_count = self.event_count;
        self.events_b.start_event_count = self.event_count;
    }

    /// Removes all events.
    #[inline]
    pub fn clear(&mut self) {
        self.reset_start_event_count();
        self.events_a.clear();
        self.events_b.clear();
    }

    /// Returns the number of events currently stored in the event buffer.
    #[inline]
    pub fn len(&self) -> usize {
        self.events_a.len() + self.events_b.len()
    }

    /// Returns true if there are no events currently stored in the event buffer.
    #[inline]
    pub fn is_empty(&self) -> bool {
        self.len() == 0
    }

    /// Creates a draining iterator that removes all events.
    pub fn drain(&mut self) -> impl Iterator<Item = E> + '_ {
        self.reset_start_event_count();

        // Drain the oldest events first, then the newest
        self.events_a
            .drain(..)
            .chain(self.events_b.drain(..))
            .map(|i| i.event)
    }

    /// Iterates over events that happened since the last "update" call.
    /// WARNING: You probably don't want to use this call. In most cases you should use an
    /// [`EventReader`]. You should only use this if you know you only need to consume events
    /// between the last `update()` call and your call to `iter_current_update_events`.
    /// If events happen outside that window, they will not be handled. For example, any events that
    /// happen after this call and before the next `update()` call will be dropped.
    pub fn iter_current_update_events(&self) -> impl ExactSizeIterator<Item = &E> {
        self.events_b.iter().map(|i| &i.event)
    }

    /// Get a specific event by id if it still exists in the events buffer.
    pub fn get_event(&self, id: usize) -> Option<(&E, EventId<E>)> {
        if id < self.oldest_id() {
            return None;
        }

        let sequence = self.sequence(id);
        let index = id.saturating_sub(sequence.start_event_count);

        sequence
            .get(index)
            .map(|instance| (&instance.event, instance.event_id))
    }

    /// Oldest id still in the events buffer.
    pub fn oldest_id(&self) -> usize {
        self.events_a.start_event_count
    }

    /// Which event buffer is this event id a part of.
    fn sequence(&self, id: usize) -> &EventSequence<E> {
        if id < self.events_b.start_event_count {
            &self.events_a
        } else {
            &self.events_b
        }
    }
}

impl<E: Event> std::iter::Extend<E> for Events<E> {
    fn extend<I>(&mut self, iter: I)
    where
        I: IntoIterator<Item = E>,
    {
        let old_count = self.event_count;
        let mut event_count = self.event_count;
        let events = iter.into_iter().map(|event| {
            let event_id = EventId {
                id: event_count,
                _marker: PhantomData,
            };
            event_count += 1;
            EventInstance { event_id, event }
        });

        self.events_b.extend(events);

        if old_count != event_count {
            detailed_trace!(
                "Events::extend() -> ids: ({}..{})",
                self.event_count,
                event_count
            );
        }

        self.event_count = event_count;
    }
}

#[derive(Debug)]
struct EventSequence<E: Event> {
    events: Vec<EventInstance<E>>,
    start_event_count: usize,
}

// Derived Default impl would incorrectly require E: Default
impl<E: Event> Default for EventSequence<E> {
    fn default() -> Self {
        Self {
            events: Default::default(),
            start_event_count: Default::default(),
        }
    }
}

impl<E: Event> Deref for EventSequence<E> {
    type Target = Vec<EventInstance<E>>;

    fn deref(&self) -> &Self::Target {
        &self.events
    }
}

impl<E: Event> DerefMut for EventSequence<E> {
    fn deref_mut(&mut self) -> &mut Self::Target {
        &mut self.events
    }
}

/// Reads events of type `T` in order and tracks which events have already been read.
#[derive(SystemParam, Debug)]
pub struct EventReader<'w, 's, E: Event> {
    reader: Local<'s, ManualEventReader<E>>,
    events: Res<'w, Events<E>>,
}

impl<'w, 's, E: Event> EventReader<'w, 's, E> {
    /// Iterates over the events this [`EventReader`] has not seen yet. This updates the
    /// [`EventReader`]'s event counter, which means subsequent event reads will not include events
    /// that happened before now.
    pub fn read(&mut self) -> EventIterator<'_, E> {
        self.reader.read(&self.events)
    }

    /// Iterates over the events this [`EventReader`] has not seen yet. This updates the
    /// [`EventReader`]'s event counter, which means subsequent event reads will not include events
    /// that happened before now.
    #[deprecated = "use `.read()` instead."]
    pub fn iter(&mut self) -> EventIterator<'_, E> {
        self.reader.read(&self.events)
    }

    /// Like [`read`](Self::read), except also returning the [`EventId`] of the events.
    pub fn read_with_id(&mut self) -> EventIteratorWithId<'_, E> {
        self.reader.read_with_id(&self.events)
    }

    /// Like [`iter`](Self::iter), except also returning the [`EventId`] of the events.
    #[deprecated = "use `.read_with_id() instead."]
    pub fn iter_with_id(&mut self) -> EventIteratorWithId<'_, E> {
        self.reader.read_with_id(&self.events)
    }

    /// Determines the number of events available to be read from this [`EventReader`] without consuming any.
    pub fn len(&self) -> usize {
        self.reader.len(&self.events)
    }

    /// Returns `true` if there are no events available to read.
    ///
    /// # Example
    ///
    /// The following example shows a useful pattern where some behavior is triggered if new events are available.
    /// [`EventReader::clear()`] is used so the same events don't re-trigger the behavior the next time the system runs.
    ///
    /// ```
    /// # use bevy_ecs::prelude::*;
    /// #
    /// #[derive(Event)]
    /// struct CollisionEvent;
    ///
    /// fn play_collision_sound(mut events: EventReader<CollisionEvent>) {
    ///     if !events.is_empty() {
    ///         events.clear();
    ///         // Play a sound
    ///     }
    /// }
    /// # bevy_ecs::system::assert_is_system(play_collision_sound);
    /// ```
    pub fn is_empty(&self) -> bool {
        self.reader.is_empty(&self.events)
    }

    /// Consumes all available events.
    ///
    /// This means these events will not appear in calls to [`EventReader::iter()`] or
    /// [`EventReader::iter_with_id()`] and [`EventReader::is_empty()`] will return `true`.
    ///
    /// For usage, see [`EventReader::is_empty()`].
    pub fn clear(&mut self) {
        self.reader.clear(&self.events);
    }
}

/// Sends events of type `T`.
///
/// # Usage
///
/// `EventWriter`s are usually declared as a [`SystemParam`].
/// ```
/// # use bevy_ecs::prelude::*;
///
/// #[derive(Event)]
/// pub struct MyEvent; // Custom event type.
/// fn my_system(mut writer: EventWriter<MyEvent>) {
///     writer.send(MyEvent);
/// }
///
/// # bevy_ecs::system::assert_is_system(my_system);
/// ```
///
/// # Limitations
///
/// `EventWriter` can only send events of one specific type, which must be known at compile-time.
/// This is not a problem most of the time, but you may find a situation where you cannot know
/// ahead of time every kind of event you'll need to send. In this case, you can use the "type-erased event" pattern.
///
/// ```
/// # use bevy_ecs::{prelude::*, event::Events};
/// # #[derive(Event)]
/// # pub struct MyEvent;
/// fn send_untyped(mut commands: Commands) {
///     // Send an event of a specific type without having to declare that
///     // type as a SystemParam.
///     //
///     // Effectively, we're just moving the type parameter from the /type/ to the /method/,
///     // which allows one to do all kinds of clever things with type erasure, such as sending
///     // custom events to unknown 3rd party plugins (modding API).
///     //
///     // NOTE: the event won't actually be sent until commands get applied during
///     // apply_deferred.
///     commands.add(|w: &mut World| {
///         w.send_event(MyEvent);
///     });
/// }
/// ```
/// Note that this is considered *non-idiomatic*, and should only be used when `EventWriter` will not work.
#[derive(SystemParam)]
pub struct EventWriter<'w, E: Event> {
    events: ResMut<'w, Events<E>>,
}

impl<'w, E: Event> EventWriter<'w, E> {
    /// Sends an `event`, which can later be read by [`EventReader`]s.
    ///
    /// See [`Events`] for details.
    pub fn send(&mut self, event: E) {
        self.events.send(event);
    }

    /// Sends a list of `events` all at once, which can later be read by [`EventReader`]s.
    /// This is more efficient than sending each event individually.
    ///
    /// See [`Events`] for details.
    pub fn send_batch(&mut self, events: impl IntoIterator<Item = E>) {
        self.events.extend(events);
    }

    /// Sends the default value of the event. Useful when the event is an empty struct.
    pub fn send_default(&mut self)
    where
        E: Default,
    {
        self.events.send_default();
    }
}

/// Stores the state for an [`EventReader`].
/// Access to the [`Events<E>`] resource is required to read any incoming events.
#[derive(Debug)]
pub struct ManualEventReader<E: Event> {
    last_event_count: usize,
    _marker: PhantomData<E>,
}

impl<E: Event> Default for ManualEventReader<E> {
    fn default() -> Self {
        ManualEventReader {
            last_event_count: 0,
            _marker: Default::default(),
        }
    }
}

#[allow(clippy::len_without_is_empty)] // Check fails since the is_empty implementation has a signature other than `(&self) -> bool`
impl<E: Event> ManualEventReader<E> {
    /// See [`EventReader::read`]
    pub fn read<'a>(&'a mut self, events: &'a Events<E>) -> EventIterator<'a, E> {
        self.read_with_id(events).without_id()
    }

    /// See [`EventReader::iter`]
    #[deprecated = "use `.read()` instead."]
    pub fn iter<'a>(&'a mut self, events: &'a Events<E>) -> EventIterator<'a, E> {
        self.read_with_id(events).without_id()
    }

    /// See [`EventReader::read_with_id`]
    pub fn read_with_id<'a>(&'a mut self, events: &'a Events<E>) -> EventIteratorWithId<'a, E> {
        EventIteratorWithId::new(self, events)
    }

    /// See [`EventReader::iter_with_id`]
    #[deprecated = "use `.read_with_id() instead."]
    pub fn iter_with_id<'a>(&'a mut self, events: &'a Events<E>) -> EventIteratorWithId<'a, E> {
        EventIteratorWithId::new(self, events)
    }

    /// See [`EventReader::len`]
    pub fn len(&self, events: &Events<E>) -> usize {
        // The number of events in this reader is the difference between the most recent event
        // and the last event seen by it. This will be at most the number of events contained
        // with the events (any others have already been dropped)
        // TODO: Warn when there are dropped events, or return e.g. a `Result<usize, (usize, usize)>`
        events
            .event_count
            .saturating_sub(self.last_event_count)
            .min(events.len())
    }

    /// Amount of events we missed.
    pub fn missed_events(&self, events: &Events<E>) -> usize {
        events
            .oldest_event_count()
            .saturating_sub(self.last_event_count)
    }

    /// See [`EventReader::is_empty()`]
    pub fn is_empty(&self, events: &Events<E>) -> bool {
        self.len(events) == 0
    }

    /// See [`EventReader::clear()`]
    pub fn clear(&mut self, events: &Events<E>) {
        self.last_event_count = events.event_count;
    }
}

/// An iterator that yields any unread events from an [`EventReader`] or [`ManualEventReader`].
#[derive(Debug)]
pub struct EventIterator<'a, E: Event> {
    iter: EventIteratorWithId<'a, E>,
}

/// An iterator that yields any unread events from an [`EventReader`] or [`ManualEventReader`].
///
/// This is a type alias for [`EventIterator`], which used to be called `ManualEventIterator`.
/// This type alias will be removed in the next release of bevy, so you should use [`EventIterator`] directly instead.
#[deprecated = "This type has been renamed to `EventIterator`."]
pub type ManualEventIterator<'a, E> = EventIterator<'a, E>;

impl<'a, E: Event> Iterator for EventIterator<'a, E> {
    type Item = &'a E;
    fn next(&mut self) -> Option<Self::Item> {
        self.iter.next().map(|(event, _)| event)
    }

    fn nth(&mut self, n: usize) -> Option<Self::Item> {
        self.iter.nth(n).map(|(event, _)| event)
    }

    fn last(self) -> Option<Self::Item>
    where
        Self: Sized,
    {
        self.iter.last().map(|(event, _)| event)
    }

    fn count(self) -> usize {
        self.iter.count()
    }

    fn size_hint(&self) -> (usize, Option<usize>) {
        self.iter.size_hint()
    }
}

impl<'a, E: Event> ExactSizeIterator for EventIterator<'a, E> {
    fn len(&self) -> usize {
        self.iter.len()
    }
}

/// An iterator that yields any unread events (and their IDs) from an [`EventReader`] or [`ManualEventReader`].
#[derive(Debug)]
pub struct EventIteratorWithId<'a, E: Event> {
    reader: &'a mut ManualEventReader<E>,
    chain: Chain<Iter<'a, EventInstance<E>>, Iter<'a, EventInstance<E>>>,
    unread: usize,
}

/// An iterator that yields any unread events (and their IDs) from an [`EventReader`] or [`ManualEventReader`].
///
/// This is a type alias for [`EventIteratorWithId`], which used to be called `ManualEventIteratorWithId`.
/// This type alias will be removed in the next release of bevy, so you should use [`EventIteratorWithId`] directly instead.
#[deprecated = "This type has been renamed to `EventIteratorWithId`."]
pub type ManualEventIteratorWithId<'a, E> = EventIteratorWithId<'a, E>;

impl<'a, E: Event> EventIteratorWithId<'a, E> {
    /// Creates a new iterator that yields any `events` that have not yet been seen by `reader`.
    pub fn new(reader: &'a mut ManualEventReader<E>, events: &'a Events<E>) -> Self {
        let a_index = (reader.last_event_count).saturating_sub(events.events_a.start_event_count);
        let b_index = (reader.last_event_count).saturating_sub(events.events_b.start_event_count);
        let a = events.events_a.get(a_index..).unwrap_or_default();
        let b = events.events_b.get(b_index..).unwrap_or_default();

        let unread_count = a.len() + b.len();
        // Ensure `len` is implemented correctly
        debug_assert_eq!(unread_count, reader.len(events));
        reader.last_event_count = events.event_count - unread_count;
        // Iterate the oldest first, then the newer events
        let chain = a.iter().chain(b.iter());

        Self {
            reader,
            chain,
            unread: unread_count,
        }
    }

    /// Iterate over only the events.
    pub fn without_id(self) -> EventIterator<'a, E> {
        EventIterator { iter: self }
    }
}

impl<'a, E: Event> Iterator for EventIteratorWithId<'a, E> {
    type Item = (&'a E, EventId<E>);
    fn next(&mut self) -> Option<Self::Item> {
        match self
            .chain
            .next()
            .map(|instance| (&instance.event, instance.event_id))
        {
            Some(item) => {
                detailed_trace!("EventReader::iter() -> {}", item.1);
                self.reader.last_event_count += 1;
                self.unread -= 1;
                Some(item)
            }
            None => None,
        }
    }

    fn nth(&mut self, n: usize) -> Option<Self::Item> {
        if let Some(EventInstance { event_id, event }) = self.chain.nth(n) {
            self.reader.last_event_count += n + 1;
            self.unread -= n + 1;
            Some((event, *event_id))
        } else {
            self.reader.last_event_count += self.unread;
            self.unread = 0;
            None
        }
    }

    fn last(self) -> Option<Self::Item>
    where
        Self: Sized,
    {
        let EventInstance { event_id, event } = self.chain.last()?;
        self.reader.last_event_count += self.unread;
        Some((event, *event_id))
    }

    fn count(self) -> usize {
        self.reader.last_event_count += self.unread;
        self.unread
    }

    fn size_hint(&self) -> (usize, Option<usize>) {
        self.chain.size_hint()
    }
}

impl<'a, E: Event> ExactSizeIterator for EventIteratorWithId<'a, E> {
    fn len(&self) -> usize {
        self.unread
    }
}

<<<<<<< HEAD
impl<E: Event> Events<E> {
    /// "Sends" an `event` by writing it to the current event buffer. [`EventReader`]s can then read
    /// the event.
    pub fn send(&mut self, event: E) {
        let event_id = EventId {
            id: self.event_count,
            _marker: PhantomData,
        };
        trace!("Events::send() -> id: {}", event_id);

        let event_instance = EventInstance { event_id, event };

        self.events_b.push(event_instance);
        self.event_count += 1;
    }

    /// Sends the default value of the event. Useful when the event is an empty struct.
    pub fn send_default(&mut self)
    where
        E: Default,
    {
        self.send(Default::default());
    }

    /// Gets a new [`ManualEventReader`]. This will include all events already in the event buffers.
    pub fn get_reader(&self) -> ManualEventReader<E> {
        ManualEventReader::default()
    }

    /// Gets a new [`ManualEventReader`]. This will ignore all events already in the event buffers.
    /// It will read all future events.
    pub fn get_reader_current(&self) -> ManualEventReader<E> {
        ManualEventReader {
            last_event_count: self.event_count,
            ..Default::default()
        }
    }

    /// Swaps the event buffers and clears the oldest event buffer. In general, this should be
    /// called once per frame/update.
    pub fn update(&mut self) {
        std::mem::swap(&mut self.events_a, &mut self.events_b);
        self.events_b.clear();
        self.events_b.start_event_count = self.event_count;
        debug_assert_eq!(
            self.events_a.start_event_count + self.events_a.len(),
            self.events_b.start_event_count
        );
    }

    #[inline]
    fn reset_start_event_count(&mut self) {
        self.events_a.start_event_count = self.event_count;
        self.events_b.start_event_count = self.event_count;
    }

    /// Removes all events.
    #[inline]
    pub fn clear(&mut self) {
        self.reset_start_event_count();
        self.events_a.clear();
        self.events_b.clear();
    }

    #[inline]
    pub fn len(&self) -> usize {
        self.events_a.len() + self.events_b.len()
    }

    /// Returns true if there are no events in this collection.
    #[inline]
    pub fn is_empty(&self) -> bool {
        self.len() == 0
    }

    /// Creates a draining iterator that removes all events.
    pub fn drain(&mut self) -> impl Iterator<Item = E> + '_ {
        self.reset_start_event_count();

        // Drain the oldest events first, then the newest
        self.events_a
            .drain(..)
            .chain(self.events_b.drain(..))
            .map(|i| i.event)
    }

    /// Iterates over events that happened since the last "update" call.
    /// WARNING: You probably don't want to use this call. In most cases you should use an
    /// [`EventReader`]. You should only use this if you know you only need to consume events
    /// between the last `update()` call and your call to `iter_current_update_events`.
    /// If events happen outside that window, they will not be handled. For example, any events that
    /// happen after this call and before the next `update()` call will be dropped.
    pub fn iter_current_update_events(&self) -> impl ExactSizeIterator<Item = &E> {
        self.events_b.iter().map(|i| &i.event)
    }

    /// Get a specific event by id if it still exists in the events buffer.
    pub fn get_event(&self, id: usize) -> Option<(&E, EventId<E>)> {
        if id < self.oldest_id() {
            return None;
        }

        let sequence = self.sequence(id);
        let index = id.saturating_sub(sequence.start_event_count);

        sequence
            .get(index)
            .map(|instance| (&instance.event, instance.event_id))
    }

    /// Oldest id still in the events buffer.
    pub fn oldest_id(&self) -> usize {
        self.events_a.start_event_count
    }

    /// Which event buffer is this event id a part of.
    fn sequence(&self, id: usize) -> &EventSequence<E> {
        if id < self.events_b.start_event_count {
            &self.events_a
        } else {
            &self.events_b
        }
    }
}

impl<E: Event> std::iter::Extend<E> for Events<E> {
    fn extend<I>(&mut self, iter: I)
    where
        I: IntoIterator<Item = E>,
    {
        let old_count = self.event_count;
        let mut event_count = self.event_count;
        let events = iter.into_iter().map(|event| {
            let event_id = EventId {
                id: event_count,
                _marker: PhantomData,
            };
            event_count += 1;
            EventInstance { event_id, event }
        });

        self.events_b.extend(events);

        if old_count != event_count {
            trace!(
                "Events::extend() -> ids: ({}..{})",
                self.event_count,
                event_count
            );
        }

        self.event_count = event_count;
    }
}

/// A system that calls [`Events::update`] once per frame.
pub fn update_system<T: Send + Sync + 'static>(mut events: ResMut<Events<T>>) {
    events.update();
}

/// A run condition that checks if the event's [`update_system`]
/// needs to run or not.
pub fn update_condition<T: Send + Sync + 'static>(events: Res<Events<T>>) -> bool {
    !events.events_a.is_empty() || !events.events_b.is_empty()
}

=======
>>>>>>> 1116207f
#[cfg(test)]
mod tests {
    use crate::system::assert_is_read_only_system;

    use super::*;

    #[derive(Event, Copy, Clone, PartialEq, Eq, Debug)]
    struct TestEvent {
        i: usize,
    }

    #[test]
    fn test_events() {
        let mut events = Events::<TestEvent>::default();
        let event_0 = TestEvent { i: 0 };
        let event_1 = TestEvent { i: 1 };
        let event_2 = TestEvent { i: 2 };

        // this reader will miss event_0 and event_1 because it wont read them over the course of
        // two updates
        let mut reader_missed = events.get_reader();

        let mut reader_a = events.get_reader();

        events.send(event_0);

        assert_eq!(
            get_events(&events, &mut reader_a),
            vec![event_0],
            "reader_a created before event receives event"
        );
        assert_eq!(
            get_events(&events, &mut reader_a),
            vec![],
            "second iteration of reader_a created before event results in zero events"
        );

        let mut reader_b = events.get_reader();

        assert_eq!(
            get_events(&events, &mut reader_b),
            vec![event_0],
            "reader_b created after event receives event"
        );
        assert_eq!(
            get_events(&events, &mut reader_b),
            vec![],
            "second iteration of reader_b created after event results in zero events"
        );

        events.send(event_1);

        let mut reader_c = events.get_reader();

        assert_eq!(
            get_events(&events, &mut reader_c),
            vec![event_0, event_1],
            "reader_c created after two events receives both events"
        );
        assert_eq!(
            get_events(&events, &mut reader_c),
            vec![],
            "second iteration of reader_c created after two event results in zero events"
        );

        assert_eq!(
            get_events(&events, &mut reader_a),
            vec![event_1],
            "reader_a receives next unread event"
        );

        events.update();

        let mut reader_d = events.get_reader();

        events.send(event_2);

        assert_eq!(
            get_events(&events, &mut reader_a),
            vec![event_2],
            "reader_a receives event created after update"
        );
        assert_eq!(
            get_events(&events, &mut reader_b),
            vec![event_1, event_2],
            "reader_b receives events created before and after update"
        );
        assert_eq!(
            get_events(&events, &mut reader_d),
            vec![event_0, event_1, event_2],
            "reader_d receives all events created before and after update"
        );

        events.update();

        assert_eq!(
            get_events(&events, &mut reader_missed),
            vec![event_2],
            "reader_missed missed events unread after two update() calls"
        );
    }

    fn get_events<E: Event + Clone>(
        events: &Events<E>,
        reader: &mut ManualEventReader<E>,
    ) -> Vec<E> {
        reader.read(events).cloned().collect::<Vec<E>>()
    }

    #[derive(Event, PartialEq, Eq, Debug)]
    struct E(usize);

    fn events_clear_and_read_impl(clear_func: impl FnOnce(&mut Events<E>)) {
        let mut events = Events::<E>::default();
        let mut reader = events.get_reader();

        assert!(reader.read(&events).next().is_none());

        events.send(E(0));
        assert_eq!(*reader.read(&events).next().unwrap(), E(0));
        assert_eq!(reader.read(&events).next(), None);

        events.send(E(1));
        clear_func(&mut events);
        assert!(reader.read(&events).next().is_none());

        events.send(E(2));
        events.update();
        events.send(E(3));

        assert!(reader.read(&events).eq([E(2), E(3)].iter()));
    }

    #[test]
    fn test_events_clear_and_read() {
        events_clear_and_read_impl(|events| events.clear());
    }

    #[test]
    fn test_events_drain_and_read() {
        events_clear_and_read_impl(|events| {
            assert!(events.drain().eq(vec![E(0), E(1)].into_iter()));
        });
    }

    #[test]
    fn test_events_extend_impl() {
        let mut events = Events::<TestEvent>::default();
        let mut reader = events.get_reader();

        events.extend(vec![TestEvent { i: 0 }, TestEvent { i: 1 }]);
        assert!(reader
            .read(&events)
            .eq([TestEvent { i: 0 }, TestEvent { i: 1 }].iter()));
    }

    #[test]
    fn test_events_empty() {
        let mut events = Events::<TestEvent>::default();
        assert!(events.is_empty());

        events.send(TestEvent { i: 0 });
        assert!(!events.is_empty());

        events.update();
        assert!(!events.is_empty());

        // events are only empty after the second call to update
        // due to double buffering.
        events.update();
        assert!(events.is_empty());
    }

    #[test]
    fn test_event_reader_len_empty() {
        let events = Events::<TestEvent>::default();
        assert_eq!(events.get_reader().len(&events), 0);
        assert!(events.get_reader().is_empty(&events));
    }

    #[test]
    fn test_event_reader_len_filled() {
        let mut events = Events::<TestEvent>::default();
        events.send(TestEvent { i: 0 });
        assert_eq!(events.get_reader().len(&events), 1);
        assert!(!events.get_reader().is_empty(&events));
    }

    #[test]
    fn test_event_iter_len_updated() {
        let mut events = Events::<TestEvent>::default();
        events.send(TestEvent { i: 0 });
        events.send(TestEvent { i: 1 });
        events.send(TestEvent { i: 2 });
        let mut reader = events.get_reader();
        let mut iter = reader.read(&events);
        assert_eq!(iter.len(), 3);
        iter.next();
        assert_eq!(iter.len(), 2);
        iter.next();
        assert_eq!(iter.len(), 1);
        iter.next();
        assert_eq!(iter.len(), 0);
    }

    #[test]
    fn test_event_reader_len_current() {
        let mut events = Events::<TestEvent>::default();
        events.send(TestEvent { i: 0 });
        let reader = events.get_reader_current();
        dbg!(&reader);
        dbg!(&events);
        assert!(reader.is_empty(&events));
        events.send(TestEvent { i: 0 });
        assert_eq!(reader.len(&events), 1);
        assert!(!reader.is_empty(&events));
    }

    #[test]
    fn test_event_reader_len_update() {
        let mut events = Events::<TestEvent>::default();
        events.send(TestEvent { i: 0 });
        events.send(TestEvent { i: 0 });
        let reader = events.get_reader();
        assert_eq!(reader.len(&events), 2);
        events.update();
        events.send(TestEvent { i: 0 });
        assert_eq!(reader.len(&events), 3);
        events.update();
        assert_eq!(reader.len(&events), 1);
        events.update();
        assert!(reader.is_empty(&events));
    }

    #[test]
    fn test_event_reader_clear() {
        use bevy_ecs::prelude::*;

        let mut world = World::new();
        let mut events = Events::<TestEvent>::default();
        events.send(TestEvent { i: 0 });
        world.insert_resource(events);

        let mut reader = IntoSystem::into_system(|mut events: EventReader<TestEvent>| -> bool {
            if !events.is_empty() {
                events.clear();
                false
            } else {
                true
            }
        });
        reader.initialize(&mut world);

        let is_empty = reader.run((), &mut world);
        assert!(!is_empty, "EventReader should not be empty");
        let is_empty = reader.run((), &mut world);
        assert!(is_empty, "EventReader should be empty");
    }

    #[test]
    fn test_update_drain() {
        let mut events = Events::<TestEvent>::default();
        let mut reader = events.get_reader();

        events.send(TestEvent { i: 0 });
        events.send(TestEvent { i: 1 });
        assert_eq!(reader.read(&events).count(), 2);

        let mut old_events = Vec::from_iter(events.update_drain());
        assert!(old_events.is_empty());

        events.send(TestEvent { i: 2 });
        assert_eq!(reader.read(&events).count(), 1);

        old_events.extend(events.update_drain());
        assert_eq!(old_events.len(), 2);

        old_events.extend(events.update_drain());
        assert_eq!(
            old_events,
            &[TestEvent { i: 0 }, TestEvent { i: 1 }, TestEvent { i: 2 }]
        );
    }

    #[allow(clippy::iter_nth_zero)]
    #[test]
    fn test_event_iter_nth() {
        use bevy_ecs::prelude::*;

        let mut world = World::new();
        world.init_resource::<Events<TestEvent>>();

        world.send_event(TestEvent { i: 0 });
        world.send_event(TestEvent { i: 1 });
        world.send_event(TestEvent { i: 2 });
        world.send_event(TestEvent { i: 3 });
        world.send_event(TestEvent { i: 4 });

        let mut schedule = Schedule::default();
        schedule.add_systems(|mut events: EventReader<TestEvent>| {
            let mut iter = events.read();

            assert_eq!(iter.next(), Some(&TestEvent { i: 0 }));
            assert_eq!(iter.nth(2), Some(&TestEvent { i: 3 }));
            assert_eq!(iter.nth(1), None);

            assert!(events.is_empty());
        });
        schedule.run(&mut world);
    }

    #[test]
    fn test_event_iter_last() {
        use bevy_ecs::prelude::*;

        let mut world = World::new();
        world.init_resource::<Events<TestEvent>>();

        let mut reader =
            IntoSystem::into_system(|mut events: EventReader<TestEvent>| -> Option<TestEvent> {
                events.read().last().copied()
            });
        reader.initialize(&mut world);

        let last = reader.run((), &mut world);
        assert!(last.is_none(), "EventReader should be empty");

        world.send_event(TestEvent { i: 0 });
        let last = reader.run((), &mut world);
        assert_eq!(last, Some(TestEvent { i: 0 }));

        world.send_event(TestEvent { i: 1 });
        world.send_event(TestEvent { i: 2 });
        world.send_event(TestEvent { i: 3 });
        let last = reader.run((), &mut world);
        assert_eq!(last, Some(TestEvent { i: 3 }));

        let last = reader.run((), &mut world);
        assert!(last.is_none(), "EventReader should be empty");
    }

    #[derive(Event, Clone, PartialEq, Debug, Default)]
    struct EmptyTestEvent;

    #[test]
    fn test_firing_empty_event() {
        let mut events = Events::<EmptyTestEvent>::default();
        events.send_default();

        let mut reader = events.get_reader();
        assert_eq!(get_events(&events, &mut reader), vec![EmptyTestEvent]);
    }

    #[test]
    fn ensure_reader_readonly() {
        fn reader_system(_: EventReader<EmptyTestEvent>) {}

        assert_is_read_only_system(reader_system);
    }
}<|MERGE_RESOLUTION|>--- conflicted
+++ resolved
@@ -249,11 +249,6 @@
         );
 
         iter.map(|e| e.event)
-    }
-
-    /// A system that calls [`Events::update`] once per frame.
-    pub fn update_system(mut events: ResMut<Self>) {
-        events.update();
     }
 
     #[inline]
@@ -754,175 +749,17 @@
     }
 }
 
-<<<<<<< HEAD
-impl<E: Event> Events<E> {
-    /// "Sends" an `event` by writing it to the current event buffer. [`EventReader`]s can then read
-    /// the event.
-    pub fn send(&mut self, event: E) {
-        let event_id = EventId {
-            id: self.event_count,
-            _marker: PhantomData,
-        };
-        trace!("Events::send() -> id: {}", event_id);
-
-        let event_instance = EventInstance { event_id, event };
-
-        self.events_b.push(event_instance);
-        self.event_count += 1;
-    }
-
-    /// Sends the default value of the event. Useful when the event is an empty struct.
-    pub fn send_default(&mut self)
-    where
-        E: Default,
-    {
-        self.send(Default::default());
-    }
-
-    /// Gets a new [`ManualEventReader`]. This will include all events already in the event buffers.
-    pub fn get_reader(&self) -> ManualEventReader<E> {
-        ManualEventReader::default()
-    }
-
-    /// Gets a new [`ManualEventReader`]. This will ignore all events already in the event buffers.
-    /// It will read all future events.
-    pub fn get_reader_current(&self) -> ManualEventReader<E> {
-        ManualEventReader {
-            last_event_count: self.event_count,
-            ..Default::default()
-        }
-    }
-
-    /// Swaps the event buffers and clears the oldest event buffer. In general, this should be
-    /// called once per frame/update.
-    pub fn update(&mut self) {
-        std::mem::swap(&mut self.events_a, &mut self.events_b);
-        self.events_b.clear();
-        self.events_b.start_event_count = self.event_count;
-        debug_assert_eq!(
-            self.events_a.start_event_count + self.events_a.len(),
-            self.events_b.start_event_count
-        );
-    }
-
-    #[inline]
-    fn reset_start_event_count(&mut self) {
-        self.events_a.start_event_count = self.event_count;
-        self.events_b.start_event_count = self.event_count;
-    }
-
-    /// Removes all events.
-    #[inline]
-    pub fn clear(&mut self) {
-        self.reset_start_event_count();
-        self.events_a.clear();
-        self.events_b.clear();
-    }
-
-    #[inline]
-    pub fn len(&self) -> usize {
-        self.events_a.len() + self.events_b.len()
-    }
-
-    /// Returns true if there are no events in this collection.
-    #[inline]
-    pub fn is_empty(&self) -> bool {
-        self.len() == 0
-    }
-
-    /// Creates a draining iterator that removes all events.
-    pub fn drain(&mut self) -> impl Iterator<Item = E> + '_ {
-        self.reset_start_event_count();
-
-        // Drain the oldest events first, then the newest
-        self.events_a
-            .drain(..)
-            .chain(self.events_b.drain(..))
-            .map(|i| i.event)
-    }
-
-    /// Iterates over events that happened since the last "update" call.
-    /// WARNING: You probably don't want to use this call. In most cases you should use an
-    /// [`EventReader`]. You should only use this if you know you only need to consume events
-    /// between the last `update()` call and your call to `iter_current_update_events`.
-    /// If events happen outside that window, they will not be handled. For example, any events that
-    /// happen after this call and before the next `update()` call will be dropped.
-    pub fn iter_current_update_events(&self) -> impl ExactSizeIterator<Item = &E> {
-        self.events_b.iter().map(|i| &i.event)
-    }
-
-    /// Get a specific event by id if it still exists in the events buffer.
-    pub fn get_event(&self, id: usize) -> Option<(&E, EventId<E>)> {
-        if id < self.oldest_id() {
-            return None;
-        }
-
-        let sequence = self.sequence(id);
-        let index = id.saturating_sub(sequence.start_event_count);
-
-        sequence
-            .get(index)
-            .map(|instance| (&instance.event, instance.event_id))
-    }
-
-    /// Oldest id still in the events buffer.
-    pub fn oldest_id(&self) -> usize {
-        self.events_a.start_event_count
-    }
-
-    /// Which event buffer is this event id a part of.
-    fn sequence(&self, id: usize) -> &EventSequence<E> {
-        if id < self.events_b.start_event_count {
-            &self.events_a
-        } else {
-            &self.events_b
-        }
-    }
-}
-
-impl<E: Event> std::iter::Extend<E> for Events<E> {
-    fn extend<I>(&mut self, iter: I)
-    where
-        I: IntoIterator<Item = E>,
-    {
-        let old_count = self.event_count;
-        let mut event_count = self.event_count;
-        let events = iter.into_iter().map(|event| {
-            let event_id = EventId {
-                id: event_count,
-                _marker: PhantomData,
-            };
-            event_count += 1;
-            EventInstance { event_id, event }
-        });
-
-        self.events_b.extend(events);
-
-        if old_count != event_count {
-            trace!(
-                "Events::extend() -> ids: ({}..{})",
-                self.event_count,
-                event_count
-            );
-        }
-
-        self.event_count = event_count;
-    }
-}
-
 /// A system that calls [`Events::update`] once per frame.
-pub fn update_system<T: Send + Sync + 'static>(mut events: ResMut<Events<T>>) {
+pub fn update_system<T: Event>(mut events: ResMut<Events<T>>) {
     events.update();
 }
 
 /// A run condition that checks if the event's [`update_system`]
 /// needs to run or not.
-pub fn update_condition<T: Send + Sync + 'static>(events: Res<Events<T>>) -> bool {
+pub fn update_condition<T: Event>(events: Res<Events<T>>) -> bool {
     !events.events_a.is_empty() || !events.events_b.is_empty()
 }
 
-=======
->>>>>>> 1116207f
 #[cfg(test)]
 mod tests {
     use crate::system::assert_is_read_only_system;
