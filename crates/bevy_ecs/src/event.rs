--- conflicted
+++ resolved
@@ -150,32 +150,20 @@
 
 /// Reads events of type `T` in order and tracks which events have already been read.
 #[derive(SystemParam)]
-<<<<<<< HEAD
-pub struct EventReader<'w, 's, T: Component> {
-=======
 pub struct EventReader<'w, 's, T: Resource> {
->>>>>>> 997eae61
     last_event_count: Local<'s, (usize, PhantomData<T>)>,
     events: Res<'w, Events<T>>,
 }
 
 /// Sends events of type `T`.
 #[derive(SystemParam)]
-<<<<<<< HEAD
-pub struct EventWriter<'w, 's, T: Component> {
-=======
 pub struct EventWriter<'w, 's, T: Resource> {
->>>>>>> 997eae61
     events: ResMut<'w, Events<T>>,
     #[system_param(ignore)]
     marker: PhantomData<&'s usize>,
 }
 
-<<<<<<< HEAD
-impl<'w, 's, T: Component> EventWriter<'w, 's, T> {
-=======
 impl<'w, 's, T: Resource> EventWriter<'w, 's, T> {
->>>>>>> 997eae61
     pub fn send(&mut self, event: T) {
         self.events.send(event);
     }
@@ -265,11 +253,7 @@
     }
 }
 
-<<<<<<< HEAD
-impl<'w, 's, T: Component> EventReader<'w, 's, T> {
-=======
 impl<'w, 's, T: Resource> EventReader<'w, 's, T> {
->>>>>>> 997eae61
     /// Iterates over the events this EventReader has not seen yet. This updates the EventReader's
     /// event counter, which means subsequent event reads will not include events that happened
     /// before now.
