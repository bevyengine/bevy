//! Event handling types.

use crate as bevy_ecs;
use crate::system::{Local, Res, ResMut, Resource, SystemParam};
pub use bevy_ecs_macros::Event;
<<<<<<< HEAD
use bevy_utils::tracing::trace;
=======
use bevy_utils::detailed_trace;
>>>>>>> 97eda02f
use std::ops::{Deref, DerefMut};
use std::{
    cmp::Ordering,
    fmt,
    hash::{Hash, Hasher},
    iter::Chain,
    marker::PhantomData,
    slice::Iter,
};
/// A type that can be stored in an [`Events<E>`] resource
/// You can conveniently access events using the [`EventReader`] and [`EventWriter`] system parameter.
///
/// Events must be thread-safe.
<<<<<<< HEAD
pub trait Event: Sized + Send + Sync + 'static {
    type Storage: for<'a> EventStorage<'a, Item = EventInstance<Self>>
        + Send
        + Sync
        + 'static
        + std::ops::DerefMut<Target = [EventInstance<Self>]>
        + Extend<EventInstance<Self>>
        + Default;
}

pub trait EventStorage<'a> {
    type Item: 'a;
    type DrainIter: DoubleEndedIterator<Item = Self::Item> + 'a;
    fn push(&mut self, v: Self::Item);
    fn drain<R>(&'a mut self, range: R) -> Self::DrainIter
    where
        R: std::ops::RangeBounds<usize>;
    fn clear(&mut self);
}

impl<'a, T: 'a> EventStorage<'a> for Vec<T> {
    type Item = T;
    type DrainIter = std::vec::Drain<'a, T>;

    fn push(&mut self, v: T) {
        self.push(v);
    }

    fn drain<R>(&'a mut self, range: R) -> Self::DrainIter
    where
        R: std::ops::RangeBounds<usize>,
    {
        self.drain(range)
    }

    fn clear(&mut self) {
        self.clear();
    }
}
impl<'a, T: 'a, const N: usize> EventStorage<'a> for smallvec::SmallVec<[T; N]> {
    type Item = T;
    type DrainIter = smallvec::Drain<'a, [T; N]>;

    fn push(&mut self, v: T) {
        self.push(v);
    }

    fn drain<R>(&'a mut self, range: R) -> Self::DrainIter
    where
        R: std::ops::RangeBounds<usize>,
    {
        self.drain(range)
    }
    fn clear(&mut self) {
        self.clear();
    }
}
=======
pub trait Event: Send + Sync + 'static {}
>>>>>>> 97eda02f

/// An `EventId` uniquely identifies an event stored in a specific [`World`].
///
/// An `EventId` can among other things be used to trace the flow of an event from the point it was
/// sent to the point it was processed.
///
/// [`World`]: crate::world::World
pub struct EventId<E: Event> {
    /// Uniquely identifies the event associated with this ID.
    // This value corresponds to the order in which each event was added to the world.
    pub id: usize,
    _marker: PhantomData<E>,
}

impl<E: Event> Copy for EventId<E> {}
impl<E: Event> Clone for EventId<E> {
    fn clone(&self) -> Self {
        *self
    }
}

impl<E: Event> fmt::Display for EventId<E> {
    fn fmt(&self, f: &mut fmt::Formatter) -> fmt::Result {
        <Self as fmt::Debug>::fmt(self, f)
    }
}

impl<E: Event> fmt::Debug for EventId<E> {
    fn fmt(&self, f: &mut fmt::Formatter) -> fmt::Result {
        write!(
            f,
            "event<{}>#{}",
            std::any::type_name::<E>().split("::").last().unwrap(),
            self.id,
        )
    }
}

impl<E: Event> PartialEq for EventId<E> {
    fn eq(&self, other: &Self) -> bool {
        self.id == other.id
    }
}

impl<E: Event> Eq for EventId<E> {}

impl<E: Event> PartialOrd for EventId<E> {
    fn partial_cmp(&self, other: &Self) -> Option<Ordering> {
        Some(self.cmp(other))
    }
}

impl<E: Event> Ord for EventId<E> {
    fn cmp(&self, other: &Self) -> Ordering {
        self.id.cmp(&other.id)
    }
}

impl<E: Event> Hash for EventId<E> {
    fn hash<H: Hasher>(&self, state: &mut H) {
        Hash::hash(&self.id, state);
    }
}

#[derive(Debug)]
pub struct EventInstance<E: Event> {
    pub event_id: EventId<E>,
    pub event: E,
}

/// An event collection that represents the events that occurred within the last two
/// [`Events::update`] calls.
/// Events can be written to using an [`EventWriter`]
/// and are typically cheaply read using an [`EventReader`].
///
/// Each event can be consumed by multiple systems, in parallel,
/// with consumption tracked by the [`EventReader`] on a per-system basis.
///
/// If no [ordering](https://github.com/bevyengine/bevy/blob/main/examples/ecs/ecs_guide.rs)
/// is applied between writing and reading systems, there is a risk of a race condition.
/// This means that whether the events arrive before or after the next [`Events::update`] is unpredictable.
///
/// This collection is meant to be paired with a system that calls
/// [`Events::update`] exactly once per update/frame.
///
/// [`Events::update_system`] is a system that does this, typically initialized automatically using
/// [`add_event`](https://docs.rs/bevy/*/bevy/app/struct.App.html#method.add_event).
/// [`EventReader`]s are expected to read events from this collection at least once per loop/frame.
/// Events will persist across a single frame boundary and so ordering of event producers and
/// consumers is not critical (although poorly-planned ordering may cause accumulating lag).
/// If events are not handled by the end of the frame after they are updated, they will be
/// dropped silently.
///
/// # Example
/// ```
/// use bevy_ecs::event::{Event, Events};
///
/// #[derive(Event)]
/// struct MyEvent {
///     value: usize
/// }
///
/// // setup
/// let mut events = Events::<MyEvent>::default();
/// let mut reader = events.get_reader();
///
/// // run this once per update/frame
/// events.update();
///
/// // somewhere else: send an event
/// events.send(MyEvent { value: 1 });
///
/// // somewhere else: read the events
/// for event in reader.iter(&events) {
///     assert_eq!(event.value, 1)
/// }
///
/// // events are only processed once per reader
/// assert_eq!(reader.iter(&events).count(), 0);
/// ```
///
/// # Details
///
/// [`Events`] is implemented using a variation of a double buffer strategy.
/// Each call to [`update`](Events::update) swaps buffers and clears out the oldest one.
/// - [`EventReader`]s will read events from both buffers.
/// - [`EventReader`]s that read at least once per update will never drop events.
/// - [`EventReader`]s that read once within two updates might still receive some events
/// - [`EventReader`]s that read after two updates are guaranteed to drop all events that occurred
/// before those updates.
///
/// The buffers in [`Events`] will grow indefinitely if [`update`](Events::update) is never called.
///
/// An alternative call pattern would be to call [`update`](Events::update)
/// manually across frames to control when events are cleared.
/// This complicates consumption and risks ever-expanding memory usage if not cleaned up,
/// but can be done by adding your event as a resource instead of using
/// [`add_event`](https://docs.rs/bevy/*/bevy/app/struct.App.html#method.add_event).
///
/// [Example usage.](https://github.com/bevyengine/bevy/blob/latest/examples/ecs/event.rs)
/// [Example usage standalone.](https://github.com/bevyengine/bevy/blob/latest/crates/bevy_ecs/examples/events.rs)
///
/// # Storage types
///
/// Events can be stored in different types of buffers, which have different performance
/// implications. By default, events are stored in [`Vec`]s, which are entirely
/// heap-allocated.
///
/// Alternatively, events can be stored in `SmallVecs` with an additional attribute.
/// `SmallVecs` are stack-allocated up to a specified length before being moved onto the
/// heap. Generally, these will perform better for events with a smaller memory footprint that
/// also come in lesser quantities.
///
/// ```
/// # use bevy_ecs::event::Event;
/// #
/// // Allow for 10 events per buffer before moving to the heap
/// #[derive(Event)]
/// #[event(storage = "smallvec(10)")]
/// struct EventA;
/// ```
///
/// [`Vec`]: std::vec::Vec
#[derive(Resource)]
pub struct Events<E: Event> {
    /// Holds the oldest still active events.
    /// Note that a.start_event_count + a.len() should always === events_b.start_event_count.
    events_a: EventSequence<E>,
    /// Holds the newer events.
    events_b: EventSequence<E>,
    event_count: usize,
}

impl<E: Event> fmt::Debug for Events<E>
where
    <E as Event>::Storage: fmt::Debug,
{
    fn fmt(&self, f: &mut fmt::Formatter<'_>) -> fmt::Result {
        f.debug_struct("Events")
            .field("events_a", &self.events_a)
            .field("events_b", &self.events_b)
            .field("event_count", &self.event_count)
            .finish()
    }
}

// Derived Default impl would incorrectly require E: Default
impl<E: Event> Default for Events<E> {
    fn default() -> Self {
        Self {
            events_a: Default::default(),
            events_b: Default::default(),
            event_count: Default::default(),
        }
    }
}

impl<E: Event> Events<E> {
    /// Returns the index of the oldest event stored in the event buffer.
    pub fn oldest_event_count(&self) -> usize {
        self.events_a
            .start_event_count
            .min(self.events_b.start_event_count)
    }

    /// "Sends" an `event` by writing it to the current event buffer. [`EventReader`]s can then read
    /// the event.
    pub fn send(&mut self, event: E) {
        let event_id = EventId {
            id: self.event_count,
            _marker: PhantomData,
        };
        detailed_trace!("Events::send() -> id: {}", event_id);

        let event_instance = EventInstance { event_id, event };

        self.events_b.push(event_instance);
        self.event_count += 1;
    }

    /// Sends the default value of the event. Useful when the event is an empty struct.
    pub fn send_default(&mut self)
    where
        E: Default,
    {
        self.send(Default::default());
    }

    /// Gets a new [`ManualEventReader`]. This will include all events already in the event buffers.
    pub fn get_reader(&self) -> ManualEventReader<E> {
        ManualEventReader::default()
    }

    /// Gets a new [`ManualEventReader`]. This will ignore all events already in the event buffers.
    /// It will read all future events.
    pub fn get_reader_current(&self) -> ManualEventReader<E> {
        ManualEventReader {
            last_event_count: self.event_count,
            ..Default::default()
        }
    }

    /// Swaps the event buffers and clears the oldest event buffer. In general, this should be
    /// called once per frame/update.
    ///
    /// If you need access to the events that were removed, consider using [`Events::update_drain`].
    pub fn update(&mut self) {
        let _ = self.update_drain();
    }

    /// Swaps the event buffers and drains the oldest event buffer, returning an iterator
    /// of all events that were removed. In general, this should be called once per frame/update.
    ///
    /// If you do not need to take ownership of the removed events, use [`Events::update`] instead.
    #[must_use = "If you do not need the returned events, call .update() instead."]
    pub fn update_drain(&mut self) -> impl Iterator<Item = E> + '_ {
        std::mem::swap(&mut self.events_a, &mut self.events_b);
        let iter = self.events_b.events.drain(..);
        self.events_b.start_event_count = self.event_count;
        debug_assert_eq!(
            self.events_a.start_event_count + self.events_a.len(),
            self.events_b.start_event_count
        );

        iter.map(|e| e.event)
    }

    /// A system that calls [`Events::update`] once per frame.
    pub fn update_system(mut events: ResMut<Self>) {
        events.update();
    }

    #[inline]
    fn reset_start_event_count(&mut self) {
        self.events_a.start_event_count = self.event_count;
        self.events_b.start_event_count = self.event_count;
    }

    /// Removes all events.
    #[inline]
    pub fn clear(&mut self) {
        self.reset_start_event_count();
        self.events_a.clear();
        self.events_b.clear();
    }

    /// Returns the number of events currently stored in the event buffer.
    #[inline]
    pub fn len(&self) -> usize {
        self.events_a.len() + self.events_b.len()
    }

    /// Returns true if there are no events currently stored in the event buffer.
    #[inline]
    pub fn is_empty(&self) -> bool {
        self.len() == 0
    }

    /// Creates a draining iterator that removes all events.
    pub fn drain(&mut self) -> impl Iterator<Item = E> + '_ {
        self.reset_start_event_count();

        // Drain the oldest events first, then the newest
        self.events_a
            .drain(..)
            .chain(self.events_b.drain(..))
            .map(|i| i.event)
    }

    /// Iterates over events that happened since the last "update" call.
    /// WARNING: You probably don't want to use this call. In most cases you should use an
    /// [`EventReader`]. You should only use this if you know you only need to consume events
    /// between the last `update()` call and your call to `iter_current_update_events`.
    /// If events happen outside that window, they will not be handled. For example, any events that
    /// happen after this call and before the next `update()` call will be dropped.
    pub fn iter_current_update_events(&self) -> impl ExactSizeIterator<Item = &E> {
        self.events_b.iter().map(|i| &i.event)
    }

    /// Get a specific event by id if it still exists in the events buffer.
    pub fn get_event(&self, id: usize) -> Option<(&E, EventId<E>)> {
        if id < self.oldest_id() {
            return None;
        }

        let sequence = self.sequence(id);
        let index = id.saturating_sub(sequence.start_event_count);

        sequence
            .get(index)
            .map(|instance| (&instance.event, instance.event_id))
    }

    /// Oldest id still in the events buffer.
    pub fn oldest_id(&self) -> usize {
        self.events_a.start_event_count
    }

    /// Which event buffer is this event id a part of.
    fn sequence(&self, id: usize) -> &EventSequence<E> {
        if id < self.events_b.start_event_count {
            &self.events_a
        } else {
            &self.events_b
        }
    }
}

impl<E: Event> std::iter::Extend<E> for Events<E> {
    fn extend<I>(&mut self, iter: I)
    where
        I: IntoIterator<Item = E>,
    {
        let old_count = self.event_count;
        let mut event_count = self.event_count;
        let events = iter.into_iter().map(|event| {
            let event_id = EventId {
                id: event_count,
                _marker: PhantomData,
            };
            event_count += 1;
            EventInstance { event_id, event }
        });

        self.events_b.extend(events);

        if old_count != event_count {
            detailed_trace!(
                "Events::extend() -> ids: ({}..{})",
                self.event_count,
                event_count
            );
        }

        self.event_count = event_count;
    }
}

struct EventSequence<E: Event> {
    events: E::Storage,
    start_event_count: usize,
}

impl<E: Event> fmt::Debug for EventSequence<E>
where
    <E as Event>::Storage: fmt::Debug,
{
    fn fmt(&self, f: &mut fmt::Formatter<'_>) -> fmt::Result {
        f.debug_struct("EventSequence")
            .field("events", &self.events)
            .field("start_event_count", &self.start_event_count)
            .finish()
    }
}

// Derived Default impl would incorrectly require E: Default
impl<E: Event> Default for EventSequence<E> {
    fn default() -> Self {
        Self {
            events: Default::default(),
            start_event_count: Default::default(),
        }
    }
}

impl<E: Event> Deref for EventSequence<E> {
    type Target = E::Storage;

    fn deref(&self) -> &Self::Target {
        &self.events
    }
}

impl<E: Event> DerefMut for EventSequence<E> {
    fn deref_mut(&mut self) -> &mut Self::Target {
        &mut self.events
    }
}

/// Reads events of type `T` in order and tracks which events have already been read.
#[derive(SystemParam)]
pub struct EventReader<'w, 's, E: Event> {
    reader: Local<'s, ManualEventReader<E>>,
    events: Res<'w, Events<E>>,
}

impl<'w, 's, E: Event> fmt::Debug for EventReader<'w, 's, E>
where
    <E as Event>::Storage: fmt::Debug,
{
    fn fmt(&self, f: &mut fmt::Formatter<'_>) -> fmt::Result {
        f.debug_struct("Events")
            .field("reader", &self.reader)
            .field("events", &self.events)
            .finish()
    }
}

impl<'w, 's, E: Event> EventReader<'w, 's, E> {
    /// Iterates over the events this [`EventReader`] has not seen yet. This updates the
    /// [`EventReader`]'s event counter, which means subsequent event reads will not include events
    /// that happened before now.
    pub fn read(&mut self) -> EventIterator<'_, E> {
        self.reader.read(&self.events)
    }

    /// Iterates over the events this [`EventReader`] has not seen yet. This updates the
    /// [`EventReader`]'s event counter, which means subsequent event reads will not include events
    /// that happened before now.
    #[deprecated = "use `.read()` instead."]
    pub fn iter(&mut self) -> EventIterator<'_, E> {
        self.reader.read(&self.events)
    }

    /// Like [`read`](Self::read), except also returning the [`EventId`] of the events.
    pub fn read_with_id(&mut self) -> EventIteratorWithId<'_, E> {
        self.reader.read_with_id(&self.events)
    }

    /// Like [`iter`](Self::iter), except also returning the [`EventId`] of the events.
    #[deprecated = "use `.read_with_id() instead."]
    pub fn iter_with_id(&mut self) -> EventIteratorWithId<'_, E> {
        self.reader.read_with_id(&self.events)
    }

    /// Determines the number of events available to be read from this [`EventReader`] without consuming any.
    pub fn len(&self) -> usize {
        self.reader.len(&self.events)
    }

    /// Returns `true` if there are no events available to read.
    ///
    /// # Example
    ///
    /// The following example shows a useful pattern where some behavior is triggered if new events are available.
    /// [`EventReader::clear()`] is used so the same events don't re-trigger the behavior the next time the system runs.
    ///
    /// ```
    /// # use bevy_ecs::prelude::*;
    /// #
    /// #[derive(Event)]
    /// struct CollisionEvent;
    ///
    /// fn play_collision_sound(mut events: EventReader<CollisionEvent>) {
    ///     if !events.is_empty() {
    ///         events.clear();
    ///         // Play a sound
    ///     }
    /// }
    /// # bevy_ecs::system::assert_is_system(play_collision_sound);
    /// ```
    pub fn is_empty(&self) -> bool {
        self.reader.is_empty(&self.events)
    }

    /// Consumes all available events.
    ///
    /// This means these events will not appear in calls to [`EventReader::iter()`] or
    /// [`EventReader::iter_with_id()`] and [`EventReader::is_empty()`] will return `true`.
    ///
    /// For usage, see [`EventReader::is_empty()`].
    pub fn clear(&mut self) {
        self.reader.clear(&self.events);
    }
}

/// Sends events of type `T`.
///
/// # Usage
///
/// `EventWriter`s are usually declared as a [`SystemParam`].
/// ```
/// # use bevy_ecs::prelude::*;
///
/// #[derive(Event)]
/// pub struct MyEvent; // Custom event type.
/// fn my_system(mut writer: EventWriter<MyEvent>) {
///     writer.send(MyEvent);
/// }
///
/// # bevy_ecs::system::assert_is_system(my_system);
/// ```
///
/// # Limitations
///
/// `EventWriter` can only send events of one specific type, which must be known at compile-time.
/// This is not a problem most of the time, but you may find a situation where you cannot know
/// ahead of time every kind of event you'll need to send. In this case, you can use the "type-erased event" pattern.
///
/// ```
/// # use bevy_ecs::{prelude::*, event::Events};
/// # #[derive(Event)]
/// # pub struct MyEvent;
/// fn send_untyped(mut commands: Commands) {
///     // Send an event of a specific type without having to declare that
///     // type as a SystemParam.
///     //
///     // Effectively, we're just moving the type parameter from the /type/ to the /method/,
///     // which allows one to do all kinds of clever things with type erasure, such as sending
///     // custom events to unknown 3rd party plugins (modding API).
///     //
///     // NOTE: the event won't actually be sent until commands get applied during
///     // apply_deferred.
///     commands.add(|w: &mut World| {
///         w.send_event(MyEvent);
///     });
/// }
/// ```
/// Note that this is considered *non-idiomatic*, and should only be used when `EventWriter` will not work.
#[derive(SystemParam)]
pub struct EventWriter<'w, E: Event> {
    events: ResMut<'w, Events<E>>,
}

impl<'w, E: Event> EventWriter<'w, E> {
    /// Sends an `event`, which can later be read by [`EventReader`]s.
    ///
    /// See [`Events`] for details.
    pub fn send(&mut self, event: E) {
        self.events.send(event);
    }

    /// Sends a list of `events` all at once, which can later be read by [`EventReader`]s.
    /// This is more efficient than sending each event individually.
    ///
    /// See [`Events`] for details.
    pub fn send_batch(&mut self, events: impl IntoIterator<Item = E>) {
        self.events.extend(events);
    }

    /// Sends the default value of the event. Useful when the event is an empty struct.
    pub fn send_default(&mut self)
    where
        E: Default,
    {
        self.events.send_default();
    }
}

<<<<<<< HEAD
=======
/// Stores the state for an [`EventReader`].
/// Access to the [`Events<E>`] resource is required to read any incoming events.
#[derive(Debug)]
>>>>>>> 97eda02f
pub struct ManualEventReader<E: Event> {
    last_event_count: usize,
    _marker: PhantomData<E>,
}

impl<E: Event> fmt::Debug for ManualEventReader<E>
where
    <E as Event>::Storage: fmt::Debug,
{
    fn fmt(&self, f: &mut fmt::Formatter<'_>) -> fmt::Result {
        f.debug_struct("Events")
            .field("last_event_count", &self.last_event_count)
            .finish()
    }
}

impl<E: Event> Default for ManualEventReader<E> {
    fn default() -> Self {
        ManualEventReader {
            last_event_count: 0,
            _marker: Default::default(),
        }
    }
}

#[allow(clippy::len_without_is_empty)] // Check fails since the is_empty implementation has a signature other than `(&self) -> bool`
impl<E: Event> ManualEventReader<E> {
    /// See [`EventReader::read`]
    pub fn read<'a>(&'a mut self, events: &'a Events<E>) -> EventIterator<'a, E> {
        self.read_with_id(events).without_id()
    }

    /// See [`EventReader::iter`]
    #[deprecated = "use `.read()` instead."]
    pub fn iter<'a>(&'a mut self, events: &'a Events<E>) -> EventIterator<'a, E> {
        self.read_with_id(events).without_id()
    }

    /// See [`EventReader::read_with_id`]
    pub fn read_with_id<'a>(&'a mut self, events: &'a Events<E>) -> EventIteratorWithId<'a, E> {
        EventIteratorWithId::new(self, events)
    }

    /// See [`EventReader::iter_with_id`]
    #[deprecated = "use `.read_with_id() instead."]
    pub fn iter_with_id<'a>(&'a mut self, events: &'a Events<E>) -> EventIteratorWithId<'a, E> {
        EventIteratorWithId::new(self, events)
    }

    /// See [`EventReader::len`]
    pub fn len(&self, events: &Events<E>) -> usize {
        // The number of events in this reader is the difference between the most recent event
        // and the last event seen by it. This will be at most the number of events contained
        // with the events (any others have already been dropped)
        // TODO: Warn when there are dropped events, or return e.g. a `Result<usize, (usize, usize)>`
        events
            .event_count
            .saturating_sub(self.last_event_count)
            .min(events.len())
    }

    /// Amount of events we missed.
    pub fn missed_events(&self, events: &Events<E>) -> usize {
        events
            .oldest_event_count()
            .saturating_sub(self.last_event_count)
    }

    /// See [`EventReader::is_empty()`]
    pub fn is_empty(&self, events: &Events<E>) -> bool {
        self.len(events) == 0
    }

    /// See [`EventReader::clear()`]
    pub fn clear(&mut self, events: &Events<E>) {
        self.last_event_count = events.event_count;
    }
}

/// An iterator that yields any unread events from an [`EventReader`] or [`ManualEventReader`].
#[derive(Debug)]
pub struct EventIterator<'a, E: Event> {
    iter: EventIteratorWithId<'a, E>,
}

/// An iterator that yields any unread events from an [`EventReader`] or [`ManualEventReader`].
///
/// This is a type alias for [`EventIterator`], which used to be called `ManualEventIterator`.
/// This type alias will be removed in the next release of bevy, so you should use [`EventIterator`] directly instead.
#[deprecated = "This type has been renamed to `EventIterator`."]
pub type ManualEventIterator<'a, E> = EventIterator<'a, E>;

impl<'a, E: Event> Iterator for EventIterator<'a, E> {
    type Item = &'a E;
    fn next(&mut self) -> Option<Self::Item> {
        self.iter.next().map(|(event, _)| event)
    }

    fn nth(&mut self, n: usize) -> Option<Self::Item> {
        self.iter.nth(n).map(|(event, _)| event)
    }

    fn last(self) -> Option<Self::Item>
    where
        Self: Sized,
    {
        self.iter.last().map(|(event, _)| event)
    }

    fn count(self) -> usize {
        self.iter.count()
    }

    fn size_hint(&self) -> (usize, Option<usize>) {
        self.iter.size_hint()
    }
}

impl<'a, E: Event> ExactSizeIterator for EventIterator<'a, E> {
    fn len(&self) -> usize {
        self.iter.len()
    }
}

<<<<<<< HEAD
pub struct ManualEventIteratorWithId<'a, E: Event> {
=======
/// An iterator that yields any unread events (and their IDs) from an [`EventReader`] or [`ManualEventReader`].
#[derive(Debug)]
pub struct EventIteratorWithId<'a, E: Event> {
>>>>>>> 97eda02f
    reader: &'a mut ManualEventReader<E>,
    chain: Chain<Iter<'a, EventInstance<E>>, Iter<'a, EventInstance<E>>>,
    unread: usize,
}

<<<<<<< HEAD
impl<'a, E: Event + fmt::Debug> fmt::Debug for ManualEventIteratorWithId<'a, E>
where
    <E as Event>::Storage: fmt::Debug,
{
    fn fmt(&self, f: &mut fmt::Formatter<'_>) -> fmt::Result {
        f.debug_struct("Events")
            .field("last_event_count", &self.reader)
            .field("chain", &self.chain)
            .field("unread", &self.unread)
            .finish()
    }
}

fn event_trace<E: Event>(id: EventId<E>) {
    trace!("EventReader::iter() -> {}", id);
}
=======
/// An iterator that yields any unread events (and their IDs) from an [`EventReader`] or [`ManualEventReader`].
///
/// This is a type alias for [`EventIteratorWithId`], which used to be called `ManualEventIteratorWithId`.
/// This type alias will be removed in the next release of bevy, so you should use [`EventIteratorWithId`] directly instead.
#[deprecated = "This type has been renamed to `EventIteratorWithId`."]
pub type ManualEventIteratorWithId<'a, E> = EventIteratorWithId<'a, E>;
>>>>>>> 97eda02f

impl<'a, E: Event> EventIteratorWithId<'a, E> {
    /// Creates a new iterator that yields any `events` that have not yet been seen by `reader`.
    pub fn new(reader: &'a mut ManualEventReader<E>, events: &'a Events<E>) -> Self {
        let a_index = (reader.last_event_count).saturating_sub(events.events_a.start_event_count);
        let b_index = (reader.last_event_count).saturating_sub(events.events_b.start_event_count);
        let a = events.events_a.get(a_index..).unwrap_or_default();
        let b = events.events_b.get(b_index..).unwrap_or_default();

        let unread_count = a.len() + b.len();
        // Ensure `len` is implemented correctly
        debug_assert_eq!(unread_count, reader.len(events));
        reader.last_event_count = events.event_count - unread_count;
        // Iterate the oldest first, then the newer events
        let chain = a.iter().chain(b.iter());

        Self {
            reader,
            chain,
            unread: unread_count,
        }
    }

    /// Iterate over only the events.
    pub fn without_id(self) -> EventIterator<'a, E> {
        EventIterator { iter: self }
    }
}

impl<'a, E: Event> Iterator for EventIteratorWithId<'a, E> {
    type Item = (&'a E, EventId<E>);
    fn next(&mut self) -> Option<Self::Item> {
        match self
            .chain
            .next()
            .map(|instance| (&instance.event, instance.event_id))
        {
            Some(item) => {
                detailed_trace!("EventReader::iter() -> {}", item.1);
                self.reader.last_event_count += 1;
                self.unread -= 1;
                Some(item)
            }
            None => None,
        }
    }

    fn nth(&mut self, n: usize) -> Option<Self::Item> {
        if let Some(EventInstance { event_id, event }) = self.chain.nth(n) {
            self.reader.last_event_count += n + 1;
            self.unread -= n + 1;
            Some((event, *event_id))
        } else {
            self.reader.last_event_count += self.unread;
            self.unread = 0;
            None
        }
    }

    fn last(self) -> Option<Self::Item>
    where
        Self: Sized,
    {
        let EventInstance { event_id, event } = self.chain.last()?;
        self.reader.last_event_count += self.unread;
        Some((event, *event_id))
    }

    fn count(self) -> usize {
        self.reader.last_event_count += self.unread;
        self.unread
    }

    fn size_hint(&self) -> (usize, Option<usize>) {
        self.chain.size_hint()
    }
}

impl<'a, E: Event> ExactSizeIterator for EventIteratorWithId<'a, E> {
    fn len(&self) -> usize {
        self.unread
    }
}

#[cfg(test)]
mod tests {
    use crate::system::assert_is_read_only_system;

    use super::*;

    #[derive(Event, Copy, Clone, PartialEq, Eq, Debug)]
    struct TestEvent {
        i: usize,
    }

    #[test]
    fn test_events() {
        let mut events = Events::<TestEvent>::default();
        let event_0 = TestEvent { i: 0 };
        let event_1 = TestEvent { i: 1 };
        let event_2 = TestEvent { i: 2 };

        // this reader will miss event_0 and event_1 because it wont read them over the course of
        // two updates
        let mut reader_missed = events.get_reader();

        let mut reader_a = events.get_reader();

        events.send(event_0);

        assert_eq!(
            get_events(&events, &mut reader_a),
            vec![event_0],
            "reader_a created before event receives event"
        );
        assert_eq!(
            get_events(&events, &mut reader_a),
            vec![],
            "second iteration of reader_a created before event results in zero events"
        );

        let mut reader_b = events.get_reader();

        assert_eq!(
            get_events(&events, &mut reader_b),
            vec![event_0],
            "reader_b created after event receives event"
        );
        assert_eq!(
            get_events(&events, &mut reader_b),
            vec![],
            "second iteration of reader_b created after event results in zero events"
        );

        events.send(event_1);

        let mut reader_c = events.get_reader();

        assert_eq!(
            get_events(&events, &mut reader_c),
            vec![event_0, event_1],
            "reader_c created after two events receives both events"
        );
        assert_eq!(
            get_events(&events, &mut reader_c),
            vec![],
            "second iteration of reader_c created after two event results in zero events"
        );

        assert_eq!(
            get_events(&events, &mut reader_a),
            vec![event_1],
            "reader_a receives next unread event"
        );

        events.update();

        let mut reader_d = events.get_reader();

        events.send(event_2);

        assert_eq!(
            get_events(&events, &mut reader_a),
            vec![event_2],
            "reader_a receives event created after update"
        );
        assert_eq!(
            get_events(&events, &mut reader_b),
            vec![event_1, event_2],
            "reader_b receives events created before and after update"
        );
        assert_eq!(
            get_events(&events, &mut reader_d),
            vec![event_0, event_1, event_2],
            "reader_d receives all events created before and after update"
        );

        events.update();

        assert_eq!(
            get_events(&events, &mut reader_missed),
            vec![event_2],
            "reader_missed missed events unread after two update() calls"
        );
    }

    fn get_events<E: Event + Clone>(
        events: &Events<E>,
        reader: &mut ManualEventReader<E>,
    ) -> Vec<E> {
        reader.read(events).cloned().collect::<Vec<E>>()
    }

    #[derive(Event, PartialEq, Eq, Debug)]
    struct E(usize);

    fn events_clear_and_read_impl(clear_func: impl FnOnce(&mut Events<E>)) {
        let mut events = Events::<E>::default();
        let mut reader = events.get_reader();

        assert!(reader.read(&events).next().is_none());

        events.send(E(0));
        assert_eq!(*reader.read(&events).next().unwrap(), E(0));
        assert_eq!(reader.read(&events).next(), None);

        events.send(E(1));
        clear_func(&mut events);
        assert!(reader.read(&events).next().is_none());

        events.send(E(2));
        events.update();
        events.send(E(3));

        assert!(reader.read(&events).eq([E(2), E(3)].iter()));
    }

    #[test]
    fn test_events_clear_and_read() {
        events_clear_and_read_impl(|events| events.clear());
    }

    #[test]
    fn test_events_drain_and_read() {
        events_clear_and_read_impl(|events| {
            assert!(events.drain().eq(vec![E(0), E(1)].into_iter()));
        });
    }

    #[test]
    fn test_events_extend_impl() {
        let mut events = Events::<TestEvent>::default();
        let mut reader = events.get_reader();

        events.extend(vec![TestEvent { i: 0 }, TestEvent { i: 1 }]);
        assert!(reader
            .read(&events)
            .eq([TestEvent { i: 0 }, TestEvent { i: 1 }].iter()));
    }

    #[test]
    fn test_events_empty() {
        let mut events = Events::<TestEvent>::default();
        assert!(events.is_empty());

        events.send(TestEvent { i: 0 });
        assert!(!events.is_empty());

        events.update();
        assert!(!events.is_empty());

        // events are only empty after the second call to update
        // due to double buffering.
        events.update();
        assert!(events.is_empty());
    }

    #[test]
    fn test_event_reader_len_empty() {
        let events = Events::<TestEvent>::default();
        assert_eq!(events.get_reader().len(&events), 0);
        assert!(events.get_reader().is_empty(&events));
    }

    #[test]
    fn test_event_reader_len_filled() {
        let mut events = Events::<TestEvent>::default();
        events.send(TestEvent { i: 0 });
        assert_eq!(events.get_reader().len(&events), 1);
        assert!(!events.get_reader().is_empty(&events));
    }

    #[test]
    fn test_event_iter_len_updated() {
        let mut events = Events::<TestEvent>::default();
        events.send(TestEvent { i: 0 });
        events.send(TestEvent { i: 1 });
        events.send(TestEvent { i: 2 });
        let mut reader = events.get_reader();
        let mut iter = reader.read(&events);
        assert_eq!(iter.len(), 3);
        iter.next();
        assert_eq!(iter.len(), 2);
        iter.next();
        assert_eq!(iter.len(), 1);
        iter.next();
        assert_eq!(iter.len(), 0);
    }

    #[test]
    fn test_event_reader_len_current() {
        let mut events = Events::<TestEvent>::default();
        events.send(TestEvent { i: 0 });
        let reader = events.get_reader_current();
        dbg!(&reader);
        dbg!(&events);
        assert!(reader.is_empty(&events));
        events.send(TestEvent { i: 0 });
        assert_eq!(reader.len(&events), 1);
        assert!(!reader.is_empty(&events));
    }

    #[test]
    fn test_event_reader_len_update() {
        let mut events = Events::<TestEvent>::default();
        events.send(TestEvent { i: 0 });
        events.send(TestEvent { i: 0 });
        let reader = events.get_reader();
        assert_eq!(reader.len(&events), 2);
        events.update();
        events.send(TestEvent { i: 0 });
        assert_eq!(reader.len(&events), 3);
        events.update();
        assert_eq!(reader.len(&events), 1);
        events.update();
        assert!(reader.is_empty(&events));
    }

    #[test]
    fn test_event_reader_clear() {
        use bevy_ecs::prelude::*;

        let mut world = World::new();
        let mut events = Events::<TestEvent>::default();
        events.send(TestEvent { i: 0 });
        world.insert_resource(events);

        let mut reader = IntoSystem::into_system(|mut events: EventReader<TestEvent>| -> bool {
            if !events.is_empty() {
                events.clear();
                false
            } else {
                true
            }
        });
        reader.initialize(&mut world);

        let is_empty = reader.run((), &mut world);
        assert!(!is_empty, "EventReader should not be empty");
        let is_empty = reader.run((), &mut world);
        assert!(is_empty, "EventReader should be empty");
    }

    #[test]
    fn test_update_drain() {
        let mut events = Events::<TestEvent>::default();
        let mut reader = events.get_reader();

        events.send(TestEvent { i: 0 });
        events.send(TestEvent { i: 1 });
        assert_eq!(reader.read(&events).count(), 2);

        let mut old_events = Vec::from_iter(events.update_drain());
        assert!(old_events.is_empty());

        events.send(TestEvent { i: 2 });
        assert_eq!(reader.read(&events).count(), 1);

        old_events.extend(events.update_drain());
        assert_eq!(old_events.len(), 2);

        old_events.extend(events.update_drain());
        assert_eq!(
            old_events,
            &[TestEvent { i: 0 }, TestEvent { i: 1 }, TestEvent { i: 2 }]
        );
    }

    #[allow(clippy::iter_nth_zero)]
    #[test]
    fn test_event_iter_nth() {
        use bevy_ecs::prelude::*;

        let mut world = World::new();
        world.init_resource::<Events<TestEvent>>();

        world.send_event(TestEvent { i: 0 });
        world.send_event(TestEvent { i: 1 });
        world.send_event(TestEvent { i: 2 });
        world.send_event(TestEvent { i: 3 });
        world.send_event(TestEvent { i: 4 });

        let mut schedule = Schedule::default();
        schedule.add_systems(|mut events: EventReader<TestEvent>| {
            let mut iter = events.read();

            assert_eq!(iter.next(), Some(&TestEvent { i: 0 }));
            assert_eq!(iter.nth(2), Some(&TestEvent { i: 3 }));
            assert_eq!(iter.nth(1), None);

            assert!(events.is_empty());
        });
        schedule.run(&mut world);
    }

    #[test]
    fn test_event_iter_last() {
        use bevy_ecs::prelude::*;

        let mut world = World::new();
        world.init_resource::<Events<TestEvent>>();

        let mut reader =
            IntoSystem::into_system(|mut events: EventReader<TestEvent>| -> Option<TestEvent> {
                events.read().last().copied()
            });
        reader.initialize(&mut world);

        let last = reader.run((), &mut world);
        assert!(last.is_none(), "EventReader should be empty");

        world.send_event(TestEvent { i: 0 });
        let last = reader.run((), &mut world);
        assert_eq!(last, Some(TestEvent { i: 0 }));

        world.send_event(TestEvent { i: 1 });
        world.send_event(TestEvent { i: 2 });
        world.send_event(TestEvent { i: 3 });
        let last = reader.run((), &mut world);
        assert_eq!(last, Some(TestEvent { i: 3 }));

        let last = reader.run((), &mut world);
        assert!(last.is_none(), "EventReader should be empty");
    }

    #[derive(Event, Clone, PartialEq, Debug, Default)]
    struct EmptyTestEvent;

    #[test]
    fn test_firing_empty_event() {
        let mut events = Events::<EmptyTestEvent>::default();
        events.send_default();

        let mut reader = events.get_reader();
        assert_eq!(get_events(&events, &mut reader), vec![EmptyTestEvent]);
    }

    #[test]
    fn ensure_reader_readonly() {
        fn reader_system(_: EventReader<EmptyTestEvent>) {}

        assert_is_read_only_system(reader_system);
    }
}<|MERGE_RESOLUTION|>--- conflicted
+++ resolved
@@ -3,11 +3,7 @@
 use crate as bevy_ecs;
 use crate::system::{Local, Res, ResMut, Resource, SystemParam};
 pub use bevy_ecs_macros::Event;
-<<<<<<< HEAD
-use bevy_utils::tracing::trace;
-=======
 use bevy_utils::detailed_trace;
->>>>>>> 97eda02f
 use std::ops::{Deref, DerefMut};
 use std::{
     cmp::Ordering,
@@ -21,7 +17,6 @@
 /// You can conveniently access events using the [`EventReader`] and [`EventWriter`] system parameter.
 ///
 /// Events must be thread-safe.
-<<<<<<< HEAD
 pub trait Event: Sized + Send + Sync + 'static {
     type Storage: for<'a> EventStorage<'a, Item = EventInstance<Self>>
         + Send
@@ -79,9 +74,6 @@
         self.clear();
     }
 }
-=======
-pub trait Event: Send + Sync + 'static {}
->>>>>>> 97eda02f
 
 /// An `EventId` uniquely identifies an event stored in a specific [`World`].
 ///
@@ -240,7 +232,7 @@
 /// #
 /// // Allow for 10 events per buffer before moving to the heap
 /// #[derive(Event)]
-/// #[event(storage = "smallvec(10)")]
+/// #[event(storage = "SmallVec(10)")]
 /// struct EventA;
 /// ```
 ///
@@ -286,7 +278,50 @@
             .start_event_count
             .min(self.events_b.start_event_count)
     }
-
+}
+
+struct EventSequence<E: Event> {
+    events: E::Storage,
+    start_event_count: usize,
+}
+
+impl<E: Event> fmt::Debug for EventSequence<E>
+where
+    <E as Event>::Storage: fmt::Debug,
+{
+    fn fmt(&self, f: &mut fmt::Formatter<'_>) -> fmt::Result {
+        f.debug_struct("EventSequence")
+            .field("events", &self.events)
+            .field("start_event_count", &self.start_event_count)
+            .finish()
+    }
+}
+
+// Derived Default impl would incorrectly require E: Default
+impl<E: Event> Default for EventSequence<E> {
+    fn default() -> Self {
+        Self {
+            events: Default::default(),
+            start_event_count: Default::default(),
+        }
+    }
+}
+
+impl<E: Event> Deref for EventSequence<E> {
+    type Target = E::Storage;
+
+    fn deref(&self) -> &Self::Target {
+        &self.events
+    }
+}
+
+impl<E: Event> DerefMut for EventSequence<E> {
+    fn deref_mut(&mut self) -> &mut Self::Target {
+        &mut self.events
+    }
+}
+
+impl<E: Event> Events<E> {
     /// "Sends" an `event` by writing it to the current event buffer. [`EventReader`]s can then read
     /// the event.
     pub fn send(&mut self, event: E) {
@@ -460,47 +495,6 @@
     }
 }
 
-struct EventSequence<E: Event> {
-    events: E::Storage,
-    start_event_count: usize,
-}
-
-impl<E: Event> fmt::Debug for EventSequence<E>
-where
-    <E as Event>::Storage: fmt::Debug,
-{
-    fn fmt(&self, f: &mut fmt::Formatter<'_>) -> fmt::Result {
-        f.debug_struct("EventSequence")
-            .field("events", &self.events)
-            .field("start_event_count", &self.start_event_count)
-            .finish()
-    }
-}
-
-// Derived Default impl would incorrectly require E: Default
-impl<E: Event> Default for EventSequence<E> {
-    fn default() -> Self {
-        Self {
-            events: Default::default(),
-            start_event_count: Default::default(),
-        }
-    }
-}
-
-impl<E: Event> Deref for EventSequence<E> {
-    type Target = E::Storage;
-
-    fn deref(&self) -> &Self::Target {
-        &self.events
-    }
-}
-
-impl<E: Event> DerefMut for EventSequence<E> {
-    fn deref_mut(&mut self) -> &mut Self::Target {
-        &mut self.events
-    }
-}
-
 /// Reads events of type `T` in order and tracks which events have already been read.
 #[derive(SystemParam)]
 pub struct EventReader<'w, 's, E: Event> {
@@ -511,6 +505,7 @@
 impl<'w, 's, E: Event> fmt::Debug for EventReader<'w, 's, E>
 where
     <E as Event>::Storage: fmt::Debug,
+    E: fmt::Debug,
 {
     fn fmt(&self, f: &mut fmt::Formatter<'_>) -> fmt::Result {
         f.debug_struct("Events")
@@ -661,26 +656,12 @@
     }
 }
 
-<<<<<<< HEAD
-=======
 /// Stores the state for an [`EventReader`].
 /// Access to the [`Events<E>`] resource is required to read any incoming events.
 #[derive(Debug)]
->>>>>>> 97eda02f
 pub struct ManualEventReader<E: Event> {
     last_event_count: usize,
     _marker: PhantomData<E>,
-}
-
-impl<E: Event> fmt::Debug for ManualEventReader<E>
-where
-    <E as Event>::Storage: fmt::Debug,
-{
-    fn fmt(&self, f: &mut fmt::Formatter<'_>) -> fmt::Result {
-        f.debug_struct("Events")
-            .field("last_event_count", &self.last_event_count)
-            .finish()
-    }
 }
 
 impl<E: Event> Default for ManualEventReader<E> {
@@ -791,43 +772,20 @@
     }
 }
 
-<<<<<<< HEAD
-pub struct ManualEventIteratorWithId<'a, E: Event> {
-=======
 /// An iterator that yields any unread events (and their IDs) from an [`EventReader`] or [`ManualEventReader`].
 #[derive(Debug)]
 pub struct EventIteratorWithId<'a, E: Event> {
->>>>>>> 97eda02f
     reader: &'a mut ManualEventReader<E>,
     chain: Chain<Iter<'a, EventInstance<E>>, Iter<'a, EventInstance<E>>>,
     unread: usize,
 }
 
-<<<<<<< HEAD
-impl<'a, E: Event + fmt::Debug> fmt::Debug for ManualEventIteratorWithId<'a, E>
-where
-    <E as Event>::Storage: fmt::Debug,
-{
-    fn fmt(&self, f: &mut fmt::Formatter<'_>) -> fmt::Result {
-        f.debug_struct("Events")
-            .field("last_event_count", &self.reader)
-            .field("chain", &self.chain)
-            .field("unread", &self.unread)
-            .finish()
-    }
-}
-
-fn event_trace<E: Event>(id: EventId<E>) {
-    trace!("EventReader::iter() -> {}", id);
-}
-=======
 /// An iterator that yields any unread events (and their IDs) from an [`EventReader`] or [`ManualEventReader`].
 ///
 /// This is a type alias for [`EventIteratorWithId`], which used to be called `ManualEventIteratorWithId`.
 /// This type alias will be removed in the next release of bevy, so you should use [`EventIteratorWithId`] directly instead.
 #[deprecated = "This type has been renamed to `EventIteratorWithId`."]
 pub type ManualEventIteratorWithId<'a, E> = EventIteratorWithId<'a, E>;
->>>>>>> 97eda02f
 
 impl<'a, E: Event> EventIteratorWithId<'a, E> {
     /// Creates a new iterator that yields any `events` that have not yet been seen by `reader`.
