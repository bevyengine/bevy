--- conflicted
+++ resolved
@@ -250,15 +250,10 @@
 }
 
 impl<'w, 's, T: Resource> EventReader<'w, 's, T> {
-<<<<<<< HEAD
-    /// Iterates over the events this [`EventReader`] has not seen yet. This updates the [`EventReader`]'s
-    /// event counter, which means subsequent event reads will not include events that happened
-    /// before now.
-=======
+
     /// Iterates over the events this [`EventReader`] has not seen yet. This updates the
     /// [`EventReader`]'s event counter, which means subsequent event reads will not include events
     /// that happened before now.
->>>>>>> af22cc1d
     pub fn iter(&mut self) -> impl DoubleEndedIterator<Item = &T> {
         self.iter_with_id().map(|(event, _id)| event)
     }
