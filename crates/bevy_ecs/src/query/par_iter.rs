--- conflicted
+++ resolved
@@ -109,8 +109,8 @@
     /// [`ComputeTaskPool`]: bevy_tasks::ComputeTaskPool
     #[inline]
     pub fn for_each<FN: Fn(QueryItem<'w, Q>) + Send + Sync + Clone>(self, func: FN) {
-        let thread_count = ComputeTaskPool::get().thread_num();
-        if thread_count <= 1 {
+        #[cfg(any(target = "wasm32", not(feature = "multi-threaded")))]
+        {
             // SAFETY:
             // This method can only be called once per instance of QueryParIter,
             // which ensures that mutable queries cannot be executed multiple times at once.
@@ -125,64 +125,48 @@
                     self.this_run,
                 );
             }
-        } else {
-            // Need a batch size of at least 1.
-            let batch_size = self.get_batch_size(thread_count).max(1);
-            // SAFETY: See the safety comment above.
-            unsafe {
-                self.state.par_for_each_unchecked_manual(
-                    self.world,
-                    batch_size,
-                    func,
-                    self.last_run,
-                    self.this_run,
-                );
-            }
-        }
-    }
-
-    /// Runs `func` on each query result in parallel.
-    ///
-    /// # Panics
-    /// If the [`ComputeTaskPool`] is not initialized. If using this from a query that is being
-    /// initialized and run from the ECS scheduler, this should never panic.
-    ///
-    /// [`ComputeTaskPool`]: bevy_tasks::ComputeTaskPool
-    #[inline]
-<<<<<<< HEAD
-    #[deprecated = "use `.for_each(...)` instead."]
-    pub fn for_each_mut<FN: Fn(QueryItem<'w, Q>) + Send + Sync + Clone>(self, func: FN) {
-        self.for_each(func);
-=======
-    unsafe fn for_each_unchecked<FN: Fn(QueryItem<'w, Q>) + Send + Sync + Clone>(&self, func: FN) {
-        #[cfg(any(target = "wasm32", not(feature = "multi-threaded")))]
-        {
-            self.state
-                .for_each_unchecked_manual(self.world, func, self.last_run, self.this_run);
         }
         #[cfg(all(not(target = "wasm32"), feature = "multi-threaded"))]
         {
             let thread_count = bevy_tasks::ComputeTaskPool::get().thread_num();
             if thread_count <= 1 {
-                self.state.for_each_unchecked_manual(
-                    self.world,
-                    func,
-                    self.last_run,
-                    self.this_run,
-                );
+                // SAFETY: See the safety comment above.
+                unsafe {
+                    self.state.for_each_unchecked_manual(
+                        self.world,
+                        func,
+                        self.last_run,
+                        self.this_run,
+                    );
+                }
             } else {
                 // Need a batch size of at least 1.
                 let batch_size = self.get_batch_size(thread_count).max(1);
-                self.state.par_for_each_unchecked_manual(
-                    self.world,
-                    batch_size,
-                    func,
-                    self.last_run,
-                    self.this_run,
-                );
+                // SAFETY: See the safety comment above.
+                unsafe {
+                    self.state.par_for_each_unchecked_manual(
+                        self.world,
+                        batch_size,
+                        func,
+                        self.last_run,
+                        self.this_run,
+                    );
+                }
             }
         }
->>>>>>> 5b0e6a53
+    }
+
+    /// Runs `func` on each query result in parallel.
+    ///
+    /// # Panics
+    /// If the [`ComputeTaskPool`] is not initialized. If using this from a query that is being
+    /// initialized and run from the ECS scheduler, this should never panic.
+    ///
+    /// [`ComputeTaskPool`]: bevy_tasks::ComputeTaskPool
+    #[inline]
+    #[deprecated = "use `.for_each(...)` instead."]
+    pub fn for_each_mut<FN: Fn(QueryItem<'w, Q>) + Send + Sync + Clone>(self, func: FN) {
+        self.for_each(func);
     }
 
     #[cfg(all(not(target = "wasm32"), feature = "multi-threaded"))]
