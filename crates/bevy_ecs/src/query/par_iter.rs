use crate::{
    batching::BatchingStrategy, component::Tick, world::unsafe_world_cell::UnsafeWorldCell,
};

use super::{QueryData, QueryFilter, QueryItem, QueryState};

/// A parallel iterator over query results of a [`Query`](crate::system::Query).
///
/// This struct is created by the [`Query::par_iter`](crate::system::Query::par_iter) and
/// [`Query::par_iter_mut`](crate::system::Query::par_iter_mut) methods.
pub struct QueryParIter<'w, 's, D: QueryData, F: QueryFilter> {
    pub(crate) world: UnsafeWorldCell<'w>,
    pub(crate) state: &'s QueryState<D, F>,
    pub(crate) last_run: Tick,
    pub(crate) this_run: Tick,
    pub(crate) batching_strategy: BatchingStrategy,
}

impl<'w, 's, D: QueryData, F: QueryFilter> QueryParIter<'w, 's, D, F> {
    /// Changes the batching strategy used when iterating.
    ///
    /// For more information on how this affects the resultant iteration, see
    /// [`BatchingStrategy`].
    pub fn batching_strategy(mut self, strategy: BatchingStrategy) -> Self {
        self.batching_strategy = strategy;
        self
    }

    /// Runs `func` on each query result in parallel.
    ///
    /// # Panics
    /// If the [`ComputeTaskPool`] is not initialized. If using this from a query that is being
    /// initialized and run from the ECS scheduler, this should never panic.
    ///
    /// [`ComputeTaskPool`]: bevy_tasks::ComputeTaskPool
    #[inline]
    pub fn for_each<FN: Fn(QueryItem<'w, D>) + Send + Sync + Clone>(self, func: FN) {
<<<<<<< HEAD
        #[cfg(any(target_arch = "wasm32", not(feature = "multi_threaded")))]
=======
        self.for_each_init(|| {}, |_, item| func(item));
    }

    /// Runs `func` on each query result in parallel on a value returned by `init`.
    ///
    /// `init` may be called multiple times per thread, and the values returned may be discarded between tasks on any given thread.
    /// Callers should avoid using this function as if it were a a parallel version
    /// of [`Iterator::fold`].
    ///
    /// # Example
    ///
    /// ```
    /// use bevy_utils::Parallel;
    /// use crate::{bevy_ecs::prelude::Component, bevy_ecs::system::Query};
    /// #[derive(Component)]
    /// struct T;
    /// fn system(query: Query<&T>){
    ///     let mut queue: Parallel<usize> = Parallel::default();
    ///     // queue.borrow_local_mut() will get or create a thread_local queue for each task/thread;
    ///     query.par_iter().for_each_init(|| queue.borrow_local_mut(),|local_queue,item| {
    ///         **local_queue += 1;
    ///      });
    ///     
    ///     // collect value from every thread
    ///     let entity_count: usize = queue.iter_mut().map(|v| *v).sum();
    /// }
    /// ```
    ///
    /// # Panics
    /// If the [`ComputeTaskPool`] is not initialized. If using this from a query that is being
    /// initialized and run from the ECS scheduler, this should never panic.
    ///
    /// [`ComputeTaskPool`]: bevy_tasks::ComputeTaskPool
    #[inline]
    pub fn for_each_init<FN, INIT, T>(self, init: INIT, func: FN)
    where
        FN: Fn(&mut T, QueryItem<'w, D>) + Send + Sync + Clone,
        INIT: Fn() -> T + Sync + Send + Clone,
    {
        let func = |mut init, item| {
            func(&mut init, item);
            init
        };
        #[cfg(any(target_arch = "wasm32", not(feature = "multi-threaded")))]
>>>>>>> ade70b39
        {
            let init = init();
            // SAFETY:
            // This method can only be called once per instance of QueryParIter,
            // which ensures that mutable queries cannot be executed multiple times at once.
            // Mutable instances of QueryParIter can only be created via an exclusive borrow of a
            // Query or a World, which ensures that multiple aliasing QueryParIters cannot exist
            // at the same time.
            unsafe {
                self.state
                    .iter_unchecked_manual(self.world, self.last_run, self.this_run)
                    .fold(init, func);
            }
        }
        #[cfg(all(not(target_arch = "wasm32"), feature = "multi_threaded"))]
        {
            let thread_count = bevy_tasks::ComputeTaskPool::get().thread_num();
            if thread_count <= 1 {
                let init = init();
                // SAFETY: See the safety comment above.
                unsafe {
                    self.state
                        .iter_unchecked_manual(self.world, self.last_run, self.this_run)
                        .fold(init, func);
                }
            } else {
                // Need a batch size of at least 1.
                let batch_size = self.get_batch_size(thread_count).max(1);
                // SAFETY: See the safety comment above.
                unsafe {
                    self.state.par_fold_init_unchecked_manual(
                        init,
                        self.world,
                        batch_size,
                        func,
                        self.last_run,
                        self.this_run,
                    );
                }
            }
        }
    }

    #[cfg(all(not(target_arch = "wasm32"), feature = "multi_threaded"))]
    fn get_batch_size(&self, thread_count: usize) -> usize {
        let max_items = || {
            let id_iter = self.state.matched_storage_ids.iter();
            if D::IS_DENSE && F::IS_DENSE {
                // SAFETY: We only access table metadata.
                let tables = unsafe { &self.world.world_metadata().storages().tables };
                id_iter
                    // SAFETY: The if check ensures that matched_storage_ids stores TableIds
                    .map(|id| unsafe { tables[id.table_id].entity_count() })
                    .max()
            } else {
                let archetypes = &self.world.archetypes();
                id_iter
                    // SAFETY: The if check ensures that matched_storage_ids stores ArchetypeIds
                    .map(|id| unsafe { archetypes[id.archetype_id].len() })
                    .max()
            }
            .unwrap_or(0)
        };
        self.batching_strategy
            .calc_batch_size(max_items, thread_count)
    }
}<|MERGE_RESOLUTION|>--- conflicted
+++ resolved
@@ -35,9 +35,6 @@
     /// [`ComputeTaskPool`]: bevy_tasks::ComputeTaskPool
     #[inline]
     pub fn for_each<FN: Fn(QueryItem<'w, D>) + Send + Sync + Clone>(self, func: FN) {
-<<<<<<< HEAD
-        #[cfg(any(target_arch = "wasm32", not(feature = "multi_threaded")))]
-=======
         self.for_each_init(|| {}, |_, item| func(item));
     }
 
@@ -81,8 +78,7 @@
             func(&mut init, item);
             init
         };
-        #[cfg(any(target_arch = "wasm32", not(feature = "multi-threaded")))]
->>>>>>> ade70b39
+        #[cfg(any(target_arch = "wasm32", not(feature = "multi_threaded")))]
         {
             let init = init();
             // SAFETY:
