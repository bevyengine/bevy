use crate::{component::Tick, world::unsafe_world_cell::UnsafeWorldCell};
use bevy_tasks::ComputeTaskPool;
use std::ops::Range;

use super::{QueryItem, QueryState, ROQueryItem, ReadOnlyWorldQuery, WorldQuery};

/// Dictates how a parallel query chunks up large tables/archetypes
/// during iteration.
///
/// A parallel query will chunk up large tables and archetypes into
/// chunks of at most a certain batch size.
///
/// By default, this batch size is automatically determined by dividing
/// the size of the largest matched archetype by the number
/// of threads. This attempts to minimize the overhead of scheduling
/// tasks onto multiple threads, but assumes each entity has roughly the
/// same amount of work to be done, which may not hold true in every
/// workload.
///
/// See [`Query::par_iter`] for more information.
///
/// [`Query::par_iter`]: crate::system::Query::par_iter
#[derive(Clone)]
pub struct BatchingStrategy {
    /// The upper and lower limits for how large a batch of entities.
    ///
    /// Setting the bounds to the same value will result in a fixed
    /// batch size.
    ///
    /// Defaults to `[1, usize::MAX]`.
    pub batch_size_limits: Range<usize>,
    /// The number of batches per thread in the [`ComputeTaskPool`].
    /// Increasing this value will decrease the batch size, which may
    /// increase the scheduling overhead for the iteration.
    ///
    /// Defaults to 1.
    pub batches_per_thread: usize,
}

impl BatchingStrategy {
    /// Creates a new unconstrained default batching strategy.
    pub const fn new() -> Self {
        Self {
            batch_size_limits: 1..usize::MAX,
            batches_per_thread: 1,
        }
    }

    /// Declares a batching strategy with a fixed batch size.
    pub const fn fixed(batch_size: usize) -> Self {
        Self {
            batch_size_limits: batch_size..batch_size,
            batches_per_thread: 1,
        }
    }

    /// Configures the minimum allowed batch size of this instance.
    pub const fn min_batch_size(mut self, batch_size: usize) -> Self {
        self.batch_size_limits.start = batch_size;
        self
    }

    /// Configures the maximum allowed batch size of this instance.
    pub const fn max_batch_size(mut self, batch_size: usize) -> Self {
        self.batch_size_limits.end = batch_size;
        self
    }

    /// Configures the number of batches to assign to each thread for this instance.
    pub fn batches_per_thread(mut self, batches_per_thread: usize) -> Self {
        assert!(
            batches_per_thread > 0,
            "The number of batches per thread must be non-zero."
        );
        self.batches_per_thread = batches_per_thread;
        self
    }
}

/// A parallel iterator over query results of a [`Query`](crate::system::Query).
///
/// This struct is created by the [`Query::par_iter`](crate::system::Query::par_iter) and
/// [`Query::par_iter_mut`](crate::system::Query::par_iter_mut) methods.
pub struct QueryParIter<'w, 's, Q: WorldQuery, F: ReadOnlyWorldQuery> {
    pub(crate) world: UnsafeWorldCell<'w>,
    pub(crate) state: &'s QueryState<Q, F>,
    pub(crate) last_run: Tick,
    pub(crate) this_run: Tick,
    pub(crate) batching_strategy: BatchingStrategy,
}

impl<'w, 's, Q: ReadOnlyWorldQuery, F: ReadOnlyWorldQuery> QueryParIter<'w, 's, Q, F> {
    /// Runs `func` on each query result in parallel.
    ///
    /// This can only be called for read-only queries, see [`Self::for_each_mut`] for
    /// write-queries.
    ///
    /// # Panics
    /// The [`ComputeTaskPool`] is not initialized. If using this from a query that is being
    /// initialized and run from the ECS scheduler, this should never panic.
    ///
    /// [`ComputeTaskPool`]: bevy_tasks::ComputeTaskPool
    #[inline]
    pub fn for_each<FN: Fn(ROQueryItem<'w, Q>) + Send + Sync + Clone>(&self, func: FN) {
        // SAFETY: query is read only
        unsafe {
            self.for_each_unchecked(func);
        }
    }
}

impl<'w, 's, Q: WorldQuery, F: ReadOnlyWorldQuery> QueryParIter<'w, 's, Q, F> {
    /// Changes the batching strategy used when iterating.
    ///
    /// For more information on how this affects the resultant iteration, see
    /// [`BatchingStrategy`].
    pub fn batching_strategy(mut self, strategy: BatchingStrategy) -> Self {
        self.batching_strategy = strategy;
        self
    }

    /// Runs `func` on each query result in parallel.
    ///
    /// # Panics
    /// The [`ComputeTaskPool`] is not initialized. If using this from a query that is being
    /// initialized and run from the ECS scheduler, this should never panic.
    ///
    /// [`ComputeTaskPool`]: bevy_tasks::ComputeTaskPool
    #[inline]
    pub fn for_each_mut<FN: Fn(QueryItem<'w, Q>) + Send + Sync + Clone>(&mut self, func: FN) {
        // SAFETY: query has unique world access
        unsafe {
            self.for_each_unchecked(func);
        }
    }

    /// Runs `func` on each query result in parallel.
    ///
    /// # Panics
    /// The [`ComputeTaskPool`] is not initialized. If using this from a query that is being
    /// initialized and run from the ECS scheduler, this should never panic.
    ///
    /// # Safety
    ///
    /// This does not check for mutable query correctness. To be safe, make sure mutable queries
    /// have unique access to the components they query.
    ///
    /// [`ComputeTaskPool`]: bevy_tasks::ComputeTaskPool
    #[inline]
<<<<<<< HEAD
    pub unsafe fn for_each_unchecked<FN: Fn(QueryItem<'w, Q>) + Send + Sync + Clone>(
        &self,
        func: FN,
    ) {
        #[cfg(any(target = "wasm32", not(feature = "multi-threaded")))]
        {
=======
    unsafe fn for_each_unchecked<FN: Fn(QueryItem<'w, Q>) + Send + Sync + Clone>(&self, func: FN) {
        let thread_count = ComputeTaskPool::get().thread_num();
        if thread_count <= 1 {
>>>>>>> ca3068a1
            self.state
                .for_each_unchecked_manual(self.world, func, self.last_run, self.this_run);
        }
        #[cfg(all(not(target = "wasm32"), feature = "multi-threaded"))]
        {
            let thread_count = ComputeTaskPool::get().thread_num();
            if thread_count <= 1 {
                self.state.for_each_unchecked_manual(
                    self.world,
                    func,
                    self.last_run,
                    self.this_run,
                );
            } else {
                // Need a batch size of at least 1.
                let batch_size = self.get_batch_size(thread_count).max(1);
                self.state.par_for_each_unchecked_manual(
                    self.world,
                    batch_size,
                    func,
                    self.last_run,
                    self.this_run,
                );
            }
        }
    }

    fn get_batch_size(&self, thread_count: usize) -> usize {
        if self.batching_strategy.batch_size_limits.is_empty() {
            return self.batching_strategy.batch_size_limits.start;
        }

        assert!(
            thread_count > 0,
            "Attempted to run parallel iteration over a query with an empty TaskPool"
        );
        let max_size = if Q::IS_DENSE && F::IS_DENSE {
            // SAFETY: We only access table metadata.
            let tables = unsafe { &self.world.world_metadata().storages().tables };
            self.state
                .matched_table_ids
                .iter()
                .map(|id| tables[*id].entity_count())
                .max()
                .unwrap_or(0)
        } else {
            let archetypes = &self.world.archetypes();
            self.state
                .matched_archetype_ids
                .iter()
                .map(|id| archetypes[*id].len())
                .max()
                .unwrap_or(0)
        };
        let batch_size = max_size / (thread_count * self.batching_strategy.batches_per_thread);
        batch_size.clamp(
            self.batching_strategy.batch_size_limits.start,
            self.batching_strategy.batch_size_limits.end,
        )
    }
}<|MERGE_RESOLUTION|>--- conflicted
+++ resolved
@@ -147,18 +147,9 @@
     ///
     /// [`ComputeTaskPool`]: bevy_tasks::ComputeTaskPool
     #[inline]
-<<<<<<< HEAD
-    pub unsafe fn for_each_unchecked<FN: Fn(QueryItem<'w, Q>) + Send + Sync + Clone>(
-        &self,
-        func: FN,
-    ) {
+    unsafe fn for_each_unchecked<FN: Fn(QueryItem<'w, Q>) + Send + Sync + Clone>(&self, func: FN) {
         #[cfg(any(target = "wasm32", not(feature = "multi-threaded")))]
         {
-=======
-    unsafe fn for_each_unchecked<FN: Fn(QueryItem<'w, Q>) + Send + Sync + Clone>(&self, func: FN) {
-        let thread_count = ComputeTaskPool::get().thread_num();
-        if thread_count <= 1 {
->>>>>>> ca3068a1
             self.state
                 .for_each_unchecked_manual(self.world, func, self.last_run, self.this_run);
         }
