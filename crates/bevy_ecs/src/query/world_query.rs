--- conflicted
+++ resolved
@@ -103,15 +103,6 @@
     /// - `state` must be the [`State`](Self::State) that `fetch` was initialized with.
     unsafe fn set_table<'w>(fetch: &mut Self::Fetch<'w>, state: &Self::State, table: &'w Table);
 
-<<<<<<< HEAD
-    /// Sets available accesses for implementers with dynamic access such as [`FilteredEntityRef`](crate::world::FilteredEntityRef)
-    /// or [`FilteredEntityMut`](crate::world::FilteredEntityMut).
-    ///
-    /// Called when constructing a [`QueryLens`](crate::system::QueryLens) or calling [`QueryState::from_builder`](super::QueryState::from_builder)
-    fn set_access(_state: &mut Self::State, _access: &FilteredAccess<ComponentId>) {}
-
-=======
->>>>>>> 775fae5b
     /// Adds any component accesses used by this [`WorldQuery`] to `access`.
     ///
     /// Used to check which queries are disjoint and can run in parallel
