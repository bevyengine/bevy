--- conflicted
+++ resolved
@@ -406,20 +406,16 @@
         }
     }
 
-<<<<<<< HEAD
-    unsafe fn init(world: &World, state: &Self::State) -> Self {
-        assert!(
-            world.get_resource::<Index<T>>().is_none(),
-            "You can't directly mutate an indexed component. Use `Indexed<T>` instead of `&mut T`."
-        );
-=======
     unsafe fn init(
         world: &World,
         state: &Self::State,
         last_change_tick: u32,
         change_tick: u32,
     ) -> Self {
->>>>>>> cf221f96
+        assert!(
+            world.get_resource::<Index<T>>().is_none(),
+            "You can't directly mutate an indexed component. Use `Indexed<T>` instead of `&mut T`."
+        );
         let mut value = Self {
             storage_type: state.storage_type,
             table_components: NonNull::dangling(),
@@ -548,8 +544,18 @@
 
     type State = (WriteState<T>, EntityState);
 
-    unsafe fn init(world: &World, state: &Self::State) -> Self {
-        let (a, b) = <(WriteFetch<T>, EntityFetch) as Fetch<'w>>::init(world, state);
+    unsafe fn init(
+        world: &World,
+        state: &Self::State,
+        last_change_tick: u32,
+        change_tick: u32,
+    ) -> Self {
+        let (a, b) = <(WriteFetch<T>, EntityFetch) as Fetch<'w>>::init(
+            world,
+            state,
+            last_change_tick,
+            change_tick,
+        );
         Self(a, b)
     }
 
