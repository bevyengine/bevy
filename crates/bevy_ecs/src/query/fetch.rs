use crate::{
    archetype::{Archetype, ArchetypeComponentId},
    change_detection::{Ticks, TicksMut},
    component::{Component, ComponentId, ComponentStorage, StorageType, Tick},
    entity::Entity,
    query::{Access, DebugCheckedUnwrap, FilteredAccess},
    storage::{ComponentSparseSet, Table, TableRow},
    world::{Mut, Ref, World},
};
pub use bevy_ecs_macros::WorldQuery;
use bevy_ptr::{ThinSlicePtr, UnsafeCellDeref};
use bevy_utils::all_tuples;
use std::{cell::UnsafeCell, marker::PhantomData};

/// Types that can be fetched from a [`World`] using a [`Query`].
///
/// There are many types that natively implement this trait:
///
/// - **Component references.**
///   Fetches a component by reference (immutably or mutably).
/// - **`WorldQuery` tuples.**
///   If every element of a tuple implements `WorldQuery`, then the tuple itself also implements the same trait.
///   This enables a single `Query` to access multiple components and filter over multiple conditions.
///   Due to the current lack of variadic generics in Rust, the trait has been implemented for tuples from 0 to 15 elements,
///   but nesting of tuples allows infinite `WorldQuery`s.
/// - **Component filters.**
///   [`With`] and [`Without`] filters can be applied to check if the queried entity contains or not a particular component.
/// - **Change detection filters.**
///   [`Added`] and [`Changed`] filters can be applied to detect component changes to an entity.
/// - **Filter disjunction operator.**
///   By default, tuples compose query filters in such a way that all conditions must be satisfied to generate a query item for a given entity.
///   Wrapping a tuple inside an [`Or`] operator will relax the requirement to just one condition.
/// - **[`Entity`].**
///   Gets the identifier of the queried entity.
/// - **[`Option`].**
///   By default, a world query only tests entities that have the matching component types.
///   Wrapping it into an `Option` will increase the query search space, and it will return `None` if an entity doesn't satisfy the `WorldQuery`.
/// - **[`AnyOf`].**
///   Equivalent to wrapping each world query inside it into an `Option`.
/// - **[`Ref`].**
///   Similar to change detection filters but it is used as a query fetch parameter.
///   It exposes methods to check for changes to the wrapped component.
///
/// Implementing the trait manually can allow for a fundamentally new type of behaviour.
///
/// # Trait derivation
///
/// Query design can be easily structured by deriving `WorldQuery` for custom types.
/// Despite the added complexity, this approach has several advantages over using `WorldQuery` tuples.
/// The most relevant improvements are:
///
/// - Reusability across multiple systems.
/// - There is no need to destructure a tuple since all fields are named.
/// - Subqueries can be composed together to create a more complex query.
/// - Methods can be implemented for the query items.
/// - There is no hardcoded limit on the number of elements.
///
/// This trait can only be derived if each field either
///
/// * also implements `WorldQuery`, or
/// * is marked with `#[world_query(ignore)]`. Fields decorated with this attribute
///   must implement [`Default`] and will be initialized to the default value as defined
///   by the trait.
///
/// The derive macro only supports structs.
///
/// ```
/// # use bevy_ecs::prelude::*;
/// use bevy_ecs::query::WorldQuery;
/// #
/// # #[derive(Component)]
/// # struct ComponentA;
/// # #[derive(Component)]
/// # struct ComponentB;
///
/// #[derive(WorldQuery)]
/// struct MyQuery {
///     entity: Entity,
///     // It is required that all reference lifetimes are explicitly annotated, just like in any
///     // struct. Each lifetime should be 'static.
///     component_a: &'static ComponentA,
///     component_b: &'static ComponentB,
/// }
///
/// fn my_system(query: Query<MyQuery>) {
///     for q in &query {
///         q.component_a;
///     }
/// }
/// # bevy_ecs::system::assert_is_system(my_system);
/// ```
///
/// ## Macro expansion
///
/// Expanding the macro will declare one or three additional structs, depending on whether or not the struct is marked as mutable.
/// For a struct named `X`, the additional structs will be:
///
/// |Struct name|`mutable` only|Description|
/// |:---:|:---:|---|
/// |`XItem`|---|The type of the query item for `X`|
/// |`XReadOnlyItem`|✓|The type of the query item for `XReadOnly`|
/// |`XReadOnly`|✓|[`ReadOnly`] variant of `X`|
///
/// ## Adding mutable references
///
/// Simply adding mutable references to a derived `WorldQuery` will result in a compilation error:
///
/// ```compile_fail
/// # use bevy_ecs::prelude::*;
/// # use bevy_ecs::query::WorldQuery;
/// #
/// # #[derive(Component)]
/// # struct ComponentA;
/// #
/// #[derive(WorldQuery)]
/// struct CustomQuery {
///     component_a: &'static mut ComponentA,
/// }
/// ```
///
/// To grant mutable access to components, the struct must be marked with the `#[world_query(mutable)]` attribute.
/// This will also create three more structs that will be used for accessing the query immutably (see table above).
///
/// ```
/// # use bevy_ecs::prelude::*;
/// # use bevy_ecs::query::WorldQuery;
/// #
/// # #[derive(Component)]
/// # struct ComponentA;
/// #
/// #[derive(WorldQuery)]
/// #[world_query(mutable)]
/// struct CustomQuery {
///     component_a: &'static mut ComponentA,
/// }
/// ```
///
/// ## Adding methods to query items
///
/// It is possible to add methods to query items in order to write reusable logic about related components.
/// This will often make systems more readable because low level logic is moved out from them.
/// It is done by adding `impl` blocks with methods for the `-Item` or `-ReadOnlyItem` generated structs.
///
/// ```
/// # use bevy_ecs::prelude::*;
/// # use bevy_ecs::query::WorldQuery;
/// #
/// #[derive(Component)]
/// struct Health(f32);
///
/// #[derive(Component)]
/// struct Buff(f32);
///
/// #[derive(WorldQuery)]
/// #[world_query(mutable)]
/// struct HealthQuery {
///     health: &'static mut Health,
///     buff: Option<&'static mut Buff>,
/// }
///
/// // `HealthQueryItem` is only available when accessing the query with mutable methods.
/// impl<'w> HealthQueryItem<'w> {
///     fn damage(&mut self, value: f32) {
///         self.health.0 -= value;
///     }
///
///     fn total(&self) -> f32 {
///         self.health.0 + self.buff.as_deref().map_or(0.0, |Buff(buff)| *buff)
///     }
/// }
///
/// // `HealthQueryReadOnlyItem` is only available when accessing the query with immutable methods.
/// impl<'w> HealthQueryReadOnlyItem<'w> {
///     fn total(&self) -> f32 {
///         self.health.0 + self.buff.map_or(0.0, |Buff(buff)| *buff)
///     }
/// }
///
/// fn my_system(mut health_query: Query<HealthQuery>) {
///     // The item returned by the iterator is of type `HealthQueryReadOnlyItem`.
///     for health in health_query.iter() {
///         println!("Total: {}", health.total());
///     }
///     // The item returned by the iterator is of type `HealthQueryItem`.
///     for mut health in &mut health_query {
///         health.damage(1.0);
///         println!("Total (mut): {}", health.total());
///     }
/// }
/// # bevy_ecs::system::assert_is_system(my_system);
/// ```
///
/// ## Deriving traits for query items
///
/// The `WorldQuery` derive macro does not automatically implement the traits of the struct to the query item types.
/// Something similar can be done by using the `#[world_query(derive(...))]` attribute.
/// This will apply the listed derivable traits to the query item structs.
///
/// ```
/// # use bevy_ecs::prelude::*;
/// # use bevy_ecs::query::WorldQuery;
/// #
/// # #[derive(Component, Debug)]
/// # struct ComponentA;
/// #
/// #[derive(WorldQuery)]
/// #[world_query(mutable, derive(Debug))]
/// struct CustomQuery {
///     component_a: &'static ComponentA,
/// }
///
/// // This function statically checks that `T` implements `Debug`.
/// fn assert_debug<T: std::fmt::Debug>() {}
///
/// assert_debug::<CustomQueryItem>();
/// assert_debug::<CustomQueryReadOnlyItem>();
/// ```
///
/// ## Query composition
///
/// It is possible to use any `WorldQuery` as a field of another one.
/// This means that a `WorldQuery` can also be used as a subquery, potentially in multiple places.
///
/// ```
/// # use bevy_ecs::prelude::*;
/// # use bevy_ecs::query::WorldQuery;
/// #
/// # #[derive(Component)]
/// # struct ComponentA;
/// # #[derive(Component)]
/// # struct ComponentB;
/// # #[derive(Component)]
/// # struct ComponentC;
/// #
/// #[derive(WorldQuery)]
/// struct SubQuery {
///     component_a: &'static ComponentA,
///     component_b: &'static ComponentB,
/// }
///
/// #[derive(WorldQuery)]
/// struct MyQuery {
///     subquery: SubQuery,
///     component_c: &'static ComponentC,
/// }
/// ```
///
/// ## Filters
///
/// Since the query filter type parameter is `WorldQuery`, it is also possible to use this macro to create filters.
///
/// ```
/// # use bevy_ecs::prelude::*;
/// # use bevy_ecs::{query::WorldQuery, component::Component};
/// #
/// # #[derive(Component)]
/// # struct ComponentA;
/// # #[derive(Component)]
/// # struct ComponentB;
/// # #[derive(Component)]
/// # struct ComponentC;
/// # #[derive(Component)]
/// # struct ComponentD;
/// # #[derive(Component)]
/// # struct ComponentE;
/// #
/// #[derive(WorldQuery)]
/// struct MyFilter<T: Component, P: Component> {
///     // Field names are not relevant, since they are never manually accessed.
///     with_a: With<ComponentA>,
///     or_filter: Or<(With<ComponentC>, Added<ComponentB>)>,
///     generic_tuple: (With<T>, Without<P>),
/// }
///
/// fn my_system(query: Query<Entity, MyFilter<ComponentD, ComponentE>>) {
///     // ...
/// }
/// # bevy_ecs::system::assert_is_system(my_system);
/// ```
///
/// # Generic Queries
///
/// When writing generic code, it is often necessary to use [`PhantomData`]
/// to constrain type parameters. Since `WorldQuery` is implemented for all
/// `PhantomData<T>` types, this pattern can be used with this macro.
///
/// ```
/// # use bevy_ecs::{prelude::*, query::WorldQuery};
/// # use std::marker::PhantomData;
/// #[derive(WorldQuery)]
/// pub struct GenericQuery<T> {
///     id: Entity,
///     marker: PhantomData<T>,
/// }
/// # fn my_system(q: Query<GenericQuery<()>>) {}
/// # bevy_ecs::system::assert_is_system(my_system);
/// ```
///
/// # Safety
///
/// Component access of `Self::ReadOnly` must be a subset of `Self`
/// and `Self::ReadOnly` must match exactly the same archetypes/tables as `Self`
///
/// Implementor must ensure that
/// [`update_component_access`] and [`update_archetype_component_access`]
/// exactly reflects the results of the following methods:
///
/// - [`matches_component_set`]
/// - [`fetch`]
///
/// [`Added`]: crate::query::Added
/// [`fetch`]: Self::fetch
/// [`Changed`]: crate::query::Changed
/// [`matches_component_set`]: Self::matches_component_set
/// [`Or`]: crate::query::Or
/// [`Query`]: crate::system::Query
/// [`ReadOnly`]: Self::ReadOnly
/// [`State`]: Self::State
/// [`update_archetype_component_access`]: Self::update_archetype_component_access
/// [`update_component_access`]: Self::update_component_access
/// [`With`]: crate::query::With
/// [`Without`]: crate::query::Without
pub unsafe trait WorldQuery {
    /// The item returned by this [`WorldQuery`]
    type Item<'a>;

    /// Per archetype/table state used by this [`WorldQuery`] to fetch [`Self::Item`](crate::query::WorldQuery::Item)
    type Fetch<'a>;

    /// The read-only variant of this [`WorldQuery`], which satisfies the [`ReadOnlyWorldQuery`] trait.
    type ReadOnly: ReadOnlyWorldQuery<State = Self::State>;

    /// State used to construct a [`Self::Fetch`](crate::query::WorldQuery::Fetch). This will be cached inside [`QueryState`](crate::query::QueryState),
    /// so it is best to move as much data / computation here as possible to reduce the cost of
    /// constructing [`Self::Fetch`](crate::query::WorldQuery::Fetch).
    type State: Send + Sync + Sized;

    /// This function manually implements subtyping for the query items.
    fn shrink<'wlong: 'wshort, 'wshort>(item: Self::Item<'wlong>) -> Self::Item<'wshort>;

    /// Creates a new instance of this fetch.
    ///
    /// # Safety
    ///
    /// `state` must have been initialized (via [`WorldQuery::init_state`]) using the same `world` passed
    /// in to this function.
    unsafe fn init_fetch<'w>(
        world: &'w World,
        state: &Self::State,
        last_run: Tick,
        this_run: Tick,
    ) -> Self::Fetch<'w>;

    /// While this function can be called for any query, it is always safe to call if `Self: ReadOnlyWorldQuery` holds.
    ///
    /// # Safety
    /// While calling this method on its own cannot cause UB it is marked `unsafe` as the caller must ensure
    /// that the returned value is not used in any way that would cause two `QueryItem<Self>` for the same
    /// `archetype_row` or `table_row` to be alive at the same time.
    unsafe fn clone_fetch<'w>(fetch: &Self::Fetch<'w>) -> Self::Fetch<'w>;

    /// Returns true if (and only if) every table of every archetype matched by this fetch contains
    /// all of the matched components. This is used to select a more efficient "table iterator"
    /// for "dense" queries. If this returns true, [`WorldQuery::set_table`] must be used before
    /// [`WorldQuery::fetch`] can be called for iterators. If this returns false,
    /// [`WorldQuery::set_archetype`] must be used before [`WorldQuery::fetch`] can be called for
    /// iterators.
    const IS_DENSE: bool;

    /// Returns true if (and only if) this Fetch relies strictly on archetypes to limit which
    /// components are accessed by the Query.
    ///
    /// This enables optimizations for [`crate::query::QueryIter`] that rely on knowing exactly how
    /// many elements are being iterated (such as `Iterator::collect()`).
    const IS_ARCHETYPAL: bool;

    /// Adjusts internal state to account for the next [`Archetype`]. This will always be called on
    /// archetypes that match this [`WorldQuery`].
    ///
    /// # Safety
    ///
    /// `archetype` and `tables` must be from the [`World`] [`WorldQuery::init_state`] was called on. `state` must
    /// be the [`Self::State`] this was initialized with.
    unsafe fn set_archetype<'w>(
        fetch: &mut Self::Fetch<'w>,
        state: &Self::State,
        archetype: &'w Archetype,
        table: &'w Table,
    );

    /// Adjusts internal state to account for the next [`Table`]. This will always be called on tables
    /// that match this [`WorldQuery`].
    ///
    /// # Safety
    ///
    /// `table` must be from the [`World`] [`WorldQuery::init_state`] was called on. `state` must be the
    /// [`Self::State`] this was initialized with.
    unsafe fn set_table<'w>(fetch: &mut Self::Fetch<'w>, state: &Self::State, table: &'w Table);

    /// Fetch [`Self::Item`](`WorldQuery::Item`) for either the given `entity` in the current [`Table`],
    /// or for the given `entity` in the current [`Archetype`]. This must always be called after
    /// [`WorldQuery::set_table`] with a `table_row` in the range of the current [`Table`] or after
    /// [`WorldQuery::set_archetype`]  with a `entity` in the current archetype.
    ///
    /// # Safety
    ///
    /// Must always be called _after_ [`WorldQuery::set_table`] or [`WorldQuery::set_archetype`]. `entity` and
    /// `table_row` must be in the range of the current table and archetype.
    unsafe fn fetch<'w>(
        fetch: &mut Self::Fetch<'w>,
        entity: Entity,
        table_row: TableRow,
    ) -> Self::Item<'w>;

    /// # Safety
    ///
    /// Must always be called _after_ [`WorldQuery::set_table`] or [`WorldQuery::set_archetype`]. `entity` and
    /// `table_row` must be in the range of the current table and archetype.
    #[allow(unused_variables)]
    #[inline(always)]
    unsafe fn filter_fetch(
        fetch: &mut Self::Fetch<'_>,
        entity: Entity,
        table_row: TableRow,
    ) -> bool {
        true
    }

    // This does not have a default body of `{}` because 99% of cases need to add accesses
    // and forgetting to do so would be unsound.
    fn update_component_access(state: &Self::State, access: &mut FilteredAccess<ComponentId>);
    // This does not have a default body of `{}` because 99% of cases need to add accesses
    // and forgetting to do so would be unsound.
    fn update_archetype_component_access(
        state: &Self::State,
        archetype: &Archetype,
        access: &mut Access<ArchetypeComponentId>,
    );

    fn init_state(world: &mut World) -> Self::State;
    fn matches_component_set(
        state: &Self::State,
        set_contains_id: &impl Fn(ComponentId) -> bool,
    ) -> bool;
}

/// A world query that is read only.
///
/// # Safety
///
/// This must only be implemented for read-only [`WorldQuery`]'s.
pub unsafe trait ReadOnlyWorldQuery: WorldQuery<ReadOnly = Self> {}

/// The `Fetch` of a [`WorldQuery`], which is used to store state for each archetype/table.
pub type QueryFetch<'w, Q> = <Q as WorldQuery>::Fetch<'w>;
/// The item type returned when a [`WorldQuery`] is iterated over
pub type QueryItem<'w, Q> = <Q as WorldQuery>::Item<'w>;
/// The read-only `Fetch` of a [`WorldQuery`], which is used to store state for each archetype/table.
pub type ROQueryFetch<'w, Q> = QueryFetch<'w, <Q as WorldQuery>::ReadOnly>;
/// The read-only variant of the item type returned when a [`WorldQuery`] is iterated over immutably
pub type ROQueryItem<'w, Q> = QueryItem<'w, <Q as WorldQuery>::ReadOnly>;

/// SAFETY: no component or archetype access
unsafe impl WorldQuery for Entity {
    type Fetch<'w> = ();
    type Item<'w> = Entity;
    type ReadOnly = Self;
    type State = ();

    fn shrink<'wlong: 'wshort, 'wshort>(item: Self::Item<'wlong>) -> Self::Item<'wshort> {
        item
    }

    const IS_DENSE: bool = true;

    const IS_ARCHETYPAL: bool = true;

    unsafe fn init_fetch<'w>(
        _world: &'w World,
        _state: &Self::State,
        _last_run: Tick,
        _this_run: Tick,
    ) -> Self::Fetch<'w> {
    }

    unsafe fn clone_fetch<'w>(_fetch: &Self::Fetch<'w>) -> Self::Fetch<'w> {}

    #[inline]
    unsafe fn set_archetype<'w>(
        _fetch: &mut Self::Fetch<'w>,
        _state: &Self::State,
        _archetype: &'w Archetype,
        _table: &Table,
    ) {
    }

    #[inline]
    unsafe fn set_table<'w>(_fetch: &mut Self::Fetch<'w>, _state: &Self::State, _table: &'w Table) {
    }

    #[inline(always)]
    unsafe fn fetch<'w>(
        _fetch: &mut Self::Fetch<'w>,
        entity: Entity,
        _table_row: TableRow,
    ) -> Self::Item<'w> {
        entity
    }

    fn update_component_access(_state: &Self::State, _access: &mut FilteredAccess<ComponentId>) {}

    fn update_archetype_component_access(
        _state: &Self::State,
        _archetype: &Archetype,
        _access: &mut Access<ArchetypeComponentId>,
    ) {
    }

    fn init_state(_world: &mut World) {}

    fn matches_component_set(
        _state: &Self::State,
        _set_contains_id: &impl Fn(ComponentId) -> bool,
    ) -> bool {
        true
    }
}

/// SAFETY: access is read only
unsafe impl ReadOnlyWorldQuery for Entity {}

#[doc(hidden)]
pub struct ReadFetch<'w, T> {
    // T::Storage = TableStorage
    table_components: Option<ThinSlicePtr<'w, UnsafeCell<T>>>,
    // T::Storage = SparseStorage
    sparse_set: Option<&'w ComponentSparseSet>,
}

/// SAFETY: `Self` is the same as `Self::ReadOnly`
unsafe impl<T: Component> WorldQuery for &T {
    type Fetch<'w> = ReadFetch<'w, T>;
    type Item<'w> = &'w T;
    type ReadOnly = Self;
    type State = ComponentId;

    fn shrink<'wlong: 'wshort, 'wshort>(item: &'wlong T) -> &'wshort T {
        item
    }

    const IS_DENSE: bool = {
        match T::Storage::STORAGE_TYPE {
            StorageType::Table => true,
            StorageType::SparseSet => false,
        }
    };

    const IS_ARCHETYPAL: bool = true;

    unsafe fn init_fetch<'w>(
        world: &'w World,
        &component_id: &ComponentId,
        _last_run: Tick,
        _this_run: Tick,
    ) -> ReadFetch<'w, T> {
        ReadFetch {
            table_components: None,
            sparse_set: (T::Storage::STORAGE_TYPE == StorageType::SparseSet).then(|| {
                world
                    .storages()
                    .sparse_sets
                    .get(component_id)
                    .debug_checked_unwrap()
            }),
        }
    }

    unsafe fn clone_fetch<'w>(fetch: &Self::Fetch<'w>) -> Self::Fetch<'w> {
        ReadFetch {
            table_components: fetch.table_components,
            sparse_set: fetch.sparse_set,
        }
    }

    #[inline]
    unsafe fn set_archetype<'w>(
        fetch: &mut ReadFetch<'w, T>,
        component_id: &ComponentId,
        _archetype: &'w Archetype,
        table: &'w Table,
    ) {
        if Self::IS_DENSE {
            Self::set_table(fetch, component_id, table);
        }
    }

    #[inline]
    unsafe fn set_table<'w>(
        fetch: &mut ReadFetch<'w, T>,
        &component_id: &ComponentId,
        table: &'w Table,
    ) {
        fetch.table_components = Some(
            table
                .get_column(component_id)
                .debug_checked_unwrap()
                .get_data_slice()
                .into(),
        );
    }

    #[inline(always)]
    unsafe fn fetch<'w>(
        fetch: &mut Self::Fetch<'w>,
        entity: Entity,
        table_row: TableRow,
    ) -> Self::Item<'w> {
        match T::Storage::STORAGE_TYPE {
            StorageType::Table => fetch
                .table_components
                .debug_checked_unwrap()
                .get(table_row.index())
                .deref(),
            StorageType::SparseSet => fetch
                .sparse_set
                .debug_checked_unwrap()
                .get(entity)
                .debug_checked_unwrap()
                .deref(),
        }
    }

    fn update_component_access(
        &component_id: &ComponentId,
        access: &mut FilteredAccess<ComponentId>,
    ) {
        assert!(
            !access.access().has_write(component_id),
            "&{} conflicts with a previous access in this query. Shared access cannot coincide with exclusive access.",
                std::any::type_name::<T>(),
        );
        access.add_read(component_id);
    }

    fn update_archetype_component_access(
        &component_id: &ComponentId,
        archetype: &Archetype,
        access: &mut Access<ArchetypeComponentId>,
    ) {
        if let Some(archetype_component_id) = archetype.get_archetype_component_id(component_id) {
            access.add_read(archetype_component_id);
        }
    }

    fn init_state(world: &mut World) -> ComponentId {
        world.init_component::<T>()
    }

    fn matches_component_set(
        &state: &ComponentId,
        set_contains_id: &impl Fn(ComponentId) -> bool,
    ) -> bool {
        set_contains_id(state)
    }
}

/// SAFETY: access is read only
unsafe impl<T: Component> ReadOnlyWorldQuery for &T {}

#[doc(hidden)]
pub struct RefFetch<'w, T> {
    // T::Storage = TableStorage
    table_data: Option<(
        ThinSlicePtr<'w, UnsafeCell<T>>,
        ThinSlicePtr<'w, UnsafeCell<Tick>>,
        ThinSlicePtr<'w, UnsafeCell<Tick>>,
    )>,
    // T::Storage = SparseStorage
    sparse_set: Option<&'w ComponentSparseSet>,

    last_run: Tick,
    this_run: Tick,
}

/// SAFETY: `Self` is the same as `Self::ReadOnly`
unsafe impl<'__w, T: Component> WorldQuery for Ref<'__w, T> {
    type Fetch<'w> = RefFetch<'w, T>;
    type Item<'w> = Ref<'w, T>;
    type ReadOnly = Self;
    type State = ComponentId;

    fn shrink<'wlong: 'wshort, 'wshort>(item: Ref<'wlong, T>) -> Ref<'wshort, T> {
        item
    }

    const IS_DENSE: bool = {
        match T::Storage::STORAGE_TYPE {
            StorageType::Table => true,
            StorageType::SparseSet => false,
        }
    };

    const IS_ARCHETYPAL: bool = true;

    unsafe fn init_fetch<'w>(
        world: &'w World,
        &component_id: &ComponentId,
        last_run: Tick,
        this_run: Tick,
    ) -> RefFetch<'w, T> {
        RefFetch {
            table_data: None,
            sparse_set: (T::Storage::STORAGE_TYPE == StorageType::SparseSet).then(|| {
                world
                    .storages()
                    .sparse_sets
                    .get(component_id)
                    .debug_checked_unwrap()
            }),
            last_run,
            this_run,
        }
    }

    unsafe fn clone_fetch<'w>(fetch: &Self::Fetch<'w>) -> Self::Fetch<'w> {
        RefFetch {
            table_data: fetch.table_data,
            sparse_set: fetch.sparse_set,
            last_run: fetch.last_run,
            this_run: fetch.this_run,
        }
    }

    #[inline]
    unsafe fn set_archetype<'w>(
        fetch: &mut RefFetch<'w, T>,
        component_id: &ComponentId,
        _archetype: &'w Archetype,
        table: &'w Table,
    ) {
        if Self::IS_DENSE {
            Self::set_table(fetch, component_id, table);
        }
    }

    #[inline]
    unsafe fn set_table<'w>(
        fetch: &mut RefFetch<'w, T>,
        &component_id: &ComponentId,
        table: &'w Table,
    ) {
        let column = table.get_column(component_id).debug_checked_unwrap();
        fetch.table_data = Some((
            column.get_data_slice().into(),
            column.get_added_ticks_slice().into(),
            column.get_changed_ticks_slice().into(),
        ));
    }

    #[inline(always)]
    unsafe fn fetch<'w>(
        fetch: &mut Self::Fetch<'w>,
        entity: Entity,
        table_row: TableRow,
    ) -> Self::Item<'w> {
        match T::Storage::STORAGE_TYPE {
            StorageType::Table => {
                let (table_components, added_ticks, changed_ticks) =
                    fetch.table_data.debug_checked_unwrap();
                Ref {
                    value: table_components.get(table_row.index()).deref(),
                    ticks: Ticks {
                        added: added_ticks.get(table_row.index()).deref(),
                        changed: changed_ticks.get(table_row.index()).deref(),
                        this_run: fetch.this_run,
                        last_run: fetch.last_run,
                    },
                }
            }
            StorageType::SparseSet => {
                let (component, ticks) = fetch
                    .sparse_set
                    .debug_checked_unwrap()
                    .get_with_ticks(entity)
                    .debug_checked_unwrap();
                Ref {
                    value: component.deref(),
                    ticks: Ticks::from_tick_cells(ticks, fetch.last_run, fetch.this_run),
                }
            }
        }
    }

    fn update_component_access(
        &component_id: &ComponentId,
        access: &mut FilteredAccess<ComponentId>,
    ) {
        assert!(
            !access.access().has_write(component_id),
            "&{} conflicts with a previous access in this query. Shared access cannot coincide with exclusive access.",
                std::any::type_name::<T>(),
        );
        access.add_read(component_id);
    }

    fn update_archetype_component_access(
        &component_id: &ComponentId,
        archetype: &Archetype,
        access: &mut Access<ArchetypeComponentId>,
    ) {
        if let Some(archetype_component_id) = archetype.get_archetype_component_id(component_id) {
            access.add_read(archetype_component_id);
        }
    }

    fn init_state(world: &mut World) -> ComponentId {
        world.init_component::<T>()
    }

    fn matches_component_set(
        &state: &ComponentId,
        set_contains_id: &impl Fn(ComponentId) -> bool,
    ) -> bool {
        set_contains_id(state)
    }
}

/// SAFETY: access is read only
unsafe impl<'__w, T: Component> ReadOnlyWorldQuery for Ref<'__w, T> {}

#[doc(hidden)]
pub struct WriteFetch<'w, T> {
    // T::Storage = TableStorage
    table_data: Option<(
        ThinSlicePtr<'w, UnsafeCell<T>>,
        ThinSlicePtr<'w, UnsafeCell<Tick>>,
        ThinSlicePtr<'w, UnsafeCell<Tick>>,
    )>,
    // T::Storage = SparseStorage
    sparse_set: Option<&'w ComponentSparseSet>,

    last_run: Tick,
    this_run: Tick,
}

/// SAFETY: access of `&T` is a subset of `&mut T`
unsafe impl<'__w, T: Component> WorldQuery for &'__w mut T {
    type Fetch<'w> = WriteFetch<'w, T>;
    type Item<'w> = Mut<'w, T>;
    type ReadOnly = &'__w T;
    type State = ComponentId;

    fn shrink<'wlong: 'wshort, 'wshort>(item: Mut<'wlong, T>) -> Mut<'wshort, T> {
        item
    }

    const IS_DENSE: bool = {
        match T::Storage::STORAGE_TYPE {
            StorageType::Table => true,
            StorageType::SparseSet => false,
        }
    };

    const IS_ARCHETYPAL: bool = true;

    unsafe fn init_fetch<'w>(
        world: &'w World,
        &component_id: &ComponentId,
        last_run: Tick,
        this_run: Tick,
    ) -> WriteFetch<'w, T> {
        WriteFetch {
            table_data: None,
            sparse_set: (T::Storage::STORAGE_TYPE == StorageType::SparseSet).then(|| {
                world
                    .storages()
                    .sparse_sets
                    .get(component_id)
                    .debug_checked_unwrap()
            }),
            last_run,
            this_run,
        }
    }

    unsafe fn clone_fetch<'w>(fetch: &Self::Fetch<'w>) -> Self::Fetch<'w> {
        WriteFetch {
            table_data: fetch.table_data,
            sparse_set: fetch.sparse_set,
            last_run: fetch.last_run,
            this_run: fetch.this_run,
        }
    }

    #[inline]
    unsafe fn set_archetype<'w>(
        fetch: &mut WriteFetch<'w, T>,
        component_id: &ComponentId,
        _archetype: &'w Archetype,
        table: &'w Table,
    ) {
        if Self::IS_DENSE {
            Self::set_table(fetch, component_id, table);
        }
    }

    #[inline]
    unsafe fn set_table<'w>(
        fetch: &mut WriteFetch<'w, T>,
        &component_id: &ComponentId,
        table: &'w Table,
    ) {
        let column = table.get_column(component_id).debug_checked_unwrap();
        fetch.table_data = Some((
            column.get_data_slice().into(),
            column.get_added_ticks_slice().into(),
            column.get_changed_ticks_slice().into(),
        ));
    }

    #[inline(always)]
    unsafe fn fetch<'w>(
        fetch: &mut Self::Fetch<'w>,
        entity: Entity,
        table_row: TableRow,
    ) -> Self::Item<'w> {
        match T::Storage::STORAGE_TYPE {
            StorageType::Table => {
                let (table_components, added_ticks, changed_ticks) =
                    fetch.table_data.debug_checked_unwrap();
                Mut {
                    value: table_components.get(table_row.index()).deref_mut(),
                    ticks: TicksMut {
                        added: added_ticks.get(table_row.index()).deref_mut(),
                        changed: changed_ticks.get(table_row.index()).deref_mut(),
                        this_run: fetch.this_run,
                        last_run: fetch.last_run,
                    },
                }
            }
            StorageType::SparseSet => {
                let (component, ticks) = fetch
                    .sparse_set
                    .debug_checked_unwrap()
                    .get_with_ticks(entity)
                    .debug_checked_unwrap();
                Mut {
                    value: component.assert_unique().deref_mut(),
                    ticks: TicksMut::from_tick_cells(ticks, fetch.last_run, fetch.this_run),
                }
            }
        }
    }

    fn update_component_access(
        &component_id: &ComponentId,
        access: &mut FilteredAccess<ComponentId>,
    ) {
        assert!(
            !access.access().has_read(component_id),
            "&mut {} conflicts with a previous access in this query. Mutable component access must be unique.",
                std::any::type_name::<T>(),
        );
        access.add_write(component_id);
    }

    fn update_archetype_component_access(
        &component_id: &ComponentId,
        archetype: &Archetype,
        access: &mut Access<ArchetypeComponentId>,
    ) {
        if let Some(archetype_component_id) = archetype.get_archetype_component_id(component_id) {
            access.add_write(archetype_component_id);
        }
    }

    fn init_state(world: &mut World) -> ComponentId {
        world.init_component::<T>()
    }

    fn matches_component_set(
        &state: &ComponentId,
        set_contains_id: &impl Fn(ComponentId) -> bool,
    ) -> bool {
        set_contains_id(state)
    }
}

#[doc(hidden)]
pub struct OptionFetch<'w, T: WorldQuery> {
    fetch: T::Fetch<'w>,
    matches: bool,
}

// SAFETY: defers to soundness of `T: WorldQuery` impl
unsafe impl<T: WorldQuery> WorldQuery for Option<T> {
    type Fetch<'w> = OptionFetch<'w, T>;
    type Item<'w> = Option<T::Item<'w>>;
    type ReadOnly = Option<T::ReadOnly>;
    type State = T::State;

    fn shrink<'wlong: 'wshort, 'wshort>(item: Self::Item<'wlong>) -> Self::Item<'wshort> {
        item.map(T::shrink)
    }

    const IS_DENSE: bool = T::IS_DENSE;

    const IS_ARCHETYPAL: bool = T::IS_ARCHETYPAL;

    unsafe fn init_fetch<'w>(
        world: &'w World,
        state: &T::State,
        last_run: Tick,
        this_run: Tick,
    ) -> OptionFetch<'w, T> {
        OptionFetch {
            fetch: T::init_fetch(world, state, last_run, this_run),
            matches: false,
        }
    }

    unsafe fn clone_fetch<'w>(fetch: &Self::Fetch<'w>) -> Self::Fetch<'w> {
        OptionFetch {
            fetch: T::clone_fetch(&fetch.fetch),
            matches: fetch.matches,
        }
    }

    #[inline]
    unsafe fn set_archetype<'w>(
        fetch: &mut OptionFetch<'w, T>,
        state: &T::State,
        archetype: &'w Archetype,
        table: &'w Table,
    ) {
        fetch.matches = T::matches_component_set(state, &|id| archetype.contains(id));
        if fetch.matches {
            T::set_archetype(&mut fetch.fetch, state, archetype, table);
        }
    }

    #[inline]
    unsafe fn set_table<'w>(fetch: &mut OptionFetch<'w, T>, state: &T::State, table: &'w Table) {
        fetch.matches = T::matches_component_set(state, &|id| table.has_column(id));
        if fetch.matches {
            T::set_table(&mut fetch.fetch, state, table);
        }
    }

    #[inline(always)]
    unsafe fn fetch<'w>(
        fetch: &mut Self::Fetch<'w>,
        entity: Entity,
        table_row: TableRow,
    ) -> Self::Item<'w> {
        fetch
            .matches
            .then(|| T::fetch(&mut fetch.fetch, entity, table_row))
    }

    fn update_component_access(state: &T::State, access: &mut FilteredAccess<ComponentId>) {
        // We don't want to add the `with`/`without` of `T` as `Option<T>` will match things regardless of
        // `T`'s filters. for example `Query<(Option<&U>, &mut V)>` will match every entity with a `V` component
        // regardless of whether it has a `U` component. If we don't do this the query will not conflict with
        // `Query<&mut V, Without<U>>` which would be unsound.
        let mut intermediate = access.clone();
        T::update_component_access(state, &mut intermediate);
        access.extend_access(&intermediate);
    }

    fn update_archetype_component_access(
        state: &T::State,
        archetype: &Archetype,
        access: &mut Access<ArchetypeComponentId>,
    ) {
        if T::matches_component_set(state, &|id| archetype.contains(id)) {
            T::update_archetype_component_access(state, archetype, access);
        }
    }

    fn init_state(world: &mut World) -> T::State {
        T::init_state(world)
    }

    fn matches_component_set(
        _state: &T::State,
        _set_contains_id: &impl Fn(ComponentId) -> bool,
    ) -> bool {
        true
    }
}

/// SAFETY: [`OptionFetch`] is read only because `T` is read only
unsafe impl<T: ReadOnlyWorldQuery> ReadOnlyWorldQuery for Option<T> {}

macro_rules! impl_tuple_fetch {
    ($(($name: ident, $state: ident)),*) => {
        #[allow(non_snake_case)]
        #[allow(clippy::unused_unit)]
        // SAFETY: defers to soundness `$name: WorldQuery` impl
        unsafe impl<$($name: WorldQuery),*> WorldQuery for ($($name,)*) {
            type Fetch<'w> = ($($name::Fetch<'w>,)*);
            type Item<'w> = ($($name::Item<'w>,)*);
            type ReadOnly = ($($name::ReadOnly,)*);
            type State = ($($name::State,)*);

            fn shrink<'wlong: 'wshort, 'wshort>(item: Self::Item<'wlong>) -> Self::Item<'wshort> {
                let ($($name,)*) = item;
                ($(
                    $name::shrink($name),
                )*)
            }

            #[allow(clippy::unused_unit)]
            unsafe fn init_fetch<'w>(_world: &'w World, state: &Self::State, _last_run: Tick, _this_run: Tick) -> Self::Fetch<'w> {
                let ($($name,)*) = state;
                ($($name::init_fetch(_world, $name, _last_run, _this_run),)*)
            }

            unsafe fn clone_fetch<'w>(
                fetch: &Self::Fetch<'w>,
            ) -> Self::Fetch<'w> {
                let ($($name,)*) = &fetch;
                ($($name::clone_fetch($name),)*)
            }

            const IS_DENSE: bool = true $(&& $name::IS_DENSE)*;

            const IS_ARCHETYPAL: bool = true $(&& $name::IS_ARCHETYPAL)*;

            #[inline]
            unsafe fn set_archetype<'w>(
                _fetch: &mut Self::Fetch<'w>,
                _state: &Self::State,
                _archetype: &'w Archetype,
                _table: &'w Table
            ) {
                let ($($name,)*) = _fetch;
                let ($($state,)*) = _state;
                $($name::set_archetype($name, $state, _archetype, _table);)*
            }

            #[inline]
            unsafe fn set_table<'w>(_fetch: &mut Self::Fetch<'w>, _state: &Self::State, _table: &'w Table) {
                let ($($name,)*) = _fetch;
                let ($($state,)*) = _state;
                $($name::set_table($name, $state, _table);)*
            }

            #[inline(always)]
            #[allow(clippy::unused_unit)]
            unsafe fn fetch<'w>(
                _fetch: &mut Self::Fetch<'w>,
                _entity: Entity,
                _table_row: TableRow
            ) -> Self::Item<'w> {
                let ($($name,)*) = _fetch;
                ($($name::fetch($name, _entity, _table_row),)*)
            }

            #[inline(always)]
            unsafe fn filter_fetch<'w>(
                _fetch: &mut Self::Fetch<'w>,
                _entity: Entity,
                _table_row: TableRow
            ) -> bool {
                let ($($name,)*) = _fetch;
                true $(&& $name::filter_fetch($name, _entity, _table_row))*
            }

            fn update_component_access(state: &Self::State, _access: &mut FilteredAccess<ComponentId>) {
                let ($($name,)*) = state;
                $($name::update_component_access($name, _access);)*
            }

            fn update_archetype_component_access(state: &Self::State, _archetype: &Archetype, _access: &mut Access<ArchetypeComponentId>) {
                let ($($name,)*) = state;
                $($name::update_archetype_component_access($name, _archetype, _access);)*
            }


            fn init_state(_world: &mut World) -> Self::State {
                ($($name::init_state(_world),)*)
            }

            fn matches_component_set(state: &Self::State, _set_contains_id: &impl Fn(ComponentId) -> bool) -> bool {
                let ($($name,)*) = state;
                true $(&& $name::matches_component_set($name, _set_contains_id))*
            }
        }

        /// SAFETY: each item in the tuple is read only
        unsafe impl<$($name: ReadOnlyWorldQuery),*> ReadOnlyWorldQuery for ($($name,)*) {}

    };
}

/// The `AnyOf` query parameter fetches entities with any of the component types included in T.
///
/// `Query<AnyOf<(&A, &B, &mut C)>>` is equivalent to `Query<(Option<&A>, Option<&B>, Option<&mut C>), Or<(With<A>, With<B>, With<C>)>>`.
/// Each of the components in `T` is returned as an `Option`, as with `Option<A>` queries.
/// Entities are guaranteed to have at least one of the components in `T`.
pub struct AnyOf<T>(PhantomData<T>);

macro_rules! impl_anytuple_fetch {
    ($(($name: ident, $state: ident)),*) => {
        #[allow(non_snake_case)]
        #[allow(clippy::unused_unit)]
        // SAFETY: defers to soundness of `$name: WorldQuery` impl
        unsafe impl<$($name: WorldQuery),*> WorldQuery for AnyOf<($($name,)*)> {
            type Fetch<'w> = ($(($name::Fetch<'w>, bool),)*);
            type Item<'w> = ($(Option<$name::Item<'w>>,)*);
            type ReadOnly = AnyOf<($($name::ReadOnly,)*)>;
            type State = ($($name::State,)*);

            fn shrink<'wlong: 'wshort, 'wshort>(item: Self::Item<'wlong>) -> Self::Item<'wshort> {
                let ($($name,)*) = item;
                ($(
                    $name.map($name::shrink),
                )*)
            }

            #[allow(clippy::unused_unit)]
            unsafe fn init_fetch<'w>(_world: &'w World, state: &Self::State, _last_run: Tick, _this_run: Tick) -> Self::Fetch<'w> {
                let ($($name,)*) = state;
                ($(($name::init_fetch(_world, $name, _last_run, _this_run), false),)*)
            }

            unsafe fn clone_fetch<'w>(
                fetch: &Self::Fetch<'w>,
            ) -> Self::Fetch<'w> {
                let ($($name,)*) = &fetch;
                ($(($name::clone_fetch(& $name.0), $name.1),)*)
            }

            const IS_DENSE: bool = true $(&& $name::IS_DENSE)*;

            const IS_ARCHETYPAL: bool = true $(&& $name::IS_ARCHETYPAL)*;

            #[inline]
            unsafe fn set_archetype<'w>(
                _fetch: &mut Self::Fetch<'w>,
                _state: &Self::State,
                _archetype: &'w Archetype,
                _table: &'w Table
            ) {
                let ($($name,)*) = _fetch;
                let ($($state,)*) = _state;
                $(
                    $name.1 = $name::matches_component_set($state, &|id| _archetype.contains(id));
                    if $name.1 {
                        $name::set_archetype(&mut $name.0, $state, _archetype, _table);
                    }
                )*
            }

            #[inline]
            unsafe fn set_table<'w>(_fetch: &mut Self::Fetch<'w>, _state: &Self::State, _table: &'w Table) {
                let ($($name,)*) = _fetch;
                let ($($state,)*) = _state;
                $(
                    $name.1 = $name::matches_component_set($state, &|id| _table.has_column(id));
                    if $name.1 {
                        $name::set_table(&mut $name.0, $state, _table);
                    }
                )*
            }

            #[inline(always)]
            #[allow(clippy::unused_unit)]
            unsafe fn fetch<'w>(
                _fetch: &mut Self::Fetch<'w>,
                _entity: Entity,
                _table_row: TableRow
            ) -> Self::Item<'w> {
                let ($($name,)*) = _fetch;
                ($(
                    $name.1.then(|| $name::fetch(&mut $name.0, _entity, _table_row)),
                )*)
            }

            fn update_component_access(state: &Self::State, _access: &mut FilteredAccess<ComponentId>) {
                let ($($name,)*) = state;

                // We do not unconditionally add `$name`'s `with`/`without` accesses to `_access`
                // as this would be unsound. For example the following two queries should conflict:
                // - Query<(AnyOf<(&A, ())>, &mut B)>
                // - Query<&mut B, Without<A>>
                //
                // If we were to unconditionally add `$name`'s `with`/`without` accesses then `AnyOf<(&A, ())>`
                // would have a `With<A>` access which is incorrect as this `WorldQuery` will match entities that
                // do not have the `A` component. This is the same logic as the `Or<...>: WorldQuery` impl.
                //
                // The correct thing to do here is to only add a `with`/`without` access to `_access` if all
                // `$name` params have that `with`/`without` access. More jargony put- we add the intersection
                // of all `with`/`without` accesses of the `$name` params to `_access`.
                let mut _intersected_access = _access.clone();
                let mut _not_first = false;
                $(
                    if _not_first {
                        let mut intermediate = _access.clone();
                        $name::update_component_access($name, &mut intermediate);
                        _intersected_access.extend_intersect_filter(&intermediate);
                        _intersected_access.extend_access(&intermediate);
                    } else {

                        $name::update_component_access($name, &mut _intersected_access);
                        _not_first = true;
                    }
                )*

                *_access = _intersected_access;
            }

            fn update_archetype_component_access(state: &Self::State, _archetype: &Archetype, _access: &mut Access<ArchetypeComponentId>) {
                let ($($name,)*) = state;
                $(
                    if $name::matches_component_set($name, &|id| _archetype.contains(id)) {
                        $name::update_archetype_component_access($name, _archetype, _access);
                    }
                )*
            }

            fn init_state(_world: &mut World) -> Self::State {
                ($($name::init_state(_world),)*)
            }

            fn matches_component_set(_state: &Self::State, _set_contains_id: &impl Fn(ComponentId) -> bool) -> bool {
                let ($($name,)*) = _state;
                false $(|| $name::matches_component_set($name, _set_contains_id))*
            }
        }

        /// SAFETY: each item in the tuple is read only
        unsafe impl<$($name: ReadOnlyWorldQuery),*> ReadOnlyWorldQuery for AnyOf<($($name,)*)> {}
    };
}

all_tuples!(impl_tuple_fetch, 0, 15, F, S);
all_tuples!(impl_anytuple_fetch, 0, 15, F, S);

/// [`WorldQuery`] used to nullify queries by turning `Query<Q>` into `Query<NopWorldQuery<Q>>`
///
/// This will rarely be useful to consumers of `bevy_ecs`.
pub struct NopWorldQuery<Q: WorldQuery>(PhantomData<Q>);

/// SAFETY: `Self::ReadOnly` is `Self`
unsafe impl<Q: WorldQuery> WorldQuery for NopWorldQuery<Q> {
    type Fetch<'w> = ();
    type Item<'w> = ();
    type ReadOnly = Self;
    type State = Q::State;

    fn shrink<'wlong: 'wshort, 'wshort>(_: ()) {}

    const IS_DENSE: bool = Q::IS_DENSE;

    const IS_ARCHETYPAL: bool = true;

    #[inline(always)]
    unsafe fn init_fetch(_world: &World, _state: &Q::State, _last_run: Tick, _this_run: Tick) {}

    unsafe fn clone_fetch<'w>(_fetch: &Self::Fetch<'w>) -> Self::Fetch<'w> {}

    #[inline(always)]
    unsafe fn set_archetype(
        _fetch: &mut (),
        _state: &Q::State,
        _archetype: &Archetype,
        _tables: &Table,
    ) {
    }

    #[inline(always)]
    unsafe fn set_table<'w>(_fetch: &mut (), _state: &Q::State, _table: &Table) {}

    #[inline(always)]
    unsafe fn fetch<'w>(
        _fetch: &mut Self::Fetch<'w>,
        _entity: Entity,
        _table_row: TableRow,
    ) -> Self::Item<'w> {
    }

    fn update_component_access(_state: &Q::State, _access: &mut FilteredAccess<ComponentId>) {}

    fn update_archetype_component_access(
        _state: &Q::State,
        _archetype: &Archetype,
        _access: &mut Access<ArchetypeComponentId>,
    ) {
    }

    fn init_state(world: &mut World) -> Self::State {
        Q::init_state(world)
    }

    fn matches_component_set(
        state: &Self::State,
        set_contains_id: &impl Fn(ComponentId) -> bool,
    ) -> bool {
        Q::matches_component_set(state, set_contains_id)
    }
}

/// SAFETY: `NopFetch` never accesses any data
unsafe impl<Q: WorldQuery> ReadOnlyWorldQuery for NopWorldQuery<Q> {}

/// SAFETY: `PhantomData` never accesses any world data.
unsafe impl<T: ?Sized> WorldQuery for PhantomData<T> {
    type Item<'a> = ();
    type Fetch<'a> = ();
    type ReadOnly = Self;
    type State = ();

    fn shrink<'wlong: 'wshort, 'wshort>(_item: Self::Item<'wlong>) -> Self::Item<'wshort> {}

    unsafe fn init_fetch<'w>(
        _world: &'w World,
        _state: &Self::State,
        _last_run: Tick,
        _this_run: Tick,
    ) -> Self::Fetch<'w> {
    }

    unsafe fn clone_fetch<'w>(_fetch: &Self::Fetch<'w>) -> Self::Fetch<'w> {}

    // `PhantomData` does not match any components, so all components it matches
    // are stored in a Table (vacuous truth).
    const IS_DENSE: bool = true;
    // `PhantomData` matches every entity in each archetype.
    const IS_ARCHETYPAL: bool = true;

    unsafe fn set_archetype<'w>(
        _fetch: &mut Self::Fetch<'w>,
        _state: &Self::State,
        _archetype: &'w Archetype,
        _table: &'w Table,
    ) {
    }

    unsafe fn set_table<'w>(_fetch: &mut Self::Fetch<'w>, _state: &Self::State, _table: &'w Table) {
    }

    unsafe fn fetch<'w>(
        _fetch: &mut Self::Fetch<'w>,
        _entity: Entity,
        _table_row: TableRow,
    ) -> Self::Item<'w> {
    }

    fn update_component_access(_state: &Self::State, _access: &mut FilteredAccess<ComponentId>) {}

    fn update_archetype_component_access(
        _state: &Self::State,
        _archetype: &Archetype,
        _access: &mut Access<ArchetypeComponentId>,
    ) {
    }

    fn init_state(_world: &mut World) -> Self::State {}

    fn matches_component_set(
        _state: &Self::State,
        _set_contains_id: &impl Fn(ComponentId) -> bool,
    ) -> bool {
        true
    }
}

/// SAFETY: `PhantomData` never accesses any world data.
unsafe impl<T: ?Sized> ReadOnlyWorldQuery for PhantomData<T> {}

#[cfg(test)]
mod tests {
    use super::*;
    use crate::{
        self as bevy_ecs,
        system::{assert_is_system, Query},
    };

    #[derive(Component)]
    pub struct A;

<<<<<<< HEAD
    #[derive(Component)]
    pub struct B;

    // Tests that each variant of struct can be used as a `WorldQuery`.
    #[test]
    fn world_query_struct_variants() {
        #[derive(WorldQuery)]
        pub struct NamedQuery {
            id: Entity,
            a: &'static A,
        }

        #[derive(WorldQuery)]
        pub struct TupleQuery(&'static A, &'static B);

        #[derive(WorldQuery)]
        pub struct UnitQuery;

        fn my_system(_: Query<(NamedQuery, TupleQuery, UnitQuery)>) {}

        assert_is_system(my_system);
=======
    // Compile test for https://github.com/bevyengine/bevy/pull/8030.
    #[test]
    fn world_query_phantom_data() {
        #[derive(WorldQuery)]
        pub struct IgnoredQuery<Marker> {
            id: Entity,
            #[world_query(ignore)]
            _marker: PhantomData<Marker>,
            _marker2: PhantomData<Marker>,
        }

        fn ignored_system(_: Query<IgnoredQuery<()>>) {}

        crate::system::assert_is_system(ignored_system);
>>>>>>> 3533c3da
    }

    // Ensures that each field of a `WorldQuery` struct's read-only variant
    // has the same visibility as its corresponding mutable field.
    #[test]
    fn read_only_field_visibility() {
        mod private {
            use super::*;

            #[derive(WorldQuery)]
            #[world_query(mutable)]
            pub struct Q {
                pub a: &'static mut A,
            }
        }

        let _ = private::QReadOnly { a: &A };

        fn my_system(query: Query<private::Q>) {
            for q in &query {
                let _ = &q.a;
            }
        }

        crate::system::assert_is_system(my_system);
    }

    // Ensures that metadata types generated by the WorldQuery macro
    // do not conflict with user-defined types.
    // Regression test for https://github.com/bevyengine/bevy/issues/8010.
    #[test]
    fn world_query_metadata_collision() {
        // The metadata types generated would be named `ClientState` and `ClientFetch`,
        // but they should rename themselves to avoid conflicts.
        #[derive(WorldQuery)]
        pub struct Client<S: ClientState> {
            pub state: &'static S,
            pub fetch: &'static ClientFetch,
        }

        pub trait ClientState: Component {}

        #[derive(Component)]
        pub struct ClientFetch;

        #[derive(Component)]
        pub struct C;

        impl ClientState for C {}

        fn client_system(_: Query<Client<C>>) {}

        crate::system::assert_is_system(client_system);
    }
}<|MERGE_RESOLUTION|>--- conflicted
+++ resolved
@@ -1482,7 +1482,6 @@
     #[derive(Component)]
     pub struct A;
 
-<<<<<<< HEAD
     #[derive(Component)]
     pub struct B;
 
@@ -1504,7 +1503,8 @@
         fn my_system(_: Query<(NamedQuery, TupleQuery, UnitQuery)>) {}
 
         assert_is_system(my_system);
-=======
+    }
+
     // Compile test for https://github.com/bevyengine/bevy/pull/8030.
     #[test]
     fn world_query_phantom_data() {
@@ -1519,7 +1519,6 @@
         fn ignored_system(_: Query<IgnoredQuery<()>>) {}
 
         crate::system::assert_is_system(ignored_system);
->>>>>>> 3533c3da
     }
 
     // Ensures that each field of a `WorldQuery` struct's read-only variant
