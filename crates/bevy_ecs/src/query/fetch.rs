--- conflicted
+++ resolved
@@ -1,13 +1,8 @@
 use crate::{
     archetype::{Archetype, Archetypes},
     bundle::Bundle,
-<<<<<<< HEAD
-    change_detection::{MaybeThinSlicePtrLocation, Ticks, TicksMut},
-    component::{Component, ComponentId, Components, ComponentsReader, Mutable, StorageType, Tick},
-=======
     change_detection::{MaybeLocation, Ticks, TicksMut},
     component::{Component, ComponentId, Components, Mutable, StorageType, Tick},
->>>>>>> 3c9e696f
     entity::{Entities, Entity, EntityLocation},
     query::{Access, DebugCheckedUnwrap, FilteredAccess, WorldQuery},
     storage::{ComponentSparseSet, Table, TableRow},
