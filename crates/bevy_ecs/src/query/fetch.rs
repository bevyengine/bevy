use crate::{
    archetype::{Archetype, Archetypes},
    bundle::Bundle,
    change_detection::{MaybeLocation, Ticks, TicksMut},
    component::{Component, ComponentId, Components, Mutable, StorageType, Tick},
    entity::{Entities, Entity, EntityEquivalent, EntityLocation},
    query::{Access, DebugCheckedUnwrap, FilteredAccess, WorldQuery},
    storage::{ComponentSparseSet, Table, TableRow},
    world::{
        unsafe_world_cell::UnsafeWorldCell, EntityMut, EntityMutExcept, EntityRef, EntityRefExcept,
        FilteredEntityMut, FilteredEntityRef, Mut, Ref, World,
    },
};
use bevy_ptr::{ThinSlicePtr, UnsafeCellDeref};
use core::{cell::UnsafeCell, marker::PhantomData, panic::Location};
use smallvec::SmallVec;
use variadics_please::all_tuples;

/// Types that can be fetched from a [`World`] using a [`Query`].
///
/// There are many types that natively implement this trait:
///
/// - **Component references. (&T and &mut T)**
///   Fetches a component by reference (immutably or mutably).
/// - **`QueryData` tuples.**
///   If every element of a tuple implements `QueryData`, then the tuple itself also implements the same trait.
///   This enables a single `Query` to access multiple components.
///   Due to the current lack of variadic generics in Rust, the trait has been implemented for tuples from 0 to 15 elements,
///   but nesting of tuples allows infinite `WorldQuery`s.
/// - **[`Entity`].**
///   Gets the identifier of the queried entity.
/// - **[`EntityLocation`].**
///   Gets the location metadata of the queried entity.
/// - **[`SpawnDetails`].**
///   Gets the tick the entity was spawned at.
/// - **[`EntityRef`].**
///   Read-only access to arbitrary components on the queried entity.
/// - **[`EntityMut`].**
///   Mutable access to arbitrary components on the queried entity.
/// - **[`&Archetype`](Archetype).**
///   Read-only access to the archetype-level metadata of the queried entity.
/// - **[`Option`].**
///   By default, a world query only tests entities that have the matching component types.
///   Wrapping it into an `Option` will increase the query search space, and it will return `None` if an entity doesn't satisfy the `WorldQuery`.
/// - **[`AnyOf`].**
///   Equivalent to wrapping each world query inside it into an `Option`.
/// - **[`Ref`].**
///   Similar to change detection filters but it is used as a query fetch parameter.
///   It exposes methods to check for changes to the wrapped component.
/// - **[`Mut`].**
///   Mutable component access, with change detection data.
/// - **[`Has`].**
///   Returns a bool indicating whether the entity has the specified component.
///
/// Implementing the trait manually can allow for a fundamentally new type of behavior.
///
/// # Trait derivation
///
/// Query design can be easily structured by deriving `QueryData` for custom types.
/// Despite the added complexity, this approach has several advantages over using `QueryData` tuples.
/// The most relevant improvements are:
///
/// - Reusability across multiple systems.
/// - There is no need to destructure a tuple since all fields are named.
/// - Subqueries can be composed together to create a more complex query.
/// - Methods can be implemented for the query items.
/// - There is no hardcoded limit on the number of elements.
///
/// This trait can only be derived for structs, if each field also implements `QueryData`.
///
/// ```
/// # use bevy_ecs::prelude::*;
/// use bevy_ecs::query::QueryData;
/// #
/// # #[derive(Component)]
/// # struct ComponentA;
/// # #[derive(Component)]
/// # struct ComponentB;
///
/// #[derive(QueryData)]
/// struct MyQuery {
///     entity: Entity,
///     // It is required that all reference lifetimes are explicitly annotated, just like in any
///     // struct. Each lifetime should be 'static.
///     component_a: &'static ComponentA,
///     component_b: &'static ComponentB,
/// }
///
/// fn my_system(query: Query<MyQuery>) {
///     for q in &query {
///         q.component_a;
///     }
/// }
/// # bevy_ecs::system::assert_is_system(my_system);
/// ```
///
/// ## Macro expansion
///
/// Expanding the macro will declare one or three additional structs, depending on whether or not the struct is marked as mutable.
/// For a struct named `X`, the additional structs will be:
///
/// |Struct name|`mutable` only|Description|
/// |:---:|:---:|---|
/// |`XItem`|---|The type of the query item for `X`|
/// |`XReadOnlyItem`|✓|The type of the query item for `XReadOnly`|
/// |`XReadOnly`|✓|[`ReadOnly`] variant of `X`|
///
/// ## Adding mutable references
///
/// Simply adding mutable references to a derived `QueryData` will result in a compilation error:
///
/// ```compile_fail
/// # use bevy_ecs::prelude::*;
/// # use bevy_ecs::query::QueryData;
/// #
/// # #[derive(Component)]
/// # struct ComponentA;
/// #
/// #[derive(QueryData)]
/// struct CustomQuery {
///     component_a: &'static mut ComponentA,
/// }
/// ```
///
/// To grant mutable access to components, the struct must be marked with the `#[query_data(mutable)]` attribute.
/// This will also create three more structs that will be used for accessing the query immutably (see table above).
///
/// ```
/// # use bevy_ecs::prelude::*;
/// # use bevy_ecs::query::QueryData;
/// #
/// # #[derive(Component)]
/// # struct ComponentA;
/// #
/// #[derive(QueryData)]
/// #[query_data(mutable)]
/// struct CustomQuery {
///     component_a: &'static mut ComponentA,
/// }
/// ```
///
/// ## Adding methods to query items
///
/// It is possible to add methods to query items in order to write reusable logic about related components.
/// This will often make systems more readable because low level logic is moved out from them.
/// It is done by adding `impl` blocks with methods for the `-Item` or `-ReadOnlyItem` generated structs.
///
/// ```
/// # use bevy_ecs::prelude::*;
/// # use bevy_ecs::query::QueryData;
/// #
/// #[derive(Component)]
/// struct Health(f32);
///
/// #[derive(Component)]
/// struct Buff(f32);
///
/// #[derive(QueryData)]
/// #[query_data(mutable)]
/// struct HealthQuery {
///     health: &'static mut Health,
///     buff: Option<&'static mut Buff>,
/// }
///
/// // `HealthQueryItem` is only available when accessing the query with mutable methods.
/// impl<'w, 's> HealthQueryItem<'w, 's> {
///     fn damage(&mut self, value: f32) {
///         self.health.0 -= value;
///     }
///
///     fn total(&self) -> f32 {
///         self.health.0 + self.buff.as_deref().map_or(0.0, |Buff(buff)| *buff)
///     }
/// }
///
/// // `HealthQueryReadOnlyItem` is only available when accessing the query with immutable methods.
/// impl<'w, 's> HealthQueryReadOnlyItem<'w, 's> {
///     fn total(&self) -> f32 {
///         self.health.0 + self.buff.map_or(0.0, |Buff(buff)| *buff)
///     }
/// }
///
/// fn my_system(mut health_query: Query<HealthQuery>) {
///     // The item returned by the iterator is of type `HealthQueryReadOnlyItem`.
///     for health in health_query.iter() {
///         println!("Total: {}", health.total());
///     }
///     // The item returned by the iterator is of type `HealthQueryItem`.
///     for mut health in &mut health_query {
///         health.damage(1.0);
///         println!("Total (mut): {}", health.total());
///     }
/// }
/// # bevy_ecs::system::assert_is_system(my_system);
/// ```
///
/// ## Deriving traits for query items
///
/// The `QueryData` derive macro does not automatically implement the traits of the struct to the query item types.
/// Something similar can be done by using the `#[query_data(derive(...))]` attribute.
/// This will apply the listed derivable traits to the query item structs.
///
/// ```
/// # use bevy_ecs::prelude::*;
/// # use bevy_ecs::query::QueryData;
/// #
/// # #[derive(Component, Debug)]
/// # struct ComponentA;
/// #
/// #[derive(QueryData)]
/// #[query_data(mutable, derive(Debug))]
/// struct CustomQuery {
///     component_a: &'static ComponentA,
/// }
///
/// // This function statically checks that `T` implements `Debug`.
/// fn assert_debug<T: std::fmt::Debug>() {}
///
/// assert_debug::<CustomQueryItem>();
/// assert_debug::<CustomQueryReadOnlyItem>();
/// ```
///
/// ## Query composition
///
/// It is possible to use any `QueryData` as a field of another one.
/// This means that a `QueryData` can also be used as a subquery, potentially in multiple places.
///
/// ```
/// # use bevy_ecs::prelude::*;
/// # use bevy_ecs::query::QueryData;
/// #
/// # #[derive(Component)]
/// # struct ComponentA;
/// # #[derive(Component)]
/// # struct ComponentB;
/// # #[derive(Component)]
/// # struct ComponentC;
/// #
/// #[derive(QueryData)]
/// struct SubQuery {
///     component_a: &'static ComponentA,
///     component_b: &'static ComponentB,
/// }
///
/// #[derive(QueryData)]
/// struct MyQuery {
///     subquery: SubQuery,
///     component_c: &'static ComponentC,
/// }
/// ```
///
/// # Generic Queries
///
/// When writing generic code, it is often necessary to use [`PhantomData`]
/// to constrain type parameters. Since `QueryData` is implemented for all
/// `PhantomData<T>` types, this pattern can be used with this macro.
///
/// ```
/// # use bevy_ecs::{prelude::*, query::QueryData};
/// # use std::marker::PhantomData;
/// #[derive(QueryData)]
/// pub struct GenericQuery<T> {
///     id: Entity,
///     marker: PhantomData<T>,
/// }
/// # fn my_system(q: Query<GenericQuery<()>>) {}
/// # bevy_ecs::system::assert_is_system(my_system);
/// ```
///
/// # Safety
///
/// - Component access of `Self::ReadOnly` must be a subset of `Self`
///   and `Self::ReadOnly` must match exactly the same archetypes/tables as `Self`
/// - `IS_READ_ONLY` must be `true` if and only if `Self: ReadOnlyQueryData`
///
/// [`Query`]: crate::system::Query
/// [`ReadOnly`]: Self::ReadOnly
#[diagnostic::on_unimplemented(
    message = "`{Self}` is not valid to request as data in a `Query`",
    label = "invalid `Query` data",
    note = "if `{Self}` is a component type, try using `&{Self}` or `&mut {Self}`"
)]
pub unsafe trait QueryData: WorldQuery {
    /// True if this query is read-only and may not perform mutable access.
    const IS_READ_ONLY: bool;

    /// The read-only variant of this [`QueryData`], which satisfies the [`ReadOnlyQueryData`] trait.
    type ReadOnly: ReadOnlyQueryData<State = <Self as WorldQuery>::State>;

    /// The item returned by this [`WorldQuery`]
    /// This will be the data retrieved by the query,
    /// and is visible to the end user when calling e.g. `Query<Self>::get`.
    type Item<'w, 's>;

    /// This function manually implements subtyping for the query items.
    fn shrink<'wlong: 'wshort, 'wshort, 's>(
        item: Self::Item<'wlong, 's>,
    ) -> Self::Item<'wshort, 's>;

    /// Offers additional access above what we requested in `update_component_access`.
    /// Implementations may add additional access that is a subset of `available_access`
    /// and does not conflict with anything in `access`,
    /// and must update `access` to include that access.
    ///
    /// This is used by [`WorldQuery`] types like [`FilteredEntityRef`]
    /// and [`FilteredEntityMut`] to support dynamic access.
    ///
    /// Called when constructing a [`QueryLens`](crate::system::QueryLens) or calling [`QueryState::from_builder`](super::QueryState::from_builder)
    fn provide_extra_access(
        _state: &mut Self::State,
        _access: &mut Access<ComponentId>,
        _available_access: &Access<ComponentId>,
    ) {
    }

    /// Fetch [`Self::Item`](`QueryData::Item`) for either the given `entity` in the current [`Table`],
    /// or for the given `entity` in the current [`Archetype`]. This must always be called after
    /// [`WorldQuery::set_table`] with a `table_row` in the range of the current [`Table`] or after
    /// [`WorldQuery::set_archetype`]  with an `entity` in the current archetype.
    /// Accesses components registered in [`WorldQuery::update_component_access`].
    ///
    /// # Safety
    ///
    /// - Must always be called _after_ [`WorldQuery::set_table`] or [`WorldQuery::set_archetype`]. `entity` and
    ///   `table_row` must be in the range of the current table and archetype.
    /// - There must not be simultaneous conflicting component access registered in `update_component_access`.
    unsafe fn fetch<'w, 's>(
        state: &'s Self::State,
        fetch: &mut Self::Fetch<'w>,
        entity: Entity,
        table_row: TableRow,
    ) -> Self::Item<'w, 's>;
}

/// A [`QueryData`] that is read only.
///
/// # Safety
///
/// This must only be implemented for read-only [`QueryData`]'s.
pub unsafe trait ReadOnlyQueryData: QueryData<ReadOnly = Self> {}

/// A [`QueryData`] type that produces a [`EntityEquivalent`] item
/// equaling the `Entity` it is addressed by.
///
/// # Safety
///
/// [`<Self as QueryData>::fetch`](QueryData::fetch) must always return an item whose `Entity`
/// equals the one the function was called with.
/// I.e.: `Self::fetch(fetch, entity, table_row).entity() == entity` always holds.
pub unsafe trait EntityEquivalentQueryData: QueryData
where
    for<'a> Self: QueryData<Item<'a>: EntityEquivalent>,
{
}

/// The item type returned when a [`WorldQuery`] is iterated over
pub type QueryItem<'w, 's, Q> = <Q as QueryData>::Item<'w, 's>;
/// The read-only variant of the item type returned when a [`QueryData`] is iterated over immutably
pub type ROQueryItem<'w, 's, D> = QueryItem<'w, 's, <D as QueryData>::ReadOnly>;

/// A [`QueryData`] that does not borrow from its [`QueryState`](crate::query::QueryState).
///
/// This is implemented by most `QueryData` types.
/// The main exceptions are [`FilteredEntityRef`], [`FilteredEntityMut`], [`EntityRefExcept`], and [`EntityMutExcept`],
/// which borrow an access list from their query state.
/// Consider using a full [`EntityRef`] or [`EntityMut`] if you would need those.
pub trait ReleaseStateQueryData: QueryData {
    /// Releases the borrow from the query state by converting an item to have a `'static` state lifetime.
    fn release_state<'w>(item: Self::Item<'w, '_>) -> Self::Item<'w, 'static>;
}

/// SAFETY:
/// `update_component_access` does nothing.
/// This is sound because `fetch` does not access components.
unsafe impl WorldQuery for Entity {
    type Fetch<'w> = ();
    type State = ();

    fn shrink_fetch<'wlong: 'wshort, 'wshort>(_: Self::Fetch<'wlong>) -> Self::Fetch<'wshort> {}

    unsafe fn init_fetch<'w, 's>(
        _world: UnsafeWorldCell<'w>,
        _state: &'s Self::State,
        _last_run: Tick,
        _this_run: Tick,
    ) -> Self::Fetch<'w> {
    }

    const IS_DENSE: bool = true;

    #[inline]
    unsafe fn set_archetype<'w, 's>(
        _fetch: &mut Self::Fetch<'w>,
        _state: &'s Self::State,
        _archetype: &'w Archetype,
        _table: &Table,
    ) {
    }

    #[inline]
    unsafe fn set_table<'w, 's>(
        _fetch: &mut Self::Fetch<'w>,
        _state: &'s Self::State,
        _table: &'w Table,
    ) {
    }

    fn update_component_access(_state: &Self::State, _access: &mut FilteredAccess<ComponentId>) {}

    fn init_state(_world: &mut World) {}

    fn get_state(_components: &Components) -> Option<()> {
        Some(())
    }

    fn matches_component_set(
        _state: &Self::State,
        _set_contains_id: &impl Fn(ComponentId) -> bool,
    ) -> bool {
        true
    }
}

/// SAFETY: `Self` is the same as `Self::ReadOnly`
unsafe impl QueryData for Entity {
    const IS_READ_ONLY: bool = true;
    type ReadOnly = Self;

    type Item<'w, 's> = Entity;

    fn shrink<'wlong: 'wshort, 'wshort, 's>(
        item: Self::Item<'wlong, 's>,
    ) -> Self::Item<'wshort, 's> {
        item
    }

    #[inline(always)]
    unsafe fn fetch<'w, 's>(
        _state: &'s Self::State,
        _fetch: &mut Self::Fetch<'w>,
        entity: Entity,
        _table_row: TableRow,
    ) -> Self::Item<'w, 's> {
        entity
    }
}

/// SAFETY: access is read only
unsafe impl ReadOnlyQueryData for Entity {}

<<<<<<< HEAD
/// SAFETY: `entity()` returns `self`, and `fetch` returns `entity`
unsafe impl EntityEquivalentQueryData for Entity {}
=======
impl ReleaseStateQueryData for Entity {
    fn release_state<'w>(item: Self::Item<'w, '_>) -> Self::Item<'w, 'static> {
        item
    }
}
>>>>>>> 66751f04

/// SAFETY:
/// `update_component_access` does nothing.
/// This is sound because `fetch` does not access components.
unsafe impl WorldQuery for EntityLocation {
    type Fetch<'w> = &'w Entities;
    type State = ();

    fn shrink_fetch<'wlong: 'wshort, 'wshort>(fetch: Self::Fetch<'wlong>) -> Self::Fetch<'wshort> {
        fetch
    }

    unsafe fn init_fetch<'w, 's>(
        world: UnsafeWorldCell<'w>,
        _state: &'s Self::State,
        _last_run: Tick,
        _this_run: Tick,
    ) -> Self::Fetch<'w> {
        world.entities()
    }

    // This is set to true to avoid forcing archetypal iteration in compound queries, is likely to be slower
    // in most practical use case.
    const IS_DENSE: bool = true;

    #[inline]
    unsafe fn set_archetype<'w, 's>(
        _fetch: &mut Self::Fetch<'w>,
        _state: &'s Self::State,
        _archetype: &'w Archetype,
        _table: &Table,
    ) {
    }

    #[inline]
    unsafe fn set_table<'w, 's>(
        _fetch: &mut Self::Fetch<'w>,
        _state: &'s Self::State,
        _table: &'w Table,
    ) {
    }

    fn update_component_access(_state: &Self::State, _access: &mut FilteredAccess<ComponentId>) {}

    fn init_state(_world: &mut World) {}

    fn get_state(_components: &Components) -> Option<()> {
        Some(())
    }

    fn matches_component_set(
        _state: &Self::State,
        _set_contains_id: &impl Fn(ComponentId) -> bool,
    ) -> bool {
        true
    }
}

/// SAFETY: `Self` is the same as `Self::ReadOnly`
unsafe impl QueryData for EntityLocation {
    const IS_READ_ONLY: bool = true;
    type ReadOnly = Self;
    type Item<'w, 's> = EntityLocation;

    fn shrink<'wlong: 'wshort, 'wshort, 's>(
        item: Self::Item<'wlong, 's>,
    ) -> Self::Item<'wshort, 's> {
        item
    }

    #[inline(always)]
    unsafe fn fetch<'w, 's>(
        _state: &'s Self::State,
        fetch: &mut Self::Fetch<'w>,
        entity: Entity,
        _table_row: TableRow,
    ) -> Self::Item<'w, 's> {
        // SAFETY: `fetch` must be called with an entity that exists in the world
        unsafe { fetch.get(entity).debug_checked_unwrap() }
    }
}

/// SAFETY: access is read only
unsafe impl ReadOnlyQueryData for EntityLocation {}

impl ReleaseStateQueryData for EntityLocation {
    fn release_state<'w>(item: Self::Item<'w, '_>) -> Self::Item<'w, 'static> {
        item
    }
}

/// The `SpawnDetails` query parameter fetches the [`Tick`] the entity was spawned at.
///
/// To evaluate whether the spawn happened since the last time the system ran, the system
/// param [`SystemChangeTick`](bevy_ecs::system::SystemChangeTick) needs to be used.
///
/// If the query should filter for spawned entities instead, use the
/// [`Spawned`](bevy_ecs::query::Spawned) query filter instead.
///
/// # Examples
///
/// ```
/// # use bevy_ecs::component::Component;
/// # use bevy_ecs::entity::Entity;
/// # use bevy_ecs::system::Query;
/// # use bevy_ecs::query::Spawned;
/// # use bevy_ecs::query::SpawnDetails;
///
/// fn print_spawn_details(query: Query<(Entity, SpawnDetails)>) {
///     for (entity, spawn_details) in &query {
///         if spawn_details.is_spawned() {
///             print!("new ");
///         }
///         print!(
///             "entity {:?} spawned at {:?}",
///             entity,
///             spawn_details.spawned_at()
///         );
///         match spawn_details.spawned_by().into_option() {
///             Some(location) => println!(" by {:?}", location),
///             None => println!()
///         }
///     }
/// }
///
/// # bevy_ecs::system::assert_is_system(print_spawn_details);
/// ```
#[derive(Clone, Copy, Debug)]
pub struct SpawnDetails {
    spawned_by: MaybeLocation,
    spawned_at: Tick,
    last_run: Tick,
    this_run: Tick,
}

impl SpawnDetails {
    /// Returns `true` if the entity spawned since the last time this system ran.
    /// Otherwise, returns `false`.
    pub fn is_spawned(self) -> bool {
        self.spawned_at.is_newer_than(self.last_run, self.this_run)
    }

    /// Returns the `Tick` this entity spawned at.
    pub fn spawned_at(self) -> Tick {
        self.spawned_at
    }

    /// Returns the source code location from which this entity has been spawned.
    pub fn spawned_by(self) -> MaybeLocation {
        self.spawned_by
    }
}

#[doc(hidden)]
#[derive(Clone)]
pub struct SpawnDetailsFetch<'w> {
    entities: &'w Entities,
    last_run: Tick,
    this_run: Tick,
}

// SAFETY:
// No components are accessed.
unsafe impl WorldQuery for SpawnDetails {
    type Fetch<'w> = SpawnDetailsFetch<'w>;
    type State = ();

    fn shrink_fetch<'wlong: 'wshort, 'wshort>(fetch: Self::Fetch<'wlong>) -> Self::Fetch<'wshort> {
        fetch
    }

    unsafe fn init_fetch<'w, 's>(
        world: UnsafeWorldCell<'w>,
        _state: &'s Self::State,
        last_run: Tick,
        this_run: Tick,
    ) -> Self::Fetch<'w> {
        SpawnDetailsFetch {
            entities: world.entities(),
            last_run,
            this_run,
        }
    }

    const IS_DENSE: bool = true;

    #[inline]
    unsafe fn set_archetype<'w, 's>(
        _fetch: &mut Self::Fetch<'w>,
        _state: &'s Self::State,
        _archetype: &'w Archetype,
        _table: &'w Table,
    ) {
    }

    #[inline]
    unsafe fn set_table<'w, 's>(
        _fetch: &mut Self::Fetch<'w>,
        _state: &'s Self::State,
        _table: &'w Table,
    ) {
    }

    fn update_component_access(_state: &Self::State, _access: &mut FilteredAccess<ComponentId>) {}

    fn init_state(_world: &mut World) {}

    fn get_state(_components: &Components) -> Option<()> {
        Some(())
    }

    fn matches_component_set(
        _state: &Self::State,
        _set_contains_id: &impl Fn(ComponentId) -> bool,
    ) -> bool {
        true
    }
}

// SAFETY:
// No components are accessed.
// Is its own ReadOnlyQueryData.
unsafe impl QueryData for SpawnDetails {
    const IS_READ_ONLY: bool = true;
    type ReadOnly = Self;
    type Item<'w, 's> = Self;

    fn shrink<'wlong: 'wshort, 'wshort, 's>(
        item: Self::Item<'wlong, 's>,
    ) -> Self::Item<'wshort, 's> {
        item
    }

    #[inline(always)]
    unsafe fn fetch<'w, 's>(
        _state: &'s Self::State,
        fetch: &mut Self::Fetch<'w>,
        entity: Entity,
        _table_row: TableRow,
    ) -> Self::Item<'w, 's> {
        // SAFETY: only living entities are queried
        let (spawned_by, spawned_at) = unsafe {
            fetch
                .entities
                .entity_get_spawned_or_despawned_unchecked(entity)
        };
        Self {
            spawned_by,
            spawned_at,
            last_run: fetch.last_run,
            this_run: fetch.this_run,
        }
    }
}

/// SAFETY: access is read only
unsafe impl ReadOnlyQueryData for SpawnDetails {}

impl ReleaseStateQueryData for SpawnDetails {
    fn release_state<'w>(item: Self::Item<'w, '_>) -> Self::Item<'w, 'static> {
        item
    }
}

/// The [`WorldQuery::Fetch`] type for WorldQueries that can fetch multiple components from an entity
/// ([`EntityRef`], [`EntityMut`], etc.)
#[derive(Copy, Clone)]
#[doc(hidden)]
pub struct EntityFetch<'w> {
    world: UnsafeWorldCell<'w>,
    last_run: Tick,
    this_run: Tick,
}

/// SAFETY:
/// `fetch` accesses all components in a readonly way.
/// This is sound because `update_component_access` sets read access for all components and panic when appropriate.
/// Filters are unchanged.
unsafe impl<'a> WorldQuery for EntityRef<'a> {
    type Fetch<'w> = EntityFetch<'w>;
    type State = ();

    fn shrink_fetch<'wlong: 'wshort, 'wshort>(fetch: Self::Fetch<'wlong>) -> Self::Fetch<'wshort> {
        fetch
    }

    unsafe fn init_fetch<'w, 's>(
        world: UnsafeWorldCell<'w>,
        _state: &'s Self::State,
        last_run: Tick,
        this_run: Tick,
    ) -> Self::Fetch<'w> {
        EntityFetch {
            world,
            last_run,
            this_run,
        }
    }

    const IS_DENSE: bool = true;

    #[inline]
    unsafe fn set_archetype<'w, 's>(
        _fetch: &mut Self::Fetch<'w>,
        _state: &'s Self::State,
        _archetype: &'w Archetype,
        _table: &Table,
    ) {
    }

    #[inline]
    unsafe fn set_table<'w, 's>(
        _fetch: &mut Self::Fetch<'w>,
        _state: &'s Self::State,
        _table: &'w Table,
    ) {
    }

    fn update_component_access(_state: &Self::State, access: &mut FilteredAccess<ComponentId>) {
        assert!(
            !access.access().has_any_component_write(),
            "EntityRef conflicts with a previous access in this query. Shared access cannot coincide with exclusive access.",
        );
        access.read_all_components();
    }

    fn init_state(_world: &mut World) {}

    fn get_state(_components: &Components) -> Option<()> {
        Some(())
    }

    fn matches_component_set(
        _state: &Self::State,
        _set_contains_id: &impl Fn(ComponentId) -> bool,
    ) -> bool {
        true
    }
}

/// SAFETY: `Self` is the same as `Self::ReadOnly`
unsafe impl<'a> QueryData for EntityRef<'a> {
    const IS_READ_ONLY: bool = true;
    type ReadOnly = Self;
    type Item<'w, 's> = EntityRef<'w>;

    fn shrink<'wlong: 'wshort, 'wshort, 's>(
        item: Self::Item<'wlong, 's>,
    ) -> Self::Item<'wshort, 's> {
        item
    }

    #[inline(always)]
    unsafe fn fetch<'w, 's>(
        _state: &'s Self::State,
        fetch: &mut Self::Fetch<'w>,
        entity: Entity,
        _table_row: TableRow,
    ) -> Self::Item<'w, 's> {
        // SAFETY: `fetch` must be called with an entity that exists in the world
        let cell = unsafe {
            fetch
                .world
                .get_entity_with_ticks(entity, fetch.last_run, fetch.this_run)
                .debug_checked_unwrap()
        };
        // SAFETY: Read-only access to every component has been registered.
        unsafe { EntityRef::new(cell) }
    }
}

/// SAFETY: access is read only
unsafe impl ReadOnlyQueryData for EntityRef<'_> {}

<<<<<<< HEAD
/// SAFETY: `entity()` returns the `entity` used to get the `UnsafeEntityCell`, and `fetch` constructs that from `entity`
unsafe impl EntityEquivalentQueryData for EntityRef<'_> {}
=======
impl ReleaseStateQueryData for EntityRef<'_> {
    fn release_state<'w>(item: Self::Item<'w, '_>) -> Self::Item<'w, 'static> {
        item
    }
}
>>>>>>> 66751f04

/// SAFETY: The accesses of `Self::ReadOnly` are a subset of the accesses of `Self`
unsafe impl<'a> WorldQuery for EntityMut<'a> {
    type Fetch<'w> = EntityFetch<'w>;
    type State = ();

    fn shrink_fetch<'wlong: 'wshort, 'wshort>(fetch: Self::Fetch<'wlong>) -> Self::Fetch<'wshort> {
        fetch
    }

    unsafe fn init_fetch<'w, 's>(
        world: UnsafeWorldCell<'w>,
        _state: &'s Self::State,
        last_run: Tick,
        this_run: Tick,
    ) -> Self::Fetch<'w> {
        EntityFetch {
            world,
            last_run,
            this_run,
        }
    }

    const IS_DENSE: bool = true;

    #[inline]
    unsafe fn set_archetype<'w, 's>(
        _fetch: &mut Self::Fetch<'w>,
        _state: &'s Self::State,
        _archetype: &'w Archetype,
        _table: &Table,
    ) {
    }

    #[inline]
    unsafe fn set_table<'w, 's>(
        _fetch: &mut Self::Fetch<'w>,
        _state: &'s Self::State,
        _table: &'w Table,
    ) {
    }

    fn update_component_access(_state: &Self::State, access: &mut FilteredAccess<ComponentId>) {
        assert!(
            !access.access().has_any_component_read(),
            "EntityMut conflicts with a previous access in this query. Exclusive access cannot coincide with any other accesses.",
        );
        access.write_all_components();
    }

    fn init_state(_world: &mut World) {}

    fn get_state(_components: &Components) -> Option<()> {
        Some(())
    }

    fn matches_component_set(
        _state: &Self::State,
        _set_contains_id: &impl Fn(ComponentId) -> bool,
    ) -> bool {
        true
    }
}

/// SAFETY: access of `EntityRef` is a subset of `EntityMut`
unsafe impl<'a> QueryData for EntityMut<'a> {
    const IS_READ_ONLY: bool = false;
    type ReadOnly = EntityRef<'a>;
    type Item<'w, 's> = EntityMut<'w>;

    fn shrink<'wlong: 'wshort, 'wshort, 's>(
        item: Self::Item<'wlong, 's>,
    ) -> Self::Item<'wshort, 's> {
        item
    }

    #[inline(always)]
    unsafe fn fetch<'w, 's>(
        _state: &'s Self::State,
        fetch: &mut Self::Fetch<'w>,
        entity: Entity,
        _table_row: TableRow,
    ) -> Self::Item<'w, 's> {
        // SAFETY: `fetch` must be called with an entity that exists in the world
        let cell = unsafe {
            fetch
                .world
                .get_entity_with_ticks(entity, fetch.last_run, fetch.this_run)
                .debug_checked_unwrap()
        };
        // SAFETY: mutable access to every component has been registered.
        unsafe { EntityMut::new(cell) }
    }
}

<<<<<<< HEAD
/// SAFETY: `entity()` returns the `entity` used to get the `UnsafeEntityCell`, and `fetch` constructs that from `entity`
unsafe impl EntityEquivalentQueryData for EntityMut<'_> {}
=======
impl ReleaseStateQueryData for EntityMut<'_> {
    fn release_state<'w>(item: Self::Item<'w, '_>) -> Self::Item<'w, 'static> {
        item
    }
}
>>>>>>> 66751f04

/// SAFETY: The accesses of `Self::ReadOnly` are a subset of the accesses of `Self`
unsafe impl<'a> WorldQuery for FilteredEntityRef<'a> {
    type Fetch<'w> = (EntityFetch<'w>, Access<ComponentId>);
    type State = Access<ComponentId>;

    fn shrink_fetch<'wlong: 'wshort, 'wshort>(fetch: Self::Fetch<'wlong>) -> Self::Fetch<'wshort> {
        fetch
    }

    const IS_DENSE: bool = false;

    unsafe fn init_fetch<'w, 's>(
        world: UnsafeWorldCell<'w>,
        _state: &'s Self::State,
        last_run: Tick,
        this_run: Tick,
    ) -> Self::Fetch<'w> {
        let mut access = Access::default();
        access.read_all_components();
        (
            EntityFetch {
                world,
                last_run,
                this_run,
            },
            access,
        )
    }

    #[inline]
    unsafe fn set_archetype<'w, 's>(
        fetch: &mut Self::Fetch<'w>,
        state: &'s Self::State,
        _: &'w Archetype,
        _table: &Table,
    ) {
        fetch.1.clone_from(state);
    }

    #[inline]
    unsafe fn set_table<'w, 's>(fetch: &mut Self::Fetch<'w>, state: &'s Self::State, _: &'w Table) {
        fetch.1.clone_from(state);
    }

    fn update_component_access(
        state: &Self::State,
        filtered_access: &mut FilteredAccess<ComponentId>,
    ) {
        assert!(
            filtered_access.access().is_compatible(state),
            "FilteredEntityRef conflicts with a previous access in this query. Exclusive access cannot coincide with any other accesses.",
        );
        filtered_access.access.extend(state);
    }

    fn init_state(_world: &mut World) -> Self::State {
        Access::default()
    }

    fn get_state(_components: &Components) -> Option<Self::State> {
        Some(Access::default())
    }

    fn matches_component_set(
        _state: &Self::State,
        _set_contains_id: &impl Fn(ComponentId) -> bool,
    ) -> bool {
        true
    }
}

/// SAFETY: `Self` is the same as `Self::ReadOnly`
unsafe impl<'a> QueryData for FilteredEntityRef<'a> {
    const IS_READ_ONLY: bool = true;
    type ReadOnly = Self;
    type Item<'w, 's> = FilteredEntityRef<'w>;

    fn shrink<'wlong: 'wshort, 'wshort, 's>(
        item: Self::Item<'wlong, 's>,
    ) -> Self::Item<'wshort, 's> {
        item
    }

    #[inline]
    fn provide_extra_access(
        state: &mut Self::State,
        access: &mut Access<ComponentId>,
        available_access: &Access<ComponentId>,
    ) {
        // Claim any extra access that doesn't conflict with other subqueries
        // This is used when constructing a `QueryLens` or creating a query from a `QueryBuilder`
        // Start with the entire available access, since that is the most we can possibly access
        state.clone_from(available_access);
        // Prevent all writes, since `FilteredEntityRef` only performs read access
        state.clear_writes();
        // Prevent any access that would conflict with other accesses in the current query
        state.remove_conflicting_access(access);
        // Finally, add the resulting access to the query access
        // to make sure a later `FilteredEntityMut` won't conflict with this.
        access.extend(state);
    }

    #[inline(always)]
    unsafe fn fetch<'w, 's>(
        _state: &'s Self::State,
        (fetch, access): &mut Self::Fetch<'w>,
        entity: Entity,
        _table_row: TableRow,
    ) -> Self::Item<'w, 's> {
        // SAFETY: `fetch` must be called with an entity that exists in the world
        let cell = unsafe {
            fetch
                .world
                .get_entity_with_ticks(entity, fetch.last_run, fetch.this_run)
                .debug_checked_unwrap()
        };
        // SAFETY: mutable access to every component has been registered.
        unsafe { FilteredEntityRef::new(cell, access.clone()) }
    }
}

/// SAFETY: Access is read-only.
unsafe impl ReadOnlyQueryData for FilteredEntityRef<'_> {}

/// SAFETY: `entity()` returns the `entity` used to get the `UnsafeEntityCell`, and `fetch` constructs that from `entity`
unsafe impl EntityEquivalentQueryData for FilteredEntityRef<'_> {}

/// SAFETY: The accesses of `Self::ReadOnly` are a subset of the accesses of `Self`
unsafe impl<'a> WorldQuery for FilteredEntityMut<'a> {
    type Fetch<'w> = (EntityFetch<'w>, Access<ComponentId>);
    type State = Access<ComponentId>;

    fn shrink_fetch<'wlong: 'wshort, 'wshort>(fetch: Self::Fetch<'wlong>) -> Self::Fetch<'wshort> {
        fetch
    }

    const IS_DENSE: bool = false;

    unsafe fn init_fetch<'w, 's>(
        world: UnsafeWorldCell<'w>,
        _state: &'s Self::State,
        last_run: Tick,
        this_run: Tick,
    ) -> Self::Fetch<'w> {
        let mut access = Access::default();
        access.write_all_components();
        (
            EntityFetch {
                world,
                last_run,
                this_run,
            },
            access,
        )
    }

    #[inline]
    unsafe fn set_archetype<'w, 's>(
        fetch: &mut Self::Fetch<'w>,
        state: &'s Self::State,
        _: &'w Archetype,
        _table: &Table,
    ) {
        fetch.1.clone_from(state);
    }

    #[inline]
    unsafe fn set_table<'w, 's>(fetch: &mut Self::Fetch<'w>, state: &'s Self::State, _: &'w Table) {
        fetch.1.clone_from(state);
    }

    fn update_component_access(
        state: &Self::State,
        filtered_access: &mut FilteredAccess<ComponentId>,
    ) {
        assert!(
            filtered_access.access().is_compatible(state),
            "FilteredEntityMut conflicts with a previous access in this query. Exclusive access cannot coincide with any other accesses.",
        );
        filtered_access.access.extend(state);
    }

    fn init_state(_world: &mut World) -> Self::State {
        Access::default()
    }

    fn get_state(_components: &Components) -> Option<Self::State> {
        Some(Access::default())
    }

    fn matches_component_set(
        _state: &Self::State,
        _set_contains_id: &impl Fn(ComponentId) -> bool,
    ) -> bool {
        true
    }
}

/// SAFETY: access of `FilteredEntityRef` is a subset of `FilteredEntityMut`
unsafe impl<'a> QueryData for FilteredEntityMut<'a> {
    const IS_READ_ONLY: bool = false;
    type ReadOnly = FilteredEntityRef<'a>;
    type Item<'w, 's> = FilteredEntityMut<'w>;

    fn shrink<'wlong: 'wshort, 'wshort, 's>(
        item: Self::Item<'wlong, 's>,
    ) -> Self::Item<'wshort, 's> {
        item
    }

    #[inline]
    fn provide_extra_access(
        state: &mut Self::State,
        access: &mut Access<ComponentId>,
        available_access: &Access<ComponentId>,
    ) {
        // Claim any extra access that doesn't conflict with other subqueries
        // This is used when constructing a `QueryLens` or creating a query from a `QueryBuilder`
        // Start with the entire available access, since that is the most we can possibly access
        state.clone_from(available_access);
        // Prevent any access that would conflict with other accesses in the current query
        state.remove_conflicting_access(access);
        // Finally, add the resulting access to the query access
        // to make sure a later `FilteredEntityRef` or `FilteredEntityMut` won't conflict with this.
        access.extend(state);
    }

    #[inline(always)]
    unsafe fn fetch<'w, 's>(
        _state: &'s Self::State,
        (fetch, access): &mut Self::Fetch<'w>,
        entity: Entity,
        _table_row: TableRow,
    ) -> Self::Item<'w, 's> {
        // SAFETY: `fetch` must be called with an entity that exists in the world
        let cell = unsafe {
            fetch
                .world
                .get_entity_with_ticks(entity, fetch.last_run, fetch.this_run)
                .debug_checked_unwrap()
        };
        // SAFETY: mutable access to every component has been registered.
        unsafe { FilteredEntityMut::new(cell, access.clone()) }
    }
}

/// SAFETY: `entity()` returns the `entity` used to get the `UnsafeEntityCell`, and `fetch` constructs that from `entity`
unsafe impl EntityEquivalentQueryData for FilteredEntityMut<'_> {}

/// SAFETY: `EntityRefExcept` guards access to all components in the bundle `B`
/// and populates `Access` values so that queries that conflict with this access
/// are rejected.
unsafe impl<'a, B> WorldQuery for EntityRefExcept<'a, B>
where
    B: Bundle,
{
    type Fetch<'w> = EntityFetch<'w>;
    type State = SmallVec<[ComponentId; 4]>;

    fn shrink_fetch<'wlong: 'wshort, 'wshort>(fetch: Self::Fetch<'wlong>) -> Self::Fetch<'wshort> {
        fetch
    }

    unsafe fn init_fetch<'w, 's>(
        world: UnsafeWorldCell<'w>,
        _: &'s Self::State,
        last_run: Tick,
        this_run: Tick,
    ) -> Self::Fetch<'w> {
        EntityFetch {
            world,
            last_run,
            this_run,
        }
    }

    const IS_DENSE: bool = true;

    unsafe fn set_archetype<'w, 's>(
        _: &mut Self::Fetch<'w>,
        _: &'s Self::State,
        _: &'w Archetype,
        _: &'w Table,
    ) {
    }

    unsafe fn set_table<'w, 's>(_: &mut Self::Fetch<'w>, _: &'s Self::State, _: &'w Table) {}

    fn update_component_access(
        state: &Self::State,
        filtered_access: &mut FilteredAccess<ComponentId>,
    ) {
        let mut my_access = Access::new();
        my_access.read_all_components();
        for id in state {
            my_access.remove_component_read(*id);
        }

        let access = filtered_access.access_mut();
        assert!(
            access.is_compatible(&my_access),
            "`EntityRefExcept<{}>` conflicts with a previous access in this query.",
            core::any::type_name::<B>(),
        );
        access.extend(&my_access);
    }

    fn init_state(world: &mut World) -> Self::State {
        Self::get_state(world.components()).unwrap()
    }

    fn get_state(components: &Components) -> Option<Self::State> {
        let mut ids = SmallVec::new();
        B::get_component_ids(components, &mut |maybe_id| {
            if let Some(id) = maybe_id {
                ids.push(id);
            }
        });
        Some(ids)
    }

    fn matches_component_set(_: &Self::State, _: &impl Fn(ComponentId) -> bool) -> bool {
        true
    }
}

/// SAFETY: `Self` is the same as `Self::ReadOnly`.
unsafe impl<'a, B> QueryData for EntityRefExcept<'a, B>
where
    B: Bundle,
{
    const IS_READ_ONLY: bool = true;
    type ReadOnly = Self;
    type Item<'w, 's> = EntityRefExcept<'w, B>;

    fn shrink<'wlong: 'wshort, 'wshort, 's>(
        item: Self::Item<'wlong, 's>,
    ) -> Self::Item<'wshort, 's> {
        item
    }

    unsafe fn fetch<'w, 's>(
        _state: &'s Self::State,
        fetch: &mut Self::Fetch<'w>,
        entity: Entity,
        _: TableRow,
    ) -> Self::Item<'w, 's> {
        let cell = fetch
            .world
            .get_entity_with_ticks(entity, fetch.last_run, fetch.this_run)
            .unwrap();
        EntityRefExcept::new(cell)
    }
}

/// SAFETY: `EntityRefExcept` enforces read-only access to its contained
/// components.
unsafe impl<'a, B> ReadOnlyQueryData for EntityRefExcept<'a, B> where B: Bundle {}

/// SAFETY: `entity()` returns the `entity` used to get the `UnsafeEntityCell`, and `fetch` constructs that from `entity`
unsafe impl<B: Bundle> EntityEquivalentQueryData for EntityRefExcept<'_, B> {}

/// SAFETY: `EntityMutExcept` guards access to all components in the bundle `B`
/// and populates `Access` values so that queries that conflict with this access
/// are rejected.
unsafe impl<'a, B> WorldQuery for EntityMutExcept<'a, B>
where
    B: Bundle,
{
    type Fetch<'w> = EntityFetch<'w>;
    type State = SmallVec<[ComponentId; 4]>;

    fn shrink_fetch<'wlong: 'wshort, 'wshort>(fetch: Self::Fetch<'wlong>) -> Self::Fetch<'wshort> {
        fetch
    }

    unsafe fn init_fetch<'w, 's>(
        world: UnsafeWorldCell<'w>,
        _: &'s Self::State,
        last_run: Tick,
        this_run: Tick,
    ) -> Self::Fetch<'w> {
        EntityFetch {
            world,
            last_run,
            this_run,
        }
    }

    const IS_DENSE: bool = true;

    unsafe fn set_archetype<'w, 's>(
        _: &mut Self::Fetch<'w>,
        _: &'s Self::State,
        _: &'w Archetype,
        _: &'w Table,
    ) {
    }

    unsafe fn set_table<'w, 's>(_: &mut Self::Fetch<'w>, _: &'s Self::State, _: &'w Table) {}

    fn update_component_access(
        state: &Self::State,
        filtered_access: &mut FilteredAccess<ComponentId>,
    ) {
        let mut my_access = Access::new();
        my_access.write_all_components();
        for id in state {
            my_access.remove_component_read(*id);
        }

        let access = filtered_access.access_mut();
        assert!(
            access.is_compatible(&my_access),
            "`EntityMutExcept<{}>` conflicts with a previous access in this query.",
            core::any::type_name::<B>()
        );
        access.extend(&my_access);
    }

    fn init_state(world: &mut World) -> Self::State {
        Self::get_state(world.components()).unwrap()
    }

    fn get_state(components: &Components) -> Option<Self::State> {
        let mut ids = SmallVec::new();
        B::get_component_ids(components, &mut |maybe_id| {
            if let Some(id) = maybe_id {
                ids.push(id);
            }
        });
        Some(ids)
    }

    fn matches_component_set(_: &Self::State, _: &impl Fn(ComponentId) -> bool) -> bool {
        true
    }
}

/// SAFETY: All accesses that `EntityRefExcept` provides are also accesses that
/// `EntityMutExcept` provides.
unsafe impl<'a, B> QueryData for EntityMutExcept<'a, B>
where
    B: Bundle,
{
    const IS_READ_ONLY: bool = false;
    type ReadOnly = EntityRefExcept<'a, B>;
    type Item<'w, 's> = EntityMutExcept<'w, B>;

    fn shrink<'wlong: 'wshort, 'wshort, 's>(
        item: Self::Item<'wlong, 's>,
    ) -> Self::Item<'wshort, 's> {
        item
    }

    unsafe fn fetch<'w, 's>(
        _state: &'s Self::State,
        fetch: &mut Self::Fetch<'w>,
        entity: Entity,
        _: TableRow,
    ) -> Self::Item<'w, 's> {
        let cell = fetch
            .world
            .get_entity_with_ticks(entity, fetch.last_run, fetch.this_run)
            .unwrap();
        EntityMutExcept::new(cell)
    }
}

/// SAFETY: `entity()` returns the `entity` used to get the `UnsafeEntityCell`, and `fetch` constructs that from `entity`
unsafe impl<B: Bundle> EntityEquivalentQueryData for EntityMutExcept<'_, B> {}

/// SAFETY:
/// `update_component_access` does nothing.
/// This is sound because `fetch` does not access components.
unsafe impl WorldQuery for &Archetype {
    type Fetch<'w> = (&'w Entities, &'w Archetypes);
    type State = ();

    fn shrink_fetch<'wlong: 'wshort, 'wshort>(fetch: Self::Fetch<'wlong>) -> Self::Fetch<'wshort> {
        fetch
    }

    unsafe fn init_fetch<'w, 's>(
        world: UnsafeWorldCell<'w>,
        _state: &'s Self::State,
        _last_run: Tick,
        _this_run: Tick,
    ) -> Self::Fetch<'w> {
        (world.entities(), world.archetypes())
    }

    // This could probably be a non-dense query and just set a Option<&Archetype> fetch value in
    // set_archetypes, but forcing archetypal iteration is likely to be slower in any compound query.
    const IS_DENSE: bool = true;

    #[inline]
    unsafe fn set_archetype<'w, 's>(
        _fetch: &mut Self::Fetch<'w>,
        _state: &'s Self::State,
        _archetype: &'w Archetype,
        _table: &Table,
    ) {
    }

    #[inline]
    unsafe fn set_table<'w, 's>(
        _fetch: &mut Self::Fetch<'w>,
        _state: &'s Self::State,
        _table: &'w Table,
    ) {
    }

    fn update_component_access(_state: &Self::State, _access: &mut FilteredAccess<ComponentId>) {}

    fn init_state(_world: &mut World) {}

    fn get_state(_components: &Components) -> Option<()> {
        Some(())
    }

    fn matches_component_set(
        _state: &Self::State,
        _set_contains_id: &impl Fn(ComponentId) -> bool,
    ) -> bool {
        true
    }
}

/// SAFETY: `Self` is the same as `Self::ReadOnly`
unsafe impl QueryData for &Archetype {
    const IS_READ_ONLY: bool = true;
    type ReadOnly = Self;
    type Item<'w, 's> = &'w Archetype;

    fn shrink<'wlong: 'wshort, 'wshort, 's>(
        item: Self::Item<'wlong, 's>,
    ) -> Self::Item<'wshort, 's> {
        item
    }

    #[inline(always)]
    unsafe fn fetch<'w, 's>(
        _state: &'s Self::State,
        fetch: &mut Self::Fetch<'w>,
        entity: Entity,
        _table_row: TableRow,
    ) -> Self::Item<'w, 's> {
        let (entities, archetypes) = *fetch;
        // SAFETY: `fetch` must be called with an entity that exists in the world
        let location = unsafe { entities.get(entity).debug_checked_unwrap() };
        // SAFETY: The assigned archetype for a living entity must always be valid.
        unsafe { archetypes.get(location.archetype_id).debug_checked_unwrap() }
    }
}

/// SAFETY: access is read only
unsafe impl ReadOnlyQueryData for &Archetype {}

impl ReleaseStateQueryData for &Archetype {
    fn release_state<'w>(item: Self::Item<'w, '_>) -> Self::Item<'w, 'static> {
        item
    }
}

/// The [`WorldQuery::Fetch`] type for `& T`.
pub struct ReadFetch<'w, T: Component> {
    components: StorageSwitch<
        T,
        // T::STORAGE_TYPE = StorageType::Table
        Option<ThinSlicePtr<'w, UnsafeCell<T>>>,
        // T::STORAGE_TYPE = StorageType::SparseSet
        Option<&'w ComponentSparseSet>,
    >,
}

impl<T: Component> Clone for ReadFetch<'_, T> {
    fn clone(&self) -> Self {
        *self
    }
}
impl<T: Component> Copy for ReadFetch<'_, T> {}

/// SAFETY:
/// `fetch` accesses a single component in a readonly way.
/// This is sound because `update_component_access` adds read access for that component and panic when appropriate.
/// `update_component_access` adds a `With` filter for a component.
/// This is sound because `matches_component_set` returns whether the set contains that component.
unsafe impl<T: Component> WorldQuery for &T {
    type Fetch<'w> = ReadFetch<'w, T>;
    type State = ComponentId;

    fn shrink_fetch<'wlong: 'wshort, 'wshort>(fetch: Self::Fetch<'wlong>) -> Self::Fetch<'wshort> {
        fetch
    }

    #[inline]
    unsafe fn init_fetch<'w, 's>(
        world: UnsafeWorldCell<'w>,
        &component_id: &ComponentId,
        _last_run: Tick,
        _this_run: Tick,
    ) -> ReadFetch<'w, T> {
        ReadFetch {
            components: StorageSwitch::new(
                || None,
                || {
                    // SAFETY: The underlying type associated with `component_id` is `T`,
                    // which we are allowed to access since we registered it in `update_component_access`.
                    // Note that we do not actually access any components in this function, we just get a shared
                    // reference to the sparse set, which is used to access the components in `Self::fetch`.
                    unsafe { world.storages().sparse_sets.get(component_id) }
                },
            ),
        }
    }

    const IS_DENSE: bool = {
        match T::STORAGE_TYPE {
            StorageType::Table => true,
            StorageType::SparseSet => false,
        }
    };

    #[inline]
    unsafe fn set_archetype<'w>(
        fetch: &mut ReadFetch<'w, T>,
        component_id: &ComponentId,
        _archetype: &'w Archetype,
        table: &'w Table,
    ) {
        if Self::IS_DENSE {
            // SAFETY: `set_archetype`'s safety rules are a super set of the `set_table`'s ones.
            unsafe {
                Self::set_table(fetch, component_id, table);
            }
        }
    }

    #[inline]
    unsafe fn set_table<'w>(
        fetch: &mut ReadFetch<'w, T>,
        &component_id: &ComponentId,
        table: &'w Table,
    ) {
        let table_data = Some(
            table
                .get_data_slice_for(component_id)
                .debug_checked_unwrap()
                .into(),
        );
        // SAFETY: set_table is only called when T::STORAGE_TYPE = StorageType::Table
        unsafe { fetch.components.set_table(table_data) };
    }

    fn update_component_access(
        &component_id: &ComponentId,
        access: &mut FilteredAccess<ComponentId>,
    ) {
        assert!(
            !access.access().has_component_write(component_id),
            "&{} conflicts with a previous access in this query. Shared access cannot coincide with exclusive access.",
            core::any::type_name::<T>(),
        );
        access.add_component_read(component_id);
    }

    fn init_state(world: &mut World) -> ComponentId {
        world.register_component::<T>()
    }

    fn get_state(components: &Components) -> Option<Self::State> {
        components.component_id::<T>()
    }

    fn matches_component_set(
        &state: &ComponentId,
        set_contains_id: &impl Fn(ComponentId) -> bool,
    ) -> bool {
        set_contains_id(state)
    }
}

/// SAFETY: `Self` is the same as `Self::ReadOnly`
unsafe impl<T: Component> QueryData for &T {
    const IS_READ_ONLY: bool = true;
    type ReadOnly = Self;
    type Item<'w, 's> = &'w T;

    fn shrink<'wlong: 'wshort, 'wshort, 's>(
        item: Self::Item<'wlong, 's>,
    ) -> Self::Item<'wshort, 's> {
        item
    }

    #[inline(always)]
    unsafe fn fetch<'w, 's>(
        _state: &'s Self::State,
        fetch: &mut Self::Fetch<'w>,
        entity: Entity,
        table_row: TableRow,
    ) -> Self::Item<'w, 's> {
        fetch.components.extract(
            |table| {
                // SAFETY: set_table was previously called
                let table = unsafe { table.debug_checked_unwrap() };
                // SAFETY: Caller ensures `table_row` is in range.
                let item = unsafe { table.get(table_row.index()) };
                item.deref()
            },
            |sparse_set| {
                // SAFETY: Caller ensures `entity` is in range.
                let item = unsafe {
                    sparse_set
                        .debug_checked_unwrap()
                        .get(entity)
                        .debug_checked_unwrap()
                };
                item.deref()
            },
        )
    }
}

/// SAFETY: access is read only
unsafe impl<T: Component> ReadOnlyQueryData for &T {}

impl<T: Component> ReleaseStateQueryData for &T {
    fn release_state<'w>(item: Self::Item<'w, '_>) -> Self::Item<'w, 'static> {
        item
    }
}

#[doc(hidden)]
pub struct RefFetch<'w, T: Component> {
    components: StorageSwitch<
        T,
        // T::STORAGE_TYPE = StorageType::Table
        Option<(
            ThinSlicePtr<'w, UnsafeCell<T>>,
            ThinSlicePtr<'w, UnsafeCell<Tick>>,
            ThinSlicePtr<'w, UnsafeCell<Tick>>,
            MaybeLocation<ThinSlicePtr<'w, UnsafeCell<&'static Location<'static>>>>,
        )>,
        // T::STORAGE_TYPE = StorageType::SparseSet
        // Can be `None` when the component has never been inserted
        Option<&'w ComponentSparseSet>,
    >,
    last_run: Tick,
    this_run: Tick,
}

impl<T: Component> Clone for RefFetch<'_, T> {
    fn clone(&self) -> Self {
        *self
    }
}
impl<T: Component> Copy for RefFetch<'_, T> {}

/// SAFETY:
/// `fetch` accesses a single component in a readonly way.
/// This is sound because `update_component_access` adds read access for that component and panic when appropriate.
/// `update_component_access` adds a `With` filter for a component.
/// This is sound because `matches_component_set` returns whether the set contains that component.
unsafe impl<'__w, T: Component> WorldQuery for Ref<'__w, T> {
    type Fetch<'w> = RefFetch<'w, T>;
    type State = ComponentId;

    fn shrink_fetch<'wlong: 'wshort, 'wshort>(fetch: Self::Fetch<'wlong>) -> Self::Fetch<'wshort> {
        fetch
    }

    #[inline]
    unsafe fn init_fetch<'w, 's>(
        world: UnsafeWorldCell<'w>,
        &component_id: &ComponentId,
        last_run: Tick,
        this_run: Tick,
    ) -> RefFetch<'w, T> {
        RefFetch {
            components: StorageSwitch::new(
                || None,
                || {
                    // SAFETY: The underlying type associated with `component_id` is `T`,
                    // which we are allowed to access since we registered it in `update_component_access`.
                    // Note that we do not actually access any components in this function, we just get a shared
                    // reference to the sparse set, which is used to access the components in `Self::fetch`.
                    unsafe { world.storages().sparse_sets.get(component_id) }
                },
            ),
            last_run,
            this_run,
        }
    }

    const IS_DENSE: bool = {
        match T::STORAGE_TYPE {
            StorageType::Table => true,
            StorageType::SparseSet => false,
        }
    };

    #[inline]
    unsafe fn set_archetype<'w>(
        fetch: &mut RefFetch<'w, T>,
        component_id: &ComponentId,
        _archetype: &'w Archetype,
        table: &'w Table,
    ) {
        if Self::IS_DENSE {
            // SAFETY: `set_archetype`'s safety rules are a super set of the `set_table`'s ones.
            unsafe {
                Self::set_table(fetch, component_id, table);
            }
        }
    }

    #[inline]
    unsafe fn set_table<'w>(
        fetch: &mut RefFetch<'w, T>,
        &component_id: &ComponentId,
        table: &'w Table,
    ) {
        let column = table.get_column(component_id).debug_checked_unwrap();
        let table_data = Some((
            column.get_data_slice(table.entity_count() as usize).into(),
            column
                .get_added_ticks_slice(table.entity_count() as usize)
                .into(),
            column
                .get_changed_ticks_slice(table.entity_count() as usize)
                .into(),
            column
                .get_changed_by_slice(table.entity_count() as usize)
                .map(Into::into),
        ));
        // SAFETY: set_table is only called when T::STORAGE_TYPE = StorageType::Table
        unsafe { fetch.components.set_table(table_data) };
    }

    fn update_component_access(
        &component_id: &ComponentId,
        access: &mut FilteredAccess<ComponentId>,
    ) {
        assert!(
            !access.access().has_component_write(component_id),
            "&{} conflicts with a previous access in this query. Shared access cannot coincide with exclusive access.",
            core::any::type_name::<T>(),
        );
        access.add_component_read(component_id);
    }

    fn init_state(world: &mut World) -> ComponentId {
        world.register_component::<T>()
    }

    fn get_state(components: &Components) -> Option<Self::State> {
        components.component_id::<T>()
    }

    fn matches_component_set(
        &state: &ComponentId,
        set_contains_id: &impl Fn(ComponentId) -> bool,
    ) -> bool {
        set_contains_id(state)
    }
}

/// SAFETY: `Self` is the same as `Self::ReadOnly`
unsafe impl<'__w, T: Component> QueryData for Ref<'__w, T> {
    const IS_READ_ONLY: bool = true;
    type ReadOnly = Self;
    type Item<'w, 's> = Ref<'w, T>;

    fn shrink<'wlong: 'wshort, 'wshort, 's>(
        item: Self::Item<'wlong, 's>,
    ) -> Self::Item<'wshort, 's> {
        item
    }

    #[inline(always)]
    unsafe fn fetch<'w, 's>(
        _state: &'s Self::State,
        fetch: &mut Self::Fetch<'w>,
        entity: Entity,
        table_row: TableRow,
    ) -> Self::Item<'w, 's> {
        fetch.components.extract(
            |table| {
                // SAFETY: set_table was previously called
                let (table_components, added_ticks, changed_ticks, callers) =
                    unsafe { table.debug_checked_unwrap() };

                // SAFETY: The caller ensures `table_row` is in range.
                let component = unsafe { table_components.get(table_row.index()) };
                // SAFETY: The caller ensures `table_row` is in range.
                let added = unsafe { added_ticks.get(table_row.index()) };
                // SAFETY: The caller ensures `table_row` is in range.
                let changed = unsafe { changed_ticks.get(table_row.index()) };
                // SAFETY: The caller ensures `table_row` is in range.
                let caller = callers.map(|callers| unsafe { callers.get(table_row.index()) });

                Ref {
                    value: component.deref(),
                    ticks: Ticks {
                        added: added.deref(),
                        changed: changed.deref(),
                        this_run: fetch.this_run,
                        last_run: fetch.last_run,
                    },
                    changed_by: caller.map(|caller| caller.deref()),
                }
            },
            |sparse_set| {
                // SAFETY: The caller ensures `entity` is in range and has the component.
                let (component, ticks, caller) = unsafe {
                    sparse_set
                        .debug_checked_unwrap()
                        .get_with_ticks(entity)
                        .debug_checked_unwrap()
                };

                Ref {
                    value: component.deref(),
                    ticks: Ticks::from_tick_cells(ticks, fetch.last_run, fetch.this_run),
                    changed_by: caller.map(|caller| caller.deref()),
                }
            },
        )
    }
}

/// SAFETY: access is read only
unsafe impl<'__w, T: Component> ReadOnlyQueryData for Ref<'__w, T> {}

impl<T: Component> ReleaseStateQueryData for Ref<'_, T> {
    fn release_state<'w>(item: Self::Item<'w, '_>) -> Self::Item<'w, 'static> {
        item
    }
}

/// The [`WorldQuery::Fetch`] type for `&mut T`.
pub struct WriteFetch<'w, T: Component> {
    components: StorageSwitch<
        T,
        // T::STORAGE_TYPE = StorageType::Table
        Option<(
            ThinSlicePtr<'w, UnsafeCell<T>>,
            ThinSlicePtr<'w, UnsafeCell<Tick>>,
            ThinSlicePtr<'w, UnsafeCell<Tick>>,
            MaybeLocation<ThinSlicePtr<'w, UnsafeCell<&'static Location<'static>>>>,
        )>,
        // T::STORAGE_TYPE = StorageType::SparseSet
        // Can be `None` when the component has never been inserted
        Option<&'w ComponentSparseSet>,
    >,
    last_run: Tick,
    this_run: Tick,
}

impl<T: Component> Clone for WriteFetch<'_, T> {
    fn clone(&self) -> Self {
        *self
    }
}
impl<T: Component> Copy for WriteFetch<'_, T> {}

/// SAFETY:
/// `fetch` accesses a single component mutably.
/// This is sound because `update_component_access` adds write access for that component and panic when appropriate.
/// `update_component_access` adds a `With` filter for a component.
/// This is sound because `matches_component_set` returns whether the set contains that component.
unsafe impl<'__w, T: Component> WorldQuery for &'__w mut T {
    type Fetch<'w> = WriteFetch<'w, T>;
    type State = ComponentId;

    fn shrink_fetch<'wlong: 'wshort, 'wshort>(fetch: Self::Fetch<'wlong>) -> Self::Fetch<'wshort> {
        fetch
    }

    #[inline]
    unsafe fn init_fetch<'w, 's>(
        world: UnsafeWorldCell<'w>,
        &component_id: &ComponentId,
        last_run: Tick,
        this_run: Tick,
    ) -> WriteFetch<'w, T> {
        WriteFetch {
            components: StorageSwitch::new(
                || None,
                || {
                    // SAFETY: The underlying type associated with `component_id` is `T`,
                    // which we are allowed to access since we registered it in `update_component_access`.
                    // Note that we do not actually access any components in this function, we just get a shared
                    // reference to the sparse set, which is used to access the components in `Self::fetch`.
                    unsafe { world.storages().sparse_sets.get(component_id) }
                },
            ),
            last_run,
            this_run,
        }
    }

    const IS_DENSE: bool = {
        match T::STORAGE_TYPE {
            StorageType::Table => true,
            StorageType::SparseSet => false,
        }
    };

    #[inline]
    unsafe fn set_archetype<'w>(
        fetch: &mut WriteFetch<'w, T>,
        component_id: &ComponentId,
        _archetype: &'w Archetype,
        table: &'w Table,
    ) {
        if Self::IS_DENSE {
            // SAFETY: `set_archetype`'s safety rules are a super set of the `set_table`'s ones.
            unsafe {
                Self::set_table(fetch, component_id, table);
            }
        }
    }

    #[inline]
    unsafe fn set_table<'w>(
        fetch: &mut WriteFetch<'w, T>,
        &component_id: &ComponentId,
        table: &'w Table,
    ) {
        let column = table.get_column(component_id).debug_checked_unwrap();
        let table_data = Some((
            column.get_data_slice(table.entity_count() as usize).into(),
            column
                .get_added_ticks_slice(table.entity_count() as usize)
                .into(),
            column
                .get_changed_ticks_slice(table.entity_count() as usize)
                .into(),
            column
                .get_changed_by_slice(table.entity_count() as usize)
                .map(Into::into),
        ));
        // SAFETY: set_table is only called when T::STORAGE_TYPE = StorageType::Table
        unsafe { fetch.components.set_table(table_data) };
    }

    fn update_component_access(
        &component_id: &ComponentId,
        access: &mut FilteredAccess<ComponentId>,
    ) {
        assert!(
            !access.access().has_component_read(component_id),
            "&mut {} conflicts with a previous access in this query. Mutable component access must be unique.",
            core::any::type_name::<T>(),
        );
        access.add_component_write(component_id);
    }

    fn init_state(world: &mut World) -> ComponentId {
        world.register_component::<T>()
    }

    fn get_state(components: &Components) -> Option<Self::State> {
        components.component_id::<T>()
    }

    fn matches_component_set(
        &state: &ComponentId,
        set_contains_id: &impl Fn(ComponentId) -> bool,
    ) -> bool {
        set_contains_id(state)
    }
}

/// SAFETY: access of `&T` is a subset of `&mut T`
unsafe impl<'__w, T: Component<Mutability = Mutable>> QueryData for &'__w mut T {
    const IS_READ_ONLY: bool = false;
    type ReadOnly = &'__w T;
    type Item<'w, 's> = Mut<'w, T>;

    fn shrink<'wlong: 'wshort, 'wshort, 's>(
        item: Self::Item<'wlong, 's>,
    ) -> Self::Item<'wshort, 's> {
        item
    }

    #[inline(always)]
    unsafe fn fetch<'w, 's>(
        _state: &'s Self::State,
        fetch: &mut Self::Fetch<'w>,
        entity: Entity,
        table_row: TableRow,
    ) -> Self::Item<'w, 's> {
        fetch.components.extract(
            |table| {
                // SAFETY: set_table was previously called
                let (table_components, added_ticks, changed_ticks, callers) =
                    unsafe { table.debug_checked_unwrap() };

                // SAFETY: The caller ensures `table_row` is in range.
                let component = unsafe { table_components.get(table_row.index()) };
                // SAFETY: The caller ensures `table_row` is in range.
                let added = unsafe { added_ticks.get(table_row.index()) };
                // SAFETY: The caller ensures `table_row` is in range.
                let changed = unsafe { changed_ticks.get(table_row.index()) };
                // SAFETY: The caller ensures `table_row` is in range.
                let caller = callers.map(|callers| unsafe { callers.get(table_row.index()) });

                Mut {
                    value: component.deref_mut(),
                    ticks: TicksMut {
                        added: added.deref_mut(),
                        changed: changed.deref_mut(),
                        this_run: fetch.this_run,
                        last_run: fetch.last_run,
                    },
                    changed_by: caller.map(|caller| caller.deref_mut()),
                }
            },
            |sparse_set| {
                // SAFETY: The caller ensures `entity` is in range and has the component.
                let (component, ticks, caller) = unsafe {
                    sparse_set
                        .debug_checked_unwrap()
                        .get_with_ticks(entity)
                        .debug_checked_unwrap()
                };

                Mut {
                    value: component.assert_unique().deref_mut(),
                    ticks: TicksMut::from_tick_cells(ticks, fetch.last_run, fetch.this_run),
                    changed_by: caller.map(|caller| caller.deref_mut()),
                }
            },
        )
    }
}

impl<T: Component<Mutability = Mutable>> ReleaseStateQueryData for &mut T {
    fn release_state<'w>(item: Self::Item<'w, '_>) -> Self::Item<'w, 'static> {
        item
    }
}

/// When `Mut<T>` is used in a query, it will be converted to `Ref<T>` when transformed into its read-only form, providing access to change detection methods.
///
/// By contrast `&mut T` will result in a `Mut<T>` item in mutable form to record mutations, but result in a bare `&T` in read-only form.
///
/// SAFETY:
/// `fetch` accesses a single component mutably.
/// This is sound because `update_component_access` adds write access for that component and panic when appropriate.
/// `update_component_access` adds a `With` filter for a component.
/// This is sound because `matches_component_set` returns whether the set contains that component.
unsafe impl<'__w, T: Component> WorldQuery for Mut<'__w, T> {
    type Fetch<'w> = WriteFetch<'w, T>;
    type State = ComponentId;

    fn shrink_fetch<'wlong: 'wshort, 'wshort>(fetch: Self::Fetch<'wlong>) -> Self::Fetch<'wshort> {
        fetch
    }

    #[inline]
    // Forwarded to `&mut T`
    unsafe fn init_fetch<'w, 's>(
        world: UnsafeWorldCell<'w>,
        state: &ComponentId,
        last_run: Tick,
        this_run: Tick,
    ) -> WriteFetch<'w, T> {
        <&mut T as WorldQuery>::init_fetch(world, state, last_run, this_run)
    }

    // Forwarded to `&mut T`
    const IS_DENSE: bool = <&mut T as WorldQuery>::IS_DENSE;

    #[inline]
    // Forwarded to `&mut T`
    unsafe fn set_archetype<'w>(
        fetch: &mut WriteFetch<'w, T>,
        state: &ComponentId,
        archetype: &'w Archetype,
        table: &'w Table,
    ) {
        <&mut T as WorldQuery>::set_archetype(fetch, state, archetype, table);
    }

    #[inline]
    // Forwarded to `&mut T`
    unsafe fn set_table<'w>(fetch: &mut WriteFetch<'w, T>, state: &ComponentId, table: &'w Table) {
        <&mut T as WorldQuery>::set_table(fetch, state, table);
    }

    // NOT forwarded to `&mut T`
    fn update_component_access(
        &component_id: &ComponentId,
        access: &mut FilteredAccess<ComponentId>,
    ) {
        // Update component access here instead of in `<&mut T as WorldQuery>` to avoid erroneously referencing
        // `&mut T` in error message.
        assert!(
            !access.access().has_component_read(component_id),
            "Mut<{}> conflicts with a previous access in this query. Mutable component access mut be unique.",
            core::any::type_name::<T>(),
        );
        access.add_component_write(component_id);
    }

    // Forwarded to `&mut T`
    fn init_state(world: &mut World) -> ComponentId {
        <&mut T as WorldQuery>::init_state(world)
    }

    // Forwarded to `&mut T`
    fn get_state(components: &Components) -> Option<ComponentId> {
        <&mut T as WorldQuery>::get_state(components)
    }

    // Forwarded to `&mut T`
    fn matches_component_set(
        state: &ComponentId,
        set_contains_id: &impl Fn(ComponentId) -> bool,
    ) -> bool {
        <&mut T as WorldQuery>::matches_component_set(state, set_contains_id)
    }
}

// SAFETY: access of `Ref<T>` is a subset of `Mut<T>`
unsafe impl<'__w, T: Component<Mutability = Mutable>> QueryData for Mut<'__w, T> {
    const IS_READ_ONLY: bool = false;
    type ReadOnly = Ref<'__w, T>;
    type Item<'w, 's> = Mut<'w, T>;

    // Forwarded to `&mut T`
    fn shrink<'wlong: 'wshort, 'wshort, 's>(
        item: Self::Item<'wlong, 's>,
    ) -> Self::Item<'wshort, 's> {
        <&mut T as QueryData>::shrink(item)
    }

    #[inline(always)]
    // Forwarded to `&mut T`
    unsafe fn fetch<'w, 's>(
        state: &'s Self::State,
        // Rust complains about lifetime bounds not matching the trait if I directly use `WriteFetch<'w, T>` right here.
        // But it complains nowhere else in the entire trait implementation.
        fetch: &mut Self::Fetch<'w>,
        entity: Entity,
        table_row: TableRow,
    ) -> Self::Item<'w, 's> {
        <&mut T as QueryData>::fetch(state, fetch, entity, table_row)
    }
}

impl<T: Component<Mutability = Mutable>> ReleaseStateQueryData for Mut<'_, T> {
    fn release_state<'w>(item: Self::Item<'w, '_>) -> Self::Item<'w, 'static> {
        item
    }
}

#[doc(hidden)]
pub struct OptionFetch<'w, T: WorldQuery> {
    fetch: T::Fetch<'w>,
    matches: bool,
}

impl<T: WorldQuery> Clone for OptionFetch<'_, T> {
    fn clone(&self) -> Self {
        Self {
            fetch: self.fetch.clone(),
            matches: self.matches,
        }
    }
}

/// SAFETY:
/// `fetch` might access any components that `T` accesses.
/// This is sound because `update_component_access` adds the same accesses as `T`.
/// Filters are unchanged.
unsafe impl<T: WorldQuery> WorldQuery for Option<T> {
    type Fetch<'w> = OptionFetch<'w, T>;
    type State = T::State;

    fn shrink_fetch<'wlong: 'wshort, 'wshort>(fetch: Self::Fetch<'wlong>) -> Self::Fetch<'wshort> {
        OptionFetch {
            fetch: T::shrink_fetch(fetch.fetch),
            matches: fetch.matches,
        }
    }

    #[inline]
    unsafe fn init_fetch<'w, 's>(
        world: UnsafeWorldCell<'w>,
        state: &'s T::State,
        last_run: Tick,
        this_run: Tick,
    ) -> OptionFetch<'w, T> {
        OptionFetch {
            // SAFETY: The invariants are upheld by the caller.
            fetch: unsafe { T::init_fetch(world, state, last_run, this_run) },
            matches: false,
        }
    }

    const IS_DENSE: bool = T::IS_DENSE;

    #[inline]
    unsafe fn set_archetype<'w, 's>(
        fetch: &mut OptionFetch<'w, T>,
        state: &'s T::State,
        archetype: &'w Archetype,
        table: &'w Table,
    ) {
        fetch.matches = T::matches_component_set(state, &|id| archetype.contains(id));
        if fetch.matches {
            // SAFETY: The invariants are upheld by the caller.
            unsafe {
                T::set_archetype(&mut fetch.fetch, state, archetype, table);
            }
        }
    }

    #[inline]
    unsafe fn set_table<'w, 's>(
        fetch: &mut OptionFetch<'w, T>,
        state: &'s T::State,
        table: &'w Table,
    ) {
        fetch.matches = T::matches_component_set(state, &|id| table.has_column(id));
        if fetch.matches {
            // SAFETY: The invariants are upheld by the caller.
            unsafe {
                T::set_table(&mut fetch.fetch, state, table);
            }
        }
    }

    fn update_component_access(state: &T::State, access: &mut FilteredAccess<ComponentId>) {
        // FilteredAccess::add_[write,read] adds the component to the `with` filter.
        // Those methods are called on `access` in `T::update_component_access`.
        // But in `Option<T>`, we specifically don't filter on `T`,
        // since `(Option<T>, &OtherComponent)` should be a valid item, even
        // if `Option<T>` is `None`.
        //
        // We pass a clone of the `FilteredAccess` to `T`, and only update the `Access`
        // using `extend_access` so that we can apply `T`'s component_access
        // without updating the `with` filters of `access`.
        let mut intermediate = access.clone();
        T::update_component_access(state, &mut intermediate);
        access.extend_access(&intermediate);
    }

    fn init_state(world: &mut World) -> T::State {
        T::init_state(world)
    }

    fn get_state(components: &Components) -> Option<Self::State> {
        T::get_state(components)
    }

    fn matches_component_set(
        _state: &T::State,
        _set_contains_id: &impl Fn(ComponentId) -> bool,
    ) -> bool {
        true
    }
}

// SAFETY: defers to soundness of `T: WorldQuery` impl
unsafe impl<T: QueryData> QueryData for Option<T> {
    const IS_READ_ONLY: bool = T::IS_READ_ONLY;
    type ReadOnly = Option<T::ReadOnly>;
    type Item<'w, 's> = Option<T::Item<'w, 's>>;

    fn shrink<'wlong: 'wshort, 'wshort, 's>(
        item: Self::Item<'wlong, 's>,
    ) -> Self::Item<'wshort, 's> {
        item.map(T::shrink)
    }

    #[inline(always)]
    unsafe fn fetch<'w, 's>(
        state: &'s Self::State,
        fetch: &mut Self::Fetch<'w>,
        entity: Entity,
        table_row: TableRow,
    ) -> Self::Item<'w, 's> {
        fetch
            .matches
            // SAFETY: The invariants are upheld by the caller.
            .then(|| unsafe { T::fetch(state, &mut fetch.fetch, entity, table_row) })
    }
}

/// SAFETY: [`OptionFetch`] is read only because `T` is read only
unsafe impl<T: ReadOnlyQueryData> ReadOnlyQueryData for Option<T> {}

impl<T: ReleaseStateQueryData> ReleaseStateQueryData for Option<T> {
    fn release_state<'w>(item: Self::Item<'w, '_>) -> Self::Item<'w, 'static> {
        item.map(T::release_state)
    }
}

/// Returns a bool that describes if an entity has the component `T`.
///
/// This can be used in a [`Query`](crate::system::Query) if you want to know whether or not entities
/// have the component `T`  but don't actually care about the component's value.
///
/// # Footguns
///
/// Note that a `Query<Has<T>>` will match all existing entities.
/// Beware! Even if it matches all entities, it doesn't mean that `query.get(entity)`
/// will always return `Ok(bool)`.
///
/// In the case of a non-existent entity, such as a despawned one, it will return `Err`.
/// A workaround is to replace `query.get(entity).unwrap()` by
/// `query.get(entity).unwrap_or_default()`.
///
/// # Examples
///
/// ```
/// # use bevy_ecs::component::Component;
/// # use bevy_ecs::query::Has;
/// # use bevy_ecs::system::IntoSystem;
/// # use bevy_ecs::system::Query;
/// #
/// # #[derive(Component)]
/// # struct IsHungry;
/// # #[derive(Component)]
/// # struct Name { name: &'static str };
/// #
/// fn food_entity_system(query: Query<(&Name, Has<IsHungry>) >) {
///     for (name, is_hungry) in &query {
///         if is_hungry{
///             println!("{} would like some food.", name.name);
///         } else {
///             println!("{} has had sufficient.", name.name);
///         }
///     }
/// }
/// # bevy_ecs::system::assert_is_system(food_entity_system);
/// ```
///
/// ```
/// # use bevy_ecs::component::Component;
/// # use bevy_ecs::query::Has;
/// # use bevy_ecs::system::IntoSystem;
/// # use bevy_ecs::system::Query;
/// #
/// # #[derive(Component)]
/// # struct Alpha{has_beta: bool};
/// # #[derive(Component)]
/// # struct Beta { has_alpha: bool };
/// #
/// // Unlike `Option<&T>`, `Has<T>` is compatible with `&mut T`
/// // as it does not actually access any data.
/// fn alphabet_entity_system(mut alphas: Query<(&mut Alpha, Has<Beta>)>, mut betas: Query<(&mut Beta, Has<Alpha>)>) {
///     for (mut alpha, has_beta) in alphas.iter_mut() {
///         alpha.has_beta = has_beta;
///     }
///     for (mut beta, has_alpha) in betas.iter_mut() {
///         beta.has_alpha = has_alpha;
///     }
/// }
/// # bevy_ecs::system::assert_is_system(alphabet_entity_system);
/// ```
pub struct Has<T>(PhantomData<T>);

impl<T> core::fmt::Debug for Has<T> {
    fn fmt(&self, f: &mut core::fmt::Formatter<'_>) -> Result<(), core::fmt::Error> {
        write!(f, "Has<{}>", core::any::type_name::<T>())
    }
}

/// SAFETY:
/// `update_component_access` does nothing.
/// This is sound because `fetch` does not access components.
unsafe impl<T: Component> WorldQuery for Has<T> {
    type Fetch<'w> = bool;
    type State = ComponentId;

    fn shrink_fetch<'wlong: 'wshort, 'wshort>(fetch: Self::Fetch<'wlong>) -> Self::Fetch<'wshort> {
        fetch
    }

    #[inline]
    unsafe fn init_fetch<'w, 's>(
        _world: UnsafeWorldCell<'w>,
        _state: &'s Self::State,
        _last_run: Tick,
        _this_run: Tick,
    ) -> Self::Fetch<'w> {
        false
    }

    const IS_DENSE: bool = {
        match T::STORAGE_TYPE {
            StorageType::Table => true,
            StorageType::SparseSet => false,
        }
    };

    #[inline]
    unsafe fn set_archetype<'w, 's>(
        fetch: &mut Self::Fetch<'w>,
        state: &'s Self::State,
        archetype: &'w Archetype,
        _table: &Table,
    ) {
        *fetch = archetype.contains(*state);
    }

    #[inline]
    unsafe fn set_table<'w, 's>(
        fetch: &mut Self::Fetch<'w>,
        state: &'s Self::State,
        table: &'w Table,
    ) {
        *fetch = table.has_column(*state);
    }

    fn update_component_access(
        &component_id: &Self::State,
        access: &mut FilteredAccess<ComponentId>,
    ) {
        access.access_mut().add_archetypal(component_id);
    }

    fn init_state(world: &mut World) -> ComponentId {
        world.register_component::<T>()
    }

    fn get_state(components: &Components) -> Option<Self::State> {
        components.component_id::<T>()
    }

    fn matches_component_set(
        _state: &Self::State,
        _set_contains_id: &impl Fn(ComponentId) -> bool,
    ) -> bool {
        // `Has<T>` always matches
        true
    }
}

/// SAFETY: `Self` is the same as `Self::ReadOnly`
unsafe impl<T: Component> QueryData for Has<T> {
    const IS_READ_ONLY: bool = true;
    type ReadOnly = Self;
    type Item<'w, 's> = bool;

    fn shrink<'wlong: 'wshort, 'wshort, 's>(
        item: Self::Item<'wlong, 's>,
    ) -> Self::Item<'wshort, 's> {
        item
    }

    #[inline(always)]
    unsafe fn fetch<'w, 's>(
        _state: &'s Self::State,
        fetch: &mut Self::Fetch<'w>,
        _entity: Entity,
        _table_row: TableRow,
    ) -> Self::Item<'w, 's> {
        *fetch
    }
}

/// SAFETY: [`Has`] is read only
unsafe impl<T: Component> ReadOnlyQueryData for Has<T> {}

impl<T: Component> ReleaseStateQueryData for Has<T> {
    fn release_state<'w>(item: Self::Item<'w, '_>) -> Self::Item<'w, 'static> {
        item
    }
}

/// The `AnyOf` query parameter fetches entities with any of the component types included in T.
///
/// `Query<AnyOf<(&A, &B, &mut C)>>` is equivalent to `Query<(Option<&A>, Option<&B>, Option<&mut C>), Or<(With<A>, With<B>, With<C>)>>`.
/// Each of the components in `T` is returned as an `Option`, as with `Option<A>` queries.
/// Entities are guaranteed to have at least one of the components in `T`.
pub struct AnyOf<T>(PhantomData<T>);

macro_rules! impl_tuple_query_data {
    ($(#[$meta:meta])* $(($name: ident, $item: ident, $state: ident)),*) => {
        #[expect(
            clippy::allow_attributes,
            reason = "This is a tuple-related macro; as such the lints below may not always apply."
        )]
        #[allow(
            non_snake_case,
            reason = "The names of some variables are provided by the macro's caller, not by us."
        )]
        #[allow(
            unused_variables,
            reason = "Zero-length tuples won't use any of the parameters."
        )]
        #[allow(
            clippy::unused_unit,
            reason = "Zero-length tuples will generate some function bodies equivalent to `()`; however, this macro is meant for all applicable tuples, and as such it makes no sense to rewrite it just for that case."
        )]
        $(#[$meta])*
        // SAFETY: defers to soundness `$name: WorldQuery` impl
        unsafe impl<$($name: QueryData),*> QueryData for ($($name,)*) {
            const IS_READ_ONLY: bool = true $(&& $name::IS_READ_ONLY)*;
            type ReadOnly = ($($name::ReadOnly,)*);
            type Item<'w, 's> = ($($name::Item<'w, 's>,)*);

            fn shrink<'wlong: 'wshort, 'wshort, 's>(item: Self::Item<'wlong, 's>) -> Self::Item<'wshort, 's> {
                let ($($name,)*) = item;
                ($(
                    $name::shrink($name),
                )*)
            }

            #[inline]
            fn provide_extra_access(
                state: &mut Self::State,
                access: &mut Access<ComponentId>,
                available_access: &Access<ComponentId>,
            ) {
                let ($($name,)*) = state;
                $($name::provide_extra_access($name, access, available_access);)*
            }

            #[inline(always)]
            unsafe fn fetch<'w, 's>(
                state: &'s Self::State,
                fetch: &mut Self::Fetch<'w>,
                entity: Entity,
                table_row: TableRow
            ) -> Self::Item<'w, 's> {
                let ($($state,)*) = state;
                let ($($name,)*) = fetch;
                // SAFETY: The invariants are upheld by the caller.
                ($(unsafe { $name::fetch($state, $name, entity, table_row) },)*)
            }
        }

        /// SAFETY: each item in the tuple is read only
        unsafe impl<$($name: ReadOnlyQueryData),*> ReadOnlyQueryData for ($($name,)*) {}

        #[expect(
            clippy::allow_attributes,
            reason = "This is a tuple-related macro; as such the lints below may not always apply."
        )]
        #[allow(
            clippy::unused_unit,
            reason = "Zero-length tuples will generate some function bodies equivalent to `()`; however, this macro is meant for all applicable tuples, and as such it makes no sense to rewrite it just for that case."
        )]
        impl<$($name: ReleaseStateQueryData),*> ReleaseStateQueryData for ($($name,)*) {
            fn release_state<'w>(($($item,)*): Self::Item<'w, '_>) -> Self::Item<'w, 'static> {
                ($($name::release_state($item),)*)
            }
        }
    };
}

macro_rules! impl_anytuple_fetch {
    ($(#[$meta:meta])* $(($name: ident, $state: ident, $item: ident)),*) => {
        $(#[$meta])*
        #[expect(
            clippy::allow_attributes,
            reason = "This is a tuple-related macro; as such the lints below may not always apply."
        )]
        #[allow(
            non_snake_case,
            reason = "The names of some variables are provided by the macro's caller, not by us."
        )]
        #[allow(
            unused_variables,
            reason = "Zero-length tuples won't use any of the parameters."
        )]
        #[allow(
            clippy::unused_unit,
            reason = "Zero-length tuples will generate some function bodies equivalent to `()`; however, this macro is meant for all applicable tuples, and as such it makes no sense to rewrite it just for that case."
        )]
        /// SAFETY:
        /// `fetch` accesses are a subset of the subqueries' accesses
        /// This is sound because `update_component_access` adds accesses according to the implementations of all the subqueries.
        /// `update_component_access` replaces the filters with a disjunction where every element is a conjunction of the previous filters and the filters of one of the subqueries.
        /// This is sound because `matches_component_set` returns a disjunction of the results of the subqueries' implementations.
        unsafe impl<$($name: WorldQuery),*> WorldQuery for AnyOf<($($name,)*)> {
            type Fetch<'w> = ($(($name::Fetch<'w>, bool),)*);
            type State = ($($name::State,)*);

            fn shrink_fetch<'wlong: 'wshort, 'wshort>(fetch: Self::Fetch<'wlong>) -> Self::Fetch<'wshort> {
                let ($($name,)*) = fetch;
                ($(
                    ($name::shrink_fetch($name.0), $name.1),
                )*)
            }

            #[inline]
            unsafe fn init_fetch<'w, 's>(_world: UnsafeWorldCell<'w>, state: &'s Self::State, _last_run: Tick, _this_run: Tick) -> Self::Fetch<'w> {
                let ($($name,)*) = state;
                // SAFETY: The invariants are upheld by the caller.
                ($(( unsafe { $name::init_fetch(_world, $name, _last_run, _this_run) }, false),)*)
            }

            const IS_DENSE: bool = true $(&& $name::IS_DENSE)*;

            #[inline]
            unsafe fn set_archetype<'w, 's>(
                _fetch: &mut Self::Fetch<'w>,
                _state: &'s Self::State,
                _archetype: &'w Archetype,
                _table: &'w Table
            ) {
                let ($($name,)*) = _fetch;
                let ($($state,)*) = _state;
                $(
                    $name.1 = $name::matches_component_set($state, &|id| _archetype.contains(id));
                    if $name.1 {
                        // SAFETY: The invariants are upheld by the caller.
                        unsafe { $name::set_archetype(&mut $name.0, $state, _archetype, _table); }
                    }
                )*
            }

            #[inline]
            unsafe fn set_table<'w, 's>(_fetch: &mut Self::Fetch<'w>, _state: &'s Self::State, _table: &'w Table) {
                let ($($name,)*) = _fetch;
                let ($($state,)*) = _state;
                $(
                    $name.1 = $name::matches_component_set($state, &|id| _table.has_column(id));
                    if $name.1 {
                        // SAFETY: The invariants are required to be upheld by the caller.
                        unsafe { $name::set_table(&mut $name.0, $state, _table); }
                    }
                )*
            }

            fn update_component_access(state: &Self::State, access: &mut FilteredAccess<ComponentId>) {
                // update the filters (Or<(With<$name>,)>)
                let ($($name,)*) = state;

                let mut _new_access = FilteredAccess::matches_nothing();

                $(
                    // Create an intermediate because `access`'s value needs to be preserved
                    // for the next query data, and `_new_access` has to be modified only by `append_or` to it,
                    // which only updates the `filter_sets`, not the `access`.
                    let mut intermediate = access.clone();
                    $name::update_component_access($name, &mut intermediate);
                    _new_access.append_or(&intermediate);
                )*

                // Of the accumulated `_new_access` we only care about the filter sets, not the access.
                access.filter_sets = _new_access.filter_sets;

                // For the access we instead delegate to a tuple of `Option`s.
                // This has essentially the same semantics of `AnyOf`, except that it doesn't
                // require at least one of them to be `Some`.
                // We however solve this by setting explicitly the `filter_sets` above.
                // Also note that Option<T> updates the `access` but not the `filter_sets`.
                <($(Option<$name>,)*)>::update_component_access(state, access);

            }
            fn init_state(world: &mut World) -> Self::State {
                ($($name::init_state(world),)*)
            }
            fn get_state(components: &Components) -> Option<Self::State> {
                Some(($($name::get_state(components)?,)*))
            }

            fn matches_component_set(_state: &Self::State, _set_contains_id: &impl Fn(ComponentId) -> bool) -> bool {
                let ($($name,)*) = _state;
                false $(|| $name::matches_component_set($name, _set_contains_id))*
            }
        }

        #[expect(
            clippy::allow_attributes,
            reason = "This is a tuple-related macro; as such the lints below may not always apply."
        )]
        #[allow(
            non_snake_case,
            reason = "The names of some variables are provided by the macro's caller, not by us."
        )]
        #[allow(
            unused_variables,
            reason = "Zero-length tuples won't use any of the parameters."
        )]
        #[allow(
            clippy::unused_unit,
            reason = "Zero-length tuples will generate some function bodies equivalent to `()`; however, this macro is meant for all applicable tuples, and as such it makes no sense to rewrite it just for that case."
        )]
        $(#[$meta])*
        // SAFETY: defers to soundness of `$name: WorldQuery` impl
        unsafe impl<$($name: QueryData),*> QueryData for AnyOf<($($name,)*)> {
            const IS_READ_ONLY: bool = true $(&& $name::IS_READ_ONLY)*;
            type ReadOnly = AnyOf<($($name::ReadOnly,)*)>;
            type Item<'w, 's> = ($(Option<$name::Item<'w, 's>>,)*);

            fn shrink<'wlong: 'wshort, 'wshort, 's>(item: Self::Item<'wlong, 's>) -> Self::Item<'wshort, 's> {
                let ($($name,)*) = item;
                ($(
                    $name.map($name::shrink),
                )*)
            }

            #[inline(always)]
            unsafe fn fetch<'w, 's>(
                _state: &'s Self::State,
                _fetch: &mut Self::Fetch<'w>,
                _entity: Entity,
                _table_row: TableRow
            ) -> Self::Item<'w, 's> {
                let ($($name,)*) = _fetch;
                let ($($state,)*) = _state;
                ($(
                    // SAFETY: The invariants are required to be upheld by the caller.
                    $name.1.then(|| unsafe { $name::fetch($state, &mut $name.0, _entity, _table_row) }),
                )*)
            }
        }

        $(#[$meta])*
        /// SAFETY: each item in the tuple is read only
        unsafe impl<$($name: ReadOnlyQueryData),*> ReadOnlyQueryData for AnyOf<($($name,)*)> {}

        #[expect(
            clippy::allow_attributes,
            reason = "This is a tuple-related macro; as such the lints below may not always apply."
        )]
        #[allow(
            clippy::unused_unit,
            reason = "Zero-length tuples will generate some function bodies equivalent to `()`; however, this macro is meant for all applicable tuples, and as such it makes no sense to rewrite it just for that case."
        )]
        impl<$($name: ReleaseStateQueryData),*> ReleaseStateQueryData for AnyOf<($($name,)*)> {
            fn release_state<'w>(($($item,)*): Self::Item<'w, '_>) -> Self::Item<'w, 'static> {
                ($($item.map(|$item| $name::release_state($item)),)*)
            }
        }
    };
}

all_tuples!(
    #[doc(fake_variadic)]
    impl_tuple_query_data,
    0,
    15,
    F,
    i,
    s
);
all_tuples!(
    #[doc(fake_variadic)]
    impl_anytuple_fetch,
    0,
    15,
    F,
    S,
    i
);

/// [`WorldQuery`] used to nullify queries by turning `Query<D>` into `Query<NopWorldQuery<D>>`
///
/// This will rarely be useful to consumers of `bevy_ecs`.
pub(crate) struct NopWorldQuery<D: QueryData>(PhantomData<D>);

/// SAFETY:
/// `update_component_access` does nothing.
/// This is sound because `fetch` does not access components.
unsafe impl<D: QueryData> WorldQuery for NopWorldQuery<D> {
    type Fetch<'w> = ();
    type State = D::State;

    fn shrink_fetch<'wlong: 'wshort, 'wshort>(_fetch: Self::Fetch<'wlong>) -> Self::Fetch<'wshort> {
    }

    #[inline(always)]
    unsafe fn init_fetch(
        _world: UnsafeWorldCell,
        _state: &D::State,
        _last_run: Tick,
        _this_run: Tick,
    ) {
    }

    const IS_DENSE: bool = D::IS_DENSE;

    #[inline(always)]
    unsafe fn set_archetype(
        _fetch: &mut (),
        _state: &D::State,
        _archetype: &Archetype,
        _tables: &Table,
    ) {
    }

    #[inline(always)]
    unsafe fn set_table<'w>(_fetch: &mut (), _state: &D::State, _table: &Table) {}

    fn update_component_access(_state: &D::State, _access: &mut FilteredAccess<ComponentId>) {}

    fn init_state(world: &mut World) -> Self::State {
        D::init_state(world)
    }

    fn get_state(components: &Components) -> Option<Self::State> {
        D::get_state(components)
    }

    fn matches_component_set(
        state: &Self::State,
        set_contains_id: &impl Fn(ComponentId) -> bool,
    ) -> bool {
        D::matches_component_set(state, set_contains_id)
    }
}

/// SAFETY: `Self::ReadOnly` is `Self`
unsafe impl<D: QueryData> QueryData for NopWorldQuery<D> {
    const IS_READ_ONLY: bool = true;
    type ReadOnly = Self;
    type Item<'w, 's> = ();

    fn shrink<'wlong: 'wshort, 'wshort, 's>(
        _item: Self::Item<'wlong, 's>,
    ) -> Self::Item<'wshort, 's> {
    }

    #[inline(always)]
    unsafe fn fetch<'w, 's>(
        _state: &'s Self::State,
        _fetch: &mut Self::Fetch<'w>,
        _entity: Entity,
        _table_row: TableRow,
    ) -> Self::Item<'w, 's> {
    }
}

/// SAFETY: `NopFetch` never accesses any data
unsafe impl<D: QueryData> ReadOnlyQueryData for NopWorldQuery<D> {}

impl<D: QueryData> ReleaseStateQueryData for NopWorldQuery<D> {
    fn release_state<'w>(_item: Self::Item<'w, '_>) -> Self::Item<'w, 'static> {}
}

/// SAFETY:
/// `update_component_access` does nothing.
/// This is sound because `fetch` does not access components.
unsafe impl<T: ?Sized> WorldQuery for PhantomData<T> {
    type Fetch<'w> = ();

    type State = ();

    fn shrink_fetch<'wlong: 'wshort, 'wshort>(_fetch: Self::Fetch<'wlong>) -> Self::Fetch<'wshort> {
    }

    unsafe fn init_fetch<'w, 's>(
        _world: UnsafeWorldCell<'w>,
        _state: &'s Self::State,
        _last_run: Tick,
        _this_run: Tick,
    ) -> Self::Fetch<'w> {
    }

    // `PhantomData` does not match any components, so all components it matches
    // are stored in a Table (vacuous truth).
    const IS_DENSE: bool = true;

    unsafe fn set_archetype<'w, 's>(
        _fetch: &mut Self::Fetch<'w>,
        _state: &'s Self::State,
        _archetype: &'w Archetype,
        _table: &'w Table,
    ) {
    }

    unsafe fn set_table<'w, 's>(
        _fetch: &mut Self::Fetch<'w>,
        _state: &'s Self::State,
        _table: &'w Table,
    ) {
    }

    fn update_component_access(_state: &Self::State, _access: &mut FilteredAccess<ComponentId>) {}

    fn init_state(_world: &mut World) -> Self::State {}

    fn get_state(_components: &Components) -> Option<Self::State> {
        Some(())
    }

    fn matches_component_set(
        _state: &Self::State,
        _set_contains_id: &impl Fn(ComponentId) -> bool,
    ) -> bool {
        true
    }
}

/// SAFETY: `Self::ReadOnly` is `Self`
unsafe impl<T: ?Sized> QueryData for PhantomData<T> {
    const IS_READ_ONLY: bool = true;
    type ReadOnly = Self;
    type Item<'w, 's> = ();

    fn shrink<'wlong: 'wshort, 'wshort, 's>(
        _item: Self::Item<'wlong, 's>,
    ) -> Self::Item<'wshort, 's> {
    }

    unsafe fn fetch<'w, 's>(
        _state: &'s Self::State,
        _fetch: &mut Self::Fetch<'w>,
        _entity: Entity,
        _table_row: TableRow,
    ) -> Self::Item<'w, 's> {
    }
}

/// SAFETY: `PhantomData` never accesses any world data.
unsafe impl<T: ?Sized> ReadOnlyQueryData for PhantomData<T> {}

impl<T: ?Sized> ReleaseStateQueryData for PhantomData<T> {
    fn release_state<'w>(_item: Self::Item<'w, '_>) -> Self::Item<'w, 'static> {}
}

/// A compile-time checked union of two different types that differs based on the
/// [`StorageType`] of a given component.
pub(super) union StorageSwitch<C: Component, T: Copy, S: Copy> {
    /// The table variant. Requires the component to be a table component.
    table: T,
    /// The sparse set variant. Requires the component to be a sparse set component.
    sparse_set: S,
    _marker: PhantomData<C>,
}

impl<C: Component, T: Copy, S: Copy> StorageSwitch<C, T, S> {
    /// Creates a new [`StorageSwitch`] using the given closures to initialize
    /// the variant corresponding to the component's [`StorageType`].
    pub fn new(table: impl FnOnce() -> T, sparse_set: impl FnOnce() -> S) -> Self {
        match C::STORAGE_TYPE {
            StorageType::Table => Self { table: table() },
            StorageType::SparseSet => Self {
                sparse_set: sparse_set(),
            },
        }
    }

    /// Creates a new [`StorageSwitch`] using a table variant.
    ///
    /// # Panics
    ///
    /// This will panic on debug builds if `C` is not a table component.
    ///
    /// # Safety
    ///
    /// `C` must be a table component.
    #[inline]
    pub unsafe fn set_table(&mut self, table: T) {
        match C::STORAGE_TYPE {
            StorageType::Table => self.table = table,
            _ => {
                #[cfg(debug_assertions)]
                unreachable!();
                #[cfg(not(debug_assertions))]
                core::hint::unreachable_unchecked()
            }
        }
    }

    /// Fetches the internal value from the variant that corresponds to the
    /// component's [`StorageType`].
    pub fn extract<R>(&self, table: impl FnOnce(T) -> R, sparse_set: impl FnOnce(S) -> R) -> R {
        match C::STORAGE_TYPE {
            StorageType::Table => table(
                // SAFETY: C::STORAGE_TYPE == StorageType::Table
                unsafe { self.table },
            ),
            StorageType::SparseSet => sparse_set(
                // SAFETY: C::STORAGE_TYPE == StorageType::SparseSet
                unsafe { self.sparse_set },
            ),
        }
    }
}

impl<C: Component, T: Copy, S: Copy> Clone for StorageSwitch<C, T, S> {
    fn clone(&self) -> Self {
        *self
    }
}

impl<C: Component, T: Copy, S: Copy> Copy for StorageSwitch<C, T, S> {}

#[cfg(test)]
mod tests {
    use super::*;
    use crate::change_detection::DetectChanges;
    use crate::system::{assert_is_system, Query};
    use bevy_ecs::prelude::Schedule;
    use bevy_ecs_macros::QueryData;

    #[derive(Component)]
    pub struct A;

    #[derive(Component)]
    pub struct B;

    // Tests that each variant of struct can be used as a `WorldQuery`.
    #[test]
    fn world_query_struct_variants() {
        #[derive(QueryData)]
        pub struct NamedQuery {
            id: Entity,
            a: &'static A,
        }

        #[derive(QueryData)]
        pub struct TupleQuery(&'static A, &'static B);

        #[derive(QueryData)]
        pub struct UnitQuery;

        fn my_system(_: Query<(NamedQuery, TupleQuery, UnitQuery)>) {}

        assert_is_system(my_system);
    }

    // Compile test for https://github.com/bevyengine/bevy/pull/8030.
    #[test]
    fn world_query_phantom_data() {
        #[derive(QueryData)]
        pub struct IgnoredQuery<Marker> {
            id: Entity,
            _marker: PhantomData<Marker>,
        }

        fn ignored_system(_: Query<IgnoredQuery<()>>) {}

        assert_is_system(ignored_system);
    }

    #[test]
    fn derive_release_state() {
        struct NonReleaseQueryData;

        /// SAFETY:
        /// `update_component_access` and `update_archetype_component_access` do nothing.
        /// This is sound because `fetch` does not access components.
        unsafe impl WorldQuery for NonReleaseQueryData {
            type Fetch<'w> = ();
            type State = ();

            fn shrink_fetch<'wlong: 'wshort, 'wshort>(
                _: Self::Fetch<'wlong>,
            ) -> Self::Fetch<'wshort> {
            }

            unsafe fn init_fetch<'w, 's>(
                _world: UnsafeWorldCell<'w>,
                _state: &'s Self::State,
                _last_run: Tick,
                _this_run: Tick,
            ) -> Self::Fetch<'w> {
            }

            const IS_DENSE: bool = true;

            #[inline]
            unsafe fn set_archetype<'w, 's>(
                _fetch: &mut Self::Fetch<'w>,
                _state: &'s Self::State,
                _archetype: &'w Archetype,
                _table: &Table,
            ) {
            }

            #[inline]
            unsafe fn set_table<'w, 's>(
                _fetch: &mut Self::Fetch<'w>,
                _state: &'s Self::State,
                _table: &'w Table,
            ) {
            }

            fn update_component_access(
                _state: &Self::State,
                _access: &mut FilteredAccess<ComponentId>,
            ) {
            }

            fn init_state(_world: &mut World) {}

            fn get_state(_components: &Components) -> Option<()> {
                Some(())
            }

            fn matches_component_set(
                _state: &Self::State,
                _set_contains_id: &impl Fn(ComponentId) -> bool,
            ) -> bool {
                true
            }
        }

        /// SAFETY: `Self` is the same as `Self::ReadOnly`
        unsafe impl QueryData for NonReleaseQueryData {
            type ReadOnly = Self;
            const IS_READ_ONLY: bool = true;

            type Item<'w, 's> = ();

            fn shrink<'wlong: 'wshort, 'wshort, 's>(
                _item: Self::Item<'wlong, 's>,
            ) -> Self::Item<'wshort, 's> {
            }

            #[inline(always)]
            unsafe fn fetch<'w, 's>(
                _state: &'s Self::State,
                _fetch: &mut Self::Fetch<'w>,
                _entity: Entity,
                _table_row: TableRow,
            ) -> Self::Item<'w, 's> {
            }
        }

        /// SAFETY: access is read only
        unsafe impl ReadOnlyQueryData for NonReleaseQueryData {}

        #[derive(QueryData)]
        pub struct DerivedNonReleaseRead {
            non_release: NonReleaseQueryData,
            a: &'static A,
        }

        #[derive(QueryData)]
        #[query_data(mutable)]
        pub struct DerivedNonReleaseMutable {
            non_release: NonReleaseQueryData,
            a: &'static mut A,
        }

        #[derive(QueryData)]
        pub struct DerivedReleaseRead {
            a: &'static A,
        }

        #[derive(QueryData)]
        #[query_data(mutable)]
        pub struct DerivedReleaseMutable {
            a: &'static mut A,
        }

        fn assert_is_release_state<Q: ReleaseStateQueryData>() {}

        assert_is_release_state::<DerivedReleaseRead>();
        assert_is_release_state::<DerivedReleaseMutable>();
    }

    // Ensures that each field of a `WorldQuery` struct's read-only variant
    // has the same visibility as its corresponding mutable field.
    #[test]
    fn read_only_field_visibility() {
        mod private {
            use super::*;

            #[derive(QueryData)]
            #[query_data(mutable)]
            pub struct D {
                pub a: &'static mut A,
            }
        }

        let _ = private::DReadOnly { a: &A };

        fn my_system(query: Query<private::D>) {
            for q in &query {
                let _ = &q.a;
            }
        }

        assert_is_system(my_system);
    }

    // Ensures that metadata types generated by the WorldQuery macro
    // do not conflict with user-defined types.
    // Regression test for https://github.com/bevyengine/bevy/issues/8010.
    #[test]
    fn world_query_metadata_collision() {
        // The metadata types generated would be named `ClientState` and `ClientFetch`,
        // but they should rename themselves to avoid conflicts.
        #[derive(QueryData)]
        pub struct Client<S: ClientState> {
            pub state: &'static S,
            pub fetch: &'static ClientFetch,
        }

        pub trait ClientState: Component {}

        #[derive(Component)]
        pub struct ClientFetch;

        #[derive(Component)]
        pub struct C;

        impl ClientState for C {}

        fn client_system(_: Query<Client<C>>) {}

        assert_is_system(client_system);
    }

    // Test that EntityRef::get_ref::<T>() returns a Ref<T> value with the correct
    // ticks when the EntityRef was retrieved from a Query.
    // See: https://github.com/bevyengine/bevy/issues/13735
    #[test]
    fn test_entity_ref_query_with_ticks() {
        #[derive(Component)]
        pub struct C;

        fn system(query: Query<EntityRef>) {
            for entity_ref in &query {
                if let Some(c) = entity_ref.get_ref::<C>() {
                    if !c.is_added() {
                        panic!("Expected C to be added");
                    }
                }
            }
        }

        let mut world = World::new();
        let mut schedule = Schedule::default();
        schedule.add_systems(system);
        world.spawn(C);

        // reset the change ticks
        world.clear_trackers();

        // we want EntityRef to use the change ticks of the system
        schedule.run(&mut world);
    }
}<|MERGE_RESOLUTION|>--- conflicted
+++ resolved
@@ -448,16 +448,14 @@
 /// SAFETY: access is read only
 unsafe impl ReadOnlyQueryData for Entity {}
 
-<<<<<<< HEAD
 /// SAFETY: `entity()` returns `self`, and `fetch` returns `entity`
 unsafe impl EntityEquivalentQueryData for Entity {}
-=======
+
 impl ReleaseStateQueryData for Entity {
     fn release_state<'w>(item: Self::Item<'w, '_>) -> Self::Item<'w, 'static> {
         item
     }
 }
->>>>>>> 66751f04
 
 /// SAFETY:
 /// `update_component_access` does nothing.
@@ -754,7 +752,7 @@
             world,
             last_run,
             this_run,
-        }
+    }
     }
 
     const IS_DENSE: bool = true;
@@ -832,16 +830,14 @@
 /// SAFETY: access is read only
 unsafe impl ReadOnlyQueryData for EntityRef<'_> {}
 
-<<<<<<< HEAD
 /// SAFETY: `entity()` returns the `entity` used to get the `UnsafeEntityCell`, and `fetch` constructs that from `entity`
 unsafe impl EntityEquivalentQueryData for EntityRef<'_> {}
-=======
+
 impl ReleaseStateQueryData for EntityRef<'_> {
     fn release_state<'w>(item: Self::Item<'w, '_>) -> Self::Item<'w, 'static> {
         item
     }
 }
->>>>>>> 66751f04
 
 /// SAFETY: The accesses of `Self::ReadOnly` are a subset of the accesses of `Self`
 unsafe impl<'a> WorldQuery for EntityMut<'a> {
@@ -862,7 +858,7 @@
             world,
             last_run,
             this_run,
-        }
+    }
     }
 
     const IS_DENSE: bool = true;
@@ -937,16 +933,14 @@
     }
 }
 
-<<<<<<< HEAD
 /// SAFETY: `entity()` returns the `entity` used to get the `UnsafeEntityCell`, and `fetch` constructs that from `entity`
 unsafe impl EntityEquivalentQueryData for EntityMut<'_> {}
-=======
+
 impl ReleaseStateQueryData for EntityMut<'_> {
     fn release_state<'w>(item: Self::Item<'w, '_>) -> Self::Item<'w, 'static> {
         item
     }
 }
->>>>>>> 66751f04
 
 /// SAFETY: The accesses of `Self::ReadOnly` are a subset of the accesses of `Self`
 unsafe impl<'a> WorldQuery for FilteredEntityRef<'a> {
@@ -1221,7 +1215,7 @@
             world,
             last_run,
             this_run,
-        }
+    }
     }
 
     const IS_DENSE: bool = true;
@@ -1334,7 +1328,7 @@
             world,
             last_run,
             this_run,
-        }
+    }
     }
 
     const IS_DENSE: bool = true;
