use crate::{
    archetype::Archetype,
    change_detection::{Ticks, TicksMut},
    component::{Component, ComponentId, ComponentStorage, StorageType, Tick},
    entity::Entity,
    query::{Access, DebugCheckedUnwrap, FilteredAccess, WorldQuery},
    storage::{ComponentSparseSet, Table, TableRow},
    world::{
        unsafe_world_cell::UnsafeWorldCell, EntityMut, EntityRef, FilteredEntityMut,
        FilteredEntityRef, Mut, Ref, World,
    },
};
use bevy_ptr::{ThinSlicePtr, UnsafeCellDeref};
use bevy_utils::all_tuples;
use std::{cell::UnsafeCell, marker::PhantomData};

/// Types that can be fetched from a [`World`] using a [`Query`].
///
/// There are many types that natively implement this trait:
///
/// - **Component references.**
///   Fetches a component by reference (immutably or mutably).
/// - **`QueryData` tuples.**
///   If every element of a tuple implements `QueryData`, then the tuple itself also implements the same trait.
///   This enables a single `Query` to access multiple components.
///   Due to the current lack of variadic generics in Rust, the trait has been implemented for tuples from 0 to 15 elements,
///   but nesting of tuples allows infinite `WorldQuery`s.
/// - **[`Entity`].**
///   Gets the identifier of the queried entity.
/// - **[`Option`].**
///   By default, a world query only tests entities that have the matching component types.
///   Wrapping it into an `Option` will increase the query search space, and it will return `None` if an entity doesn't satisfy the `WorldQuery`.
/// - **[`AnyOf`].**
///   Equivalent to wrapping each world query inside it into an `Option`.
/// - **[`Ref`].**
///   Similar to change detection filters but it is used as a query fetch parameter.
///   It exposes methods to check for changes to the wrapped component.
/// - **[`Has`].**
///   Returns a bool indicating whether the entity has the specified component.
///
/// Implementing the trait manually can allow for a fundamentally new type of behavior.
///
/// # Trait derivation
///
/// Query design can be easily structured by deriving `QueryData` for custom types.
/// Despite the added complexity, this approach has several advantages over using `QueryData` tuples.
/// The most relevant improvements are:
///
/// - Reusability across multiple systems.
/// - There is no need to destructure a tuple since all fields are named.
/// - Subqueries can be composed together to create a more complex query.
/// - Methods can be implemented for the query items.
/// - There is no hardcoded limit on the number of elements.
///
/// This trait can only be derived for structs, if each field also implements `QueryData`.
///
/// ```
/// # use bevy_ecs::prelude::*;
/// use bevy_ecs::query::QueryData;
/// #
/// # #[derive(Component)]
/// # struct ComponentA;
/// # #[derive(Component)]
/// # struct ComponentB;
///
/// #[derive(QueryData)]
/// struct MyQuery {
///     entity: Entity,
///     // It is required that all reference lifetimes are explicitly annotated, just like in any
///     // struct. Each lifetime should be 'static.
///     component_a: &'static ComponentA,
///     component_b: &'static ComponentB,
/// }
///
/// fn my_system(query: Query<MyQuery>) {
///     for q in &query {
///         q.component_a;
///     }
/// }
/// # bevy_ecs::system::assert_is_system(my_system);
/// ```
///
/// ## Macro expansion
///
/// Expanding the macro will declare one or three additional structs, depending on whether or not the struct is marked as mutable.
/// For a struct named `X`, the additional structs will be:
///
/// |Struct name|`mutable` only|Description|
/// |:---:|:---:|---|
/// |`XItem`|---|The type of the query item for `X`|
/// |`XReadOnlyItem`|✓|The type of the query item for `XReadOnly`|
/// |`XReadOnly`|✓|[`ReadOnly`] variant of `X`|
///
/// ## Adding mutable references
///
/// Simply adding mutable references to a derived `QueryData` will result in a compilation error:
///
/// ```compile_fail
/// # use bevy_ecs::prelude::*;
/// # use bevy_ecs::query::QueryData;
/// #
/// # #[derive(Component)]
/// # struct ComponentA;
/// #
/// #[derive(QueryData)]
/// struct CustomQuery {
///     component_a: &'static mut ComponentA,
/// }
/// ```
///
/// To grant mutable access to components, the struct must be marked with the `#[query_data(mutable)]` attribute.
/// This will also create three more structs that will be used for accessing the query immutably (see table above).
///
/// ```
/// # use bevy_ecs::prelude::*;
/// # use bevy_ecs::query::QueryData;
/// #
/// # #[derive(Component)]
/// # struct ComponentA;
/// #
/// #[derive(QueryData)]
/// #[query_data(mutable)]
/// struct CustomQuery {
///     component_a: &'static mut ComponentA,
/// }
/// ```
///
/// ## Adding methods to query items
///
/// It is possible to add methods to query items in order to write reusable logic about related components.
/// This will often make systems more readable because low level logic is moved out from them.
/// It is done by adding `impl` blocks with methods for the `-Item` or `-ReadOnlyItem` generated structs.
///
/// ```
/// # use bevy_ecs::prelude::*;
/// # use bevy_ecs::query::QueryData;
/// #
/// #[derive(Component)]
/// struct Health(f32);
///
/// #[derive(Component)]
/// struct Buff(f32);
///
/// #[derive(QueryData)]
/// #[query_data(mutable)]
/// struct HealthQuery {
///     health: &'static mut Health,
///     buff: Option<&'static mut Buff>,
/// }
///
/// // `HealthQueryItem` is only available when accessing the query with mutable methods.
/// impl<'w> HealthQueryItem<'w> {
///     fn damage(&mut self, value: f32) {
///         self.health.0 -= value;
///     }
///
///     fn total(&self) -> f32 {
///         self.health.0 + self.buff.as_deref().map_or(0.0, |Buff(buff)| *buff)
///     }
/// }
///
/// // `HealthQueryReadOnlyItem` is only available when accessing the query with immutable methods.
/// impl<'w> HealthQueryReadOnlyItem<'w> {
///     fn total(&self) -> f32 {
///         self.health.0 + self.buff.map_or(0.0, |Buff(buff)| *buff)
///     }
/// }
///
/// fn my_system(mut health_query: Query<HealthQuery>) {
///     // The item returned by the iterator is of type `HealthQueryReadOnlyItem`.
///     for health in health_query.iter() {
///         println!("Total: {}", health.total());
///     }
///     // The item returned by the iterator is of type `HealthQueryItem`.
///     for mut health in &mut health_query {
///         health.damage(1.0);
///         println!("Total (mut): {}", health.total());
///     }
/// }
/// # bevy_ecs::system::assert_is_system(my_system);
/// ```
///
/// ## Deriving traits for query items
///
/// The `QueryData` derive macro does not automatically implement the traits of the struct to the query item types.
/// Something similar can be done by using the `#[query_data(derive(...))]` attribute.
/// This will apply the listed derivable traits to the query item structs.
///
/// ```
/// # use bevy_ecs::prelude::*;
/// # use bevy_ecs::query::QueryData;
/// #
/// # #[derive(Component, Debug)]
/// # struct ComponentA;
/// #
/// #[derive(QueryData)]
/// #[query_data(mutable, derive(Debug))]
/// struct CustomQuery {
///     component_a: &'static ComponentA,
/// }
///
/// // This function statically checks that `T` implements `Debug`.
/// fn assert_debug<T: std::fmt::Debug>() {}
///
/// assert_debug::<CustomQueryItem>();
/// assert_debug::<CustomQueryReadOnlyItem>();
/// ```
///
/// ## Query composition
///
/// It is possible to use any `QueryData` as a field of another one.
/// This means that a `QueryData` can also be used as a subquery, potentially in multiple places.
///
/// ```
/// # use bevy_ecs::prelude::*;
/// # use bevy_ecs::query::QueryData;
/// #
/// # #[derive(Component)]
/// # struct ComponentA;
/// # #[derive(Component)]
/// # struct ComponentB;
/// # #[derive(Component)]
/// # struct ComponentC;
/// #
/// #[derive(QueryData)]
/// struct SubQuery {
///     component_a: &'static ComponentA,
///     component_b: &'static ComponentB,
/// }
///
/// #[derive(QueryData)]
/// struct MyQuery {
///     subquery: SubQuery,
///     component_c: &'static ComponentC,
/// }
/// ```
///
/// # Generic Queries
///
/// When writing generic code, it is often necessary to use [`PhantomData`]
/// to constrain type parameters. Since `QueryData` is implemented for all
/// `PhantomData<T>` types, this pattern can be used with this macro.
///
/// ```
/// # use bevy_ecs::{prelude::*, query::QueryData};
/// # use std::marker::PhantomData;
/// #[derive(QueryData)]
/// pub struct GenericQuery<T> {
///     id: Entity,
///     marker: PhantomData<T>,
/// }
/// # fn my_system(q: Query<GenericQuery<()>>) {}
/// # bevy_ecs::system::assert_is_system(my_system);
/// ```
///
/// # Safety
///
/// Component access of `Self::ReadOnly` must be a subset of `Self`
/// and `Self::ReadOnly` must match exactly the same archetypes/tables as `Self`
///
/// [`Query`]: crate::system::Query
/// [`ReadOnly`]: Self::ReadOnly
pub unsafe trait QueryData: WorldQuery {
    /// The read-only variant of this [`QueryData`], which satisfies the [`ReadOnlyQueryData`] trait.
    type ReadOnly: ReadOnlyQueryData<State = <Self as WorldQuery>::State>;
}

/// A [`QueryData`] that is read only.
///
/// # Safety
///
/// This must only be implemented for read-only [`QueryData`]'s.
pub unsafe trait ReadOnlyQueryData: QueryData<ReadOnly = Self> {}

/// The item type returned when a [`WorldQuery`] is iterated over
pub type QueryItem<'w, Q> = <Q as WorldQuery>::Item<'w>;
/// The read-only variant of the item type returned when a [`QueryData`] is iterated over immutably
pub type ROQueryItem<'w, D> = QueryItem<'w, <D as QueryData>::ReadOnly>;

/// SAFETY:
/// `update_component_access` and `update_archetype_component_access` do nothing.
/// This is sound because `fetch` does not access components.
unsafe impl WorldQuery for Entity {
    type Item<'w> = Entity;
    type Fetch<'w> = ();
    type State = ();

    fn shrink<'wlong: 'wshort, 'wshort>(item: Self::Item<'wlong>) -> Self::Item<'wshort> {
        item
    }

    unsafe fn init_fetch<'w>(
        _world: UnsafeWorldCell<'w>,
        _state: &Self::State,
        _last_run: Tick,
        _this_run: Tick,
    ) -> Self::Fetch<'w> {
    }

    const IS_DENSE: bool = true;

    #[inline]
    unsafe fn set_archetype<'w>(
        _fetch: &mut Self::Fetch<'w>,
        _state: &Self::State,
        _archetype: &'w Archetype,
        _table: &Table,
    ) {
    }

    #[inline]
    unsafe fn set_table<'w>(_fetch: &mut Self::Fetch<'w>, _state: &Self::State, _table: &'w Table) {
    }

    #[inline(always)]
    unsafe fn fetch<'w>(
        _fetch: &mut Self::Fetch<'w>,
        entity: Entity,
        _table_row: TableRow,
    ) -> Self::Item<'w> {
        entity
    }

    fn update_component_access(_state: &Self::State, _access: &mut FilteredAccess<ComponentId>) {}

    fn init_state(_world: &mut World) {}

    fn get_state(_world: &World) -> Option<()> {
        Some(())
    }

    fn matches_component_set(
        _state: &Self::State,
        _set_contains_id: &impl Fn(ComponentId) -> bool,
    ) -> bool {
        true
    }
}

/// SAFETY: `Self` is the same as `Self::ReadOnly`
unsafe impl QueryData for Entity {
    type ReadOnly = Self;
}

/// SAFETY: access is read only
unsafe impl ReadOnlyQueryData for Entity {}

/// SAFETY:
/// `fetch` accesses all components in a readonly way.
/// This is sound because `update_component_access` and `update_archetype_component_access` set read access for all components and panic when appropriate.
/// Filters are unchanged.
unsafe impl<'a> WorldQuery for EntityRef<'a> {
    type Item<'w> = EntityRef<'w>;
    type Fetch<'w> = UnsafeWorldCell<'w>;
    type State = ();

    fn shrink<'wlong: 'wshort, 'wshort>(item: Self::Item<'wlong>) -> Self::Item<'wshort> {
        item
    }

    unsafe fn init_fetch<'w>(
        world: UnsafeWorldCell<'w>,
        _state: &Self::State,
        _last_run: Tick,
        _this_run: Tick,
    ) -> Self::Fetch<'w> {
        world
    }

    const IS_DENSE: bool = true;

    #[inline]
    unsafe fn set_archetype<'w>(
        _fetch: &mut Self::Fetch<'w>,
        _state: &Self::State,
        _archetype: &'w Archetype,
        _table: &Table,
    ) {
    }

    #[inline]
    unsafe fn set_table<'w>(_fetch: &mut Self::Fetch<'w>, _state: &Self::State, _table: &'w Table) {
    }

    #[inline(always)]
    unsafe fn fetch<'w>(
        world: &mut Self::Fetch<'w>,
        entity: Entity,
        _table_row: TableRow,
    ) -> Self::Item<'w> {
        // SAFETY: `fetch` must be called with an entity that exists in the world
        let cell = world.get_entity(entity).debug_checked_unwrap();
        // SAFETY: Read-only access to every component has been registered.
        EntityRef::new(cell)
    }

    fn update_component_access(_state: &Self::State, access: &mut FilteredAccess<ComponentId>) {
        assert!(
            !access.access().has_any_write(),
            "EntityRef conflicts with a previous access in this query. Shared access cannot coincide with exclusive access.",
        );
        access.read_all();
    }

    fn init_state(_world: &mut World) {}

    fn get_state(_world: &World) -> Option<()> {
        Some(())
    }

    fn matches_component_set(
        _state: &Self::State,
        _set_contains_id: &impl Fn(ComponentId) -> bool,
    ) -> bool {
        true
    }
}

/// SAFETY: `Self` is the same as `Self::ReadOnly`
unsafe impl<'a> QueryData for EntityRef<'a> {
    type ReadOnly = Self;
}

/// SAFETY: access is read only
unsafe impl ReadOnlyQueryData for EntityRef<'_> {}

/// SAFETY: The accesses of `Self::ReadOnly` are a subset of the accesses of `Self`
unsafe impl<'a> WorldQuery for EntityMut<'a> {
    type Item<'w> = EntityMut<'w>;
    type Fetch<'w> = UnsafeWorldCell<'w>;
    type State = ();

    fn shrink<'wlong: 'wshort, 'wshort>(item: Self::Item<'wlong>) -> Self::Item<'wshort> {
        item
    }

    unsafe fn init_fetch<'w>(
        world: UnsafeWorldCell<'w>,
        _state: &Self::State,
        _last_run: Tick,
        _this_run: Tick,
    ) -> Self::Fetch<'w> {
        world
    }

    const IS_DENSE: bool = true;

    #[inline]
    unsafe fn set_archetype<'w>(
        _fetch: &mut Self::Fetch<'w>,
        _state: &Self::State,
        _archetype: &'w Archetype,
        _table: &Table,
    ) {
    }

    #[inline]
    unsafe fn set_table<'w>(_fetch: &mut Self::Fetch<'w>, _state: &Self::State, _table: &'w Table) {
    }

    #[inline(always)]
    unsafe fn fetch<'w>(
        world: &mut Self::Fetch<'w>,
        entity: Entity,
        _table_row: TableRow,
    ) -> Self::Item<'w> {
        // SAFETY: `fetch` must be called with an entity that exists in the world
        let cell = world.get_entity(entity).debug_checked_unwrap();
        // SAFETY: mutable access to every component has been registered.
        EntityMut::new(cell)
    }

    fn update_component_access(_state: &Self::State, access: &mut FilteredAccess<ComponentId>) {
        assert!(
            !access.access().has_any_read(),
            "EntityMut conflicts with a previous access in this query. Exclusive access cannot coincide with any other accesses.",
        );
        access.write_all();
    }

    fn init_state(_world: &mut World) {}

    fn get_state(_world: &World) -> Option<()> {
        Some(())
    }

    fn matches_component_set(
        _state: &Self::State,
        _set_contains_id: &impl Fn(ComponentId) -> bool,
    ) -> bool {
        true
    }
}

/// SAFETY: access of `EntityRef` is a subset of `EntityMut`
unsafe impl<'a> QueryData for EntityMut<'a> {
    type ReadOnly = EntityRef<'a>;
}

/// SAFETY: The accesses of `Self::ReadOnly` are a subset of the accesses of `Self`
unsafe impl<'a> WorldQuery for FilteredEntityRef<'a> {
    type Fetch<'w> = (UnsafeWorldCell<'w>, Access<ComponentId>);
    type Item<'w> = FilteredEntityRef<'w>;
    type State = FilteredAccess<ComponentId>;

    fn shrink<'wlong: 'wshort, 'wshort>(item: Self::Item<'wlong>) -> Self::Item<'wshort> {
        item
    }

    const IS_DENSE: bool = false;

    unsafe fn init_fetch<'w>(
        world: UnsafeWorldCell<'w>,
        _state: &Self::State,
        _last_run: Tick,
        _this_run: Tick,
    ) -> Self::Fetch<'w> {
        let mut access = Access::default();
        access.read_all();
        (world, access)
    }

    #[inline]
    unsafe fn set_archetype<'w>(
        fetch: &mut Self::Fetch<'w>,
        state: &Self::State,
        archetype: &'w Archetype,
        _table: &Table,
    ) {
        let mut access = Access::default();
        state.access.reads().for_each(|id| {
            if archetype.contains(id) {
                access.add_read(id);
            }
        });
        fetch.1 = access;
    }

    #[inline]
    unsafe fn set_table<'w>(fetch: &mut Self::Fetch<'w>, state: &Self::State, table: &'w Table) {
        let mut access = Access::default();
        state.access.reads().for_each(|id| {
            if table.has_column(id) {
                access.add_read(id);
            }
        });
        fetch.1 = access;
    }

    #[inline]
    fn set_access<'w>(state: &mut Self::State, access: &FilteredAccess<ComponentId>) {
        *state = access.clone();
        state.access_mut().clear_writes();
    }

    #[inline(always)]
    unsafe fn fetch<'w>(
        (world, access): &mut Self::Fetch<'w>,
        entity: Entity,
        _table_row: TableRow,
    ) -> Self::Item<'w> {
        // SAFETY: `fetch` must be called with an entity that exists in the world
        let cell = world.get_entity(entity).debug_checked_unwrap();
        // SAFETY: mutable access to every component has been registered.
        FilteredEntityRef::new(cell, access.clone())
    }

    fn update_component_access(
        state: &Self::State,
        filtered_access: &mut FilteredAccess<ComponentId>,
    ) {
        assert!(
            filtered_access.access().is_compatible(&state.access),
            "FilteredEntityRef conflicts with a previous access in this query. Exclusive access cannot coincide with any other accesses.",
        );
        filtered_access.access.extend(&state.access);
    }

    fn init_state(_world: &mut World) -> Self::State {
        FilteredAccess::default()
    }

    fn get_state(_world: &World) -> Option<Self::State> {
        Some(FilteredAccess::default())
    }

    fn matches_component_set(
        _state: &Self::State,
        _set_contains_id: &impl Fn(ComponentId) -> bool,
    ) -> bool {
        true
    }
}

/// SAFETY: `Self` is the same as `Self::ReadOnly`
unsafe impl<'a> QueryData for FilteredEntityRef<'a> {
    type ReadOnly = Self;
}

/// SAFETY: Access is read-only.
unsafe impl ReadOnlyQueryData for FilteredEntityRef<'_> {}

/// SAFETY: The accesses of `Self::ReadOnly` are a subset of the accesses of `Self`
unsafe impl<'a> WorldQuery for FilteredEntityMut<'a> {
    type Fetch<'w> = (UnsafeWorldCell<'w>, Access<ComponentId>);
    type Item<'w> = FilteredEntityMut<'w>;
    type State = FilteredAccess<ComponentId>;

    fn shrink<'wlong: 'wshort, 'wshort>(item: Self::Item<'wlong>) -> Self::Item<'wshort> {
        item
    }

    const IS_DENSE: bool = false;

    unsafe fn init_fetch<'w>(
        world: UnsafeWorldCell<'w>,
        _state: &Self::State,
        _last_run: Tick,
        _this_run: Tick,
    ) -> Self::Fetch<'w> {
        let mut access = Access::default();
        access.write_all();
        (world, access)
    }

    #[inline]
    unsafe fn set_archetype<'w>(
        fetch: &mut Self::Fetch<'w>,
        state: &Self::State,
        archetype: &'w Archetype,
        _table: &Table,
    ) {
        let mut access = Access::default();
        state.access.reads().for_each(|id| {
            if archetype.contains(id) {
                access.add_read(id);
            }
        });
        state.access.writes().for_each(|id| {
            if archetype.contains(id) {
                access.add_write(id);
            }
        });
        fetch.1 = access;
    }

    #[inline]
    unsafe fn set_table<'w>(fetch: &mut Self::Fetch<'w>, state: &Self::State, table: &'w Table) {
        let mut access = Access::default();
        state.access.reads().for_each(|id| {
            if table.has_column(id) {
                access.add_read(id);
            }
        });
        state.access.writes().for_each(|id| {
            if table.has_column(id) {
                access.add_write(id);
            }
        });
        fetch.1 = access;
    }

    #[inline]
    fn set_access<'w>(state: &mut Self::State, access: &FilteredAccess<ComponentId>) {
        *state = access.clone();
    }

    #[inline(always)]
    unsafe fn fetch<'w>(
        (world, access): &mut Self::Fetch<'w>,
        entity: Entity,
        _table_row: TableRow,
    ) -> Self::Item<'w> {
        // SAFETY: `fetch` must be called with an entity that exists in the world
        let cell = world.get_entity(entity).debug_checked_unwrap();
        // SAFETY: mutable access to every component has been registered.
        FilteredEntityMut::new(cell, access.clone())
    }

    fn update_component_access(
        state: &Self::State,
        filtered_access: &mut FilteredAccess<ComponentId>,
    ) {
        assert!(
            filtered_access.access().is_compatible(&state.access),
            "FilteredEntityMut conflicts with a previous access in this query. Exclusive access cannot coincide with any other accesses.",
        );
        filtered_access.access.extend(&state.access);
    }

    fn init_state(_world: &mut World) -> Self::State {
        FilteredAccess::default()
    }

    fn get_state(_world: &World) -> Option<Self::State> {
        Some(FilteredAccess::default())
    }

    fn matches_component_set(
        _state: &Self::State,
        _set_contains_id: &impl Fn(ComponentId) -> bool,
    ) -> bool {
        true
    }
}

/// SAFETY: access of `FilteredEntityRef` is a subset of `FilteredEntityMut`
unsafe impl<'a> QueryData for FilteredEntityMut<'a> {
    type ReadOnly = FilteredEntityRef<'a>;
}

#[doc(hidden)]
pub struct ReadFetch<'w, T> {
    // T::Storage = TableStorage
    table_components: Option<ThinSlicePtr<'w, UnsafeCell<T>>>,
    // T::Storage = SparseStorage
    sparse_set: Option<&'w ComponentSparseSet>,
}

impl<T> Clone for ReadFetch<'_, T> {
    fn clone(&self) -> Self {
        *self
    }
}
impl<T> Copy for ReadFetch<'_, T> {}

/// SAFETY:
/// `fetch` accesses a single component in a readonly way.
/// This is sound because `update_component_access` and `update_archetype_component_access` add read access for that component and panic when appropriate.
/// `update_component_access` adds a `With` filter for a component.
/// This is sound because `matches_component_set` returns whether the set contains that component.
unsafe impl<T: Component> WorldQuery for &T {
    type Item<'w> = &'w T;
    type Fetch<'w> = ReadFetch<'w, T>;
    type State = ComponentId;

    fn shrink<'wlong: 'wshort, 'wshort>(item: &'wlong T) -> &'wshort T {
        item
    }

    #[inline]
    unsafe fn init_fetch<'w>(
        world: UnsafeWorldCell<'w>,
        &component_id: &ComponentId,
        _last_run: Tick,
        _this_run: Tick,
    ) -> ReadFetch<'w, T> {
        ReadFetch {
            table_components: None,
            sparse_set: (T::Storage::STORAGE_TYPE == StorageType::SparseSet).then(|| {
                world
                    // SAFETY: The underlying type associated with `component_id` is `T`,
                    // which we are allowed to access since we registered it in `update_archetype_component_access`.
                    // Note that we do not actually access any components in this function, we just get a shared
                    // reference to the sparse set, which is used to access the components in `Self::fetch`.
                    .storages()
                    .sparse_sets
                    .get(component_id)
                    .debug_checked_unwrap()
            }),
        }
    }

    const IS_DENSE: bool = {
        match T::Storage::STORAGE_TYPE {
            StorageType::Table => true,
            StorageType::SparseSet => false,
        }
    };

    #[inline]
    unsafe fn set_archetype<'w>(
        fetch: &mut ReadFetch<'w, T>,
        component_id: &ComponentId,
        _archetype: &'w Archetype,
        table: &'w Table,
    ) {
        if Self::IS_DENSE {
            Self::set_table(fetch, component_id, table);
        }
    }

    #[inline]
    unsafe fn set_table<'w>(
        fetch: &mut ReadFetch<'w, T>,
        &component_id: &ComponentId,
        table: &'w Table,
    ) {
        fetch.table_components = Some(
            table
                .get_column(component_id)
                .debug_checked_unwrap()
                .get_data_slice()
                .into(),
        );
    }

    #[inline(always)]
    unsafe fn fetch<'w>(
        fetch: &mut Self::Fetch<'w>,
        entity: Entity,
        table_row: TableRow,
    ) -> Self::Item<'w> {
        match T::Storage::STORAGE_TYPE {
            StorageType::Table => fetch
                .table_components
                .debug_checked_unwrap()
                .get(table_row.as_usize())
                .deref(),
            StorageType::SparseSet => fetch
                .sparse_set
                .debug_checked_unwrap()
                .get(entity)
                .debug_checked_unwrap()
                .deref(),
        }
    }

    fn update_component_access(
        &component_id: &ComponentId,
        access: &mut FilteredAccess<ComponentId>,
    ) {
        assert!(
            !access.access().has_write(component_id),
            "&{} conflicts with a previous access in this query. Shared access cannot coincide with exclusive access.",
                std::any::type_name::<T>(),
        );
        access.add_read(component_id);
    }

    fn init_state(world: &mut World) -> ComponentId {
        world.init_component::<T>()
    }

    fn get_state(world: &World) -> Option<Self::State> {
        world.component_id::<T>()
    }

    fn matches_component_set(
        &state: &ComponentId,
        set_contains_id: &impl Fn(ComponentId) -> bool,
    ) -> bool {
        set_contains_id(state)
    }
}

/// SAFETY: `Self` is the same as `Self::ReadOnly`
unsafe impl<T: Component> QueryData for &T {
    type ReadOnly = Self;
}

/// SAFETY: access is read only
unsafe impl<T: Component> ReadOnlyQueryData for &T {}

#[doc(hidden)]
pub struct RefFetch<'w, T> {
    // T::Storage = TableStorage
    table_data: Option<(
        ThinSlicePtr<'w, UnsafeCell<T>>,
        ThinSlicePtr<'w, UnsafeCell<Tick>>,
        ThinSlicePtr<'w, UnsafeCell<Tick>>,
    )>,
    // T::Storage = SparseStorage
    sparse_set: Option<&'w ComponentSparseSet>,

    last_run: Tick,
    this_run: Tick,
}

impl<T> Clone for RefFetch<'_, T> {
    fn clone(&self) -> Self {
        *self
    }
}
impl<T> Copy for RefFetch<'_, T> {}

/// SAFETY:
/// `fetch` accesses a single component in a readonly way.
/// This is sound because `update_component_access` and `update_archetype_component_access` add read access for that component and panic when appropriate.
/// `update_component_access` adds a `With` filter for a component.
/// This is sound because `matches_component_set` returns whether the set contains that component.
unsafe impl<'__w, T: Component> WorldQuery for Ref<'__w, T> {
    type Item<'w> = Ref<'w, T>;
    type Fetch<'w> = RefFetch<'w, T>;
    type State = ComponentId;

    fn shrink<'wlong: 'wshort, 'wshort>(item: Ref<'wlong, T>) -> Ref<'wshort, T> {
        item
    }

    #[inline]
    unsafe fn init_fetch<'w>(
        world: UnsafeWorldCell<'w>,
        &component_id: &ComponentId,
        last_run: Tick,
        this_run: Tick,
    ) -> RefFetch<'w, T> {
        RefFetch {
            table_data: None,
            sparse_set: (T::Storage::STORAGE_TYPE == StorageType::SparseSet).then(|| {
                world
                    // SAFETY: See &T::init_fetch.
                    .storages()
                    .sparse_sets
                    .get(component_id)
                    .debug_checked_unwrap()
            }),
            last_run,
            this_run,
        }
    }

    const IS_DENSE: bool = {
        match T::Storage::STORAGE_TYPE {
            StorageType::Table => true,
            StorageType::SparseSet => false,
        }
    };

    #[inline]
    unsafe fn set_archetype<'w>(
        fetch: &mut RefFetch<'w, T>,
        component_id: &ComponentId,
        _archetype: &'w Archetype,
        table: &'w Table,
    ) {
        if Self::IS_DENSE {
            Self::set_table(fetch, component_id, table);
        }
    }

    #[inline]
    unsafe fn set_table<'w>(
        fetch: &mut RefFetch<'w, T>,
        &component_id: &ComponentId,
        table: &'w Table,
    ) {
        let column = table.get_column(component_id).debug_checked_unwrap();
        fetch.table_data = Some((
            column.get_data_slice().into(),
            column.get_added_ticks_slice().into(),
            column.get_changed_ticks_slice().into(),
        ));
    }

    #[inline(always)]
    unsafe fn fetch<'w>(
        fetch: &mut Self::Fetch<'w>,
        entity: Entity,
        table_row: TableRow,
    ) -> Self::Item<'w> {
        match T::Storage::STORAGE_TYPE {
            StorageType::Table => {
                let (table_components, added_ticks, changed_ticks) =
                    fetch.table_data.debug_checked_unwrap();
                Ref {
                    value: table_components.get(table_row.as_usize()).deref(),
                    ticks: Ticks {
                        added: added_ticks.get(table_row.as_usize()).deref(),
                        changed: changed_ticks.get(table_row.as_usize()).deref(),
                        this_run: fetch.this_run,
                        last_run: fetch.last_run,
                    },
                }
            }
            StorageType::SparseSet => {
                let (component, ticks) = fetch
                    .sparse_set
                    .debug_checked_unwrap()
                    .get_with_ticks(entity)
                    .debug_checked_unwrap();
                Ref {
                    value: component.deref(),
                    ticks: Ticks::from_tick_cells(ticks, fetch.last_run, fetch.this_run),
                }
            }
        }
    }

    fn update_component_access(
        &component_id: &ComponentId,
        access: &mut FilteredAccess<ComponentId>,
    ) {
        assert!(
            !access.access().has_write(component_id),
            "&{} conflicts with a previous access in this query. Shared access cannot coincide with exclusive access.",
                std::any::type_name::<T>(),
        );
        access.add_read(component_id);
    }

    fn init_state(world: &mut World) -> ComponentId {
        world.init_component::<T>()
    }

    fn get_state(world: &World) -> Option<Self::State> {
        world.component_id::<T>()
    }

    fn matches_component_set(
        &state: &ComponentId,
        set_contains_id: &impl Fn(ComponentId) -> bool,
    ) -> bool {
        set_contains_id(state)
    }
}

/// SAFETY: `Self` is the same as `Self::ReadOnly`
unsafe impl<'__w, T: Component> QueryData for Ref<'__w, T> {
    type ReadOnly = Self;
}

/// SAFETY: access is read only
unsafe impl<'__w, T: Component> ReadOnlyQueryData for Ref<'__w, T> {}

#[doc(hidden)]
pub struct WriteFetch<'w, T> {
    // T::Storage = TableStorage
    table_data: Option<(
        ThinSlicePtr<'w, UnsafeCell<T>>,
        ThinSlicePtr<'w, UnsafeCell<Tick>>,
        ThinSlicePtr<'w, UnsafeCell<Tick>>,
    )>,
    // T::Storage = SparseStorage
    sparse_set: Option<&'w ComponentSparseSet>,

    last_run: Tick,
    this_run: Tick,
}

impl<T> Clone for WriteFetch<'_, T> {
    fn clone(&self) -> Self {
        *self
    }
}
impl<T> Copy for WriteFetch<'_, T> {}

/// SAFETY:
/// `fetch` accesses a single component mutably.
/// This is sound because `update_component_access` and `update_archetype_component_access` add write access for that component and panic when appropriate.
/// `update_component_access` adds a `With` filter for a component.
/// This is sound because `matches_component_set` returns whether the set contains that component.
unsafe impl<'__w, T: Component> WorldQuery for &'__w mut T {
    type Item<'w> = Mut<'w, T>;
    type Fetch<'w> = WriteFetch<'w, T>;
    type State = ComponentId;

    fn shrink<'wlong: 'wshort, 'wshort>(item: Mut<'wlong, T>) -> Mut<'wshort, T> {
        item
    }

    #[inline]
    unsafe fn init_fetch<'w>(
        world: UnsafeWorldCell<'w>,
        &component_id: &ComponentId,
        last_run: Tick,
        this_run: Tick,
    ) -> WriteFetch<'w, T> {
        WriteFetch {
            table_data: None,
            sparse_set: (T::Storage::STORAGE_TYPE == StorageType::SparseSet).then(|| {
                world
                    // SAFETY: See &T::init_fetch.
                    .storages()
                    .sparse_sets
                    .get(component_id)
                    .debug_checked_unwrap()
            }),
            last_run,
            this_run,
        }
    }

    const IS_DENSE: bool = {
        match T::Storage::STORAGE_TYPE {
            StorageType::Table => true,
            StorageType::SparseSet => false,
        }
    };

    #[inline]
    unsafe fn set_archetype<'w>(
        fetch: &mut WriteFetch<'w, T>,
        component_id: &ComponentId,
        _archetype: &'w Archetype,
        table: &'w Table,
    ) {
        if Self::IS_DENSE {
            Self::set_table(fetch, component_id, table);
        }
    }

    #[inline]
    unsafe fn set_table<'w>(
        fetch: &mut WriteFetch<'w, T>,
        &component_id: &ComponentId,
        table: &'w Table,
    ) {
        let column = table.get_column(component_id).debug_checked_unwrap();
        fetch.table_data = Some((
            column.get_data_slice().into(),
            column.get_added_ticks_slice().into(),
            column.get_changed_ticks_slice().into(),
        ));
    }

    #[inline(always)]
    unsafe fn fetch<'w>(
        fetch: &mut Self::Fetch<'w>,
        entity: Entity,
        table_row: TableRow,
    ) -> Self::Item<'w> {
        match T::Storage::STORAGE_TYPE {
            StorageType::Table => {
                let (table_components, added_ticks, changed_ticks) =
                    fetch.table_data.debug_checked_unwrap();
                Mut {
                    value: table_components.get(table_row.as_usize()).deref_mut(),
                    ticks: TicksMut {
                        added: added_ticks.get(table_row.as_usize()).deref_mut(),
                        changed: changed_ticks.get(table_row.as_usize()).deref_mut(),
                        this_run: fetch.this_run,
                        last_run: fetch.last_run,
                    },
                }
            }
            StorageType::SparseSet => {
                let (component, ticks) = fetch
                    .sparse_set
                    .debug_checked_unwrap()
                    .get_with_ticks(entity)
                    .debug_checked_unwrap();
                Mut {
                    value: component.assert_unique().deref_mut(),
                    ticks: TicksMut::from_tick_cells(ticks, fetch.last_run, fetch.this_run),
                }
            }
        }
    }

    fn update_component_access(
        &component_id: &ComponentId,
        access: &mut FilteredAccess<ComponentId>,
    ) {
        assert!(
            !access.access().has_read(component_id),
            "&mut {} conflicts with a previous access in this query. Mutable component access must be unique.",
                std::any::type_name::<T>(),
        );
        access.add_write(component_id);
    }

    fn init_state(world: &mut World) -> ComponentId {
        world.init_component::<T>()
    }

    fn get_state(world: &World) -> Option<Self::State> {
        world.component_id::<T>()
    }

    fn matches_component_set(
        &state: &ComponentId,
        set_contains_id: &impl Fn(ComponentId) -> bool,
    ) -> bool {
        set_contains_id(state)
    }
}

/// SAFETY: access of `&T` is a subset of `&mut T`
unsafe impl<'__w, T: Component> QueryData for &'__w mut T {
    type ReadOnly = &'__w T;
}

#[doc(hidden)]
pub struct OptionFetch<'w, T: WorldQuery> {
    fetch: T::Fetch<'w>,
    matches: bool,
}

impl<T: WorldQuery> Clone for OptionFetch<'_, T> {
    fn clone(&self) -> Self {
        Self {
            fetch: self.fetch.clone(),
            matches: self.matches,
        }
    }
}

/// SAFETY:
/// `fetch` might access any components that `T` accesses.
/// This is sound because `update_component_access` and `update_archetype_component_access` add the same accesses as `T`.
/// Filters are unchanged.
unsafe impl<T: WorldQuery> WorldQuery for Option<T> {
    type Item<'w> = Option<T::Item<'w>>;
    type Fetch<'w> = OptionFetch<'w, T>;
    type State = T::State;

    fn shrink<'wlong: 'wshort, 'wshort>(item: Self::Item<'wlong>) -> Self::Item<'wshort> {
        item.map(T::shrink)
    }

    #[inline]
    unsafe fn init_fetch<'w>(
        world: UnsafeWorldCell<'w>,
        state: &T::State,
        last_run: Tick,
        this_run: Tick,
    ) -> OptionFetch<'w, T> {
        OptionFetch {
            fetch: T::init_fetch(world, state, last_run, this_run),
            matches: false,
        }
    }

    const IS_DENSE: bool = T::IS_DENSE;

    #[inline]
    unsafe fn set_archetype<'w>(
        fetch: &mut OptionFetch<'w, T>,
        state: &T::State,
        archetype: &'w Archetype,
        table: &'w Table,
    ) {
        fetch.matches = T::matches_component_set(state, &|id| archetype.contains(id));
        if fetch.matches {
            T::set_archetype(&mut fetch.fetch, state, archetype, table);
        }
    }

    #[inline]
    unsafe fn set_table<'w>(fetch: &mut OptionFetch<'w, T>, state: &T::State, table: &'w Table) {
        fetch.matches = T::matches_component_set(state, &|id| table.has_column(id));
        if fetch.matches {
            T::set_table(&mut fetch.fetch, state, table);
        }
    }

    #[inline(always)]
    unsafe fn fetch<'w>(
        fetch: &mut Self::Fetch<'w>,
        entity: Entity,
        table_row: TableRow,
    ) -> Self::Item<'w> {
        fetch
            .matches
            .then(|| T::fetch(&mut fetch.fetch, entity, table_row))
    }

    fn update_component_access(state: &T::State, access: &mut FilteredAccess<ComponentId>) {
        // FilteredAccess::add_[write,read] adds the component to the `with` filter.
        // Those methods are called on `access` in `T::update_component_access`.
        // But in `Option<T>`, we specifically don't filter on `T`,
        // since `(Option<T>, &OtherComponent)` should be a valid item, even
        // if `Option<T>` is `None`.
        //
        // We pass a clone of the `FilteredAccess` to `T`, and only update the `Access`
        // using `extend_access` so that we can apply `T`'s component_access
        // without updating the `with` filters of `access`.
        let mut intermediate = access.clone();
        T::update_component_access(state, &mut intermediate);
        access.extend_access(&intermediate);
    }

    fn init_state(world: &mut World) -> T::State {
        T::init_state(world)
    }

    fn get_state(world: &World) -> Option<Self::State> {
        T::get_state(world)
    }

    fn matches_component_set(
        _state: &T::State,
        _set_contains_id: &impl Fn(ComponentId) -> bool,
    ) -> bool {
        true
    }
}

// SAFETY: defers to soundness of `T: WorldQuery` impl
unsafe impl<T: QueryData> QueryData for Option<T> {
    type ReadOnly = Option<T::ReadOnly>;
}

/// SAFETY: [`OptionFetch`] is read only because `T` is read only
unsafe impl<T: ReadOnlyQueryData> ReadOnlyQueryData for Option<T> {}

/// Returns a bool that describes if an entity has the component `T`.
///
/// This can be used in a [`Query`](crate::system::Query) if you want to know whether or not entities
/// have the component `T`  but don't actually care about the component's value.
///
/// # Footguns
///
/// Note that a `Query<Has<T>>` will match all existing entities.
/// Beware! Even if it matches all entities, it doesn't mean that `query.get(entity)`
/// will always return `Ok(bool)`.
///
/// In the case of a non-existent entity, such as a despawned one, it will return `Err`.
/// A workaround is to replace `query.get(entity).unwrap()` by
/// `query.get(entity).unwrap_or_default()`.
///
/// # Examples
///
/// ```
/// # use bevy_ecs::component::Component;
/// # use bevy_ecs::query::Has;
/// # use bevy_ecs::system::IntoSystem;
/// # use bevy_ecs::system::Query;
/// #
/// # #[derive(Component)]
/// # struct IsHungry;
/// # #[derive(Component)]
/// # struct Name { name: &'static str };
/// #
/// fn food_entity_system(query: Query<(&Name, Has<IsHungry>) >) {
///     for (name, is_hungry) in &query {
///         if is_hungry{
///             println!("{} would like some food.", name.name);
///         } else {
///             println!("{} has had sufficient.", name.name);
///         }
///     }
/// }
/// # bevy_ecs::system::assert_is_system(food_entity_system);
/// ```
///
/// ```
/// # use bevy_ecs::component::Component;
/// # use bevy_ecs::query::Has;
/// # use bevy_ecs::system::IntoSystem;
/// # use bevy_ecs::system::Query;
/// #
/// # #[derive(Component)]
/// # struct Alpha{has_beta: bool};
/// # #[derive(Component)]
/// # struct Beta { has_alpha: bool };
/// #
/// // Unlike `Option<&T>`, `Has<T>` is compatible with `&mut T`
/// // as it does not actually access any data.
/// fn alphabet_entity_system(mut alphas: Query<(&mut Alpha, Has<Beta>)>, mut betas: Query<(&mut Beta, Has<Alpha>)>) {
///     for (mut alpha, has_beta) in alphas.iter_mut() {
///         alpha.has_beta = has_beta;
///     }
///     for (mut beta, has_alpha) in betas.iter_mut() {
///         beta.has_alpha = has_alpha;
///     }
/// }
/// # bevy_ecs::system::assert_is_system(alphabet_entity_system);
/// ```
pub struct Has<T>(PhantomData<T>);

/// SAFETY:
/// `update_component_access` and `update_archetype_component_access` do nothing.
/// This is sound because `fetch` does not access components.
unsafe impl<T: Component> WorldQuery for Has<T> {
    type Item<'w> = bool;
    type Fetch<'w> = bool;
    type State = ComponentId;

    fn shrink<'wlong: 'wshort, 'wshort>(item: Self::Item<'wlong>) -> Self::Item<'wshort> {
        item
    }

    #[inline]
    unsafe fn init_fetch<'w>(
        _world: UnsafeWorldCell<'w>,
        _state: &Self::State,
        _last_run: Tick,
        _this_run: Tick,
    ) -> Self::Fetch<'w> {
        false
    }

    const IS_DENSE: bool = {
        match T::Storage::STORAGE_TYPE {
            StorageType::Table => true,
            StorageType::SparseSet => false,
        }
    };

    #[inline]
    unsafe fn set_archetype<'w>(
        fetch: &mut Self::Fetch<'w>,
        state: &Self::State,
        archetype: &'w Archetype,
        _table: &Table,
    ) {
        *fetch = archetype.contains(*state);
    }

    #[inline]
    unsafe fn set_table<'w>(fetch: &mut Self::Fetch<'w>, state: &Self::State, table: &'w Table) {
        *fetch = table.has_column(*state);
    }

    #[inline(always)]
    unsafe fn fetch<'w>(
        fetch: &mut Self::Fetch<'w>,
        _entity: Entity,
        _table_row: TableRow,
    ) -> Self::Item<'w> {
        *fetch
    }

    fn update_component_access(
        &component_id: &Self::State,
        access: &mut FilteredAccess<ComponentId>,
<<<<<<< HEAD
    ) {
        access.add_archetypal(component_id);
    }

    fn update_archetype_component_access(
        _state: &Self::State,
        _archetype: &Archetype,
        _access: &mut Access<ArchetypeComponentId>,
=======
>>>>>>> f1f83bf5
    ) {
        access.access_mut().add_archetypal(component_id);
    }

    fn init_state(world: &mut World) -> ComponentId {
        world.init_component::<T>()
    }

    fn get_state(world: &World) -> Option<Self::State> {
        world.component_id::<T>()
    }

    fn matches_component_set(
        _state: &Self::State,
        _set_contains_id: &impl Fn(ComponentId) -> bool,
    ) -> bool {
        // `Has<T>` always matches
        true
    }
}

/// SAFETY: `Self` is the same as `Self::ReadOnly`
unsafe impl<T: Component> QueryData for Has<T> {
    type ReadOnly = Self;
}

/// SAFETY: [`Has`] is read only
unsafe impl<T: Component> ReadOnlyQueryData for Has<T> {}

/// The `AnyOf` query parameter fetches entities with any of the component types included in T.
///
/// `Query<AnyOf<(&A, &B, &mut C)>>` is equivalent to `Query<(Option<&A>, Option<&B>, Option<&mut C>), Or<(With<A>, With<B>, With<C>)>>`.
/// Each of the components in `T` is returned as an `Option`, as with `Option<A>` queries.
/// Entities are guaranteed to have at least one of the components in `T`.
pub struct AnyOf<T>(PhantomData<T>);

macro_rules! impl_tuple_query_data {
    ($(($name: ident, $state: ident)),*) => {

        #[allow(non_snake_case)]
        #[allow(clippy::unused_unit)]
        // SAFETY: defers to soundness `$name: WorldQuery` impl
        unsafe impl<$($name: QueryData),*> QueryData for ($($name,)*) {
            type ReadOnly = ($($name::ReadOnly,)*);
        }

        /// SAFETY: each item in the tuple is read only
        unsafe impl<$($name: ReadOnlyQueryData),*> ReadOnlyQueryData for ($($name,)*) {}

    };
}

macro_rules! impl_anytuple_fetch {
    ($(($name: ident, $state: ident)),*) => {

        #[allow(non_snake_case)]
        #[allow(clippy::unused_unit)]
        /// SAFETY:
        /// `fetch` accesses are a subset of the subqueries' accesses
        /// This is sound because `update_component_access` and `update_archetype_component_access` adds accesses according to the implementations of all the subqueries.
        /// `update_component_access` replaces the filters with a disjunction where every element is a conjunction of the previous filters and the filters of one of the subqueries.
        /// This is sound because `matches_component_set` returns a disjunction of the results of the subqueries' implementations.
        unsafe impl<$($name: WorldQuery),*> WorldQuery for AnyOf<($($name,)*)> {
            type Fetch<'w> = ($(($name::Fetch<'w>, bool),)*);
            type Item<'w> = ($(Option<$name::Item<'w>>,)*);
            type State = ($($name::State,)*);

            fn shrink<'wlong: 'wshort, 'wshort>(item: Self::Item<'wlong>) -> Self::Item<'wshort> {
                let ($($name,)*) = item;
                ($(
                    $name.map($name::shrink),
                )*)
            }

            #[inline]
            #[allow(clippy::unused_unit)]
            unsafe fn init_fetch<'w>(_world: UnsafeWorldCell<'w>, state: &Self::State, _last_run: Tick, _this_run: Tick) -> Self::Fetch<'w> {
                let ($($name,)*) = state;
                ($(($name::init_fetch(_world, $name, _last_run, _this_run), false),)*)
            }

            const IS_DENSE: bool = true $(&& $name::IS_DENSE)*;

            #[inline]
            unsafe fn set_archetype<'w>(
                _fetch: &mut Self::Fetch<'w>,
                _state: &Self::State,
                _archetype: &'w Archetype,
                _table: &'w Table
            ) {
                let ($($name,)*) = _fetch;
                let ($($state,)*) = _state;
                $(
                    $name.1 = $name::matches_component_set($state, &|id| _archetype.contains(id));
                    if $name.1 {
                        $name::set_archetype(&mut $name.0, $state, _archetype, _table);
                    }
                )*
            }

            #[inline]
            unsafe fn set_table<'w>(_fetch: &mut Self::Fetch<'w>, _state: &Self::State, _table: &'w Table) {
                let ($($name,)*) = _fetch;
                let ($($state,)*) = _state;
                $(
                    $name.1 = $name::matches_component_set($state, &|id| _table.has_column(id));
                    if $name.1 {
                        $name::set_table(&mut $name.0, $state, _table);
                    }
                )*
            }

            #[inline(always)]
            #[allow(clippy::unused_unit)]
            unsafe fn fetch<'w>(
                _fetch: &mut Self::Fetch<'w>,
                _entity: Entity,
                _table_row: TableRow
            ) -> Self::Item<'w> {
                let ($($name,)*) = _fetch;
                ($(
                    $name.1.then(|| $name::fetch(&mut $name.0, _entity, _table_row)),
                )*)
            }

            fn update_component_access(state: &Self::State, _access: &mut FilteredAccess<ComponentId>) {
                let ($($name,)*) = state;

                let mut _new_access = _access.clone();
                let mut _not_first = false;
                $(
                    if _not_first {
                        let mut intermediate = _access.clone();
                        $name::update_component_access($name, &mut intermediate);
                        _new_access.append_or(&intermediate);
                        _new_access.extend_access(&intermediate);
                    } else {
                        $name::update_component_access($name, &mut _new_access);
                        _new_access.required = _access.required.clone();
                        _not_first = true;
                    }
                )*

                *_access = _new_access;
            }

            fn init_state(_world: &mut World) -> Self::State {
                ($($name::init_state(_world),)*)
            }

            fn get_state(_world: &World) -> Option<Self::State> {
                Some(($($name::get_state(_world)?,)*))
            }

            fn matches_component_set(_state: &Self::State, _set_contains_id: &impl Fn(ComponentId) -> bool) -> bool {
                let ($($name,)*) = _state;
                false $(|| $name::matches_component_set($name, _set_contains_id))*
            }
        }

        #[allow(non_snake_case)]
        #[allow(clippy::unused_unit)]
        // SAFETY: defers to soundness of `$name: WorldQuery` impl
        unsafe impl<$($name: QueryData),*> QueryData for AnyOf<($($name,)*)> {
            type ReadOnly = AnyOf<($($name::ReadOnly,)*)>;
        }

        /// SAFETY: each item in the tuple is read only
        unsafe impl<$($name: ReadOnlyQueryData),*> ReadOnlyQueryData for AnyOf<($($name,)*)> {}
    };
}

all_tuples!(impl_tuple_query_data, 0, 15, F, S);
all_tuples!(impl_anytuple_fetch, 0, 15, F, S);

/// [`WorldQuery`] used to nullify queries by turning `Query<D>` into `Query<NopWorldQuery<D>>`
///
/// This will rarely be useful to consumers of `bevy_ecs`.
pub struct NopWorldQuery<D: QueryData>(PhantomData<D>);

/// SAFETY:
/// `update_component_access` and `update_archetype_component_access` do nothing.
/// This is sound because `fetch` does not access components.
unsafe impl<D: QueryData> WorldQuery for NopWorldQuery<D> {
    type Item<'w> = ();
    type Fetch<'w> = ();
    type State = D::State;

    fn shrink<'wlong: 'wshort, 'wshort>(_: ()) {}

    #[inline(always)]
    unsafe fn init_fetch(
        _world: UnsafeWorldCell,
        _state: &D::State,
        _last_run: Tick,
        _this_run: Tick,
    ) {
    }

    const IS_DENSE: bool = D::IS_DENSE;

    #[inline(always)]
    unsafe fn set_archetype(
        _fetch: &mut (),
        _state: &D::State,
        _archetype: &Archetype,
        _tables: &Table,
    ) {
    }

    #[inline(always)]
    unsafe fn set_table<'w>(_fetch: &mut (), _state: &D::State, _table: &Table) {}

    #[inline(always)]
    unsafe fn fetch<'w>(
        _fetch: &mut Self::Fetch<'w>,
        _entity: Entity,
        _table_row: TableRow,
    ) -> Self::Item<'w> {
    }

    fn update_component_access(_state: &D::State, _access: &mut FilteredAccess<ComponentId>) {}

    fn init_state(world: &mut World) -> Self::State {
        D::init_state(world)
    }

    fn get_state(world: &World) -> Option<Self::State> {
        D::get_state(world)
    }

    fn matches_component_set(
        state: &Self::State,
        set_contains_id: &impl Fn(ComponentId) -> bool,
    ) -> bool {
        D::matches_component_set(state, set_contains_id)
    }
}

/// SAFETY: `Self::ReadOnly` is `Self`
unsafe impl<D: QueryData> QueryData for NopWorldQuery<D> {
    type ReadOnly = Self;
}

/// SAFETY: `NopFetch` never accesses any data
unsafe impl<D: QueryData> ReadOnlyQueryData for NopWorldQuery<D> {}

/// SAFETY:
/// `update_component_access` and `update_archetype_component_access` do nothing.
/// This is sound because `fetch` does not access components.
unsafe impl<T: ?Sized> WorldQuery for PhantomData<T> {
    type Item<'a> = ();
    type Fetch<'a> = ();

    type State = ();

    fn shrink<'wlong: 'wshort, 'wshort>(_item: Self::Item<'wlong>) -> Self::Item<'wshort> {}

    unsafe fn init_fetch<'w>(
        _world: UnsafeWorldCell<'w>,
        _state: &Self::State,
        _last_run: Tick,
        _this_run: Tick,
    ) -> Self::Fetch<'w> {
    }

    // `PhantomData` does not match any components, so all components it matches
    // are stored in a Table (vacuous truth).
    const IS_DENSE: bool = true;

    unsafe fn set_archetype<'w>(
        _fetch: &mut Self::Fetch<'w>,
        _state: &Self::State,
        _archetype: &'w Archetype,
        _table: &'w Table,
    ) {
    }

    unsafe fn set_table<'w>(_fetch: &mut Self::Fetch<'w>, _state: &Self::State, _table: &'w Table) {
    }

    unsafe fn fetch<'w>(
        _fetch: &mut Self::Fetch<'w>,
        _entity: Entity,
        _table_row: TableRow,
    ) -> Self::Item<'w> {
    }

    fn update_component_access(_state: &Self::State, _access: &mut FilteredAccess<ComponentId>) {}

    fn init_state(_world: &mut World) -> Self::State {}

    fn get_state(_world: &World) -> Option<Self::State> {
        Some(())
    }

    fn matches_component_set(
        _state: &Self::State,
        _set_contains_id: &impl Fn(ComponentId) -> bool,
    ) -> bool {
        true
    }
}

/// SAFETY: `Self::ReadOnly` is `Self`
unsafe impl<T: ?Sized> QueryData for PhantomData<T> {
    type ReadOnly = Self;
}

/// SAFETY: `PhantomData` never accesses any world data.
unsafe impl<T: ?Sized> ReadOnlyQueryData for PhantomData<T> {}

#[cfg(test)]
mod tests {
    use bevy_ecs_macros::QueryData;

    use super::*;
    use crate::{
        self as bevy_ecs,
        system::{assert_is_system, Query},
    };

    #[derive(Component)]
    pub struct A;

    #[derive(Component)]
    pub struct B;

    // Tests that each variant of struct can be used as a `WorldQuery`.
    #[test]
    fn world_query_struct_variants() {
        #[derive(QueryData)]
        pub struct NamedQuery {
            id: Entity,
            a: &'static A,
        }

        #[derive(QueryData)]
        pub struct TupleQuery(&'static A, &'static B);

        #[derive(QueryData)]
        pub struct UnitQuery;

        fn my_system(_: Query<(NamedQuery, TupleQuery, UnitQuery)>) {}

        assert_is_system(my_system);
    }

    // Compile test for https://github.com/bevyengine/bevy/pull/8030.
    #[test]
    fn world_query_phantom_data() {
        #[derive(QueryData)]
        pub struct IgnoredQuery<Marker> {
            id: Entity,
            _marker: PhantomData<Marker>,
        }

        fn ignored_system(_: Query<IgnoredQuery<()>>) {}

        assert_is_system(ignored_system);
    }

    // Ensures that each field of a `WorldQuery` struct's read-only variant
    // has the same visibility as its corresponding mutable field.
    #[test]
    fn read_only_field_visibility() {
        mod private {
            use super::*;

            #[derive(QueryData)]
            #[query_data(mutable)]
            pub struct D {
                pub a: &'static mut A,
            }
        }

        let _ = private::DReadOnly { a: &A };

        fn my_system(query: Query<private::D>) {
            for q in &query {
                let _ = &q.a;
            }
        }

        assert_is_system(my_system);
    }

    // Ensures that metadata types generated by the WorldQuery macro
    // do not conflict with user-defined types.
    // Regression test for https://github.com/bevyengine/bevy/issues/8010.
    #[test]
    fn world_query_metadata_collision() {
        // The metadata types generated would be named `ClientState` and `ClientFetch`,
        // but they should rename themselves to avoid conflicts.
        #[derive(QueryData)]
        pub struct Client<S: ClientState> {
            pub state: &'static S,
            pub fetch: &'static ClientFetch,
        }

        pub trait ClientState: Component {}

        #[derive(Component)]
        pub struct ClientFetch;

        #[derive(Component)]
        pub struct C;

        impl ClientState for C {}

        fn client_system(_: Query<Client<C>>) {}

        assert_is_system(client_system);
    }
}<|MERGE_RESOLUTION|>--- conflicted
+++ resolved
@@ -1406,17 +1406,6 @@
     fn update_component_access(
         &component_id: &Self::State,
         access: &mut FilteredAccess<ComponentId>,
-<<<<<<< HEAD
-    ) {
-        access.add_archetypal(component_id);
-    }
-
-    fn update_archetype_component_access(
-        _state: &Self::State,
-        _archetype: &Archetype,
-        _access: &mut Access<ArchetypeComponentId>,
-=======
->>>>>>> f1f83bf5
     ) {
         access.access_mut().add_archetypal(component_id);
     }
