use crate::{
    archetype::{Archetype, ArchetypeComponentId},
<<<<<<< HEAD
    change_detection::ComponentMut,
    component::{Component, ComponentId, ComponentStorage, ComponentTicks, StorageType, Tick},
    entity::Entity,
    query::{Access, DebugCheckedUnwrap, FilteredAccess},
    storage::{ComponentSparseSet, Table},
    world::World,
=======
    change_detection::{Ticks, TicksMut},
    component::{Component, ComponentId, ComponentStorage, ComponentTicks, StorageType, Tick},
    entity::Entity,
    query::{Access, DebugCheckedUnwrap, FilteredAccess},
    storage::{ComponentSparseSet, Table, TableRow},
    world::{Mut, Ref, World},
>>>>>>> 0efe66b0
};
use bevy_ecs_macros::all_tuples;
pub use bevy_ecs_macros::WorldQuery;
use bevy_ptr::{ThinSlicePtr, UnsafeCellDeref};
use std::{cell::UnsafeCell, marker::PhantomData};

/// Types that can be fetched from a [`World`] using a [`Query`].
///
/// There are many types that natively implement this trait:
///
/// - **Component references.**
///   Fetches a component by reference (immutably or mutably).
/// - **`WorldQuery` tuples.**
///   If every element of a tuple implements `WorldQuery`, then the tuple itself also implements the same trait.
///   This enables a single `Query` to access multiple components and filter over multiple conditions.
///   Due to the current lack of variadic generics in Rust, the trait has been implemented for tuples from 0 to 15 elements,
///   but nesting of tuples allows infinite `WorldQuery`s.
/// - **Component filters.**
///   [`With`] and [`Without`] filters can be applied to check if the queried entity contains or not a particular component.
/// - **Change detection filters.**
///   [`Added`] and [`Changed`] filters can be applied to detect component changes to an entity.
/// - **Filter disjunction operator.**
///   By default, tuples compose query filters in such a way that all conditions must be satisfied to generate a query item for a given entity.
///   Wrapping a tuple inside an [`Or`] operator will relax the requirement to just one condition.
/// - **[`Entity`].**
///   Gets the identifier of the queried entity.
/// - **[`Option`].**
///   By default, a world query only tests entities that have the matching component types.
///   Wrapping it into an `Option` will increase the query search space, and it will return `None` if an entity doesn't satisfy the `WorldQuery`.
/// - **[`AnyOf`].**
///   Equivalent to wrapping each world query inside it into an `Option`.
/// - **[`ChangeTrackers`].**
///   Similar to change detection filters but it is used as a query fetch parameter.
///   It exposes methods to check for changes to the wrapped component.
///
/// Implementing the trait manually can allow for a fundamentally new type of behaviour.
///
/// # Trait derivation
///
/// Query design can be easily structured by deriving `WorldQuery` for custom types.
/// Despite the added complexity, this approach has several advantages over using `WorldQuery` tuples.
/// The most relevant improvements are:
///
/// - Reusability across multiple systems.
/// - There is no need to destructure a tuple since all fields are named.
/// - Subqueries can be composed together to create a more complex query.
/// - Methods can be implemented for the query items.
/// - There is no hardcoded limit on the number of elements.
///
/// This trait can only be derived if each field either
///
/// * also implements `WorldQuery`, or
/// * is marked with `#[world_query(ignore)]`. Fields decorated with this attribute
///   must implement [`Default`] and will be initialized to the default value as defined
///   by the trait.
///
/// The derive macro only supports regular structs (structs with named fields).
///
/// ```
/// # use bevy_ecs::prelude::*;
/// use bevy_ecs::query::WorldQuery;
/// #
/// # #[derive(Component)]
/// # struct ComponentA;
/// # #[derive(Component)]
/// # struct ComponentB;
///
/// #[derive(WorldQuery)]
/// struct MyQuery {
///     entity: Entity,
///     // It is required that all reference lifetimes are explicitly annotated, just like in any
///     // struct. Each lifetime should be 'static.
///     component_a: &'static ComponentA,
///     component_b: &'static ComponentB,
/// }
///
/// fn my_system(query: Query<MyQuery>) {
///     for q in &query {
///         q.component_a;
///     }
/// }
/// # bevy_ecs::system::assert_is_system(my_system);
/// ```
///
/// ## Macro expansion
///
/// Expanding the macro will declare three or six additional structs, depending on whether or not the struct is marked as mutable.
/// For a struct named `X`, the additional structs will be:
///
/// |Struct name|`mutable` only|Description|
/// |:---:|:---:|---|
/// |`XState`|---|Used as the [`State`] type for `X` and `XReadOnly`|
/// |`XItem`|---|The type of the query item for `X`|
/// |`XFetch`|---|Used as the [`Fetch`] type for `X`|
/// |`XReadOnlyItem`|✓|The type of the query item for `XReadOnly`|
/// |`XReadOnlyFetch`|✓|Used as the [`Fetch`] type for `XReadOnly`|
/// |`XReadOnly`|✓|[`ReadOnly`] variant of `X`|
///
/// ## Adding mutable references
///
/// Simply adding mutable references to a derived `WorldQuery` will result in a compilation error:
///
/// ```compile_fail
/// # use bevy_ecs::prelude::*;
/// # use bevy_ecs::query::WorldQuery;
/// #
/// # #[derive(Component)]
/// # struct ComponentA;
/// #
/// #[derive(WorldQuery)]
/// struct CustomQuery {
///     component_a: &'static mut ComponentA,
/// }
/// ```
///
/// To grant mutable access to components, the struct must be marked with the `#[world_query(mutable)]` attribute.
/// This will also create three more structs that will be used for accessing the query immutably (see table above).
///
/// ```
/// # use bevy_ecs::prelude::*;
/// # use bevy_ecs::query::WorldQuery;
/// #
/// # #[derive(Component)]
/// # struct ComponentA;
/// #
/// #[derive(WorldQuery)]
/// #[world_query(mutable)]
/// struct CustomQuery {
///     component_a: &'static mut ComponentA,
/// }
/// ```
///
/// ## Adding methods to query items
///
/// It is possible to add methods to query items in order to write reusable logic about related components.
/// This will often make systems more readable because low level logic is moved out from them.
/// It is done by adding `impl` blocks with methods for the `-Item` or `-ReadOnlyItem` generated structs.
///
/// ```
/// # use bevy_ecs::prelude::*;
/// # use bevy_ecs::query::WorldQuery;
/// #
/// #[derive(Component)]
/// struct Health(f32);
///
/// #[derive(Component)]
/// struct Buff(f32);
///
/// #[derive(WorldQuery)]
/// #[world_query(mutable)]
/// struct HealthQuery {
///     health: &'static mut Health,
///     buff: Option<&'static mut Buff>,
/// }
///
/// // `HealthQueryItem` is only available when accessing the query with mutable methods.
/// impl<'w> HealthQueryItem<'w> {
///     fn damage(&mut self, value: f32) {
///         self.health.0 -= value;
///     }
///
///     fn total(&self) -> f32 {
///         self.health.0 + self.buff.as_deref().map_or(0.0, |Buff(buff)| *buff)
///     }
/// }
///
/// // `HealthQueryReadOnlyItem` is only available when accessing the query with immutable methods.
/// impl<'w> HealthQueryReadOnlyItem<'w> {
///     fn total(&self) -> f32 {
///         self.health.0 + self.buff.map_or(0.0, |Buff(buff)| *buff)
///     }
/// }
///
/// fn my_system(mut health_query: Query<HealthQuery>) {
///     // The item returned by the iterator is of type `HealthQueryReadOnlyItem`.
///     for health in health_query.iter() {
///         println!("Total: {}", health.total());
///     }
///     // The item returned by the iterator is of type `HealthQueryItem`.
///     for mut health in &mut health_query {
///         health.damage(1.0);
///         println!("Total (mut): {}", health.total());
///     }
/// }
/// # bevy_ecs::system::assert_is_system(my_system);
/// ```
///
/// ## Deriving traits for query items
///
/// The `WorldQuery` derive macro does not automatically implement the traits of the struct to the query item types.
/// Something similar can be done by using the `#[world_query(derive(...))]` attribute.
/// This will apply the listed derivable traits to the query item structs.
///
/// ```
/// # use bevy_ecs::prelude::*;
/// # use bevy_ecs::query::WorldQuery;
/// #
/// # #[derive(Component, Debug)]
/// # struct ComponentA;
/// #
/// #[derive(WorldQuery)]
/// #[world_query(mutable, derive(Debug))]
/// struct CustomQuery {
///     component_a: &'static ComponentA,
/// }
///
/// // This function statically checks that `T` implements `Debug`.
/// fn assert_debug<T: std::fmt::Debug>() {}
///
/// assert_debug::<CustomQueryItem>();
/// assert_debug::<CustomQueryReadOnlyItem>();
/// ```
///
/// ## Query composition
///
/// It is possible to use any `WorldQuery` as a field of another one.
/// This means that a `WorldQuery` can also be used as a subquery, potentially in multiple places.
///
/// ```
/// # use bevy_ecs::prelude::*;
/// # use bevy_ecs::query::WorldQuery;
/// #
/// # #[derive(Component)]
/// # struct ComponentA;
/// # #[derive(Component)]
/// # struct ComponentB;
/// # #[derive(Component)]
/// # struct ComponentC;
/// #
/// #[derive(WorldQuery)]
/// struct SubQuery {
///     component_a: &'static ComponentA,
///     component_b: &'static ComponentB,
/// }
///
/// #[derive(WorldQuery)]
/// struct MyQuery {
///     subquery: SubQuery,
///     component_c: &'static ComponentC,
/// }
/// ```
///
/// ## Filters
///
/// Since the query filter type parameter is `WorldQuery`, it is also possible to use this macro to create filters.
///
/// ```
/// # use bevy_ecs::prelude::*;
/// # use bevy_ecs::{query::WorldQuery, component::Component};
/// #
/// # #[derive(Component)]
/// # struct ComponentA;
/// # #[derive(Component)]
/// # struct ComponentB;
/// # #[derive(Component)]
/// # struct ComponentC;
/// # #[derive(Component)]
/// # struct ComponentD;
/// # #[derive(Component)]
/// # struct ComponentE;
/// #
/// #[derive(WorldQuery)]
/// struct MyFilter<T: Component, P: Component> {
///     // Field names are not relevant, since they are never manually accessed.
///     with_a: With<ComponentA>,
///     or_filter: Or<(With<ComponentC>, Added<ComponentB>)>,
///     generic_tuple: (With<T>, Without<P>),
/// }
///
/// fn my_system(query: Query<Entity, MyFilter<ComponentD, ComponentE>>) {
///     // ...
/// }
/// # bevy_ecs::system::assert_is_system(my_system);
/// ```
///
/// # Safety
///
/// Component access of `Self::ReadOnly` must be a subset of `Self`
/// and `Self::ReadOnly` must match exactly the same archetypes/tables as `Self`
///
/// Implementor must ensure that
/// [`update_component_access`] and [`update_archetype_component_access`]
/// exactly reflects the results of the following methods:
///
/// - [`matches_component_set`]
/// - [`fetch`]
///
/// [`Added`]: crate::query::Added
/// [`fetch`]: Self::fetch
/// [`Changed`]: crate::query::Changed
/// [`Fetch`]: crate::query::WorldQuery::Fetch
/// [`matches_component_set`]: Self::matches_component_set
/// [`Or`]: crate::query::Or
/// [`Query`]: crate::system::Query
/// [`ReadOnly`]: Self::ReadOnly
/// [`State`]: Self::State
/// [`update_archetype_component_access`]: Self::update_archetype_component_access
/// [`update_component_access`]: Self::update_component_access
/// [`With`]: crate::query::With
/// [`Without`]: crate::query::Without
pub unsafe trait WorldQuery {
    /// The item returned by this [`WorldQuery`]
    type Item<'a>;

    /// Per archetype/table state used by this [`WorldQuery`] to fetch [`Self::Item`](crate::query::WorldQuery::Item)
    type Fetch<'a>;

    /// The read-only variant of this [`WorldQuery`], which satisfies the [`ReadOnlyWorldQuery`] trait.
    type ReadOnly: ReadOnlyWorldQuery<State = Self::State>;

    /// State used to construct a [`Self::Fetch`](crate::query::WorldQuery::Fetch). This will be cached inside [`QueryState`](crate::query::QueryState),
    /// so it is best to move as much data / computation here as possible to reduce the cost of
    /// constructing [`Self::Fetch`](crate::query::WorldQuery::Fetch).
    type State: Send + Sync + Sized;

    /// This function manually implements subtyping for the query items.
    fn shrink<'wlong: 'wshort, 'wshort>(item: Self::Item<'wlong>) -> Self::Item<'wshort>;

    /// Creates a new instance of this fetch.
    ///
    /// # Safety
    ///
    /// `state` must have been initialized (via [`WorldQuery::init_state`]) using the same `world` passed
    /// in to this function.
    unsafe fn init_fetch<'w>(
        world: &'w World,
        state: &Self::State,
        last_change_tick: u32,
        change_tick: u32,
    ) -> Self::Fetch<'w>;

    /// While this function can be called for any query, it is always safe to call if `Self: ReadOnlyWorldQuery` holds.
    ///
    /// # Safety
    /// While calling this method on its own cannot cause UB it is marked `unsafe` as the caller must ensure
    /// that the returned value is not used in any way that would cause two `QueryItem<Self>` for the same
    /// `archetype_row` or `table_row` to be alive at the same time.
    unsafe fn clone_fetch<'w>(fetch: &Self::Fetch<'w>) -> Self::Fetch<'w>;

    /// Returns true if (and only if) every table of every archetype matched by this fetch contains
    /// all of the matched components. This is used to select a more efficient "table iterator"
    /// for "dense" queries. If this returns true, [`WorldQuery::set_table`] must be used before
    /// [`WorldQuery::fetch`] can be called for iterators. If this returns false,
    /// [`WorldQuery::set_archetype`] must be used before [`WorldQuery::fetch`] can be called for
    /// iterators.
    const IS_DENSE: bool;

    /// Returns true if (and only if) this Fetch relies strictly on archetypes to limit which
    /// components are accessed by the Query.
    ///
    /// This enables optimizations for [`crate::query::QueryIter`] that rely on knowing exactly how
    /// many elements are being iterated (such as `Iterator::collect()`).
    const IS_ARCHETYPAL: bool;

    /// Adjusts internal state to account for the next [`Archetype`]. This will always be called on
    /// archetypes that match this [`WorldQuery`].
    ///
    /// # Safety
    ///
    /// `archetype` and `tables` must be from the [`World`] [`WorldQuery::init_state`] was called on. `state` must
    /// be the [`Self::State`] this was initialized with.
    unsafe fn set_archetype<'w>(
        fetch: &mut Self::Fetch<'w>,
        state: &Self::State,
        archetype: &'w Archetype,
        table: &'w Table,
    );

    /// Adjusts internal state to account for the next [`Table`]. This will always be called on tables
    /// that match this [`WorldQuery`].
    ///
    /// # Safety
    ///
    /// `table` must be from the [`World`] [`WorldQuery::init_state`] was called on. `state` must be the
    /// [`Self::State`] this was initialized with.
    unsafe fn set_table<'w>(fetch: &mut Self::Fetch<'w>, state: &Self::State, table: &'w Table);

    /// Fetch [`Self::Item`](`WorldQuery::Item`) for either the given `entity` in the current [`Table`],
    /// or for the given `entity` in the current [`Archetype`]. This must always be called after
    /// [`WorldQuery::set_table`] with a `table_row` in the range of the current [`Table`] or after
    /// [`WorldQuery::set_archetype`]  with a `entity` in the current archetype.
    ///
    /// # Safety
    ///
    /// Must always be called _after_ [`WorldQuery::set_table`] or [`WorldQuery::set_archetype`]. `entity` and
    /// `table_row` must be in the range of the current table and archetype.
    unsafe fn fetch<'w>(
        fetch: &mut Self::Fetch<'w>,
        entity: Entity,
        table_row: TableRow,
    ) -> Self::Item<'w>;

    /// # Safety
    ///
    /// Must always be called _after_ [`WorldQuery::set_table`] or [`WorldQuery::set_archetype`]. `entity` and
    /// `table_row` must be in the range of the current table and archetype.
    #[allow(unused_variables)]
    #[inline(always)]
    unsafe fn filter_fetch(
        fetch: &mut Self::Fetch<'_>,
        entity: Entity,
        table_row: TableRow,
    ) -> bool {
        true
    }

    // This does not have a default body of `{}` because 99% of cases need to add accesses
    // and forgetting to do so would be unsound.
    fn update_component_access(state: &Self::State, access: &mut FilteredAccess<ComponentId>);
    // This does not have a default body of `{}` because 99% of cases need to add accesses
    // and forgetting to do so would be unsound.
    fn update_archetype_component_access(
        state: &Self::State,
        archetype: &Archetype,
        access: &mut Access<ArchetypeComponentId>,
    );

    fn init_state(world: &mut World) -> Self::State;
    fn matches_component_set(
        state: &Self::State,
        set_contains_id: &impl Fn(ComponentId) -> bool,
    ) -> bool;
}

/// A world query that is read only.
///
/// # Safety
///
/// This must only be implemented for read-only [`WorldQuery`]'s.
pub unsafe trait ReadOnlyWorldQuery: WorldQuery<ReadOnly = Self> {}

/// The `Fetch` of a [`WorldQuery`], which is used to store state for each archetype/table.
pub type QueryFetch<'w, Q> = <Q as WorldQuery>::Fetch<'w>;
/// The item type returned when a [`WorldQuery`] is iterated over
pub type QueryItem<'w, Q> = <Q as WorldQuery>::Item<'w>;
/// The read-only `Fetch` of a [`WorldQuery`], which is used to store state for each archetype/table.
pub type ROQueryFetch<'w, Q> = QueryFetch<'w, <Q as WorldQuery>::ReadOnly>;
/// The read-only variant of the item type returned when a [`WorldQuery`] is iterated over immutably
pub type ROQueryItem<'w, Q> = QueryItem<'w, <Q as WorldQuery>::ReadOnly>;

/// SAFETY: no component or archetype access
unsafe impl WorldQuery for Entity {
    type Fetch<'w> = ();
    type Item<'w> = Entity;
    type ReadOnly = Self;
    type State = ();

    fn shrink<'wlong: 'wshort, 'wshort>(item: Self::Item<'wlong>) -> Self::Item<'wshort> {
        item
    }

    const IS_DENSE: bool = true;

    const IS_ARCHETYPAL: bool = true;

    unsafe fn init_fetch<'w>(
        _world: &'w World,
        _state: &Self::State,
        _last_change_tick: u32,
        _change_tick: u32,
    ) -> Self::Fetch<'w> {
    }

    unsafe fn clone_fetch<'w>(_fetch: &Self::Fetch<'w>) -> Self::Fetch<'w> {}

    #[inline]
    unsafe fn set_archetype<'w>(
        _fetch: &mut Self::Fetch<'w>,
        _state: &Self::State,
        _archetype: &'w Archetype,
        _table: &Table,
    ) {
    }

    #[inline]
    unsafe fn set_table<'w>(_fetch: &mut Self::Fetch<'w>, _state: &Self::State, _table: &'w Table) {
    }

    #[inline(always)]
    unsafe fn fetch<'w>(
        _fetch: &mut Self::Fetch<'w>,
        entity: Entity,
        _table_row: TableRow,
    ) -> Self::Item<'w> {
        entity
    }

    fn update_component_access(_state: &Self::State, _access: &mut FilteredAccess<ComponentId>) {}

    fn update_archetype_component_access(
        _state: &Self::State,
        _archetype: &Archetype,
        _access: &mut Access<ArchetypeComponentId>,
    ) {
    }

    fn init_state(_world: &mut World) {}

    fn matches_component_set(
        _state: &Self::State,
        _set_contains_id: &impl Fn(ComponentId) -> bool,
    ) -> bool {
        true
    }
}

/// SAFETY: access is read only
unsafe impl ReadOnlyWorldQuery for Entity {}

#[doc(hidden)]
pub struct ReadFetch<'w, T> {
    // T::Storage = TableStorage
    table_components: Option<ThinSlicePtr<'w, UnsafeCell<T>>>,
    // T::Storage = SparseStorage
    sparse_set: Option<&'w ComponentSparseSet>,
}

/// SAFETY: `Self` is the same as `Self::ReadOnly`
unsafe impl<T: Component> WorldQuery for &T {
    type Fetch<'w> = ReadFetch<'w, T>;
    type Item<'w> = &'w T;
    type ReadOnly = Self;
    type State = ComponentId;

    fn shrink<'wlong: 'wshort, 'wshort>(item: &'wlong T) -> &'wshort T {
        item
    }

    const IS_DENSE: bool = {
        match T::Storage::STORAGE_TYPE {
            StorageType::Table => true,
            StorageType::SparseSet => false,
        }
    };

    const IS_ARCHETYPAL: bool = true;

    unsafe fn init_fetch<'w>(
        world: &'w World,
        &component_id: &ComponentId,
        _last_change_tick: u32,
        _change_tick: u32,
    ) -> ReadFetch<'w, T> {
        ReadFetch {
            table_components: None,
            sparse_set: (T::Storage::STORAGE_TYPE == StorageType::SparseSet).then(|| {
                world
                    .storages()
                    .sparse_sets
                    .get(component_id)
                    .debug_checked_unwrap()
            }),
        }
    }

    unsafe fn clone_fetch<'w>(fetch: &Self::Fetch<'w>) -> Self::Fetch<'w> {
        ReadFetch {
            table_components: fetch.table_components,
            sparse_set: fetch.sparse_set,
        }
    }

    #[inline]
    unsafe fn set_archetype<'w>(
        fetch: &mut ReadFetch<'w, T>,
        component_id: &ComponentId,
        _archetype: &'w Archetype,
        table: &'w Table,
    ) {
        if Self::IS_DENSE {
            Self::set_table(fetch, component_id, table);
        }
    }

    #[inline]
    unsafe fn set_table<'w>(
        fetch: &mut ReadFetch<'w, T>,
        &component_id: &ComponentId,
        table: &'w Table,
    ) {
        fetch.table_components = Some(
            table
                .get_column(component_id)
                .debug_checked_unwrap()
                .get_data_slice()
                .into(),
        );
    }

    #[inline(always)]
    unsafe fn fetch<'w>(
        fetch: &mut Self::Fetch<'w>,
        entity: Entity,
        table_row: TableRow,
    ) -> Self::Item<'w> {
        match T::Storage::STORAGE_TYPE {
            StorageType::Table => fetch
                .table_components
                .debug_checked_unwrap()
                .get(table_row.index())
                .deref(),
            StorageType::SparseSet => fetch
                .sparse_set
                .debug_checked_unwrap()
                .get(entity)
                .debug_checked_unwrap()
                .deref(),
        }
    }

    fn update_component_access(
        &component_id: &ComponentId,
        access: &mut FilteredAccess<ComponentId>,
    ) {
        assert!(
            !access.access().has_write(component_id),
            "&{} conflicts with a previous access in this query. Shared access cannot coincide with exclusive access.",
                std::any::type_name::<T>(),
        );
        access.add_read(component_id);
    }

    fn update_archetype_component_access(
        &component_id: &ComponentId,
        archetype: &Archetype,
        access: &mut Access<ArchetypeComponentId>,
    ) {
        if let Some(archetype_component_id) = archetype.get_archetype_component_id(component_id) {
            access.add_read(archetype_component_id);
        }
    }

    fn init_state(world: &mut World) -> ComponentId {
        world.init_component::<T>()
    }

    fn matches_component_set(
        &state: &ComponentId,
        set_contains_id: &impl Fn(ComponentId) -> bool,
    ) -> bool {
        set_contains_id(state)
    }
}

/// SAFETY: access is read only
unsafe impl<T: Component> ReadOnlyWorldQuery for &T {}

#[doc(hidden)]
pub struct RefFetch<'w, T> {
    // T::Storage = TableStorage
    table_data: Option<(
        ThinSlicePtr<'w, UnsafeCell<T>>,
        ThinSlicePtr<'w, UnsafeCell<Tick>>,
        ThinSlicePtr<'w, UnsafeCell<Tick>>,
    )>,
    // T::Storage = SparseStorage
    sparse_set: Option<&'w ComponentSparseSet>,

    last_change_tick: u32,
    change_tick: u32,
}

/// SAFETY: `Self` is the same as `Self::ReadOnly`
unsafe impl<'__w, T: Component> WorldQuery for Ref<'__w, T> {
    type Fetch<'w> = RefFetch<'w, T>;
    type Item<'w> = Ref<'w, T>;
    type ReadOnly = Self;
    type State = ComponentId;

    fn shrink<'wlong: 'wshort, 'wshort>(item: Ref<'wlong, T>) -> Ref<'wshort, T> {
        item
    }

    const IS_DENSE: bool = {
        match T::Storage::STORAGE_TYPE {
            StorageType::Table => true,
            StorageType::SparseSet => false,
        }
    };

    const IS_ARCHETYPAL: bool = true;

    unsafe fn init_fetch<'w>(
        world: &'w World,
        &component_id: &ComponentId,
        last_change_tick: u32,
        change_tick: u32,
    ) -> RefFetch<'w, T> {
        RefFetch {
            table_data: None,
            sparse_set: (T::Storage::STORAGE_TYPE == StorageType::SparseSet).then(|| {
                world
                    .storages()
                    .sparse_sets
                    .get(component_id)
                    .debug_checked_unwrap()
            }),
            last_change_tick,
            change_tick,
        }
    }

    unsafe fn clone_fetch<'w>(fetch: &Self::Fetch<'w>) -> Self::Fetch<'w> {
        RefFetch {
            table_data: fetch.table_data,
            sparse_set: fetch.sparse_set,
            last_change_tick: fetch.last_change_tick,
            change_tick: fetch.change_tick,
        }
    }

    #[inline]
    unsafe fn set_archetype<'w>(
        fetch: &mut RefFetch<'w, T>,
        component_id: &ComponentId,
        _archetype: &'w Archetype,
        table: &'w Table,
    ) {
        if Self::IS_DENSE {
            Self::set_table(fetch, component_id, table);
        }
    }

    #[inline]
    unsafe fn set_table<'w>(
        fetch: &mut RefFetch<'w, T>,
        &component_id: &ComponentId,
        table: &'w Table,
    ) {
        let column = table.get_column(component_id).debug_checked_unwrap();
        fetch.table_data = Some((
            column.get_data_slice().into(),
            column.get_added_ticks_slice().into(),
            column.get_changed_ticks_slice().into(),
        ));
    }

    #[inline(always)]
    unsafe fn fetch<'w>(
        fetch: &mut Self::Fetch<'w>,
        entity: Entity,
        table_row: TableRow,
    ) -> Self::Item<'w> {
        match T::Storage::STORAGE_TYPE {
            StorageType::Table => {
                let (table_components, added_ticks, changed_ticks) =
                    fetch.table_data.debug_checked_unwrap();
                Ref {
                    value: table_components.get(table_row.index()).deref(),
                    ticks: Ticks {
                        added: added_ticks.get(table_row.index()).deref(),
                        changed: changed_ticks.get(table_row.index()).deref(),
                        change_tick: fetch.change_tick,
                        last_change_tick: fetch.last_change_tick,
                    },
                }
            }
            StorageType::SparseSet => {
                let (component, ticks) = fetch
                    .sparse_set
                    .debug_checked_unwrap()
                    .get_with_ticks(entity)
                    .debug_checked_unwrap();
                Ref {
                    value: component.deref(),
                    ticks: Ticks::from_tick_cells(ticks, fetch.last_change_tick, fetch.change_tick),
                }
            }
        }
    }

    fn update_component_access(
        &component_id: &ComponentId,
        access: &mut FilteredAccess<ComponentId>,
    ) {
        assert!(
            !access.access().has_write(component_id),
            "&{} conflicts with a previous access in this query. Shared access cannot coincide with exclusive access.",
                std::any::type_name::<T>(),
        );
        access.add_read(component_id);
    }

    fn update_archetype_component_access(
        &component_id: &ComponentId,
        archetype: &Archetype,
        access: &mut Access<ArchetypeComponentId>,
    ) {
        if let Some(archetype_component_id) = archetype.get_archetype_component_id(component_id) {
            access.add_read(archetype_component_id);
        }
    }

    fn init_state(world: &mut World) -> ComponentId {
        world.init_component::<T>()
    }

    fn matches_component_set(
        &state: &ComponentId,
        set_contains_id: &impl Fn(ComponentId) -> bool,
    ) -> bool {
        set_contains_id(state)
    }
}

/// SAFETY: access is read only
unsafe impl<'__w, T: Component> ReadOnlyWorldQuery for Ref<'__w, T> {}

#[doc(hidden)]
pub struct WriteFetch<'w, T> {
    // T::Storage = TableStorage
    table_data: Option<(
        ThinSlicePtr<'w, UnsafeCell<T>>,
        ThinSlicePtr<'w, UnsafeCell<Tick>>,
        ThinSlicePtr<'w, UnsafeCell<Tick>>,
    )>,
    // T::Storage = SparseStorage
    sparse_set: Option<&'w ComponentSparseSet>,

    last_change_tick: u32,
    change_tick: u32,
}

/// SAFETY: access of `&T` is a subset of `&mut T`
unsafe impl<'__w, T: Component> WorldQuery for &'__w mut T {
    type Fetch<'w> = WriteFetch<'w, T>;
    type Item<'w> = T::WriteFetch<'w>;
    type ReadOnly = &'__w T;
    type State = ComponentId;

    fn shrink<'wlong: 'wshort, 'wshort>(item: T::WriteFetch<'wlong>) -> T::WriteFetch<'wshort> {
        T::shrink(item)
    }

    const IS_DENSE: bool = {
        match T::Storage::STORAGE_TYPE {
            StorageType::Table => true,
            StorageType::SparseSet => false,
        }
    };

    const IS_ARCHETYPAL: bool = true;

    unsafe fn init_fetch<'w>(
        world: &'w World,
        &component_id: &ComponentId,
        last_change_tick: u32,
        change_tick: u32,
    ) -> WriteFetch<'w, T> {
        WriteFetch {
            table_data: None,
            sparse_set: (T::Storage::STORAGE_TYPE == StorageType::SparseSet).then(|| {
                world
                    .storages()
                    .sparse_sets
                    .get(component_id)
                    .debug_checked_unwrap()
            }),
            last_change_tick,
            change_tick,
        }
    }

    unsafe fn clone_fetch<'w>(fetch: &Self::Fetch<'w>) -> Self::Fetch<'w> {
        WriteFetch {
            table_data: fetch.table_data,
            sparse_set: fetch.sparse_set,
            last_change_tick: fetch.last_change_tick,
            change_tick: fetch.change_tick,
        }
    }

    #[inline]
    unsafe fn set_archetype<'w>(
        fetch: &mut WriteFetch<'w, T>,
        component_id: &ComponentId,
        _archetype: &'w Archetype,
        table: &'w Table,
    ) {
        if Self::IS_DENSE {
            Self::set_table(fetch, component_id, table);
        }
    }

    #[inline]
    unsafe fn set_table<'w>(
        fetch: &mut WriteFetch<'w, T>,
        &component_id: &ComponentId,
        table: &'w Table,
    ) {
        let column = table.get_column(component_id).debug_checked_unwrap();
        fetch.table_data = Some((
            column.get_data_slice().into(),
            column.get_added_ticks_slice().into(),
            column.get_changed_ticks_slice().into(),
        ));
    }

    #[inline(always)]
    unsafe fn fetch<'w>(
        fetch: &mut Self::Fetch<'w>,
        entity: Entity,
        table_row: TableRow,
    ) -> Self::Item<'w> {
        match T::Storage::STORAGE_TYPE {
            StorageType::Table => {
                let (table_components, added_ticks, changed_ticks) =
                    fetch.table_data.debug_checked_unwrap();
<<<<<<< HEAD
                T::WriteFetch::build(
                    table_components.get(table_row).deref_mut(),
                    added_ticks.get(table_row).deref_mut(),
                    changed_ticks.get(table_row).deref_mut(),
                    fetch.last_change_tick,
                    fetch.change_tick,
                )
=======
                Mut {
                    value: table_components.get(table_row.index()).deref_mut(),
                    ticks: TicksMut {
                        added: added_ticks.get(table_row.index()).deref_mut(),
                        changed: changed_ticks.get(table_row.index()).deref_mut(),
                        change_tick: fetch.change_tick,
                        last_change_tick: fetch.last_change_tick,
                    },
                }
>>>>>>> 0efe66b0
            }
            StorageType::SparseSet => {
                let (component, ticks) = fetch
                    .sparse_set
                    .debug_checked_unwrap()
                    .get_with_ticks(entity)
                    .debug_checked_unwrap();
<<<<<<< HEAD
                T::WriteFetch::build(
                    component.assert_unique().deref_mut(),
                    ticks.added.deref_mut(),
                    ticks.changed.deref_mut(),
                    fetch.last_change_tick,
                    fetch.change_tick,
                )
=======
                Mut {
                    value: component.assert_unique().deref_mut(),
                    ticks: TicksMut::from_tick_cells(
                        ticks,
                        fetch.last_change_tick,
                        fetch.change_tick,
                    ),
                }
>>>>>>> 0efe66b0
            }
        }
    }

    fn update_component_access(
        &component_id: &ComponentId,
        access: &mut FilteredAccess<ComponentId>,
    ) {
        assert!(
            !access.access().has_read(component_id),
            "&mut {} conflicts with a previous access in this query. Mutable component access must be unique.",
                std::any::type_name::<T>(),
        );
        access.add_write(component_id);
    }

    fn update_archetype_component_access(
        &component_id: &ComponentId,
        archetype: &Archetype,
        access: &mut Access<ArchetypeComponentId>,
    ) {
        if let Some(archetype_component_id) = archetype.get_archetype_component_id(component_id) {
            access.add_write(archetype_component_id);
        }
    }

    fn init_state(world: &mut World) -> ComponentId {
        world.init_component::<T>()
    }

    fn matches_component_set(
        &state: &ComponentId,
        set_contains_id: &impl Fn(ComponentId) -> bool,
    ) -> bool {
        set_contains_id(state)
    }
}

#[doc(hidden)]
pub struct OptionFetch<'w, T: WorldQuery> {
    fetch: T::Fetch<'w>,
    matches: bool,
}

// SAFETY: defers to soundness of `T: WorldQuery` impl
unsafe impl<T: WorldQuery> WorldQuery for Option<T> {
    type Fetch<'w> = OptionFetch<'w, T>;
    type Item<'w> = Option<T::Item<'w>>;
    type ReadOnly = Option<T::ReadOnly>;
    type State = T::State;

    fn shrink<'wlong: 'wshort, 'wshort>(item: Self::Item<'wlong>) -> Self::Item<'wshort> {
        item.map(T::shrink)
    }

    const IS_DENSE: bool = T::IS_DENSE;

    const IS_ARCHETYPAL: bool = T::IS_ARCHETYPAL;

    unsafe fn init_fetch<'w>(
        world: &'w World,
        state: &T::State,
        last_change_tick: u32,
        change_tick: u32,
    ) -> OptionFetch<'w, T> {
        OptionFetch {
            fetch: T::init_fetch(world, state, last_change_tick, change_tick),
            matches: false,
        }
    }

    unsafe fn clone_fetch<'w>(fetch: &Self::Fetch<'w>) -> Self::Fetch<'w> {
        OptionFetch {
            fetch: T::clone_fetch(&fetch.fetch),
            matches: fetch.matches,
        }
    }

    #[inline]
    unsafe fn set_archetype<'w>(
        fetch: &mut OptionFetch<'w, T>,
        state: &T::State,
        archetype: &'w Archetype,
        table: &'w Table,
    ) {
        fetch.matches = T::matches_component_set(state, &|id| archetype.contains(id));
        if fetch.matches {
            T::set_archetype(&mut fetch.fetch, state, archetype, table);
        }
    }

    #[inline]
    unsafe fn set_table<'w>(fetch: &mut OptionFetch<'w, T>, state: &T::State, table: &'w Table) {
        fetch.matches = T::matches_component_set(state, &|id| table.has_column(id));
        if fetch.matches {
            T::set_table(&mut fetch.fetch, state, table);
        }
    }

    #[inline(always)]
    unsafe fn fetch<'w>(
        fetch: &mut Self::Fetch<'w>,
        entity: Entity,
        table_row: TableRow,
    ) -> Self::Item<'w> {
        fetch
            .matches
            .then(|| T::fetch(&mut fetch.fetch, entity, table_row))
    }

    fn update_component_access(state: &T::State, access: &mut FilteredAccess<ComponentId>) {
        // We don't want to add the `with`/`without` of `T` as `Option<T>` will match things regardless of
        // `T`'s filters. for example `Query<(Option<&U>, &mut V)>` will match every entity with a `V` component
        // regardless of whether it has a `U` component. If we don't do this the query will not conflict with
        // `Query<&mut V, Without<U>>` which would be unsound.
        let mut intermediate = access.clone();
        T::update_component_access(state, &mut intermediate);
        access.extend_access(&intermediate);
    }

    fn update_archetype_component_access(
        state: &T::State,
        archetype: &Archetype,
        access: &mut Access<ArchetypeComponentId>,
    ) {
        if T::matches_component_set(state, &|id| archetype.contains(id)) {
            T::update_archetype_component_access(state, archetype, access);
        }
    }

    fn init_state(world: &mut World) -> T::State {
        T::init_state(world)
    }

    fn matches_component_set(
        _state: &T::State,
        _set_contains_id: &impl Fn(ComponentId) -> bool,
    ) -> bool {
        true
    }
}

/// SAFETY: [`OptionFetch`] is read only because `T` is read only
unsafe impl<T: ReadOnlyWorldQuery> ReadOnlyWorldQuery for Option<T> {}

/// [`WorldQuery`] that tracks changes and additions for component `T`.
///
/// Wraps a [`Component`] to track whether the component changed for the corresponding entities in
/// a query since the last time the system that includes these queries ran.
///
/// If you only care about entities that changed or that got added use the
/// [`Changed`](crate::query::Changed) and [`Added`](crate::query::Added) filters instead.
///
/// # Examples
///
/// ```
/// # use bevy_ecs::component::Component;
/// # use bevy_ecs::query::ChangeTrackers;
/// # use bevy_ecs::system::IntoSystem;
/// # use bevy_ecs::system::Query;
/// #
/// # #[derive(Component, Debug)]
/// # struct Name {};
/// # #[derive(Component)]
/// # struct Transform {};
/// #
/// fn print_moving_objects_system(query: Query<(&Name, ChangeTrackers<Transform>)>) {
///     for (name, tracker) in &query {
///         if tracker.is_changed() {
///             println!("Entity moved: {:?}", name);
///         } else {
///             println!("Entity stood still: {:?}", name);
///         }
///     }
/// }
/// # bevy_ecs::system::assert_is_system(print_moving_objects_system);
/// ```
pub struct ChangeTrackers<T: Component> {
    pub(crate) component_ticks: ComponentTicks,
    pub(crate) last_change_tick: u32,
    pub(crate) change_tick: u32,
    pub(crate) last_value: Option<T>,
    marker: PhantomData<T>,
}

impl<T: Component> Clone for ChangeTrackers<T> {
    fn clone(&self) -> Self {
        Self {
            component_ticks: self.component_ticks,
            last_change_tick: self.last_change_tick,
            change_tick: self.change_tick,
            last_value: self.last_value,
            marker: PhantomData,
        }
    }
}
impl<T: Component> Copy for ChangeTrackers<T> {}

impl<T: Component> std::fmt::Debug for ChangeTrackers<T> {
    fn fmt(&self, f: &mut std::fmt::Formatter<'_>) -> std::fmt::Result {
        f.debug_struct("ChangeTrackers")
            .field("component_ticks", &self.component_ticks)
            .field("last_change_tick", &self.last_change_tick)
            .field("change_tick", &self.change_tick)
            .finish()
    }
}

impl<T: Component> ChangeTrackers<T> {
    /// Returns true if this component has been added since the last execution of this system.
    pub fn is_added(&self) -> bool {
        if T::WriteFetch::ENABLED {
            self.component_ticks
                .is_added(self.last_change_tick, self.change_tick)
        } else {
            true
        }
    }

    /// Returns true if this component has been changed since the last execution of this system.
    pub fn is_changed(&self) -> bool {
        if T::WriteFetch::ENABLED {
            self.component_ticks
                .is_changed(self.last_change_tick, self.change_tick)
        } else {
            true
        }
    }
}

#[doc(hidden)]
pub struct ChangeTrackersFetch<'w, T> {
    // T::Storage = TableStorage
    table_added: Option<ThinSlicePtr<'w, UnsafeCell<Tick>>>,
    table_changed: Option<ThinSlicePtr<'w, UnsafeCell<Tick>>>,
    table_data: Option<ThinSlicePtr<'w, UnsafeCell<Tick>>>,
    // T::Storage = SparseStorage
    sparse_set: Option<&'w ComponentSparseSet>,

    marker: PhantomData<T>,
    last_change_tick: u32,
    change_tick: u32,
}

// SAFETY: `ROQueryFetch<Self>` is the same as `QueryFetch<Self>`
unsafe impl<T: Component> WorldQuery for ChangeTrackers<T> {
    type Fetch<'w> = ChangeTrackersFetch<'w, T>;
    type Item<'w> = ChangeTrackers<T>;
    type ReadOnly = Self;
    type State = ComponentId;

    fn shrink<'wlong: 'wshort, 'wshort>(item: Self::Item<'wlong>) -> Self::Item<'wshort> {
        item
    }

    const IS_DENSE: bool = {
        match T::Storage::STORAGE_TYPE {
            StorageType::Table => true,
            StorageType::SparseSet => false,
        }
    };

    const IS_ARCHETYPAL: bool = true;

    unsafe fn init_fetch<'w>(
        world: &'w World,
        &component_id: &ComponentId,
        last_change_tick: u32,
        change_tick: u32,
    ) -> ChangeTrackersFetch<'w, T> {
        ChangeTrackersFetch {
            table_added: None,
            table_changed: None,
            table_data: None,
            sparse_set: (T::Storage::STORAGE_TYPE == StorageType::SparseSet).then(|| {
                world
                    .storages()
                    .sparse_sets
                    .get(component_id)
                    .debug_checked_unwrap()
            }),
            marker: PhantomData,
            last_change_tick,
            change_tick,
        }
    }

    unsafe fn clone_fetch<'w>(fetch: &Self::Fetch<'w>) -> Self::Fetch<'w> {
        ChangeTrackersFetch {
            table_added: fetch.table_added,
            table_changed: fetch.table_changed,
            table_data: fetch.table_data,
            sparse_set: fetch.sparse_set,
            marker: fetch.marker,
            last_change_tick: fetch.last_change_tick,
            change_tick: fetch.change_tick,
        }
    }

    #[inline]
    unsafe fn set_archetype<'w>(
        fetch: &mut ChangeTrackersFetch<'w, T>,
        component_id: &ComponentId,
        _archetype: &'w Archetype,
        table: &'w Table,
    ) {
        if Self::IS_DENSE {
            Self::set_table(fetch, component_id, table);
        }
    }

    #[inline]
    unsafe fn set_table<'w>(
        fetch: &mut ChangeTrackersFetch<'w, T>,
        &id: &ComponentId,
        table: &'w Table,
    ) {
        let column = table.get_column(id).debug_checked_unwrap();
        fetch.table_added = Some(column.get_added_ticks_slice().into());
        fetch.table_changed = Some(column.get_changed_ticks_slice().into());
    }

    #[inline(always)]
    unsafe fn fetch<'w>(
        fetch: &mut Self::Fetch<'w>,
        entity: Entity,
        table_row: TableRow,
    ) -> Self::Item<'w> {
        match T::Storage::STORAGE_TYPE {
            StorageType::Table => ChangeTrackers {
                component_ticks: {
                    ComponentTicks {
                        added: fetch
                            .table_added
                            .debug_checked_unwrap()
                            .get(table_row.index())
                            .read(),
                        changed: fetch
                            .table_changed
                            .debug_checked_unwrap()
                            .get(table_row.index())
                            .read(),
                    }
                },
                marker: PhantomData,
                last_change_tick: fetch.last_change_tick,
                change_tick: fetch.change_tick,
            },
            StorageType::SparseSet => ChangeTrackers {
                component_ticks: fetch
                    .sparse_set
                    .debug_checked_unwrap()
                    .get_ticks(entity)
                    .debug_checked_unwrap(),
                marker: PhantomData,
                last_change_tick: fetch.last_change_tick,
                change_tick: fetch.change_tick,
            },
        }
    }

    fn update_component_access(&id: &ComponentId, access: &mut FilteredAccess<ComponentId>) {
        assert!(
            !access.access().has_write(id),
            "ChangeTrackers<{}> conflicts with a previous access in this query. Shared access cannot coincide with exclusive access.",
                std::any::type_name::<T>()
        );
        access.add_read(id);
    }

    fn update_archetype_component_access(
        &id: &ComponentId,
        archetype: &Archetype,
        access: &mut Access<ArchetypeComponentId>,
    ) {
        if let Some(archetype_component_id) = archetype.get_archetype_component_id(id) {
            access.add_read(archetype_component_id);
        }
    }

    fn init_state(world: &mut World) -> ComponentId {
        world.init_component::<T>()
    }

    fn matches_component_set(
        &id: &ComponentId,
        set_contains_id: &impl Fn(ComponentId) -> bool,
    ) -> bool {
        set_contains_id(id)
    }
}

/// SAFETY: access is read only
unsafe impl<T: Component> ReadOnlyWorldQuery for ChangeTrackers<T> {}

macro_rules! impl_tuple_fetch {
    ($(($name: ident, $state: ident)),*) => {
        #[allow(non_snake_case)]
        #[allow(clippy::unused_unit)]
        // SAFETY: defers to soundness `$name: WorldQuery` impl
        unsafe impl<$($name: WorldQuery),*> WorldQuery for ($($name,)*) {
            type Fetch<'w> = ($($name::Fetch<'w>,)*);
            type Item<'w> = ($($name::Item<'w>,)*);
            type ReadOnly = ($($name::ReadOnly,)*);
            type State = ($($name::State,)*);

            fn shrink<'wlong: 'wshort, 'wshort>(item: Self::Item<'wlong>) -> Self::Item<'wshort> {
                let ($($name,)*) = item;
                ($(
                    $name::shrink($name),
                )*)
            }

            #[allow(clippy::unused_unit)]
            unsafe fn init_fetch<'w>(_world: &'w World, state: &Self::State, _last_change_tick: u32, _change_tick: u32) -> Self::Fetch<'w> {
                let ($($name,)*) = state;
                ($($name::init_fetch(_world, $name, _last_change_tick, _change_tick),)*)
            }

            unsafe fn clone_fetch<'w>(
                fetch: &Self::Fetch<'w>,
            ) -> Self::Fetch<'w> {
                let ($($name,)*) = &fetch;
                ($($name::clone_fetch($name),)*)
            }

            const IS_DENSE: bool = true $(&& $name::IS_DENSE)*;

            const IS_ARCHETYPAL: bool = true $(&& $name::IS_ARCHETYPAL)*;

            #[inline]
            unsafe fn set_archetype<'w>(
                _fetch: &mut Self::Fetch<'w>,
                _state: &Self::State,
                _archetype: &'w Archetype,
                _table: &'w Table
            ) {
                let ($($name,)*) = _fetch;
                let ($($state,)*) = _state;
                $($name::set_archetype($name, $state, _archetype, _table);)*
            }

            #[inline]
            unsafe fn set_table<'w>(_fetch: &mut Self::Fetch<'w>, _state: &Self::State, _table: &'w Table) {
                let ($($name,)*) = _fetch;
                let ($($state,)*) = _state;
                $($name::set_table($name, $state, _table);)*
            }

            #[inline(always)]
            #[allow(clippy::unused_unit)]
            unsafe fn fetch<'w>(
                _fetch: &mut Self::Fetch<'w>,
                _entity: Entity,
                _table_row: TableRow
            ) -> Self::Item<'w> {
                let ($($name,)*) = _fetch;
                ($($name::fetch($name, _entity, _table_row),)*)
            }

            #[inline(always)]
            unsafe fn filter_fetch<'w>(
                _fetch: &mut Self::Fetch<'w>,
                _entity: Entity,
                _table_row: TableRow
            ) -> bool {
                let ($($name,)*) = _fetch;
                true $(&& $name::filter_fetch($name, _entity, _table_row))*
            }

            fn update_component_access(state: &Self::State, _access: &mut FilteredAccess<ComponentId>) {
                let ($($name,)*) = state;
                $($name::update_component_access($name, _access);)*
            }

            fn update_archetype_component_access(state: &Self::State, _archetype: &Archetype, _access: &mut Access<ArchetypeComponentId>) {
                let ($($name,)*) = state;
                $($name::update_archetype_component_access($name, _archetype, _access);)*
            }


            fn init_state(_world: &mut World) -> Self::State {
                ($($name::init_state(_world),)*)
            }

            fn matches_component_set(state: &Self::State, _set_contains_id: &impl Fn(ComponentId) -> bool) -> bool {
                let ($($name,)*) = state;
                true $(&& $name::matches_component_set($name, _set_contains_id))*
            }
        }

        /// SAFETY: each item in the tuple is read only
        unsafe impl<$($name: ReadOnlyWorldQuery),*> ReadOnlyWorldQuery for ($($name,)*) {}

    };
}

/// The `AnyOf` query parameter fetches entities with any of the component types included in T.
///
/// `Query<AnyOf<(&A, &B, &mut C)>>` is equivalent to `Query<(Option<&A>, Option<&B>, Option<&mut C>), Or<(With<A>, With<B>, With<C>)>>`.
/// Each of the components in `T` is returned as an `Option`, as with `Option<A>` queries.
/// Entities are guaranteed to have at least one of the components in `T`.
pub struct AnyOf<T>(PhantomData<T>);

macro_rules! impl_anytuple_fetch {
    ($(($name: ident, $state: ident)),*) => {
        #[allow(non_snake_case)]
        #[allow(clippy::unused_unit)]
        // SAFETY: defers to soundness of `$name: WorldQuery` impl
        unsafe impl<$($name: WorldQuery),*> WorldQuery for AnyOf<($($name,)*)> {
            type Fetch<'w> = ($(($name::Fetch<'w>, bool),)*);
            type Item<'w> = ($(Option<$name::Item<'w>>,)*);
            type ReadOnly = AnyOf<($($name::ReadOnly,)*)>;
            type State = ($($name::State,)*);

            fn shrink<'wlong: 'wshort, 'wshort>(item: Self::Item<'wlong>) -> Self::Item<'wshort> {
                let ($($name,)*) = item;
                ($(
                    $name.map($name::shrink),
                )*)
            }

            #[allow(clippy::unused_unit)]
            unsafe fn init_fetch<'w>(_world: &'w World, state: &Self::State, _last_change_tick: u32, _change_tick: u32) -> Self::Fetch<'w> {
                let ($($name,)*) = state;
                ($(($name::init_fetch(_world, $name, _last_change_tick, _change_tick), false),)*)
            }

            unsafe fn clone_fetch<'w>(
                fetch: &Self::Fetch<'w>,
            ) -> Self::Fetch<'w> {
                let ($($name,)*) = &fetch;
                ($(($name::clone_fetch(& $name.0), $name.1),)*)
            }

            const IS_DENSE: bool = true $(&& $name::IS_DENSE)*;

            const IS_ARCHETYPAL: bool = true $(&& $name::IS_ARCHETYPAL)*;

            #[inline]
            unsafe fn set_archetype<'w>(
                _fetch: &mut Self::Fetch<'w>,
                _state: &Self::State,
                _archetype: &'w Archetype,
                _table: &'w Table
            ) {
                let ($($name,)*) = _fetch;
                let ($($state,)*) = _state;
                $(
                    $name.1 = $name::matches_component_set($state, &|id| _archetype.contains(id));
                    if $name.1 {
                        $name::set_archetype(&mut $name.0, $state, _archetype, _table);
                    }
                )*
            }

            #[inline]
            unsafe fn set_table<'w>(_fetch: &mut Self::Fetch<'w>, _state: &Self::State, _table: &'w Table) {
                let ($($name,)*) = _fetch;
                let ($($state,)*) = _state;
                $(
                    $name.1 = $name::matches_component_set($state, &|id| _table.has_column(id));
                    if $name.1 {
                        $name::set_table(&mut $name.0, $state, _table);
                    }
                )*
            }

            #[inline(always)]
            #[allow(clippy::unused_unit)]
            unsafe fn fetch<'w>(
                _fetch: &mut Self::Fetch<'w>,
                _entity: Entity,
                _table_row: TableRow
            ) -> Self::Item<'w> {
                let ($($name,)*) = _fetch;
                ($(
                    $name.1.then(|| $name::fetch(&mut $name.0, _entity, _table_row)),
                )*)
            }

            fn update_component_access(state: &Self::State, _access: &mut FilteredAccess<ComponentId>) {
                let ($($name,)*) = state;

                // We do not unconditionally add `$name`'s `with`/`without` accesses to `_access`
                // as this would be unsound. For example the following two queries should conflict:
                // - Query<(AnyOf<(&A, ())>, &mut B)>
                // - Query<&mut B, Without<A>>
                //
                // If we were to unconditionally add `$name`'s `with`/`without` accesses then `AnyOf<(&A, ())>`
                // would have a `With<A>` access which is incorrect as this `WorldQuery` will match entities that
                // do not have the `A` component. This is the same logic as the `Or<...>: WorldQuery` impl.
                //
                // The correct thing to do here is to only add a `with`/`without` access to `_access` if all
                // `$name` params have that `with`/`without` access. More jargony put- we add the intersection
                // of all `with`/`without` accesses of the `$name` params to `_access`.
                let mut _intersected_access = _access.clone();
                let mut _not_first = false;
                $(
                    if _not_first {
                        let mut intermediate = _access.clone();
                        $name::update_component_access($name, &mut intermediate);
                        _intersected_access.extend_intersect_filter(&intermediate);
                        _intersected_access.extend_access(&intermediate);
                    } else {

                        $name::update_component_access($name, &mut _intersected_access);
                        _not_first = true;
                    }
                )*

                *_access = _intersected_access;
            }

            fn update_archetype_component_access(state: &Self::State, _archetype: &Archetype, _access: &mut Access<ArchetypeComponentId>) {
                let ($($name,)*) = state;
                $(
                    if $name::matches_component_set($name, &|id| _archetype.contains(id)) {
                        $name::update_archetype_component_access($name, _archetype, _access);
                    }
                )*
            }

            fn init_state(_world: &mut World) -> Self::State {
                ($($name::init_state(_world),)*)
            }

            fn matches_component_set(_state: &Self::State, _set_contains_id: &impl Fn(ComponentId) -> bool) -> bool {
                let ($($name,)*) = _state;
                false $(|| $name::matches_component_set($name, _set_contains_id))*
            }
        }

        /// SAFETY: each item in the tuple is read only
        unsafe impl<$($name: ReadOnlyWorldQuery),*> ReadOnlyWorldQuery for AnyOf<($($name,)*)> {}

    };
}

all_tuples!(impl_tuple_fetch, 0, 15, F, S);
all_tuples!(impl_anytuple_fetch, 0, 15, F, S);

/// [`WorldQuery`] used to nullify queries by turning `Query<Q>` into `Query<NopWorldQuery<Q>>`
///
/// This will rarely be useful to consumers of `bevy_ecs`.
pub struct NopWorldQuery<Q: WorldQuery>(PhantomData<Q>);

/// SAFETY: `Self::ReadOnly` is `Self`
unsafe impl<Q: WorldQuery> WorldQuery for NopWorldQuery<Q> {
    type Fetch<'w> = ();
    type Item<'w> = ();
    type ReadOnly = Self;
    type State = Q::State;

    fn shrink<'wlong: 'wshort, 'wshort>(_: ()) {}

    const IS_DENSE: bool = Q::IS_DENSE;

    const IS_ARCHETYPAL: bool = true;

    #[inline(always)]
    unsafe fn init_fetch(
        _world: &World,
        _state: &Q::State,
        _last_change_tick: u32,
        _change_tick: u32,
    ) {
    }

    unsafe fn clone_fetch<'w>(_fetch: &Self::Fetch<'w>) -> Self::Fetch<'w> {}

    #[inline(always)]
    unsafe fn set_archetype(
        _fetch: &mut (),
        _state: &Q::State,
        _archetype: &Archetype,
        _tables: &Table,
    ) {
    }

    #[inline(always)]
    unsafe fn set_table<'w>(_fetch: &mut (), _state: &Q::State, _table: &Table) {}

    #[inline(always)]
    unsafe fn fetch<'w>(
        _fetch: &mut Self::Fetch<'w>,
        _entity: Entity,
        _table_row: TableRow,
    ) -> Self::Item<'w> {
    }

    fn update_component_access(_state: &Q::State, _access: &mut FilteredAccess<ComponentId>) {}

    fn update_archetype_component_access(
        _state: &Q::State,
        _archetype: &Archetype,
        _access: &mut Access<ArchetypeComponentId>,
    ) {
    }

    fn init_state(world: &mut World) -> Self::State {
        Q::init_state(world)
    }

    fn matches_component_set(
        state: &Self::State,
        set_contains_id: &impl Fn(ComponentId) -> bool,
    ) -> bool {
        Q::matches_component_set(state, set_contains_id)
    }
}

/// SAFETY: `NopFetch` never accesses any data
unsafe impl<Q: WorldQuery> ReadOnlyWorldQuery for NopWorldQuery<Q> {}<|MERGE_RESOLUTION|>--- conflicted
+++ resolved
@@ -1,20 +1,11 @@
 use crate::{
     archetype::{Archetype, ArchetypeComponentId},
-<<<<<<< HEAD
-    change_detection::ComponentMut,
-    component::{Component, ComponentId, ComponentStorage, ComponentTicks, StorageType, Tick},
-    entity::Entity,
-    query::{Access, DebugCheckedUnwrap, FilteredAccess},
-    storage::{ComponentSparseSet, Table},
-    world::World,
-=======
-    change_detection::{Ticks, TicksMut},
+    change_detection::{ComponentMut, Ticks, TicksMut},
     component::{Component, ComponentId, ComponentStorage, ComponentTicks, StorageType, Tick},
     entity::Entity,
     query::{Access, DebugCheckedUnwrap, FilteredAccess},
     storage::{ComponentSparseSet, Table, TableRow},
     world::{Mut, Ref, World},
->>>>>>> 0efe66b0
 };
 use bevy_ecs_macros::all_tuples;
 pub use bevy_ecs_macros::WorldQuery;
@@ -923,25 +914,13 @@
             StorageType::Table => {
                 let (table_components, added_ticks, changed_ticks) =
                     fetch.table_data.debug_checked_unwrap();
-<<<<<<< HEAD
                 T::WriteFetch::build(
-                    table_components.get(table_row).deref_mut(),
-                    added_ticks.get(table_row).deref_mut(),
-                    changed_ticks.get(table_row).deref_mut(),
+                    table_components.get(table_row.index()).deref_mut(),
+                    added_ticks.get(table_row.index()).deref_mut(),
+                    changed_ticks.get(table_row.index()).deref_mut(),
                     fetch.last_change_tick,
                     fetch.change_tick,
                 )
-=======
-                Mut {
-                    value: table_components.get(table_row.index()).deref_mut(),
-                    ticks: TicksMut {
-                        added: added_ticks.get(table_row.index()).deref_mut(),
-                        changed: changed_ticks.get(table_row.index()).deref_mut(),
-                        change_tick: fetch.change_tick,
-                        last_change_tick: fetch.last_change_tick,
-                    },
-                }
->>>>>>> 0efe66b0
             }
             StorageType::SparseSet => {
                 let (component, ticks) = fetch
@@ -949,7 +928,6 @@
                     .debug_checked_unwrap()
                     .get_with_ticks(entity)
                     .debug_checked_unwrap();
-<<<<<<< HEAD
                 T::WriteFetch::build(
                     component.assert_unique().deref_mut(),
                     ticks.added.deref_mut(),
@@ -957,16 +935,6 @@
                     fetch.last_change_tick,
                     fetch.change_tick,
                 )
-=======
-                Mut {
-                    value: component.assert_unique().deref_mut(),
-                    ticks: TicksMut::from_tick_cells(
-                        ticks,
-                        fetch.last_change_tick,
-                        fetch.change_tick,
-                    ),
-                }
->>>>>>> 0efe66b0
             }
         }
     }
