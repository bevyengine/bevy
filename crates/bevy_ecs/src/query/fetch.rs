--- conflicted
+++ resolved
@@ -316,17 +316,12 @@
 ///
 /// # bevy_ecs::system::assert_is_system(my_system);
 /// ```
-<<<<<<< HEAD
-pub trait WorldQuery: for<'w> WorldQueryGats<'w, _State = Self::State> {
-    type State: Send + Sync;
-=======
 /// # Safety
 ///
 /// component access of `ROQueryFetch<Self>` should be a subset of `QueryFetch<Self>`
 pub unsafe trait WorldQuery: for<'w> WorldQueryGats<'w, _State = Self::State> {
     type ReadOnly: ReadOnlyWorldQuery<State = Self::State>;
-    type State: FetchState;
->>>>>>> 8b27124a
+    type State: Send + Sync;
 
     /// This function manually implements variance for the query items.
     fn shrink<'wlong: 'wshort, 'wshort>(item: QueryItem<'wlong, Self>) -> QueryItem<'wshort, Self>;
@@ -351,12 +346,7 @@
 /// A helper trait for [`WorldQuery`] that works around Rust's lack of Generic Associated Types
 pub trait WorldQueryGats<'world> {
     type Fetch: Fetch<'world, State = Self::_State>;
-<<<<<<< HEAD
-    type ReadOnlyFetch: Fetch<'world, State = Self::_State> + ReadOnlyFetch;
     type _State: Send + Sync;
-=======
-    type _State: FetchState;
->>>>>>> 8b27124a
 }
 
 /// Types that implement this trait are responsible for fetching query items from tables or
@@ -367,14 +357,9 @@
 ///
 /// # Safety
 ///
-<<<<<<< HEAD
-/// Implementor must ensure that [`Fetch::update_component_access`] and [`Fetch::update_archetype_component_access`]
-/// exactly reflects the results of [`Fetch::matches_component_set`], [`Fetch::archetype_fetch`], and
-=======
 /// Implementor must ensure that [`Fetch::update_component_access`] and
 /// [`Fetch::update_archetype_component_access`] exactly reflects the results of
 /// [`FetchState::matches_component_set`], [`Fetch::archetype_fetch`], and
->>>>>>> 8b27124a
 /// [`Fetch::table_fetch`].
 pub unsafe trait Fetch<'world>: Sized {
     type Item;
@@ -467,36 +452,8 @@
     unsafe fn table_filter_fetch(&mut self, table_row: usize) -> bool {
         true
     }
-<<<<<<< HEAD
 
     fn init_state(world: &mut World) -> Self::State;
-
-    #[allow(unused_variables)]
-    fn update_component_access(state: &Self::State, access: &mut FilteredAccess<ComponentId>);
-
-    #[allow(unused_variables)]
-    fn update_archetype_component_access(
-        state: &Self::State,
-        archetype: &Archetype,
-        access: &mut Access<ArchetypeComponentId>,
-    );
-
-    fn matches_component_set(
-        state: &Self::State,
-        set_contains_id: &impl Fn(ComponentId) -> bool,
-    ) -> bool;
-}
-
-/// A fetch that is read only.
-///
-/// # Safety
-///
-/// This must only be implemented for read-only fetches.
-pub unsafe trait ReadOnlyFetch {}
-
-impl WorldQuery for Entity {
-    type State = ();
-=======
 
     // This does not have a default body of `{}` because 99% of cases need to add accesses
     // and forgetting to do so would be unsound.
@@ -508,21 +465,24 @@
         archetype: &Archetype,
         access: &mut Access<ArchetypeComponentId>,
     );
-}
-
-/// State used to construct a Fetch. This will be cached inside [`QueryState`](crate::query::QueryState),
-///  so it is best to move as much data / computation here as possible to reduce the cost of
-/// constructing Fetch.
-pub trait FetchState: Send + Sync + Sized {
-    fn init(world: &mut World) -> Self;
-    fn matches_component_set(&self, set_contains_id: &impl Fn(ComponentId) -> bool) -> bool;
-}
+
+    fn matches_component_set(
+        state: &Self::State,
+        set_contains_id: &impl Fn(ComponentId) -> bool,
+    ) -> bool;
+}
+
+/// A fetch that is read only.
+///
+/// # Safety
+///
+/// This must only be implemented for read-only fetches.
+pub unsafe trait ReadOnlyFetch {}
 
 /// SAFETY: no component or archetype access
 unsafe impl WorldQuery for Entity {
     type ReadOnly = Self;
-    type State = EntityState;
->>>>>>> 8b27124a
+    type State = ();
 
     fn shrink<'wlong: 'wshort, 'wshort>(item: QueryItem<'wlong, Self>) -> QueryItem<'wshort, Self> {
         item
@@ -539,37 +499,12 @@
 /// SAFETY: access is read only
 unsafe impl ReadOnlyWorldQuery for Entity {}
 
-<<<<<<< HEAD
 impl<'w> WorldQueryGats<'w> for Entity {
     type Fetch = EntityFetch<'w>;
-    type ReadOnlyFetch = EntityFetch<'w>;
     type _State = ();
 }
 
-// SAFETY: no component or archetype access
-=======
-/// The [`FetchState`] of [`Entity`].
-#[doc(hidden)]
-pub struct EntityState;
-
-impl FetchState for EntityState {
-    fn init(_world: &mut World) -> Self {
-        Self
-    }
-
-    #[inline]
-    fn matches_component_set(&self, _set_contains_id: &impl Fn(ComponentId) -> bool) -> bool {
-        true
-    }
-}
-
-impl<'w> WorldQueryGats<'w> for Entity {
-    type Fetch = EntityFetch<'w>;
-    type _State = EntityState;
-}
-
 /// SAFETY: no component or archetype access
->>>>>>> 8b27124a
 unsafe impl<'w> Fetch<'w> for EntityFetch<'w> {
     type Item = Entity;
     type State = ();
@@ -613,7 +548,6 @@
         let entities = self.entities.unwrap_or_else(|| debug_checked_unreachable());
         *entities.get(archetype_index)
     }
-<<<<<<< HEAD
 
     fn init_state(_world: &mut World) -> Self::State {}
 
@@ -635,52 +569,13 @@
     }
 }
 
-impl<T: Component> WorldQuery for &T {
-    type State = ComponentId;
-
-    fn shrink<'wlong: 'wshort, 'wshort>(item: QueryItem<'wlong, Self>) -> QueryItem<'wshort, Self> {
-        item
-=======
-
-    fn update_component_access(_state: &Self::State, _access: &mut FilteredAccess<ComponentId>) {}
-
-    fn update_archetype_component_access(
-        _state: &Self::State,
-        _archetype: &Archetype,
-        _access: &mut Access<ArchetypeComponentId>,
-    ) {
-    }
-}
-
 /// SAFETY: `ROQueryFetch<Self>` is the same as `QueryFetch<Self>`
 unsafe impl<T: Component> WorldQuery for &T {
     type ReadOnly = Self;
-    type State = ComponentIdState<T>;
+    type State = ComponentId;
 
     fn shrink<'wlong: 'wshort, 'wshort>(item: QueryItem<'wlong, Self>) -> QueryItem<'wshort, Self> {
         item
-    }
-}
-
-/// The [`FetchState`] of `&T`.
-#[doc(hidden)]
-pub struct ComponentIdState<T> {
-    component_id: ComponentId,
-    marker: PhantomData<T>,
-}
-
-impl<T: Component> FetchState for ComponentIdState<T> {
-    fn init(world: &mut World) -> Self {
-        let component_id = world.init_component::<T>();
-        ComponentIdState {
-            component_id,
-            marker: PhantomData,
-        }
-    }
-
-    fn matches_component_set(&self, set_contains_id: &impl Fn(ComponentId) -> bool) -> bool {
-        set_contains_id(self.component_id)
->>>>>>> 8b27124a
     }
 }
 
@@ -711,23 +606,14 @@
 
 impl<'w, T: Component> WorldQueryGats<'w> for &T {
     type Fetch = ReadFetch<'w, T>;
-<<<<<<< HEAD
-    type ReadOnlyFetch = ReadFetch<'w, T>;
     type _State = ComponentId;
-=======
-    type _State = ComponentIdState<T>;
->>>>>>> 8b27124a
 }
 
 // SAFETY: component access and archetype component access are properly updated to reflect that T is
 // read
 unsafe impl<'w, T: Component> Fetch<'w> for ReadFetch<'w, T> {
     type Item = &'w T;
-<<<<<<< HEAD
     type State = ComponentId;
-=======
-    type State = ComponentIdState<T>;
->>>>>>> 8b27124a
 
     const IS_DENSE: bool = {
         match T::Storage::STORAGE_TYPE {
@@ -740,11 +626,7 @@
 
     unsafe fn init(
         world: &'w World,
-<<<<<<< HEAD
-        state: &Self::State,
-=======
-        state: &ComponentIdState<T>,
->>>>>>> 8b27124a
+        state: &Self::State,
         _last_change_tick: u32,
         _change_tick: u32,
     ) -> ReadFetch<'w, T> {
@@ -812,7 +694,6 @@
         components.get(table_row).deref()
     }
 
-<<<<<<< HEAD
     fn init_state(world: &mut World) -> Self::State {
         world.init_component::<T>()
     }
@@ -824,15 +705,6 @@
                 std::any::type_name::<T>(),
         );
         access.add_read(*state);
-=======
-    fn update_component_access(state: &Self::State, access: &mut FilteredAccess<ComponentId>) {
-        assert!(
-            !access.access().has_write(state.component_id),
-            "&{} conflicts with a previous access in this query. Shared access cannot coincide with exclusive access.",
-                std::any::type_name::<T>(),
-        );
-        access.add_read(state.component_id);
->>>>>>> 8b27124a
     }
 
     fn update_archetype_component_access(
@@ -840,7 +712,6 @@
         archetype: &Archetype,
         access: &mut Access<ArchetypeComponentId>,
     ) {
-<<<<<<< HEAD
         if let Some(archetype_component_id) = archetype.get_archetype_component_id(*state) {
             access.add_read(archetype_component_id);
         }
@@ -854,22 +725,10 @@
     }
 }
 
-impl<T: Component> WorldQuery for &mut T {
-    type State = ComponentId;
-=======
-        if let Some(archetype_component_id) =
-            archetype.get_archetype_component_id(state.component_id)
-        {
-            access.add_read(archetype_component_id);
-        }
-    }
-}
-
 /// SAFETY: access of `&T` is a subset of `&mut T`
 unsafe impl<'w, T: Component> WorldQuery for &'w mut T {
     type ReadOnly = &'w T;
-    type State = ComponentIdState<T>;
->>>>>>> 8b27124a
+    type State = ComponentId;
 
     fn shrink<'wlong: 'wshort, 'wshort>(item: QueryItem<'wlong, Self>) -> QueryItem<'wshort, Self> {
         item
@@ -905,54 +764,16 @@
     }
 }
 
-<<<<<<< HEAD
-/// The [`ReadOnlyFetch`] of `&mut T`.
-pub struct ReadOnlyWriteFetch<'w, T> {
-    // T::Storage = TableStorage
-    table_components: Option<ThinSlicePtr<'w, UnsafeCell<T>>>,
-    entity_table_rows: Option<ThinSlicePtr<'w, usize>>,
-    // T::Storage = SparseStorage
-    entities: Option<ThinSlicePtr<'w, Entity>>,
-    sparse_set: Option<&'w ComponentSparseSet>,
-}
-
-/// SAFETY: access is read only
-unsafe impl<'w, T: Component> ReadOnlyFetch for ReadOnlyWriteFetch<'w, T> {}
-
-impl<T> Clone for ReadOnlyWriteFetch<'_, T> {
-    fn clone(&self) -> Self {
-        Self {
-            table_components: self.table_components,
-            entities: self.entities,
-            entity_table_rows: self.entity_table_rows,
-            sparse_set: self.sparse_set,
-        }
-    }
-}
-
 impl<'w, T: Component> WorldQueryGats<'w> for &mut T {
     type Fetch = WriteFetch<'w, T>;
-    type ReadOnlyFetch = ReadOnlyWriteFetch<'w, T>;
     type _State = ComponentId;
-}
-
-// SAFETY: component access and archetype component access are properly updated to reflect that T is
-// written
-unsafe impl<'w, T: Component> Fetch<'w> for WriteFetch<'w, T> {
-    type Item = Mut<'w, T>;
-    type State = ComponentId;
-=======
-impl<'w, T: Component> WorldQueryGats<'w> for &mut T {
-    type Fetch = WriteFetch<'w, T>;
-    type _State = ComponentIdState<T>;
 }
 
 /// SAFETY: component access and archetype component access are properly updated to reflect that T is
 /// read and write
 unsafe impl<'w, T: Component> Fetch<'w> for WriteFetch<'w, T> {
     type Item = Mut<'w, T>;
-    type State = ComponentIdState<T>;
->>>>>>> 8b27124a
+    type State = ComponentId;
 
     const IS_DENSE: bool = {
         match T::Storage::STORAGE_TYPE {
@@ -965,11 +786,7 @@
 
     unsafe fn init(
         world: &'w World,
-<<<<<<< HEAD
-        state: &Self::State,
-=======
-        state: &ComponentIdState<T>,
->>>>>>> 8b27124a
+        state: &Self::State,
         last_change_tick: u32,
         change_tick: u32,
     ) -> Self {
@@ -1064,7 +881,6 @@
             },
         }
     }
-<<<<<<< HEAD
 
     fn init_state(world: &mut World) -> Self::State {
         world.init_component::<T>()
@@ -1097,147 +913,10 @@
     }
 }
 
-// SAFETY: component access and archetype component access are properly updated to reflect that T is
-// read
-unsafe impl<'w, T: Component> Fetch<'w> for ReadOnlyWriteFetch<'w, T> {
-    type Item = &'w T;
-    type State = ComponentId;
-
-    const IS_DENSE: bool = {
-        match T::Storage::STORAGE_TYPE {
-            StorageType::Table => true,
-            StorageType::SparseSet => false,
-        }
-    };
-
-    const IS_ARCHETYPAL: bool = true;
-
-    unsafe fn init(
-        world: &'w World,
-        state: &Self::State,
-        _last_change_tick: u32,
-        _change_tick: u32,
-    ) -> Self {
-        Self {
-            table_components: None,
-            entities: None,
-            entity_table_rows: None,
-            sparse_set: (T::Storage::STORAGE_TYPE == StorageType::SparseSet)
-                .then(|| world.storages().sparse_sets.get(*state).unwrap()),
-        }
-=======
-
-    fn update_component_access(state: &Self::State, access: &mut FilteredAccess<ComponentId>) {
-        assert!(
-            !access.access().has_read(state.component_id),
-            "&mut {} conflicts with a previous access in this query. Mutable component access must be unique.",
-                std::any::type_name::<T>(),
-        );
-        access.add_write(state.component_id);
->>>>>>> 8b27124a
-    }
-
-    fn update_archetype_component_access(
-        state: &Self::State,
-        archetype: &Archetype,
-        access: &mut Access<ArchetypeComponentId>,
-    ) {
-<<<<<<< HEAD
-        match T::Storage::STORAGE_TYPE {
-            StorageType::Table => {
-                self.entity_table_rows = Some(archetype.entity_table_rows().into());
-                let column = tables[archetype.table_id()].get_column(*state).unwrap();
-                self.table_components = Some(column.get_data_slice().into());
-            }
-            StorageType::SparseSet => self.entities = Some(archetype.entities().into()),
-        }
-    }
-
-    #[inline]
-    unsafe fn set_table(&mut self, state: &Self::State, table: &'w Table) {
-        self.table_components = Some(table.get_column(*state).unwrap().get_data_slice().into());
-    }
-
-    #[inline]
-    unsafe fn archetype_fetch(&mut self, archetype_index: usize) -> Self::Item {
-        match T::Storage::STORAGE_TYPE {
-            StorageType::Table => {
-                let (entity_table_rows, table_components) = self
-                    .entity_table_rows
-                    .zip(self.table_components)
-                    .unwrap_or_else(|| debug_checked_unreachable());
-                let table_row = *entity_table_rows.get(archetype_index);
-                table_components.get(table_row).deref()
-            }
-            StorageType::SparseSet => {
-                let (entities, sparse_set) = self
-                    .entities
-                    .zip(self.sparse_set)
-                    .unwrap_or_else(|| debug_checked_unreachable());
-                let entity = *entities.get(archetype_index);
-                sparse_set
-                    .get(entity)
-                    .unwrap_or_else(|| debug_checked_unreachable())
-                    .deref::<T>()
-            }
-        }
-    }
-
-    #[inline]
-    unsafe fn table_fetch(&mut self, table_row: usize) -> Self::Item {
-        let components = self
-            .table_components
-            .unwrap_or_else(|| debug_checked_unreachable());
-        components.get(table_row).deref()
-    }
-
-    fn init_state(world: &mut World) -> Self::State {
-        world.init_component::<T>()
-    }
-
-    fn update_component_access(state: &Self::State, access: &mut FilteredAccess<ComponentId>) {
-        assert!(
-            !access.access().has_read(*state),
-            "&mut {} conflicts with a previous access in this query. Mutable component access must be unique.",
-                std::any::type_name::<T>(),
-        );
-        access.add_write(*state);
-    }
-
-    fn update_archetype_component_access(
-        state: &Self::State,
-        archetype: &Archetype,
-        access: &mut Access<ArchetypeComponentId>,
-    ) {
-        if let Some(archetype_component_id) = archetype.get_archetype_component_id(*state) {
-            access.add_write(archetype_component_id);
-        }
-    }
-
-    fn matches_component_set(
-        state: &Self::State,
-        set_contains_id: &impl Fn(ComponentId) -> bool,
-    ) -> bool {
-        set_contains_id(*state)
-    }
-}
-
-impl<T: WorldQuery> WorldQuery for Option<T> {
-    type State = T::State;
-=======
-        if let Some(archetype_component_id) =
-            archetype.get_archetype_component_id(state.component_id)
-        {
-            access.add_write(archetype_component_id);
-        }
-    }
-}
-
 // SAFETY: defers to soundness of `T: WorldQuery` impl
 unsafe impl<T: WorldQuery> WorldQuery for Option<T> {
     type ReadOnly = Option<T::ReadOnly>;
-    type State = OptionState<T::State>;
->>>>>>> 8b27124a
+    type State = T::State;
 
     fn shrink<'wlong: 'wshort, 'wshort>(item: QueryItem<'wlong, Self>) -> QueryItem<'wshort, Self> {
         item.map(T::shrink)
@@ -1255,34 +934,9 @@
 /// SAFETY: [`OptionFetch`] is read only because `T` is read only
 unsafe impl<T: ReadOnlyWorldQuery> ReadOnlyWorldQuery for Option<T> {}
 
-<<<<<<< HEAD
 impl<'w, T: WorldQueryGats<'w>> WorldQueryGats<'w> for Option<T> {
     type Fetch = OptionFetch<T::Fetch>;
-    type ReadOnlyFetch = OptionFetch<T::ReadOnlyFetch>;
     type _State = T::_State;
-=======
-/// The [`FetchState`] of `Option<T>`.
-#[doc(hidden)]
-pub struct OptionState<T: FetchState> {
-    state: T,
-}
-
-impl<T: FetchState> FetchState for OptionState<T> {
-    fn init(world: &mut World) -> Self {
-        Self {
-            state: T::init(world),
-        }
-    }
-
-    fn matches_component_set(&self, _set_contains_id: &impl Fn(ComponentId) -> bool) -> bool {
-        true
-    }
-}
-
-impl<'w, T: WorldQueryGats<'w>> WorldQueryGats<'w> for Option<T> {
-    type Fetch = OptionFetch<T::Fetch>;
-    type _State = OptionState<T::_State>;
->>>>>>> 8b27124a
 }
 
 // SAFETY: component access and archetype component access are properly updated according to the
@@ -1346,24 +1000,17 @@
         }
     }
 
-<<<<<<< HEAD
     fn init_state(world: &mut World) -> Self::State {
         T::init_state(world)
     }
 
-=======
->>>>>>> 8b27124a
     fn update_component_access(state: &Self::State, access: &mut FilteredAccess<ComponentId>) {
         // We don't want to add the `with`/`without` of `T` as `Option<T>` will match things regardless of
         // `T`'s filters. for example `Query<(Option<&U>, &mut V)>` will match every entity with a `V` component
         // regardless of whether it has a `U` component. If we dont do this the query will not conflict with
         // `Query<&mut V, Without<U>>` which would be unsound.
         let mut intermediate = access.clone();
-<<<<<<< HEAD
         <T as Fetch<'_>>::update_component_access(state, &mut intermediate);
-=======
-        T::update_component_access(&state.state, &mut intermediate);
->>>>>>> 8b27124a
         access.extend_access(&intermediate);
     }
 
@@ -1372,7 +1019,6 @@
         archetype: &Archetype,
         access: &mut Access<ArchetypeComponentId>,
     ) {
-<<<<<<< HEAD
         if <T as Fetch<'_>>::matches_component_set(state, &|id| archetype.contains(id)) {
             <T as Fetch<'_>>::update_archetype_component_access(state, archetype, access);
         }
@@ -1384,12 +1030,6 @@
     ) -> bool {
         true
     }
-=======
-        if state.matches_component_set(&|id| archetype.contains(id)) {
-            T::update_archetype_component_access(&state.state, archetype, access);
-        }
-    }
->>>>>>> 8b27124a
 }
 
 /// [`WorldQuery`] that tracks changes and additions for component `T`.
@@ -1456,45 +1096,16 @@
     }
 }
 
-<<<<<<< HEAD
-impl<T: Component> WorldQuery for ChangeTrackers<T> {
-    type State = ComponentId;
-=======
 // SAFETY: `ROQueryFetch<Self>` is the same as `QueryFetch<Self>`
 unsafe impl<T: Component> WorldQuery for ChangeTrackers<T> {
     type ReadOnly = Self;
-    type State = ChangeTrackersState<T>;
->>>>>>> 8b27124a
+    type State = ComponentId;
 
     fn shrink<'wlong: 'wshort, 'wshort>(item: QueryItem<'wlong, Self>) -> QueryItem<'wshort, Self> {
         item
     }
 }
 
-<<<<<<< HEAD
-=======
-/// The [`FetchState`] of [`ChangeTrackers`].
-#[doc(hidden)]
-pub struct ChangeTrackersState<T> {
-    component_id: ComponentId,
-    marker: PhantomData<T>,
-}
-
-impl<T: Component> FetchState for ChangeTrackersState<T> {
-    fn init(world: &mut World) -> Self {
-        let component_id = world.init_component::<T>();
-        Self {
-            component_id,
-            marker: PhantomData,
-        }
-    }
-
-    fn matches_component_set(&self, set_contains_id: &impl Fn(ComponentId) -> bool) -> bool {
-        set_contains_id(self.component_id)
-    }
-}
-
->>>>>>> 8b27124a
 /// The [`Fetch`] of [`ChangeTrackers`].
 #[doc(hidden)]
 pub struct ChangeTrackersFetch<'w, T> {
@@ -1529,12 +1140,7 @@
 
 impl<'w, T: Component> WorldQueryGats<'w> for ChangeTrackers<T> {
     type Fetch = ChangeTrackersFetch<'w, T>;
-<<<<<<< HEAD
-    type ReadOnlyFetch = ChangeTrackersFetch<'w, T>;
     type _State = ComponentId;
-=======
-    type _State = ChangeTrackersState<T>;
->>>>>>> 8b27124a
 }
 
 // SAFETY: component access and archetype component access are properly updated to reflect that T is
@@ -1646,7 +1252,6 @@
         }
     }
 
-<<<<<<< HEAD
     fn init_state(world: &mut World) -> Self::State {
         world.init_component::<T>()
     }
@@ -1658,15 +1263,6 @@
                 std::any::type_name::<T>()
         );
         access.add_read(*state);
-=======
-    fn update_component_access(state: &Self::State, access: &mut FilteredAccess<ComponentId>) {
-        assert!(
-            !access.access().has_write(state.component_id),
-            "ChangeTrackers<{}> conflicts with a previous access in this query. Shared access cannot coincide with exclusive access.",
-                std::any::type_name::<T>()
-        );
-        access.add_read(state.component_id);
->>>>>>> 8b27124a
     }
 
     fn update_archetype_component_access(
@@ -1674,7 +1270,6 @@
         archetype: &Archetype,
         access: &mut Access<ArchetypeComponentId>,
     ) {
-<<<<<<< HEAD
         if let Some(archetype_component_id) = archetype.get_archetype_component_id(*state) {
             access.add_read(archetype_component_id);
         }
@@ -1686,14 +1281,6 @@
     ) -> bool {
         set_contains_id(*state)
     }
-=======
-        if let Some(archetype_component_id) =
-            archetype.get_archetype_component_id(state.component_id)
-        {
-            access.add_read(archetype_component_id);
-        }
-    }
->>>>>>> 8b27124a
 }
 
 macro_rules! impl_tuple_fetch {
@@ -1707,10 +1294,6 @@
 
         // SAFETY: update_component_access and update_archetype_component_access are called for each item in the tuple
         #[allow(non_snake_case)]
-<<<<<<< HEAD
-=======
-        // SAFETY: update_component_access and update_archetype_component_access are called for each item in the tuple
->>>>>>> 8b27124a
         unsafe impl<'w, $($name: Fetch<'w>),*> Fetch<'w> for ($($name,)*) {
             type Item = ($($name::Item,)*);
             type State = ($($name::State,)*);
@@ -1766,7 +1349,6 @@
                 let ($($name,)*) = self;
                 true $(&& $name.archetype_filter_fetch(archetype_index))*
             }
-<<<<<<< HEAD
 
             #[allow(clippy::unused_unit)]
             fn init_state(_world: &mut World) -> Self::State {
@@ -1786,30 +1368,6 @@
             fn matches_component_set(_state: &Self::State, _set_contains_id: &impl Fn(ComponentId) -> bool) -> bool {
                 let ($($name,)*) = _state;
                 true $(&& <$name as Fetch<'_>>::matches_component_set($name, _set_contains_id))*
-=======
-
-            fn update_component_access(state: &Self::State, _access: &mut FilteredAccess<ComponentId>) {
-                let ($($name,)*) = state;
-                $($name::update_component_access($name, _access);)*
-            }
-
-            fn update_archetype_component_access(state: &Self::State, _archetype: &Archetype, _access: &mut Access<ArchetypeComponentId>) {
-                let ($($name,)*) = state;
-                $($name::update_archetype_component_access($name, _archetype, _access);)*
-            }
-        }
-
-        #[allow(non_snake_case)]
-        #[allow(clippy::unused_unit)]
-        impl<$($name: FetchState),*> FetchState for ($($name,)*) {
-            fn init(_world: &mut World) -> Self {
-                ($($name::init(_world),)*)
-            }
-
-            fn matches_component_set(&self, _set_contains_id: &impl Fn(ComponentId) -> bool) -> bool {
-                let ($($name,)*) = self;
-                true $(&& $name.matches_component_set(_set_contains_id))*
->>>>>>> 8b27124a
             }
         }
 
@@ -1852,10 +1410,6 @@
 
         // SAFETY: update_component_access and update_archetype_component_access are called for each item in the tuple
         #[allow(non_snake_case)]
-<<<<<<< HEAD
-=======
-        // SAFETY: update_component_access and update_archetype_component_access are called for each item in the tuple
->>>>>>> 8b27124a
         unsafe impl<'w, $($name: Fetch<'w>),*> Fetch<'w> for AnyOf<($(($name, bool),)*)> {
             type Item = ($(Option<$name::Item>,)*);
             type State = AnyOf<($($name::State,)*)>;
@@ -1912,17 +1466,12 @@
                 )*)
             }
 
-<<<<<<< HEAD
             fn init_state(_world: &mut World) -> Self::State {
                 AnyOf(($($name::init_state(_world),)*))
             }
 
-            fn update_component_access(_state: &Self::State, _access: &mut FilteredAccess<ComponentId>) {
-                let ($($name,)*) = &_state.0;
-=======
             fn update_component_access(state: &Self::State, _access: &mut FilteredAccess<ComponentId>) {
                 let ($($name,)*) = &state.0;
->>>>>>> 8b27124a
 
                 // We do not unconditionally add `$name`'s `with`/`without` accesses to `_access`
                 // as this would be unsound. For example the following two queries should conflict:
@@ -1941,20 +1490,11 @@
                 $(
                     if _not_first {
                         let mut intermediate = _access.clone();
-<<<<<<< HEAD
                         <$name as Fetch<'_>>::update_component_access($name, &mut intermediate);
                         _intersected_access.extend_intersect_filter(&intermediate);
                         _intersected_access.extend_access(&intermediate);
                     } else {
                         <$name as Fetch<'_>>::update_component_access($name, &mut _intersected_access);
-=======
-                        $name::update_component_access($name, &mut intermediate);
-                        _intersected_access.extend_intersect_filter(&intermediate);
-                        _intersected_access.extend_access(&intermediate);
-                    } else {
-
-                        $name::update_component_access($name, &mut _intersected_access);
->>>>>>> 8b27124a
                         _not_first = true;
                     }
                 )*
@@ -1962,7 +1502,11 @@
                 *_access = _intersected_access;
             }
 
-<<<<<<< HEAD
+            fn matches_component_set(_state: &Self::State, _set_contains_id: &impl Fn(ComponentId) -> bool) -> bool {
+                let ($($name,)*) = &_state.0;
+                false $(|| <$name as Fetch<'_>>::matches_component_set($name, _set_contains_id))*
+            }
+
             fn update_archetype_component_access(_state: &Self::State, _archetype: &Archetype, _access: &mut Access<ArchetypeComponentId>) {
                 let ($($name,)*) = &_state.0;
                 $(
@@ -1971,33 +1515,6 @@
                     }
                 )*
             }
-
-            fn matches_component_set(_state: &Self::State, _set_contains_id: &impl Fn(ComponentId) -> bool) -> bool {
-                let ($($name,)*) = &_state.0;
-                false $(|| <$name as Fetch<'_>>::matches_component_set($name, _set_contains_id))*
-=======
-            fn update_archetype_component_access(state: &Self::State, _archetype: &Archetype, _access: &mut Access<ArchetypeComponentId>) {
-                let ($($name,)*) = &state.0;
-                $(
-                    if $name.matches_component_set(&|id| _archetype.contains(id)) {
-                        $name::update_archetype_component_access($name, _archetype, _access);
-                    }
-                )*
-            }
-        }
-
-        #[allow(non_snake_case)]
-        #[allow(clippy::unused_unit)]
-        impl<$($name: FetchState),*> FetchState for AnyOf<($($name,)*)> {
-            fn init(_world: &mut World) -> Self {
-                AnyOf(($($name::init(_world),)*))
-            }
-
-            fn matches_component_set(&self, _set_contains_id: &impl Fn(ComponentId) -> bool) -> bool {
-                let ($($name,)*) = &self.0;
-                false $(|| $name.matches_component_set(_set_contains_id))*
->>>>>>> 8b27124a
-            }
         }
 
         #[allow(non_snake_case)]
@@ -2031,12 +1548,8 @@
     state: PhantomData<State>,
 }
 
-<<<<<<< HEAD
+// SAFETY: NopFetch doesnt access anything
 unsafe impl<'w, State: Send + Sync> Fetch<'w> for NopFetch<State> {
-=======
-// SAFETY: NopFetch doesnt access anything
-unsafe impl<'w, State: FetchState> Fetch<'w> for NopFetch<State> {
->>>>>>> 8b27124a
     type Item = ();
     type State = State;
 
@@ -2072,14 +1585,11 @@
     #[inline(always)]
     unsafe fn table_fetch(&mut self, _table_row: usize) -> Self::Item {}
 
-<<<<<<< HEAD
     #[inline(always)]
     fn init_state(_world: &mut World) -> Self::State {
         unimplemented!();
     }
 
-=======
->>>>>>> 8b27124a
     fn update_component_access(_state: &Self::State, _access: &mut FilteredAccess<ComponentId>) {}
 
     fn update_archetype_component_access(
@@ -2088,7 +1598,6 @@
         _access: &mut Access<ArchetypeComponentId>,
     ) {
     }
-<<<<<<< HEAD
 
     fn matches_component_set(
         _state: &Self::State,
@@ -2096,6 +1605,4 @@
     ) -> bool {
         true
     }
-=======
->>>>>>> 8b27124a
 }