--- conflicted
+++ resolved
@@ -1428,9 +1428,6 @@
                 let entities = self.entities.unwrap_or_else(|| debug_checked_unreachable());
                 let entity = *entities.get(archetype_index);
                 ChangeTrackers {
-<<<<<<< HEAD
-                    component_ticks: (&*(&*self.sparse_set).get_ticks_ptr(entity).unwrap()).clone(),
-=======
                     component_ticks: self
                         .sparse_set
                         .unwrap_or_else(|| debug_checked_unreachable())
@@ -1438,7 +1435,6 @@
                         .map(|ticks| &*ticks.get())
                         .cloned()
                         .unwrap_or_else(|| debug_checked_unreachable()),
->>>>>>> 8283db69
                     marker: PhantomData,
                     last_change_tick: self.last_change_tick,
                     change_tick: self.change_tick,
