--- conflicted
+++ resolved
@@ -412,7 +412,6 @@
         true
     }
 
-<<<<<<< HEAD
     fn init_state(world: &mut World) -> Self::State;
 
     #[allow(unused_variables)]
@@ -421,44 +420,17 @@
 
     #[allow(unused_variables)]
     #[inline]
-=======
-/// State used to construct a Fetch. This will be cached inside [`QueryState`](crate::query::QueryState),
-///  so it is best to move as much data / computation here as possible to reduce the cost of
-/// constructing Fetch.
-///
-/// # Safety
-///
-/// Implementor must ensure that [`FetchState::update_component_access`] and
-/// [`FetchState::update_archetype_component_access`] exactly reflects the results of
-/// [`FetchState::matches_component_set`], [`Fetch::archetype_fetch`], and
-/// [`Fetch::table_fetch`].
-pub unsafe trait FetchState: Send + Sync + Sized {
-    fn init(world: &mut World) -> Self;
-    fn update_component_access(&self, access: &mut FilteredAccess<ComponentId>);
->>>>>>> 4b7f904c
     fn update_archetype_component_access(
         state: &Self::State,
         archetype: &Archetype,
         access: &mut Access<ArchetypeComponentId>,
-<<<<<<< HEAD
     ) {
     }
 
-    #[allow(unused_variables)]
-    #[inline]
-    fn matches_archetype(state: &Self::State, archetype: &Archetype) -> bool {
-        false
-    }
-
-    #[allow(unused_variables)]
-    #[inline]
-    fn matches_table(state: &Self::State, table: &Table) -> bool {
-        false
-    }
-=======
-    );
-    fn matches_component_set(&self, set_contains_id: &impl Fn(ComponentId) -> bool) -> bool;
->>>>>>> 4b7f904c
+    fn matches_component_set(
+        state: &Self::State,
+        set_contains_id: &impl Fn(ComponentId) -> bool,
+    ) -> bool;
 }
 
 /// A fetch that is read only.
@@ -486,34 +458,6 @@
 /// SAFETY: access is read only
 unsafe impl<'w> ReadOnlyFetch for EntityFetch<'w> {}
 
-<<<<<<< HEAD
-=======
-/// The [`FetchState`] of [`Entity`].
-#[doc(hidden)]
-pub struct EntityState;
-
-// SAFETY: no component or archetype access
-unsafe impl FetchState for EntityState {
-    fn init(_world: &mut World) -> Self {
-        Self
-    }
-
-    fn update_component_access(&self, _access: &mut FilteredAccess<ComponentId>) {}
-
-    fn update_archetype_component_access(
-        &self,
-        _archetype: &Archetype,
-        _access: &mut Access<ArchetypeComponentId>,
-    ) {
-    }
-
-    #[inline]
-    fn matches_component_set(&self, _set_contains_id: &impl Fn(ComponentId) -> bool) -> bool {
-        true
-    }
-}
-
->>>>>>> 4b7f904c
 impl<'w> WorldQueryGats<'w> for Entity {
     type Fetch = EntityFetch<'w>;
     type ReadOnlyFetch = EntityFetch<'w>;
@@ -567,26 +511,19 @@
     fn init_state(_world: &mut World) -> Self::State {}
 
     #[inline]
-    fn matches_archetype(_state: &Self::State, _archetype: &Archetype) -> bool {
+    fn matches_component_set(
+        _state: &Self::State,
+        _set_contains_id: &impl Fn(ComponentId) -> bool,
+    ) -> bool {
         true
     }
-
-    #[inline]
-    fn matches_table(_state: &Self::State, _table: &Table) -> bool {
-        true
-    }
-}
-
-<<<<<<< HEAD
+}
+
 impl<T: Component> WorldQuery for &T {
     type State = ComponentId;
 
     fn shrink<'wlong: 'wshort, 'wshort>(item: QueryItem<'wlong, Self>) -> QueryItem<'wshort, Self> {
         item
-=======
-    fn matches_component_set(&self, set_contains_id: &impl Fn(ComponentId) -> bool) -> bool {
-        set_contains_id(self.component_id)
->>>>>>> 4b7f904c
     }
 }
 
@@ -727,12 +664,11 @@
         }
     }
 
-    fn matches_archetype(state: &Self::State, archetype: &Archetype) -> bool {
-        archetype.contains(*state)
-    }
-
-    fn matches_table(state: &Self::State, table: &Table) -> bool {
-        table.has_column(*state)
+    fn matches_component_set(
+        state: &Self::State,
+        set_contains_id: &impl Fn(ComponentId) -> bool,
+    ) -> bool {
+        set_contains_id(*state)
     }
 }
 
@@ -797,53 +733,6 @@
     }
 }
 
-<<<<<<< HEAD
-=======
-/// The [`FetchState`] of `&mut T`.
-#[doc(hidden)]
-pub struct WriteState<T> {
-    component_id: ComponentId,
-    marker: PhantomData<T>,
-}
-
-// SAFETY: component access and archetype component access are properly updated to reflect that T is
-// written
-unsafe impl<T: Component> FetchState for WriteState<T> {
-    fn init(world: &mut World) -> Self {
-        let component_id = world.init_component::<T>();
-        WriteState {
-            component_id,
-            marker: PhantomData,
-        }
-    }
-
-    fn update_component_access(&self, access: &mut FilteredAccess<ComponentId>) {
-        assert!(
-            !access.access().has_read(self.component_id),
-            "&mut {} conflicts with a previous access in this query. Mutable component access must be unique.",
-                std::any::type_name::<T>(),
-        );
-        access.add_write(self.component_id);
-    }
-
-    fn update_archetype_component_access(
-        &self,
-        archetype: &Archetype,
-        access: &mut Access<ArchetypeComponentId>,
-    ) {
-        if let Some(archetype_component_id) =
-            archetype.get_archetype_component_id(self.component_id)
-        {
-            access.add_write(archetype_component_id);
-        }
-    }
-
-    fn matches_component_set(&self, set_contains_id: &impl Fn(ComponentId) -> bool) -> bool {
-        set_contains_id(self.component_id)
-    }
-}
-
->>>>>>> 4b7f904c
 impl<'w, T: Component> WorldQueryGats<'w> for &mut T {
     type Fetch = WriteFetch<'w, T>;
     type ReadOnlyFetch = ReadOnlyWriteFetch<'w, T>;
@@ -984,12 +873,11 @@
         }
     }
 
-    fn matches_archetype(state: &Self::State, archetype: &Archetype) -> bool {
-        archetype.contains(*state)
-    }
-
-    fn matches_table(state: &Self::State, table: &Table) -> bool {
-        table.has_column(*state)
+    fn matches_component_set(
+        state: &Self::State,
+        set_contains_id: &impl Fn(ComponentId) -> bool,
+    ) -> bool {
+        set_contains_id(*state)
     }
 }
 
@@ -1099,12 +987,11 @@
         }
     }
 
-    fn matches_archetype(state: &Self::State, archetype: &Archetype) -> bool {
-        archetype.contains(*state)
-    }
-
-    fn matches_table(state: &Self::State, table: &Table) -> bool {
-        table.has_column(*state)
+    fn matches_component_set(
+        state: &Self::State,
+        set_contains_id: &impl Fn(ComponentId) -> bool,
+    ) -> bool {
+        set_contains_id(*state)
     }
 }
 
@@ -1127,53 +1014,6 @@
 /// SAFETY: [`OptionFetch`] is read only because `T` is read only
 unsafe impl<T: ReadOnlyFetch> ReadOnlyFetch for OptionFetch<T> {}
 
-<<<<<<< HEAD
-=======
-/// The [`FetchState`] of `Option<T>`.
-#[doc(hidden)]
-pub struct OptionState<T: FetchState> {
-    state: T,
-}
-
-// SAFETY: component access and archetype component access are properly updated according to the
-// internal Fetch
-unsafe impl<T: FetchState> FetchState for OptionState<T> {
-    fn init(world: &mut World) -> Self {
-        Self {
-            state: T::init(world),
-        }
-    }
-
-    fn update_component_access(&self, access: &mut FilteredAccess<ComponentId>) {
-        // We don't want to add the `with`/`without` of `T` as `Option<T>` will match things regardless of
-        // `T`'s filters. for example `Query<(Option<&U>, &mut V)>` will match every entity with a `V` component
-        // regardless of whether it has a `U` component. If we dont do this the query will not conflict with
-        // `Query<&mut V, Without<U>>` which would be unsound.
-        let mut intermediate = access.clone();
-        self.state.update_component_access(&mut intermediate);
-        access.extend_access(&intermediate);
-    }
-
-    fn update_archetype_component_access(
-        &self,
-        archetype: &Archetype,
-        access: &mut Access<ArchetypeComponentId>,
-    ) {
-        if self
-            .state
-            .matches_component_set(&|id| archetype.contains(id))
-        {
-            self.state
-                .update_archetype_component_access(archetype, access);
-        }
-    }
-
-    fn matches_component_set(&self, _set_contains_id: &impl Fn(ComponentId) -> bool) -> bool {
-        true
-    }
-}
-
->>>>>>> 4b7f904c
 impl<'w, T: WorldQueryGats<'w>> WorldQueryGats<'w> for Option<T> {
     type Fetch = OptionFetch<T::Fetch>;
     type ReadOnlyFetch = OptionFetch<T::ReadOnlyFetch>;
@@ -1207,13 +1047,7 @@
         archetype: &'w Archetype,
         tables: &'w Tables,
     ) {
-<<<<<<< HEAD
-        self.matches = <T as Fetch<'_>>::matches_archetype(state, archetype);
-=======
-        self.matches = state
-            .state
-            .matches_component_set(&|id| archetype.contains(id));
->>>>>>> 4b7f904c
+        self.matches = <T as Fetch<'_>>::matches_component_set(state, &|id| archetype.contains(id));
         if self.matches {
             self.fetch.set_archetype(state, archetype, tables);
         }
@@ -1221,13 +1055,7 @@
 
     #[inline]
     unsafe fn set_table(&mut self, state: &Self::State, table: &'w Table) {
-<<<<<<< HEAD
-        self.matches = <T as Fetch<'_>>::matches_table(state, table);
-=======
-        self.matches = state
-            .state
-            .matches_component_set(&|id| table.has_column(id));
->>>>>>> 4b7f904c
+        self.matches = <T as Fetch<'_>>::matches_component_set(state, &|id| table.has_column(id));
         if self.matches {
             self.fetch.set_table(state, table);
         }
@@ -1270,16 +1098,15 @@
         archetype: &Archetype,
         access: &mut Access<ArchetypeComponentId>,
     ) {
-        if <T as Fetch<'_>>::matches_archetype(state, archetype) {
+        if <T as Fetch<'_>>::matches_component_set(state, &|id| archetype.contains(id)) {
             <T as Fetch<'_>>::update_archetype_component_access(state, archetype, access);
         }
     }
 
-    fn matches_archetype(_state: &Self::State, _archetype: &Archetype) -> bool {
-        true
-    }
-
-    fn matches_table(_state: &Self::State, _table: &Table) -> bool {
+    fn matches_component_set(
+        _state: &Self::State,
+        _set_contains_id: &impl Fn(ComponentId) -> bool,
+    ) -> bool {
         true
     }
 }
@@ -1356,53 +1183,6 @@
     }
 }
 
-<<<<<<< HEAD
-=======
-/// The [`FetchState`] of [`ChangeTrackers`].
-#[doc(hidden)]
-pub struct ChangeTrackersState<T> {
-    component_id: ComponentId,
-    marker: PhantomData<T>,
-}
-
-// SAFETY: component access and archetype component access are properly updated to reflect that T is
-// read
-unsafe impl<T: Component> FetchState for ChangeTrackersState<T> {
-    fn init(world: &mut World) -> Self {
-        let component_id = world.init_component::<T>();
-        Self {
-            component_id,
-            marker: PhantomData,
-        }
-    }
-
-    fn update_component_access(&self, access: &mut FilteredAccess<ComponentId>) {
-        assert!(
-            !access.access().has_write(self.component_id),
-            "ChangeTrackers<{}> conflicts with a previous access in this query. Shared access cannot coincide with exclusive access.",
-                std::any::type_name::<T>()
-        );
-        access.add_read(self.component_id);
-    }
-
-    fn update_archetype_component_access(
-        &self,
-        archetype: &Archetype,
-        access: &mut Access<ArchetypeComponentId>,
-    ) {
-        if let Some(archetype_component_id) =
-            archetype.get_archetype_component_id(self.component_id)
-        {
-            access.add_read(archetype_component_id);
-        }
-    }
-
-    fn matches_component_set(&self, set_contains_id: &impl Fn(ComponentId) -> bool) -> bool {
-        set_contains_id(self.component_id)
-    }
-}
-
->>>>>>> 4b7f904c
 /// The [`Fetch`] of [`ChangeTrackers`].
 #[doc(hidden)]
 pub struct ChangeTrackersFetch<'w, T> {
@@ -1571,12 +1351,11 @@
         }
     }
 
-    fn matches_archetype(state: &Self::State, archetype: &Archetype) -> bool {
-        archetype.contains(*state)
-    }
-
-    fn matches_table(state: &Self::State, table: &Table) -> bool {
-        table.has_column(*state)
+    fn matches_component_set(
+        state: &Self::State,
+        set_contains_id: &impl Fn(ComponentId) -> bool,
+    ) -> bool {
+        set_contains_id(*state)
     }
 }
 
@@ -1662,20 +1441,9 @@
                 $(<$name as Fetch<'_>>::update_archetype_component_access($name, _archetype, _access);)*
             }
 
-<<<<<<< HEAD
-            fn matches_archetype(_state: &Self::State, _archetype: &Archetype) -> bool {
+            fn matches_component_set(_state: &Self::State, _set_contains_id: &impl Fn(ComponentId) -> bool) -> bool {
                 let ($($name,)*) = _state;
-                true $(&& <$name as Fetch<'_>>::matches_archetype($name, _archetype))*
-            }
-
-            fn matches_table(_state: &Self::State, _table: &Table) -> bool {
-                let ($($name,)*) = _state;
-                true $(&& <$name as Fetch<'_>>::matches_table($name, _table))*
-=======
-            fn matches_component_set(&self, _set_contains_id: &impl Fn(ComponentId) -> bool) -> bool {
-                let ($($name,)*) = self;
-                true $(&& $name.matches_component_set(_set_contains_id))*
->>>>>>> 4b7f904c
+                true $(&& <$name as Fetch<'_>>::matches_component_set($name, _set_contains_id))*
             }
         }
 
@@ -1735,11 +1503,7 @@
                 let ($($name,)*) = &mut self.0;
                 let ($($state,)*) = &_state.0;
                 $(
-<<<<<<< HEAD
-                    $name.1 = <$name as Fetch<'_>>::matches_archetype($state, _archetype);
-=======
-                    $name.1 = $state.matches_component_set(&|id| _archetype.contains(id));
->>>>>>> 4b7f904c
+                    $name.1 = <$name as Fetch<'_>>::matches_component_set($state, &|id| _archetype.contains(id));
                     if $name.1 {
                         $name.0.set_archetype($state, _archetype, _tables);
                     }
@@ -1751,11 +1515,7 @@
                 let ($($name,)*) = &mut self.0;
                 let ($($state,)*) = &_state.0;
                 $(
-<<<<<<< HEAD
-                    $name.1 = <$name as Fetch<'_>>::matches_table($state, _table);
-=======
-                    $name.1 = $state.matches_component_set(&|id| _table.has_column(id));
->>>>>>> 4b7f904c
+                    $name.1 = <$name as Fetch<'_>>::matches_component_set($state, &|id| _table.has_column(id));
                     if $name.1 {
                         $name.0.set_table($state, _table);
                     }
@@ -1819,31 +1579,15 @@
             fn update_archetype_component_access(_state: &Self::State, _archetype: &Archetype, _access: &mut Access<ArchetypeComponentId>) {
                 let ($($name,)*) = &_state.0;
                 $(
-<<<<<<< HEAD
-                    if <$name as Fetch<'_>>::matches_archetype($name, _archetype) {
+                    if <$name as Fetch<'_>>::matches_component_set($name, &|id| _archetype.contains(id)) {
                         <$name as Fetch<'_>>::update_archetype_component_access($name, _archetype, _access);
                     }
                 )*
             }
 
-            fn matches_archetype(_state: &Self::State, _archetype: &Archetype) -> bool {
+            fn matches_component_set(_state: &Self::State, _set_contains_id: &impl Fn(ComponentId) -> bool) -> bool {
                 let ($($name,)*) = &_state.0;
-                false $(|| <$name as Fetch<'_>>::matches_archetype($name, _archetype))*
-            }
-
-            fn matches_table(_state: &Self::State, _table: &Table) -> bool {
-                let ($($name,)*) = &_state.0;
-                false $(|| <$name as Fetch<'_>>::matches_table($name, _table))*
-=======
-                    if $name.matches_component_set(&|id| _archetype.contains(id)) {
-                        $name.update_archetype_component_access(_archetype, _access);
-                    }
-                )*
-            }
-            fn matches_component_set(&self, _set_contains_id: &impl Fn(ComponentId) -> bool) -> bool {
-                let ($($name,)*) = &self.0;
-                false $(|| $name.matches_component_set(_set_contains_id))*
->>>>>>> 4b7f904c
+                false $(|| <$name as Fetch<'_>>::matches_component_set($name, _set_contains_id))*
             }
         }
 
@@ -1916,4 +1660,11 @@
     fn init_state(_world: &mut World) -> Self::State {
         unimplemented!();
     }
+
+    fn matches_component_set(
+        _state: &Self::State,
+        _set_contains_id: &impl Fn(ComponentId) -> bool,
+    ) -> bool {
+        true
+    }
 }