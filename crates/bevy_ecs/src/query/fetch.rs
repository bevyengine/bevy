use crate::{
    archetype::{Archetype, ArchetypeComponentId},
    change_detection::{Ticks, TicksMut},
    component::{Component, ComponentId, ComponentStorage, StorageType, Tick},
    entity::Entity,
    query::{Access, DebugCheckedUnwrap, FilteredAccess},
    storage::{ComponentSparseSet, Table, TableRow},
    world::{Mut, Ref, World},
};
pub use bevy_ecs_macros::WorldQuery;
use bevy_ptr::{ThinSlicePtr, UnsafeCellDeref};
use bevy_utils::all_tuples;
use std::{cell::UnsafeCell, marker::PhantomData};

/// Types that can be fetched from a [`World`] using a [`Query`].
///
/// There are many types that natively implement this trait:
///
/// - **Component references.**
///   Fetches a component by reference (immutably or mutably).
/// - **`WorldQuery` tuples.**
///   If every element of a tuple implements `WorldQuery`, then the tuple itself also implements the same trait.
///   This enables a single `Query` to access multiple components and filter over multiple conditions.
///   Due to the current lack of variadic generics in Rust, the trait has been implemented for tuples from 0 to 15 elements,
///   but nesting of tuples allows infinite `WorldQuery`s.
/// - **Component filters.**
///   [`With`] and [`Without`] filters can be applied to check if the queried entity contains or not a particular component.
/// - **Change detection filters.**
///   [`Added`] and [`Changed`] filters can be applied to detect component changes to an entity.
/// - **Filter disjunction operator.**
///   By default, tuples compose query filters in such a way that all conditions must be satisfied to generate a query item for a given entity.
///   Wrapping a tuple inside an [`Or`] operator will relax the requirement to just one condition.
/// - **[`Entity`].**
///   Gets the identifier of the queried entity.
/// - **[`Option`].**
///   By default, a world query only tests entities that have the matching component types.
///   Wrapping it into an `Option` will increase the query search space, and it will return `None` if an entity doesn't satisfy the `WorldQuery`.
/// - **[`AnyOf`].**
///   Equivalent to wrapping each world query inside it into an `Option`.
/// - **[`Ref`].**
///   Similar to change detection filters but it is used as a query fetch parameter.
///   It exposes methods to check for changes to the wrapped component.
///
/// Implementing the trait manually can allow for a fundamentally new type of behaviour.
///
/// # Trait derivation
///
/// Query design can be easily structured by deriving `WorldQuery` for custom types.
/// Despite the added complexity, this approach has several advantages over using `WorldQuery` tuples.
/// The most relevant improvements are:
///
/// - Reusability across multiple systems.
/// - There is no need to destructure a tuple since all fields are named.
/// - Subqueries can be composed together to create a more complex query.
/// - Methods can be implemented for the query items.
/// - There is no hardcoded limit on the number of elements.
///
/// This trait can only be derived if each field either
///
/// * also implements `WorldQuery`, or
/// * is marked with `#[world_query(ignore)]`. Fields decorated with this attribute
///   must implement [`Default`] and will be initialized to the default value as defined
///   by the trait.
///
/// The derive macro only supports regular structs (structs with named fields).
///
/// ```
/// # use bevy_ecs::prelude::*;
/// use bevy_ecs::query::WorldQuery;
/// #
/// # #[derive(Component)]
/// # struct ComponentA;
/// # #[derive(Component)]
/// # struct ComponentB;
///
/// #[derive(WorldQuery)]
/// struct MyQuery {
///     entity: Entity,
///     // It is required that all reference lifetimes are explicitly annotated, just like in any
///     // struct. Each lifetime should be 'static.
///     component_a: &'static ComponentA,
///     component_b: &'static ComponentB,
/// }
///
/// fn my_system(query: Query<MyQuery>) {
///     for q in &query {
///         q.component_a;
///     }
/// }
/// # bevy_ecs::system::assert_is_system(my_system);
/// ```
///
/// ## Macro expansion
///
/// Expanding the macro will declare one or three additional structs, depending on whether or not the struct is marked as mutable.
/// For a struct named `X`, the additional structs will be:
///
/// |Struct name|`mutable` only|Description|
/// |:---:|:---:|---|
/// |`XItem`|---|The type of the query item for `X`|
/// |`XReadOnlyItem`|✓|The type of the query item for `XReadOnly`|
/// |`XReadOnly`|✓|[`ReadOnly`] variant of `X`|
///
/// ## Adding mutable references
///
/// Simply adding mutable references to a derived `WorldQuery` will result in a compilation error:
///
/// ```compile_fail
/// # use bevy_ecs::prelude::*;
/// # use bevy_ecs::query::WorldQuery;
/// #
/// # #[derive(Component)]
/// # struct ComponentA;
/// #
/// #[derive(WorldQuery)]
/// struct CustomQuery {
///     component_a: &'static mut ComponentA,
/// }
/// ```
///
/// To grant mutable access to components, the struct must be marked with the `#[world_query(mutable)]` attribute.
/// This will also create three more structs that will be used for accessing the query immutably (see table above).
///
/// ```
/// # use bevy_ecs::prelude::*;
/// # use bevy_ecs::query::WorldQuery;
/// #
/// # #[derive(Component)]
/// # struct ComponentA;
/// #
/// #[derive(WorldQuery)]
/// #[world_query(mutable)]
/// struct CustomQuery {
///     component_a: &'static mut ComponentA,
/// }
/// ```
///
/// ## Adding methods to query items
///
/// It is possible to add methods to query items in order to write reusable logic about related components.
/// This will often make systems more readable because low level logic is moved out from them.
/// It is done by adding `impl` blocks with methods for the `-Item` or `-ReadOnlyItem` generated structs.
///
/// ```
/// # use bevy_ecs::prelude::*;
/// # use bevy_ecs::query::WorldQuery;
/// #
/// #[derive(Component)]
/// struct Health(f32);
///
/// #[derive(Component)]
/// struct Buff(f32);
///
/// #[derive(WorldQuery)]
/// #[world_query(mutable)]
/// struct HealthQuery {
///     health: &'static mut Health,
///     buff: Option<&'static mut Buff>,
/// }
///
/// // `HealthQueryItem` is only available when accessing the query with mutable methods.
/// impl<'w> HealthQueryItem<'w> {
///     fn damage(&mut self, value: f32) {
///         self.health.0 -= value;
///     }
///
///     fn total(&self) -> f32 {
///         self.health.0 + self.buff.as_deref().map_or(0.0, |Buff(buff)| *buff)
///     }
/// }
///
/// // `HealthQueryReadOnlyItem` is only available when accessing the query with immutable methods.
/// impl<'w> HealthQueryReadOnlyItem<'w> {
///     fn total(&self) -> f32 {
///         self.health.0 + self.buff.map_or(0.0, |Buff(buff)| *buff)
///     }
/// }
///
/// fn my_system(mut health_query: Query<HealthQuery>) {
///     // The item returned by the iterator is of type `HealthQueryReadOnlyItem`.
///     for health in health_query.iter() {
///         println!("Total: {}", health.total());
///     }
///     // The item returned by the iterator is of type `HealthQueryItem`.
///     for mut health in &mut health_query {
///         health.damage(1.0);
///         println!("Total (mut): {}", health.total());
///     }
/// }
/// # bevy_ecs::system::assert_is_system(my_system);
/// ```
///
/// ## Deriving traits for query items
///
/// The `WorldQuery` derive macro does not automatically implement the traits of the struct to the query item types.
/// Something similar can be done by using the `#[world_query(derive(...))]` attribute.
/// This will apply the listed derivable traits to the query item structs.
///
/// ```
/// # use bevy_ecs::prelude::*;
/// # use bevy_ecs::query::WorldQuery;
/// #
/// # #[derive(Component, Debug)]
/// # struct ComponentA;
/// #
/// #[derive(WorldQuery)]
/// #[world_query(mutable, derive(Debug))]
/// struct CustomQuery {
///     component_a: &'static ComponentA,
/// }
///
/// // This function statically checks that `T` implements `Debug`.
/// fn assert_debug<T: std::fmt::Debug>() {}
///
/// assert_debug::<CustomQueryItem>();
/// assert_debug::<CustomQueryReadOnlyItem>();
/// ```
///
/// ## Query composition
///
/// It is possible to use any `WorldQuery` as a field of another one.
/// This means that a `WorldQuery` can also be used as a subquery, potentially in multiple places.
///
/// ```
/// # use bevy_ecs::prelude::*;
/// # use bevy_ecs::query::WorldQuery;
/// #
/// # #[derive(Component)]
/// # struct ComponentA;
/// # #[derive(Component)]
/// # struct ComponentB;
/// # #[derive(Component)]
/// # struct ComponentC;
/// #
/// #[derive(WorldQuery)]
/// struct SubQuery {
///     component_a: &'static ComponentA,
///     component_b: &'static ComponentB,
/// }
///
/// #[derive(WorldQuery)]
/// struct MyQuery {
///     subquery: SubQuery,
///     component_c: &'static ComponentC,
/// }
/// ```
///
/// ## Filters
///
/// Since the query filter type parameter is `WorldQuery`, it is also possible to use this macro to create filters.
///
/// ```
/// # use bevy_ecs::prelude::*;
/// # use bevy_ecs::{query::WorldQuery, component::Component};
/// #
/// # #[derive(Component)]
/// # struct ComponentA;
/// # #[derive(Component)]
/// # struct ComponentB;
/// # #[derive(Component)]
/// # struct ComponentC;
/// # #[derive(Component)]
/// # struct ComponentD;
/// # #[derive(Component)]
/// # struct ComponentE;
/// #
/// #[derive(WorldQuery)]
/// struct MyFilter<T: Component, P: Component> {
///     // Field names are not relevant, since they are never manually accessed.
///     with_a: With<ComponentA>,
///     or_filter: Or<(With<ComponentC>, Added<ComponentB>)>,
///     generic_tuple: (With<T>, Without<P>),
/// }
///
/// fn my_system(query: Query<Entity, MyFilter<ComponentD, ComponentE>>) {
///     // ...
/// }
/// # bevy_ecs::system::assert_is_system(my_system);
/// ```
///
/// # Safety
///
/// Component access of `Self::ReadOnly` must be a subset of `Self`
/// and `Self::ReadOnly` must match exactly the same archetypes/tables as `Self`
///
/// Implementor must ensure that
/// [`update_component_access`] and [`update_archetype_component_access`]
/// exactly reflects the results of the following methods:
///
/// - [`matches_component_set`]
/// - [`fetch`]
///
/// [`Added`]: crate::query::Added
/// [`fetch`]: Self::fetch
/// [`Changed`]: crate::query::Changed
/// [`matches_component_set`]: Self::matches_component_set
/// [`Or`]: crate::query::Or
/// [`Query`]: crate::system::Query
/// [`ReadOnly`]: Self::ReadOnly
/// [`State`]: Self::State
/// [`update_archetype_component_access`]: Self::update_archetype_component_access
/// [`update_component_access`]: Self::update_component_access
/// [`With`]: crate::query::With
/// [`Without`]: crate::query::Without
pub unsafe trait WorldQuery {
    /// The item returned by this [`WorldQuery`]
    type Item<'a>;

    /// Per archetype/table state used by this [`WorldQuery`] to fetch [`Self::Item`](crate::query::WorldQuery::Item)
    type Fetch<'a>;

    /// The read-only variant of this [`WorldQuery`], which satisfies the [`ReadOnlyWorldQuery`] trait.
    type ReadOnly: ReadOnlyWorldQuery<State = Self::State>;

    /// State used to construct a [`Self::Fetch`](crate::query::WorldQuery::Fetch). This will be cached inside [`QueryState`](crate::query::QueryState),
    /// so it is best to move as much data / computation here as possible to reduce the cost of
    /// constructing [`Self::Fetch`](crate::query::WorldQuery::Fetch).
    type State: Send + Sync + Sized;

    /// This function manually implements subtyping for the query items.
    fn shrink<'wlong: 'wshort, 'wshort>(item: Self::Item<'wlong>) -> Self::Item<'wshort>;

    /// Creates a new instance of this fetch.
    ///
    /// # Safety
    ///
    /// `state` must have been initialized (via [`WorldQuery::init_state`]) using the same `world` passed
    /// in to this function.
    unsafe fn init_fetch<'w>(
        world: &'w World,
        state: &Self::State,
        last_run: Tick,
        this_run: Tick,
    ) -> Self::Fetch<'w>;

    /// While this function can be called for any query, it is always safe to call if `Self: ReadOnlyWorldQuery` holds.
    ///
    /// # Safety
    /// While calling this method on its own cannot cause UB it is marked `unsafe` as the caller must ensure
    /// that the returned value is not used in any way that would cause two `QueryItem<Self>` for the same
    /// `archetype_row` or `table_row` to be alive at the same time.
    unsafe fn clone_fetch<'w>(fetch: &Self::Fetch<'w>) -> Self::Fetch<'w>;

    /// Returns true if (and only if) every table of every archetype matched by this fetch contains
    /// all of the matched components. This is used to select a more efficient "table iterator"
    /// for "dense" queries. If this returns true, [`WorldQuery::set_table`] must be used before
    /// [`WorldQuery::fetch`] can be called for iterators. If this returns false,
    /// [`WorldQuery::set_archetype`] must be used before [`WorldQuery::fetch`] can be called for
    /// iterators.
    const IS_DENSE: bool;

    /// Returns true if (and only if) this Fetch relies strictly on archetypes to limit which
    /// components are accessed by the Query.
    ///
    /// This enables optimizations for [`crate::query::QueryIter`] that rely on knowing exactly how
    /// many elements are being iterated (such as `Iterator::collect()`).
    const IS_ARCHETYPAL: bool;

    /// Adjusts internal state to account for the next [`Archetype`]. This will always be called on
    /// archetypes that match this [`WorldQuery`].
    ///
    /// # Safety
    ///
    /// `archetype` and `tables` must be from the [`World`] [`WorldQuery::init_state`] was called on. `state` must
    /// be the [`Self::State`] this was initialized with.
    unsafe fn set_archetype<'w>(
        fetch: &mut Self::Fetch<'w>,
        state: &Self::State,
        archetype: &'w Archetype,
        table: &'w Table,
    );

    /// Adjusts internal state to account for the next [`Table`]. This will always be called on tables
    /// that match this [`WorldQuery`].
    ///
    /// # Safety
    ///
    /// `table` must be from the [`World`] [`WorldQuery::init_state`] was called on. `state` must be the
    /// [`Self::State`] this was initialized with.
    unsafe fn set_table<'w>(fetch: &mut Self::Fetch<'w>, state: &Self::State, table: &'w Table);

    /// Fetch [`Self::Item`](`WorldQuery::Item`) for either the given `entity` in the current [`Table`],
    /// or for the given `entity` in the current [`Archetype`]. This must always be called after
    /// [`WorldQuery::set_table`] with a `table_row` in the range of the current [`Table`] or after
    /// [`WorldQuery::set_archetype`]  with a `entity` in the current archetype.
    ///
    /// # Safety
    ///
    /// Must always be called _after_ [`WorldQuery::set_table`] or [`WorldQuery::set_archetype`]. `entity` and
    /// `table_row` must be in the range of the current table and archetype.
    unsafe fn fetch<'w>(
        fetch: &mut Self::Fetch<'w>,
        entity: Entity,
        table_row: TableRow,
    ) -> Self::Item<'w>;

    /// # Safety
    ///
    /// Must always be called _after_ [`WorldQuery::set_table`] or [`WorldQuery::set_archetype`]. `entity` and
    /// `table_row` must be in the range of the current table and archetype.
    #[allow(unused_variables)]
    #[inline(always)]
    unsafe fn filter_fetch(
        fetch: &mut Self::Fetch<'_>,
        entity: Entity,
        table_row: TableRow,
    ) -> bool {
        true
    }

    // This does not have a default body of `{}` because 99% of cases need to add accesses
    // and forgetting to do so would be unsound.
    fn update_component_access(state: &Self::State, access: &mut FilteredAccess<ComponentId>);
    // This does not have a default body of `{}` because 99% of cases need to add accesses
    // and forgetting to do so would be unsound.
    fn update_archetype_component_access(
        state: &Self::State,
        archetype: &Archetype,
        access: &mut Access<ArchetypeComponentId>,
    );

    fn init_state(world: &mut World) -> Self::State;
    fn matches_component_set(
        state: &Self::State,
        set_contains_id: &impl Fn(ComponentId) -> bool,
    ) -> bool;
}

/// A world query that is read only.
///
/// # Safety
///
/// This must only be implemented for read-only [`WorldQuery`]'s.
pub unsafe trait ReadOnlyWorldQuery: WorldQuery<ReadOnly = Self> {}

/// The `Fetch` of a [`WorldQuery`], which is used to store state for each archetype/table.
pub type QueryFetch<'w, Q> = <Q as WorldQuery>::Fetch<'w>;
/// The item type returned when a [`WorldQuery`] is iterated over
pub type QueryItem<'w, Q> = <Q as WorldQuery>::Item<'w>;
/// The read-only `Fetch` of a [`WorldQuery`], which is used to store state for each archetype/table.
pub type ROQueryFetch<'w, Q> = QueryFetch<'w, <Q as WorldQuery>::ReadOnly>;
/// The read-only variant of the item type returned when a [`WorldQuery`] is iterated over immutably
pub type ROQueryItem<'w, Q> = QueryItem<'w, <Q as WorldQuery>::ReadOnly>;

/// SAFETY: no component or archetype access
unsafe impl WorldQuery for Entity {
    type Fetch<'w> = ();
    type Item<'w> = Entity;
    type ReadOnly = Self;
    type State = ();

    fn shrink<'wlong: 'wshort, 'wshort>(item: Self::Item<'wlong>) -> Self::Item<'wshort> {
        item
    }

    const IS_DENSE: bool = true;

    const IS_ARCHETYPAL: bool = true;

    unsafe fn init_fetch<'w>(
        _world: &'w World,
        _state: &Self::State,
        _last_run: Tick,
        _this_run: Tick,
    ) -> Self::Fetch<'w> {
    }

    unsafe fn clone_fetch<'w>(_fetch: &Self::Fetch<'w>) -> Self::Fetch<'w> {}

    #[inline]
    unsafe fn set_archetype<'w>(
        _fetch: &mut Self::Fetch<'w>,
        _state: &Self::State,
        _archetype: &'w Archetype,
        _table: &Table,
    ) {
    }

    #[inline]
    unsafe fn set_table<'w>(_fetch: &mut Self::Fetch<'w>, _state: &Self::State, _table: &'w Table) {
    }

    #[inline(always)]
    unsafe fn fetch<'w>(
        _fetch: &mut Self::Fetch<'w>,
        entity: Entity,
        _table_row: TableRow,
    ) -> Self::Item<'w> {
        entity
    }

    fn update_component_access(_state: &Self::State, _access: &mut FilteredAccess<ComponentId>) {}

    fn update_archetype_component_access(
        _state: &Self::State,
        _archetype: &Archetype,
        _access: &mut Access<ArchetypeComponentId>,
    ) {
    }

    fn init_state(_world: &mut World) {}

    fn matches_component_set(
        _state: &Self::State,
        _set_contains_id: &impl Fn(ComponentId) -> bool,
    ) -> bool {
        true
    }
}

/// SAFETY: access is read only
unsafe impl ReadOnlyWorldQuery for Entity {}

#[doc(hidden)]
pub struct ReadFetch<'w, T> {
    // T::Storage = TableStorage
    table_components: Option<ThinSlicePtr<'w, UnsafeCell<T>>>,
    // T::Storage = SparseStorage
    sparse_set: Option<&'w ComponentSparseSet>,
}

/// SAFETY: `Self` is the same as `Self::ReadOnly`
unsafe impl<T: Component> WorldQuery for &T {
    type Fetch<'w> = ReadFetch<'w, T>;
    type Item<'w> = &'w T;
    type ReadOnly = Self;
    type State = ComponentId;

    fn shrink<'wlong: 'wshort, 'wshort>(item: &'wlong T) -> &'wshort T {
        item
    }

    const IS_DENSE: bool = {
        match T::Storage::STORAGE_TYPE {
            StorageType::Table => true,
            StorageType::SparseSet => false,
        }
    };

    const IS_ARCHETYPAL: bool = true;

    unsafe fn init_fetch<'w>(
        world: &'w World,
        &component_id: &ComponentId,
        _last_run: Tick,
        _this_run: Tick,
    ) -> ReadFetch<'w, T> {
        ReadFetch {
            table_components: None,
            sparse_set: (T::Storage::STORAGE_TYPE == StorageType::SparseSet).then(|| {
                world
                    .storages()
                    .sparse_sets
                    .get(component_id)
                    .debug_checked_unwrap()
            }),
        }
    }

    unsafe fn clone_fetch<'w>(fetch: &Self::Fetch<'w>) -> Self::Fetch<'w> {
        ReadFetch {
            table_components: fetch.table_components,
            sparse_set: fetch.sparse_set,
        }
    }

    #[inline]
    unsafe fn set_archetype<'w>(
        fetch: &mut ReadFetch<'w, T>,
        component_id: &ComponentId,
        _archetype: &'w Archetype,
        table: &'w Table,
    ) {
        if Self::IS_DENSE {
            Self::set_table(fetch, component_id, table);
        }
    }

    #[inline]
    unsafe fn set_table<'w>(
        fetch: &mut ReadFetch<'w, T>,
        &component_id: &ComponentId,
        table: &'w Table,
    ) {
        fetch.table_components = Some(
            table
                .get_column(component_id)
                .debug_checked_unwrap()
                .get_data_slice()
                .into(),
        );
    }

    #[inline(always)]
    unsafe fn fetch<'w>(
        fetch: &mut Self::Fetch<'w>,
        entity: Entity,
        table_row: TableRow,
    ) -> Self::Item<'w> {
        match T::Storage::STORAGE_TYPE {
            StorageType::Table => fetch
                .table_components
                .debug_checked_unwrap()
                .get(table_row.index())
                .deref(),
            StorageType::SparseSet => fetch
                .sparse_set
                .debug_checked_unwrap()
                .get(entity)
                .debug_checked_unwrap()
                .deref(),
        }
    }

    fn update_component_access(
        &component_id: &ComponentId,
        access: &mut FilteredAccess<ComponentId>,
    ) {
        assert!(
            !access.access().has_write(component_id),
            "&{} conflicts with a previous access in this query. Shared access cannot coincide with exclusive access.",
                std::any::type_name::<T>(),
        );
        access.add_read(component_id);
    }

    fn update_archetype_component_access(
        &component_id: &ComponentId,
        archetype: &Archetype,
        access: &mut Access<ArchetypeComponentId>,
    ) {
        if let Some(archetype_component_id) = archetype.get_archetype_component_id(component_id) {
            access.add_read(archetype_component_id);
        }
    }

    fn init_state(world: &mut World) -> ComponentId {
        world.init_component::<T>()
    }

    fn matches_component_set(
        &state: &ComponentId,
        set_contains_id: &impl Fn(ComponentId) -> bool,
    ) -> bool {
        set_contains_id(state)
    }
}

/// SAFETY: access is read only
unsafe impl<T: Component> ReadOnlyWorldQuery for &T {}

#[doc(hidden)]
pub struct RefFetch<'w, T> {
    // T::Storage = TableStorage
    table_data: Option<(
        ThinSlicePtr<'w, UnsafeCell<T>>,
        ThinSlicePtr<'w, UnsafeCell<Tick>>,
        ThinSlicePtr<'w, UnsafeCell<Tick>>,
    )>,
    // T::Storage = SparseStorage
    sparse_set: Option<&'w ComponentSparseSet>,

    last_run: Tick,
    this_run: Tick,
}

/// SAFETY: `Self` is the same as `Self::ReadOnly`
unsafe impl<'__w, T: Component> WorldQuery for Ref<'__w, T> {
    type Fetch<'w> = RefFetch<'w, T>;
    type Item<'w> = Ref<'w, T>;
    type ReadOnly = Self;
    type State = ComponentId;

    fn shrink<'wlong: 'wshort, 'wshort>(item: Ref<'wlong, T>) -> Ref<'wshort, T> {
        item
    }

    const IS_DENSE: bool = {
        match T::Storage::STORAGE_TYPE {
            StorageType::Table => true,
            StorageType::SparseSet => false,
        }
    };

    const IS_ARCHETYPAL: bool = true;

    unsafe fn init_fetch<'w>(
        world: &'w World,
        &component_id: &ComponentId,
        last_run: Tick,
        this_run: Tick,
    ) -> RefFetch<'w, T> {
        RefFetch {
            table_data: None,
            sparse_set: (T::Storage::STORAGE_TYPE == StorageType::SparseSet).then(|| {
                world
                    .storages()
                    .sparse_sets
                    .get(component_id)
                    .debug_checked_unwrap()
            }),
            last_run,
            this_run,
        }
    }

    unsafe fn clone_fetch<'w>(fetch: &Self::Fetch<'w>) -> Self::Fetch<'w> {
        RefFetch {
            table_data: fetch.table_data,
            sparse_set: fetch.sparse_set,
            last_run: fetch.last_run,
            this_run: fetch.this_run,
        }
    }

    #[inline]
    unsafe fn set_archetype<'w>(
        fetch: &mut RefFetch<'w, T>,
        component_id: &ComponentId,
        _archetype: &'w Archetype,
        table: &'w Table,
    ) {
        if Self::IS_DENSE {
            Self::set_table(fetch, component_id, table);
        }
    }

    #[inline]
    unsafe fn set_table<'w>(
        fetch: &mut RefFetch<'w, T>,
        &component_id: &ComponentId,
        table: &'w Table,
    ) {
        let column = table.get_column(component_id).debug_checked_unwrap();
        fetch.table_data = Some((
            column.get_data_slice().into(),
            column.get_added_ticks_slice().into(),
            column.get_changed_ticks_slice().into(),
        ));
    }

    #[inline(always)]
    unsafe fn fetch<'w>(
        fetch: &mut Self::Fetch<'w>,
        entity: Entity,
        table_row: TableRow,
    ) -> Self::Item<'w> {
        match T::Storage::STORAGE_TYPE {
            StorageType::Table => {
                let (table_components, added_ticks, changed_ticks) =
                    fetch.table_data.debug_checked_unwrap();
                Ref {
                    value: table_components.get(table_row.index()).deref(),
                    ticks: Ticks {
                        added: added_ticks.get(table_row.index()).deref(),
                        changed: changed_ticks.get(table_row.index()).deref(),
                        this_run: fetch.this_run,
                        last_run: fetch.last_run,
                    },
                }
            }
            StorageType::SparseSet => {
                let (component, ticks) = fetch
                    .sparse_set
                    .debug_checked_unwrap()
                    .get_with_ticks(entity)
                    .debug_checked_unwrap();
                Ref {
                    value: component.deref(),
                    ticks: Ticks::from_tick_cells(ticks, fetch.last_run, fetch.this_run),
                }
            }
        }
    }

    fn update_component_access(
        &component_id: &ComponentId,
        access: &mut FilteredAccess<ComponentId>,
    ) {
        assert!(
            !access.access().has_write(component_id),
            "&{} conflicts with a previous access in this query. Shared access cannot coincide with exclusive access.",
                std::any::type_name::<T>(),
        );
        access.add_read(component_id);
    }

    fn update_archetype_component_access(
        &component_id: &ComponentId,
        archetype: &Archetype,
        access: &mut Access<ArchetypeComponentId>,
    ) {
        if let Some(archetype_component_id) = archetype.get_archetype_component_id(component_id) {
            access.add_read(archetype_component_id);
        }
    }

    fn init_state(world: &mut World) -> ComponentId {
        world.init_component::<T>()
    }

    fn matches_component_set(
        &state: &ComponentId,
        set_contains_id: &impl Fn(ComponentId) -> bool,
    ) -> bool {
        set_contains_id(state)
    }
}

/// SAFETY: access is read only
unsafe impl<'__w, T: Component> ReadOnlyWorldQuery for Ref<'__w, T> {}

#[doc(hidden)]
pub struct WriteFetch<'w, T> {
    // T::Storage = TableStorage
    table_data: Option<(
        ThinSlicePtr<'w, UnsafeCell<T>>,
        ThinSlicePtr<'w, UnsafeCell<Tick>>,
        ThinSlicePtr<'w, UnsafeCell<Tick>>,
    )>,
    // T::Storage = SparseStorage
    sparse_set: Option<&'w ComponentSparseSet>,

    last_run: Tick,
    this_run: Tick,
}

/// SAFETY: access of `&T` is a subset of `&mut T`
unsafe impl<'__w, T: Component> WorldQuery for &'__w mut T {
    type Fetch<'w> = WriteFetch<'w, T>;
    type Item<'w> = Mut<'w, T>;
    type ReadOnly = &'__w T;
    type State = ComponentId;

    fn shrink<'wlong: 'wshort, 'wshort>(item: Mut<'wlong, T>) -> Mut<'wshort, T> {
        item
    }

    const IS_DENSE: bool = {
        match T::Storage::STORAGE_TYPE {
            StorageType::Table => true,
            StorageType::SparseSet => false,
        }
    };

    const IS_ARCHETYPAL: bool = true;

    unsafe fn init_fetch<'w>(
        world: &'w World,
        &component_id: &ComponentId,
        last_run: Tick,
        this_run: Tick,
    ) -> WriteFetch<'w, T> {
        WriteFetch {
            table_data: None,
            sparse_set: (T::Storage::STORAGE_TYPE == StorageType::SparseSet).then(|| {
                world
                    .storages()
                    .sparse_sets
                    .get(component_id)
                    .debug_checked_unwrap()
            }),
            last_run,
            this_run,
        }
    }

    unsafe fn clone_fetch<'w>(fetch: &Self::Fetch<'w>) -> Self::Fetch<'w> {
        WriteFetch {
            table_data: fetch.table_data,
            sparse_set: fetch.sparse_set,
            last_run: fetch.last_run,
            this_run: fetch.this_run,
        }
    }

    #[inline]
    unsafe fn set_archetype<'w>(
        fetch: &mut WriteFetch<'w, T>,
        component_id: &ComponentId,
        _archetype: &'w Archetype,
        table: &'w Table,
    ) {
        if Self::IS_DENSE {
            Self::set_table(fetch, component_id, table);
        }
    }

    #[inline]
    unsafe fn set_table<'w>(
        fetch: &mut WriteFetch<'w, T>,
        &component_id: &ComponentId,
        table: &'w Table,
    ) {
        let column = table.get_column(component_id).debug_checked_unwrap();
        fetch.table_data = Some((
            column.get_data_slice().into(),
            column.get_added_ticks_slice().into(),
            column.get_changed_ticks_slice().into(),
        ));
    }

    #[inline(always)]
    unsafe fn fetch<'w>(
        fetch: &mut Self::Fetch<'w>,
        entity: Entity,
        table_row: TableRow,
    ) -> Self::Item<'w> {
        match T::Storage::STORAGE_TYPE {
            StorageType::Table => {
                let (table_components, added_ticks, changed_ticks) =
                    fetch.table_data.debug_checked_unwrap();
                Mut {
                    value: table_components.get(table_row.index()).deref_mut(),
                    ticks: TicksMut {
                        added: added_ticks.get(table_row.index()).deref_mut(),
                        changed: changed_ticks.get(table_row.index()).deref_mut(),
                        this_run: fetch.this_run,
                        last_run: fetch.last_run,
                    },
                }
            }
            StorageType::SparseSet => {
                let (component, ticks) = fetch
                    .sparse_set
                    .debug_checked_unwrap()
                    .get_with_ticks(entity)
                    .debug_checked_unwrap();
                Mut {
                    value: component.assert_unique().deref_mut(),
                    ticks: TicksMut::from_tick_cells(ticks, fetch.last_run, fetch.this_run),
                }
            }
        }
    }

    fn update_component_access(
        &component_id: &ComponentId,
        access: &mut FilteredAccess<ComponentId>,
    ) {
        assert!(
            !access.access().has_read(component_id),
            "&mut {} conflicts with a previous access in this query. Mutable component access must be unique.",
                std::any::type_name::<T>(),
        );
        access.add_write(component_id);
    }

    fn update_archetype_component_access(
        &component_id: &ComponentId,
        archetype: &Archetype,
        access: &mut Access<ArchetypeComponentId>,
    ) {
        if let Some(archetype_component_id) = archetype.get_archetype_component_id(component_id) {
            access.add_write(archetype_component_id);
        }
    }

    fn init_state(world: &mut World) -> ComponentId {
        world.init_component::<T>()
    }

    fn matches_component_set(
        &state: &ComponentId,
        set_contains_id: &impl Fn(ComponentId) -> bool,
    ) -> bool {
        set_contains_id(state)
    }
}

#[doc(hidden)]
pub struct OptionFetch<'w, T: WorldQuery> {
    fetch: T::Fetch<'w>,
    matches: bool,
}

// SAFETY: defers to soundness of `T: WorldQuery` impl
unsafe impl<T: WorldQuery> WorldQuery for Option<T> {
    type Fetch<'w> = OptionFetch<'w, T>;
    type Item<'w> = Option<T::Item<'w>>;
    type ReadOnly = Option<T::ReadOnly>;
    type State = T::State;

    fn shrink<'wlong: 'wshort, 'wshort>(item: Self::Item<'wlong>) -> Self::Item<'wshort> {
        item.map(T::shrink)
    }

    const IS_DENSE: bool = T::IS_DENSE;

    const IS_ARCHETYPAL: bool = T::IS_ARCHETYPAL;

    unsafe fn init_fetch<'w>(
        world: &'w World,
        state: &T::State,
        last_run: Tick,
        this_run: Tick,
    ) -> OptionFetch<'w, T> {
        OptionFetch {
            fetch: T::init_fetch(world, state, last_run, this_run),
            matches: false,
        }
    }

    unsafe fn clone_fetch<'w>(fetch: &Self::Fetch<'w>) -> Self::Fetch<'w> {
        OptionFetch {
            fetch: T::clone_fetch(&fetch.fetch),
            matches: fetch.matches,
        }
    }

    #[inline]
    unsafe fn set_archetype<'w>(
        fetch: &mut OptionFetch<'w, T>,
        state: &T::State,
        archetype: &'w Archetype,
        table: &'w Table,
    ) {
        fetch.matches = T::matches_component_set(state, &|id| archetype.contains(id));
        if fetch.matches {
            T::set_archetype(&mut fetch.fetch, state, archetype, table);
        }
    }

    #[inline]
    unsafe fn set_table<'w>(fetch: &mut OptionFetch<'w, T>, state: &T::State, table: &'w Table) {
        fetch.matches = T::matches_component_set(state, &|id| table.has_column(id));
        if fetch.matches {
            T::set_table(&mut fetch.fetch, state, table);
        }
    }

    #[inline(always)]
    unsafe fn fetch<'w>(
        fetch: &mut Self::Fetch<'w>,
        entity: Entity,
        table_row: TableRow,
    ) -> Self::Item<'w> {
        fetch
            .matches
            .then(|| T::fetch(&mut fetch.fetch, entity, table_row))
    }

    fn update_component_access(state: &T::State, access: &mut FilteredAccess<ComponentId>) {
        // We don't want to add the `with`/`without` of `T` as `Option<T>` will match things regardless of
        // `T`'s filters. for example `Query<(Option<&U>, &mut V)>` will match every entity with a `V` component
        // regardless of whether it has a `U` component. If we don't do this the query will not conflict with
        // `Query<&mut V, Without<U>>` which would be unsound.
        let mut intermediate = access.clone();
        T::update_component_access(state, &mut intermediate);
        access.extend_access(&intermediate);
    }

    fn update_archetype_component_access(
        state: &T::State,
        archetype: &Archetype,
        access: &mut Access<ArchetypeComponentId>,
    ) {
        if T::matches_component_set(state, &|id| archetype.contains(id)) {
            T::update_archetype_component_access(state, archetype, access);
        }
    }

    fn init_state(world: &mut World) -> T::State {
        T::init_state(world)
    }

    fn matches_component_set(
        _state: &T::State,
        _set_contains_id: &impl Fn(ComponentId) -> bool,
    ) -> bool {
        true
    }
}

/// SAFETY: [`OptionFetch`] is read only because `T` is read only
unsafe impl<T: ReadOnlyWorldQuery> ReadOnlyWorldQuery for Option<T> {}

<<<<<<< HEAD
=======
/// [`WorldQuery`] that tracks changes and additions for component `T`.
///
/// Wraps a [`Component`] to track whether the component changed for the corresponding entities in
/// a query since the last time the system that includes these queries ran.
///
/// If you only care about entities that changed or that got added use the
/// [`Changed`](crate::query::Changed) and [`Added`](crate::query::Added) filters instead.
///
/// # Examples
///
/// ```
/// # use bevy_ecs::component::Component;
/// # use bevy_ecs::query::ChangeTrackers;
/// # use bevy_ecs::system::IntoSystem;
/// # use bevy_ecs::system::Query;
/// #
/// # #[derive(Component, Debug)]
/// # struct Name {};
/// # #[derive(Component)]
/// # struct Transform {};
/// #
/// fn print_moving_objects_system(query: Query<(&Name, ChangeTrackers<Transform>)>) {
///     for (name, tracker) in &query {
///         if tracker.is_changed() {
///             println!("Entity moved: {:?}", name);
///         } else {
///             println!("Entity stood still: {:?}", name);
///         }
///     }
/// }
/// # bevy_ecs::system::assert_is_system(print_moving_objects_system);
/// ```
#[deprecated = "`ChangeTrackers<T>` will be removed in bevy 0.11. Use `bevy_ecs::prelude::Ref<T>` instead."]
pub struct ChangeTrackers<T: Component> {
    pub(crate) component_ticks: ComponentTicks,
    pub(crate) last_run: Tick,
    pub(crate) this_run: Tick,
    marker: PhantomData<T>,
}

#[allow(deprecated)]
impl<T: Component> Clone for ChangeTrackers<T> {
    fn clone(&self) -> Self {
        *self
    }
}

#[allow(deprecated)]
impl<T: Component> Copy for ChangeTrackers<T> {}

#[allow(deprecated)]
impl<T: Component> std::fmt::Debug for ChangeTrackers<T> {
    fn fmt(&self, f: &mut std::fmt::Formatter<'_>) -> std::fmt::Result {
        f.debug_struct("ChangeTrackers")
            .field("component_ticks", &self.component_ticks)
            .field("last_run", &self.last_run)
            .field("this_run", &self.this_run)
            .finish()
    }
}

#[allow(deprecated)]
impl<T: Component> ChangeTrackers<T> {
    /// Returns true if this component has been added since the last execution of this system.
    pub fn is_added(&self) -> bool {
        self.component_ticks.is_added(self.last_run, self.this_run)
    }

    /// Returns true if this component has been changed since the last execution of this system.
    pub fn is_changed(&self) -> bool {
        self.component_ticks
            .is_changed(self.last_run, self.this_run)
    }
}

#[doc(hidden)]
pub struct ChangeTrackersFetch<'w, T> {
    // T::Storage = TableStorage
    table_added: Option<ThinSlicePtr<'w, UnsafeCell<Tick>>>,
    table_changed: Option<ThinSlicePtr<'w, UnsafeCell<Tick>>>,
    // T::Storage = SparseStorage
    sparse_set: Option<&'w ComponentSparseSet>,

    marker: PhantomData<T>,
    last_run: Tick,
    this_run: Tick,
}

#[allow(deprecated)]
// SAFETY: `ROQueryFetch<Self>` is the same as `QueryFetch<Self>`
unsafe impl<T: Component> WorldQuery for ChangeTrackers<T> {
    type Fetch<'w> = ChangeTrackersFetch<'w, T>;
    type Item<'w> = ChangeTrackers<T>;
    type ReadOnly = Self;
    type State = ComponentId;

    fn shrink<'wlong: 'wshort, 'wshort>(item: Self::Item<'wlong>) -> Self::Item<'wshort> {
        item
    }

    const IS_DENSE: bool = {
        match T::Storage::STORAGE_TYPE {
            StorageType::Table => true,
            StorageType::SparseSet => false,
        }
    };

    const IS_ARCHETYPAL: bool = true;

    unsafe fn init_fetch<'w>(
        world: &'w World,
        &component_id: &ComponentId,
        last_run: Tick,
        this_run: Tick,
    ) -> ChangeTrackersFetch<'w, T> {
        ChangeTrackersFetch {
            table_added: None,
            table_changed: None,
            sparse_set: (T::Storage::STORAGE_TYPE == StorageType::SparseSet).then(|| {
                world
                    .storages()
                    .sparse_sets
                    .get(component_id)
                    .debug_checked_unwrap()
            }),
            marker: PhantomData,
            last_run,
            this_run,
        }
    }

    unsafe fn clone_fetch<'w>(fetch: &Self::Fetch<'w>) -> Self::Fetch<'w> {
        ChangeTrackersFetch {
            table_added: fetch.table_added,
            table_changed: fetch.table_changed,
            sparse_set: fetch.sparse_set,
            marker: fetch.marker,
            last_run: fetch.last_run,
            this_run: fetch.this_run,
        }
    }

    #[inline]
    unsafe fn set_archetype<'w>(
        fetch: &mut ChangeTrackersFetch<'w, T>,
        component_id: &ComponentId,
        _archetype: &'w Archetype,
        table: &'w Table,
    ) {
        if Self::IS_DENSE {
            Self::set_table(fetch, component_id, table);
        }
    }

    #[inline]
    unsafe fn set_table<'w>(
        fetch: &mut ChangeTrackersFetch<'w, T>,
        &id: &ComponentId,
        table: &'w Table,
    ) {
        let column = table.get_column(id).debug_checked_unwrap();
        fetch.table_added = Some(column.get_added_ticks_slice().into());
        fetch.table_changed = Some(column.get_changed_ticks_slice().into());
    }

    #[inline(always)]
    unsafe fn fetch<'w>(
        fetch: &mut Self::Fetch<'w>,
        entity: Entity,
        table_row: TableRow,
    ) -> Self::Item<'w> {
        match T::Storage::STORAGE_TYPE {
            StorageType::Table => ChangeTrackers {
                component_ticks: {
                    ComponentTicks {
                        added: fetch
                            .table_added
                            .debug_checked_unwrap()
                            .get(table_row.index())
                            .read(),
                        changed: fetch
                            .table_changed
                            .debug_checked_unwrap()
                            .get(table_row.index())
                            .read(),
                    }
                },
                marker: PhantomData,
                last_run: fetch.last_run,
                this_run: fetch.this_run,
            },
            StorageType::SparseSet => ChangeTrackers {
                component_ticks: fetch
                    .sparse_set
                    .debug_checked_unwrap()
                    .get_ticks(entity)
                    .debug_checked_unwrap(),
                marker: PhantomData,
                last_run: fetch.last_run,
                this_run: fetch.this_run,
            },
        }
    }

    fn update_component_access(&id: &ComponentId, access: &mut FilteredAccess<ComponentId>) {
        assert!(
            !access.access().has_write(id),
            "ChangeTrackers<{}> conflicts with a previous access in this query. Shared access cannot coincide with exclusive access.",
                std::any::type_name::<T>()
        );
        access.add_read(id);
    }

    fn update_archetype_component_access(
        &id: &ComponentId,
        archetype: &Archetype,
        access: &mut Access<ArchetypeComponentId>,
    ) {
        if let Some(archetype_component_id) = archetype.get_archetype_component_id(id) {
            access.add_read(archetype_component_id);
        }
    }

    fn init_state(world: &mut World) -> ComponentId {
        world.init_component::<T>()
    }

    fn matches_component_set(
        &id: &ComponentId,
        set_contains_id: &impl Fn(ComponentId) -> bool,
    ) -> bool {
        set_contains_id(id)
    }
}

#[allow(deprecated)]
/// SAFETY: access is read only
unsafe impl<T: Component> ReadOnlyWorldQuery for ChangeTrackers<T> {}

>>>>>>> 3ec764ea
macro_rules! impl_tuple_fetch {
    ($(($name: ident, $state: ident)),*) => {
        #[allow(non_snake_case)]
        #[allow(clippy::unused_unit)]
        // SAFETY: defers to soundness `$name: WorldQuery` impl
        unsafe impl<$($name: WorldQuery),*> WorldQuery for ($($name,)*) {
            type Fetch<'w> = ($($name::Fetch<'w>,)*);
            type Item<'w> = ($($name::Item<'w>,)*);
            type ReadOnly = ($($name::ReadOnly,)*);
            type State = ($($name::State,)*);

            fn shrink<'wlong: 'wshort, 'wshort>(item: Self::Item<'wlong>) -> Self::Item<'wshort> {
                let ($($name,)*) = item;
                ($(
                    $name::shrink($name),
                )*)
            }

            #[allow(clippy::unused_unit)]
            unsafe fn init_fetch<'w>(_world: &'w World, state: &Self::State, _last_run: Tick, _this_run: Tick) -> Self::Fetch<'w> {
                let ($($name,)*) = state;
                ($($name::init_fetch(_world, $name, _last_run, _this_run),)*)
            }

            unsafe fn clone_fetch<'w>(
                fetch: &Self::Fetch<'w>,
            ) -> Self::Fetch<'w> {
                let ($($name,)*) = &fetch;
                ($($name::clone_fetch($name),)*)
            }

            const IS_DENSE: bool = true $(&& $name::IS_DENSE)*;

            const IS_ARCHETYPAL: bool = true $(&& $name::IS_ARCHETYPAL)*;

            #[inline]
            unsafe fn set_archetype<'w>(
                _fetch: &mut Self::Fetch<'w>,
                _state: &Self::State,
                _archetype: &'w Archetype,
                _table: &'w Table
            ) {
                let ($($name,)*) = _fetch;
                let ($($state,)*) = _state;
                $($name::set_archetype($name, $state, _archetype, _table);)*
            }

            #[inline]
            unsafe fn set_table<'w>(_fetch: &mut Self::Fetch<'w>, _state: &Self::State, _table: &'w Table) {
                let ($($name,)*) = _fetch;
                let ($($state,)*) = _state;
                $($name::set_table($name, $state, _table);)*
            }

            #[inline(always)]
            #[allow(clippy::unused_unit)]
            unsafe fn fetch<'w>(
                _fetch: &mut Self::Fetch<'w>,
                _entity: Entity,
                _table_row: TableRow
            ) -> Self::Item<'w> {
                let ($($name,)*) = _fetch;
                ($($name::fetch($name, _entity, _table_row),)*)
            }

            #[inline(always)]
            unsafe fn filter_fetch<'w>(
                _fetch: &mut Self::Fetch<'w>,
                _entity: Entity,
                _table_row: TableRow
            ) -> bool {
                let ($($name,)*) = _fetch;
                true $(&& $name::filter_fetch($name, _entity, _table_row))*
            }

            fn update_component_access(state: &Self::State, _access: &mut FilteredAccess<ComponentId>) {
                let ($($name,)*) = state;
                $($name::update_component_access($name, _access);)*
            }

            fn update_archetype_component_access(state: &Self::State, _archetype: &Archetype, _access: &mut Access<ArchetypeComponentId>) {
                let ($($name,)*) = state;
                $($name::update_archetype_component_access($name, _archetype, _access);)*
            }


            fn init_state(_world: &mut World) -> Self::State {
                ($($name::init_state(_world),)*)
            }

            fn matches_component_set(state: &Self::State, _set_contains_id: &impl Fn(ComponentId) -> bool) -> bool {
                let ($($name,)*) = state;
                true $(&& $name::matches_component_set($name, _set_contains_id))*
            }
        }

        /// SAFETY: each item in the tuple is read only
        unsafe impl<$($name: ReadOnlyWorldQuery),*> ReadOnlyWorldQuery for ($($name,)*) {}

    };
}

/// The `AnyOf` query parameter fetches entities with any of the component types included in T.
///
/// `Query<AnyOf<(&A, &B, &mut C)>>` is equivalent to `Query<(Option<&A>, Option<&B>, Option<&mut C>), Or<(With<A>, With<B>, With<C>)>>`.
/// Each of the components in `T` is returned as an `Option`, as with `Option<A>` queries.
/// Entities are guaranteed to have at least one of the components in `T`.
pub struct AnyOf<T>(PhantomData<T>);

macro_rules! impl_anytuple_fetch {
    ($(($name: ident, $state: ident)),*) => {
        #[allow(non_snake_case)]
        #[allow(clippy::unused_unit)]
        // SAFETY: defers to soundness of `$name: WorldQuery` impl
        unsafe impl<$($name: WorldQuery),*> WorldQuery for AnyOf<($($name,)*)> {
            type Fetch<'w> = ($(($name::Fetch<'w>, bool),)*);
            type Item<'w> = ($(Option<$name::Item<'w>>,)*);
            type ReadOnly = AnyOf<($($name::ReadOnly,)*)>;
            type State = ($($name::State,)*);

            fn shrink<'wlong: 'wshort, 'wshort>(item: Self::Item<'wlong>) -> Self::Item<'wshort> {
                let ($($name,)*) = item;
                ($(
                    $name.map($name::shrink),
                )*)
            }

            #[allow(clippy::unused_unit)]
            unsafe fn init_fetch<'w>(_world: &'w World, state: &Self::State, _last_run: Tick, _this_run: Tick) -> Self::Fetch<'w> {
                let ($($name,)*) = state;
                ($(($name::init_fetch(_world, $name, _last_run, _this_run), false),)*)
            }

            unsafe fn clone_fetch<'w>(
                fetch: &Self::Fetch<'w>,
            ) -> Self::Fetch<'w> {
                let ($($name,)*) = &fetch;
                ($(($name::clone_fetch(& $name.0), $name.1),)*)
            }

            const IS_DENSE: bool = true $(&& $name::IS_DENSE)*;

            const IS_ARCHETYPAL: bool = true $(&& $name::IS_ARCHETYPAL)*;

            #[inline]
            unsafe fn set_archetype<'w>(
                _fetch: &mut Self::Fetch<'w>,
                _state: &Self::State,
                _archetype: &'w Archetype,
                _table: &'w Table
            ) {
                let ($($name,)*) = _fetch;
                let ($($state,)*) = _state;
                $(
                    $name.1 = $name::matches_component_set($state, &|id| _archetype.contains(id));
                    if $name.1 {
                        $name::set_archetype(&mut $name.0, $state, _archetype, _table);
                    }
                )*
            }

            #[inline]
            unsafe fn set_table<'w>(_fetch: &mut Self::Fetch<'w>, _state: &Self::State, _table: &'w Table) {
                let ($($name,)*) = _fetch;
                let ($($state,)*) = _state;
                $(
                    $name.1 = $name::matches_component_set($state, &|id| _table.has_column(id));
                    if $name.1 {
                        $name::set_table(&mut $name.0, $state, _table);
                    }
                )*
            }

            #[inline(always)]
            #[allow(clippy::unused_unit)]
            unsafe fn fetch<'w>(
                _fetch: &mut Self::Fetch<'w>,
                _entity: Entity,
                _table_row: TableRow
            ) -> Self::Item<'w> {
                let ($($name,)*) = _fetch;
                ($(
                    $name.1.then(|| $name::fetch(&mut $name.0, _entity, _table_row)),
                )*)
            }

            fn update_component_access(state: &Self::State, _access: &mut FilteredAccess<ComponentId>) {
                let ($($name,)*) = state;

                // We do not unconditionally add `$name`'s `with`/`without` accesses to `_access`
                // as this would be unsound. For example the following two queries should conflict:
                // - Query<(AnyOf<(&A, ())>, &mut B)>
                // - Query<&mut B, Without<A>>
                //
                // If we were to unconditionally add `$name`'s `with`/`without` accesses then `AnyOf<(&A, ())>`
                // would have a `With<A>` access which is incorrect as this `WorldQuery` will match entities that
                // do not have the `A` component. This is the same logic as the `Or<...>: WorldQuery` impl.
                //
                // The correct thing to do here is to only add a `with`/`without` access to `_access` if all
                // `$name` params have that `with`/`without` access. More jargony put- we add the intersection
                // of all `with`/`without` accesses of the `$name` params to `_access`.
                let mut _intersected_access = _access.clone();
                let mut _not_first = false;
                $(
                    if _not_first {
                        let mut intermediate = _access.clone();
                        $name::update_component_access($name, &mut intermediate);
                        _intersected_access.extend_intersect_filter(&intermediate);
                        _intersected_access.extend_access(&intermediate);
                    } else {

                        $name::update_component_access($name, &mut _intersected_access);
                        _not_first = true;
                    }
                )*

                *_access = _intersected_access;
            }

            fn update_archetype_component_access(state: &Self::State, _archetype: &Archetype, _access: &mut Access<ArchetypeComponentId>) {
                let ($($name,)*) = state;
                $(
                    if $name::matches_component_set($name, &|id| _archetype.contains(id)) {
                        $name::update_archetype_component_access($name, _archetype, _access);
                    }
                )*
            }

            fn init_state(_world: &mut World) -> Self::State {
                ($($name::init_state(_world),)*)
            }

            fn matches_component_set(_state: &Self::State, _set_contains_id: &impl Fn(ComponentId) -> bool) -> bool {
                let ($($name,)*) = _state;
                false $(|| $name::matches_component_set($name, _set_contains_id))*
            }
        }

        /// SAFETY: each item in the tuple is read only
        unsafe impl<$($name: ReadOnlyWorldQuery),*> ReadOnlyWorldQuery for AnyOf<($($name,)*)> {}

    };
}

all_tuples!(impl_tuple_fetch, 0, 15, F, S);
all_tuples!(impl_anytuple_fetch, 0, 15, F, S);

/// [`WorldQuery`] used to nullify queries by turning `Query<Q>` into `Query<NopWorldQuery<Q>>`
///
/// This will rarely be useful to consumers of `bevy_ecs`.
pub struct NopWorldQuery<Q: WorldQuery>(PhantomData<Q>);

/// SAFETY: `Self::ReadOnly` is `Self`
unsafe impl<Q: WorldQuery> WorldQuery for NopWorldQuery<Q> {
    type Fetch<'w> = ();
    type Item<'w> = ();
    type ReadOnly = Self;
    type State = Q::State;

    fn shrink<'wlong: 'wshort, 'wshort>(_: ()) {}

    const IS_DENSE: bool = Q::IS_DENSE;

    const IS_ARCHETYPAL: bool = true;

    #[inline(always)]
    unsafe fn init_fetch(_world: &World, _state: &Q::State, _last_run: Tick, _this_run: Tick) {}

    unsafe fn clone_fetch<'w>(_fetch: &Self::Fetch<'w>) -> Self::Fetch<'w> {}

    #[inline(always)]
    unsafe fn set_archetype(
        _fetch: &mut (),
        _state: &Q::State,
        _archetype: &Archetype,
        _tables: &Table,
    ) {
    }

    #[inline(always)]
    unsafe fn set_table<'w>(_fetch: &mut (), _state: &Q::State, _table: &Table) {}

    #[inline(always)]
    unsafe fn fetch<'w>(
        _fetch: &mut Self::Fetch<'w>,
        _entity: Entity,
        _table_row: TableRow,
    ) -> Self::Item<'w> {
    }

    fn update_component_access(_state: &Q::State, _access: &mut FilteredAccess<ComponentId>) {}

    fn update_archetype_component_access(
        _state: &Q::State,
        _archetype: &Archetype,
        _access: &mut Access<ArchetypeComponentId>,
    ) {
    }

    fn init_state(world: &mut World) -> Self::State {
        Q::init_state(world)
    }

    fn matches_component_set(
        state: &Self::State,
        set_contains_id: &impl Fn(ComponentId) -> bool,
    ) -> bool {
        Q::matches_component_set(state, set_contains_id)
    }
}

/// SAFETY: `NopFetch` never accesses any data
unsafe impl<Q: WorldQuery> ReadOnlyWorldQuery for NopWorldQuery<Q> {}<|MERGE_RESOLUTION|>--- conflicted
+++ resolved
@@ -1075,248 +1075,6 @@
 /// SAFETY: [`OptionFetch`] is read only because `T` is read only
 unsafe impl<T: ReadOnlyWorldQuery> ReadOnlyWorldQuery for Option<T> {}
 
-<<<<<<< HEAD
-=======
-/// [`WorldQuery`] that tracks changes and additions for component `T`.
-///
-/// Wraps a [`Component`] to track whether the component changed for the corresponding entities in
-/// a query since the last time the system that includes these queries ran.
-///
-/// If you only care about entities that changed or that got added use the
-/// [`Changed`](crate::query::Changed) and [`Added`](crate::query::Added) filters instead.
-///
-/// # Examples
-///
-/// ```
-/// # use bevy_ecs::component::Component;
-/// # use bevy_ecs::query::ChangeTrackers;
-/// # use bevy_ecs::system::IntoSystem;
-/// # use bevy_ecs::system::Query;
-/// #
-/// # #[derive(Component, Debug)]
-/// # struct Name {};
-/// # #[derive(Component)]
-/// # struct Transform {};
-/// #
-/// fn print_moving_objects_system(query: Query<(&Name, ChangeTrackers<Transform>)>) {
-///     for (name, tracker) in &query {
-///         if tracker.is_changed() {
-///             println!("Entity moved: {:?}", name);
-///         } else {
-///             println!("Entity stood still: {:?}", name);
-///         }
-///     }
-/// }
-/// # bevy_ecs::system::assert_is_system(print_moving_objects_system);
-/// ```
-#[deprecated = "`ChangeTrackers<T>` will be removed in bevy 0.11. Use `bevy_ecs::prelude::Ref<T>` instead."]
-pub struct ChangeTrackers<T: Component> {
-    pub(crate) component_ticks: ComponentTicks,
-    pub(crate) last_run: Tick,
-    pub(crate) this_run: Tick,
-    marker: PhantomData<T>,
-}
-
-#[allow(deprecated)]
-impl<T: Component> Clone for ChangeTrackers<T> {
-    fn clone(&self) -> Self {
-        *self
-    }
-}
-
-#[allow(deprecated)]
-impl<T: Component> Copy for ChangeTrackers<T> {}
-
-#[allow(deprecated)]
-impl<T: Component> std::fmt::Debug for ChangeTrackers<T> {
-    fn fmt(&self, f: &mut std::fmt::Formatter<'_>) -> std::fmt::Result {
-        f.debug_struct("ChangeTrackers")
-            .field("component_ticks", &self.component_ticks)
-            .field("last_run", &self.last_run)
-            .field("this_run", &self.this_run)
-            .finish()
-    }
-}
-
-#[allow(deprecated)]
-impl<T: Component> ChangeTrackers<T> {
-    /// Returns true if this component has been added since the last execution of this system.
-    pub fn is_added(&self) -> bool {
-        self.component_ticks.is_added(self.last_run, self.this_run)
-    }
-
-    /// Returns true if this component has been changed since the last execution of this system.
-    pub fn is_changed(&self) -> bool {
-        self.component_ticks
-            .is_changed(self.last_run, self.this_run)
-    }
-}
-
-#[doc(hidden)]
-pub struct ChangeTrackersFetch<'w, T> {
-    // T::Storage = TableStorage
-    table_added: Option<ThinSlicePtr<'w, UnsafeCell<Tick>>>,
-    table_changed: Option<ThinSlicePtr<'w, UnsafeCell<Tick>>>,
-    // T::Storage = SparseStorage
-    sparse_set: Option<&'w ComponentSparseSet>,
-
-    marker: PhantomData<T>,
-    last_run: Tick,
-    this_run: Tick,
-}
-
-#[allow(deprecated)]
-// SAFETY: `ROQueryFetch<Self>` is the same as `QueryFetch<Self>`
-unsafe impl<T: Component> WorldQuery for ChangeTrackers<T> {
-    type Fetch<'w> = ChangeTrackersFetch<'w, T>;
-    type Item<'w> = ChangeTrackers<T>;
-    type ReadOnly = Self;
-    type State = ComponentId;
-
-    fn shrink<'wlong: 'wshort, 'wshort>(item: Self::Item<'wlong>) -> Self::Item<'wshort> {
-        item
-    }
-
-    const IS_DENSE: bool = {
-        match T::Storage::STORAGE_TYPE {
-            StorageType::Table => true,
-            StorageType::SparseSet => false,
-        }
-    };
-
-    const IS_ARCHETYPAL: bool = true;
-
-    unsafe fn init_fetch<'w>(
-        world: &'w World,
-        &component_id: &ComponentId,
-        last_run: Tick,
-        this_run: Tick,
-    ) -> ChangeTrackersFetch<'w, T> {
-        ChangeTrackersFetch {
-            table_added: None,
-            table_changed: None,
-            sparse_set: (T::Storage::STORAGE_TYPE == StorageType::SparseSet).then(|| {
-                world
-                    .storages()
-                    .sparse_sets
-                    .get(component_id)
-                    .debug_checked_unwrap()
-            }),
-            marker: PhantomData,
-            last_run,
-            this_run,
-        }
-    }
-
-    unsafe fn clone_fetch<'w>(fetch: &Self::Fetch<'w>) -> Self::Fetch<'w> {
-        ChangeTrackersFetch {
-            table_added: fetch.table_added,
-            table_changed: fetch.table_changed,
-            sparse_set: fetch.sparse_set,
-            marker: fetch.marker,
-            last_run: fetch.last_run,
-            this_run: fetch.this_run,
-        }
-    }
-
-    #[inline]
-    unsafe fn set_archetype<'w>(
-        fetch: &mut ChangeTrackersFetch<'w, T>,
-        component_id: &ComponentId,
-        _archetype: &'w Archetype,
-        table: &'w Table,
-    ) {
-        if Self::IS_DENSE {
-            Self::set_table(fetch, component_id, table);
-        }
-    }
-
-    #[inline]
-    unsafe fn set_table<'w>(
-        fetch: &mut ChangeTrackersFetch<'w, T>,
-        &id: &ComponentId,
-        table: &'w Table,
-    ) {
-        let column = table.get_column(id).debug_checked_unwrap();
-        fetch.table_added = Some(column.get_added_ticks_slice().into());
-        fetch.table_changed = Some(column.get_changed_ticks_slice().into());
-    }
-
-    #[inline(always)]
-    unsafe fn fetch<'w>(
-        fetch: &mut Self::Fetch<'w>,
-        entity: Entity,
-        table_row: TableRow,
-    ) -> Self::Item<'w> {
-        match T::Storage::STORAGE_TYPE {
-            StorageType::Table => ChangeTrackers {
-                component_ticks: {
-                    ComponentTicks {
-                        added: fetch
-                            .table_added
-                            .debug_checked_unwrap()
-                            .get(table_row.index())
-                            .read(),
-                        changed: fetch
-                            .table_changed
-                            .debug_checked_unwrap()
-                            .get(table_row.index())
-                            .read(),
-                    }
-                },
-                marker: PhantomData,
-                last_run: fetch.last_run,
-                this_run: fetch.this_run,
-            },
-            StorageType::SparseSet => ChangeTrackers {
-                component_ticks: fetch
-                    .sparse_set
-                    .debug_checked_unwrap()
-                    .get_ticks(entity)
-                    .debug_checked_unwrap(),
-                marker: PhantomData,
-                last_run: fetch.last_run,
-                this_run: fetch.this_run,
-            },
-        }
-    }
-
-    fn update_component_access(&id: &ComponentId, access: &mut FilteredAccess<ComponentId>) {
-        assert!(
-            !access.access().has_write(id),
-            "ChangeTrackers<{}> conflicts with a previous access in this query. Shared access cannot coincide with exclusive access.",
-                std::any::type_name::<T>()
-        );
-        access.add_read(id);
-    }
-
-    fn update_archetype_component_access(
-        &id: &ComponentId,
-        archetype: &Archetype,
-        access: &mut Access<ArchetypeComponentId>,
-    ) {
-        if let Some(archetype_component_id) = archetype.get_archetype_component_id(id) {
-            access.add_read(archetype_component_id);
-        }
-    }
-
-    fn init_state(world: &mut World) -> ComponentId {
-        world.init_component::<T>()
-    }
-
-    fn matches_component_set(
-        &id: &ComponentId,
-        set_contains_id: &impl Fn(ComponentId) -> bool,
-    ) -> bool {
-        set_contains_id(id)
-    }
-}
-
-#[allow(deprecated)]
-/// SAFETY: access is read only
-unsafe impl<T: Component> ReadOnlyWorldQuery for ChangeTrackers<T> {}
-
->>>>>>> 3ec764ea
 macro_rules! impl_tuple_fetch {
     ($(($name: ident, $state: ident)),*) => {
         #[allow(non_snake_case)]
