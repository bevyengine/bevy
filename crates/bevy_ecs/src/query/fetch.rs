use crate::{
    archetype::{Archetype, ArchetypeComponentId},
    change_detection::Ticks,
    component::{Component, ComponentId, ComponentStorage, ComponentTicks, StorageType},
    entity::Entity,
    ptr::{ThinSlicePtr, UnsafeCellDeref},
    query::{debug_checked_unreachable, Access, FilteredAccess},
    storage::{ComponentSparseSet, Table, Tables},
    world::{Mut, World},
};
use bevy_ecs_macros::all_tuples;
pub use bevy_ecs_macros::WorldQuery;
use std::{cell::UnsafeCell, marker::PhantomData};

/// Types that can be queried from a [`World`].
///
/// Notable types that implement this trait are `&T` and `&mut T` where `T` implements [`Component`],
/// allowing you to query for components immutably and mutably accordingly.
///
/// See [`Query`](crate::system::Query) for a primer on queries.
///
/// # Basic [`WorldQuery`]'s
///
/// Here is a small list of the most important world queries to know about where `C` stands for a
/// [`Component`] and `WQ` stands for a [`WorldQuery`]:
/// - `&C`: Queries immutably for the component `C`
/// - `&mut C`: Queries mutably for the component `C`
/// - `Option<WQ>`: Queries the inner [`WorldQuery`] `WQ` but instead of discarding the entity if the world
///     query fails it returns [`None`]. See [`Query`](crate::system::Query).
/// - `(WQ1, WQ2, ...)`: Queries all contained world queries allowing to query for more than one thing.
///     This is the `And` operator for filters. See [`Or`].
/// - `ChangeTrackers<C>`: See the docs of [`ChangeTrackers`].
/// - [`Entity`]: Using the entity type as a world query will grant access to the entity that is
///     being queried for. See [`Entity`].
///
/// Bevy also offers a few filters like [`Added`](crate::query::Added), [`Changed`](crate::query::Changed),
/// [`With`](crate::query::With), [`Without`](crate::query::Without) and [`Or`].
/// For more information on these consult the item's corresponding documentation.
///
/// [`Or`]: crate::query::Or
///
/// # Derive
///
/// This trait can be derived with the [`derive@super::WorldQuery`] macro.
///
/// You may want to implement a custom query with the derive macro for the following reasons:
/// - Named structs can be clearer and easier to use than complex query tuples. Access via struct
///   fields is more convenient than destructuring tuples or accessing them via `q.0, q.1, ...`
///   pattern and saves a lot of maintenance burden when adding or removing components.
/// - Nested queries enable the composition pattern and makes query types easier to re-use.
/// - You can bypass the limit of 15 components that exists for query tuples.
///
/// Implementing the trait manually can allow for a fundamentally new type of behaviour.
///
/// The derive macro implements [`WorldQuery`] for your type and declares an additional struct
/// which will be used as an item for query iterators. The implementation also generates two other
/// structs that implement [`Fetch`] and [`FetchState`] and are used as [`WorldQuery::Fetch`](WorldQueryGats::Fetch) and
/// [`WorldQuery::State`] associated types respectively.
///
/// The derive macro requires every struct field to implement the `WorldQuery` trait.
///
/// **Note:** currently, the macro only supports named structs.
///
/// ```
/// # use bevy_ecs::prelude::*;
/// use bevy_ecs::query::WorldQuery;
///
/// #[derive(Component)]
/// struct Foo;
/// #[derive(Component)]
/// struct Bar;
///
/// #[derive(WorldQuery)]
/// struct MyQuery {
///     entity: Entity,
///     // We must explicitly list out all lifetimes, as we are defining a struct
///     foo: &'static Foo,
///     bar: Option<&'static Bar>,
/// }
///
/// fn my_system(query: Query<MyQuery>) {
///     for q in query.iter() {
///         // Note the type of the returned item.
///         let q: MyQueryItem<'_> = q;
///         q.foo;
///     }
/// }
///
/// # bevy_ecs::system::assert_is_system(my_system);
/// ```
///
/// ## Mutable queries
///
/// All queries that are derived with the `WorldQuery` macro provide only an immutable access by default.
/// If you need a mutable access to components, you can mark a struct with the `mutable` attribute.
///
/// ```
/// # use bevy_ecs::prelude::*;
/// use bevy_ecs::query::WorldQuery;
///
/// #[derive(Component)]
/// struct Health(f32);
/// #[derive(Component)]
/// struct Buff(f32);
///
/// #[derive(WorldQuery)]
/// #[world_query(mutable)]
/// struct HealthQuery {
///     health: &'static mut Health,
///     buff: Option<&'static mut Buff>,
/// }
///
/// // This implementation is only available when iterating with `iter_mut`.
/// impl<'w> HealthQueryItem<'w> {
///     fn damage(&mut self, value: f32) {
///         self.health.0 -= value;
///     }
///
///     fn total(&self) -> f32 {
///         self.health.0 + self.buff.as_deref().map_or(0.0, |Buff(buff)| *buff)
///     }
/// }
///
/// // If you want to use it with `iter`, you'll need to write an additional implementation.
/// impl<'w> HealthQueryReadOnlyItem<'w> {
///     fn total(&self) -> f32 {
///         self.health.0 + self.buff.map_or(0.0, |Buff(buff)| *buff)
///     }
/// }
///
/// fn my_system(mut health_query: Query<HealthQuery>) {
///     // Iterator's item is `HealthQueryReadOnlyItem`.
///     for health in health_query.iter() {
///         println!("Total: {}", health.total());
///     }
///     // Iterator's item is `HealthQueryItem`.
///     for mut health in health_query.iter_mut() {
///         health.damage(1.0);
///         println!("Total (mut): {}", health.total());
///     }
/// }
///
/// # bevy_ecs::system::assert_is_system(my_system);
/// ```
///
/// **Note:** if you omit the `mutable` attribute for a query that doesn't implement
/// `ReadOnlyFetch`, compilation will fail. We insert static checks as in the example above for
/// every query component and a nested query.
/// (The checks neither affect the runtime, nor pollute your local namespace.)
///
/// ```compile_fail
/// # use bevy_ecs::prelude::*;
/// use bevy_ecs::query::WorldQuery;
///
/// #[derive(Component)]
/// struct Foo;
/// #[derive(Component)]
/// struct Bar;
///
/// #[derive(WorldQuery)]
/// struct FooQuery {
///     foo: &'static Foo,
///     bar_query: BarQuery,
/// }
///
/// #[derive(WorldQuery)]
/// #[world_query(mutable)]
/// struct BarQuery {
///     bar: &'static mut Bar,
/// }
/// ```
///
/// ## Derives for items
///
/// If you want query items to have derivable traits, you can pass them with using
/// the `world_query(derive)` attribute. When the `WorldQuery` macro generates the structs
/// for query items, it doesn't automatically inherit derives of a query itself. Since derive macros
/// can't access information about other derives, they need to be passed manually with the
/// `world_query(derive)` attribute.
///
/// ```
/// # use bevy_ecs::prelude::*;
/// use bevy_ecs::query::WorldQuery;
///
/// #[derive(Component, Debug)]
/// struct Foo;
///
/// #[derive(WorldQuery)]
/// #[world_query(mutable, derive(Debug))]
/// struct FooQuery {
///     foo: &'static Foo,
/// }
///
/// fn assert_debug<T: std::fmt::Debug>() {}
///
/// assert_debug::<FooQueryItem>();
/// assert_debug::<FooQueryReadOnlyItem>();
/// ```
///
/// ## Nested queries
///
/// Using nested queries enable the composition pattern, which makes it possible to re-use other
/// query types. All types that implement [`WorldQuery`] (including the ones that use this derive
/// macro) are supported.
///
/// ```
/// # use bevy_ecs::prelude::*;
/// use bevy_ecs::query::WorldQuery;
///
/// #[derive(Component)]
/// struct Foo;
/// #[derive(Component)]
/// struct Bar;
/// #[derive(Component)]
/// struct OptionalFoo;
/// #[derive(Component)]
/// struct OptionalBar;
///
/// #[derive(WorldQuery)]
/// struct MyQuery {
///     foo: FooQuery,
///     bar: (&'static Bar, Option<&'static OptionalBar>)
/// }
///
/// #[derive(WorldQuery)]
/// struct FooQuery {
///     foo: &'static Foo,
///     optional_foo: Option<&'static OptionalFoo>,
/// }
///
/// // You can also compose derived queries with regular ones in tuples.
/// fn my_system(query: Query<(&Foo, MyQuery, FooQuery)>) {
///     for (foo, my_query, foo_query) in query.iter() {
///         foo; my_query; foo_query;
///     }
/// }
///
/// # bevy_ecs::system::assert_is_system(my_system);
/// ```
///
/// ## Ignored fields
///
/// The macro also supports `ignore` attribute for struct members. Fields marked with this attribute
/// must implement the `Default` trait.
///
/// This example demonstrates a query that would iterate over every entity.
///
/// ```
/// # use bevy_ecs::prelude::*;
/// use bevy_ecs::query::WorldQuery;
///
/// #[derive(WorldQuery, Debug)]
/// struct EmptyQuery {
///     empty: (),
/// }
///
/// fn my_system(query: Query<EmptyQuery>) {
///     for _ in query.iter() {}
/// }
///
/// # bevy_ecs::system::assert_is_system(my_system);
/// ```
///
/// ## Filters
///
/// Using [`derive@super::WorldQuery`] macro we can create our own query filters.
///
/// ```
/// # use bevy_ecs::prelude::*;
/// use bevy_ecs::{query::WorldQuery, component::Component};
///
/// #[derive(Component)]
/// struct Foo;
/// #[derive(Component)]
/// struct Bar;
/// #[derive(Component)]
/// struct Baz;
/// #[derive(Component)]
/// struct Qux;
///
/// #[derive(WorldQuery)]
/// struct MyFilter<T: Component, P: Component> {
///     _foo: With<Foo>,
///     _bar: With<Bar>,
///     _or: Or<(With<Baz>, Changed<Foo>, Added<Bar>)>,
///     _generic_tuple: (With<T>, Without<P>),
/// }
///
/// fn my_system(query: Query<Entity, MyFilter<Foo, Qux>>) {
///     for _ in query.iter() {}
/// }
///
/// # bevy_ecs::system::assert_is_system(my_system);
/// ```
pub trait WorldQuery: for<'w> WorldQueryGats<'w, _State = Self::State> {
    type State: FetchState;

    /// This function manually implements variance for the query items.
    fn shrink<'wlong: 'wshort, 'wshort>(item: QueryItem<'wlong, Self>) -> QueryItem<'wshort, Self>;
}

/// The [`Fetch`] of a [`WorldQuery`], which declares which data it needs access to
pub type QueryFetch<'w, Q> = <Q as WorldQueryGats<'w>>::Fetch;
/// The item type returned when a [`WorldQuery`] is iterated over
pub type QueryItem<'w, Q> = <<Q as WorldQueryGats<'w>>::Fetch as Fetch<'w>>::Item;
/// The read-only [`Fetch`] of a [`WorldQuery`], which declares which data it needs access to when accessed immutably
pub type ROQueryFetch<'w, Q> = <Q as WorldQueryGats<'w>>::ReadOnlyFetch;
/// The read-only variant of the item type returned when a [`WorldQuery`] is iterated over immutably
pub type ROQueryItem<'w, Q> = <<Q as WorldQueryGats<'w>>::ReadOnlyFetch as Fetch<'w>>::Item;

/// A helper trait for [`WorldQuery`] that works around Rust's lack of Generic Associated Types
pub trait WorldQueryGats<'world> {
    type Fetch: Fetch<'world, State = Self::_State>;
    type ReadOnlyFetch: Fetch<'world, State = Self::_State> + ReadOnlyFetch;
    type _State: FetchState;
}

/// Types that implement this trait are responsible for fetching query items from tables or
/// archetypes.
///
/// Every type that implements [`WorldQuery`] have their associated [`WorldQuery::Fetch`](WorldQueryGats::Fetch)  and
/// [`WorldQuery::State`] types that are essential for fetching component data.
pub trait Fetch<'world>: Sized {
    type Item;
    type State: FetchState;

    /// Creates a new instance of this fetch.
    ///
    /// # Safety
    ///
    /// `state` must have been initialized (via [`FetchState::init`]) using the same `world` passed
    /// in to this function.
    unsafe fn init(
        world: &'world World,
        state: &Self::State,
        last_change_tick: u32,
        change_tick: u32,
    ) -> Self;

    /// Returns true if (and only if) every table of every archetype matched by this fetch contains
    /// all of the matched components. This is used to select a more efficient "table iterator"
    /// for "dense" queries. If this returns true, [`Fetch::set_table`] and [`Fetch::table_fetch`]
    /// will be called for iterators. If this returns false, [`Fetch::set_archetype`] and
    /// [`Fetch::archetype_fetch`] will be called for iterators.
    const IS_DENSE: bool;

    /// Returns true if (and only if) this Fetch relies strictly on archetypes to limit which
    /// components are acessed by the Query.
    ///
    /// This enables optimizations for [`crate::query::QueryIter`] that rely on knowing exactly how
    /// many elements are being iterated (such as `Iterator::collect()`).
    const IS_ARCHETYPAL: bool;

    /// Adjusts internal state to account for the next [`Archetype`]. This will always be called on
    /// archetypes that match this [`Fetch`].
    ///
    /// # Safety
    ///
    /// `archetype` and `tables` must be from the [`World`] [`Fetch::init`] was called on. `state` must
    /// be the [`Self::State`] this was initialized with.
    unsafe fn set_archetype(
        &mut self,
        state: &Self::State,
        archetype: &'world Archetype,
        tables: &'world Tables,
    );

    /// Adjusts internal state to account for the next [`Table`]. This will always be called on tables
    /// that match this [`Fetch`].
    ///
    /// # Safety
    ///
    /// `table` must be from the [`World`] [`Fetch::init`] was called on. `state` must be the
    /// [`Self::State`] this was initialized with.
    unsafe fn set_table(&mut self, state: &Self::State, table: &'world Table);

    /// Fetch [`Self::Item`] for the given `archetype_index` in the current [`Archetype`]. This must
    /// always be called after [`Fetch::set_archetype`] with an `archetype_index` in the range of
    /// the current [`Archetype`]
    ///
    /// # Safety
    /// Must always be called _after_ [`Fetch::set_archetype`]. `archetype_index` must be in the range
    /// of the current archetype
    unsafe fn archetype_fetch(&mut self, archetype_index: usize) -> Self::Item;

    /// Fetch [`Self::Item`] for the given `table_row` in the current [`Table`]. This must always be
    /// called after [`Fetch::set_table`] with a `table_row` in the range of the current [`Table`]
    ///
    /// # Safety
    ///
    /// Must always be called _after_ [`Fetch::set_table`]. `table_row` must be in the range of the
    /// current table
    unsafe fn table_fetch(&mut self, table_row: usize) -> Self::Item;

    /// # Safety
    ///
    /// Must always be called _after_ [`Fetch::set_archetype`]. `archetype_index` must be in the range
    /// of the current archetype.
    #[allow(unused_variables)]
    #[inline]
    unsafe fn archetype_filter_fetch(&mut self, archetype_index: usize) -> bool {
        true
    }

    /// # Safety
    ///
    /// Must always be called _after_ [`Fetch::set_table`]. `table_row` must be in the range of the
    /// current table.
    #[allow(unused_variables)]
    #[inline]
    unsafe fn table_filter_fetch(&mut self, table_row: usize) -> bool {
        true
    }
}

/// State used to construct a Fetch. This will be cached inside [`QueryState`](crate::query::QueryState),
///  so it is best to move as much data / computation here as possible to reduce the cost of
/// constructing Fetch.
///
/// # Safety
///
/// Implementor must ensure that [`FetchState::update_component_access`] and
/// [`FetchState::update_archetype_component_access`] exactly reflects the results of
/// [`FetchState::matches_archetype`], [`FetchState::matches_table`], [`Fetch::archetype_fetch`], and
/// [`Fetch::table_fetch`].
pub unsafe trait FetchState: Send + Sync + Sized {
    fn init(world: &mut World) -> Self;
    fn update_component_access(&self, access: &mut FilteredAccess<ComponentId>);
    fn update_archetype_component_access(
        &self,
        archetype: &Archetype,
        access: &mut Access<ArchetypeComponentId>,
    );
    fn matches_archetype(&self, archetype: &Archetype) -> bool;
    fn matches_table(&self, table: &Table) -> bool;
}

/// A fetch that is read only.
///
/// # Safety
///
/// This must only be implemented for read-only fetches.
pub unsafe trait ReadOnlyFetch {}

impl WorldQuery for Entity {
    type State = EntityState;

    fn shrink<'wlong: 'wshort, 'wshort>(item: QueryItem<'wlong, Self>) -> QueryItem<'wshort, Self> {
        item
    }
}

/// The [`Fetch`] of [`Entity`].
#[doc(hidden)]
#[derive(Clone)]
pub struct EntityFetch<'w> {
    entities: Option<ThinSlicePtr<'w, Entity>>,
}

/// SAFETY: access is read only
unsafe impl<'w> ReadOnlyFetch for EntityFetch<'w> {}

/// The [`FetchState`] of [`Entity`].
#[doc(hidden)]
pub struct EntityState;

// SAFETY: no component or archetype access
unsafe impl FetchState for EntityState {
    fn init(_world: &mut World) -> Self {
        Self
    }

    fn update_component_access(&self, _access: &mut FilteredAccess<ComponentId>) {}

    fn update_archetype_component_access(
        &self,
        _archetype: &Archetype,
        _access: &mut Access<ArchetypeComponentId>,
    ) {
    }

    #[inline]
    fn matches_archetype(&self, _archetype: &Archetype) -> bool {
        true
    }

    #[inline]
    fn matches_table(&self, _table: &Table) -> bool {
        true
    }
}

impl<'w> WorldQueryGats<'w> for Entity {
    type Fetch = EntityFetch<'w>;
    type ReadOnlyFetch = EntityFetch<'w>;
    type _State = EntityState;
}

impl<'w> Fetch<'w> for EntityFetch<'w> {
    type Item = Entity;
    type State = EntityState;

    const IS_DENSE: bool = true;

    const IS_ARCHETYPAL: bool = true;

    unsafe fn init(
        _world: &'w World,
        _state: &EntityState,
        _last_change_tick: u32,
        _change_tick: u32,
    ) -> EntityFetch<'w> {
        EntityFetch { entities: None }
    }

    #[inline]
    unsafe fn set_archetype(
        &mut self,
        _state: &Self::State,
        archetype: &'w Archetype,
        _tables: &Tables,
    ) {
        self.entities = Some(archetype.entities().into());
    }

    #[inline]
    unsafe fn set_table(&mut self, _state: &Self::State, table: &'w Table) {
        self.entities = Some(table.entities().into());
    }

    #[inline]
    unsafe fn table_fetch(&mut self, table_row: usize) -> Self::Item {
        let entities = self.entities.unwrap_or_else(|| debug_checked_unreachable());
        *entities.get(table_row)
    }

    #[inline]
    unsafe fn archetype_fetch(&mut self, archetype_index: usize) -> Self::Item {
        let entities = self.entities.unwrap_or_else(|| debug_checked_unreachable());
        *entities.get(archetype_index)
    }
}

impl<T: Component> WorldQuery for &T {
    type State = ReadState<T>;

    fn shrink<'wlong: 'wshort, 'wshort>(item: QueryItem<'wlong, Self>) -> QueryItem<'wshort, Self> {
        item
    }
}

/// The [`FetchState`] of `&T`.
#[doc(hidden)]
pub struct ReadState<T> {
    component_id: ComponentId,
    marker: PhantomData<T>,
}

// SAFETY: component access and archetype component access are properly updated to reflect that T is
// read
unsafe impl<T: Component> FetchState for ReadState<T> {
    fn init(world: &mut World) -> Self {
        let component_id = world.init_component::<T>();
        ReadState {
            component_id,
            marker: PhantomData,
        }
    }

    fn update_component_access(&self, access: &mut FilteredAccess<ComponentId>) {
        assert!(
            !access.access().has_write(self.component_id),
            "&{} conflicts with a previous access in this query. Shared access cannot coincide with exclusive access.",
                std::any::type_name::<T>(),
        );
        access.add_read(self.component_id);
    }

    fn update_archetype_component_access(
        &self,
        archetype: &Archetype,
        access: &mut Access<ArchetypeComponentId>,
    ) {
        if let Some(archetype_component_id) =
            archetype.get_archetype_component_id(self.component_id)
        {
            access.add_read(archetype_component_id);
        }
    }

    fn matches_archetype(&self, archetype: &Archetype) -> bool {
        archetype.contains(self.component_id)
    }

    fn matches_table(&self, table: &Table) -> bool {
        table.has_column(self.component_id)
    }
}

/// The [`Fetch`] of `&T`.
#[doc(hidden)]
pub struct ReadFetch<'w, T> {
    // T::Storage = TableStorage
    table_components: Option<ThinSlicePtr<'w, UnsafeCell<T>>>,
    entity_table_rows: Option<ThinSlicePtr<'w, usize>>,
    // T::Storage = SparseStorage
    entities: Option<ThinSlicePtr<'w, Entity>>,
    sparse_set: Option<&'w ComponentSparseSet>,
}

impl<T> Clone for ReadFetch<'_, T> {
    fn clone(&self) -> Self {
        Self {
            table_components: self.table_components,
            entity_table_rows: self.entity_table_rows,
            entities: self.entities,
            sparse_set: self.sparse_set,
        }
    }
}

/// SAFETY: access is read only
unsafe impl<'w, T: Component> ReadOnlyFetch for ReadFetch<'w, T> {}

impl<'w, T: Component> WorldQueryGats<'w> for &T {
    type Fetch = ReadFetch<'w, T>;
    type ReadOnlyFetch = ReadFetch<'w, T>;
    type _State = ReadState<T>;
}

impl<'w, T: Component> Fetch<'w> for ReadFetch<'w, T> {
    type Item = &'w T;
    type State = ReadState<T>;

    const IS_DENSE: bool = {
        match T::Storage::STORAGE_TYPE {
            StorageType::Table => true,
            StorageType::SparseSet => false,
        }
    };

    const IS_ARCHETYPAL: bool = true;

    unsafe fn init(
        world: &'w World,
        state: &ReadState<T>,
        _last_change_tick: u32,
        _change_tick: u32,
    ) -> ReadFetch<'w, T> {
        ReadFetch {
            table_components: None,
            entity_table_rows: None,
            entities: None,
            sparse_set: (T::Storage::STORAGE_TYPE == StorageType::SparseSet).then(|| {
                world
                    .storages()
                    .sparse_sets
                    .get(state.component_id)
                    .unwrap()
            }),
        }
    }

    #[inline]
    unsafe fn set_archetype(
        &mut self,
        state: &Self::State,
        archetype: &'w Archetype,
        tables: &'w Tables,
    ) {
        match T::Storage::STORAGE_TYPE {
            StorageType::Table => {
                self.entity_table_rows = Some(archetype.entity_table_rows().into());
                let column = tables[archetype.table_id()]
                    .get_column(state.component_id)
                    .unwrap();
                self.table_components = Some(column.get_data_slice().into());
            }
            StorageType::SparseSet => self.entities = Some(archetype.entities().into()),
        }
    }

    #[inline]
    unsafe fn set_table(&mut self, state: &Self::State, table: &'w Table) {
        self.table_components = Some(
            table
                .get_column(state.component_id)
                .unwrap()
                .get_data_slice()
                .into(),
        );
    }

    #[inline]
    unsafe fn archetype_fetch(&mut self, archetype_index: usize) -> Self::Item {
        match T::Storage::STORAGE_TYPE {
            StorageType::Table => {
                let (entity_table_rows, table_components) = self
                    .entity_table_rows
                    .zip(self.table_components)
                    .unwrap_or_else(|| debug_checked_unreachable());
                let table_row = *entity_table_rows.get(archetype_index);
                table_components.get(table_row).deref()
            }
            StorageType::SparseSet => {
                let (entities, sparse_set) = self
                    .entities
                    .zip(self.sparse_set)
                    .unwrap_or_else(|| debug_checked_unreachable());
                let entity = *entities.get(archetype_index);
                sparse_set
                    .get(entity)
                    .unwrap_or_else(|| debug_checked_unreachable())
                    .deref::<T>()
            }
        }
    }

    #[inline]
    unsafe fn table_fetch(&mut self, table_row: usize) -> Self::Item {
        let components = self
            .table_components
            .unwrap_or_else(|| debug_checked_unreachable());
        components.get(table_row).deref()
    }
}

impl<T: Component> WorldQuery for &mut T {
    type State = WriteState<T>;

    fn shrink<'wlong: 'wshort, 'wshort>(item: QueryItem<'wlong, Self>) -> QueryItem<'wshort, Self> {
        item
    }
}

/// The [`Fetch`] of `&mut T`.
#[doc(hidden)]
pub struct WriteFetch<'w, T> {
    // T::Storage = TableStorage
    table_components: Option<ThinSlicePtr<'w, UnsafeCell<T>>>,
    table_ticks: Option<ThinSlicePtr<'w, UnsafeCell<ComponentTicks>>>,
    entity_table_rows: Option<ThinSlicePtr<'w, usize>>,
    // T::Storage = SparseStorage
    entities: Option<ThinSlicePtr<'w, Entity>>,
    sparse_set: Option<&'w ComponentSparseSet>,

    last_change_tick: u32,
    change_tick: u32,
}

impl<T> Clone for WriteFetch<'_, T> {
    fn clone(&self) -> Self {
        Self {
            table_components: self.table_components,
            table_ticks: self.table_ticks,
            entities: self.entities,
            entity_table_rows: self.entity_table_rows,
            sparse_set: self.sparse_set,
            last_change_tick: self.last_change_tick,
            change_tick: self.change_tick,
        }
    }
}

/// The [`ReadOnlyFetch`] of `&mut T`.
pub struct ReadOnlyWriteFetch<'w, T> {
    // T::Storage = TableStorage
    table_components: Option<ThinSlicePtr<'w, UnsafeCell<T>>>,
    entity_table_rows: Option<ThinSlicePtr<'w, usize>>,
    // T::Storage = SparseStorage
    entities: Option<ThinSlicePtr<'w, Entity>>,
    sparse_set: Option<&'w ComponentSparseSet>,
}

/// SAFETY: access is read only
unsafe impl<'w, T: Component> ReadOnlyFetch for ReadOnlyWriteFetch<'w, T> {}

impl<T> Clone for ReadOnlyWriteFetch<'_, T> {
    fn clone(&self) -> Self {
        Self {
            table_components: self.table_components,
            entities: self.entities,
            entity_table_rows: self.entity_table_rows,
            sparse_set: self.sparse_set,
        }
    }
}

/// The [`FetchState`] of `&mut T`.
#[doc(hidden)]
pub struct WriteState<T> {
    component_id: ComponentId,
    marker: PhantomData<T>,
}

// SAFETY: component access and archetype component access are properly updated to reflect that T is
// written
unsafe impl<T: Component> FetchState for WriteState<T> {
    fn init(world: &mut World) -> Self {
        let component_id = world.init_component::<T>();
        WriteState {
            component_id,
            marker: PhantomData,
        }
    }

    fn update_component_access(&self, access: &mut FilteredAccess<ComponentId>) {
        assert!(
            !access.access().has_read(self.component_id),
            "&mut {} conflicts with a previous access in this query. Mutable component access must be unique.",
                std::any::type_name::<T>(),
        );
        access.add_write(self.component_id);
    }

    fn update_archetype_component_access(
        &self,
        archetype: &Archetype,
        access: &mut Access<ArchetypeComponentId>,
    ) {
        if let Some(archetype_component_id) =
            archetype.get_archetype_component_id(self.component_id)
        {
            access.add_write(archetype_component_id);
        }
    }

    fn matches_archetype(&self, archetype: &Archetype) -> bool {
        archetype.contains(self.component_id)
    }

    fn matches_table(&self, table: &Table) -> bool {
        table.has_column(self.component_id)
    }
}

impl<'w, T: Component> WorldQueryGats<'w> for &mut T {
    type Fetch = WriteFetch<'w, T>;
    type ReadOnlyFetch = ReadOnlyWriteFetch<'w, T>;
    type _State = WriteState<T>;
}

impl<'w, 's, T: Component> Fetch<'w> for WriteFetch<'w, T> {
    type Item = Mut<'w, T>;
    type State = WriteState<T>;

    const IS_DENSE: bool = {
        match T::Storage::STORAGE_TYPE {
            StorageType::Table => true,
            StorageType::SparseSet => false,
        }
    };

    const IS_ARCHETYPAL: bool = true;

    unsafe fn init(
        world: &'w World,
        state: &WriteState<T>,
        last_change_tick: u32,
        change_tick: u32,
    ) -> Self {
        Self {
            table_components: None,
            entities: None,
            entity_table_rows: None,
            sparse_set: (T::Storage::STORAGE_TYPE == StorageType::SparseSet).then(|| {
                world
                    .storages()
                    .sparse_sets
                    .get(state.component_id)
                    .unwrap()
            }),
            table_ticks: None,
            last_change_tick,
            change_tick,
        }
    }

    #[inline]
    unsafe fn set_archetype(
        &mut self,
        state: &Self::State,
        archetype: &'w Archetype,
        tables: &'w Tables,
    ) {
        match T::Storage::STORAGE_TYPE {
            StorageType::Table => {
                self.entity_table_rows = Some(archetype.entity_table_rows().into());
                let column = tables[archetype.table_id()]
                    .get_column(state.component_id)
                    .unwrap();
                self.table_components = Some(column.get_data_slice().into());
                self.table_ticks = Some(column.get_ticks_slice().into());
            }
            StorageType::SparseSet => self.entities = Some(archetype.entities().into()),
        }
    }

    #[inline]
    unsafe fn set_table(&mut self, state: &Self::State, table: &'w Table) {
        let column = table.get_column(state.component_id).unwrap();
        self.table_components = Some(column.get_data_slice().into());
        self.table_ticks = Some(column.get_ticks_slice().into());
    }

    #[inline]
    unsafe fn archetype_fetch(&mut self, archetype_index: usize) -> Self::Item {
        match T::Storage::STORAGE_TYPE {
            StorageType::Table => {
                let (entity_table_rows, (table_components, table_ticks)) = self
                    .entity_table_rows
                    .zip(self.table_components.zip(self.table_ticks))
                    .unwrap_or_else(|| debug_checked_unreachable());
                let table_row = *entity_table_rows.get(archetype_index);
                Mut {
                    value: table_components.get(table_row).deref_mut(),
                    ticks: Ticks {
                        component_ticks: table_ticks.get(table_row).deref_mut(),
                        change_tick: self.change_tick,
                        last_change_tick: self.last_change_tick,
                    },
                }
            }
            StorageType::SparseSet => {
                let (entities, sparse_set) = self
                    .entities
                    .zip(self.sparse_set)
                    .unwrap_or_else(|| debug_checked_unreachable());
                let entity = *entities.get(archetype_index);
                let (component, component_ticks) = sparse_set
                    .get_with_ticks(entity)
                    .unwrap_or_else(|| debug_checked_unreachable());
                Mut {
                    value: component.assert_unique().deref_mut(),
                    ticks: Ticks {
                        component_ticks: component_ticks.deref_mut(),
                        change_tick: self.change_tick,
                        last_change_tick: self.last_change_tick,
                    },
                }
            }
        }
    }

    #[inline]
    unsafe fn table_fetch(&mut self, table_row: usize) -> Self::Item {
        let (table_components, table_ticks) = self
            .table_components
            .zip(self.table_ticks)
            .unwrap_or_else(|| debug_checked_unreachable());
        Mut {
            value: table_components.get(table_row).deref_mut(),
            ticks: Ticks {
                component_ticks: table_ticks.get(table_row).deref_mut(),
                change_tick: self.change_tick,
                last_change_tick: self.last_change_tick,
            },
        }
    }
}

impl<'w, T: Component> Fetch<'w> for ReadOnlyWriteFetch<'w, T> {
    type Item = &'w T;
    type State = WriteState<T>;

    const IS_DENSE: bool = {
        match T::Storage::STORAGE_TYPE {
            StorageType::Table => true,
            StorageType::SparseSet => false,
        }
    };

    const IS_ARCHETYPAL: bool = true;

    unsafe fn init(
        world: &'w World,
        state: &WriteState<T>,
        _last_change_tick: u32,
        _change_tick: u32,
    ) -> Self {
        Self {
            table_components: None,
            entities: None,
            entity_table_rows: None,
            sparse_set: (T::Storage::STORAGE_TYPE == StorageType::SparseSet).then(|| {
                world
                    .storages()
                    .sparse_sets
                    .get(state.component_id)
                    .unwrap()
            }),
        }
    }

    #[inline]
    unsafe fn set_archetype(
        &mut self,
        state: &Self::State,
        archetype: &'w Archetype,
        tables: &'w Tables,
    ) {
        match T::Storage::STORAGE_TYPE {
            StorageType::Table => {
                self.entity_table_rows = Some(archetype.entity_table_rows().into());
                let column = tables[archetype.table_id()]
                    .get_column(state.component_id)
                    .unwrap();
                self.table_components = Some(column.get_data_slice().into());
            }
            StorageType::SparseSet => self.entities = Some(archetype.entities().into()),
        }
    }

    #[inline]
    unsafe fn set_table(&mut self, state: &Self::State, table: &'w Table) {
        self.table_components = Some(
            table
                .get_column(state.component_id)
                .unwrap()
                .get_data_slice()
                .into(),
        );
    }

    #[inline]
    unsafe fn archetype_fetch(&mut self, archetype_index: usize) -> Self::Item {
        match T::Storage::STORAGE_TYPE {
            StorageType::Table => {
                let (entity_table_rows, table_components) = self
                    .entity_table_rows
                    .zip(self.table_components)
                    .unwrap_or_else(|| debug_checked_unreachable());
                let table_row = *entity_table_rows.get(archetype_index);
                table_components.get(table_row).deref()
            }
            StorageType::SparseSet => {
                let (entities, sparse_set) = self
                    .entities
                    .zip(self.sparse_set)
                    .unwrap_or_else(|| debug_checked_unreachable());
                let entity = *entities.get(archetype_index);
                sparse_set
                    .get(entity)
                    .unwrap_or_else(|| debug_checked_unreachable())
                    .deref::<T>()
            }
        }
    }

    #[inline]
    unsafe fn table_fetch(&mut self, table_row: usize) -> Self::Item {
        let components = self
            .table_components
            .unwrap_or_else(|| debug_checked_unreachable());
        components.get(table_row).deref()
    }
}

impl<T: WorldQuery> WorldQuery for Option<T> {
    type State = OptionState<T::State>;

    fn shrink<'wlong: 'wshort, 'wshort>(item: QueryItem<'wlong, Self>) -> QueryItem<'wshort, Self> {
        item.map(T::shrink)
    }
}

/// The [`Fetch`] of `Option<T>`.
#[doc(hidden)]
#[derive(Clone)]
pub struct OptionFetch<T> {
    fetch: T,
    matches: bool,
}

/// SAFETY: [`OptionFetch`] is read only because `T` is read only
unsafe impl<T: ReadOnlyFetch> ReadOnlyFetch for OptionFetch<T> {}

/// The [`FetchState`] of `Option<T>`.
#[doc(hidden)]
pub struct OptionState<T: FetchState> {
    state: T,
}

// SAFETY: component access and archetype component access are properly updated according to the
// internal Fetch
unsafe impl<T: FetchState> FetchState for OptionState<T> {
    fn init(world: &mut World) -> Self {
        Self {
            state: T::init(world),
        }
    }

    fn update_component_access(&self, access: &mut FilteredAccess<ComponentId>) {
        self.state.update_component_access(access);
    }

    fn update_archetype_component_access(
        &self,
        archetype: &Archetype,
        access: &mut Access<ArchetypeComponentId>,
    ) {
        if self.state.matches_archetype(archetype) {
            self.state
                .update_archetype_component_access(archetype, access);
        }
    }

    fn matches_archetype(&self, _archetype: &Archetype) -> bool {
        true
    }

    fn matches_table(&self, _table: &Table) -> bool {
        true
    }
}

impl<'w, T: WorldQueryGats<'w>> WorldQueryGats<'w> for Option<T> {
    type Fetch = OptionFetch<T::Fetch>;
    type ReadOnlyFetch = OptionFetch<T::ReadOnlyFetch>;
    type _State = OptionState<T::_State>;
}

impl<'w, T: Fetch<'w>> Fetch<'w> for OptionFetch<T> {
    type Item = Option<T::Item>;
    type State = OptionState<T::State>;

    const IS_DENSE: bool = T::IS_DENSE;

    const IS_ARCHETYPAL: bool = T::IS_ARCHETYPAL;

    unsafe fn init(
        world: &'w World,
        state: &OptionState<T::State>,
        last_change_tick: u32,
        change_tick: u32,
    ) -> Self {
        Self {
            fetch: T::init(world, &state.state, last_change_tick, change_tick),
            matches: false,
        }
    }

    #[inline]
    unsafe fn set_archetype(
        &mut self,
        state: &Self::State,
        archetype: &'w Archetype,
        tables: &'w Tables,
    ) {
        self.matches = state.state.matches_archetype(archetype);
        if self.matches {
            self.fetch.set_archetype(&state.state, archetype, tables);
        }
    }

    #[inline]
    unsafe fn set_table(&mut self, state: &Self::State, table: &'w Table) {
        self.matches = state.state.matches_table(table);
        if self.matches {
            self.fetch.set_table(&state.state, table);
        }
    }

    #[inline]
    unsafe fn archetype_fetch(&mut self, archetype_index: usize) -> Self::Item {
        if self.matches {
            Some(self.fetch.archetype_fetch(archetype_index))
        } else {
            None
        }
    }

    #[inline]
    unsafe fn table_fetch(&mut self, table_row: usize) -> Self::Item {
        if self.matches {
            Some(self.fetch.table_fetch(table_row))
        } else {
            None
        }
    }
}

/// [`WorldQuery`] that tracks changes and additions for component `T`.
///
/// Wraps a [`Component`] to track whether the component changed for the corresponding entities in
/// a query since the last time the system that includes these queries ran.
///
/// If you only care about entities that changed or that got added use the
/// [`Changed`](crate::query::Changed) and [`Added`](crate::query::Added) filters instead.
///
/// # Examples
///
/// ```
/// # use bevy_ecs::component::Component;
/// # use bevy_ecs::query::ChangeTrackers;
/// # use bevy_ecs::system::IntoSystem;
/// # use bevy_ecs::system::Query;
/// #
/// # #[derive(Component, Debug)]
/// # struct Name {};
/// # #[derive(Component)]
/// # struct Transform {};
/// #
/// fn print_moving_objects_system(query: Query<(&Name, ChangeTrackers<Transform>)>) {
///     for (name, tracker) in query.iter() {
///         if tracker.is_changed() {
///             println!("Entity moved: {:?}", name);
///         } else {
///             println!("Entity stood still: {:?}", name);
///         }
///     }
/// }
/// # bevy_ecs::system::assert_is_system(print_moving_objects_system);
/// ```
#[derive(Clone)]
pub struct ChangeTrackers<T: Component> {
    pub(crate) component_ticks: ComponentTicks,
    pub(crate) last_change_tick: u32,
    pub(crate) change_tick: u32,
    marker: PhantomData<T>,
}

impl<T: Component> std::fmt::Debug for ChangeTrackers<T> {
    fn fmt(&self, f: &mut std::fmt::Formatter<'_>) -> std::fmt::Result {
        f.debug_struct("ChangeTrackers")
            .field("component_ticks", &self.component_ticks)
            .field("last_change_tick", &self.last_change_tick)
            .field("change_tick", &self.change_tick)
            .finish()
    }
}

impl<T: Component> ChangeTrackers<T> {
    /// Returns true if this component has been added since the last execution of this system.
    pub fn is_added(&self) -> bool {
        self.component_ticks
            .is_added(self.last_change_tick, self.change_tick)
    }

    /// Returns true if this component has been changed since the last execution of this system.
    pub fn is_changed(&self) -> bool {
        self.component_ticks
            .is_changed(self.last_change_tick, self.change_tick)
    }
}

impl<T: Component> WorldQuery for ChangeTrackers<T> {
    type State = ChangeTrackersState<T>;

    fn shrink<'wlong: 'wshort, 'wshort>(item: QueryItem<'wlong, Self>) -> QueryItem<'wshort, Self> {
        item
    }
}

/// The [`FetchState`] of [`ChangeTrackers`].
#[doc(hidden)]
pub struct ChangeTrackersState<T> {
    component_id: ComponentId,
    marker: PhantomData<T>,
}

// SAFETY: component access and archetype component access are properly updated to reflect that T is
// read
unsafe impl<T: Component> FetchState for ChangeTrackersState<T> {
    fn init(world: &mut World) -> Self {
        let component_id = world.init_component::<T>();
        Self {
            component_id,
            marker: PhantomData,
        }
    }

    fn update_component_access(&self, access: &mut FilteredAccess<ComponentId>) {
        assert!(
            !access.access().has_write(self.component_id),
            "ChangeTrackers<{}> conflicts with a previous access in this query. Shared access cannot coincide with exclusive access.",
                std::any::type_name::<T>()
        );
        access.add_read(self.component_id);
    }

    fn update_archetype_component_access(
        &self,
        archetype: &Archetype,
        access: &mut Access<ArchetypeComponentId>,
    ) {
        if let Some(archetype_component_id) =
            archetype.get_archetype_component_id(self.component_id)
        {
            access.add_read(archetype_component_id);
        }
    }

    fn matches_archetype(&self, archetype: &Archetype) -> bool {
        archetype.contains(self.component_id)
    }

    fn matches_table(&self, table: &Table) -> bool {
        table.has_column(self.component_id)
    }
}

/// The [`Fetch`] of [`ChangeTrackers`].
#[doc(hidden)]
pub struct ChangeTrackersFetch<'w, T> {
    // T::Storage = TableStorage
    table_ticks: Option<ThinSlicePtr<'w, UnsafeCell<ComponentTicks>>>,
    entity_table_rows: Option<ThinSlicePtr<'w, usize>>,
    // T::Storage = SparseStorage
    entities: Option<ThinSlicePtr<'w, Entity>>,
    sparse_set: Option<&'w ComponentSparseSet>,

    marker: PhantomData<T>,
    last_change_tick: u32,
    change_tick: u32,
}

impl<T> Clone for ChangeTrackersFetch<'_, T> {
    fn clone(&self) -> Self {
        Self {
            table_ticks: self.table_ticks,
            entity_table_rows: self.entity_table_rows,
            entities: self.entities,
            sparse_set: self.sparse_set,
            marker: self.marker,
            last_change_tick: self.last_change_tick,
            change_tick: self.change_tick,
        }
    }
}

/// SAFETY: access is read only
unsafe impl<'w, T: Component> ReadOnlyFetch for ChangeTrackersFetch<'w, T> {}

impl<'w, T: Component> WorldQueryGats<'w> for ChangeTrackers<T> {
    type Fetch = ChangeTrackersFetch<'w, T>;
    type ReadOnlyFetch = ChangeTrackersFetch<'w, T>;
    type _State = ChangeTrackersState<T>;
}

impl<'w, T: Component> Fetch<'w> for ChangeTrackersFetch<'w, T> {
    type Item = ChangeTrackers<T>;
    type State = ChangeTrackersState<T>;

    const IS_DENSE: bool = {
        match T::Storage::STORAGE_TYPE {
            StorageType::Table => true,
            StorageType::SparseSet => false,
        }
    };

    const IS_ARCHETYPAL: bool = true;

    unsafe fn init(
        world: &'w World,
        state: &ChangeTrackersState<T>,
        last_change_tick: u32,
        change_tick: u32,
    ) -> ChangeTrackersFetch<'w, T> {
        ChangeTrackersFetch {
            table_ticks: None,
            entities: None,
            entity_table_rows: None,
            sparse_set: (T::Storage::STORAGE_TYPE == StorageType::SparseSet).then(|| {
                world
                    .storages()
                    .sparse_sets
                    .get(state.component_id)
                    .unwrap()
            }),
            marker: PhantomData,
            last_change_tick,
            change_tick,
        }
    }

    #[inline]
    unsafe fn set_archetype(
        &mut self,
        state: &Self::State,
        archetype: &'w Archetype,
        tables: &'w Tables,
    ) {
        match T::Storage::STORAGE_TYPE {
            StorageType::Table => {
                self.entity_table_rows = Some(archetype.entity_table_rows().into());
                let column = tables[archetype.table_id()]
                    .get_column(state.component_id)
                    .unwrap();
                self.table_ticks = Some(column.get_ticks_slice().into());
            }
            StorageType::SparseSet => self.entities = Some(archetype.entities().into()),
        }
    }

    #[inline]
    unsafe fn set_table(&mut self, state: &Self::State, table: &'w Table) {
        self.table_ticks = Some(
            table
                .get_column(state.component_id)
                .unwrap()
                .get_ticks_slice()
                .into(),
        );
    }

    #[inline]
    unsafe fn archetype_fetch(&mut self, archetype_index: usize) -> Self::Item {
        match T::Storage::STORAGE_TYPE {
            StorageType::Table => {
                let entity_table_rows = self
                    .entity_table_rows
                    .unwrap_or_else(|| debug_checked_unreachable());
                let table_row = *entity_table_rows.get(archetype_index);
                ChangeTrackers {
                    component_ticks: {
                        let table_ticks = self
                            .table_ticks
                            .unwrap_or_else(|| debug_checked_unreachable());
                        table_ticks.get(table_row).read()
                    },
                    marker: PhantomData,
                    last_change_tick: self.last_change_tick,
                    change_tick: self.change_tick,
                }
            }
            StorageType::SparseSet => {
                let entities = self.entities.unwrap_or_else(|| debug_checked_unreachable());
                let entity = *entities.get(archetype_index);
                ChangeTrackers {
                    component_ticks: self
                        .sparse_set
                        .unwrap_or_else(|| debug_checked_unreachable())
                        .get_ticks(entity)
                        .map(|ticks| &*ticks.get())
                        .cloned()
                        .unwrap_or_else(|| debug_checked_unreachable()),
                    marker: PhantomData,
                    last_change_tick: self.last_change_tick,
                    change_tick: self.change_tick,
                }
            }
        }
    }

    #[inline]
    unsafe fn table_fetch(&mut self, table_row: usize) -> Self::Item {
        ChangeTrackers {
            component_ticks: {
                let table_ticks = self
                    .table_ticks
                    .unwrap_or_else(|| debug_checked_unreachable());
                table_ticks.get(table_row).read()
            },
            marker: PhantomData,
            last_change_tick: self.last_change_tick,
            change_tick: self.change_tick,
        }
    }
}

macro_rules! impl_tuple_fetch {
    ($(($name: ident, $state: ident)),*) => {
        #[allow(unused_variables)]
        #[allow(non_snake_case)]
        impl<'w, $($name: WorldQueryGats<'w>),*> WorldQueryGats<'w> for ($($name,)*) {
            type Fetch = ($($name::Fetch,)*);
            type ReadOnlyFetch = ($($name::ReadOnlyFetch,)*);
            type _State = ($($name::_State,)*);
        }

        #[allow(non_snake_case)]
        impl<'w, $($name: Fetch<'w>),*> Fetch<'w> for ($($name,)*) {
            type Item = ($($name::Item,)*);
            type State = ($($name::State,)*);

            #[allow(clippy::unused_unit)]
            unsafe fn init(_world: &'w World, state: &Self::State, _last_change_tick: u32, _change_tick: u32) -> Self {
                let ($($name,)*) = state;
                ($($name::init(_world, $name, _last_change_tick, _change_tick),)*)
            }

            const IS_DENSE: bool = true $(&& $name::IS_DENSE)*;

            const IS_ARCHETYPAL: bool = true $(&& $name::IS_ARCHETYPAL)*;

            #[inline]
            unsafe fn set_archetype(&mut self, _state: &Self::State, _archetype: &'w Archetype, _tables: &'w Tables) {
                let ($($name,)*) = self;
                let ($($state,)*) = _state;
                $($name.set_archetype($state, _archetype, _tables);)*
            }

            #[inline]
            unsafe fn set_table(&mut self, _state: &Self::State, _table: &'w Table) {
                let ($($name,)*) = self;
                let ($($state,)*) = _state;
                $($name.set_table($state, _table);)*
            }

            #[inline]
            #[allow(clippy::unused_unit)]
            unsafe fn table_fetch(&mut self, _table_row: usize) -> Self::Item {
                let ($($name,)*) = self;
                ($($name.table_fetch(_table_row),)*)
            }

            #[inline]
            #[allow(clippy::unused_unit)]
            unsafe fn archetype_fetch(&mut self, _archetype_index: usize) -> Self::Item {
                let ($($name,)*) = self;
                ($($name.archetype_fetch(_archetype_index),)*)
            }

            #[allow(unused_variables)]
            #[inline]
            unsafe fn table_filter_fetch(&mut self, table_row: usize) -> bool {
                let ($($name,)*) = self;
                true $(&& $name.table_filter_fetch(table_row))*
            }

            #[allow(unused_variables)]
            #[inline]
            unsafe fn archetype_filter_fetch(&mut self, archetype_index: usize) -> bool {
                let ($($name,)*) = self;
                true $(&& $name.archetype_filter_fetch(archetype_index))*
            }
        }

        // SAFETY: update_component_access and update_archetype_component_access are called for each item in the tuple
        #[allow(non_snake_case)]
        #[allow(clippy::unused_unit)]
        unsafe impl<$($name: FetchState),*> FetchState for ($($name,)*) {
            fn init(_world: &mut World) -> Self {
                ($($name::init(_world),)*)
            }

            fn update_component_access(&self, _access: &mut FilteredAccess<ComponentId>) {
                let ($($name,)*) = self;
                $($name.update_component_access(_access);)*
            }

            fn update_archetype_component_access(&self, _archetype: &Archetype, _access: &mut Access<ArchetypeComponentId>) {
                let ($($name,)*) = self;
                $($name.update_archetype_component_access(_archetype, _access);)*
            }

            fn matches_archetype(&self, _archetype: &Archetype) -> bool {
                let ($($name,)*) = self;
                true $(&& $name.matches_archetype(_archetype))*
            }

            fn matches_table(&self, _table: &Table) -> bool {
                let ($($name,)*) = self;
                true $(&& $name.matches_table(_table))*
            }
        }

        #[allow(non_snake_case)]
        #[allow(clippy::unused_unit)]
        impl<$($name: WorldQuery),*> WorldQuery for ($($name,)*) {
            type State = ($($name::State,)*);

            fn shrink<'wlong: 'wshort, 'wshort>(item: QueryItem<'wlong, Self>) -> QueryItem<'wshort, Self> {
                let ($($name,)*) = item;
                ($(
                    $name::shrink($name),
                )*)
            }
        }

        /// SAFETY: each item in the tuple is read only
        unsafe impl<'w, $($name: ReadOnlyFetch),*> ReadOnlyFetch for ($($name,)*) {}

    };
}

/// The `AnyOf` query parameter fetches entities with any of the component types included in T.
///
/// `Query<AnyOf<(&A, &B, &mut C)>>` is equivalent to `Query<(Option<&A>, Option<&B>, Option<&mut C>), (Or(With<A>, With<B>, With<C>)>`.
/// Each of the components in `T` is returned as an `Option`, as with `Option<A>` queries.
/// Entities are guaranteed to have at least one of the components in `T`.
pub struct AnyOf<T>(T);

macro_rules! impl_anytuple_fetch {
    ($(($name: ident, $state: ident)),*) => {
        #[allow(unused_variables)]
        #[allow(non_snake_case)]
        impl<'w, $($name: WorldQueryGats<'w>),*> WorldQueryGats<'w> for AnyOf<($($name,)*)> {
            type Fetch = AnyOf<($(($name::Fetch, bool),)*)>;
            type ReadOnlyFetch = AnyOf<($(($name::ReadOnlyFetch, bool),)*)>;
            type _State = AnyOf<($($name::_State,)*)>;
        }

        #[allow(non_snake_case)]
        impl<'w, $($name: Fetch<'w>),*> Fetch<'w> for AnyOf<($(($name, bool),)*)> {
            type Item = ($(Option<$name::Item>,)*);
            type State = AnyOf<($($name::State,)*)>;

            #[allow(clippy::unused_unit)]
            unsafe fn init(_world: &'w World, state: &Self::State, _last_change_tick: u32, _change_tick: u32) -> Self {
                let ($($name,)*) = &state.0;
                AnyOf(($(($name::init(_world, $name, _last_change_tick, _change_tick), false),)*))
            }

            const IS_DENSE: bool = true $(&& $name::IS_DENSE)*;

            const IS_ARCHETYPAL: bool = true $(&& $name::IS_ARCHETYPAL)*;

            #[inline]
            unsafe fn set_archetype(&mut self, _state: &Self::State, _archetype: &'w Archetype, _tables: &'w Tables) {
                let ($($name,)*) = &mut self.0;
                let ($($state,)*) = &_state.0;
                $(
                    $name.1 = $state.matches_archetype(_archetype);
                    if $name.1 {
                        $name.0.set_archetype($state, _archetype, _tables);
                    }
                )*
            }

            #[inline]
            unsafe fn set_table(&mut self, _state: &Self::State, _table: &'w Table) {
                let ($($name,)*) = &mut self.0;
                let ($($state,)*) = &_state.0;
                $(
                    $name.1 = $state.matches_table(_table);
                    if $name.1 {
                        $name.0.set_table($state, _table);
                    }
                )*
            }

            #[inline]
            #[allow(clippy::unused_unit)]
            unsafe fn table_fetch(&mut self, _table_row: usize) -> Self::Item {
                let ($($name,)*) = &mut self.0;
                ($(
                    $name.1.then(|| $name.0.table_fetch(_table_row)),
                )*)
            }

            #[inline]
            #[allow(clippy::unused_unit)]
            unsafe fn archetype_fetch(&mut self, _archetype_index: usize) -> Self::Item {
                let ($($name,)*) = &mut self.0;
                ($(
                    $name.1.then(|| $name.0.archetype_fetch(_archetype_index)),
                )*)
            }
        }

        // SAFETY: update_component_access and update_archetype_component_access are called for each item in the tuple
        #[allow(non_snake_case)]
        #[allow(clippy::unused_unit)]
        unsafe impl<$($name: FetchState),*> FetchState for AnyOf<($($name,)*)> {
            fn init(_world: &mut World) -> Self {
                AnyOf(($($name::init(_world),)*))
            }

            fn update_component_access(&self, _access: &mut FilteredAccess<ComponentId>) {
                let ($($name,)*) = &self.0;
                $($name.update_component_access(_access);)*
            }

            fn update_archetype_component_access(&self, _archetype: &Archetype, _access: &mut Access<ArchetypeComponentId>) {
                let ($($name,)*) = &self.0;
                $(
                    if $name.matches_archetype(_archetype) {
                        $name.update_archetype_component_access(_archetype, _access);
                    }
                )*
            }

            fn matches_archetype(&self, _archetype: &Archetype) -> bool {
                let ($($name,)*) = &self.0;
                false $(|| $name.matches_archetype(_archetype))*
            }

            fn matches_table(&self, _table: &Table) -> bool {
                let ($($name,)*) = &self.0;
                false $(|| $name.matches_table(_table))*
            }
        }

        #[allow(non_snake_case)]
        #[allow(clippy::unused_unit)]
        impl<$($name: WorldQuery),*> WorldQuery for AnyOf<($($name,)*)> {
            type State = AnyOf<($($name::State,)*)>;

            fn shrink<'wlong: 'wshort, 'wshort>(item: QueryItem<'wlong, Self>) -> QueryItem<'wshort, Self> {
                let ($($name,)*) = item;
                ($(
                    $name.map($name::shrink),
                )*)
            }
        }

        /// SAFETY: each item in the tuple is read only
        unsafe impl<'w, $($name: ReadOnlyFetch),*> ReadOnlyFetch for AnyOf<($(($name, bool),)*)> {}

    };
}

all_tuples!(impl_tuple_fetch, 0, 15, F, S);
all_tuples!(impl_anytuple_fetch, 0, 15, F, S);

/// [`Fetch`] that does not actually fetch anything
///
/// Mostly useful when something is generic over the Fetch and you don't want to fetch as you will discard the result
pub struct NopFetch<State> {
    state: PhantomData<State>,
}

impl<'w, State: FetchState> Fetch<'w> for NopFetch<State> {
    type Item = ();
    type State = State;

    const IS_DENSE: bool = true;

<<<<<<< HEAD
=======
    const IS_ARCHETYPAL: bool = true;

    #[inline(always)]
>>>>>>> ddce22b6
    unsafe fn init(
        _world: &'w World,
        _state: &State,
        _last_change_tick: u32,
        _change_tick: u32,
    ) -> Self {
        Self { state: PhantomData }
    }

    #[inline(always)]
    unsafe fn set_archetype(
        &mut self,
        _state: &Self::State,
        _archetype: &Archetype,
        _tables: &Tables,
    ) {
    }

    #[inline(always)]
    unsafe fn set_table(&mut self, _state: &Self::State, _table: &Table) {}

    #[inline(always)]
    unsafe fn archetype_fetch(&mut self, _archetype_index: usize) -> Self::Item {}

    #[inline(always)]
    unsafe fn table_fetch(&mut self, _table_row: usize) -> Self::Item {}
}<|MERGE_RESOLUTION|>--- conflicted
+++ resolved
@@ -1718,12 +1718,9 @@
 
     const IS_DENSE: bool = true;
 
-<<<<<<< HEAD
-=======
     const IS_ARCHETYPAL: bool = true;
 
     #[inline(always)]
->>>>>>> ddce22b6
     unsafe fn init(
         _world: &'w World,
         _state: &State,
