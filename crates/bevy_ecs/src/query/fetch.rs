--- conflicted
+++ resolved
@@ -541,11 +541,7 @@
         _table_row: TableRow,
     ) -> Option<Self::Item<'w, 's>> {
         // SAFETY: `fetch` must be called with an entity that exists in the world
-<<<<<<< HEAD
         unsafe { fetch.get_spawned(entity).debug_checked_unwrap() }
-=======
-        Some(unsafe { fetch.get(entity).debug_checked_unwrap() })
->>>>>>> f2bbf8f5
     }
 }
 
