--- conflicted
+++ resolved
@@ -1026,54 +1026,6 @@
 /// SAFETY: [`OptionFetch`] is read only because `T` is read only
 unsafe impl<T: ReadOnlyFetch> ReadOnlyFetch for OptionFetch<T> {}
 
-<<<<<<< HEAD
-=======
-/// The [`FetchState`] of `Option<T>`.
-#[doc(hidden)]
-pub struct OptionState<T: FetchState> {
-    state: T,
-}
-
-// SAFETY: component access and archetype component access are properly updated according to the
-// internal Fetch
-unsafe impl<T: FetchState> FetchState for OptionState<T> {
-    fn init(world: &mut World) -> Self {
-        Self {
-            state: T::init(world),
-        }
-    }
-
-    fn update_component_access(&self, access: &mut FilteredAccess<ComponentId>) {
-        // We don't want to add the `with`/`without` of `T` as `Option<T>` will match things regardless of
-        // `T`'s filters. for example `Query<(Option<&U>, &mut V)>` will match every entity with a `V` component
-        // regardless of whether it has a `U` component. If we dont do this the query will not conflict with
-        // `Query<&mut V, Without<U>>` which would be unsound.
-        let mut intermediate = access.clone();
-        self.state.update_component_access(&mut intermediate);
-        access.extend_access(&intermediate);
-    }
-
-    fn update_archetype_component_access(
-        &self,
-        archetype: &Archetype,
-        access: &mut Access<ArchetypeComponentId>,
-    ) {
-        if self.state.matches_archetype(archetype) {
-            self.state
-                .update_archetype_component_access(archetype, access);
-        }
-    }
-
-    fn matches_archetype(&self, _archetype: &Archetype) -> bool {
-        true
-    }
-
-    fn matches_table(&self, _table: &Table) -> bool {
-        true
-    }
-}
-
->>>>>>> fed93a0e
 impl<'w, T: WorldQueryGats<'w>> WorldQueryGats<'w> for Option<T> {
     type Fetch = OptionFetch<T::Fetch>;
     type ReadOnlyFetch = OptionFetch<T::ReadOnlyFetch>;
@@ -1144,7 +1096,13 @@
     }
 
     fn update_component_access(state: &Self::State, access: &mut FilteredAccess<ComponentId>) {
-        <T as Fetch<'_>>::update_component_access(state, access)
+        // We don't want to add the `with`/`without` of `T` as `Option<T>` will match things regardless of
+        // `T`'s filters. for example `Query<(Option<&U>, &mut V)>` will match every entity with a `V` component
+        // regardless of whether it has a `U` component. If we dont do this the query will not conflict with
+        // `Query<&mut V, Without<U>>` which would be unsound.
+        let mut intermediate = access.clone();
+        <T as Fetch<'_>>::update_component_access(state, &mut intermediate);
+        access.extend_access(&intermediate);
     }
 
     fn update_archetype_component_access(
@@ -1605,13 +1563,8 @@
                 AnyOf(($($name::init_state(_world),)*))
             }
 
-<<<<<<< HEAD
             fn update_component_access(_state: &Self::State, _access: &mut FilteredAccess<ComponentId>) {
                 let ($($name,)*) = &_state.0;
-                $(<$name as Fetch<'_>>::update_component_access($name, _access);)*
-=======
-            fn update_component_access(&self, _access: &mut FilteredAccess<ComponentId>) {
-                let ($($name,)*) = &self.0;
 
                 // We do not unconditionally add `$name`'s `with`/`without` accesses to `_access`
                 // as this would be unsound. For example the following two queries should conflict:
@@ -1630,17 +1583,16 @@
                 $(
                     if _not_first {
                         let mut intermediate = _access.clone();
-                        $name.update_component_access(&mut intermediate);
+                        <$name as Fetch<'_>>::update_component_access($name, &mut intermediate);
                         _intersected_access.extend_intersect_filter(&intermediate);
                         _intersected_access.extend_access(&intermediate);
                     } else {
-                        $name.update_component_access(&mut _intersected_access);
+                        <$name as Fetch<'_>>::update_component_access($name, &mut _intersected_access);
                         _not_first = true;
                     }
                 )*
 
                 *_access = _intersected_access;
->>>>>>> fed93a0e
             }
 
             fn update_archetype_component_access(_state: &Self::State, _archetype: &Archetype, _access: &mut Access<ArchetypeComponentId>) {
