use crate::{
    archetype::{Archetype, Archetypes},
    change_detection::{MaybeThinSlicePtrLocation, Ticks, TicksMut},
    component::{Component, ComponentId, Components, StorageType, Tick},
    entity::{Entities, Entity, EntityLocation},
    query::{Access, DebugCheckedUnwrap, FilteredAccess, WorldQuery},
    storage::{ComponentSparseSet, Table, TableRow},
    world::{
        unsafe_world_cell::UnsafeWorldCell, EntityMut, EntityRef, FilteredEntityMut,
        FilteredEntityRef, Mut, Ref, World,
    },
};
use bevy_ptr::{ThinSlicePtr, UnsafeCellDeref};
use bevy_utils::all_tuples;
use std::{cell::UnsafeCell, marker::PhantomData};

/// Types that can be fetched from a [`World`] using a [`Query`].
///
/// There are many types that natively implement this trait:
///
/// - **Component references. (&T and &mut T)**
///   Fetches a component by reference (immutably or mutably).
/// - **`QueryData` tuples.**
///   If every element of a tuple implements `QueryData`, then the tuple itself also implements the same trait.
///   This enables a single `Query` to access multiple components.
///   Due to the current lack of variadic generics in Rust, the trait has been implemented for tuples from 0 to 15 elements,
///   but nesting of tuples allows infinite `WorldQuery`s.
/// - **[`Entity`].**
///   Gets the identifier of the queried entity.
/// - **[`EntityLocation`].**
///   Gets the location metadata of the queried entity.
/// - **[`EntityRef`].**
///   Read-only access to arbitrary components on the queried entity.
/// - **[`EntityMut`].**
///   Mutable access to arbitrary components on the queried entity.
/// - **[`&Archetype`](Archetype).**
///   Read-only access to the archetype-level metadata of the queried entity.
/// - **[`Option`].**
///   By default, a world query only tests entities that have the matching component types.
///   Wrapping it into an `Option` will increase the query search space, and it will return `None` if an entity doesn't satisfy the `WorldQuery`.
/// - **[`AnyOf`].**
///   Equivalent to wrapping each world query inside it into an `Option`.
/// - **[`Ref`].**
///   Similar to change detection filters but it is used as a query fetch parameter.
///   It exposes methods to check for changes to the wrapped component.
/// - **[`Has`].**
///   Returns a bool indicating whether the entity has the specified component.
///
/// Implementing the trait manually can allow for a fundamentally new type of behavior.
///
/// # Trait derivation
///
/// Query design can be easily structured by deriving `QueryData` for custom types.
/// Despite the added complexity, this approach has several advantages over using `QueryData` tuples.
/// The most relevant improvements are:
///
/// - Reusability across multiple systems.
/// - There is no need to destructure a tuple since all fields are named.
/// - Subqueries can be composed together to create a more complex query.
/// - Methods can be implemented for the query items.
/// - There is no hardcoded limit on the number of elements.
///
/// This trait can only be derived for structs, if each field also implements `QueryData`.
///
/// ```
/// # use bevy_ecs::prelude::*;
/// use bevy_ecs::query::QueryData;
/// #
/// # #[derive(Component)]
/// # struct ComponentA;
/// # #[derive(Component)]
/// # struct ComponentB;
///
/// #[derive(QueryData)]
/// struct MyQuery {
///     entity: Entity,
///     // It is required that all reference lifetimes are explicitly annotated, just like in any
///     // struct. Each lifetime should be 'static.
///     component_a: &'static ComponentA,
///     component_b: &'static ComponentB,
/// }
///
/// fn my_system(query: Query<MyQuery>) {
///     for q in &query {
///         q.component_a;
///     }
/// }
/// # bevy_ecs::system::assert_is_system(my_system);
/// ```
///
/// ## Macro expansion
///
/// Expanding the macro will declare one or three additional structs, depending on whether or not the struct is marked as mutable.
/// For a struct named `X`, the additional structs will be:
///
/// |Struct name|`mutable` only|Description|
/// |:---:|:---:|---|
/// |`XItem`|---|The type of the query item for `X`|
/// |`XReadOnlyItem`|✓|The type of the query item for `XReadOnly`|
/// |`XReadOnly`|✓|[`ReadOnly`] variant of `X`|
///
/// ## Adding mutable references
///
/// Simply adding mutable references to a derived `QueryData` will result in a compilation error:
///
/// ```compile_fail
/// # use bevy_ecs::prelude::*;
/// # use bevy_ecs::query::QueryData;
/// #
/// # #[derive(Component)]
/// # struct ComponentA;
/// #
/// #[derive(QueryData)]
/// struct CustomQuery {
///     component_a: &'static mut ComponentA,
/// }
/// ```
///
/// To grant mutable access to components, the struct must be marked with the `#[query_data(mutable)]` attribute.
/// This will also create three more structs that will be used for accessing the query immutably (see table above).
///
/// ```
/// # use bevy_ecs::prelude::*;
/// # use bevy_ecs::query::QueryData;
/// #
/// # #[derive(Component)]
/// # struct ComponentA;
/// #
/// #[derive(QueryData)]
/// #[query_data(mutable)]
/// struct CustomQuery {
///     component_a: &'static mut ComponentA,
/// }
/// ```
///
/// ## Adding methods to query items
///
/// It is possible to add methods to query items in order to write reusable logic about related components.
/// This will often make systems more readable because low level logic is moved out from them.
/// It is done by adding `impl` blocks with methods for the `-Item` or `-ReadOnlyItem` generated structs.
///
/// ```
/// # use bevy_ecs::prelude::*;
/// # use bevy_ecs::query::QueryData;
/// #
/// #[derive(Component)]
/// struct Health(f32);
///
/// #[derive(Component)]
/// struct Buff(f32);
///
/// #[derive(QueryData)]
/// #[query_data(mutable)]
/// struct HealthQuery {
///     health: &'static mut Health,
///     buff: Option<&'static mut Buff>,
/// }
///
/// // `HealthQueryItem` is only available when accessing the query with mutable methods.
/// impl<'w> HealthQueryItem<'w> {
///     fn damage(&mut self, value: f32) {
///         self.health.0 -= value;
///     }
///
///     fn total(&self) -> f32 {
///         self.health.0 + self.buff.as_deref().map_or(0.0, |Buff(buff)| *buff)
///     }
/// }
///
/// // `HealthQueryReadOnlyItem` is only available when accessing the query with immutable methods.
/// impl<'w> HealthQueryReadOnlyItem<'w> {
///     fn total(&self) -> f32 {
///         self.health.0 + self.buff.map_or(0.0, |Buff(buff)| *buff)
///     }
/// }
///
/// fn my_system(mut health_query: Query<HealthQuery>) {
///     // The item returned by the iterator is of type `HealthQueryReadOnlyItem`.
///     for health in health_query.iter() {
///         println!("Total: {}", health.total());
///     }
///     // The item returned by the iterator is of type `HealthQueryItem`.
///     for mut health in &mut health_query {
///         health.damage(1.0);
///         println!("Total (mut): {}", health.total());
///     }
/// }
/// # bevy_ecs::system::assert_is_system(my_system);
/// ```
///
/// ## Deriving traits for query items
///
/// The `QueryData` derive macro does not automatically implement the traits of the struct to the query item types.
/// Something similar can be done by using the `#[query_data(derive(...))]` attribute.
/// This will apply the listed derivable traits to the query item structs.
///
/// ```
/// # use bevy_ecs::prelude::*;
/// # use bevy_ecs::query::QueryData;
/// #
/// # #[derive(Component, Debug)]
/// # struct ComponentA;
/// #
/// #[derive(QueryData)]
/// #[query_data(mutable, derive(Debug))]
/// struct CustomQuery {
///     component_a: &'static ComponentA,
/// }
///
/// // This function statically checks that `T` implements `Debug`.
/// fn assert_debug<T: std::fmt::Debug>() {}
///
/// assert_debug::<CustomQueryItem>();
/// assert_debug::<CustomQueryReadOnlyItem>();
/// ```
///
/// ## Query composition
///
/// It is possible to use any `QueryData` as a field of another one.
/// This means that a `QueryData` can also be used as a subquery, potentially in multiple places.
///
/// ```
/// # use bevy_ecs::prelude::*;
/// # use bevy_ecs::query::QueryData;
/// #
/// # #[derive(Component)]
/// # struct ComponentA;
/// # #[derive(Component)]
/// # struct ComponentB;
/// # #[derive(Component)]
/// # struct ComponentC;
/// #
/// #[derive(QueryData)]
/// struct SubQuery {
///     component_a: &'static ComponentA,
///     component_b: &'static ComponentB,
/// }
///
/// #[derive(QueryData)]
/// struct MyQuery {
///     subquery: SubQuery,
///     component_c: &'static ComponentC,
/// }
/// ```
///
/// # Generic Queries
///
/// When writing generic code, it is often necessary to use [`PhantomData`]
/// to constrain type parameters. Since `QueryData` is implemented for all
/// `PhantomData<T>` types, this pattern can be used with this macro.
///
/// ```
/// # use bevy_ecs::{prelude::*, query::QueryData};
/// # use std::marker::PhantomData;
/// #[derive(QueryData)]
/// pub struct GenericQuery<T> {
///     id: Entity,
///     marker: PhantomData<T>,
/// }
/// # fn my_system(q: Query<GenericQuery<()>>) {}
/// # bevy_ecs::system::assert_is_system(my_system);
/// ```
///
/// # Safety
///
/// Component access of `Self::ReadOnly` must be a subset of `Self`
/// and `Self::ReadOnly` must match exactly the same archetypes/tables as `Self`
///
/// [`Query`]: crate::system::Query
/// [`ReadOnly`]: Self::ReadOnly
#[diagnostic::on_unimplemented(
    message = "`{Self}` is not valid to request as data in a `Query`",
    label = "invalid `Query` data"
)]
pub unsafe trait QueryData: WorldQuery {
    /// The read-only variant of this [`QueryData`], which satisfies the [`ReadOnlyQueryData`] trait.
    type ReadOnly: ReadOnlyQueryData<State = <Self as WorldQuery>::State>;
}

/// A [`QueryData`] that is read only.
///
/// # Safety
///
/// This must only be implemented for read-only [`QueryData`]'s.
pub unsafe trait ReadOnlyQueryData: QueryData<ReadOnly = Self> {}

/// The item type returned when a [`WorldQuery`] is iterated over
pub type QueryItem<'w, Q> = <Q as WorldQuery>::Item<'w>;
/// The read-only variant of the item type returned when a [`QueryData`] is iterated over immutably
pub type ROQueryItem<'w, D> = QueryItem<'w, <D as QueryData>::ReadOnly>;

/// SAFETY:
/// `update_component_access` and `update_archetype_component_access` do nothing.
/// This is sound because `fetch` does not access components.
unsafe impl WorldQuery for Entity {
    type Item<'w> = Entity;
    type Fetch<'w> = ();
    type State = ();

    fn shrink<'wlong: 'wshort, 'wshort>(item: Self::Item<'wlong>) -> Self::Item<'wshort> {
        item
    }

    fn shrink_fetch<'wlong: 'wshort, 'wshort>(_: Self::Fetch<'wlong>) -> Self::Fetch<'wshort> {}

    unsafe fn init_fetch<'w>(
        _world: UnsafeWorldCell<'w>,
        _state: &Self::State,
        _last_run: Tick,
        _this_run: Tick,
    ) -> Self::Fetch<'w> {
    }

    const IS_DENSE: bool = true;

    #[inline]
    unsafe fn set_archetype<'w>(
        _fetch: &mut Self::Fetch<'w>,
        _state: &Self::State,
        _archetype: &'w Archetype,
        _table: &Table,
    ) {
    }

    #[inline]
    unsafe fn set_table<'w>(_fetch: &mut Self::Fetch<'w>, _state: &Self::State, _table: &'w Table) {
    }

    #[inline(always)]
    unsafe fn fetch<'w>(
        _fetch: &mut Self::Fetch<'w>,
        entity: Entity,
        _table_row: TableRow,
    ) -> Self::Item<'w> {
        entity
    }

    fn update_component_access(_state: &Self::State, _access: &mut FilteredAccess<ComponentId>) {}

    fn init_state(_world: &mut World) {}

    fn get_state(_components: &Components) -> Option<()> {
        Some(())
    }

    fn matches_component_set(
        _state: &Self::State,
        _set_contains_id: &impl Fn(ComponentId) -> bool,
    ) -> bool {
        true
    }
}

/// SAFETY: `Self` is the same as `Self::ReadOnly`
unsafe impl QueryData for Entity {
    type ReadOnly = Self;
}

/// SAFETY: access is read only
unsafe impl ReadOnlyQueryData for Entity {}

/// SAFETY:
/// `update_component_access` and `update_archetype_component_access` do nothing.
/// This is sound because `fetch` does not access components.
unsafe impl WorldQuery for EntityLocation {
    type Item<'w> = EntityLocation;
    type Fetch<'w> = &'w Entities;
    type State = ();

    fn shrink<'wlong: 'wshort, 'wshort>(item: Self::Item<'wlong>) -> Self::Item<'wshort> {
        item
    }

    fn shrink_fetch<'wlong: 'wshort, 'wshort>(fetch: Self::Fetch<'wlong>) -> Self::Fetch<'wshort> {
        fetch
    }

    unsafe fn init_fetch<'w>(
        world: UnsafeWorldCell<'w>,
        _state: &Self::State,
        _last_run: Tick,
        _this_run: Tick,
    ) -> Self::Fetch<'w> {
        world.entities()
    }

    // This is set to true to avoid forcing archetypal iteration in compound queries, is likely to be slower
    // in most practical use case.
    const IS_DENSE: bool = true;

    #[inline]
    unsafe fn set_archetype<'w>(
        _fetch: &mut Self::Fetch<'w>,
        _state: &Self::State,
        _archetype: &'w Archetype,
        _table: &Table,
    ) {
    }

    #[inline]
    unsafe fn set_table<'w>(_fetch: &mut Self::Fetch<'w>, _state: &Self::State, _table: &'w Table) {
    }

    #[inline(always)]
    unsafe fn fetch<'w>(
        fetch: &mut Self::Fetch<'w>,
        entity: Entity,
        _table_row: TableRow,
    ) -> Self::Item<'w> {
        // SAFETY: `fetch` must be called with an entity that exists in the world
        unsafe { fetch.get(entity).debug_checked_unwrap() }
    }

    fn update_component_access(_state: &Self::State, _access: &mut FilteredAccess<ComponentId>) {}

    fn init_state(_world: &mut World) {}

    fn get_state(_components: &Components) -> Option<()> {
        Some(())
    }

    fn matches_component_set(
        _state: &Self::State,
        _set_contains_id: &impl Fn(ComponentId) -> bool,
    ) -> bool {
        true
    }
}

/// SAFETY: `Self` is the same as `Self::ReadOnly`
unsafe impl QueryData for EntityLocation {
    type ReadOnly = Self;
}

/// SAFETY: access is read only
unsafe impl ReadOnlyQueryData for EntityLocation {}

/// SAFETY:
/// `fetch` accesses all components in a readonly way.
/// This is sound because `update_component_access` and `update_archetype_component_access` set read access for all components and panic when appropriate.
/// Filters are unchanged.
unsafe impl<'a> WorldQuery for EntityRef<'a> {
    type Item<'w> = EntityRef<'w>;
    type Fetch<'w> = UnsafeWorldCell<'w>;
    type State = ();

    fn shrink<'wlong: 'wshort, 'wshort>(item: Self::Item<'wlong>) -> Self::Item<'wshort> {
        item
    }

    fn shrink_fetch<'wlong: 'wshort, 'wshort>(fetch: Self::Fetch<'wlong>) -> Self::Fetch<'wshort> {
        fetch
    }

    unsafe fn init_fetch<'w>(
        world: UnsafeWorldCell<'w>,
        _state: &Self::State,
        _last_run: Tick,
        _this_run: Tick,
    ) -> Self::Fetch<'w> {
        world
    }

    const IS_DENSE: bool = true;

    #[inline]
    unsafe fn set_archetype<'w>(
        _fetch: &mut Self::Fetch<'w>,
        _state: &Self::State,
        _archetype: &'w Archetype,
        _table: &Table,
    ) {
    }

    #[inline]
    unsafe fn set_table<'w>(_fetch: &mut Self::Fetch<'w>, _state: &Self::State, _table: &'w Table) {
    }

    #[inline(always)]
    unsafe fn fetch<'w>(
        world: &mut Self::Fetch<'w>,
        entity: Entity,
        _table_row: TableRow,
    ) -> Self::Item<'w> {
        // SAFETY: `fetch` must be called with an entity that exists in the world
        let cell = unsafe { world.get_entity(entity).debug_checked_unwrap() };
        // SAFETY: Read-only access to every component has been registered.
        unsafe { EntityRef::new(cell) }
    }

    fn update_component_access(_state: &Self::State, access: &mut FilteredAccess<ComponentId>) {
        assert!(
            !access.access().has_any_component_write(),
            "EntityRef conflicts with a previous access in this query. Shared access cannot coincide with exclusive access.",
        );
        access.read_all_components();
    }

    fn init_state(_world: &mut World) {}

    fn get_state(_components: &Components) -> Option<()> {
        Some(())
    }

    fn matches_component_set(
        _state: &Self::State,
        _set_contains_id: &impl Fn(ComponentId) -> bool,
    ) -> bool {
        true
    }
}

/// SAFETY: `Self` is the same as `Self::ReadOnly`
unsafe impl<'a> QueryData for EntityRef<'a> {
    type ReadOnly = Self;
}

/// SAFETY: access is read only
unsafe impl ReadOnlyQueryData for EntityRef<'_> {}

/// SAFETY: The accesses of `Self::ReadOnly` are a subset of the accesses of `Self`
unsafe impl<'a> WorldQuery for EntityMut<'a> {
    type Item<'w> = EntityMut<'w>;
    type Fetch<'w> = UnsafeWorldCell<'w>;
    type State = ();

    fn shrink<'wlong: 'wshort, 'wshort>(item: Self::Item<'wlong>) -> Self::Item<'wshort> {
        item
    }

    fn shrink_fetch<'wlong: 'wshort, 'wshort>(fetch: Self::Fetch<'wlong>) -> Self::Fetch<'wshort> {
        fetch
    }

    unsafe fn init_fetch<'w>(
        world: UnsafeWorldCell<'w>,
        _state: &Self::State,
        _last_run: Tick,
        _this_run: Tick,
    ) -> Self::Fetch<'w> {
        world
    }

    const IS_DENSE: bool = true;

    #[inline]
    unsafe fn set_archetype<'w>(
        _fetch: &mut Self::Fetch<'w>,
        _state: &Self::State,
        _archetype: &'w Archetype,
        _table: &Table,
    ) {
    }

    #[inline]
    unsafe fn set_table<'w>(_fetch: &mut Self::Fetch<'w>, _state: &Self::State, _table: &'w Table) {
    }

    #[inline(always)]
    unsafe fn fetch<'w>(
        world: &mut Self::Fetch<'w>,
        entity: Entity,
        _table_row: TableRow,
    ) -> Self::Item<'w> {
        // SAFETY: `fetch` must be called with an entity that exists in the world
        let cell = unsafe { world.get_entity(entity).debug_checked_unwrap() };
        // SAFETY: mutable access to every component has been registered.
        unsafe { EntityMut::new(cell) }
    }

    fn update_component_access(_state: &Self::State, access: &mut FilteredAccess<ComponentId>) {
        assert!(
            !access.access().has_any_component_read(),
            "EntityMut conflicts with a previous access in this query. Exclusive access cannot coincide with any other accesses.",
        );
        access.write_all_components();
    }

    fn init_state(_world: &mut World) {}

    fn get_state(_components: &Components) -> Option<()> {
        Some(())
    }

    fn matches_component_set(
        _state: &Self::State,
        _set_contains_id: &impl Fn(ComponentId) -> bool,
    ) -> bool {
        true
    }
}

/// SAFETY: access of `EntityRef` is a subset of `EntityMut`
unsafe impl<'a> QueryData for EntityMut<'a> {
    type ReadOnly = EntityRef<'a>;
}

/// SAFETY: The accesses of `Self::ReadOnly` are a subset of the accesses of `Self`
unsafe impl<'a> WorldQuery for FilteredEntityRef<'a> {
    type Fetch<'w> = (UnsafeWorldCell<'w>, Access<ComponentId>);
    type Item<'w> = FilteredEntityRef<'w>;
    type State = FilteredAccess<ComponentId>;

    fn shrink<'wlong: 'wshort, 'wshort>(item: Self::Item<'wlong>) -> Self::Item<'wshort> {
        item
    }

    fn shrink_fetch<'wlong: 'wshort, 'wshort>(fetch: Self::Fetch<'wlong>) -> Self::Fetch<'wshort> {
        fetch
    }

    const IS_DENSE: bool = false;

    unsafe fn init_fetch<'w>(
        world: UnsafeWorldCell<'w>,
        _state: &Self::State,
        _last_run: Tick,
        _this_run: Tick,
    ) -> Self::Fetch<'w> {
        let mut access = Access::default();
        access.read_all_components();
        (world, access)
    }

    #[inline]
    unsafe fn set_archetype<'w>(
        fetch: &mut Self::Fetch<'w>,
        state: &Self::State,
        archetype: &'w Archetype,
        _table: &Table,
    ) {
        let mut access = Access::default();
        state.access.component_reads().for_each(|id| {
            if archetype.contains(id) {
                access.add_component_read(id);
            }
        });
        fetch.1 = access;
    }

    #[inline]
    unsafe fn set_table<'w>(fetch: &mut Self::Fetch<'w>, state: &Self::State, table: &'w Table) {
        let mut access = Access::default();
        state.access.component_reads().for_each(|id| {
            if table.has_column(id) {
                access.add_component_read(id);
            }
        });
        fetch.1 = access;
    }

    #[inline]
    fn set_access<'w>(state: &mut Self::State, access: &FilteredAccess<ComponentId>) {
        state.clone_from(access);
        state.access_mut().clear_writes();
    }

    #[inline(always)]
    unsafe fn fetch<'w>(
        (world, access): &mut Self::Fetch<'w>,
        entity: Entity,
        _table_row: TableRow,
    ) -> Self::Item<'w> {
        // SAFETY: `fetch` must be called with an entity that exists in the world
        let cell = unsafe { world.get_entity(entity).debug_checked_unwrap() };
        // SAFETY: mutable access to every component has been registered.
        unsafe { FilteredEntityRef::new(cell, access.clone()) }
    }

    fn update_component_access(
        state: &Self::State,
        filtered_access: &mut FilteredAccess<ComponentId>,
    ) {
        assert!(
            filtered_access.access().is_compatible(&state.access),
            "FilteredEntityRef conflicts with a previous access in this query. Exclusive access cannot coincide with any other accesses.",
        );
        filtered_access.access.extend(&state.access);
    }

    fn init_state(_world: &mut World) -> Self::State {
        FilteredAccess::default()
    }

    fn get_state(_components: &Components) -> Option<Self::State> {
        Some(FilteredAccess::default())
    }

    fn matches_component_set(
        _state: &Self::State,
        _set_contains_id: &impl Fn(ComponentId) -> bool,
    ) -> bool {
        true
    }
}

/// SAFETY: `Self` is the same as `Self::ReadOnly`
unsafe impl<'a> QueryData for FilteredEntityRef<'a> {
    type ReadOnly = Self;
}

/// SAFETY: Access is read-only.
unsafe impl ReadOnlyQueryData for FilteredEntityRef<'_> {}

/// SAFETY: The accesses of `Self::ReadOnly` are a subset of the accesses of `Self`
unsafe impl<'a> WorldQuery for FilteredEntityMut<'a> {
    type Fetch<'w> = (UnsafeWorldCell<'w>, Access<ComponentId>);
    type Item<'w> = FilteredEntityMut<'w>;
    type State = FilteredAccess<ComponentId>;

    fn shrink<'wlong: 'wshort, 'wshort>(item: Self::Item<'wlong>) -> Self::Item<'wshort> {
        item
    }

    fn shrink_fetch<'wlong: 'wshort, 'wshort>(fetch: Self::Fetch<'wlong>) -> Self::Fetch<'wshort> {
        fetch
    }

    const IS_DENSE: bool = false;

    unsafe fn init_fetch<'w>(
        world: UnsafeWorldCell<'w>,
        _state: &Self::State,
        _last_run: Tick,
        _this_run: Tick,
    ) -> Self::Fetch<'w> {
        let mut access = Access::default();
        access.write_all_components();
        (world, access)
    }

    #[inline]
    unsafe fn set_archetype<'w>(
        fetch: &mut Self::Fetch<'w>,
        state: &Self::State,
        archetype: &'w Archetype,
        _table: &Table,
    ) {
        let mut access = Access::default();
        state.access.component_reads().for_each(|id| {
            if archetype.contains(id) {
                access.add_component_read(id);
            }
        });
        state.access.component_writes().for_each(|id| {
            if archetype.contains(id) {
                access.add_component_write(id);
            }
        });
        fetch.1 = access;
    }

    #[inline]
    unsafe fn set_table<'w>(fetch: &mut Self::Fetch<'w>, state: &Self::State, table: &'w Table) {
        let mut access = Access::default();
        state.access.component_reads().for_each(|id| {
            if table.has_column(id) {
                access.add_component_read(id);
            }
        });
        state.access.component_writes().for_each(|id| {
            if table.has_column(id) {
                access.add_component_write(id);
            }
        });
        fetch.1 = access;
    }

    #[inline]
    fn set_access<'w>(state: &mut Self::State, access: &FilteredAccess<ComponentId>) {
        state.clone_from(access);
    }

    #[inline(always)]
    unsafe fn fetch<'w>(
        (world, access): &mut Self::Fetch<'w>,
        entity: Entity,
        _table_row: TableRow,
    ) -> Self::Item<'w> {
        // SAFETY: `fetch` must be called with an entity that exists in the world
        let cell = unsafe { world.get_entity(entity).debug_checked_unwrap() };
        // SAFETY: mutable access to every component has been registered.
        unsafe { FilteredEntityMut::new(cell, access.clone()) }
    }

    fn update_component_access(
        state: &Self::State,
        filtered_access: &mut FilteredAccess<ComponentId>,
    ) {
        assert!(
            filtered_access.access().is_compatible(&state.access),
            "FilteredEntityMut conflicts with a previous access in this query. Exclusive access cannot coincide with any other accesses.",
        );
        filtered_access.access.extend(&state.access);
    }

    fn init_state(_world: &mut World) -> Self::State {
        FilteredAccess::default()
    }

    fn get_state(_components: &Components) -> Option<Self::State> {
        Some(FilteredAccess::default())
    }

    fn matches_component_set(
        _state: &Self::State,
        _set_contains_id: &impl Fn(ComponentId) -> bool,
    ) -> bool {
        true
    }
}

/// SAFETY: access of `FilteredEntityRef` is a subset of `FilteredEntityMut`
unsafe impl<'a> QueryData for FilteredEntityMut<'a> {
    type ReadOnly = FilteredEntityRef<'a>;
}

/// SAFETY:
/// `update_component_access` and `update_archetype_component_access` do nothing.
/// This is sound because `fetch` does not access components.
unsafe impl WorldQuery for &Archetype {
    type Item<'w> = &'w Archetype;
    type Fetch<'w> = (&'w Entities, &'w Archetypes);
    type State = ();

    fn shrink<'wlong: 'wshort, 'wshort>(item: Self::Item<'wlong>) -> Self::Item<'wshort> {
        item
    }

    fn shrink_fetch<'wlong: 'wshort, 'wshort>(fetch: Self::Fetch<'wlong>) -> Self::Fetch<'wshort> {
        fetch
    }

    unsafe fn init_fetch<'w>(
        world: UnsafeWorldCell<'w>,
        _state: &Self::State,
        _last_run: Tick,
        _this_run: Tick,
    ) -> Self::Fetch<'w> {
        (world.entities(), world.archetypes())
    }

    // This could probably be a non-dense query and just set a Option<&Archetype> fetch value in
    // set_archetypes, but forcing archetypal iteration is likely to be slower in any compound query.
    const IS_DENSE: bool = true;

    #[inline]
    unsafe fn set_archetype<'w>(
        _fetch: &mut Self::Fetch<'w>,
        _state: &Self::State,
        _archetype: &'w Archetype,
        _table: &Table,
    ) {
    }

    #[inline]
    unsafe fn set_table<'w>(_fetch: &mut Self::Fetch<'w>, _state: &Self::State, _table: &'w Table) {
    }

    #[inline(always)]
    unsafe fn fetch<'w>(
        fetch: &mut Self::Fetch<'w>,
        entity: Entity,
        _table_row: TableRow,
    ) -> Self::Item<'w> {
        let (entities, archetypes) = *fetch;
        // SAFETY: `fetch` must be called with an entity that exists in the world
        let location = unsafe { entities.get(entity).debug_checked_unwrap() };
        // SAFETY: The assigned archetype for a living entity must always be valid.
        unsafe { archetypes.get(location.archetype_id).debug_checked_unwrap() }
    }

    fn update_component_access(_state: &Self::State, _access: &mut FilteredAccess<ComponentId>) {}

    fn init_state(_world: &mut World) {}

    fn get_state(_components: &Components) -> Option<()> {
        Some(())
    }

    fn matches_component_set(
        _state: &Self::State,
        _set_contains_id: &impl Fn(ComponentId) -> bool,
    ) -> bool {
        true
    }
}

/// SAFETY: `Self` is the same as `Self::ReadOnly`
unsafe impl QueryData for &Archetype {
    type ReadOnly = Self;
}

/// SAFETY: access is read only
unsafe impl ReadOnlyQueryData for &Archetype {}

#[doc(hidden)]
pub struct ReadFetch<'w, T> {
    // T::STORAGE_TYPE = StorageType::Table
    table_components: Option<ThinSlicePtr<'w, UnsafeCell<T>>>,
    // T::STORAGE_TYPE = StorageType::SparseSet
    sparse_set: Option<&'w ComponentSparseSet>,
}

impl<T> Clone for ReadFetch<'_, T> {
    fn clone(&self) -> Self {
        *self
    }
}
impl<T> Copy for ReadFetch<'_, T> {}

/// SAFETY:
/// `fetch` accesses a single component in a readonly way.
/// This is sound because `update_component_access` and `update_archetype_component_access` add read access for that component and panic when appropriate.
/// `update_component_access` adds a `With` filter for a component.
/// This is sound because `matches_component_set` returns whether the set contains that component.
unsafe impl<T: Component> WorldQuery for &T {
    type Item<'w> = &'w T;
    type Fetch<'w> = ReadFetch<'w, T>;
    type State = ComponentId;

    fn shrink<'wlong: 'wshort, 'wshort>(item: &'wlong T) -> &'wshort T {
        item
    }

    fn shrink_fetch<'wlong: 'wshort, 'wshort>(fetch: Self::Fetch<'wlong>) -> Self::Fetch<'wshort> {
        fetch
    }

    #[inline]
    unsafe fn init_fetch<'w>(
        world: UnsafeWorldCell<'w>,
        &component_id: &ComponentId,
        _last_run: Tick,
        _this_run: Tick,
    ) -> ReadFetch<'w, T> {
        ReadFetch {
            table_components: None,
            sparse_set: (T::STORAGE_TYPE == StorageType::SparseSet).then(|| {
                // SAFETY: The underlying type associated with `component_id` is `T`,
                // which we are allowed to access since we registered it in `update_archetype_component_access`.
                // Note that we do not actually access any components in this function, we just get a shared
                // reference to the sparse set, which is used to access the components in `Self::fetch`.
                unsafe {
                    world
                        .storages()
                        .sparse_sets
                        .get(component_id)
                        .debug_checked_unwrap()
                }
            }),
        }
    }

    const IS_DENSE: bool = {
        match T::STORAGE_TYPE {
            StorageType::Table => true,
            StorageType::SparseSet => false,
        }
    };

    #[inline]
    unsafe fn set_archetype<'w>(
        fetch: &mut ReadFetch<'w, T>,
        component_id: &ComponentId,
        _archetype: &'w Archetype,
        table: &'w Table,
    ) {
        if Self::IS_DENSE {
            // SAFETY: `set_archetype`'s safety rules are a super set of the `set_table`'s ones.
            unsafe {
                Self::set_table(fetch, component_id, table);
            }
        }
    }

    #[inline]
    unsafe fn set_table<'w>(
        fetch: &mut ReadFetch<'w, T>,
        &component_id: &ComponentId,
        table: &'w Table,
    ) {
        fetch.table_components = Some(
            table
                .get_data_slice_for(component_id)
                .debug_checked_unwrap()
                .into(),
        );
    }

    #[inline(always)]
    unsafe fn fetch<'w>(
        fetch: &mut Self::Fetch<'w>,
        entity: Entity,
        table_row: TableRow,
    ) -> Self::Item<'w> {
        match T::STORAGE_TYPE {
            StorageType::Table => {
                // SAFETY: STORAGE_TYPE = Table
                let table = unsafe { fetch.table_components.debug_checked_unwrap() };
                // SAFETY: Caller ensures `table_row` is in range.
                let item = unsafe { table.get(table_row.as_usize()) };
                item.deref()
            }
            StorageType::SparseSet => {
                // SAFETY: STORAGE_TYPE = SparseSet
                let sparse_set = unsafe { fetch.sparse_set.debug_checked_unwrap() };
                // SAFETY: Caller ensures `entity` is in range.
                let item = unsafe { sparse_set.get(entity).debug_checked_unwrap() };
                item.deref()
            }
        }
    }

    fn update_component_access(
        &component_id: &ComponentId,
        access: &mut FilteredAccess<ComponentId>,
    ) {
        assert!(
            !access.access().has_component_write(component_id),
            "&{} conflicts with a previous access in this query. Shared access cannot coincide with exclusive access.",
            std::any::type_name::<T>(),
        );
        access.add_component_read(component_id);
    }

    fn init_state(world: &mut World) -> ComponentId {
        world.init_component::<T>()
    }

    fn get_state(components: &Components) -> Option<Self::State> {
        components.component_id::<T>()
    }

    fn matches_component_set(
        &state: &ComponentId,
        set_contains_id: &impl Fn(ComponentId) -> bool,
    ) -> bool {
        set_contains_id(state)
    }
}

/// SAFETY: `Self` is the same as `Self::ReadOnly`
unsafe impl<T: Component> QueryData for &T {
    type ReadOnly = Self;
}

/// SAFETY: access is read only
unsafe impl<T: Component> ReadOnlyQueryData for &T {}

#[doc(hidden)]
pub struct RefFetch<'w, T> {
    // T::STORAGE_TYPE = StorageType::Table
    table_data: Option<(
        ThinSlicePtr<'w, UnsafeCell<T>>,
        ThinSlicePtr<'w, UnsafeCell<Tick>>,
        ThinSlicePtr<'w, UnsafeCell<Tick>>,
        MaybeThinSlicePtrLocation<'w>,
    )>,
    // T::STORAGE_TYPE = StorageType::SparseSet
    sparse_set: Option<&'w ComponentSparseSet>,

    last_run: Tick,
    this_run: Tick,
}

impl<T> Clone for RefFetch<'_, T> {
    fn clone(&self) -> Self {
        *self
    }
}
impl<T> Copy for RefFetch<'_, T> {}

/// SAFETY:
/// `fetch` accesses a single component in a readonly way.
/// This is sound because `update_component_access` and `update_archetype_component_access` add read access for that component and panic when appropriate.
/// `update_component_access` adds a `With` filter for a component.
/// This is sound because `matches_component_set` returns whether the set contains that component.
unsafe impl<'__w, T: Component> WorldQuery for Ref<'__w, T> {
    type Item<'w> = Ref<'w, T>;
    type Fetch<'w> = RefFetch<'w, T>;
    type State = ComponentId;

    fn shrink<'wlong: 'wshort, 'wshort>(item: Ref<'wlong, T>) -> Ref<'wshort, T> {
        item
    }

    fn shrink_fetch<'wlong: 'wshort, 'wshort>(fetch: Self::Fetch<'wlong>) -> Self::Fetch<'wshort> {
        fetch
    }

    #[inline]
    unsafe fn init_fetch<'w>(
        world: UnsafeWorldCell<'w>,
        &component_id: &ComponentId,
        last_run: Tick,
        this_run: Tick,
    ) -> RefFetch<'w, T> {
        RefFetch {
            table_data: None,
            sparse_set: (T::STORAGE_TYPE == StorageType::SparseSet).then(|| {
                // SAFETY: The underlying type associated with `component_id` is `T`,
                // which we are allowed to access since we registered it in `update_archetype_component_access`.
                // Note that we do not actually access any components in this function, we just get a shared
                // reference to the sparse set, which is used to access the components in `Self::fetch`.
                unsafe {
                    world
                        .storages()
                        .sparse_sets
                        .get(component_id)
                        .debug_checked_unwrap()
                }
            }),
            last_run,
            this_run,
        }
    }

    const IS_DENSE: bool = {
        match T::STORAGE_TYPE {
            StorageType::Table => true,
            StorageType::SparseSet => false,
        }
    };

    #[inline]
    unsafe fn set_archetype<'w>(
        fetch: &mut RefFetch<'w, T>,
        component_id: &ComponentId,
        _archetype: &'w Archetype,
        table: &'w Table,
    ) {
        if Self::IS_DENSE {
            // SAFETY: `set_archetype`'s safety rules are a super set of the `set_table`'s ones.
            unsafe {
                Self::set_table(fetch, component_id, table);
            }
        }
    }

    #[inline]
    unsafe fn set_table<'w>(
        fetch: &mut RefFetch<'w, T>,
        &component_id: &ComponentId,
        table: &'w Table,
    ) {
        fetch.table_data = Some((
<<<<<<< HEAD
            table
                .get_data_slice_for(component_id)
                .debug_checked_unwrap()
                .into(),
            table
                .get_added_ticks_slice_for(component_id)
                .debug_checked_unwrap()
                .into(),
            table
                .get_changed_ticks_slice_for(component_id)
                .debug_checked_unwrap()
                .into(),
=======
            column.get_data_slice().into(),
            column.get_added_ticks_slice().into(),
            column.get_changed_ticks_slice().into(),
            #[cfg(feature = "track_change_detection")]
            column.get_changed_by_slice().into(),
            #[cfg(not(feature = "track_change_detection"))]
            (),
>>>>>>> e320fa07
        ));
    }

    #[inline(always)]
    unsafe fn fetch<'w>(
        fetch: &mut Self::Fetch<'w>,
        entity: Entity,
        table_row: TableRow,
    ) -> Self::Item<'w> {
        match T::STORAGE_TYPE {
            StorageType::Table => {
                // SAFETY: STORAGE_TYPE = Table
                let (table_components, added_ticks, changed_ticks, _callers) =
                    unsafe { fetch.table_data.debug_checked_unwrap() };

                // SAFETY: The caller ensures `table_row` is in range.
                let component = unsafe { table_components.get(table_row.as_usize()) };
                // SAFETY: The caller ensures `table_row` is in range.
                let added = unsafe { added_ticks.get(table_row.as_usize()) };
                // SAFETY: The caller ensures `table_row` is in range.
                let changed = unsafe { changed_ticks.get(table_row.as_usize()) };
                // SAFETY: The caller ensures `table_row` is in range.
                #[cfg(feature = "track_change_detection")]
                let caller = unsafe { _callers.get(table_row.as_usize()) };

                Ref {
                    value: component.deref(),
                    ticks: Ticks {
                        added: added.deref(),
                        changed: changed.deref(),
                        this_run: fetch.this_run,
                        last_run: fetch.last_run,
                    },
                    #[cfg(feature = "track_change_detection")]
                    changed_by: caller.deref(),
                }
            }
            StorageType::SparseSet => {
                // SAFETY: STORAGE_TYPE = SparseSet
                let component_sparse_set = unsafe { fetch.sparse_set.debug_checked_unwrap() };

                // SAFETY: The caller ensures `entity` is in range.
                let (component, ticks, _caller) = unsafe {
                    component_sparse_set
                        .get_with_ticks(entity)
                        .debug_checked_unwrap()
                };

                Ref {
                    value: component.deref(),
                    ticks: Ticks::from_tick_cells(ticks, fetch.last_run, fetch.this_run),
                    #[cfg(feature = "track_change_detection")]
                    changed_by: _caller.deref(),
                }
            }
        }
    }

    fn update_component_access(
        &component_id: &ComponentId,
        access: &mut FilteredAccess<ComponentId>,
    ) {
        assert!(
            !access.access().has_component_write(component_id),
            "&{} conflicts with a previous access in this query. Shared access cannot coincide with exclusive access.",
            std::any::type_name::<T>(),
        );
        access.add_component_read(component_id);
    }

    fn init_state(world: &mut World) -> ComponentId {
        world.init_component::<T>()
    }

    fn get_state(components: &Components) -> Option<Self::State> {
        components.component_id::<T>()
    }

    fn matches_component_set(
        &state: &ComponentId,
        set_contains_id: &impl Fn(ComponentId) -> bool,
    ) -> bool {
        set_contains_id(state)
    }
}

/// SAFETY: `Self` is the same as `Self::ReadOnly`
unsafe impl<'__w, T: Component> QueryData for Ref<'__w, T> {
    type ReadOnly = Self;
}

/// SAFETY: access is read only
unsafe impl<'__w, T: Component> ReadOnlyQueryData for Ref<'__w, T> {}

#[doc(hidden)]
pub struct WriteFetch<'w, T> {
    // T::STORAGE_TYPE = StorageType::Table
    table_data: Option<(
        ThinSlicePtr<'w, UnsafeCell<T>>,
        ThinSlicePtr<'w, UnsafeCell<Tick>>,
        ThinSlicePtr<'w, UnsafeCell<Tick>>,
        MaybeThinSlicePtrLocation<'w>,
    )>,
    // T::STORAGE_TYPE = StorageType::SparseSet
    sparse_set: Option<&'w ComponentSparseSet>,

    last_run: Tick,
    this_run: Tick,
}

impl<T> Clone for WriteFetch<'_, T> {
    fn clone(&self) -> Self {
        *self
    }
}
impl<T> Copy for WriteFetch<'_, T> {}

/// SAFETY:
/// `fetch` accesses a single component mutably.
/// This is sound because `update_component_access` and `update_archetype_component_access` add write access for that component and panic when appropriate.
/// `update_component_access` adds a `With` filter for a component.
/// This is sound because `matches_component_set` returns whether the set contains that component.
unsafe impl<'__w, T: Component> WorldQuery for &'__w mut T {
    type Item<'w> = Mut<'w, T>;
    type Fetch<'w> = WriteFetch<'w, T>;
    type State = ComponentId;

    fn shrink<'wlong: 'wshort, 'wshort>(item: Mut<'wlong, T>) -> Mut<'wshort, T> {
        item
    }

    fn shrink_fetch<'wlong: 'wshort, 'wshort>(fetch: Self::Fetch<'wlong>) -> Self::Fetch<'wshort> {
        fetch
    }

    #[inline]
    unsafe fn init_fetch<'w>(
        world: UnsafeWorldCell<'w>,
        &component_id: &ComponentId,
        last_run: Tick,
        this_run: Tick,
    ) -> WriteFetch<'w, T> {
        WriteFetch {
            table_data: None,
            sparse_set: (T::STORAGE_TYPE == StorageType::SparseSet).then(|| {
                // SAFETY: The underlying type associated with `component_id` is `T`,
                // which we are allowed to access since we registered it in `update_archetype_component_access`.
                // Note that we do not actually access any components in this function, we just get a shared
                // reference to the sparse set, which is used to access the components in `Self::fetch`.
                unsafe {
                    world
                        .storages()
                        .sparse_sets
                        .get(component_id)
                        .debug_checked_unwrap()
                }
            }),
            last_run,
            this_run,
        }
    }

    const IS_DENSE: bool = {
        match T::STORAGE_TYPE {
            StorageType::Table => true,
            StorageType::SparseSet => false,
        }
    };

    #[inline]
    unsafe fn set_archetype<'w>(
        fetch: &mut WriteFetch<'w, T>,
        component_id: &ComponentId,
        _archetype: &'w Archetype,
        table: &'w Table,
    ) {
        if Self::IS_DENSE {
            // SAFETY: `set_archetype`'s safety rules are a super set of the `set_table`'s ones.
            unsafe {
                Self::set_table(fetch, component_id, table);
            }
        }
    }

    #[inline]
    unsafe fn set_table<'w>(
        fetch: &mut WriteFetch<'w, T>,
        &component_id: &ComponentId,
        table: &'w Table,
    ) {
        fetch.table_data = Some((
<<<<<<< HEAD
            table
                .get_data_slice_for(component_id)
                .debug_checked_unwrap()
                .into(),
            table
                .get_added_ticks_slice_for(component_id)
                .debug_checked_unwrap()
                .into(),
            table
                .get_changed_ticks_slice_for(component_id)
                .debug_checked_unwrap()
                .into(),
=======
            column.get_data_slice().into(),
            column.get_added_ticks_slice().into(),
            column.get_changed_ticks_slice().into(),
            #[cfg(feature = "track_change_detection")]
            column.get_changed_by_slice().into(),
            #[cfg(not(feature = "track_change_detection"))]
            (),
>>>>>>> e320fa07
        ));
    }

    #[inline(always)]
    unsafe fn fetch<'w>(
        fetch: &mut Self::Fetch<'w>,
        entity: Entity,
        table_row: TableRow,
    ) -> Self::Item<'w> {
        match T::STORAGE_TYPE {
            StorageType::Table => {
                // SAFETY: STORAGE_TYPE = Table
                let (table_components, added_ticks, changed_ticks, _callers) =
                    unsafe { fetch.table_data.debug_checked_unwrap() };

                // SAFETY: The caller ensures `table_row` is in range.
                let component = unsafe { table_components.get(table_row.as_usize()) };
                // SAFETY: The caller ensures `table_row` is in range.
                let added = unsafe { added_ticks.get(table_row.as_usize()) };
                // SAFETY: The caller ensures `table_row` is in range.
                let changed = unsafe { changed_ticks.get(table_row.as_usize()) };
                // SAFETY: The caller ensures `table_row` is in range.
                #[cfg(feature = "track_change_detection")]
                let caller = unsafe { _callers.get(table_row.as_usize()) };

                Mut {
                    value: component.deref_mut(),
                    ticks: TicksMut {
                        added: added.deref_mut(),
                        changed: changed.deref_mut(),
                        this_run: fetch.this_run,
                        last_run: fetch.last_run,
                    },
                    #[cfg(feature = "track_change_detection")]
                    changed_by: caller.deref_mut(),
                }
            }
            StorageType::SparseSet => {
                // SAFETY: STORAGE_TYPE = SparseSet
                let component_sparse_set = unsafe { fetch.sparse_set.debug_checked_unwrap() };

                // SAFETY: The caller ensures `entity` is in range.
                let (component, ticks, _caller) = unsafe {
                    component_sparse_set
                        .get_with_ticks(entity)
                        .debug_checked_unwrap()
                };

                Mut {
                    value: component.assert_unique().deref_mut(),
                    ticks: TicksMut::from_tick_cells(ticks, fetch.last_run, fetch.this_run),
                    #[cfg(feature = "track_change_detection")]
                    changed_by: _caller.deref_mut(),
                }
            }
        }
    }

    fn update_component_access(
        &component_id: &ComponentId,
        access: &mut FilteredAccess<ComponentId>,
    ) {
        assert!(
            !access.access().has_component_read(component_id),
            "&mut {} conflicts with a previous access in this query. Mutable component access must be unique.",
            std::any::type_name::<T>(),
        );
        access.add_component_write(component_id);
    }

    fn init_state(world: &mut World) -> ComponentId {
        world.init_component::<T>()
    }

    fn get_state(components: &Components) -> Option<Self::State> {
        components.component_id::<T>()
    }

    fn matches_component_set(
        &state: &ComponentId,
        set_contains_id: &impl Fn(ComponentId) -> bool,
    ) -> bool {
        set_contains_id(state)
    }
}

/// SAFETY: access of `&T` is a subset of `&mut T`
unsafe impl<'__w, T: Component> QueryData for &'__w mut T {
    type ReadOnly = &'__w T;
}

/// When `Mut<T>` is used in a query, it will be converted to `Ref<T>` when transformed into its read-only form, providing access to change detection methods.
///
/// By contrast `&mut T` will result in a `Mut<T>` item in mutable form to record mutations, but result in a bare `&T` in read-only form.
///
/// SAFETY:
/// `fetch` accesses a single component mutably.
/// This is sound because `update_component_access` and `update_archetype_component_access` add write access for that component and panic when appropriate.
/// `update_component_access` adds a `With` filter for a component.
/// This is sound because `matches_component_set` returns whether the set contains that component.
unsafe impl<'__w, T: Component> WorldQuery for Mut<'__w, T> {
    type Item<'w> = Mut<'w, T>;
    type Fetch<'w> = WriteFetch<'w, T>;
    type State = ComponentId;

    // Forwarded to `&mut T`
    fn shrink<'wlong: 'wshort, 'wshort>(item: Mut<'wlong, T>) -> Mut<'wshort, T> {
        <&mut T as WorldQuery>::shrink(item)
    }

    fn shrink_fetch<'wlong: 'wshort, 'wshort>(fetch: Self::Fetch<'wlong>) -> Self::Fetch<'wshort> {
        fetch
    }

    #[inline]
    // Forwarded to `&mut T`
    unsafe fn init_fetch<'w>(
        world: UnsafeWorldCell<'w>,
        state: &ComponentId,
        last_run: Tick,
        this_run: Tick,
    ) -> WriteFetch<'w, T> {
        <&mut T as WorldQuery>::init_fetch(world, state, last_run, this_run)
    }

    // Forwarded to `&mut T`
    const IS_DENSE: bool = <&mut T as WorldQuery>::IS_DENSE;

    #[inline]
    // Forwarded to `&mut T`
    unsafe fn set_archetype<'w>(
        fetch: &mut WriteFetch<'w, T>,
        state: &ComponentId,
        archetype: &'w Archetype,
        table: &'w Table,
    ) {
        <&mut T as WorldQuery>::set_archetype(fetch, state, archetype, table);
    }

    #[inline]
    // Forwarded to `&mut T`
    unsafe fn set_table<'w>(fetch: &mut WriteFetch<'w, T>, state: &ComponentId, table: &'w Table) {
        <&mut T as WorldQuery>::set_table(fetch, state, table);
    }

    #[inline(always)]
    // Forwarded to `&mut T`
    unsafe fn fetch<'w>(
        // Rust complains about lifetime bounds not matching the trait if I directly use `WriteFetch<'w, T>` right here.
        // But it complains nowhere else in the entire trait implementation.
        fetch: &mut Self::Fetch<'w>,
        entity: Entity,
        table_row: TableRow,
    ) -> Mut<'w, T> {
        <&mut T as WorldQuery>::fetch(fetch, entity, table_row)
    }

    // NOT forwarded to `&mut T`
    fn update_component_access(
        &component_id: &ComponentId,
        access: &mut FilteredAccess<ComponentId>,
    ) {
        // Update component access here instead of in `<&mut T as WorldQuery>` to avoid erroneously referencing
        // `&mut T` in error message.
        assert!(
            !access.access().has_component_read(component_id),
            "Mut<{}> conflicts with a previous access in this query. Mutable component access mut be unique.",
            std::any::type_name::<T>(),
        );
        access.add_component_write(component_id);
    }

    // Forwarded to `&mut T`
    fn init_state(world: &mut World) -> ComponentId {
        <&mut T as WorldQuery>::init_state(world)
    }

    // Forwarded to `&mut T`
    fn get_state(components: &Components) -> Option<ComponentId> {
        <&mut T as WorldQuery>::get_state(components)
    }

    // Forwarded to `&mut T`
    fn matches_component_set(
        state: &ComponentId,
        set_contains_id: &impl Fn(ComponentId) -> bool,
    ) -> bool {
        <&mut T as WorldQuery>::matches_component_set(state, set_contains_id)
    }
}

// SAFETY: access of `Ref<T>` is a subset of `Mut<T>`
unsafe impl<'__w, T: Component> QueryData for Mut<'__w, T> {
    type ReadOnly = Ref<'__w, T>;
}

#[doc(hidden)]
pub struct OptionFetch<'w, T: WorldQuery> {
    fetch: T::Fetch<'w>,
    matches: bool,
}

impl<T: WorldQuery> Clone for OptionFetch<'_, T> {
    fn clone(&self) -> Self {
        Self {
            fetch: self.fetch.clone(),
            matches: self.matches,
        }
    }
}

/// SAFETY:
/// `fetch` might access any components that `T` accesses.
/// This is sound because `update_component_access` and `update_archetype_component_access` add the same accesses as `T`.
/// Filters are unchanged.
unsafe impl<T: WorldQuery> WorldQuery for Option<T> {
    type Item<'w> = Option<T::Item<'w>>;
    type Fetch<'w> = OptionFetch<'w, T>;
    type State = T::State;

    fn shrink<'wlong: 'wshort, 'wshort>(item: Self::Item<'wlong>) -> Self::Item<'wshort> {
        item.map(T::shrink)
    }

    fn shrink_fetch<'wlong: 'wshort, 'wshort>(fetch: Self::Fetch<'wlong>) -> Self::Fetch<'wshort> {
        OptionFetch {
            fetch: T::shrink_fetch(fetch.fetch),
            matches: fetch.matches,
        }
    }

    #[inline]
    unsafe fn init_fetch<'w>(
        world: UnsafeWorldCell<'w>,
        state: &T::State,
        last_run: Tick,
        this_run: Tick,
    ) -> OptionFetch<'w, T> {
        OptionFetch {
            // SAFETY: The invariants are uphold by the caller.
            fetch: unsafe { T::init_fetch(world, state, last_run, this_run) },
            matches: false,
        }
    }

    const IS_DENSE: bool = T::IS_DENSE;

    #[inline]
    unsafe fn set_archetype<'w>(
        fetch: &mut OptionFetch<'w, T>,
        state: &T::State,
        archetype: &'w Archetype,
        table: &'w Table,
    ) {
        fetch.matches = T::matches_component_set(state, &|id| archetype.contains(id));
        if fetch.matches {
            // SAFETY: The invariants are uphold by the caller.
            unsafe {
                T::set_archetype(&mut fetch.fetch, state, archetype, table);
            }
        }
    }

    #[inline]
    unsafe fn set_table<'w>(fetch: &mut OptionFetch<'w, T>, state: &T::State, table: &'w Table) {
        fetch.matches = T::matches_component_set(state, &|id| table.has_column(id));
        if fetch.matches {
            // SAFETY: The invariants are uphold by the caller.
            unsafe {
                T::set_table(&mut fetch.fetch, state, table);
            }
        }
    }

    #[inline(always)]
    unsafe fn fetch<'w>(
        fetch: &mut Self::Fetch<'w>,
        entity: Entity,
        table_row: TableRow,
    ) -> Self::Item<'w> {
        fetch
            .matches
            // SAFETY: The invariants are uphold by the caller.
            .then(|| unsafe { T::fetch(&mut fetch.fetch, entity, table_row) })
    }

    fn update_component_access(state: &T::State, access: &mut FilteredAccess<ComponentId>) {
        // FilteredAccess::add_[write,read] adds the component to the `with` filter.
        // Those methods are called on `access` in `T::update_component_access`.
        // But in `Option<T>`, we specifically don't filter on `T`,
        // since `(Option<T>, &OtherComponent)` should be a valid item, even
        // if `Option<T>` is `None`.
        //
        // We pass a clone of the `FilteredAccess` to `T`, and only update the `Access`
        // using `extend_access` so that we can apply `T`'s component_access
        // without updating the `with` filters of `access`.
        let mut intermediate = access.clone();
        T::update_component_access(state, &mut intermediate);
        access.extend_access(&intermediate);
    }

    fn init_state(world: &mut World) -> T::State {
        T::init_state(world)
    }

    fn get_state(components: &Components) -> Option<Self::State> {
        T::get_state(components)
    }

    fn matches_component_set(
        _state: &T::State,
        _set_contains_id: &impl Fn(ComponentId) -> bool,
    ) -> bool {
        true
    }
}

// SAFETY: defers to soundness of `T: WorldQuery` impl
unsafe impl<T: QueryData> QueryData for Option<T> {
    type ReadOnly = Option<T::ReadOnly>;
}

/// SAFETY: [`OptionFetch`] is read only because `T` is read only
unsafe impl<T: ReadOnlyQueryData> ReadOnlyQueryData for Option<T> {}

/// Returns a bool that describes if an entity has the component `T`.
///
/// This can be used in a [`Query`](crate::system::Query) if you want to know whether or not entities
/// have the component `T`  but don't actually care about the component's value.
///
/// # Footguns
///
/// Note that a `Query<Has<T>>` will match all existing entities.
/// Beware! Even if it matches all entities, it doesn't mean that `query.get(entity)`
/// will always return `Ok(bool)`.
///
/// In the case of a non-existent entity, such as a despawned one, it will return `Err`.
/// A workaround is to replace `query.get(entity).unwrap()` by
/// `query.get(entity).unwrap_or_default()`.
///
/// # Examples
///
/// ```
/// # use bevy_ecs::component::Component;
/// # use bevy_ecs::query::Has;
/// # use bevy_ecs::system::IntoSystem;
/// # use bevy_ecs::system::Query;
/// #
/// # #[derive(Component)]
/// # struct IsHungry;
/// # #[derive(Component)]
/// # struct Name { name: &'static str };
/// #
/// fn food_entity_system(query: Query<(&Name, Has<IsHungry>) >) {
///     for (name, is_hungry) in &query {
///         if is_hungry{
///             println!("{} would like some food.", name.name);
///         } else {
///             println!("{} has had sufficient.", name.name);
///         }
///     }
/// }
/// # bevy_ecs::system::assert_is_system(food_entity_system);
/// ```
///
/// ```
/// # use bevy_ecs::component::Component;
/// # use bevy_ecs::query::Has;
/// # use bevy_ecs::system::IntoSystem;
/// # use bevy_ecs::system::Query;
/// #
/// # #[derive(Component)]
/// # struct Alpha{has_beta: bool};
/// # #[derive(Component)]
/// # struct Beta { has_alpha: bool };
/// #
/// // Unlike `Option<&T>`, `Has<T>` is compatible with `&mut T`
/// // as it does not actually access any data.
/// fn alphabet_entity_system(mut alphas: Query<(&mut Alpha, Has<Beta>)>, mut betas: Query<(&mut Beta, Has<Alpha>)>) {
///     for (mut alpha, has_beta) in alphas.iter_mut() {
///         alpha.has_beta = has_beta;
///     }
///     for (mut beta, has_alpha) in betas.iter_mut() {
///         beta.has_alpha = has_alpha;
///     }
/// }
/// # bevy_ecs::system::assert_is_system(alphabet_entity_system);
/// ```
pub struct Has<T>(PhantomData<T>);

impl<T> std::fmt::Debug for Has<T> {
    fn fmt(&self, f: &mut std::fmt::Formatter<'_>) -> Result<(), std::fmt::Error> {
        write!(f, "Has<{}>", std::any::type_name::<T>())
    }
}

/// SAFETY:
/// `update_component_access` and `update_archetype_component_access` do nothing.
/// This is sound because `fetch` does not access components.
unsafe impl<T: Component> WorldQuery for Has<T> {
    type Item<'w> = bool;
    type Fetch<'w> = bool;
    type State = ComponentId;

    fn shrink<'wlong: 'wshort, 'wshort>(item: Self::Item<'wlong>) -> Self::Item<'wshort> {
        item
    }

    fn shrink_fetch<'wlong: 'wshort, 'wshort>(fetch: Self::Fetch<'wlong>) -> Self::Fetch<'wshort> {
        fetch
    }

    #[inline]
    unsafe fn init_fetch<'w>(
        _world: UnsafeWorldCell<'w>,
        _state: &Self::State,
        _last_run: Tick,
        _this_run: Tick,
    ) -> Self::Fetch<'w> {
        false
    }

    const IS_DENSE: bool = {
        match T::STORAGE_TYPE {
            StorageType::Table => true,
            StorageType::SparseSet => false,
        }
    };

    #[inline]
    unsafe fn set_archetype<'w>(
        fetch: &mut Self::Fetch<'w>,
        state: &Self::State,
        archetype: &'w Archetype,
        _table: &Table,
    ) {
        *fetch = archetype.contains(*state);
    }

    #[inline]
    unsafe fn set_table<'w>(fetch: &mut Self::Fetch<'w>, state: &Self::State, table: &'w Table) {
        *fetch = table.has_column(*state);
    }

    #[inline(always)]
    unsafe fn fetch<'w>(
        fetch: &mut Self::Fetch<'w>,
        _entity: Entity,
        _table_row: TableRow,
    ) -> Self::Item<'w> {
        *fetch
    }

    fn update_component_access(
        &component_id: &Self::State,
        access: &mut FilteredAccess<ComponentId>,
    ) {
        access.access_mut().add_archetypal(component_id);
    }

    fn init_state(world: &mut World) -> ComponentId {
        world.init_component::<T>()
    }

    fn get_state(components: &Components) -> Option<Self::State> {
        components.component_id::<T>()
    }

    fn matches_component_set(
        _state: &Self::State,
        _set_contains_id: &impl Fn(ComponentId) -> bool,
    ) -> bool {
        // `Has<T>` always matches
        true
    }
}

/// SAFETY: `Self` is the same as `Self::ReadOnly`
unsafe impl<T: Component> QueryData for Has<T> {
    type ReadOnly = Self;
}

/// SAFETY: [`Has`] is read only
unsafe impl<T: Component> ReadOnlyQueryData for Has<T> {}

/// The `AnyOf` query parameter fetches entities with any of the component types included in T.
///
/// `Query<AnyOf<(&A, &B, &mut C)>>` is equivalent to `Query<(Option<&A>, Option<&B>, Option<&mut C>), Or<(With<A>, With<B>, With<C>)>>`.
/// Each of the components in `T` is returned as an `Option`, as with `Option<A>` queries.
/// Entities are guaranteed to have at least one of the components in `T`.
pub struct AnyOf<T>(PhantomData<T>);

macro_rules! impl_tuple_query_data {
    ($(#[$meta:meta])* $(($name: ident, $state: ident)),*) => {

        #[allow(non_snake_case)]
        #[allow(clippy::unused_unit)]
        $(#[$meta])*
        // SAFETY: defers to soundness `$name: WorldQuery` impl
        unsafe impl<$($name: QueryData),*> QueryData for ($($name,)*) {
            type ReadOnly = ($($name::ReadOnly,)*);
        }

        /// SAFETY: each item in the tuple is read only
        unsafe impl<$($name: ReadOnlyQueryData),*> ReadOnlyQueryData for ($($name,)*) {}

    };
}

macro_rules! impl_anytuple_fetch {
    ($(($name: ident, $state: ident)),*) => {

        #[allow(non_snake_case)]
        #[allow(clippy::unused_unit)]
        /// SAFETY:
        /// `fetch` accesses are a subset of the subqueries' accesses
        /// This is sound because `update_component_access` and `update_archetype_component_access` adds accesses according to the implementations of all the subqueries.
        /// `update_component_access` replaces the filters with a disjunction where every element is a conjunction of the previous filters and the filters of one of the subqueries.
        /// This is sound because `matches_component_set` returns a disjunction of the results of the subqueries' implementations.
        unsafe impl<$($name: WorldQuery),*> WorldQuery for AnyOf<($($name,)*)> {
            type Fetch<'w> = ($(($name::Fetch<'w>, bool),)*);
            type Item<'w> = ($(Option<$name::Item<'w>>,)*);
            type State = ($($name::State,)*);

            fn shrink<'wlong: 'wshort, 'wshort>(item: Self::Item<'wlong>) -> Self::Item<'wshort> {
                let ($($name,)*) = item;
                ($(
                    $name.map($name::shrink),
                )*)
            }
            fn shrink_fetch<'wlong: 'wshort, 'wshort>(fetch: Self::Fetch<'wlong>) -> Self::Fetch<'wshort> {
                let ($($name,)*) = fetch;
                ($(
                    ($name::shrink_fetch($name.0), $name.1),
                )*)
            }

            #[inline]
            #[allow(clippy::unused_unit)]
            unsafe fn init_fetch<'w>(_world: UnsafeWorldCell<'w>, state: &Self::State, _last_run: Tick, _this_run: Tick) -> Self::Fetch<'w> {
                let ($($name,)*) = state;
                 // SAFETY: The invariants are uphold by the caller.
                ($(( unsafe { $name::init_fetch(_world, $name, _last_run, _this_run) }, false),)*)
            }

            const IS_DENSE: bool = true $(&& $name::IS_DENSE)*;

            #[inline]
            unsafe fn set_archetype<'w>(
                _fetch: &mut Self::Fetch<'w>,
                _state: &Self::State,
                _archetype: &'w Archetype,
                _table: &'w Table
            ) {
                let ($($name,)*) = _fetch;
                let ($($state,)*) = _state;
                $(
                    $name.1 = $name::matches_component_set($state, &|id| _archetype.contains(id));
                    if $name.1 {
                         // SAFETY: The invariants are uphold by the caller.
                        unsafe { $name::set_archetype(&mut $name.0, $state, _archetype, _table); }
                    }
                )*
            }

            #[inline]
            unsafe fn set_table<'w>(_fetch: &mut Self::Fetch<'w>, _state: &Self::State, _table: &'w Table) {
                let ($($name,)*) = _fetch;
                let ($($state,)*) = _state;
                $(
                    $name.1 = $name::matches_component_set($state, &|id| _table.has_column(id));
                    if $name.1 {
                         // SAFETY: The invariants are required to be upheld by the caller.
                        unsafe { $name::set_table(&mut $name.0, $state, _table); }
                    }
                )*
            }

            #[inline(always)]
            #[allow(clippy::unused_unit)]
            unsafe fn fetch<'w>(
                _fetch: &mut Self::Fetch<'w>,
                _entity: Entity,
                _table_row: TableRow
            ) -> Self::Item<'w> {
                let ($($name,)*) = _fetch;
                ($(
                    // SAFETY: The invariants are required to be upheld by the caller.
                    $name.1.then(|| unsafe { $name::fetch(&mut $name.0, _entity, _table_row) }),
                )*)
            }

            fn update_component_access(state: &Self::State, access: &mut FilteredAccess<ComponentId>) {
                // update the filters (Or<(With<$name>,)>)
                let ($($name,)*) = state;

                let mut _new_access = FilteredAccess::matches_nothing();

                $(
                    // Create an intermediate because `access`'s value needs to be preserved
                    // for the next query data, and `_new_access` has to be modified only by `append_or` to it,
                    // which only updates the `filter_sets`, not the `access`.
                    let mut intermediate = access.clone();
                    $name::update_component_access($name, &mut intermediate);
                    _new_access.append_or(&intermediate);
                )*

                // Of the accumulated `_new_access` we only care about the filter sets, not the access.
                access.filter_sets = _new_access.filter_sets;

                // For the access we instead delegate to a tuple of `Option`s.
                // This has essentially the same semantics of `AnyOf`, except that it doesn't
                // require at least one of them to be `Some`.
                // We however solve this by setting explicitly the `filter_sets` above.
                // Also note that Option<T> updates the `access` but not the `filter_sets`.
                <($(Option<$name>,)*)>::update_component_access(state, access);

            }
            #[allow(unused_variables)]
            fn init_state(world: &mut World) -> Self::State {
                ($($name::init_state(world),)*)
            }
            #[allow(unused_variables)]
            fn get_state(components: &Components) -> Option<Self::State> {
                Some(($($name::get_state(components)?,)*))
            }

            fn matches_component_set(_state: &Self::State, _set_contains_id: &impl Fn(ComponentId) -> bool) -> bool {
                let ($($name,)*) = _state;
                false $(|| $name::matches_component_set($name, _set_contains_id))*
            }
        }

        #[allow(non_snake_case)]
        #[allow(clippy::unused_unit)]
        // SAFETY: defers to soundness of `$name: WorldQuery` impl
        unsafe impl<$($name: QueryData),*> QueryData for AnyOf<($($name,)*)> {
            type ReadOnly = AnyOf<($($name::ReadOnly,)*)>;
        }

        /// SAFETY: each item in the tuple is read only
        unsafe impl<$($name: ReadOnlyQueryData),*> ReadOnlyQueryData for AnyOf<($($name,)*)> {}
    };
}

all_tuples!(
    #[doc(fake_variadic)]
    impl_tuple_query_data,
    0,
    15,
    F,
    S
);
all_tuples!(impl_anytuple_fetch, 0, 15, F, S);

/// [`WorldQuery`] used to nullify queries by turning `Query<D>` into `Query<NopWorldQuery<D>>`
///
/// This will rarely be useful to consumers of `bevy_ecs`.
pub(crate) struct NopWorldQuery<D: QueryData>(PhantomData<D>);

/// SAFETY:
/// `update_component_access` and `update_archetype_component_access` do nothing.
/// This is sound because `fetch` does not access components.
unsafe impl<D: QueryData> WorldQuery for NopWorldQuery<D> {
    type Item<'w> = ();
    type Fetch<'w> = ();
    type State = D::State;

    fn shrink<'wlong: 'wshort, 'wshort>(_: ()) {}

    fn shrink_fetch<'wlong: 'wshort, 'wshort>(_: ()) {}

    #[inline(always)]
    unsafe fn init_fetch(
        _world: UnsafeWorldCell,
        _state: &D::State,
        _last_run: Tick,
        _this_run: Tick,
    ) {
    }

    const IS_DENSE: bool = D::IS_DENSE;

    #[inline(always)]
    unsafe fn set_archetype(
        _fetch: &mut (),
        _state: &D::State,
        _archetype: &Archetype,
        _tables: &Table,
    ) {
    }

    #[inline(always)]
    unsafe fn set_table<'w>(_fetch: &mut (), _state: &D::State, _table: &Table) {}

    #[inline(always)]
    unsafe fn fetch<'w>(
        _fetch: &mut Self::Fetch<'w>,
        _entity: Entity,
        _table_row: TableRow,
    ) -> Self::Item<'w> {
    }

    fn update_component_access(_state: &D::State, _access: &mut FilteredAccess<ComponentId>) {}

    fn init_state(world: &mut World) -> Self::State {
        D::init_state(world)
    }

    fn get_state(components: &Components) -> Option<Self::State> {
        D::get_state(components)
    }

    fn matches_component_set(
        state: &Self::State,
        set_contains_id: &impl Fn(ComponentId) -> bool,
    ) -> bool {
        D::matches_component_set(state, set_contains_id)
    }
}

/// SAFETY: `Self::ReadOnly` is `Self`
unsafe impl<D: QueryData> QueryData for NopWorldQuery<D> {
    type ReadOnly = Self;
}

/// SAFETY: `NopFetch` never accesses any data
unsafe impl<D: QueryData> ReadOnlyQueryData for NopWorldQuery<D> {}

/// SAFETY:
/// `update_component_access` and `update_archetype_component_access` do nothing.
/// This is sound because `fetch` does not access components.
unsafe impl<T: ?Sized> WorldQuery for PhantomData<T> {
    type Item<'a> = ();
    type Fetch<'a> = ();

    type State = ();

    fn shrink<'wlong: 'wshort, 'wshort>(_item: Self::Item<'wlong>) -> Self::Item<'wshort> {}

    fn shrink_fetch<'wlong: 'wshort, 'wshort>(_fetch: Self::Fetch<'wlong>) -> Self::Fetch<'wshort> {
    }

    unsafe fn init_fetch<'w>(
        _world: UnsafeWorldCell<'w>,
        _state: &Self::State,
        _last_run: Tick,
        _this_run: Tick,
    ) -> Self::Fetch<'w> {
    }

    // `PhantomData` does not match any components, so all components it matches
    // are stored in a Table (vacuous truth).
    const IS_DENSE: bool = true;

    unsafe fn set_archetype<'w>(
        _fetch: &mut Self::Fetch<'w>,
        _state: &Self::State,
        _archetype: &'w Archetype,
        _table: &'w Table,
    ) {
    }

    unsafe fn set_table<'w>(_fetch: &mut Self::Fetch<'w>, _state: &Self::State, _table: &'w Table) {
    }

    unsafe fn fetch<'w>(
        _fetch: &mut Self::Fetch<'w>,
        _entity: Entity,
        _table_row: TableRow,
    ) -> Self::Item<'w> {
    }

    fn update_component_access(_state: &Self::State, _access: &mut FilteredAccess<ComponentId>) {}

    fn init_state(_world: &mut World) -> Self::State {}

    fn get_state(_components: &Components) -> Option<Self::State> {
        Some(())
    }

    fn matches_component_set(
        _state: &Self::State,
        _set_contains_id: &impl Fn(ComponentId) -> bool,
    ) -> bool {
        true
    }
}

/// SAFETY: `Self::ReadOnly` is `Self`
unsafe impl<T: ?Sized> QueryData for PhantomData<T> {
    type ReadOnly = Self;
}

/// SAFETY: `PhantomData` never accesses any world data.
unsafe impl<T: ?Sized> ReadOnlyQueryData for PhantomData<T> {}

#[cfg(test)]
mod tests {
    use bevy_ecs_macros::QueryData;

    use super::*;
    use crate::{
        self as bevy_ecs,
        system::{assert_is_system, Query},
    };

    #[derive(Component)]
    pub struct A;

    #[derive(Component)]
    pub struct B;

    // Tests that each variant of struct can be used as a `WorldQuery`.
    #[test]
    fn world_query_struct_variants() {
        #[derive(QueryData)]
        pub struct NamedQuery {
            id: Entity,
            a: &'static A,
        }

        #[derive(QueryData)]
        pub struct TupleQuery(&'static A, &'static B);

        #[derive(QueryData)]
        pub struct UnitQuery;

        fn my_system(_: Query<(NamedQuery, TupleQuery, UnitQuery)>) {}

        assert_is_system(my_system);
    }

    // Compile test for https://github.com/bevyengine/bevy/pull/8030.
    #[test]
    fn world_query_phantom_data() {
        #[derive(QueryData)]
        pub struct IgnoredQuery<Marker> {
            id: Entity,
            _marker: PhantomData<Marker>,
        }

        fn ignored_system(_: Query<IgnoredQuery<()>>) {}

        assert_is_system(ignored_system);
    }

    // Ensures that each field of a `WorldQuery` struct's read-only variant
    // has the same visibility as its corresponding mutable field.
    #[test]
    fn read_only_field_visibility() {
        mod private {
            use super::*;

            #[derive(QueryData)]
            #[query_data(mutable)]
            pub struct D {
                pub a: &'static mut A,
            }
        }

        let _ = private::DReadOnly { a: &A };

        fn my_system(query: Query<private::D>) {
            for q in &query {
                let _ = &q.a;
            }
        }

        assert_is_system(my_system);
    }

    // Ensures that metadata types generated by the WorldQuery macro
    // do not conflict with user-defined types.
    // Regression test for https://github.com/bevyengine/bevy/issues/8010.
    #[test]
    fn world_query_metadata_collision() {
        // The metadata types generated would be named `ClientState` and `ClientFetch`,
        // but they should rename themselves to avoid conflicts.
        #[derive(QueryData)]
        pub struct Client<S: ClientState> {
            pub state: &'static S,
            pub fetch: &'static ClientFetch,
        }

        pub trait ClientState: Component {}

        #[derive(Component)]
        pub struct ClientFetch;

        #[derive(Component)]
        pub struct C;

        impl ClientState for C {}

        fn client_system(_: Query<Client<C>>) {}

        assert_is_system(client_system);
    }
}<|MERGE_RESOLUTION|>--- conflicted
+++ resolved
@@ -1145,7 +1145,6 @@
         table: &'w Table,
     ) {
         fetch.table_data = Some((
-<<<<<<< HEAD
             table
                 .get_data_slice_for(component_id)
                 .debug_checked_unwrap()
@@ -1158,15 +1157,13 @@
                 .get_changed_ticks_slice_for(component_id)
                 .debug_checked_unwrap()
                 .into(),
-=======
-            column.get_data_slice().into(),
-            column.get_added_ticks_slice().into(),
-            column.get_changed_ticks_slice().into(),
-            #[cfg(feature = "track_change_detection")]
-            column.get_changed_by_slice().into(),
-            #[cfg(not(feature = "track_change_detection"))]
-            (),
->>>>>>> e320fa07
+            // #[cfg(feature = "track_change_detection")]
+            // column.get_changed_by_slice().into(),
+            // #[cfg(not(feature = "track_change_detection"))]
+            {
+                todo!("implement track change detection in Table");
+                ()
+            },
         ));
     }
 
@@ -1358,7 +1355,6 @@
         table: &'w Table,
     ) {
         fetch.table_data = Some((
-<<<<<<< HEAD
             table
                 .get_data_slice_for(component_id)
                 .debug_checked_unwrap()
@@ -1371,15 +1367,13 @@
                 .get_changed_ticks_slice_for(component_id)
                 .debug_checked_unwrap()
                 .into(),
-=======
-            column.get_data_slice().into(),
-            column.get_added_ticks_slice().into(),
-            column.get_changed_ticks_slice().into(),
-            #[cfg(feature = "track_change_detection")]
-            column.get_changed_by_slice().into(),
-            #[cfg(not(feature = "track_change_detection"))]
-            (),
->>>>>>> e320fa07
+            // #[cfg(feature = "track_change_detection")]
+            // column.get_changed_by_slice().into(),
+            // #[cfg(not(feature = "track_change_detection"))]
+            {
+                todo!("implement track change detection in Table");
+                ()
+            },
         ));
     }
 
