--- conflicted
+++ resolved
@@ -1174,36 +1174,6 @@
         unsafe { fetch.components.set_table(table_data) };
     }
 
-<<<<<<< HEAD
-    #[inline(always)]
-    unsafe fn fetch<'w>(
-        fetch: &mut Self::Fetch<'w>,
-        entity: Entity,
-        table_row: TableRow,
-    ) -> Self::Item<'w> {
-        fetch.components.extract(
-            |table| {
-                // SAFETY: set_table was previously called
-                let table = unsafe { table.debug_checked_unwrap() };
-                // SAFETY: Caller ensures `table_row` is in range.
-                let item = unsafe { table.get(table_row.as_usize()) };
-                item.deref()
-            },
-            |sparse_set| {
-                // SAFETY: Caller ensures `entity` is in range and has the component.
-                let item = unsafe {
-                    sparse_set
-                        .debug_checked_unwrap()
-                        .get(entity)
-                        .debug_checked_unwrap()
-                };
-                item.deref()
-            },
-        )
-    }
-
-=======
->>>>>>> 03af547c
     fn update_component_access(
         &component_id: &ComponentId,
         access: &mut FilteredAccess<ComponentId>,
