--- conflicted
+++ resolved
@@ -2508,7 +2508,12 @@
 /// SAFETY: [`Has`] is read only
 unsafe impl<T: Component> ReadOnlyQueryData for Has<T> {}
 
-<<<<<<< HEAD
+impl<T: Component> ReleaseStateQueryData for Has<T> {
+    fn release_state<'w>(item: Self::Item<'w, '_>) -> Self::Item<'w, 'static> {
+        item
+    }
+}
+
 pub struct Tracked<'w, T: Component> {
     entity: Entity,
     old: &'w T,
@@ -2612,7 +2617,7 @@
     const IS_DENSE: bool = true;
 
     unsafe fn set_archetype<'w>(
-        fetch: &mut Self::Fetch<'w>,
+        fetch: &mut Self::Fetch<'w, 's>,
         state: &Self::State,
         archetype: &'w Archetype,
         table: &'w Table,
@@ -2667,17 +2672,19 @@
 
     type ReadOnly = Self;
 
-    type Item<'a> = Tracked<'a, T>;
-
-    fn shrink<'wlong: 'wshort, 'wshort>(item: Self::Item<'wlong>) -> Self::Item<'wshort> {
+    type Item<'w, 's> = Tracked<'w, T>;
+
+    fn shrink<'wlong: 'wshort, 'wshort, 's>(
+        item: Self::Item<'wlong, 's>,
+    ) -> Self::Item<'wshort, 's> {
         item
     }
 
-    unsafe fn fetch<'w>(
-        fetch: &mut Self::Fetch<'w>,
+    unsafe fn fetch<'w, 's>(
+        fetch: &mut Self::Fetch<'w, 's>,
         entity: Entity,
         table_row: TableRow,
-    ) -> Self::Item<'w> {
+    ) -> Self::Item<'w, 's> {
         // SAFETY: invariants are upheld by the caller
         let old = unsafe { <Read<T> as QueryData>::fetch(&mut fetch.fetch, entity, table_row) };
         Tracked {
@@ -2696,14 +2703,6 @@
 // it does so wrapped in `Clone` and commands.
 unsafe impl<'__w, T: Component> ReadOnlyQueryData for Tracked<'__w, T> {}
 
-=======
-impl<T: Component> ReleaseStateQueryData for Has<T> {
-    fn release_state<'w>(item: Self::Item<'w, '_>) -> Self::Item<'w, 'static> {
-        item
-    }
-}
-
->>>>>>> f7e112a3
 /// The `AnyOf` query parameter fetches entities with any of the component types included in T.
 ///
 /// `Query<AnyOf<(&A, &B, &mut C)>>` is equivalent to `Query<(Option<&A>, Option<&B>, Option<&mut C>), Or<(With<A>, With<B>, With<C>)>>`.
