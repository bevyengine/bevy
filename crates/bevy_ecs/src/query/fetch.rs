--- conflicted
+++ resolved
@@ -548,10 +548,6 @@
         world.world()
     }
 
-    unsafe fn clone_fetch<'w>(world: &Self::Fetch<'w>) -> Self::Fetch<'w> {
-        world
-    }
-
     #[inline]
     unsafe fn set_archetype<'w>(
         _fetch: &mut Self::Fetch<'w>,
@@ -1263,10 +1259,6 @@
         false
     }
 
-    unsafe fn clone_fetch<'w>(fetch: &Self::Fetch<'w>) -> Self::Fetch<'w> {
-        *fetch
-    }
-
     #[inline]
     unsafe fn set_archetype<'w>(
         fetch: &mut Self::Fetch<'w>,
@@ -1619,9 +1611,6 @@
 
     fn shrink<'wlong: 'wshort, 'wshort>(_item: Self::Item<'wlong>) -> Self::Item<'wshort> {}
 
-<<<<<<< HEAD
-    unsafe fn init_fetch(_world: &World, _state: &Self::State, _last_run: Tick, _this_run: Tick) {}
-=======
     unsafe fn init_fetch<'w>(
         _world: UnsafeWorldCell<'w>,
         _state: &Self::State,
@@ -1629,9 +1618,6 @@
         _this_run: Tick,
     ) -> Self::Fetch<'w> {
     }
-
-    unsafe fn clone_fetch<'w>(_fetch: &Self::Fetch<'w>) -> Self::Fetch<'w> {}
->>>>>>> 5b0e6a53
 
     // `PhantomData` does not match any components, so all components it matches
     // are stored in a Table (vacuous truth).
