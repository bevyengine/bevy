--- conflicted
+++ resolved
@@ -1139,12 +1139,10 @@
 /// SAFETY: access is read only
 unsafe impl ReadOnlyQueryData for FilteredEntityRef<'_, '_> {}
 
-<<<<<<< HEAD
 /// SAFETY: access is only on the current entity
 unsafe impl SingleEntityQueryData for FilteredEntityRef<'_, '_> {}
-=======
+
 impl ArchetypeQueryData for FilteredEntityRef<'_, '_> {}
->>>>>>> b1df2647
 
 /// SAFETY: The accesses of `Self::ReadOnly` are a subset of the accesses of `Self`
 unsafe impl WorldQuery for FilteredEntityMut<'_, '_> {
@@ -1260,15 +1258,13 @@
     }
 }
 
-<<<<<<< HEAD
 /// SAFETY: access is only on the current entity
 unsafe impl IterQueryData for FilteredEntityMut<'_, '_> {}
 
 /// SAFETY: access is only on the current entity
 unsafe impl SingleEntityQueryData for FilteredEntityMut<'_, '_> {}
-=======
+
 impl ArchetypeQueryData for FilteredEntityMut<'_, '_> {}
->>>>>>> b1df2647
 
 /// SAFETY: `EntityRefExcept` guards access to all components in the bundle `B`
 /// and populates `Access` values so that queries that conflict with this access
@@ -1386,12 +1382,10 @@
 /// SAFETY: access is read only
 unsafe impl<B> ReadOnlyQueryData for EntityRefExcept<'_, '_, B> where B: Bundle {}
 
-<<<<<<< HEAD
 /// SAFETY: access is only on the current entity
 unsafe impl<B> SingleEntityQueryData for EntityRefExcept<'_, '_, B> where B: Bundle {}
-=======
+
 impl<B: Bundle> ArchetypeQueryData for EntityRefExcept<'_, '_, B> {}
->>>>>>> b1df2647
 
 /// SAFETY: `EntityMutExcept` guards access to all components in the bundle `B`
 /// and populates `Access` values so that queries that conflict with this access
@@ -1504,15 +1498,13 @@
     }
 }
 
-<<<<<<< HEAD
 /// SAFETY: access is only on the current entity
 unsafe impl<B> IterQueryData for EntityMutExcept<'_, '_, B> where B: Bundle {}
 
 /// SAFETY: access is only on the current entity
 unsafe impl<B> SingleEntityQueryData for EntityMutExcept<'_, '_, B> where B: Bundle {}
-=======
+
 impl<B: Bundle> ArchetypeQueryData for EntityMutExcept<'_, '_, B> {}
->>>>>>> b1df2647
 
 /// SAFETY:
 /// `update_component_access` does nothing.
@@ -2343,7 +2335,8 @@
     }
 }
 
-<<<<<<< HEAD
+impl<T: Component<Mutability = Mutable>> ArchetypeQueryData for Mut<'_, T> {}
+
 /// A helper type for accessing a [`Query`] within a [`QueryData`].
 ///
 /// This is intended to be used inside other implementations of [`QueryData`],
@@ -2554,9 +2547,6 @@
 // Note that we must not impl IterQueryData for queries with mutable access,
 // since the nested query must only be live for one entity at a time.
 unsafe impl<D: ReadOnlyQueryData, F: QueryFilter> IterQueryData for NestedQuery<D, F> {}
-=======
-impl<T: Component<Mutability = Mutable>> ArchetypeQueryData for Mut<'_, T> {}
->>>>>>> b1df2647
 
 #[doc(hidden)]
 pub struct OptionFetch<'w, T: WorldQuery> {
@@ -3634,12 +3624,10 @@
         /// SAFETY: access is read only
         unsafe impl ReadOnlyQueryData for NonReleaseQueryData {}
 
-<<<<<<< HEAD
         /// SAFETY: access is read only
         unsafe impl IterQueryData for NonReleaseQueryData {}
-=======
+
         impl ArchetypeQueryData for NonReleaseQueryData {}
->>>>>>> b1df2647
 
         #[derive(QueryData)]
         pub struct DerivedNonReleaseRead {
