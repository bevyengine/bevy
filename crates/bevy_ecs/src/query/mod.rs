--- conflicted
+++ resolved
@@ -111,13 +111,9 @@
         component::{Component, ComponentId, Components},
         prelude::{AnyOf, Changed, Entity, Or, QueryState, Resource, With, Without},
         query::{
-<<<<<<< HEAD
-            ArchetypeFilter, FilteredAccess, Has, IterQueryData, QueryCombinationIter, QueryData,
-            ReadOnlyQueryData, WorldQuery,
-=======
-            ArchetypeFilter, ArchetypeQueryData, FilteredAccess, Has, QueryCombinationIter,
-            QueryData, QueryFilter, ReadOnlyQueryData, WorldQuery,
->>>>>>> b1df2647
+            ArchetypeFilter, ArchetypeFilter, ArchetypeQueryData, FilteredAccess, FilteredAccess,
+            Has, Has, IterQueryData, QueryCombinationIter, QueryCombinationIter, QueryData,
+            QueryData, QueryFilter, ReadOnlyQueryData, ReadOnlyQueryData, WorldQuery, WorldQuery,
         },
         schedule::{IntoScheduleConfigs, Schedule},
         storage::{Table, TableRow},
@@ -907,12 +903,10 @@
     /// SAFETY: access is read only
     unsafe impl ReadOnlyQueryData for ReadsRData {}
 
-<<<<<<< HEAD
     /// SAFETY: access is read only
     unsafe impl IterQueryData for ReadsRData {}
-=======
+
     impl ArchetypeQueryData for ReadsRData {}
->>>>>>> b1df2647
 
     #[test]
     fn read_res_read_res_no_conflict() {
