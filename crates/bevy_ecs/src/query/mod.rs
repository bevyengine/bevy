--- conflicted
+++ resolved
@@ -809,26 +809,13 @@
     /// `update_component_access` adds resource read access for `R`.
     /// `update_archetype_component_access` does nothing, as this accesses no components.
     unsafe impl WorldQuery for ReadsRData {
-<<<<<<< HEAD
-        type Item<'w, 's> = ();
         type Fetch<'w, 's> = ();
         type State = ComponentId;
-
-        fn shrink<'wlong: 'wshort, 'wshort, 's>(
-            _item: Self::Item<'wlong, 's>,
-        ) -> Self::Item<'wshort, 's> {
-        }
 
         fn shrink_fetch<'wlong: 'wshort, 'wshort, 's>(
             _: Self::Fetch<'wlong, 's>,
         ) -> Self::Fetch<'wshort, 's> {
         }
-=======
-        type Fetch<'w> = ();
-        type State = ComponentId;
-
-        fn shrink_fetch<'wlong: 'wshort, 'wshort>(_: Self::Fetch<'wlong>) -> Self::Fetch<'wshort> {}
->>>>>>> 03af547c
 
         unsafe fn init_fetch<'w, 's>(
             _world: UnsafeWorldCell<'w>,
@@ -857,17 +844,6 @@
         ) {
         }
 
-<<<<<<< HEAD
-        #[inline(always)]
-        unsafe fn fetch<'w, 's>(
-            _fetch: &mut Self::Fetch<'w, 's>,
-            _entity: Entity,
-            _table_row: TableRow,
-        ) -> Self::Item<'w, 's> {
-        }
-
-=======
->>>>>>> 03af547c
         fn update_component_access(
             &component_id: &Self::State,
             access: &mut FilteredAccess<ComponentId>,
@@ -898,16 +874,19 @@
     /// SAFETY: `Self` is the same as `Self::ReadOnly`
     unsafe impl QueryData for ReadsRData {
         type ReadOnly = Self;
-        type Item<'w> = ();
-
-        fn shrink<'wlong: 'wshort, 'wshort>(_item: Self::Item<'wlong>) -> Self::Item<'wshort> {}
+        type Item<'w, 's> = ();
+
+        fn shrink<'wlong: 'wshort, 'wshort, 's>(
+            _item: Self::Item<'wlong, 's>,
+        ) -> Self::Item<'wshort, 's> {
+        }
 
         #[inline(always)]
-        unsafe fn fetch<'w>(
-            _fetch: &mut Self::Fetch<'w>,
+        unsafe fn fetch<'w, 's>(
+            _fetch: &mut Self::Fetch<'w, 's>,
             _entity: Entity,
             _table_row: TableRow,
-        ) -> Self::Item<'w> {
+        ) -> Self::Item<'w, 's> {
         }
     }
 
