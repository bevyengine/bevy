--- conflicted
+++ resolved
@@ -762,15 +762,8 @@
 
         let _: Option<&Foo> = q.get(&world, e).ok();
         let _: Option<&Foo> = q.get_manual(&world, e).ok();
-<<<<<<< HEAD
         let _: Option<[&Foo; 1]> = q.many(&world, [e]).ok();
-        let _: Option<&Foo> = q.get_single(&world).ok();
-        let _: &Foo = q.single(&world);
-=======
-        let _: Option<[&Foo; 1]> = q.get_many(&world, [e]).ok();
         let _: Option<&Foo> = q.single(&world).ok();
-        let _: &Foo = q.single(&world).unwrap();
->>>>>>> 2ad5908e
 
         // system param
         let mut q = SystemState::<Query<&mut Foo>>::new(&mut world);
@@ -781,16 +774,8 @@
         q.iter().for_each(|_: &Foo| ());
 
         let _: Option<&Foo> = q.get(e).ok();
-<<<<<<< HEAD
         let _: Option<[&Foo; 1]> = q.many([e]).ok();
-        let _: Option<&Foo> = q.get_single().ok();
-        let _: &Foo = q.single();
-=======
-        let _: Option<[&Foo; 1]> = q.get_many([e]).ok();
         let _: Option<&Foo> = q.single().ok();
-        let _: [&Foo; 1] = q.many([e]);
-        let _: &Foo = q.single().unwrap();
->>>>>>> 2ad5908e
     }
 
     // regression test for https://github.com/bevyengine/bevy/pull/8029
