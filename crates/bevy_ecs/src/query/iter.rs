--- conflicted
+++ resolved
@@ -550,13 +550,8 @@
                 let archetype_entity = self.archetype_entities.get_unchecked(index);
                 Some(Q::fetch(
                     &mut self.fetch,
-<<<<<<< HEAD
-                    archetype_entity.entity,
-                    archetype_entity.table_row.index(),
-=======
                     archetype_entity.entity(),
-                    archetype_entity.table_row(),
->>>>>>> b91356bd
+                    archetype_entity.table_row().index(),
                 ))
             }
         } else {
@@ -649,13 +644,8 @@
                 let archetype_entity = self.archetype_entities.get_unchecked(self.current_index);
                 if !F::filter_fetch(
                     &mut self.filter,
-<<<<<<< HEAD
-                    archetype_entity.entity,
-                    archetype_entity.table_row.index(),
-=======
                     archetype_entity.entity(),
-                    archetype_entity.table_row(),
->>>>>>> b91356bd
+                    archetype_entity.table_row().index(),
                 ) {
                     self.current_index += 1;
                     continue;
@@ -665,13 +655,8 @@
                 // `current_index` is an archetype index row in range of the current archetype, because if it was not, then the if above would have been executed.
                 let item = Q::fetch(
                     &mut self.fetch,
-<<<<<<< HEAD
-                    archetype_entity.entity,
-                    archetype_entity.table_row.index(),
-=======
                     archetype_entity.entity(),
-                    archetype_entity.table_row(),
->>>>>>> b91356bd
+                    archetype_entity.table_row().index(),
                 );
                 self.current_index += 1;
                 return Some(item);
