--- conflicted
+++ resolved
@@ -5,11 +5,7 @@
     query::{Fetch, QueryState, WorldQuery},
     storage::{TableId, Tables},
 };
-<<<<<<< HEAD
-use std::{iter::FusedIterator, marker::PhantomData, mem::MaybeUninit};
-=======
-use std::{borrow::Borrow, marker::PhantomData, mem::MaybeUninit};
->>>>>>> 25219a4d
+use std::{iter::FusedIterator, borrow::Borrow, marker::PhantomData, mem::MaybeUninit};
 
 use super::{QueryFetch, QueryItem, ReadOnlyFetch};
 
@@ -76,12 +72,12 @@
     }
 }
 
-<<<<<<< HEAD
 // This is correct as [`QueryIter`] always returns `None` once exhausted.
 impl<'w, 's, Q: WorldQuery, QF, F: WorldQuery> FusedIterator for QueryIter<'w, 's, Q, QF, F> where
     QF: Fetch<'w, State = Q::State>
 {
-=======
+}
+
 /// An [`Iterator`] over query results of a [`Query`](crate::system::Query).
 ///
 /// This struct is created by the [`Query::iter_many`](crate::system::Query::iter_many) method.
@@ -187,7 +183,6 @@
         let (_, max_size) = self.entity_iter.size_hint();
         (0, max_size)
     }
->>>>>>> 25219a4d
 }
 
 pub struct QueryCombinationIter<'w, 's, Q: WorldQuery, F: WorldQuery, const K: usize> {
