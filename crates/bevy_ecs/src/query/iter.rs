--- conflicted
+++ resolved
@@ -2,12 +2,8 @@
     archetype::{ArchetypeEntity, ArchetypeId, Archetypes},
     entity::{Entities, Entity},
     prelude::World,
-<<<<<<< HEAD
     ptr::ThinSlicePtr,
-    query::{debug_checked_unreachable, ArchetypeFilter, QueryState, WorldQuery},
-=======
     query::{ArchetypeFilter, DebugCheckedUnwrap, QueryState, WorldQuery},
->>>>>>> b91356bd
     storage::{TableId, Tables},
 };
 use std::{
@@ -465,19 +461,10 @@
 }
 
 struct QueryIterationCursor<'w, 's, Q: WorldQuery, F: ReadOnlyWorldQuery> {
-<<<<<<< HEAD
     id_iter: QuerySwitch<Q, F, std::slice::Iter<'s, TableId>, std::slice::Iter<'s, ArchetypeId>>,
     entities: QuerySwitch<Q, F, ThinSlicePtr<'w, Entity>, ThinSlicePtr<'w, ArchetypeEntity>>,
-    fetch: QueryFetch<'w, Q>,
-    filter: QueryFetch<'w, F>,
-=======
-    table_id_iter: std::slice::Iter<'s, TableId>,
-    archetype_id_iter: std::slice::Iter<'s, ArchetypeId>,
-    table_entities: &'w [Entity],
-    archetype_entities: &'w [ArchetypeEntity],
     fetch: Q::Fetch<'w>,
     filter: F::Fetch<'w>,
->>>>>>> b91356bd
     // length of the table table or length of the archetype, depending on whether both `Q`'s and `F`'s fetches are dense
     current_len: usize,
     // either table row or archetype index, depending on whether both `Q`'s and `F`'s fetches are dense
@@ -617,13 +604,8 @@
             loop {
                 // we are on the beginning of the query, or finished processing a table, so skip to the next
                 if self.current_index == self.current_len {
-<<<<<<< HEAD
                     let table_id = self.id_iter.dense().next()?;
-                    let table = &tables[*table_id];
-=======
-                    let table_id = self.table_id_iter.next()?;
                     let table = tables.get(*table_id).debug_checked_unwrap();
->>>>>>> b91356bd
                     // SAFETY: `table` is from the world that `fetch/filter` were created for,
                     // `fetch_state`/`filter_state` are the states that `fetch/filter` were initialized with
                     Q::set_table(&mut self.fetch, &query_state.fetch_state, table);
@@ -652,13 +634,8 @@
         } else {
             loop {
                 if self.current_index == self.current_len {
-<<<<<<< HEAD
                     let archetype_id = self.id_iter.sparse().next()?;
-                    let archetype = &archetypes[*archetype_id];
-=======
-                    let archetype_id = self.archetype_id_iter.next()?;
                     let archetype = archetypes.get(*archetype_id).debug_checked_unwrap();
->>>>>>> b91356bd
                     // SAFETY: `archetype` and `tables` are from the world that `fetch/filter` were created for,
                     // `fetch_state`/`filter_state` are the states that `fetch/filter` were initialized with
                     let table = tables.get(archetype.table_id()).debug_checked_unwrap();
