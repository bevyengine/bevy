use crate::{
    archetype::{ArchetypeEntity, ArchetypeId, Archetypes},
    entity::{Entities, Entity},
    prelude::World,
    query::{ArchetypeFilter, QueryState, WorldQuery},
    storage::{TableId, Tables},
};
use std::{borrow::Borrow, iter::FusedIterator, marker::PhantomData, mem::MaybeUninit};

use super::{QueryFetch, QueryItem, ReadOnlyWorldQuery};

/// An [`Iterator`] over query results of a [`Query`](crate::system::Query).
///
/// This struct is created by the [`Query::iter`](crate::system::Query::iter) and
/// [`Query::iter_mut`](crate::system::Query::iter_mut) methods.
pub struct QueryIter<'w, 's, Q: WorldQuery, F: ReadOnlyWorldQuery> {
    tables: &'w Tables,
    archetypes: &'w Archetypes,
    query_state: &'s QueryState<Q, F>,
    cursor: QueryIterationCursor<'w, 's, Q, F>,
}

impl<'w, 's, Q: WorldQuery, F: ReadOnlyWorldQuery> QueryIter<'w, 's, Q, F> {
    /// # Safety
    /// This does not check for mutable query correctness. To be safe, make sure mutable queries
    /// have unique access to the components they query.
    /// This does not validate that `world.id()` matches `query_state.world_id`. Calling this on a `world`
    /// with a mismatched [`WorldId`](crate::world::WorldId) is unsound.
    pub(crate) unsafe fn new(
        world: &'w World,
        query_state: &'s QueryState<Q, F>,
        last_change_tick: u32,
        change_tick: u32,
    ) -> Self {
        QueryIter {
            query_state,
            tables: &world.storages().tables,
            archetypes: &world.archetypes,
            cursor: QueryIterationCursor::init(world, query_state, last_change_tick, change_tick),
        }
    }
}

impl<'w, 's, Q: WorldQuery, F: ReadOnlyWorldQuery> Iterator for QueryIter<'w, 's, Q, F> {
    type Item = QueryItem<'w, Q>;

    #[inline(always)]
    fn next(&mut self) -> Option<Self::Item> {
        // SAFETY:
        // `tables` and `archetypes` belong to the same world that the cursor was initialized for.
        // `query_state` is the state that was passed to `QueryIterationCursor::init`.
        unsafe {
            self.cursor
                .next(self.tables, self.archetypes, self.query_state)
        }
    }

    fn size_hint(&self) -> (usize, Option<usize>) {
        let max_size = self
            .query_state
            .matched_archetype_ids
            .iter()
            .map(|id| self.archetypes[*id].len())
            .sum();

        let archetype_query = Q::IS_ARCHETYPAL && F::IS_ARCHETYPAL;
        let min_size = if archetype_query { max_size } else { 0 };
        (min_size, Some(max_size))
    }
}

// This is correct as [`QueryIter`] always returns `None` once exhausted.
impl<'w, 's, Q: WorldQuery, F: ReadOnlyWorldQuery> FusedIterator for QueryIter<'w, 's, Q, F> {}

/// An [`Iterator`] over the query items generated from an iterator of [`Entity`]s.
///
/// Items are returned in the order of the provided iterator.
/// Entities that don't match the query are skipped.
///
/// This struct is created by the [`Query::iter_many`](crate::system::Query::iter_many) and [`Query::iter_many_mut`](crate::system::Query::iter_many_mut) methods.
pub struct QueryManyIter<'w, 's, Q: WorldQuery, F: ReadOnlyWorldQuery, I: Iterator>
where
    I::Item: Borrow<Entity>,
{
    entity_iter: I,
    entities: &'w Entities,
    tables: &'w Tables,
    archetypes: &'w Archetypes,
    fetch: QueryFetch<'w, Q>,
    filter: QueryFetch<'w, F>,
    query_state: &'s QueryState<Q, F>,
}

impl<'w, 's, Q: WorldQuery, F: ReadOnlyWorldQuery, I: Iterator> QueryManyIter<'w, 's, Q, F, I>
where
    I::Item: Borrow<Entity>,
{
    /// # Safety
    /// This does not check for mutable query correctness. To be safe, make sure mutable queries
    /// have unique access to the components they query.
    /// This does not validate that `world.id()` matches `query_state.world_id`. Calling this on a `world`
    /// with a mismatched [`WorldId`](crate::world::WorldId) is unsound.
    pub(crate) unsafe fn new<EntityList: IntoIterator<IntoIter = I>>(
        world: &'w World,
        query_state: &'s QueryState<Q, F>,
        entity_list: EntityList,
        last_change_tick: u32,
        change_tick: u32,
    ) -> QueryManyIter<'w, 's, Q, F, I> {
        let fetch = Q::init_fetch(
            world,
            &query_state.fetch_state,
            last_change_tick,
            change_tick,
        );
        let filter = F::init_fetch(
            world,
            &query_state.filter_state,
            last_change_tick,
            change_tick,
        );
        QueryManyIter {
            query_state,
            entities: &world.entities,
            archetypes: &world.archetypes,
            tables: &world.storages.tables,
            fetch,
            filter,
            entity_iter: entity_list.into_iter(),
        }
    }

    /// Safety:
    /// The lifetime here is not restrictive enough for Fetch with &mut access,
    /// as calling `fetch_next_aliased_unchecked` multiple times can produce multiple
    /// references to the same component, leading to unique reference aliasing.
    ///
    /// It is always safe for shared access.
    #[inline(always)]
    unsafe fn fetch_next_aliased_unchecked(&mut self) -> Option<QueryItem<'w, Q>> {
        for entity in self.entity_iter.by_ref() {
            let entity = *entity.borrow();
            let location = match self.entities.get(entity) {
                Some(location) => location,
                None => continue,
            };

            if !self
                .query_state
                .matched_archetypes
                .contains(location.archetype_id.index())
            {
                continue;
            }

            let archetype = &self.archetypes[location.archetype_id];
            let table = &self.tables[archetype.table_id()];

            // SAFETY: `archetype` is from the world that `fetch/filter` were created for,
            // `fetch_state`/`filter_state` are the states that `fetch/filter` were initialized with
            Q::set_archetype(
                &mut self.fetch,
                &self.query_state.fetch_state,
                archetype,
                table,
            );
            // SAFETY: `table` is from the world that `fetch/filter` were created for,
            // `fetch_state`/`filter_state` are the states that `fetch/filter` were initialized with
            F::set_archetype(
                &mut self.filter,
                &self.query_state.filter_state,
                archetype,
                table,
            );

            let table_row = archetype.entity_table_row(location.index);
            // SAFETY: set_archetype was called prior.
            // `location.index` is an archetype index row in range of the current archetype, because if it was not, the match above would have `continue`d
            if F::filter_fetch(&mut self.filter, entity, table_row) {
                // SAFETY: set_archetype was called prior, `location.index` is an archetype index in range of the current archetype
                return Some(Q::fetch(&mut self.fetch, entity, table_row));
            }
        }
        None
    }

    /// Get next result from the query
    #[inline(always)]
    pub fn fetch_next(&mut self) -> Option<QueryItem<'_, Q>> {
        // SAFETY: we are limiting the returned reference to self,
        // making sure this method cannot be called multiple times without getting rid
        // of any previously returned unique references first, thus preventing aliasing.
        unsafe { self.fetch_next_aliased_unchecked().map(Q::shrink) }
    }
}

impl<'w, 's, Q: ReadOnlyWorldQuery, F: ReadOnlyWorldQuery, I: Iterator> Iterator
    for QueryManyIter<'w, 's, Q, F, I>
where
    I::Item: Borrow<Entity>,
{
    type Item = QueryItem<'w, Q>;

    #[inline(always)]
    fn next(&mut self) -> Option<Self::Item> {
        // SAFETY: It is safe to alias for ReadOnlyWorldQuery.
        unsafe { self.fetch_next_aliased_unchecked() }
    }

    fn size_hint(&self) -> (usize, Option<usize>) {
        let (_, max_size) = self.entity_iter.size_hint();
        (0, max_size)
    }
}

// This is correct as [`QueryManyIter`] always returns `None` once exhausted.
impl<'w, 's, Q: ReadOnlyWorldQuery, F: ReadOnlyWorldQuery, I: Iterator> FusedIterator
    for QueryManyIter<'w, 's, Q, F, I>
where
    I::Item: Borrow<Entity>,
{
}

/// An iterator over `K`-sized combinations of query items without repetition.
///
/// A combination is an arrangement of a collection of items where order does not matter.
///
/// `K` is the number of items that make up each subset, and the number of items returned by the iterator.
/// `N` is the number of total entities output by the query.
///
/// For example, given the list [1, 2, 3, 4], where `K` is 2, the combinations without repeats are
/// [1, 2], [1, 3], [1, 4], [2, 3], [2, 4], [3, 4].
/// And in this case, `N` would be defined as 4 since the size of the input list is 4.
///
/// The number of combinations depend on how `K` relates to the number of entities matching the [`Query`]:
/// - if `K = N`, only one combination exists,
/// - if `K < N`, there are <sub>N</sub>C<sub>K</sub> combinations (see the [performance section] of `Query`),
/// - if `K > N`, there are no combinations.
///
/// The output combination is not guaranteed to have any order of iteration.
///
/// # Usage
///
/// This type is returned by calling [`Query::iter_combinations`] or [`Query::iter_combinations_mut`].
///
/// It implements [`Iterator`] only if it iterates over read-only query items ([learn more]).
///
/// In the case of mutable query items, it can be iterated by calling [`fetch_next`] in a `while let` loop.
///
/// # Examples
///
/// The following example shows how to traverse the iterator when the query items are read-only.
///
/// ```
/// # use bevy_ecs::prelude::*;
/// # #[derive(Component)]
/// # struct ComponentA;
/// #
/// fn some_system(query: Query<&ComponentA>) {
///     for [a1, a2] in query.iter_combinations() {
///         // ...
///     }
/// }
/// ```
///
/// The following example shows how `fetch_next` should be called with a `while let` loop to traverse the iterator when the query items are mutable.
///
/// ```
/// # use bevy_ecs::prelude::*;
/// # #[derive(Component)]
/// # struct ComponentA;
/// #
/// fn some_system(mut query: Query<&mut ComponentA>) {
///     let mut combinations = query.iter_combinations_mut();
///     while let Some([a1, a2]) = combinations.fetch_next() {
///         // ...
///     }
/// }
/// ```
///
/// [`fetch_next`]: Self::fetch_next
/// [learn more]: Self#impl-Iterator
/// [performance section]: crate::system::Query#performance
/// [`Query`]: crate::system::Query
/// [`Query::iter_combinations`]: crate::system::Query::iter_combinations
/// [`Query::iter_combinations_mut`]: crate::system::Query::iter_combinations_mut
pub struct QueryCombinationIter<'w, 's, Q: WorldQuery, F: ReadOnlyWorldQuery, const K: usize> {
    tables: &'w Tables,
    archetypes: &'w Archetypes,
    query_state: &'s QueryState<Q, F>,
    cursors: [QueryIterationCursor<'w, 's, Q, F>; K],
}

impl<'w, 's, Q: WorldQuery, F: ReadOnlyWorldQuery, const K: usize>
    QueryCombinationIter<'w, 's, Q, F, K>
{
    /// # Safety
    /// This does not check for mutable query correctness. To be safe, make sure mutable queries
    /// have unique access to the components they query.
    /// This does not validate that `world.id()` matches `query_state.world_id`. Calling this on a
    /// `world` with a mismatched [`WorldId`](crate::world::WorldId) is unsound.
    pub(crate) unsafe fn new(
        world: &'w World,
        query_state: &'s QueryState<Q, F>,
        last_change_tick: u32,
        change_tick: u32,
    ) -> Self {
        // Initialize array with cursors.
        // There is no FromIterator on arrays, so instead initialize it manually with MaybeUninit

        let mut array: MaybeUninit<[QueryIterationCursor<'w, 's, Q, F>; K]> = MaybeUninit::uninit();
        let ptr = array
            .as_mut_ptr()
            .cast::<QueryIterationCursor<'w, 's, Q, F>>();
        if K != 0 {
            ptr.write(QueryIterationCursor::init(
                world,
                query_state,
                last_change_tick,
                change_tick,
            ));
        }
        for slot in (1..K).map(|offset| ptr.add(offset)) {
            slot.write(QueryIterationCursor::init_empty(
                world,
                query_state,
                last_change_tick,
                change_tick,
            ));
        }

        QueryCombinationIter {
            query_state,
            tables: &world.storages().tables,
            archetypes: &world.archetypes,
            cursors: array.assume_init(),
        }
    }

    /// Safety:
    /// The lifetime here is not restrictive enough for Fetch with &mut access,
    /// as calling `fetch_next_aliased_unchecked` multiple times can produce multiple
    /// references to the same component, leading to unique reference aliasing.
    ///.
    /// It is always safe for shared access.
    unsafe fn fetch_next_aliased_unchecked(&mut self) -> Option<[QueryItem<'w, Q>; K]> {
        if K == 0 {
            return None;
        }

        // first, iterate from last to first until next item is found
        'outer: for i in (0..K).rev() {
            match self.cursors[i].next(self.tables, self.archetypes, self.query_state) {
                Some(_) => {
                    // walk forward up to last element, propagating cursor state forward
                    for j in (i + 1)..K {
                        self.cursors[j] = self.cursors[j - 1].clone_cursor();
                        match self.cursors[j].next(self.tables, self.archetypes, self.query_state) {
                            Some(_) => {}
                            None if i > 0 => continue 'outer,
                            None => return None,
                        }
                    }
                    break;
                }
                None if i > 0 => continue,
                None => return None,
            }
        }

        let mut values = MaybeUninit::<[QueryItem<'w, Q>; K]>::uninit();

        let ptr = values.as_mut_ptr().cast::<QueryItem<'w, Q>>();
        for (offset, cursor) in self.cursors.iter_mut().enumerate() {
            ptr.add(offset).write(cursor.peek_last().unwrap());
        }

        Some(values.assume_init())
    }

    /// Get next combination of queried components
    #[inline]
    pub fn fetch_next(&mut self) -> Option<[QueryItem<'_, Q>; K]> {
        // SAFETY: we are limiting the returned reference to self,
        // making sure this method cannot be called multiple times without getting rid
        // of any previously returned unique references first, thus preventing aliasing.
        unsafe {
            self.fetch_next_aliased_unchecked()
                .map(|array| array.map(Q::shrink))
        }
    }
}

// Iterator type is intentionally implemented only for read-only access.
// Doing so for mutable references would be unsound, because  calling `next`
// multiple times would allow multiple owned references to the same data to exist.
impl<'w, 's, Q: ReadOnlyWorldQuery, F: ReadOnlyWorldQuery, const K: usize> Iterator
    for QueryCombinationIter<'w, 's, Q, F, K>
{
    type Item = [QueryItem<'w, Q>; K];

    #[inline]
    fn next(&mut self) -> Option<Self::Item> {
        // Safety: it is safe to alias for ReadOnlyWorldQuery
        unsafe { QueryCombinationIter::fetch_next_aliased_unchecked(self) }
    }

    fn size_hint(&self) -> (usize, Option<usize>) {
        if K == 0 {
            return (0, Some(0));
        }

        let max_size: usize = self
            .query_state
            .matched_archetype_ids
            .iter()
            .map(|id| self.archetypes[*id].len())
            .sum();

        if max_size < K {
            return (0, Some(0));
        }
        if max_size == K {
            return (1, Some(1));
        }

        // binomial coefficient: (n ; k) = n! / k!(n-k)! = (n*n-1*...*n-k+1) / k!
        // See https://en.wikipedia.org/wiki/Binomial_coefficient
        // See https://blog.plover.com/math/choose.html for implementation
        // It was chosen to reduce overflow potential.
        fn choose(n: usize, k: usize) -> Option<usize> {
            let ks = 1..=k;
            let ns = (n - k + 1..=n).rev();
            ks.zip(ns)
                .try_fold(1_usize, |acc, (k, n)| Some(acc.checked_mul(n)? / k))
        }
        let smallest = K.min(max_size - K);
        let max_combinations = choose(max_size, smallest);

        let archetype_query = F::IS_ARCHETYPAL && Q::IS_ARCHETYPAL;
        let known_max = max_combinations.unwrap_or(usize::MAX);
        let min_combinations = if archetype_query { known_max } else { 0 };
        (min_combinations, max_combinations)
    }
}

impl<'w, 's, Q: WorldQuery, F: ReadOnlyWorldQuery> ExactSizeIterator for QueryIter<'w, 's, Q, F>
where
    F: ArchetypeFilter,
{
    fn len(&self) -> usize {
        self.query_state
            .matched_archetype_ids
            .iter()
            .map(|id| self.archetypes[*id].len())
            .sum()
    }
}

// This is correct as [`QueryCombinationIter`] always returns `None` once exhausted.
impl<'w, 's, Q: ReadOnlyWorldQuery, F: ReadOnlyWorldQuery, const K: usize> FusedIterator
    for QueryCombinationIter<'w, 's, Q, F, K>
{
}

struct QueryIterationCursor<'w, 's, Q: WorldQuery, F: ReadOnlyWorldQuery> {
    table_id_iter: std::slice::Iter<'s, TableId>,
    archetype_id_iter: std::slice::Iter<'s, ArchetypeId>,
    entities: &'w [Entity],
    archetype_entities: &'w [ArchetypeEntity],
    fetch: QueryFetch<'w, Q>,
    filter: QueryFetch<'w, F>,
    // length of the table table or length of the archetype, depending on whether both `Q`'s and `F`'s fetches are dense
    current_len: usize,
    // either table row or archetype index, depending on whether both `Q`'s and `F`'s fetches are dense
    current_index: usize,
    phantom: PhantomData<Q>,
}

impl<'w, 's, Q: WorldQuery, F: ReadOnlyWorldQuery> QueryIterationCursor<'w, 's, Q, F> {
    /// This function is safe to call if `(Q, F): ReadOnlyWorldQuery` holds.
    ///
    /// # Safety
    /// While calling this method on its own cannot cause UB it is marked `unsafe` as the caller must ensure
    /// that the returned value is not used in any way that would cause two `QueryItem<Q>` for the same
    /// `archetype_index` or `table_row` to be alive at the same time.
    unsafe fn clone_cursor(&self) -> Self {
        Self {
            table_id_iter: self.table_id_iter.clone(),
            archetype_id_iter: self.archetype_id_iter.clone(),
<<<<<<< HEAD
            entities: self.entities,
            archetype_entities: self.archetype_entities,
            fetch: self.fetch.clone(),
            filter: self.filter.clone(),
=======
            // SAFETY: upheld by caller invariants
            fetch: Q::clone_fetch(&self.fetch),
            filter: F::clone_fetch(&self.filter),
>>>>>>> 284b1f13
            current_len: self.current_len,
            current_index: self.current_index,
            phantom: PhantomData,
        }
    }
}

impl<'w, 's, Q: WorldQuery, F: ReadOnlyWorldQuery> QueryIterationCursor<'w, 's, Q, F> {
    const IS_DENSE: bool = Q::IS_DENSE && F::IS_DENSE;

    unsafe fn init_empty(
        world: &'w World,
        query_state: &'s QueryState<Q, F>,
        last_change_tick: u32,
        change_tick: u32,
    ) -> Self {
        QueryIterationCursor {
            table_id_iter: [].iter(),
            archetype_id_iter: [].iter(),
            ..Self::init(world, query_state, last_change_tick, change_tick)
        }
    }

    unsafe fn init(
        world: &'w World,
        query_state: &'s QueryState<Q, F>,
        last_change_tick: u32,
        change_tick: u32,
    ) -> Self {
        let fetch = Q::init_fetch(
            world,
            &query_state.fetch_state,
            last_change_tick,
            change_tick,
        );
        let filter = F::init_fetch(
            world,
            &query_state.filter_state,
            last_change_tick,
            change_tick,
        );
        QueryIterationCursor {
            fetch,
            filter,
            entities: &[],
            archetype_entities: &[],
            table_id_iter: query_state.matched_table_ids.iter(),
            archetype_id_iter: query_state.matched_archetype_ids.iter(),
            current_len: 0,
            current_index: 0,
            phantom: PhantomData,
        }
    }

    /// retrieve item returned from most recent `next` call again.
    #[inline]
    unsafe fn peek_last(&mut self) -> Option<QueryItem<'w, Q>> {
        if self.current_index > 0 {
            let index = self.current_index - 1;
            if Self::IS_DENSE {
                let entity = self.entities.get_unchecked(index);
                Some(Q::fetch(&mut self.fetch, *entity, index))
            } else {
                let archetype_entity = self.archetype_entities.get_unchecked(index);
                Some(Q::fetch(
                    &mut self.fetch,
                    archetype_entity.entity,
                    archetype_entity.table_row,
                ))
            }
        } else {
            None
        }
    }

    // NOTE: If you are changing query iteration code, remember to update the following places, where relevant:
    // QueryIter, QueryIterationCursor, QueryManyIter, QueryCombinationIter, QueryState::for_each_unchecked_manual, QueryState::par_for_each_unchecked_manual
    /// # Safety
    /// `tables` and `archetypes` must belong to the same world that the [`QueryIterationCursor`]
    /// was initialized for.
    /// `query_state` must be the same [`QueryState`] that was passed to `init` or `init_empty`.
    #[inline(always)]
    unsafe fn next(
        &mut self,
        tables: &'w Tables,
        archetypes: &'w Archetypes,
        query_state: &'s QueryState<Q, F>,
    ) -> Option<QueryItem<'w, Q>> {
        if Self::IS_DENSE {
            loop {
                // we are on the beginning of the query, or finished processing a table, so skip to the next
                if self.current_index == self.current_len {
                    let table_id = self.table_id_iter.next()?;
                    let table = &tables[*table_id];
                    // SAFETY: `table` is from the world that `fetch/filter` were created for,
                    // `fetch_state`/`filter_state` are the states that `fetch/filter` were initialized with
                    Q::set_table(&mut self.fetch, &query_state.fetch_state, table);
                    F::set_table(&mut self.filter, &query_state.filter_state, table);
                    self.entities = table.entities();
                    self.current_len = table.entity_count();
                    self.current_index = 0;
                    continue;
                }

                // SAFETY: set_table was called prior.
                // `current_index` is a table row in range of the current table, because if it was not, then the if above would have been executed.
                let entity = self.entities.get_unchecked(self.current_index);
                if !F::filter_fetch(&mut self.filter, *entity, self.current_index) {
                    self.current_index += 1;
                    continue;
                }

                // SAFETY: set_table was called prior.
                // `current_index` is a table row in range of the current table, because if it was not, then the if above would have been executed.
                let item = Q::fetch(&mut self.fetch, *entity, self.current_index);

                self.current_index += 1;
                return Some(item);
            }
        } else {
            loop {
                if self.current_index == self.current_len {
                    let archetype_id = self.archetype_id_iter.next()?;
                    let archetype = &archetypes[*archetype_id];
                    // SAFETY: `archetype` and `tables` are from the world that `fetch/filter` were created for,
                    // `fetch_state`/`filter_state` are the states that `fetch/filter` were initialized with
                    let table = &tables[archetype.table_id()];
                    Q::set_archetype(&mut self.fetch, &query_state.fetch_state, archetype, table);
                    F::set_archetype(
                        &mut self.filter,
                        &query_state.filter_state,
                        archetype,
                        table,
                    );
                    self.archetype_entities = archetype.entities();
                    self.current_len = archetype.len();
                    self.current_index = 0;
                    continue;
                }

                // SAFETY: set_archetype was called prior.
                // `current_index` is an archetype index row in range of the current archetype, because if it was not, then the if above would have been executed.
                let archetype_entity = self.archetype_entities.get_unchecked(self.current_index);
                if !F::filter_fetch(
                    &mut self.filter,
                    archetype_entity.entity,
                    archetype_entity.table_row,
                ) {
                    self.current_index += 1;
                    continue;
                }

                // SAFETY: set_archetype was called prior, `current_index` is an archetype index in range of the current archetype
                // `current_index` is an archetype index row in range of the current archetype, because if it was not, then the if above would have been executed.
                let item = Q::fetch(
                    &mut self.fetch,
                    archetype_entity.entity,
                    archetype_entity.table_row,
                );
                self.current_index += 1;
                return Some(item);
            }
        }
    }
}<|MERGE_RESOLUTION|>--- conflicted
+++ resolved
@@ -488,16 +488,11 @@
         Self {
             table_id_iter: self.table_id_iter.clone(),
             archetype_id_iter: self.archetype_id_iter.clone(),
-<<<<<<< HEAD
             entities: self.entities,
             archetype_entities: self.archetype_entities,
-            fetch: self.fetch.clone(),
-            filter: self.filter.clone(),
-=======
             // SAFETY: upheld by caller invariants
             fetch: Q::clone_fetch(&self.fetch),
             filter: F::clone_fetch(&self.filter),
->>>>>>> 284b1f13
             current_len: self.current_len,
             current_index: self.current_index,
             phantom: PhantomData,
