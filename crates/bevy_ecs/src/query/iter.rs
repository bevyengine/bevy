--- conflicted
+++ resolved
@@ -1,22 +1,12 @@
 use crate::{
-<<<<<<< HEAD
     archetype::{Archetype, ArchetypeEntity, ArchetypeId, Archetypes},
-=======
-    archetype::{ArchetypeEntity, ArchetypeId, Archetypes},
     component::Tick,
->>>>>>> 91b64df9
     entity::{Entities, Entity},
     query::{ArchetypeFilter, DebugCheckedUnwrap, QueryState, WorldQuery},
-<<<<<<< HEAD
     storage::{Table, TableId, TableRow, Tables},
-};
-use std::{borrow::Borrow, iter::FusedIterator, marker::PhantomData, mem::MaybeUninit, ops::Range};
-=======
-    storage::{TableId, TableRow, Tables},
     world::unsafe_world_cell::UnsafeWorldCell,
 };
-use std::{borrow::Borrow, iter::FusedIterator, mem::MaybeUninit};
->>>>>>> 91b64df9
+use std::{borrow::Borrow, iter::FusedIterator, mem::MaybeUninit, ops::Range};
 
 use super::ReadOnlyWorldQuery;
 
@@ -153,44 +143,6 @@
         }
         accum
     }
-
-    /// Executes the equivalent of [`Iterator::for_each`] over a contiguous segment
-    /// from an table.
-    ///
-    /// # Safety
-    ///  - all `rows` must be in `[0, tables.entity_count)`.
-    ///  - `table` must match Q and F
-    ///  - Both `Q::IS_DENSE` and `F::IS_DENSE` must be true.
-    #[inline]
-    pub(super) unsafe fn for_each_table<Func>(
-        &mut self,
-        func: &mut Func,
-        table: &'w Table,
-        rows: Range<usize>,
-    ) where
-        Func: FnMut(Q::Item<'w>),
-    {
-        self.fold_table((), &mut |_, item| func(item), table, rows);
-    }
-
-    /// Executes the equivalent of [`Iterator::for_each`] over a contiguous segment
-    /// from an archetype.
-    ///
-    /// # Safety
-    ///  - all `indices` must be in `[0, archetype.len())`.
-    ///  - `archetype` must match Q and F
-    ///  - Either `Q::IS_DENSE` or `F::IS_DENSE` must be false.
-    #[inline]
-    pub(super) unsafe fn for_each_archetype<Func>(
-        &mut self,
-        func: &mut Func,
-        archetype: &'w Archetype,
-        indices: Range<usize>,
-    ) where
-        Func: FnMut(Q::Item<'w>),
-    {
-        self.fold_archetype((), &mut |_, item| func(item), archetype, indices);
-    }
 }
 
 impl<'w, 's, Q: WorldQuery, F: ReadOnlyWorldQuery> Iterator for QueryIter<'w, 's, Q, F> {
